--- conflicted
+++ resolved
@@ -1977,16 +1977,13 @@
   void VisitOMPTargetParallelForSimdDirective(
       const OMPTargetParallelForSimdDirective *D);
   void VisitOMPTargetSimdDirective(const OMPTargetSimdDirective *D);
-<<<<<<< HEAD
+  void VisitOMPTeamsDistributeDirective(const OMPTeamsDistributeDirective *D);
   void VisitOMPTargetTeamsDirective(const OMPTargetTeamsDirective *D);
   void VisitOMPTeamsDistributeParallelForDirective(
       const OMPTeamsDistributeParallelForDirective *D);
   void VisitOMPTargetTeamsDistributeParallelForDirective(
         const OMPTargetTeamsDistributeParallelForDirective *D);
   void VisitOMPTeamsDistributeSimdDirective(const OMPTeamsDistributeSimdDirective *D);
-=======
-  void VisitOMPTeamsDistributeDirective(const OMPTeamsDistributeDirective *D);
->>>>>>> 3f11b2c1
 
 private:
   void AddDeclarationNameInfo(const Stmt *S);
@@ -2778,7 +2775,11 @@
   VisitOMPLoopDirective(D);
 }
 
-<<<<<<< HEAD
+void EnqueueVisitor::VisitOMPTeamsDistributeDirective(
+    const OMPTeamsDistributeDirective *D) {
+  VisitOMPLoopDirective(D);
+}
+
 void EnqueueVisitor::VisitOMPTargetTeamsDirective(
     const OMPTargetTeamsDirective *D) {
   VisitOMPExecutableDirective(D);
@@ -2796,10 +2797,6 @@
 
 void EnqueueVisitor::VisitOMPTeamsDistributeSimdDirective(
     const OMPTeamsDistributeSimdDirective *D) {
-=======
-void EnqueueVisitor::VisitOMPTeamsDistributeDirective(
-    const OMPTeamsDistributeDirective *D) {
->>>>>>> 3f11b2c1
   VisitOMPLoopDirective(D);
 }
 
@@ -4929,7 +4926,8 @@
     return cxstring::createRef("OMPTargetParallelForSimdDirective");
   case CXCursor_OMPTargetSimdDirective:
     return cxstring::createRef("OMPTargetSimdDirective");
-<<<<<<< HEAD
+  case CXCursor_OMPTeamsDistributeDirective:
+    return cxstring::createRef("OMPTeamsDistributeDirective");
   case CXCursor_OMPTargetTeamsDirective:
     return cxstring::createRef("OMPTargetTeamsDirective");
   case CXCursor_OMPTeamsDistributeParallelForDirective:
@@ -4941,10 +4939,6 @@
         "OMPTargetTeamsDistributeParallelForSimdDirective");
   case CXCursor_OMPTeamsDistributeSimdDirective:
     return cxstring::createRef("OMPTeamsDistributeSimdDirective");
-=======
-  case CXCursor_OMPTeamsDistributeDirective:
-    return cxstring::createRef("OMPTeamsDistributeDirective");
->>>>>>> 3f11b2c1
   case CXCursor_OverloadCandidate:
       return cxstring::createRef("OverloadCandidate");
   case CXCursor_TypeAliasTemplateDecl:
