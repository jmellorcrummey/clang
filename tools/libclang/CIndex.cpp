--- conflicted
+++ resolved
@@ -2004,7 +2004,8 @@
   void VisitOMPTeamsDistributeDirective(const OMPTeamsDistributeDirective *D);
   void VisitOMPTeamsDistributeSimdDirective(
       const OMPTeamsDistributeSimdDirective *D);
-<<<<<<< HEAD
+  void VisitOMPTeamsDistributeParallelForSimdDirective(
+      const OMPTeamsDistributeParallelForSimdDirective *D);
   void VisitOMPTargetTeamsDirective(const OMPTargetTeamsDirective *D);
   void VisitOMPTeamsDistributeParallelForDirective(
       const OMPTeamsDistributeParallelForDirective *D);
@@ -2014,11 +2015,7 @@
         const OMPTargetTeamsDistributeDirective *D);
   void VisitOMPTargetTeamsDistributeSimdDirective(
         const OMPTargetTeamsDistributeSimdDirective *D);
-=======
->>>>>>> 0eded94a
-  void VisitOMPTeamsDistributeParallelForSimdDirective(
-      const OMPTeamsDistributeParallelForSimdDirective *D);
-
+ 
 private:
   void AddDeclarationNameInfo(const Stmt *S);
   void AddNestedNameSpecifierLoc(NestedNameSpecifierLoc Qualifier);
@@ -2819,7 +2816,11 @@
   VisitOMPLoopDirective(D);
 }
 
-<<<<<<< HEAD
+void EnqueueVisitor::VisitOMPTeamsDistributeParallelForSimdDirective(
+    const OMPTeamsDistributeParallelForSimdDirective *D) {
+  VisitOMPLoopDirective(D);
+}
+
 void EnqueueVisitor::VisitOMPTargetTeamsDirective(
     const OMPTargetTeamsDirective *D) {
   VisitOMPExecutableDirective(D);
@@ -2842,13 +2843,6 @@
 
 void EnqueueVisitor::VisitOMPTargetTeamsDistributeSimdDirective(
     const OMPTargetTeamsDistributeSimdDirective *D) {
-  VisitOMPLoopDirective(D);
-}
-
-=======
->>>>>>> 0eded94a
-void EnqueueVisitor::VisitOMPTeamsDistributeParallelForSimdDirective(
-    const OMPTeamsDistributeParallelForSimdDirective *D) {
   VisitOMPLoopDirective(D);
 }
 
@@ -4982,7 +4976,8 @@
     return cxstring::createRef("OMPTeamsDistributeDirective");
   case CXCursor_OMPTeamsDistributeSimdDirective:
     return cxstring::createRef("OMPTeamsDistributeSimdDirective");
-<<<<<<< HEAD
+  case CXCursor_OMPTeamsDistributeParallelForSimdDirective:
+    return cxstring::createRef("OMPTeamsDistributeParallelForSimdDirective");
   case CXCursor_OMPTargetTeamsDirective:
     return cxstring::createRef("OMPTargetTeamsDirective");
   case CXCursor_OMPTeamsDistributeParallelForDirective:
@@ -4996,10 +4991,6 @@
     return cxstring::createRef("OMPTargetTeamsDistributeDirective");
   case CXCursor_OMPTargetTeamsDistributeSimdDirective:
     return cxstring::createRef("OMPTargetTeamsDistributeSimdDirective");
-=======
->>>>>>> 0eded94a
-  case CXCursor_OMPTeamsDistributeParallelForSimdDirective:
-    return cxstring::createRef("OMPTeamsDistributeParallelForSimdDirective");
   case CXCursor_OverloadCandidate:
       return cxstring::createRef("OverloadCandidate");
   case CXCursor_TypeAliasTemplateDecl:
