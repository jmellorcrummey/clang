--- conflicted
+++ resolved
@@ -1978,7 +1978,6 @@
       const OMPTargetParallelForSimdDirective *D);
   void VisitOMPTargetSimdDirective(const OMPTargetSimdDirective *D);
   void VisitOMPTeamsDistributeDirective(const OMPTeamsDistributeDirective *D);
-<<<<<<< HEAD
   void VisitOMPTeamsDistributeSimdDirective(
       const OMPTeamsDistributeSimdDirective *D);
   void VisitOMPTargetTeamsDirective(const OMPTargetTeamsDirective *D);
@@ -1990,8 +1989,6 @@
         const OMPTargetTeamsDistributeDirective *D);
   void VisitOMPTargetTeamsDistributeSimdDirective(
         const OMPTargetTeamsDistributeSimdDirective *D);
-=======
->>>>>>> e5589cb7
 
 private:
   void AddDeclarationNameInfo(const Stmt *S);
@@ -2788,7 +2785,6 @@
   VisitOMPLoopDirective(D);
 }
 
-<<<<<<< HEAD
 void EnqueueVisitor::VisitOMPTeamsDistributeSimdDirective(
     const OMPTeamsDistributeSimdDirective *D) {
   VisitOMPLoopDirective(D);
@@ -2819,8 +2815,6 @@
   VisitOMPLoopDirective(D);
 }
 
-=======
->>>>>>> e5589cb7
 void CursorVisitor::EnqueueWorkList(VisitorWorkList &WL, const Stmt *S) {
   EnqueueVisitor(WL, MakeCXCursor(S, StmtParent, TU,RegionOfInterest)).Visit(S);
 }
@@ -4949,7 +4943,6 @@
     return cxstring::createRef("OMPTargetSimdDirective");
   case CXCursor_OMPTeamsDistributeDirective:
     return cxstring::createRef("OMPTeamsDistributeDirective");
-<<<<<<< HEAD
   case CXCursor_OMPTeamsDistributeSimdDirective:
     return cxstring::createRef("OMPTeamsDistributeSimdDirective");
   case CXCursor_OMPTargetTeamsDirective:
@@ -4965,8 +4958,6 @@
     return cxstring::createRef("OMPTargetTeamsDistributeDirective");
   case CXCursor_OMPTargetTeamsDistributeSimdDirective:
     return cxstring::createRef("OMPTargetTeamsDistributeSimdDirective");
-=======
->>>>>>> e5589cb7
   case CXCursor_OverloadCandidate:
       return cxstring::createRef("OverloadCandidate");
   case CXCursor_TypeAliasTemplateDecl:
