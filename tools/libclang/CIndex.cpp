//===- CIndex.cpp - Clang-C Source Indexing Library -----------------------===//
//
//                     The LLVM Compiler Infrastructure
//
// This file is distributed under the University of Illinois Open Source
// License. See LICENSE.TXT for details.
//
//===----------------------------------------------------------------------===//
//
// This file implements the main API hooks in the Clang-C Source Indexing
// library.
//
//===----------------------------------------------------------------------===//

#include "CIndexer.h"
#include "CIndexDiagnostic.h"
#include "CLog.h"
#include "CXCursor.h"
#include "CXSourceLocation.h"
#include "CXString.h"
#include "CXTranslationUnit.h"
#include "CXType.h"
#include "CursorVisitor.h"
#include "clang/AST/Attr.h"
#include "clang/AST/StmtVisitor.h"
#include "clang/Basic/Diagnostic.h"
#include "clang/Basic/DiagnosticCategories.h"
#include "clang/Basic/DiagnosticIDs.h"
#include "clang/Basic/Version.h"
#include "clang/Frontend/ASTUnit.h"
#include "clang/Frontend/CompilerInstance.h"
#include "clang/Frontend/FrontendDiagnostic.h"
#include "clang/Index/CodegenNameGenerator.h"
#include "clang/Index/CommentToXML.h"
#include "clang/Lex/HeaderSearch.h"
#include "clang/Lex/Lexer.h"
#include "clang/Lex/PreprocessingRecord.h"
#include "clang/Lex/Preprocessor.h"
#include "clang/Serialization/SerializationDiagnostic.h"
#include "llvm/ADT/Optional.h"
#include "llvm/ADT/STLExtras.h"
#include "llvm/ADT/StringSwitch.h"
#include "llvm/Config/llvm-config.h"
#include "llvm/Support/Compiler.h"
#include "llvm/Support/CrashRecoveryContext.h"
#include "llvm/Support/Format.h"
#include "llvm/Support/ManagedStatic.h"
#include "llvm/Support/MemoryBuffer.h"
#include "llvm/Support/Mutex.h"
#include "llvm/Support/Program.h"
#include "llvm/Support/SaveAndRestore.h"
#include "llvm/Support/Signals.h"
#include "llvm/Support/TargetSelect.h"
#include "llvm/Support/Threading.h"
#include "llvm/Support/Timer.h"
#include "llvm/Support/raw_ostream.h"

#if LLVM_ENABLE_THREADS != 0 && defined(__APPLE__)
#define USE_DARWIN_THREADS
#endif

#ifdef USE_DARWIN_THREADS
#include <pthread.h>
#endif

using namespace clang;
using namespace clang::cxcursor;
using namespace clang::cxtu;
using namespace clang::cxindex;

CXTranslationUnit cxtu::MakeCXTranslationUnit(CIndexer *CIdx, ASTUnit *AU) {
  if (!AU)
    return nullptr;
  assert(CIdx);
  CXTranslationUnit D = new CXTranslationUnitImpl();
  D->CIdx = CIdx;
  D->TheASTUnit = AU;
  D->StringPool = new cxstring::CXStringPool();
  D->Diagnostics = nullptr;
  D->OverridenCursorsPool = createOverridenCXCursorsPool();
  D->CommentToXML = nullptr;
  return D;
}

bool cxtu::isASTReadError(ASTUnit *AU) {
  for (ASTUnit::stored_diag_iterator D = AU->stored_diag_begin(),
                                     DEnd = AU->stored_diag_end();
       D != DEnd; ++D) {
    if (D->getLevel() >= DiagnosticsEngine::Error &&
        DiagnosticIDs::getCategoryNumberForDiag(D->getID()) ==
            diag::DiagCat_AST_Deserialization_Issue)
      return true;
  }
  return false;
}

cxtu::CXTUOwner::~CXTUOwner() {
  if (TU)
    clang_disposeTranslationUnit(TU);
}

/// \brief Compare two source ranges to determine their relative position in
/// the translation unit.
static RangeComparisonResult RangeCompare(SourceManager &SM,
                                          SourceRange R1,
                                          SourceRange R2) {
  assert(R1.isValid() && "First range is invalid?");
  assert(R2.isValid() && "Second range is invalid?");
  if (R1.getEnd() != R2.getBegin() &&
      SM.isBeforeInTranslationUnit(R1.getEnd(), R2.getBegin()))
    return RangeBefore;
  if (R2.getEnd() != R1.getBegin() &&
      SM.isBeforeInTranslationUnit(R2.getEnd(), R1.getBegin()))
    return RangeAfter;
  return RangeOverlap;
}

/// \brief Determine if a source location falls within, before, or after a
///   a given source range.
static RangeComparisonResult LocationCompare(SourceManager &SM,
                                             SourceLocation L, SourceRange R) {
  assert(R.isValid() && "First range is invalid?");
  assert(L.isValid() && "Second range is invalid?");
  if (L == R.getBegin() || L == R.getEnd())
    return RangeOverlap;
  if (SM.isBeforeInTranslationUnit(L, R.getBegin()))
    return RangeBefore;
  if (SM.isBeforeInTranslationUnit(R.getEnd(), L))
    return RangeAfter;
  return RangeOverlap;
}

/// \brief Translate a Clang source range into a CIndex source range.
///
/// Clang internally represents ranges where the end location points to the
/// start of the token at the end. However, for external clients it is more
/// useful to have a CXSourceRange be a proper half-open interval. This routine
/// does the appropriate translation.
CXSourceRange cxloc::translateSourceRange(const SourceManager &SM,
                                          const LangOptions &LangOpts,
                                          const CharSourceRange &R) {
  // We want the last character in this location, so we will adjust the
  // location accordingly.
  SourceLocation EndLoc = R.getEnd();
  if (EndLoc.isValid() && EndLoc.isMacroID() && !SM.isMacroArgExpansion(EndLoc))
    EndLoc = SM.getExpansionRange(EndLoc).second;
  if (R.isTokenRange() && EndLoc.isValid()) {
    unsigned Length = Lexer::MeasureTokenLength(SM.getSpellingLoc(EndLoc),
                                                SM, LangOpts);
    EndLoc = EndLoc.getLocWithOffset(Length);
  }

  CXSourceRange Result = {
    { &SM, &LangOpts },
    R.getBegin().getRawEncoding(),
    EndLoc.getRawEncoding()
  };
  return Result;
}

//===----------------------------------------------------------------------===//
// Cursor visitor.
//===----------------------------------------------------------------------===//

static SourceRange getRawCursorExtent(CXCursor C);
static SourceRange getFullCursorExtent(CXCursor C, SourceManager &SrcMgr);


RangeComparisonResult CursorVisitor::CompareRegionOfInterest(SourceRange R) {
  return RangeCompare(AU->getSourceManager(), R, RegionOfInterest);
}

/// \brief Visit the given cursor and, if requested by the visitor,
/// its children.
///
/// \param Cursor the cursor to visit.
///
/// \param CheckedRegionOfInterest if true, then the caller already checked
/// that this cursor is within the region of interest.
///
/// \returns true if the visitation should be aborted, false if it
/// should continue.
bool CursorVisitor::Visit(CXCursor Cursor, bool CheckedRegionOfInterest) {
  if (clang_isInvalid(Cursor.kind))
    return false;

  if (clang_isDeclaration(Cursor.kind)) {
    const Decl *D = getCursorDecl(Cursor);
    if (!D) {
      assert(0 && "Invalid declaration cursor");
      return true; // abort.
    }
    
    // Ignore implicit declarations, unless it's an objc method because
    // currently we should report implicit methods for properties when indexing.
    if (D->isImplicit() && !isa<ObjCMethodDecl>(D))
      return false;
  }

  // If we have a range of interest, and this cursor doesn't intersect with it,
  // we're done.
  if (RegionOfInterest.isValid() && !CheckedRegionOfInterest) {
    SourceRange Range = getRawCursorExtent(Cursor);
    if (Range.isInvalid() || CompareRegionOfInterest(Range))
      return false;
  }

  switch (Visitor(Cursor, Parent, ClientData)) {
  case CXChildVisit_Break:
    return true;

  case CXChildVisit_Continue:
    return false;

  case CXChildVisit_Recurse: {
    bool ret = VisitChildren(Cursor);
    if (PostChildrenVisitor)
      if (PostChildrenVisitor(Cursor, ClientData))
        return true;
    return ret;
  }
  }

  llvm_unreachable("Invalid CXChildVisitResult!");
}

static bool visitPreprocessedEntitiesInRange(SourceRange R,
                                             PreprocessingRecord &PPRec,
                                             CursorVisitor &Visitor) {
  SourceManager &SM = Visitor.getASTUnit()->getSourceManager();
  FileID FID;
  
  if (!Visitor.shouldVisitIncludedEntities()) {
    // If the begin/end of the range lie in the same FileID, do the optimization
    // where we skip preprocessed entities that do not come from the same FileID.
    FID = SM.getFileID(SM.getFileLoc(R.getBegin()));
    if (FID != SM.getFileID(SM.getFileLoc(R.getEnd())))
      FID = FileID();
  }

  const auto &Entities = PPRec.getPreprocessedEntitiesInRange(R);
  return Visitor.visitPreprocessedEntities(Entities.begin(), Entities.end(),
                                           PPRec, FID);
}

bool CursorVisitor::visitFileRegion() {
  if (RegionOfInterest.isInvalid())
    return false;

  ASTUnit *Unit = cxtu::getASTUnit(TU);
  SourceManager &SM = Unit->getSourceManager();
  
  std::pair<FileID, unsigned>
    Begin = SM.getDecomposedLoc(SM.getFileLoc(RegionOfInterest.getBegin())), 
    End = SM.getDecomposedLoc(SM.getFileLoc(RegionOfInterest.getEnd())); 

  if (End.first != Begin.first) {
    // If the end does not reside in the same file, try to recover by
    // picking the end of the file of begin location.
    End.first = Begin.first;
    End.second = SM.getFileIDSize(Begin.first);
  }

  assert(Begin.first == End.first);
  if (Begin.second > End.second)
    return false;
  
  FileID File = Begin.first;
  unsigned Offset = Begin.second;
  unsigned Length = End.second - Begin.second;

  if (!VisitDeclsOnly && !VisitPreprocessorLast)
    if (visitPreprocessedEntitiesInRegion())
      return true; // visitation break.

  if (visitDeclsFromFileRegion(File, Offset, Length))
    return true; // visitation break.

  if (!VisitDeclsOnly && VisitPreprocessorLast)
    return visitPreprocessedEntitiesInRegion();

  return false;
}

static bool isInLexicalContext(Decl *D, DeclContext *DC) {
  if (!DC)
    return false;

  for (DeclContext *DeclDC = D->getLexicalDeclContext();
         DeclDC; DeclDC = DeclDC->getLexicalParent()) {
    if (DeclDC == DC)
      return true;
  }
  return false;
}

bool CursorVisitor::visitDeclsFromFileRegion(FileID File,
                                             unsigned Offset, unsigned Length) {
  ASTUnit *Unit = cxtu::getASTUnit(TU);
  SourceManager &SM = Unit->getSourceManager();
  SourceRange Range = RegionOfInterest;

  SmallVector<Decl *, 16> Decls;
  Unit->findFileRegionDecls(File, Offset, Length, Decls);

  // If we didn't find any file level decls for the file, try looking at the
  // file that it was included from.
  while (Decls.empty() || Decls.front()->isTopLevelDeclInObjCContainer()) {
    bool Invalid = false;
    const SrcMgr::SLocEntry &SLEntry = SM.getSLocEntry(File, &Invalid);
    if (Invalid)
      return false;

    SourceLocation Outer;
    if (SLEntry.isFile())
      Outer = SLEntry.getFile().getIncludeLoc();
    else
      Outer = SLEntry.getExpansion().getExpansionLocStart();
    if (Outer.isInvalid())
      return false;

    std::tie(File, Offset) = SM.getDecomposedExpansionLoc(Outer);
    Length = 0;
    Unit->findFileRegionDecls(File, Offset, Length, Decls);
  }

  assert(!Decls.empty());

  bool VisitedAtLeastOnce = false;
  DeclContext *CurDC = nullptr;
  SmallVectorImpl<Decl *>::iterator DIt = Decls.begin();
  for (SmallVectorImpl<Decl *>::iterator DE = Decls.end(); DIt != DE; ++DIt) {
    Decl *D = *DIt;
    if (D->getSourceRange().isInvalid())
      continue;

    if (isInLexicalContext(D, CurDC))
      continue;

    CurDC = dyn_cast<DeclContext>(D);

    if (TagDecl *TD = dyn_cast<TagDecl>(D))
      if (!TD->isFreeStanding())
        continue;

    RangeComparisonResult CompRes = RangeCompare(SM, D->getSourceRange(),Range);
    if (CompRes == RangeBefore)
      continue;
    if (CompRes == RangeAfter)
      break;

    assert(CompRes == RangeOverlap);
    VisitedAtLeastOnce = true;

    if (isa<ObjCContainerDecl>(D)) {
      FileDI_current = &DIt;
      FileDE_current = DE;
    } else {
      FileDI_current = nullptr;
    }

    if (Visit(MakeCXCursor(D, TU, Range), /*CheckedRegionOfInterest=*/true))
      return true; // visitation break.
  }

  if (VisitedAtLeastOnce)
    return false;

  // No Decls overlapped with the range. Move up the lexical context until there
  // is a context that contains the range or we reach the translation unit
  // level.
  DeclContext *DC = DIt == Decls.begin() ? (*DIt)->getLexicalDeclContext()
                                         : (*(DIt-1))->getLexicalDeclContext();

  while (DC && !DC->isTranslationUnit()) {
    Decl *D = cast<Decl>(DC);
    SourceRange CurDeclRange = D->getSourceRange();
    if (CurDeclRange.isInvalid())
      break;

    if (RangeCompare(SM, CurDeclRange, Range) == RangeOverlap) {
      if (Visit(MakeCXCursor(D, TU, Range), /*CheckedRegionOfInterest=*/true))
        return true; // visitation break.
    }

    DC = D->getLexicalDeclContext();
  }

  return false;
}

bool CursorVisitor::visitPreprocessedEntitiesInRegion() {
  if (!AU->getPreprocessor().getPreprocessingRecord())
    return false;

  PreprocessingRecord &PPRec
    = *AU->getPreprocessor().getPreprocessingRecord();
  SourceManager &SM = AU->getSourceManager();
  
  if (RegionOfInterest.isValid()) {
    SourceRange MappedRange = AU->mapRangeToPreamble(RegionOfInterest);
    SourceLocation B = MappedRange.getBegin();
    SourceLocation E = MappedRange.getEnd();

    if (AU->isInPreambleFileID(B)) {
      if (SM.isLoadedSourceLocation(E))
        return visitPreprocessedEntitiesInRange(SourceRange(B, E),
                                                 PPRec, *this);

      // Beginning of range lies in the preamble but it also extends beyond
      // it into the main file. Split the range into 2 parts, one covering
      // the preamble and another covering the main file. This allows subsequent
      // calls to visitPreprocessedEntitiesInRange to accept a source range that
      // lies in the same FileID, allowing it to skip preprocessed entities that
      // do not come from the same FileID.
      bool breaked =
        visitPreprocessedEntitiesInRange(
                                   SourceRange(B, AU->getEndOfPreambleFileID()),
                                          PPRec, *this);
      if (breaked) return true;
      return visitPreprocessedEntitiesInRange(
                                    SourceRange(AU->getStartOfMainFileID(), E),
                                        PPRec, *this);
    }

    return visitPreprocessedEntitiesInRange(SourceRange(B, E), PPRec, *this);
  }

  bool OnlyLocalDecls
    = !AU->isMainFileAST() && AU->getOnlyLocalDecls(); 
  
  if (OnlyLocalDecls)
    return visitPreprocessedEntities(PPRec.local_begin(), PPRec.local_end(),
                                     PPRec);

  return visitPreprocessedEntities(PPRec.begin(), PPRec.end(), PPRec);
}

template<typename InputIterator>
bool CursorVisitor::visitPreprocessedEntities(InputIterator First,
                                              InputIterator Last,
                                              PreprocessingRecord &PPRec,
                                              FileID FID) {
  for (; First != Last; ++First) {
    if (!FID.isInvalid() && !PPRec.isEntityInFileID(First, FID))
      continue;

    PreprocessedEntity *PPE = *First;
    if (!PPE)
      continue;

    if (MacroExpansion *ME = dyn_cast<MacroExpansion>(PPE)) {
      if (Visit(MakeMacroExpansionCursor(ME, TU)))
        return true;

      continue;
    }

    if (MacroDefinitionRecord *MD = dyn_cast<MacroDefinitionRecord>(PPE)) {
      if (Visit(MakeMacroDefinitionCursor(MD, TU)))
        return true;

      continue;
    }
    
    if (InclusionDirective *ID = dyn_cast<InclusionDirective>(PPE)) {
      if (Visit(MakeInclusionDirectiveCursor(ID, TU)))
        return true;
      
      continue;
    }
  }

  return false;
}

/// \brief Visit the children of the given cursor.
/// 
/// \returns true if the visitation should be aborted, false if it
/// should continue.
bool CursorVisitor::VisitChildren(CXCursor Cursor) {
  if (clang_isReference(Cursor.kind) && 
      Cursor.kind != CXCursor_CXXBaseSpecifier) {
    // By definition, references have no children.
    return false;
  }

  // Set the Parent field to Cursor, then back to its old value once we're
  // done.
  SetParentRAII SetParent(Parent, StmtParent, Cursor);

  if (clang_isDeclaration(Cursor.kind)) {
    Decl *D = const_cast<Decl *>(getCursorDecl(Cursor));
    if (!D)
      return false;

    return VisitAttributes(D) || Visit(D);
  }

  if (clang_isStatement(Cursor.kind)) {
    if (const Stmt *S = getCursorStmt(Cursor))
      return Visit(S);

    return false;
  }

  if (clang_isExpression(Cursor.kind)) {
    if (const Expr *E = getCursorExpr(Cursor))
      return Visit(E);

    return false;
  }

  if (clang_isTranslationUnit(Cursor.kind)) {
    CXTranslationUnit TU = getCursorTU(Cursor);
    ASTUnit *CXXUnit = cxtu::getASTUnit(TU);
    
    int VisitOrder[2] = { VisitPreprocessorLast, !VisitPreprocessorLast };
    for (unsigned I = 0; I != 2; ++I) {
      if (VisitOrder[I]) {
        if (!CXXUnit->isMainFileAST() && CXXUnit->getOnlyLocalDecls() &&
            RegionOfInterest.isInvalid()) {
          for (ASTUnit::top_level_iterator TL = CXXUnit->top_level_begin(),
                                        TLEnd = CXXUnit->top_level_end();
               TL != TLEnd; ++TL) {
            const Optional<bool> V = handleDeclForVisitation(*TL);
            if (!V.hasValue())
              continue;
            return V.getValue();
          }
        } else if (VisitDeclContext(
                                CXXUnit->getASTContext().getTranslationUnitDecl()))
          return true;
        continue;
      }

      // Walk the preprocessing record.
      if (CXXUnit->getPreprocessor().getPreprocessingRecord())
        visitPreprocessedEntitiesInRegion();
    }
    
    return false;
  }

  if (Cursor.kind == CXCursor_CXXBaseSpecifier) {
    if (const CXXBaseSpecifier *Base = getCursorCXXBaseSpecifier(Cursor)) {
      if (TypeSourceInfo *BaseTSInfo = Base->getTypeSourceInfo()) {
        return Visit(BaseTSInfo->getTypeLoc());
      }
    }
  }

  if (Cursor.kind == CXCursor_IBOutletCollectionAttr) {
    const IBOutletCollectionAttr *A =
      cast<IBOutletCollectionAttr>(cxcursor::getCursorAttr(Cursor));
    if (const ObjCObjectType *ObjT = A->getInterface()->getAs<ObjCObjectType>())
      return Visit(cxcursor::MakeCursorObjCClassRef(
          ObjT->getInterface(),
          A->getInterfaceLoc()->getTypeLoc().getLocStart(), TU));
  }

  // If pointing inside a macro definition, check if the token is an identifier
  // that was ever defined as a macro. In such a case, create a "pseudo" macro
  // expansion cursor for that token.
  SourceLocation BeginLoc = RegionOfInterest.getBegin();
  if (Cursor.kind == CXCursor_MacroDefinition &&
      BeginLoc == RegionOfInterest.getEnd()) {
    SourceLocation Loc = AU->mapLocationToPreamble(BeginLoc);
    const MacroInfo *MI =
        getMacroInfo(cxcursor::getCursorMacroDefinition(Cursor), TU);
    if (MacroDefinitionRecord *MacroDef =
            checkForMacroInMacroDefinition(MI, Loc, TU))
      return Visit(cxcursor::MakeMacroExpansionCursor(MacroDef, BeginLoc, TU));
  }

  // Nothing to visit at the moment.
  return false;
}

bool CursorVisitor::VisitBlockDecl(BlockDecl *B) {
  if (TypeSourceInfo *TSInfo = B->getSignatureAsWritten())
    if (Visit(TSInfo->getTypeLoc()))
        return true;

  if (Stmt *Body = B->getBody())
    return Visit(MakeCXCursor(Body, StmtParent, TU, RegionOfInterest));

  return false;
}

Optional<bool> CursorVisitor::shouldVisitCursor(CXCursor Cursor) {
  if (RegionOfInterest.isValid()) {
    SourceRange Range = getFullCursorExtent(Cursor, AU->getSourceManager());
    if (Range.isInvalid())
      return None;
    
    switch (CompareRegionOfInterest(Range)) {
    case RangeBefore:
      // This declaration comes before the region of interest; skip it.
      return None;

    case RangeAfter:
      // This declaration comes after the region of interest; we're done.
      return false;

    case RangeOverlap:
      // This declaration overlaps the region of interest; visit it.
      break;
    }
  }
  return true;
}

bool CursorVisitor::VisitDeclContext(DeclContext *DC) {
  DeclContext::decl_iterator I = DC->decls_begin(), E = DC->decls_end();

  // FIXME: Eventually remove.  This part of a hack to support proper
  // iteration over all Decls contained lexically within an ObjC container.
  SaveAndRestore<DeclContext::decl_iterator*> DI_saved(DI_current, &I);
  SaveAndRestore<DeclContext::decl_iterator> DE_saved(DE_current, E);

  for ( ; I != E; ++I) {
    Decl *D = *I;
    if (D->getLexicalDeclContext() != DC)
      continue;
    const Optional<bool> V = handleDeclForVisitation(D);
    if (!V.hasValue())
      continue;
    return V.getValue();
  }
  return false;
}

Optional<bool> CursorVisitor::handleDeclForVisitation(const Decl *D) {
  CXCursor Cursor = MakeCXCursor(D, TU, RegionOfInterest);

  // Ignore synthesized ivars here, otherwise if we have something like:
  //   @synthesize prop = _prop;
  // and '_prop' is not declared, we will encounter a '_prop' ivar before
  // encountering the 'prop' synthesize declaration and we will think that
  // we passed the region-of-interest.
  if (auto *ivarD = dyn_cast<ObjCIvarDecl>(D)) {
    if (ivarD->getSynthesize())
      return None;
  }

  // FIXME: ObjCClassRef/ObjCProtocolRef for forward class/protocol
  // declarations is a mismatch with the compiler semantics.
  if (Cursor.kind == CXCursor_ObjCInterfaceDecl) {
    auto *ID = cast<ObjCInterfaceDecl>(D);
    if (!ID->isThisDeclarationADefinition())
      Cursor = MakeCursorObjCClassRef(ID, ID->getLocation(), TU);

  } else if (Cursor.kind == CXCursor_ObjCProtocolDecl) {
    auto *PD = cast<ObjCProtocolDecl>(D);
    if (!PD->isThisDeclarationADefinition())
      Cursor = MakeCursorObjCProtocolRef(PD, PD->getLocation(), TU);
  }

  const Optional<bool> V = shouldVisitCursor(Cursor);
  if (!V.hasValue())
    return None;
  if (!V.getValue())
    return false;
  if (Visit(Cursor, true))
    return true;
  return None;
}

bool CursorVisitor::VisitTranslationUnitDecl(TranslationUnitDecl *D) {
  llvm_unreachable("Translation units are visited directly by Visit()");
}

bool CursorVisitor::VisitTypeAliasTemplateDecl(TypeAliasTemplateDecl *D) {
    if (VisitTemplateParameters(D->getTemplateParameters()))
        return true;

    return Visit(MakeCXCursor(D->getTemplatedDecl(), TU, RegionOfInterest));
}

bool CursorVisitor::VisitTypeAliasDecl(TypeAliasDecl *D) {
  if (TypeSourceInfo *TSInfo = D->getTypeSourceInfo())
    return Visit(TSInfo->getTypeLoc());

  return false;
}

bool CursorVisitor::VisitTypedefDecl(TypedefDecl *D) {
  if (TypeSourceInfo *TSInfo = D->getTypeSourceInfo())
    return Visit(TSInfo->getTypeLoc());

  return false;
}

bool CursorVisitor::VisitTagDecl(TagDecl *D) {
  return VisitDeclContext(D);
}

bool CursorVisitor::VisitClassTemplateSpecializationDecl(
                                          ClassTemplateSpecializationDecl *D) {
  bool ShouldVisitBody = false;
  switch (D->getSpecializationKind()) {
  case TSK_Undeclared:
  case TSK_ImplicitInstantiation:
    // Nothing to visit
    return false;
      
  case TSK_ExplicitInstantiationDeclaration:
  case TSK_ExplicitInstantiationDefinition:
    break;
      
  case TSK_ExplicitSpecialization:
    ShouldVisitBody = true;
    break;
  }
  
  // Visit the template arguments used in the specialization.
  if (TypeSourceInfo *SpecType = D->getTypeAsWritten()) {
    TypeLoc TL = SpecType->getTypeLoc();
    if (TemplateSpecializationTypeLoc TSTLoc =
            TL.getAs<TemplateSpecializationTypeLoc>()) {
      for (unsigned I = 0, N = TSTLoc.getNumArgs(); I != N; ++I)
        if (VisitTemplateArgumentLoc(TSTLoc.getArgLoc(I)))
          return true;
    }
  }

  return ShouldVisitBody && VisitCXXRecordDecl(D);
}

bool CursorVisitor::VisitClassTemplatePartialSpecializationDecl(
                                   ClassTemplatePartialSpecializationDecl *D) {
  // FIXME: Visit the "outer" template parameter lists on the TagDecl
  // before visiting these template parameters.
  if (VisitTemplateParameters(D->getTemplateParameters()))
    return true;

  // Visit the partial specialization arguments.
  const ASTTemplateArgumentListInfo *Info = D->getTemplateArgsAsWritten();
  const TemplateArgumentLoc *TemplateArgs = Info->getTemplateArgs();
  for (unsigned I = 0, N = Info->NumTemplateArgs; I != N; ++I)
    if (VisitTemplateArgumentLoc(TemplateArgs[I]))
      return true;
  
  return VisitCXXRecordDecl(D);
}

bool CursorVisitor::VisitTemplateTypeParmDecl(TemplateTypeParmDecl *D) {
  // Visit the default argument.
  if (D->hasDefaultArgument() && !D->defaultArgumentWasInherited())
    if (TypeSourceInfo *DefArg = D->getDefaultArgumentInfo())
      if (Visit(DefArg->getTypeLoc()))
        return true;
  
  return false;
}

bool CursorVisitor::VisitEnumConstantDecl(EnumConstantDecl *D) {
  if (Expr *Init = D->getInitExpr())
    return Visit(MakeCXCursor(Init, StmtParent, TU, RegionOfInterest));
  return false;
}

bool CursorVisitor::VisitDeclaratorDecl(DeclaratorDecl *DD) {
  unsigned NumParamList = DD->getNumTemplateParameterLists();
  for (unsigned i = 0; i < NumParamList; i++) {
    TemplateParameterList* Params = DD->getTemplateParameterList(i);
    if (VisitTemplateParameters(Params))
      return true;
  }

  if (TypeSourceInfo *TSInfo = DD->getTypeSourceInfo())
    if (Visit(TSInfo->getTypeLoc()))
      return true;

  // Visit the nested-name-specifier, if present.
  if (NestedNameSpecifierLoc QualifierLoc = DD->getQualifierLoc())
    if (VisitNestedNameSpecifierLoc(QualifierLoc))
      return true;

  return false;
}

/// \brief Compare two base or member initializers based on their source order.
static int CompareCXXCtorInitializers(CXXCtorInitializer *const *X,
                                      CXXCtorInitializer *const *Y) {
  return (*X)->getSourceOrder() - (*Y)->getSourceOrder();
}

bool CursorVisitor::VisitFunctionDecl(FunctionDecl *ND) {
  unsigned NumParamList = ND->getNumTemplateParameterLists();
  for (unsigned i = 0; i < NumParamList; i++) {
    TemplateParameterList* Params = ND->getTemplateParameterList(i);
    if (VisitTemplateParameters(Params))
      return true;
  }

  if (TypeSourceInfo *TSInfo = ND->getTypeSourceInfo()) {
    // Visit the function declaration's syntactic components in the order
    // written. This requires a bit of work.
    TypeLoc TL = TSInfo->getTypeLoc().IgnoreParens();
    FunctionTypeLoc FTL = TL.getAs<FunctionTypeLoc>();
    
    // If we have a function declared directly (without the use of a typedef),
    // visit just the return type. Otherwise, just visit the function's type
    // now.
    if ((FTL && !isa<CXXConversionDecl>(ND) && Visit(FTL.getReturnLoc())) ||
        (!FTL && Visit(TL)))
      return true;
    
    // Visit the nested-name-specifier, if present.
    if (NestedNameSpecifierLoc QualifierLoc = ND->getQualifierLoc())
      if (VisitNestedNameSpecifierLoc(QualifierLoc))
        return true;
    
    // Visit the declaration name.
    if (!isa<CXXDestructorDecl>(ND))
      if (VisitDeclarationNameInfo(ND->getNameInfo()))
        return true;
    
    // FIXME: Visit explicitly-specified template arguments!
    
    // Visit the function parameters, if we have a function type.
    if (FTL && VisitFunctionTypeLoc(FTL, true))
      return true;
    
    // FIXME: Attributes?
  }
  
  if (ND->doesThisDeclarationHaveABody() && !ND->isLateTemplateParsed()) {
    if (CXXConstructorDecl *Constructor = dyn_cast<CXXConstructorDecl>(ND)) {
      // Find the initializers that were written in the source.
      SmallVector<CXXCtorInitializer *, 4> WrittenInits;
      for (auto *I : Constructor->inits()) {
        if (!I->isWritten())
          continue;
      
        WrittenInits.push_back(I);
      }
      
      // Sort the initializers in source order
      llvm::array_pod_sort(WrittenInits.begin(), WrittenInits.end(),
                           &CompareCXXCtorInitializers);
      
      // Visit the initializers in source order
      for (unsigned I = 0, N = WrittenInits.size(); I != N; ++I) {
        CXXCtorInitializer *Init = WrittenInits[I];
        if (Init->isAnyMemberInitializer()) {
          if (Visit(MakeCursorMemberRef(Init->getAnyMember(),
                                        Init->getMemberLocation(), TU)))
            return true;
        } else if (TypeSourceInfo *TInfo = Init->getTypeSourceInfo()) {
          if (Visit(TInfo->getTypeLoc()))
            return true;
        }
        
        // Visit the initializer value.
        if (Expr *Initializer = Init->getInit())
          if (Visit(MakeCXCursor(Initializer, ND, TU, RegionOfInterest)))
            return true;
      } 
    }
    
    if (Visit(MakeCXCursor(ND->getBody(), StmtParent, TU, RegionOfInterest)))
      return true;
  }

  return false;
}

bool CursorVisitor::VisitFieldDecl(FieldDecl *D) {
  if (VisitDeclaratorDecl(D))
    return true;

  if (Expr *BitWidth = D->getBitWidth())
    return Visit(MakeCXCursor(BitWidth, StmtParent, TU, RegionOfInterest));

  return false;
}

bool CursorVisitor::VisitVarDecl(VarDecl *D) {
  if (VisitDeclaratorDecl(D))
    return true;

  if (Expr *Init = D->getInit())
    return Visit(MakeCXCursor(Init, StmtParent, TU, RegionOfInterest));

  return false;
}

bool CursorVisitor::VisitNonTypeTemplateParmDecl(NonTypeTemplateParmDecl *D) {
  if (VisitDeclaratorDecl(D))
    return true;
  
  if (D->hasDefaultArgument() && !D->defaultArgumentWasInherited())
    if (Expr *DefArg = D->getDefaultArgument())
      return Visit(MakeCXCursor(DefArg, StmtParent, TU, RegionOfInterest));
  
  return false;  
}

bool CursorVisitor::VisitFunctionTemplateDecl(FunctionTemplateDecl *D) {
  // FIXME: Visit the "outer" template parameter lists on the FunctionDecl
  // before visiting these template parameters.
  if (VisitTemplateParameters(D->getTemplateParameters()))
    return true;
  
  return VisitFunctionDecl(D->getTemplatedDecl());
}

bool CursorVisitor::VisitClassTemplateDecl(ClassTemplateDecl *D) {
  // FIXME: Visit the "outer" template parameter lists on the TagDecl
  // before visiting these template parameters.
  if (VisitTemplateParameters(D->getTemplateParameters()))
    return true;
  
  return VisitCXXRecordDecl(D->getTemplatedDecl());
}

bool CursorVisitor::VisitTemplateTemplateParmDecl(TemplateTemplateParmDecl *D) {
  if (VisitTemplateParameters(D->getTemplateParameters()))
    return true;
  
  if (D->hasDefaultArgument() && !D->defaultArgumentWasInherited() &&
      VisitTemplateArgumentLoc(D->getDefaultArgument()))
    return true;
  
  return false;
}

bool CursorVisitor::VisitObjCTypeParamDecl(ObjCTypeParamDecl *D) {
  // Visit the bound, if it's explicit.
  if (D->hasExplicitBound()) {
    if (auto TInfo = D->getTypeSourceInfo()) {
      if (Visit(TInfo->getTypeLoc()))
        return true;
    }
  }

  return false;
}

bool CursorVisitor::VisitObjCMethodDecl(ObjCMethodDecl *ND) {
  if (TypeSourceInfo *TSInfo = ND->getReturnTypeSourceInfo())
    if (Visit(TSInfo->getTypeLoc()))
      return true;

  for (const auto *P : ND->parameters()) {
    if (Visit(MakeCXCursor(P, TU, RegionOfInterest)))
      return true;
  }

  return ND->isThisDeclarationADefinition() &&
         Visit(MakeCXCursor(ND->getBody(), StmtParent, TU, RegionOfInterest));
}

template <typename DeclIt>
static void addRangedDeclsInContainer(DeclIt *DI_current, DeclIt DE_current,
                                      SourceManager &SM, SourceLocation EndLoc,
                                      SmallVectorImpl<Decl *> &Decls) {
  DeclIt next = *DI_current;
  while (++next != DE_current) {
    Decl *D_next = *next;
    if (!D_next)
      break;
    SourceLocation L = D_next->getLocStart();
    if (!L.isValid())
      break;
    if (SM.isBeforeInTranslationUnit(L, EndLoc)) {
      *DI_current = next;
      Decls.push_back(D_next);
      continue;
    }
    break;
  }
}

bool CursorVisitor::VisitObjCContainerDecl(ObjCContainerDecl *D) {
  // FIXME: Eventually convert back to just 'VisitDeclContext()'.  Essentially
  // an @implementation can lexically contain Decls that are not properly
  // nested in the AST.  When we identify such cases, we need to retrofit
  // this nesting here.
  if (!DI_current && !FileDI_current)
    return VisitDeclContext(D);

  // Scan the Decls that immediately come after the container
  // in the current DeclContext.  If any fall within the
  // container's lexical region, stash them into a vector
  // for later processing.
  SmallVector<Decl *, 24> DeclsInContainer;
  SourceLocation EndLoc = D->getSourceRange().getEnd();
  SourceManager &SM = AU->getSourceManager();
  if (EndLoc.isValid()) {
    if (DI_current) {
      addRangedDeclsInContainer(DI_current, DE_current, SM, EndLoc,
                                DeclsInContainer);
    } else {
      addRangedDeclsInContainer(FileDI_current, FileDE_current, SM, EndLoc,
                                DeclsInContainer);
    }
  }

  // The common case.
  if (DeclsInContainer.empty())
    return VisitDeclContext(D);

  // Get all the Decls in the DeclContext, and sort them with the
  // additional ones we've collected.  Then visit them.
  for (auto *SubDecl : D->decls()) {
    if (!SubDecl || SubDecl->getLexicalDeclContext() != D ||
        SubDecl->getLocStart().isInvalid())
      continue;
    DeclsInContainer.push_back(SubDecl);
  }

  // Now sort the Decls so that they appear in lexical order.
  std::sort(DeclsInContainer.begin(), DeclsInContainer.end(),
            [&SM](Decl *A, Decl *B) {
    SourceLocation L_A = A->getLocStart();
    SourceLocation L_B = B->getLocStart();
    assert(L_A.isValid() && L_B.isValid());
    return SM.isBeforeInTranslationUnit(L_A, L_B);
  });

  // Now visit the decls.
  for (SmallVectorImpl<Decl*>::iterator I = DeclsInContainer.begin(),
         E = DeclsInContainer.end(); I != E; ++I) {
    CXCursor Cursor = MakeCXCursor(*I, TU, RegionOfInterest);
    const Optional<bool> &V = shouldVisitCursor(Cursor);
    if (!V.hasValue())
      continue;
    if (!V.getValue())
      return false;
    if (Visit(Cursor, true))
      return true;
  }
  return false;
}

bool CursorVisitor::VisitObjCCategoryDecl(ObjCCategoryDecl *ND) {
  if (Visit(MakeCursorObjCClassRef(ND->getClassInterface(), ND->getLocation(),
                                   TU)))
    return true;

  if (VisitObjCTypeParamList(ND->getTypeParamList()))
    return true;

  ObjCCategoryDecl::protocol_loc_iterator PL = ND->protocol_loc_begin();
  for (ObjCCategoryDecl::protocol_iterator I = ND->protocol_begin(),
         E = ND->protocol_end(); I != E; ++I, ++PL)
    if (Visit(MakeCursorObjCProtocolRef(*I, *PL, TU)))
      return true;

  return VisitObjCContainerDecl(ND);
}

bool CursorVisitor::VisitObjCProtocolDecl(ObjCProtocolDecl *PID) {
  if (!PID->isThisDeclarationADefinition())
    return Visit(MakeCursorObjCProtocolRef(PID, PID->getLocation(), TU));
  
  ObjCProtocolDecl::protocol_loc_iterator PL = PID->protocol_loc_begin();
  for (ObjCProtocolDecl::protocol_iterator I = PID->protocol_begin(),
       E = PID->protocol_end(); I != E; ++I, ++PL)
    if (Visit(MakeCursorObjCProtocolRef(*I, *PL, TU)))
      return true;

  return VisitObjCContainerDecl(PID);
}

bool CursorVisitor::VisitObjCPropertyDecl(ObjCPropertyDecl *PD) {
  if (PD->getTypeSourceInfo() && Visit(PD->getTypeSourceInfo()->getTypeLoc()))
    return true;

  // FIXME: This implements a workaround with @property declarations also being
  // installed in the DeclContext for the @interface.  Eventually this code
  // should be removed.
  ObjCCategoryDecl *CDecl = dyn_cast<ObjCCategoryDecl>(PD->getDeclContext());
  if (!CDecl || !CDecl->IsClassExtension())
    return false;

  ObjCInterfaceDecl *ID = CDecl->getClassInterface();
  if (!ID)
    return false;

  IdentifierInfo *PropertyId = PD->getIdentifier();
  ObjCPropertyDecl *prevDecl =
    ObjCPropertyDecl::findPropertyDecl(cast<DeclContext>(ID), PropertyId,
                                       PD->getQueryKind());

  if (!prevDecl)
    return false;

  // Visit synthesized methods since they will be skipped when visiting
  // the @interface.
  if (ObjCMethodDecl *MD = prevDecl->getGetterMethodDecl())
    if (MD->isPropertyAccessor() && MD->getLexicalDeclContext() == CDecl)
      if (Visit(MakeCXCursor(MD, TU, RegionOfInterest)))
        return true;

  if (ObjCMethodDecl *MD = prevDecl->getSetterMethodDecl())
    if (MD->isPropertyAccessor() && MD->getLexicalDeclContext() == CDecl)
      if (Visit(MakeCXCursor(MD, TU, RegionOfInterest)))
        return true;

  return false;
}

bool CursorVisitor::VisitObjCTypeParamList(ObjCTypeParamList *typeParamList) {
  if (!typeParamList)
    return false;

  for (auto *typeParam : *typeParamList) {
    // Visit the type parameter.
    if (Visit(MakeCXCursor(typeParam, TU, RegionOfInterest)))
      return true;
  }

  return false;
}

bool CursorVisitor::VisitObjCInterfaceDecl(ObjCInterfaceDecl *D) {
  if (!D->isThisDeclarationADefinition()) {
    // Forward declaration is treated like a reference.
    return Visit(MakeCursorObjCClassRef(D, D->getLocation(), TU));
  }

  // Objective-C type parameters.
  if (VisitObjCTypeParamList(D->getTypeParamListAsWritten()))
    return true;

  // Issue callbacks for super class.
  if (D->getSuperClass() &&
      Visit(MakeCursorObjCSuperClassRef(D->getSuperClass(),
                                        D->getSuperClassLoc(),
                                        TU)))
    return true;

  if (TypeSourceInfo *SuperClassTInfo = D->getSuperClassTInfo())
    if (Visit(SuperClassTInfo->getTypeLoc()))
      return true;

  ObjCInterfaceDecl::protocol_loc_iterator PL = D->protocol_loc_begin();
  for (ObjCInterfaceDecl::protocol_iterator I = D->protocol_begin(),
         E = D->protocol_end(); I != E; ++I, ++PL)
    if (Visit(MakeCursorObjCProtocolRef(*I, *PL, TU)))
      return true;

  return VisitObjCContainerDecl(D);
}

bool CursorVisitor::VisitObjCImplDecl(ObjCImplDecl *D) {
  return VisitObjCContainerDecl(D);
}

bool CursorVisitor::VisitObjCCategoryImplDecl(ObjCCategoryImplDecl *D) {
  // 'ID' could be null when dealing with invalid code.
  if (ObjCInterfaceDecl *ID = D->getClassInterface())
    if (Visit(MakeCursorObjCClassRef(ID, D->getLocation(), TU)))
      return true;

  return VisitObjCImplDecl(D);
}

bool CursorVisitor::VisitObjCImplementationDecl(ObjCImplementationDecl *D) {
#if 0
  // Issue callbacks for super class.
  // FIXME: No source location information!
  if (D->getSuperClass() &&
      Visit(MakeCursorObjCSuperClassRef(D->getSuperClass(),
                                        D->getSuperClassLoc(),
                                        TU)))
    return true;
#endif

  return VisitObjCImplDecl(D);
}

bool CursorVisitor::VisitObjCPropertyImplDecl(ObjCPropertyImplDecl *PD) {
  if (ObjCIvarDecl *Ivar = PD->getPropertyIvarDecl())
    if (PD->isIvarNameSpecified())
      return Visit(MakeCursorMemberRef(Ivar, PD->getPropertyIvarDeclLoc(), TU));
  
  return false;
}

bool CursorVisitor::VisitNamespaceDecl(NamespaceDecl *D) {
  return VisitDeclContext(D);
}

bool CursorVisitor::VisitNamespaceAliasDecl(NamespaceAliasDecl *D) {
  // Visit nested-name-specifier.
  if (NestedNameSpecifierLoc QualifierLoc = D->getQualifierLoc())
    if (VisitNestedNameSpecifierLoc(QualifierLoc))
      return true;
  
  return Visit(MakeCursorNamespaceRef(D->getAliasedNamespace(), 
                                      D->getTargetNameLoc(), TU));
}

bool CursorVisitor::VisitUsingDecl(UsingDecl *D) {
  // Visit nested-name-specifier.
  if (NestedNameSpecifierLoc QualifierLoc = D->getQualifierLoc()) {
    if (VisitNestedNameSpecifierLoc(QualifierLoc))
      return true;
  }
  
  if (Visit(MakeCursorOverloadedDeclRef(D, D->getLocation(), TU)))
    return true;
    
  return VisitDeclarationNameInfo(D->getNameInfo());
}

bool CursorVisitor::VisitUsingDirectiveDecl(UsingDirectiveDecl *D) {
  // Visit nested-name-specifier.
  if (NestedNameSpecifierLoc QualifierLoc = D->getQualifierLoc())
    if (VisitNestedNameSpecifierLoc(QualifierLoc))
      return true;

  return Visit(MakeCursorNamespaceRef(D->getNominatedNamespaceAsWritten(),
                                      D->getIdentLocation(), TU));
}

bool CursorVisitor::VisitUnresolvedUsingValueDecl(UnresolvedUsingValueDecl *D) {
  // Visit nested-name-specifier.
  if (NestedNameSpecifierLoc QualifierLoc = D->getQualifierLoc()) {
    if (VisitNestedNameSpecifierLoc(QualifierLoc))
      return true;
  }

  return VisitDeclarationNameInfo(D->getNameInfo());
}

bool CursorVisitor::VisitUnresolvedUsingTypenameDecl(
                                               UnresolvedUsingTypenameDecl *D) {
  // Visit nested-name-specifier.
  if (NestedNameSpecifierLoc QualifierLoc = D->getQualifierLoc())
    if (VisitNestedNameSpecifierLoc(QualifierLoc))
      return true;
  
  return false;
}

bool CursorVisitor::VisitStaticAssertDecl(StaticAssertDecl *D) {
  if (Visit(MakeCXCursor(D->getAssertExpr(), StmtParent, TU, RegionOfInterest)))
    return true;
  if (Visit(MakeCXCursor(D->getMessage(), StmtParent, TU, RegionOfInterest)))
    return true;
  return false;
}

bool CursorVisitor::VisitDeclarationNameInfo(DeclarationNameInfo Name) {
  switch (Name.getName().getNameKind()) {
  case clang::DeclarationName::Identifier:
  case clang::DeclarationName::CXXLiteralOperatorName:
  case clang::DeclarationName::CXXOperatorName:
  case clang::DeclarationName::CXXUsingDirective:
    return false;
      
  case clang::DeclarationName::CXXConstructorName:
  case clang::DeclarationName::CXXDestructorName:
  case clang::DeclarationName::CXXConversionFunctionName:
    if (TypeSourceInfo *TSInfo = Name.getNamedTypeInfo())
      return Visit(TSInfo->getTypeLoc());
    return false;

  case clang::DeclarationName::ObjCZeroArgSelector:
  case clang::DeclarationName::ObjCOneArgSelector:
  case clang::DeclarationName::ObjCMultiArgSelector:
    // FIXME: Per-identifier location info?
    return false;
  }

  llvm_unreachable("Invalid DeclarationName::Kind!");
}

bool CursorVisitor::VisitNestedNameSpecifier(NestedNameSpecifier *NNS, 
                                             SourceRange Range) {
  // FIXME: This whole routine is a hack to work around the lack of proper
  // source information in nested-name-specifiers (PR5791). Since we do have
  // a beginning source location, we can visit the first component of the
  // nested-name-specifier, if it's a single-token component.
  if (!NNS)
    return false;
  
  // Get the first component in the nested-name-specifier.
  while (NestedNameSpecifier *Prefix = NNS->getPrefix())
    NNS = Prefix;
  
  switch (NNS->getKind()) {
  case NestedNameSpecifier::Namespace:
    return Visit(MakeCursorNamespaceRef(NNS->getAsNamespace(), Range.getBegin(),
                                        TU));

  case NestedNameSpecifier::NamespaceAlias:
    return Visit(MakeCursorNamespaceRef(NNS->getAsNamespaceAlias(), 
                                        Range.getBegin(), TU));

  case NestedNameSpecifier::TypeSpec: {
    // If the type has a form where we know that the beginning of the source
    // range matches up with a reference cursor. Visit the appropriate reference
    // cursor.
    const Type *T = NNS->getAsType();
    if (const TypedefType *Typedef = dyn_cast<TypedefType>(T))
      return Visit(MakeCursorTypeRef(Typedef->getDecl(), Range.getBegin(), TU));
    if (const TagType *Tag = dyn_cast<TagType>(T))
      return Visit(MakeCursorTypeRef(Tag->getDecl(), Range.getBegin(), TU));
    if (const TemplateSpecializationType *TST
                                      = dyn_cast<TemplateSpecializationType>(T))
      return VisitTemplateName(TST->getTemplateName(), Range.getBegin());
    break;
  }
      
  case NestedNameSpecifier::TypeSpecWithTemplate:
  case NestedNameSpecifier::Global:
  case NestedNameSpecifier::Identifier:
  case NestedNameSpecifier::Super:
    break;      
  }
  
  return false;
}

bool 
CursorVisitor::VisitNestedNameSpecifierLoc(NestedNameSpecifierLoc Qualifier) {
  SmallVector<NestedNameSpecifierLoc, 4> Qualifiers;
  for (; Qualifier; Qualifier = Qualifier.getPrefix())
    Qualifiers.push_back(Qualifier);
  
  while (!Qualifiers.empty()) {
    NestedNameSpecifierLoc Q = Qualifiers.pop_back_val();
    NestedNameSpecifier *NNS = Q.getNestedNameSpecifier();
    switch (NNS->getKind()) {
    case NestedNameSpecifier::Namespace:
      if (Visit(MakeCursorNamespaceRef(NNS->getAsNamespace(), 
                                       Q.getLocalBeginLoc(),
                                       TU)))
        return true;
        
      break;
      
    case NestedNameSpecifier::NamespaceAlias:
      if (Visit(MakeCursorNamespaceRef(NNS->getAsNamespaceAlias(), 
                                       Q.getLocalBeginLoc(),
                                       TU)))
        return true;
        
      break;
        
    case NestedNameSpecifier::TypeSpec:
    case NestedNameSpecifier::TypeSpecWithTemplate:
      if (Visit(Q.getTypeLoc()))
        return true;
        
      break;
        
    case NestedNameSpecifier::Global:
    case NestedNameSpecifier::Identifier:
    case NestedNameSpecifier::Super:
      break;              
    }
  }
  
  return false;
}

bool CursorVisitor::VisitTemplateParameters(
                                          const TemplateParameterList *Params) {
  if (!Params)
    return false;
  
  for (TemplateParameterList::const_iterator P = Params->begin(),
                                          PEnd = Params->end();
       P != PEnd; ++P) {
    if (Visit(MakeCXCursor(*P, TU, RegionOfInterest)))
      return true;
  }
  
  return false;
}

bool CursorVisitor::VisitTemplateName(TemplateName Name, SourceLocation Loc) {
  switch (Name.getKind()) {
  case TemplateName::Template:
    return Visit(MakeCursorTemplateRef(Name.getAsTemplateDecl(), Loc, TU));

  case TemplateName::OverloadedTemplate:
    // Visit the overloaded template set.
    if (Visit(MakeCursorOverloadedDeclRef(Name, Loc, TU)))
      return true;

    return false;

  case TemplateName::DependentTemplate:
    // FIXME: Visit nested-name-specifier.
    return false;
      
  case TemplateName::QualifiedTemplate:
    // FIXME: Visit nested-name-specifier.
    return Visit(MakeCursorTemplateRef(
                                  Name.getAsQualifiedTemplateName()->getDecl(), 
                                       Loc, TU));

  case TemplateName::SubstTemplateTemplateParm:
    return Visit(MakeCursorTemplateRef(
                         Name.getAsSubstTemplateTemplateParm()->getParameter(),
                                       Loc, TU));
      
  case TemplateName::SubstTemplateTemplateParmPack:
    return Visit(MakeCursorTemplateRef(
                  Name.getAsSubstTemplateTemplateParmPack()->getParameterPack(),
                                       Loc, TU));
  }

  llvm_unreachable("Invalid TemplateName::Kind!");
}

bool CursorVisitor::VisitTemplateArgumentLoc(const TemplateArgumentLoc &TAL) {
  switch (TAL.getArgument().getKind()) {
  case TemplateArgument::Null:
  case TemplateArgument::Integral:
  case TemplateArgument::Pack:
    return false;
      
  case TemplateArgument::Type:
    if (TypeSourceInfo *TSInfo = TAL.getTypeSourceInfo())
      return Visit(TSInfo->getTypeLoc());
    return false;
      
  case TemplateArgument::Declaration:
    if (Expr *E = TAL.getSourceDeclExpression())
      return Visit(MakeCXCursor(E, StmtParent, TU, RegionOfInterest));
    return false;

  case TemplateArgument::NullPtr:
    if (Expr *E = TAL.getSourceNullPtrExpression())
      return Visit(MakeCXCursor(E, StmtParent, TU, RegionOfInterest));
    return false;

  case TemplateArgument::Expression:
    if (Expr *E = TAL.getSourceExpression())
      return Visit(MakeCXCursor(E, StmtParent, TU, RegionOfInterest));
    return false;
  
  case TemplateArgument::Template:
  case TemplateArgument::TemplateExpansion:
    if (VisitNestedNameSpecifierLoc(TAL.getTemplateQualifierLoc()))
      return true;
      
    return VisitTemplateName(TAL.getArgument().getAsTemplateOrTemplatePattern(), 
                             TAL.getTemplateNameLoc());
  }

  llvm_unreachable("Invalid TemplateArgument::Kind!");
}

bool CursorVisitor::VisitLinkageSpecDecl(LinkageSpecDecl *D) {
  return VisitDeclContext(D);
}

bool CursorVisitor::VisitQualifiedTypeLoc(QualifiedTypeLoc TL) {
  return Visit(TL.getUnqualifiedLoc());
}

bool CursorVisitor::VisitBuiltinTypeLoc(BuiltinTypeLoc TL) {
  ASTContext &Context = AU->getASTContext();

  // Some builtin types (such as Objective-C's "id", "sel", and
  // "Class") have associated declarations. Create cursors for those.
  QualType VisitType;
  switch (TL.getTypePtr()->getKind()) {

  case BuiltinType::Void:
  case BuiltinType::NullPtr:
  case BuiltinType::Dependent:
#define IMAGE_TYPE(ImgType, Id, SingletonId, Access, Suffix) \
  case BuiltinType::Id:
#include "clang/Basic/OpenCLImageTypes.def"
  case BuiltinType::OCLSampler:
  case BuiltinType::OCLEvent:
  case BuiltinType::OCLClkEvent:
  case BuiltinType::OCLQueue:
  case BuiltinType::OCLNDRange:
  case BuiltinType::OCLReserveID:
#define BUILTIN_TYPE(Id, SingletonId)
#define SIGNED_TYPE(Id, SingletonId) case BuiltinType::Id:
#define UNSIGNED_TYPE(Id, SingletonId) case BuiltinType::Id:
#define FLOATING_TYPE(Id, SingletonId) case BuiltinType::Id:
#define PLACEHOLDER_TYPE(Id, SingletonId) case BuiltinType::Id:
#include "clang/AST/BuiltinTypes.def"
    break;

  case BuiltinType::ObjCId:
    VisitType = Context.getObjCIdType();
    break;

  case BuiltinType::ObjCClass:
    VisitType = Context.getObjCClassType();
    break;

  case BuiltinType::ObjCSel:
    VisitType = Context.getObjCSelType();
    break;
  }

  if (!VisitType.isNull()) {
    if (const TypedefType *Typedef = VisitType->getAs<TypedefType>())
      return Visit(MakeCursorTypeRef(Typedef->getDecl(), TL.getBuiltinLoc(),
                                     TU));
  }

  return false;
}

bool CursorVisitor::VisitTypedefTypeLoc(TypedefTypeLoc TL) {
  return Visit(MakeCursorTypeRef(TL.getTypedefNameDecl(), TL.getNameLoc(), TU));
}

bool CursorVisitor::VisitUnresolvedUsingTypeLoc(UnresolvedUsingTypeLoc TL) {
  return Visit(MakeCursorTypeRef(TL.getDecl(), TL.getNameLoc(), TU));
}

bool CursorVisitor::VisitTagTypeLoc(TagTypeLoc TL) {
  if (TL.isDefinition())
    return Visit(MakeCXCursor(TL.getDecl(), TU, RegionOfInterest));

  return Visit(MakeCursorTypeRef(TL.getDecl(), TL.getNameLoc(), TU));
}

bool CursorVisitor::VisitTemplateTypeParmTypeLoc(TemplateTypeParmTypeLoc TL) {
  return Visit(MakeCursorTypeRef(TL.getDecl(), TL.getNameLoc(), TU));
}

bool CursorVisitor::VisitObjCInterfaceTypeLoc(ObjCInterfaceTypeLoc TL) {
  return Visit(MakeCursorObjCClassRef(TL.getIFaceDecl(), TL.getNameLoc(), TU));
}

bool CursorVisitor::VisitObjCObjectTypeLoc(ObjCObjectTypeLoc TL) {
  if (TL.hasBaseTypeAsWritten() && Visit(TL.getBaseLoc()))
    return true;

  for (unsigned I = 0, N = TL.getNumTypeArgs(); I != N; ++I) {
    if (Visit(TL.getTypeArgTInfo(I)->getTypeLoc()))
      return true;
  }

  for (unsigned I = 0, N = TL.getNumProtocols(); I != N; ++I) {
    if (Visit(MakeCursorObjCProtocolRef(TL.getProtocol(I), TL.getProtocolLoc(I),
                                        TU)))
      return true;
  }

  return false;
}

bool CursorVisitor::VisitObjCObjectPointerTypeLoc(ObjCObjectPointerTypeLoc TL) {
  return Visit(TL.getPointeeLoc());
}

bool CursorVisitor::VisitParenTypeLoc(ParenTypeLoc TL) {
  return Visit(TL.getInnerLoc());
}

bool CursorVisitor::VisitPointerTypeLoc(PointerTypeLoc TL) {
  return Visit(TL.getPointeeLoc());
}

bool CursorVisitor::VisitBlockPointerTypeLoc(BlockPointerTypeLoc TL) {
  return Visit(TL.getPointeeLoc());
}

bool CursorVisitor::VisitMemberPointerTypeLoc(MemberPointerTypeLoc TL) {
  return Visit(TL.getPointeeLoc());
}

bool CursorVisitor::VisitLValueReferenceTypeLoc(LValueReferenceTypeLoc TL) {
  return Visit(TL.getPointeeLoc());
}

bool CursorVisitor::VisitRValueReferenceTypeLoc(RValueReferenceTypeLoc TL) {
  return Visit(TL.getPointeeLoc());
}

bool CursorVisitor::VisitAttributedTypeLoc(AttributedTypeLoc TL) {
  return Visit(TL.getModifiedLoc());
}

bool CursorVisitor::VisitFunctionTypeLoc(FunctionTypeLoc TL, 
                                         bool SkipResultType) {
  if (!SkipResultType && Visit(TL.getReturnLoc()))
    return true;

  for (unsigned I = 0, N = TL.getNumParams(); I != N; ++I)
    if (Decl *D = TL.getParam(I))
      if (Visit(MakeCXCursor(D, TU, RegionOfInterest)))
        return true;

  return false;
}

bool CursorVisitor::VisitArrayTypeLoc(ArrayTypeLoc TL) {
  if (Visit(TL.getElementLoc()))
    return true;

  if (Expr *Size = TL.getSizeExpr())
    return Visit(MakeCXCursor(Size, StmtParent, TU, RegionOfInterest));

  return false;
}

bool CursorVisitor::VisitDecayedTypeLoc(DecayedTypeLoc TL) {
  return Visit(TL.getOriginalLoc());
}

bool CursorVisitor::VisitAdjustedTypeLoc(AdjustedTypeLoc TL) {
  return Visit(TL.getOriginalLoc());
}

bool CursorVisitor::VisitTemplateSpecializationTypeLoc(
                                             TemplateSpecializationTypeLoc TL) {
  // Visit the template name.
  if (VisitTemplateName(TL.getTypePtr()->getTemplateName(), 
                        TL.getTemplateNameLoc()))
    return true;
  
  // Visit the template arguments.
  for (unsigned I = 0, N = TL.getNumArgs(); I != N; ++I)
    if (VisitTemplateArgumentLoc(TL.getArgLoc(I)))
      return true;
  
  return false;
}

bool CursorVisitor::VisitTypeOfExprTypeLoc(TypeOfExprTypeLoc TL) {
  return Visit(MakeCXCursor(TL.getUnderlyingExpr(), StmtParent, TU));
}

bool CursorVisitor::VisitTypeOfTypeLoc(TypeOfTypeLoc TL) {
  if (TypeSourceInfo *TSInfo = TL.getUnderlyingTInfo())
    return Visit(TSInfo->getTypeLoc());

  return false;
}

bool CursorVisitor::VisitUnaryTransformTypeLoc(UnaryTransformTypeLoc TL) {
  if (TypeSourceInfo *TSInfo = TL.getUnderlyingTInfo())
    return Visit(TSInfo->getTypeLoc());

  return false;
}

bool CursorVisitor::VisitDependentNameTypeLoc(DependentNameTypeLoc TL) {
  return VisitNestedNameSpecifierLoc(TL.getQualifierLoc());
}

bool CursorVisitor::VisitDependentTemplateSpecializationTypeLoc(
                                    DependentTemplateSpecializationTypeLoc TL) {
  // Visit the nested-name-specifier, if there is one.
  if (TL.getQualifierLoc() &&
      VisitNestedNameSpecifierLoc(TL.getQualifierLoc()))
    return true;
  
  // Visit the template arguments.
  for (unsigned I = 0, N = TL.getNumArgs(); I != N; ++I)
    if (VisitTemplateArgumentLoc(TL.getArgLoc(I)))
      return true;

  return false;
}

bool CursorVisitor::VisitElaboratedTypeLoc(ElaboratedTypeLoc TL) {
  if (VisitNestedNameSpecifierLoc(TL.getQualifierLoc()))
    return true;
  
  return Visit(TL.getNamedTypeLoc());
}

bool CursorVisitor::VisitPackExpansionTypeLoc(PackExpansionTypeLoc TL) {
  return Visit(TL.getPatternLoc());
}

bool CursorVisitor::VisitDecltypeTypeLoc(DecltypeTypeLoc TL) {
  if (Expr *E = TL.getUnderlyingExpr())
    return Visit(MakeCXCursor(E, StmtParent, TU));

  return false;
}

bool CursorVisitor::VisitInjectedClassNameTypeLoc(InjectedClassNameTypeLoc TL) {
  return Visit(MakeCursorTypeRef(TL.getDecl(), TL.getNameLoc(), TU));
}

bool CursorVisitor::VisitAtomicTypeLoc(AtomicTypeLoc TL) {
  return Visit(TL.getValueLoc());
}

bool CursorVisitor::VisitPipeTypeLoc(PipeTypeLoc TL) {
  return Visit(TL.getValueLoc());
}

#define DEFAULT_TYPELOC_IMPL(CLASS, PARENT) \
bool CursorVisitor::Visit##CLASS##TypeLoc(CLASS##TypeLoc TL) { \
  return Visit##PARENT##Loc(TL); \
}

DEFAULT_TYPELOC_IMPL(Complex, Type)
DEFAULT_TYPELOC_IMPL(ConstantArray, ArrayType)
DEFAULT_TYPELOC_IMPL(IncompleteArray, ArrayType)
DEFAULT_TYPELOC_IMPL(VariableArray, ArrayType)
DEFAULT_TYPELOC_IMPL(DependentSizedArray, ArrayType)
DEFAULT_TYPELOC_IMPL(DependentSizedExtVector, Type)
DEFAULT_TYPELOC_IMPL(Vector, Type)
DEFAULT_TYPELOC_IMPL(ExtVector, VectorType)
DEFAULT_TYPELOC_IMPL(FunctionProto, FunctionType)
DEFAULT_TYPELOC_IMPL(FunctionNoProto, FunctionType)
DEFAULT_TYPELOC_IMPL(Record, TagType)
DEFAULT_TYPELOC_IMPL(Enum, TagType)
DEFAULT_TYPELOC_IMPL(SubstTemplateTypeParm, Type)
DEFAULT_TYPELOC_IMPL(SubstTemplateTypeParmPack, Type)
DEFAULT_TYPELOC_IMPL(Auto, Type)

bool CursorVisitor::VisitCXXRecordDecl(CXXRecordDecl *D) {
  // Visit the nested-name-specifier, if present.
  if (NestedNameSpecifierLoc QualifierLoc = D->getQualifierLoc())
    if (VisitNestedNameSpecifierLoc(QualifierLoc))
      return true;

  if (D->isCompleteDefinition()) {
    for (const auto &I : D->bases()) {
      if (Visit(cxcursor::MakeCursorCXXBaseSpecifier(&I, TU)))
        return true;
    }
  }

  return VisitTagDecl(D);
}

bool CursorVisitor::VisitAttributes(Decl *D) {
  for (const auto *I : D->attrs())
    if (Visit(MakeCXCursor(I, D, TU)))
        return true;

  return false;
}

//===----------------------------------------------------------------------===//
// Data-recursive visitor methods.
//===----------------------------------------------------------------------===//

namespace {
#define DEF_JOB(NAME, DATA, KIND)\
class NAME : public VisitorJob {\
public:\
  NAME(const DATA *d, CXCursor parent) : \
      VisitorJob(parent, VisitorJob::KIND, d) {} \
  static bool classof(const VisitorJob *VJ) { return VJ->getKind() == KIND; }\
  const DATA *get() const { return static_cast<const DATA*>(data[0]); }\
};

DEF_JOB(StmtVisit, Stmt, StmtVisitKind)
DEF_JOB(MemberExprParts, MemberExpr, MemberExprPartsKind)
DEF_JOB(DeclRefExprParts, DeclRefExpr, DeclRefExprPartsKind)
DEF_JOB(OverloadExprParts, OverloadExpr, OverloadExprPartsKind)
DEF_JOB(SizeOfPackExprParts, SizeOfPackExpr, SizeOfPackExprPartsKind)
DEF_JOB(LambdaExprParts, LambdaExpr, LambdaExprPartsKind)
DEF_JOB(PostChildrenVisit, void, PostChildrenVisitKind)
#undef DEF_JOB

class ExplicitTemplateArgsVisit : public VisitorJob {
public:
  ExplicitTemplateArgsVisit(const TemplateArgumentLoc *Begin,
                            const TemplateArgumentLoc *End, CXCursor parent)
      : VisitorJob(parent, VisitorJob::ExplicitTemplateArgsVisitKind, Begin,
                   End) {}
  static bool classof(const VisitorJob *VJ) {
    return VJ->getKind() == ExplicitTemplateArgsVisitKind;
  }
  const TemplateArgumentLoc *begin() const {
    return static_cast<const TemplateArgumentLoc *>(data[0]);
  }
  const TemplateArgumentLoc *end() {
    return static_cast<const TemplateArgumentLoc *>(data[1]);
  }
};
class DeclVisit : public VisitorJob {
public:
  DeclVisit(const Decl *D, CXCursor parent, bool isFirst) :
    VisitorJob(parent, VisitorJob::DeclVisitKind,
               D, isFirst ? (void*) 1 : (void*) nullptr) {}
  static bool classof(const VisitorJob *VJ) {
    return VJ->getKind() == DeclVisitKind;
  }
  const Decl *get() const { return static_cast<const Decl *>(data[0]); }
  bool isFirst() const { return data[1] != nullptr; }
};
class TypeLocVisit : public VisitorJob {
public:
  TypeLocVisit(TypeLoc tl, CXCursor parent) :
    VisitorJob(parent, VisitorJob::TypeLocVisitKind,
               tl.getType().getAsOpaquePtr(), tl.getOpaqueData()) {}

  static bool classof(const VisitorJob *VJ) {
    return VJ->getKind() == TypeLocVisitKind;
  }

  TypeLoc get() const { 
    QualType T = QualType::getFromOpaquePtr(data[0]);
    return TypeLoc(T, const_cast<void *>(data[1]));
  }
};

class LabelRefVisit : public VisitorJob {
public:
  LabelRefVisit(LabelDecl *LD, SourceLocation labelLoc, CXCursor parent)
    : VisitorJob(parent, VisitorJob::LabelRefVisitKind, LD,
                 labelLoc.getPtrEncoding()) {}
  
  static bool classof(const VisitorJob *VJ) {
    return VJ->getKind() == VisitorJob::LabelRefVisitKind;
  }
  const LabelDecl *get() const {
    return static_cast<const LabelDecl *>(data[0]);
  }
  SourceLocation getLoc() const { 
    return SourceLocation::getFromPtrEncoding(data[1]); }
};
  
class NestedNameSpecifierLocVisit : public VisitorJob {
public:
  NestedNameSpecifierLocVisit(NestedNameSpecifierLoc Qualifier, CXCursor parent)
    : VisitorJob(parent, VisitorJob::NestedNameSpecifierLocVisitKind,
                 Qualifier.getNestedNameSpecifier(),
                 Qualifier.getOpaqueData()) { }
  
  static bool classof(const VisitorJob *VJ) {
    return VJ->getKind() == VisitorJob::NestedNameSpecifierLocVisitKind;
  }
  
  NestedNameSpecifierLoc get() const {
    return NestedNameSpecifierLoc(
            const_cast<NestedNameSpecifier *>(
              static_cast<const NestedNameSpecifier *>(data[0])),
            const_cast<void *>(data[1]));
  }
};
  
class DeclarationNameInfoVisit : public VisitorJob {
public:
  DeclarationNameInfoVisit(const Stmt *S, CXCursor parent)
    : VisitorJob(parent, VisitorJob::DeclarationNameInfoVisitKind, S) {}
  static bool classof(const VisitorJob *VJ) {
    return VJ->getKind() == VisitorJob::DeclarationNameInfoVisitKind;
  }
  DeclarationNameInfo get() const {
    const Stmt *S = static_cast<const Stmt *>(data[0]);
    switch (S->getStmtClass()) {
    default:
      llvm_unreachable("Unhandled Stmt");
    case clang::Stmt::MSDependentExistsStmtClass:
      return cast<MSDependentExistsStmt>(S)->getNameInfo();
    case Stmt::CXXDependentScopeMemberExprClass:
      return cast<CXXDependentScopeMemberExpr>(S)->getMemberNameInfo();
    case Stmt::DependentScopeDeclRefExprClass:
      return cast<DependentScopeDeclRefExpr>(S)->getNameInfo();
    case Stmt::OMPCriticalDirectiveClass:
      return cast<OMPCriticalDirective>(S)->getDirectiveName();
    }
  }
};
class MemberRefVisit : public VisitorJob {
public:
  MemberRefVisit(const FieldDecl *D, SourceLocation L, CXCursor parent)
    : VisitorJob(parent, VisitorJob::MemberRefVisitKind, D,
                 L.getPtrEncoding()) {}
  static bool classof(const VisitorJob *VJ) {
    return VJ->getKind() == VisitorJob::MemberRefVisitKind;
  }
  const FieldDecl *get() const {
    return static_cast<const FieldDecl *>(data[0]);
  }
  SourceLocation getLoc() const {
    return SourceLocation::getFromRawEncoding((unsigned)(uintptr_t) data[1]);
  }
};
class EnqueueVisitor : public ConstStmtVisitor<EnqueueVisitor, void> {
  friend class OMPClauseEnqueue;
  VisitorWorkList &WL;
  CXCursor Parent;
public:
  EnqueueVisitor(VisitorWorkList &wl, CXCursor parent)
    : WL(wl), Parent(parent) {}

  void VisitAddrLabelExpr(const AddrLabelExpr *E);
  void VisitBlockExpr(const BlockExpr *B);
  void VisitCompoundLiteralExpr(const CompoundLiteralExpr *E);
  void VisitCompoundStmt(const CompoundStmt *S);
  void VisitCXXDefaultArgExpr(const CXXDefaultArgExpr *E) { /* Do nothing. */ }
  void VisitMSDependentExistsStmt(const MSDependentExistsStmt *S);
  void VisitCXXDependentScopeMemberExpr(const CXXDependentScopeMemberExpr *E);
  void VisitCXXNewExpr(const CXXNewExpr *E);
  void VisitCXXScalarValueInitExpr(const CXXScalarValueInitExpr *E);
  void VisitCXXOperatorCallExpr(const CXXOperatorCallExpr *E);
  void VisitCXXPseudoDestructorExpr(const CXXPseudoDestructorExpr *E);
  void VisitCXXTemporaryObjectExpr(const CXXTemporaryObjectExpr *E);
  void VisitCXXTypeidExpr(const CXXTypeidExpr *E);
  void VisitCXXUnresolvedConstructExpr(const CXXUnresolvedConstructExpr *E);
  void VisitCXXUuidofExpr(const CXXUuidofExpr *E);
  void VisitCXXCatchStmt(const CXXCatchStmt *S);
  void VisitCXXForRangeStmt(const CXXForRangeStmt *S);
  void VisitDeclRefExpr(const DeclRefExpr *D);
  void VisitDeclStmt(const DeclStmt *S);
  void VisitDependentScopeDeclRefExpr(const DependentScopeDeclRefExpr *E);
  void VisitDesignatedInitExpr(const DesignatedInitExpr *E);
  void VisitExplicitCastExpr(const ExplicitCastExpr *E);
  void VisitForStmt(const ForStmt *FS);
  void VisitGotoStmt(const GotoStmt *GS);
  void VisitIfStmt(const IfStmt *If);
  void VisitInitListExpr(const InitListExpr *IE);
  void VisitMemberExpr(const MemberExpr *M);
  void VisitOffsetOfExpr(const OffsetOfExpr *E);
  void VisitObjCEncodeExpr(const ObjCEncodeExpr *E);
  void VisitObjCMessageExpr(const ObjCMessageExpr *M);
  void VisitOverloadExpr(const OverloadExpr *E);
  void VisitUnaryExprOrTypeTraitExpr(const UnaryExprOrTypeTraitExpr *E);
  void VisitStmt(const Stmt *S);
  void VisitSwitchStmt(const SwitchStmt *S);
  void VisitWhileStmt(const WhileStmt *W);
  void VisitTypeTraitExpr(const TypeTraitExpr *E);
  void VisitArrayTypeTraitExpr(const ArrayTypeTraitExpr *E);
  void VisitExpressionTraitExpr(const ExpressionTraitExpr *E);
  void VisitUnresolvedMemberExpr(const UnresolvedMemberExpr *U);
  void VisitVAArgExpr(const VAArgExpr *E);
  void VisitSizeOfPackExpr(const SizeOfPackExpr *E);
  void VisitPseudoObjectExpr(const PseudoObjectExpr *E);
  void VisitOpaqueValueExpr(const OpaqueValueExpr *E);
  void VisitLambdaExpr(const LambdaExpr *E);
  void VisitOMPExecutableDirective(const OMPExecutableDirective *D);
  void VisitOMPLoopDirective(const OMPLoopDirective *D);
  void VisitOMPParallelDirective(const OMPParallelDirective *D);
  void VisitOMPSimdDirective(const OMPSimdDirective *D);
  void VisitOMPForDirective(const OMPForDirective *D);
  void VisitOMPForSimdDirective(const OMPForSimdDirective *D);
  void VisitOMPSectionsDirective(const OMPSectionsDirective *D);
  void VisitOMPSectionDirective(const OMPSectionDirective *D);
  void VisitOMPSingleDirective(const OMPSingleDirective *D);
  void VisitOMPMasterDirective(const OMPMasterDirective *D);
  void VisitOMPCriticalDirective(const OMPCriticalDirective *D);
  void VisitOMPParallelForDirective(const OMPParallelForDirective *D);
  void VisitOMPParallelForSimdDirective(const OMPParallelForSimdDirective *D);
  void VisitOMPParallelSectionsDirective(const OMPParallelSectionsDirective *D);
  void VisitOMPTaskDirective(const OMPTaskDirective *D);
  void VisitOMPTaskyieldDirective(const OMPTaskyieldDirective *D);
  void VisitOMPBarrierDirective(const OMPBarrierDirective *D);
  void VisitOMPTaskwaitDirective(const OMPTaskwaitDirective *D);
  void VisitOMPTaskgroupDirective(const OMPTaskgroupDirective *D);
  void
  VisitOMPCancellationPointDirective(const OMPCancellationPointDirective *D);
  void VisitOMPCancelDirective(const OMPCancelDirective *D);
  void VisitOMPFlushDirective(const OMPFlushDirective *D);
  void VisitOMPOrderedDirective(const OMPOrderedDirective *D);
  void VisitOMPAtomicDirective(const OMPAtomicDirective *D);
  void VisitOMPTargetDirective(const OMPTargetDirective *D);
  void VisitOMPTargetDataDirective(const OMPTargetDataDirective *D);
  void VisitOMPTargetEnterDataDirective(const OMPTargetEnterDataDirective *D);
  void VisitOMPTargetExitDataDirective(const OMPTargetExitDataDirective *D);
  void VisitOMPTargetParallelDirective(const OMPTargetParallelDirective *D);
  void
  VisitOMPTargetParallelForDirective(const OMPTargetParallelForDirective *D);
  void VisitOMPTeamsDirective(const OMPTeamsDirective *D);
  void VisitOMPTaskLoopDirective(const OMPTaskLoopDirective *D);
  void VisitOMPTaskLoopSimdDirective(const OMPTaskLoopSimdDirective *D);
  void VisitOMPDistributeDirective(const OMPDistributeDirective *D);
  void VisitOMPDistributeParallelForDirective(
      const OMPDistributeParallelForDirective *D);
<<<<<<< HEAD
  void VisitOMPTargetTeamsDirective(const OMPTargetTeamsDirective *D);
  void VisitOMPTeamsDistributeParallelForDirective(
      const OMPTeamsDistributeParallelForDirective *D);
  void VisitOMPTargetTeamsDistributeParallelForDirective(
        const OMPTargetTeamsDistributeParallelForDirective *D);
=======
  void VisitOMPDistributeParallelForSimdDirective(
      const OMPDistributeParallelForSimdDirective *D);
  void VisitOMPDistributeSimdDirective(const OMPDistributeSimdDirective *D);
>>>>>>> 7142d85f

private:
  void AddDeclarationNameInfo(const Stmt *S);
  void AddNestedNameSpecifierLoc(NestedNameSpecifierLoc Qualifier);
  void AddExplicitTemplateArgs(const TemplateArgumentLoc *A,
                               unsigned NumTemplateArgs);
  void AddMemberRef(const FieldDecl *D, SourceLocation L);
  void AddStmt(const Stmt *S);
  void AddDecl(const Decl *D, bool isFirst = true);
  void AddTypeLoc(TypeSourceInfo *TI);
  void EnqueueChildren(const Stmt *S);
  void EnqueueChildren(const OMPClause *S);
};
} // end anonyous namespace

void EnqueueVisitor::AddDeclarationNameInfo(const Stmt *S) {
  // 'S' should always be non-null, since it comes from the
  // statement we are visiting.
  WL.push_back(DeclarationNameInfoVisit(S, Parent));
}

void 
EnqueueVisitor::AddNestedNameSpecifierLoc(NestedNameSpecifierLoc Qualifier) {
  if (Qualifier)
    WL.push_back(NestedNameSpecifierLocVisit(Qualifier, Parent));
}

void EnqueueVisitor::AddStmt(const Stmt *S) {
  if (S)
    WL.push_back(StmtVisit(S, Parent));
}
void EnqueueVisitor::AddDecl(const Decl *D, bool isFirst) {
  if (D)
    WL.push_back(DeclVisit(D, Parent, isFirst));
}
void EnqueueVisitor::AddExplicitTemplateArgs(const TemplateArgumentLoc *A,
                                             unsigned NumTemplateArgs) {
  WL.push_back(ExplicitTemplateArgsVisit(A, A + NumTemplateArgs, Parent));
}
void EnqueueVisitor::AddMemberRef(const FieldDecl *D, SourceLocation L) {
  if (D)
    WL.push_back(MemberRefVisit(D, L, Parent));
}
void EnqueueVisitor::AddTypeLoc(TypeSourceInfo *TI) {
  if (TI)
    WL.push_back(TypeLocVisit(TI->getTypeLoc(), Parent));
 }
void EnqueueVisitor::EnqueueChildren(const Stmt *S) {
  unsigned size = WL.size();
  for (const Stmt *SubStmt : S->children()) {
    AddStmt(SubStmt);
  }
  if (size == WL.size())
    return;
  // Now reverse the entries we just added.  This will match the DFS
  // ordering performed by the worklist.
  VisitorWorkList::iterator I = WL.begin() + size, E = WL.end();
  std::reverse(I, E);
}
namespace {
class OMPClauseEnqueue : public ConstOMPClauseVisitor<OMPClauseEnqueue> {
  EnqueueVisitor *Visitor;
  /// \brief Process clauses with list of variables.
  template <typename T>
  void VisitOMPClauseList(T *Node);
public:
  OMPClauseEnqueue(EnqueueVisitor *Visitor) : Visitor(Visitor) { }
#define OPENMP_CLAUSE(Name, Class)                                             \
  void Visit##Class(const Class *C);
#include "clang/Basic/OpenMPKinds.def"
  void VisitOMPClauseWithPreInit(const OMPClauseWithPreInit *C);
  void VisitOMPClauseWithPostUpdate(const OMPClauseWithPostUpdate *C);
};

void OMPClauseEnqueue::VisitOMPClauseWithPreInit(
    const OMPClauseWithPreInit *C) {
  Visitor->AddStmt(C->getPreInitStmt());
}

void OMPClauseEnqueue::VisitOMPClauseWithPostUpdate(
    const OMPClauseWithPostUpdate *C) {
  VisitOMPClauseWithPreInit(C);
  Visitor->AddStmt(C->getPostUpdateExpr());
}

void OMPClauseEnqueue::VisitOMPIfClause(const OMPIfClause *C) {
  VisitOMPClauseWithPreInit(C);
  Visitor->AddStmt(C->getCondition());
}

void OMPClauseEnqueue::VisitOMPFinalClause(const OMPFinalClause *C) {
  Visitor->AddStmt(C->getCondition());
}

void OMPClauseEnqueue::VisitOMPNumThreadsClause(const OMPNumThreadsClause *C) {
  VisitOMPClauseWithPreInit(C);
  Visitor->AddStmt(C->getNumThreads());
}

void OMPClauseEnqueue::VisitOMPSafelenClause(const OMPSafelenClause *C) {
  Visitor->AddStmt(C->getSafelen());
}

void OMPClauseEnqueue::VisitOMPSimdlenClause(const OMPSimdlenClause *C) {
  Visitor->AddStmt(C->getSimdlen());
}

void OMPClauseEnqueue::VisitOMPCollapseClause(const OMPCollapseClause *C) {
  Visitor->AddStmt(C->getNumForLoops());
}

void OMPClauseEnqueue::VisitOMPDefaultClause(const OMPDefaultClause *C) { }

void OMPClauseEnqueue::VisitOMPProcBindClause(const OMPProcBindClause *C) { }

void OMPClauseEnqueue::VisitOMPScheduleClause(const OMPScheduleClause *C) {
  VisitOMPClauseWithPreInit(C);
  Visitor->AddStmt(C->getChunkSize());
}

void OMPClauseEnqueue::VisitOMPOrderedClause(const OMPOrderedClause *C) {
  Visitor->AddStmt(C->getNumForLoops());
}

void OMPClauseEnqueue::VisitOMPNowaitClause(const OMPNowaitClause *) {}

void OMPClauseEnqueue::VisitOMPUntiedClause(const OMPUntiedClause *) {}

void OMPClauseEnqueue::VisitOMPMergeableClause(const OMPMergeableClause *) {}

void OMPClauseEnqueue::VisitOMPReadClause(const OMPReadClause *) {}

void OMPClauseEnqueue::VisitOMPWriteClause(const OMPWriteClause *) {}

void OMPClauseEnqueue::VisitOMPUpdateClause(const OMPUpdateClause *) {}

void OMPClauseEnqueue::VisitOMPCaptureClause(const OMPCaptureClause *) {}

void OMPClauseEnqueue::VisitOMPSeqCstClause(const OMPSeqCstClause *) {}

void OMPClauseEnqueue::VisitOMPThreadsClause(const OMPThreadsClause *) {}

void OMPClauseEnqueue::VisitOMPSIMDClause(const OMPSIMDClause *) {}

void OMPClauseEnqueue::VisitOMPNogroupClause(const OMPNogroupClause *) {}

void OMPClauseEnqueue::VisitOMPDeviceClause(const OMPDeviceClause *C) {
  Visitor->AddStmt(C->getDevice());
}

void OMPClauseEnqueue::VisitOMPNumTeamsClause(const OMPNumTeamsClause *C) {
  Visitor->AddStmt(C->getNumTeams());
}

void OMPClauseEnqueue::VisitOMPThreadLimitClause(const OMPThreadLimitClause *C) {
  Visitor->AddStmt(C->getThreadLimit());
}

void OMPClauseEnqueue::VisitOMPPriorityClause(const OMPPriorityClause *C) {
  Visitor->AddStmt(C->getPriority());
}

void OMPClauseEnqueue::VisitOMPGrainsizeClause(const OMPGrainsizeClause *C) {
  Visitor->AddStmt(C->getGrainsize());
}

void OMPClauseEnqueue::VisitOMPNumTasksClause(const OMPNumTasksClause *C) {
  Visitor->AddStmt(C->getNumTasks());
}

void OMPClauseEnqueue::VisitOMPHintClause(const OMPHintClause *C) {
  Visitor->AddStmt(C->getHint());
}

template<typename T>
void OMPClauseEnqueue::VisitOMPClauseList(T *Node) {
  for (const auto *I : Node->varlists()) {
    Visitor->AddStmt(I);
  }
}

void OMPClauseEnqueue::VisitOMPPrivateClause(const OMPPrivateClause *C) {
  VisitOMPClauseList(C);
  for (const auto *E : C->private_copies()) {
    Visitor->AddStmt(E);
  }
}
void OMPClauseEnqueue::VisitOMPFirstprivateClause(
                                        const OMPFirstprivateClause *C) {
  VisitOMPClauseList(C);
  VisitOMPClauseWithPreInit(C);
  for (const auto *E : C->private_copies()) {
    Visitor->AddStmt(E);
  }
  for (const auto *E : C->inits()) {
    Visitor->AddStmt(E);
  }
}
void OMPClauseEnqueue::VisitOMPLastprivateClause(
                                        const OMPLastprivateClause *C) {
  VisitOMPClauseList(C);
  VisitOMPClauseWithPostUpdate(C);
  for (auto *E : C->private_copies()) {
    Visitor->AddStmt(E);
  }
  for (auto *E : C->source_exprs()) {
    Visitor->AddStmt(E);
  }
  for (auto *E : C->destination_exprs()) {
    Visitor->AddStmt(E);
  }
  for (auto *E : C->assignment_ops()) {
    Visitor->AddStmt(E);
  }
}
void OMPClauseEnqueue::VisitOMPSharedClause(const OMPSharedClause *C) {
  VisitOMPClauseList(C);
}
void OMPClauseEnqueue::VisitOMPReductionClause(const OMPReductionClause *C) {
  VisitOMPClauseList(C);
  VisitOMPClauseWithPostUpdate(C);
  for (auto *E : C->privates()) {
    Visitor->AddStmt(E);
  }
  for (auto *E : C->lhs_exprs()) {
    Visitor->AddStmt(E);
  }
  for (auto *E : C->rhs_exprs()) {
    Visitor->AddStmt(E);
  }
  for (auto *E : C->reduction_ops()) {
    Visitor->AddStmt(E);
  }
}
void OMPClauseEnqueue::VisitOMPLinearClause(const OMPLinearClause *C) {
  VisitOMPClauseList(C);
  VisitOMPClauseWithPostUpdate(C);
  for (const auto *E : C->privates()) {
    Visitor->AddStmt(E);
  }
  for (const auto *E : C->inits()) {
    Visitor->AddStmt(E);
  }
  for (const auto *E : C->updates()) {
    Visitor->AddStmt(E);
  }
  for (const auto *E : C->finals()) {
    Visitor->AddStmt(E);
  }
  Visitor->AddStmt(C->getStep());
  Visitor->AddStmt(C->getCalcStep());
}
void OMPClauseEnqueue::VisitOMPAlignedClause(const OMPAlignedClause *C) {
  VisitOMPClauseList(C);
  Visitor->AddStmt(C->getAlignment());
}
void OMPClauseEnqueue::VisitOMPCopyinClause(const OMPCopyinClause *C) {
  VisitOMPClauseList(C);
  for (auto *E : C->source_exprs()) {
    Visitor->AddStmt(E);
  }
  for (auto *E : C->destination_exprs()) {
    Visitor->AddStmt(E);
  }
  for (auto *E : C->assignment_ops()) {
    Visitor->AddStmt(E);
  }
}
void
OMPClauseEnqueue::VisitOMPCopyprivateClause(const OMPCopyprivateClause *C) {
  VisitOMPClauseList(C);
  for (auto *E : C->source_exprs()) {
    Visitor->AddStmt(E);
  }
  for (auto *E : C->destination_exprs()) {
    Visitor->AddStmt(E);
  }
  for (auto *E : C->assignment_ops()) {
    Visitor->AddStmt(E);
  }
}
void OMPClauseEnqueue::VisitOMPFlushClause(const OMPFlushClause *C) {
  VisitOMPClauseList(C);
}
void OMPClauseEnqueue::VisitOMPDependClause(const OMPDependClause *C) {
  VisitOMPClauseList(C);
}
void OMPClauseEnqueue::VisitOMPMapClause(const OMPMapClause *C) {
  VisitOMPClauseList(C);
}
void OMPClauseEnqueue::VisitOMPDistScheduleClause(
    const OMPDistScheduleClause *C) {
  VisitOMPClauseWithPreInit(C);
  Visitor->AddStmt(C->getChunkSize());
}
void OMPClauseEnqueue::VisitOMPDefaultmapClause(
    const OMPDefaultmapClause * /*C*/) {}
void OMPClauseEnqueue::VisitOMPToClause(const OMPToClause *C) {
  VisitOMPClauseList(C);
}
void OMPClauseEnqueue::VisitOMPFromClause(const OMPFromClause *C) {
  VisitOMPClauseList(C);
}
void OMPClauseEnqueue::VisitOMPUseDevicePtrClause(const OMPUseDevicePtrClause *C) {
  VisitOMPClauseList(C);
  for (const auto *E : C->private_copies()) {
    Visitor->AddStmt(E);
  }
}
}

void EnqueueVisitor::EnqueueChildren(const OMPClause *S) {
  unsigned size = WL.size();
  OMPClauseEnqueue Visitor(this);
  Visitor.Visit(S);
  if (size == WL.size())
    return;
  // Now reverse the entries we just added.  This will match the DFS
  // ordering performed by the worklist.
  VisitorWorkList::iterator I = WL.begin() + size, E = WL.end();
  std::reverse(I, E);
}
void EnqueueVisitor::VisitAddrLabelExpr(const AddrLabelExpr *E) {
  WL.push_back(LabelRefVisit(E->getLabel(), E->getLabelLoc(), Parent));
}
void EnqueueVisitor::VisitBlockExpr(const BlockExpr *B) {
  AddDecl(B->getBlockDecl());
}
void EnqueueVisitor::VisitCompoundLiteralExpr(const CompoundLiteralExpr *E) {
  EnqueueChildren(E);
  AddTypeLoc(E->getTypeSourceInfo());
}
void EnqueueVisitor::VisitCompoundStmt(const CompoundStmt *S) {
  for (auto &I : llvm::reverse(S->body()))
    AddStmt(I);
}
void EnqueueVisitor::
VisitMSDependentExistsStmt(const MSDependentExistsStmt *S) {
  AddStmt(S->getSubStmt());
  AddDeclarationNameInfo(S);
  if (NestedNameSpecifierLoc QualifierLoc = S->getQualifierLoc())
    AddNestedNameSpecifierLoc(QualifierLoc);
}

void EnqueueVisitor::
VisitCXXDependentScopeMemberExpr(const CXXDependentScopeMemberExpr *E) {
  if (E->hasExplicitTemplateArgs())
    AddExplicitTemplateArgs(E->getTemplateArgs(), E->getNumTemplateArgs());
  AddDeclarationNameInfo(E);
  if (NestedNameSpecifierLoc QualifierLoc = E->getQualifierLoc())
    AddNestedNameSpecifierLoc(QualifierLoc);
  if (!E->isImplicitAccess())
    AddStmt(E->getBase());
}
void EnqueueVisitor::VisitCXXNewExpr(const CXXNewExpr *E) {
  // Enqueue the initializer , if any.
  AddStmt(E->getInitializer());
  // Enqueue the array size, if any.
  AddStmt(E->getArraySize());
  // Enqueue the allocated type.
  AddTypeLoc(E->getAllocatedTypeSourceInfo());
  // Enqueue the placement arguments.
  for (unsigned I = E->getNumPlacementArgs(); I > 0; --I)
    AddStmt(E->getPlacementArg(I-1));
}
void EnqueueVisitor::VisitCXXOperatorCallExpr(const CXXOperatorCallExpr *CE) {
  for (unsigned I = CE->getNumArgs(); I > 1 /* Yes, this is 1 */; --I)
    AddStmt(CE->getArg(I-1));
  AddStmt(CE->getCallee());
  AddStmt(CE->getArg(0));
}
void EnqueueVisitor::VisitCXXPseudoDestructorExpr(
                                        const CXXPseudoDestructorExpr *E) {
  // Visit the name of the type being destroyed.
  AddTypeLoc(E->getDestroyedTypeInfo());
  // Visit the scope type that looks disturbingly like the nested-name-specifier
  // but isn't.
  AddTypeLoc(E->getScopeTypeInfo());
  // Visit the nested-name-specifier.
  if (NestedNameSpecifierLoc QualifierLoc = E->getQualifierLoc())
    AddNestedNameSpecifierLoc(QualifierLoc);
  // Visit base expression.
  AddStmt(E->getBase());
}
void EnqueueVisitor::VisitCXXScalarValueInitExpr(
                                        const CXXScalarValueInitExpr *E) {
  AddTypeLoc(E->getTypeSourceInfo());
}
void EnqueueVisitor::VisitCXXTemporaryObjectExpr(
                                        const CXXTemporaryObjectExpr *E) {
  EnqueueChildren(E);
  AddTypeLoc(E->getTypeSourceInfo());
}
void EnqueueVisitor::VisitCXXTypeidExpr(const CXXTypeidExpr *E) {
  EnqueueChildren(E);
  if (E->isTypeOperand())
    AddTypeLoc(E->getTypeOperandSourceInfo());
}

void EnqueueVisitor::VisitCXXUnresolvedConstructExpr(
                                        const CXXUnresolvedConstructExpr *E) {
  EnqueueChildren(E);
  AddTypeLoc(E->getTypeSourceInfo());
}
void EnqueueVisitor::VisitCXXUuidofExpr(const CXXUuidofExpr *E) {
  EnqueueChildren(E);
  if (E->isTypeOperand())
    AddTypeLoc(E->getTypeOperandSourceInfo());
}

void EnqueueVisitor::VisitCXXCatchStmt(const CXXCatchStmt *S) {
  EnqueueChildren(S);
  AddDecl(S->getExceptionDecl());
}

void EnqueueVisitor::VisitCXXForRangeStmt(const CXXForRangeStmt *S) {
  AddStmt(S->getBody());
  AddStmt(S->getRangeInit());
  AddDecl(S->getLoopVariable());
}

void EnqueueVisitor::VisitDeclRefExpr(const DeclRefExpr *DR) {
  if (DR->hasExplicitTemplateArgs())
    AddExplicitTemplateArgs(DR->getTemplateArgs(), DR->getNumTemplateArgs());
  WL.push_back(DeclRefExprParts(DR, Parent));
}
void EnqueueVisitor::VisitDependentScopeDeclRefExpr(
                                        const DependentScopeDeclRefExpr *E) {
  if (E->hasExplicitTemplateArgs())
    AddExplicitTemplateArgs(E->getTemplateArgs(), E->getNumTemplateArgs());
  AddDeclarationNameInfo(E);
  AddNestedNameSpecifierLoc(E->getQualifierLoc());
}
void EnqueueVisitor::VisitDeclStmt(const DeclStmt *S) {
  unsigned size = WL.size();
  bool isFirst = true;
  for (const auto *D : S->decls()) {
    AddDecl(D, isFirst);
    isFirst = false;
  }
  if (size == WL.size())
    return;
  // Now reverse the entries we just added.  This will match the DFS
  // ordering performed by the worklist.
  VisitorWorkList::iterator I = WL.begin() + size, E = WL.end();
  std::reverse(I, E);
}
void EnqueueVisitor::VisitDesignatedInitExpr(const DesignatedInitExpr *E) {
  AddStmt(E->getInit());
  for (const DesignatedInitExpr::Designator &D :
       llvm::reverse(E->designators())) {
    if (D.isFieldDesignator()) {
      if (FieldDecl *Field = D.getField())
        AddMemberRef(Field, D.getFieldLoc());
      continue;
    }
    if (D.isArrayDesignator()) {
      AddStmt(E->getArrayIndex(D));
      continue;
    }
    assert(D.isArrayRangeDesignator() && "Unknown designator kind");
    AddStmt(E->getArrayRangeEnd(D));
    AddStmt(E->getArrayRangeStart(D));
  }
}
void EnqueueVisitor::VisitExplicitCastExpr(const ExplicitCastExpr *E) {
  EnqueueChildren(E);
  AddTypeLoc(E->getTypeInfoAsWritten());
}
void EnqueueVisitor::VisitForStmt(const ForStmt *FS) {
  AddStmt(FS->getBody());
  AddStmt(FS->getInc());
  AddStmt(FS->getCond());
  AddDecl(FS->getConditionVariable());
  AddStmt(FS->getInit());
}
void EnqueueVisitor::VisitGotoStmt(const GotoStmt *GS) {
  WL.push_back(LabelRefVisit(GS->getLabel(), GS->getLabelLoc(), Parent));
}
void EnqueueVisitor::VisitIfStmt(const IfStmt *If) {
  AddStmt(If->getElse());
  AddStmt(If->getThen());
  AddStmt(If->getCond());
  AddDecl(If->getConditionVariable());
}
void EnqueueVisitor::VisitInitListExpr(const InitListExpr *IE) {
  // We care about the syntactic form of the initializer list, only.
  if (InitListExpr *Syntactic = IE->getSyntacticForm())
    IE = Syntactic;
  EnqueueChildren(IE);
}
void EnqueueVisitor::VisitMemberExpr(const MemberExpr *M) {
  WL.push_back(MemberExprParts(M, Parent));
  
  // If the base of the member access expression is an implicit 'this', don't
  // visit it.
  // FIXME: If we ever want to show these implicit accesses, this will be
  // unfortunate. However, clang_getCursor() relies on this behavior.
  if (M->isImplicitAccess())
    return;

  // Ignore base anonymous struct/union fields, otherwise they will shadow the
  // real field that that we are interested in.
  if (auto *SubME = dyn_cast<MemberExpr>(M->getBase())) {
    if (auto *FD = dyn_cast_or_null<FieldDecl>(SubME->getMemberDecl())) {
      if (FD->isAnonymousStructOrUnion()) {
        AddStmt(SubME->getBase());
        return;
      }
    }
  }

  AddStmt(M->getBase());
}
void EnqueueVisitor::VisitObjCEncodeExpr(const ObjCEncodeExpr *E) {
  AddTypeLoc(E->getEncodedTypeSourceInfo());
}
void EnqueueVisitor::VisitObjCMessageExpr(const ObjCMessageExpr *M) {
  EnqueueChildren(M);
  AddTypeLoc(M->getClassReceiverTypeInfo());
}
void EnqueueVisitor::VisitOffsetOfExpr(const OffsetOfExpr *E) {
  // Visit the components of the offsetof expression.
  for (unsigned N = E->getNumComponents(), I = N; I > 0; --I) {
    const OffsetOfNode &Node = E->getComponent(I-1);
    switch (Node.getKind()) {
    case OffsetOfNode::Array:
      AddStmt(E->getIndexExpr(Node.getArrayExprIndex()));
      break;
    case OffsetOfNode::Field:
      AddMemberRef(Node.getField(), Node.getSourceRange().getEnd());
      break;
    case OffsetOfNode::Identifier:
    case OffsetOfNode::Base:
      continue;
    }
  }
  // Visit the type into which we're computing the offset.
  AddTypeLoc(E->getTypeSourceInfo());
}
void EnqueueVisitor::VisitOverloadExpr(const OverloadExpr *E) {
  if (E->hasExplicitTemplateArgs())
    AddExplicitTemplateArgs(E->getTemplateArgs(), E->getNumTemplateArgs());
  WL.push_back(OverloadExprParts(E, Parent));
}
void EnqueueVisitor::VisitUnaryExprOrTypeTraitExpr(
                                        const UnaryExprOrTypeTraitExpr *E) {
  EnqueueChildren(E);
  if (E->isArgumentType())
    AddTypeLoc(E->getArgumentTypeInfo());
}
void EnqueueVisitor::VisitStmt(const Stmt *S) {
  EnqueueChildren(S);
}
void EnqueueVisitor::VisitSwitchStmt(const SwitchStmt *S) {
  AddStmt(S->getBody());
  AddStmt(S->getCond());
  AddDecl(S->getConditionVariable());
}

void EnqueueVisitor::VisitWhileStmt(const WhileStmt *W) {
  AddStmt(W->getBody());
  AddStmt(W->getCond());
  AddDecl(W->getConditionVariable());
}

void EnqueueVisitor::VisitTypeTraitExpr(const TypeTraitExpr *E) {
  for (unsigned I = E->getNumArgs(); I > 0; --I)
    AddTypeLoc(E->getArg(I-1));
}

void EnqueueVisitor::VisitArrayTypeTraitExpr(const ArrayTypeTraitExpr *E) {
  AddTypeLoc(E->getQueriedTypeSourceInfo());
}

void EnqueueVisitor::VisitExpressionTraitExpr(const ExpressionTraitExpr *E) {
  EnqueueChildren(E);
}

void EnqueueVisitor::VisitUnresolvedMemberExpr(const UnresolvedMemberExpr *U) {
  VisitOverloadExpr(U);
  if (!U->isImplicitAccess())
    AddStmt(U->getBase());
}
void EnqueueVisitor::VisitVAArgExpr(const VAArgExpr *E) {
  AddStmt(E->getSubExpr());
  AddTypeLoc(E->getWrittenTypeInfo());
}
void EnqueueVisitor::VisitSizeOfPackExpr(const SizeOfPackExpr *E) {
  WL.push_back(SizeOfPackExprParts(E, Parent));
}
void EnqueueVisitor::VisitOpaqueValueExpr(const OpaqueValueExpr *E) {
  // If the opaque value has a source expression, just transparently
  // visit that.  This is useful for (e.g.) pseudo-object expressions.
  if (Expr *SourceExpr = E->getSourceExpr())
    return Visit(SourceExpr);
}
void EnqueueVisitor::VisitLambdaExpr(const LambdaExpr *E) {
  AddStmt(E->getBody());
  WL.push_back(LambdaExprParts(E, Parent));
}
void EnqueueVisitor::VisitPseudoObjectExpr(const PseudoObjectExpr *E) {
  // Treat the expression like its syntactic form.
  Visit(E->getSyntacticForm());
}

void EnqueueVisitor::VisitOMPExecutableDirective(
  const OMPExecutableDirective *D) {
  EnqueueChildren(D);
  for (ArrayRef<OMPClause *>::iterator I = D->clauses().begin(),
                                       E = D->clauses().end();
       I != E; ++I)
    EnqueueChildren(*I);
}

void EnqueueVisitor::VisitOMPLoopDirective(const OMPLoopDirective *D) {
  VisitOMPExecutableDirective(D);
}

void EnqueueVisitor::VisitOMPParallelDirective(const OMPParallelDirective *D) {
  VisitOMPExecutableDirective(D);
}

void EnqueueVisitor::VisitOMPSimdDirective(const OMPSimdDirective *D) {
  VisitOMPLoopDirective(D);
}

void EnqueueVisitor::VisitOMPForDirective(const OMPForDirective *D) {
  VisitOMPLoopDirective(D);
}

void EnqueueVisitor::VisitOMPForSimdDirective(const OMPForSimdDirective *D) {
  VisitOMPLoopDirective(D);
}

void EnqueueVisitor::VisitOMPSectionsDirective(const OMPSectionsDirective *D) {
  VisitOMPExecutableDirective(D);
}

void EnqueueVisitor::VisitOMPSectionDirective(const OMPSectionDirective *D) {
  VisitOMPExecutableDirective(D);
}

void EnqueueVisitor::VisitOMPSingleDirective(const OMPSingleDirective *D) {
  VisitOMPExecutableDirective(D);
}

void EnqueueVisitor::VisitOMPMasterDirective(const OMPMasterDirective *D) {
  VisitOMPExecutableDirective(D);
}

void EnqueueVisitor::VisitOMPCriticalDirective(const OMPCriticalDirective *D) {
  VisitOMPExecutableDirective(D);
  AddDeclarationNameInfo(D);
}

void
EnqueueVisitor::VisitOMPParallelForDirective(const OMPParallelForDirective *D) {
  VisitOMPLoopDirective(D);
}

void EnqueueVisitor::VisitOMPParallelForSimdDirective(
    const OMPParallelForSimdDirective *D) {
  VisitOMPLoopDirective(D);
}

void EnqueueVisitor::VisitOMPParallelSectionsDirective(
    const OMPParallelSectionsDirective *D) {
  VisitOMPExecutableDirective(D);
}

void EnqueueVisitor::VisitOMPTaskDirective(const OMPTaskDirective *D) {
  VisitOMPExecutableDirective(D);
}

void
EnqueueVisitor::VisitOMPTaskyieldDirective(const OMPTaskyieldDirective *D) {
  VisitOMPExecutableDirective(D);
}

void EnqueueVisitor::VisitOMPBarrierDirective(const OMPBarrierDirective *D) {
  VisitOMPExecutableDirective(D);
}

void EnqueueVisitor::VisitOMPTaskwaitDirective(const OMPTaskwaitDirective *D) {
  VisitOMPExecutableDirective(D);
}

void EnqueueVisitor::VisitOMPTaskgroupDirective(
    const OMPTaskgroupDirective *D) {
  VisitOMPExecutableDirective(D);
}

void EnqueueVisitor::VisitOMPFlushDirective(const OMPFlushDirective *D) {
  VisitOMPExecutableDirective(D);
}

void EnqueueVisitor::VisitOMPOrderedDirective(const OMPOrderedDirective *D) {
  VisitOMPExecutableDirective(D);
}

void EnqueueVisitor::VisitOMPAtomicDirective(const OMPAtomicDirective *D) {
  VisitOMPExecutableDirective(D);
}

void EnqueueVisitor::VisitOMPTargetDirective(const OMPTargetDirective *D) {
  VisitOMPExecutableDirective(D);
}

void EnqueueVisitor::VisitOMPTargetDataDirective(const 
                                                 OMPTargetDataDirective *D) {
  VisitOMPExecutableDirective(D);
}

void EnqueueVisitor::VisitOMPTargetEnterDataDirective(
    const OMPTargetEnterDataDirective *D) {
  VisitOMPExecutableDirective(D);
}

void EnqueueVisitor::VisitOMPTargetExitDataDirective(
    const OMPTargetExitDataDirective *D) {
  VisitOMPExecutableDirective(D);
}

void EnqueueVisitor::VisitOMPTargetParallelDirective(
    const OMPTargetParallelDirective *D) {
  VisitOMPExecutableDirective(D);
}

void EnqueueVisitor::VisitOMPTargetParallelForDirective(
    const OMPTargetParallelForDirective *D) {
  VisitOMPLoopDirective(D);
}

void EnqueueVisitor::VisitOMPTeamsDirective(const OMPTeamsDirective *D) {
  VisitOMPExecutableDirective(D);
}

void EnqueueVisitor::VisitOMPCancellationPointDirective(
    const OMPCancellationPointDirective *D) {
  VisitOMPExecutableDirective(D);
}

void EnqueueVisitor::VisitOMPCancelDirective(const OMPCancelDirective *D) {
  VisitOMPExecutableDirective(D);
}

void EnqueueVisitor::VisitOMPTaskLoopDirective(const OMPTaskLoopDirective *D) {
  VisitOMPLoopDirective(D);
}

void EnqueueVisitor::VisitOMPTaskLoopSimdDirective(
    const OMPTaskLoopSimdDirective *D) {
  VisitOMPLoopDirective(D);
}

void EnqueueVisitor::VisitOMPDistributeDirective(
    const OMPDistributeDirective *D) {
  VisitOMPLoopDirective(D);
}

void EnqueueVisitor::VisitOMPDistributeParallelForDirective(
    const OMPDistributeParallelForDirective *D) {
  VisitOMPLoopDirective(D);
}

<<<<<<< HEAD
void EnqueueVisitor::VisitOMPTargetTeamsDirective(
    const OMPTargetTeamsDirective *D) {
  VisitOMPExecutableDirective(D);
}

void EnqueueVisitor::VisitOMPTeamsDistributeParallelForDirective(
    const OMPTeamsDistributeParallelForDirective *D) {
  VisitOMPLoopDirective(D);
}

void EnqueueVisitor::VisitOMPTargetTeamsDistributeParallelForDirective(
    const OMPTargetTeamsDistributeParallelForDirective *D) {
=======
void EnqueueVisitor::VisitOMPDistributeParallelForSimdDirective(
    const OMPDistributeParallelForSimdDirective *D) {
  VisitOMPLoopDirective(D);
}

void EnqueueVisitor::VisitOMPDistributeSimdDirective(
    const OMPDistributeSimdDirective *D) {
>>>>>>> 7142d85f
  VisitOMPLoopDirective(D);
}

void CursorVisitor::EnqueueWorkList(VisitorWorkList &WL, const Stmt *S) {
  EnqueueVisitor(WL, MakeCXCursor(S, StmtParent, TU,RegionOfInterest)).Visit(S);
}

bool CursorVisitor::IsInRegionOfInterest(CXCursor C) {
  if (RegionOfInterest.isValid()) {
    SourceRange Range = getRawCursorExtent(C);
    if (Range.isInvalid() || CompareRegionOfInterest(Range))
      return false;
  }
  return true;
}

bool CursorVisitor::RunVisitorWorkList(VisitorWorkList &WL) {
  while (!WL.empty()) {
    // Dequeue the worklist item.
    VisitorJob LI = WL.pop_back_val();

    // Set the Parent field, then back to its old value once we're done.
    SetParentRAII SetParent(Parent, StmtParent, LI.getParent());
  
    switch (LI.getKind()) {
      case VisitorJob::DeclVisitKind: {
        const Decl *D = cast<DeclVisit>(&LI)->get();
        if (!D)
          continue;

        // For now, perform default visitation for Decls.
        if (Visit(MakeCXCursor(D, TU, RegionOfInterest,
                               cast<DeclVisit>(&LI)->isFirst())))
            return true;

        continue;
      }
      case VisitorJob::ExplicitTemplateArgsVisitKind: {
        for (const TemplateArgumentLoc &Arg :
             *cast<ExplicitTemplateArgsVisit>(&LI)) {
          if (VisitTemplateArgumentLoc(Arg))
            return true;
        }
        continue;
      }
      case VisitorJob::TypeLocVisitKind: {
        // Perform default visitation for TypeLocs.
        if (Visit(cast<TypeLocVisit>(&LI)->get()))
          return true;
        continue;
      }
      case VisitorJob::LabelRefVisitKind: {
        const LabelDecl *LS = cast<LabelRefVisit>(&LI)->get();
        if (LabelStmt *stmt = LS->getStmt()) {
          if (Visit(MakeCursorLabelRef(stmt, cast<LabelRefVisit>(&LI)->getLoc(),
                                       TU))) {
            return true;
          }
        }
        continue;
      }

      case VisitorJob::NestedNameSpecifierLocVisitKind: {
        NestedNameSpecifierLocVisit *V = cast<NestedNameSpecifierLocVisit>(&LI);
        if (VisitNestedNameSpecifierLoc(V->get()))
          return true;
        continue;
      }
        
      case VisitorJob::DeclarationNameInfoVisitKind: {
        if (VisitDeclarationNameInfo(cast<DeclarationNameInfoVisit>(&LI)
                                     ->get()))
          return true;
        continue;
      }
      case VisitorJob::MemberRefVisitKind: {
        MemberRefVisit *V = cast<MemberRefVisit>(&LI);
        if (Visit(MakeCursorMemberRef(V->get(), V->getLoc(), TU)))
          return true;
        continue;
      }
      case VisitorJob::StmtVisitKind: {
        const Stmt *S = cast<StmtVisit>(&LI)->get();
        if (!S)
          continue;

        // Update the current cursor.
        CXCursor Cursor = MakeCXCursor(S, StmtParent, TU, RegionOfInterest);
        if (!IsInRegionOfInterest(Cursor))
          continue;
        switch (Visitor(Cursor, Parent, ClientData)) {
          case CXChildVisit_Break: return true;
          case CXChildVisit_Continue: break;
          case CXChildVisit_Recurse:
            if (PostChildrenVisitor)
              WL.push_back(PostChildrenVisit(nullptr, Cursor));
            EnqueueWorkList(WL, S);
            break;
        }
        continue;
      }
      case VisitorJob::MemberExprPartsKind: {
        // Handle the other pieces in the MemberExpr besides the base.
        const MemberExpr *M = cast<MemberExprParts>(&LI)->get();
        
        // Visit the nested-name-specifier
        if (NestedNameSpecifierLoc QualifierLoc = M->getQualifierLoc())
          if (VisitNestedNameSpecifierLoc(QualifierLoc))
            return true;
        
        // Visit the declaration name.
        if (VisitDeclarationNameInfo(M->getMemberNameInfo()))
          return true;
        
        // Visit the explicitly-specified template arguments, if any.
        if (M->hasExplicitTemplateArgs()) {
          for (const TemplateArgumentLoc *Arg = M->getTemplateArgs(),
               *ArgEnd = Arg + M->getNumTemplateArgs();
               Arg != ArgEnd; ++Arg) {
            if (VisitTemplateArgumentLoc(*Arg))
              return true;
          }
        }
        continue;
      }
      case VisitorJob::DeclRefExprPartsKind: {
        const DeclRefExpr *DR = cast<DeclRefExprParts>(&LI)->get();
        // Visit nested-name-specifier, if present.
        if (NestedNameSpecifierLoc QualifierLoc = DR->getQualifierLoc())
          if (VisitNestedNameSpecifierLoc(QualifierLoc))
            return true;
        // Visit declaration name.
        if (VisitDeclarationNameInfo(DR->getNameInfo()))
          return true;
        continue;
      }
      case VisitorJob::OverloadExprPartsKind: {
        const OverloadExpr *O = cast<OverloadExprParts>(&LI)->get();
        // Visit the nested-name-specifier.
        if (NestedNameSpecifierLoc QualifierLoc = O->getQualifierLoc())
          if (VisitNestedNameSpecifierLoc(QualifierLoc))
            return true;
        // Visit the declaration name.
        if (VisitDeclarationNameInfo(O->getNameInfo()))
          return true;
        // Visit the overloaded declaration reference.
        if (Visit(MakeCursorOverloadedDeclRef(O, TU)))
          return true;
        continue;
      }
      case VisitorJob::SizeOfPackExprPartsKind: {
        const SizeOfPackExpr *E = cast<SizeOfPackExprParts>(&LI)->get();
        NamedDecl *Pack = E->getPack();
        if (isa<TemplateTypeParmDecl>(Pack)) {
          if (Visit(MakeCursorTypeRef(cast<TemplateTypeParmDecl>(Pack),
                                      E->getPackLoc(), TU)))
            return true;
          
          continue;
        }
          
        if (isa<TemplateTemplateParmDecl>(Pack)) {
          if (Visit(MakeCursorTemplateRef(cast<TemplateTemplateParmDecl>(Pack),
                                          E->getPackLoc(), TU)))
            return true;
          
          continue;
        }
        
        // Non-type template parameter packs and function parameter packs are
        // treated like DeclRefExpr cursors.
        continue;
      }
        
      case VisitorJob::LambdaExprPartsKind: {
        // Visit captures.
        const LambdaExpr *E = cast<LambdaExprParts>(&LI)->get();
        for (LambdaExpr::capture_iterator C = E->explicit_capture_begin(),
                                       CEnd = E->explicit_capture_end();
             C != CEnd; ++C) {
          // FIXME: Lambda init-captures.
          if (!C->capturesVariable())
            continue;

          if (Visit(MakeCursorVariableRef(C->getCapturedVar(),
                                          C->getLocation(),
                                          TU)))
            return true;
        }
        
        // Visit parameters and return type, if present.
        if (E->hasExplicitParameters() || E->hasExplicitResultType()) {
          TypeLoc TL = E->getCallOperator()->getTypeSourceInfo()->getTypeLoc();
          if (E->hasExplicitParameters() && E->hasExplicitResultType()) {
            // Visit the whole type.
            if (Visit(TL))
              return true;
          } else if (FunctionProtoTypeLoc Proto =
                         TL.getAs<FunctionProtoTypeLoc>()) {
            if (E->hasExplicitParameters()) {
              // Visit parameters.
              for (unsigned I = 0, N = Proto.getNumParams(); I != N; ++I)
                if (Visit(MakeCXCursor(Proto.getParam(I), TU)))
                  return true;
            } else {
              // Visit result type.
              if (Visit(Proto.getReturnLoc()))
                return true;
            }
          }
        }
        break;
      }

      case VisitorJob::PostChildrenVisitKind:
        if (PostChildrenVisitor(Parent, ClientData))
          return true;
        break;
    }
  }
  return false;
}

bool CursorVisitor::Visit(const Stmt *S) {
  VisitorWorkList *WL = nullptr;
  if (!WorkListFreeList.empty()) {
    WL = WorkListFreeList.back();
    WL->clear();
    WorkListFreeList.pop_back();
  }
  else {
    WL = new VisitorWorkList();
    WorkListCache.push_back(WL);
  }
  EnqueueWorkList(*WL, S);
  bool result = RunVisitorWorkList(*WL);
  WorkListFreeList.push_back(WL);
  return result;
}

namespace {
typedef SmallVector<SourceRange, 4> RefNamePieces;
RefNamePieces buildPieces(unsigned NameFlags, bool IsMemberRefExpr,
                          const DeclarationNameInfo &NI, SourceRange QLoc,
                          const SourceRange *TemplateArgsLoc = nullptr) {
  const bool WantQualifier = NameFlags & CXNameRange_WantQualifier;
  const bool WantTemplateArgs = NameFlags & CXNameRange_WantTemplateArgs;
  const bool WantSinglePiece = NameFlags & CXNameRange_WantSinglePiece;
  
  const DeclarationName::NameKind Kind = NI.getName().getNameKind();
  
  RefNamePieces Pieces;

  if (WantQualifier && QLoc.isValid())
    Pieces.push_back(QLoc);
  
  if (Kind != DeclarationName::CXXOperatorName || IsMemberRefExpr)
    Pieces.push_back(NI.getLoc());

  if (WantTemplateArgs && TemplateArgsLoc && TemplateArgsLoc->isValid())
    Pieces.push_back(*TemplateArgsLoc);

  if (Kind == DeclarationName::CXXOperatorName) {
    Pieces.push_back(SourceLocation::getFromRawEncoding(
                       NI.getInfo().CXXOperatorName.BeginOpNameLoc));
    Pieces.push_back(SourceLocation::getFromRawEncoding(
                       NI.getInfo().CXXOperatorName.EndOpNameLoc));
  }
  
  if (WantSinglePiece) {
    SourceRange R(Pieces.front().getBegin(), Pieces.back().getEnd());
    Pieces.clear();
    Pieces.push_back(R);
  }  

  return Pieces;  
}
}

//===----------------------------------------------------------------------===//
// Misc. API hooks.
//===----------------------------------------------------------------------===//               

static void fatal_error_handler(void *user_data, const std::string& reason,
                                bool gen_crash_diag) {
  // Write the result out to stderr avoiding errs() because raw_ostreams can
  // call report_fatal_error.
  fprintf(stderr, "LIBCLANG FATAL ERROR: %s\n", reason.c_str());
  ::abort();
}

namespace {
struct RegisterFatalErrorHandler {
  RegisterFatalErrorHandler() {
    llvm::install_fatal_error_handler(fatal_error_handler, nullptr);
  }
};
}

static llvm::ManagedStatic<RegisterFatalErrorHandler> RegisterFatalErrorHandlerOnce;

extern "C" {
CXIndex clang_createIndex(int excludeDeclarationsFromPCH,
                          int displayDiagnostics) {
  // We use crash recovery to make some of our APIs more reliable, implicitly
  // enable it.
  if (!getenv("LIBCLANG_DISABLE_CRASH_RECOVERY"))
    llvm::CrashRecoveryContext::Enable();

  // Look through the managed static to trigger construction of the managed
  // static which registers our fatal error handler. This ensures it is only
  // registered once.
  (void)*RegisterFatalErrorHandlerOnce;

  // Initialize targets for clang module support.
  llvm::InitializeAllTargets();
  llvm::InitializeAllTargetMCs();
  llvm::InitializeAllAsmPrinters();
  llvm::InitializeAllAsmParsers();

  CIndexer *CIdxr = new CIndexer();

  if (excludeDeclarationsFromPCH)
    CIdxr->setOnlyLocalDecls();
  if (displayDiagnostics)
    CIdxr->setDisplayDiagnostics();

  if (getenv("LIBCLANG_BGPRIO_INDEX"))
    CIdxr->setCXGlobalOptFlags(CIdxr->getCXGlobalOptFlags() |
                               CXGlobalOpt_ThreadBackgroundPriorityForIndexing);
  if (getenv("LIBCLANG_BGPRIO_EDIT"))
    CIdxr->setCXGlobalOptFlags(CIdxr->getCXGlobalOptFlags() |
                               CXGlobalOpt_ThreadBackgroundPriorityForEditing);

  return CIdxr;
}

void clang_disposeIndex(CXIndex CIdx) {
  if (CIdx)
    delete static_cast<CIndexer *>(CIdx);
}

void clang_CXIndex_setGlobalOptions(CXIndex CIdx, unsigned options) {
  if (CIdx)
    static_cast<CIndexer *>(CIdx)->setCXGlobalOptFlags(options);
}

unsigned clang_CXIndex_getGlobalOptions(CXIndex CIdx) {
  if (CIdx)
    return static_cast<CIndexer *>(CIdx)->getCXGlobalOptFlags();
  return 0;
}

void clang_toggleCrashRecovery(unsigned isEnabled) {
  if (isEnabled)
    llvm::CrashRecoveryContext::Enable();
  else
    llvm::CrashRecoveryContext::Disable();
}

CXTranslationUnit clang_createTranslationUnit(CXIndex CIdx,
                                              const char *ast_filename) {
  CXTranslationUnit TU;
  enum CXErrorCode Result =
      clang_createTranslationUnit2(CIdx, ast_filename, &TU);
  (void)Result;
  assert((TU && Result == CXError_Success) ||
         (!TU && Result != CXError_Success));
  return TU;
}

enum CXErrorCode clang_createTranslationUnit2(CXIndex CIdx,
                                              const char *ast_filename,
                                              CXTranslationUnit *out_TU) {
  if (out_TU)
    *out_TU = nullptr;

  if (!CIdx || !ast_filename || !out_TU)
    return CXError_InvalidArguments;

  LOG_FUNC_SECTION {
    *Log << ast_filename;
  }

  CIndexer *CXXIdx = static_cast<CIndexer *>(CIdx);
  FileSystemOptions FileSystemOpts;

  IntrusiveRefCntPtr<DiagnosticsEngine> Diags =
      CompilerInstance::createDiagnostics(new DiagnosticOptions());
  std::unique_ptr<ASTUnit> AU = ASTUnit::LoadFromASTFile(
      ast_filename, CXXIdx->getPCHContainerOperations()->getRawReader(), Diags,
      FileSystemOpts, /*UseDebugInfo=*/false,
      CXXIdx->getOnlyLocalDecls(), None,
      /*CaptureDiagnostics=*/true,
      /*AllowPCHWithCompilerErrors=*/true,
      /*UserFilesAreVolatile=*/true);
  *out_TU = MakeCXTranslationUnit(CXXIdx, AU.release());
  return *out_TU ? CXError_Success : CXError_Failure;
}

unsigned clang_defaultEditingTranslationUnitOptions() {
  return CXTranslationUnit_PrecompiledPreamble | 
         CXTranslationUnit_CacheCompletionResults;
}

CXTranslationUnit
clang_createTranslationUnitFromSourceFile(CXIndex CIdx,
                                          const char *source_filename,
                                          int num_command_line_args,
                                          const char * const *command_line_args,
                                          unsigned num_unsaved_files,
                                          struct CXUnsavedFile *unsaved_files) {
  unsigned Options = CXTranslationUnit_DetailedPreprocessingRecord;
  return clang_parseTranslationUnit(CIdx, source_filename,
                                    command_line_args, num_command_line_args,
                                    unsaved_files, num_unsaved_files,
                                    Options);
}

static CXErrorCode
clang_parseTranslationUnit_Impl(CXIndex CIdx, const char *source_filename,
                                const char *const *command_line_args,
                                int num_command_line_args,
                                ArrayRef<CXUnsavedFile> unsaved_files,
                                unsigned options, CXTranslationUnit *out_TU) {
  // Set up the initial return values.
  if (out_TU)
    *out_TU = nullptr;

  // Check arguments.
  if (!CIdx || !out_TU)
    return CXError_InvalidArguments;

  CIndexer *CXXIdx = static_cast<CIndexer *>(CIdx);

  if (CXXIdx->isOptEnabled(CXGlobalOpt_ThreadBackgroundPriorityForIndexing))
    setThreadBackgroundPriority();

  bool PrecompilePreamble = options & CXTranslationUnit_PrecompiledPreamble;
  bool CreatePreambleOnFirstParse =
      options & CXTranslationUnit_CreatePreambleOnFirstParse;
  // FIXME: Add a flag for modules.
  TranslationUnitKind TUKind
    = (options & CXTranslationUnit_Incomplete)? TU_Prefix : TU_Complete;
  bool CacheCodeCompletionResults
    = options & CXTranslationUnit_CacheCompletionResults;
  bool IncludeBriefCommentsInCodeCompletion
    = options & CXTranslationUnit_IncludeBriefCommentsInCodeCompletion;
  bool SkipFunctionBodies = options & CXTranslationUnit_SkipFunctionBodies;
  bool ForSerialization = options & CXTranslationUnit_ForSerialization;

  // Configure the diagnostics.
  IntrusiveRefCntPtr<DiagnosticsEngine>
    Diags(CompilerInstance::createDiagnostics(new DiagnosticOptions));

  if (options & CXTranslationUnit_KeepGoing)
    Diags->setFatalsAsError(true);

  // Recover resources if we crash before exiting this function.
  llvm::CrashRecoveryContextCleanupRegistrar<DiagnosticsEngine,
    llvm::CrashRecoveryContextReleaseRefCleanup<DiagnosticsEngine> >
    DiagCleanup(Diags.get());

  std::unique_ptr<std::vector<ASTUnit::RemappedFile>> RemappedFiles(
      new std::vector<ASTUnit::RemappedFile>());

  // Recover resources if we crash before exiting this function.
  llvm::CrashRecoveryContextCleanupRegistrar<
    std::vector<ASTUnit::RemappedFile> > RemappedCleanup(RemappedFiles.get());

  for (auto &UF : unsaved_files) {
    std::unique_ptr<llvm::MemoryBuffer> MB =
        llvm::MemoryBuffer::getMemBufferCopy(getContents(UF), UF.Filename);
    RemappedFiles->push_back(std::make_pair(UF.Filename, MB.release()));
  }

  std::unique_ptr<std::vector<const char *>> Args(
      new std::vector<const char *>());

  // Recover resources if we crash before exiting this method.
  llvm::CrashRecoveryContextCleanupRegistrar<std::vector<const char*> >
    ArgsCleanup(Args.get());

  // Since the Clang C library is primarily used by batch tools dealing with
  // (often very broken) source code, where spell-checking can have a
  // significant negative impact on performance (particularly when 
  // precompiled headers are involved), we disable it by default.
  // Only do this if we haven't found a spell-checking-related argument.
  bool FoundSpellCheckingArgument = false;
  for (int I = 0; I != num_command_line_args; ++I) {
    if (strcmp(command_line_args[I], "-fno-spell-checking") == 0 ||
        strcmp(command_line_args[I], "-fspell-checking") == 0) {
      FoundSpellCheckingArgument = true;
      break;
    }
  }
  Args->insert(Args->end(), command_line_args,
               command_line_args + num_command_line_args);

  if (!FoundSpellCheckingArgument)
    Args->insert(Args->begin() + 1, "-fno-spell-checking");

  // The 'source_filename' argument is optional.  If the caller does not
  // specify it then it is assumed that the source file is specified
  // in the actual argument list.
  // Put the source file after command_line_args otherwise if '-x' flag is
  // present it will be unused.
  if (source_filename)
    Args->push_back(source_filename);

  // Do we need the detailed preprocessing record?
  if (options & CXTranslationUnit_DetailedPreprocessingRecord) {
    Args->push_back("-Xclang");
    Args->push_back("-detailed-preprocessing-record");
  }
  
  unsigned NumErrors = Diags->getClient()->getNumErrors();
  std::unique_ptr<ASTUnit> ErrUnit;
  // Unless the user specified that they want the preamble on the first parse
  // set it up to be created on the first reparse. This makes the first parse
  // faster, trading for a slower (first) reparse.
  unsigned PrecompilePreambleAfterNParses =
      !PrecompilePreamble ? 0 : 2 - CreatePreambleOnFirstParse;
  std::unique_ptr<ASTUnit> Unit(ASTUnit::LoadFromCommandLine(
      Args->data(), Args->data() + Args->size(),
      CXXIdx->getPCHContainerOperations(), Diags,
      CXXIdx->getClangResourcesPath(), CXXIdx->getOnlyLocalDecls(),
      /*CaptureDiagnostics=*/true, *RemappedFiles.get(),
      /*RemappedFilesKeepOriginalName=*/true, PrecompilePreambleAfterNParses,
      TUKind, CacheCodeCompletionResults, IncludeBriefCommentsInCodeCompletion,
      /*AllowPCHWithCompilerErrors=*/true, SkipFunctionBodies,
      /*UserFilesAreVolatile=*/true, ForSerialization,
      CXXIdx->getPCHContainerOperations()->getRawReader().getFormat(),
      &ErrUnit));

  // Early failures in LoadFromCommandLine may return with ErrUnit unset.
  if (!Unit && !ErrUnit)
    return CXError_ASTReadError;

  if (NumErrors != Diags->getClient()->getNumErrors()) {
    // Make sure to check that 'Unit' is non-NULL.
    if (CXXIdx->getDisplayDiagnostics())
      printDiagsToStderr(Unit ? Unit.get() : ErrUnit.get());
  }

  if (isASTReadError(Unit ? Unit.get() : ErrUnit.get()))
    return CXError_ASTReadError;

  *out_TU = MakeCXTranslationUnit(CXXIdx, Unit.release());
  return *out_TU ? CXError_Success : CXError_Failure;
}

CXTranslationUnit
clang_parseTranslationUnit(CXIndex CIdx,
                           const char *source_filename,
                           const char *const *command_line_args,
                           int num_command_line_args,
                           struct CXUnsavedFile *unsaved_files,
                           unsigned num_unsaved_files,
                           unsigned options) {
  CXTranslationUnit TU;
  enum CXErrorCode Result = clang_parseTranslationUnit2(
      CIdx, source_filename, command_line_args, num_command_line_args,
      unsaved_files, num_unsaved_files, options, &TU);
  (void)Result;
  assert((TU && Result == CXError_Success) ||
         (!TU && Result != CXError_Success));
  return TU;
}

enum CXErrorCode clang_parseTranslationUnit2(
    CXIndex CIdx, const char *source_filename,
    const char *const *command_line_args, int num_command_line_args,
    struct CXUnsavedFile *unsaved_files, unsigned num_unsaved_files,
    unsigned options, CXTranslationUnit *out_TU) {
  SmallVector<const char *, 4> Args;
  Args.push_back("clang");
  Args.append(command_line_args, command_line_args + num_command_line_args);
  return clang_parseTranslationUnit2FullArgv(
      CIdx, source_filename, Args.data(), Args.size(), unsaved_files,
      num_unsaved_files, options, out_TU);
}

enum CXErrorCode clang_parseTranslationUnit2FullArgv(
    CXIndex CIdx, const char *source_filename,
    const char *const *command_line_args, int num_command_line_args,
    struct CXUnsavedFile *unsaved_files, unsigned num_unsaved_files,
    unsigned options, CXTranslationUnit *out_TU) {
  LOG_FUNC_SECTION {
    *Log << source_filename << ": ";
    for (int i = 0; i != num_command_line_args; ++i)
      *Log << command_line_args[i] << " ";
  }

  if (num_unsaved_files && !unsaved_files)
    return CXError_InvalidArguments;

  CXErrorCode result = CXError_Failure;
  auto ParseTranslationUnitImpl = [=, &result] {
    result = clang_parseTranslationUnit_Impl(
        CIdx, source_filename, command_line_args, num_command_line_args,
        llvm::makeArrayRef(unsaved_files, num_unsaved_files), options, out_TU);
  };
  llvm::CrashRecoveryContext CRC;

  if (!RunSafely(CRC, ParseTranslationUnitImpl)) {
    fprintf(stderr, "libclang: crash detected during parsing: {\n");
    fprintf(stderr, "  'source_filename' : '%s'\n", source_filename);
    fprintf(stderr, "  'command_line_args' : [");
    for (int i = 0; i != num_command_line_args; ++i) {
      if (i)
        fprintf(stderr, ", ");
      fprintf(stderr, "'%s'", command_line_args[i]);
    }
    fprintf(stderr, "],\n");
    fprintf(stderr, "  'unsaved_files' : [");
    for (unsigned i = 0; i != num_unsaved_files; ++i) {
      if (i)
        fprintf(stderr, ", ");
      fprintf(stderr, "('%s', '...', %ld)", unsaved_files[i].Filename,
              unsaved_files[i].Length);
    }
    fprintf(stderr, "],\n");
    fprintf(stderr, "  'options' : %d,\n", options);
    fprintf(stderr, "}\n");

    return CXError_Crashed;
  } else if (getenv("LIBCLANG_RESOURCE_USAGE")) {
    if (CXTranslationUnit *TU = out_TU)
      PrintLibclangResourceUsage(*TU);
  }

  return result;
}

CXString clang_Type_getObjCEncoding(CXType CT) {
  CXTranslationUnit tu = static_cast<CXTranslationUnit>(CT.data[1]);
  ASTContext &Ctx = getASTUnit(tu)->getASTContext();
  std::string encoding;
  Ctx.getObjCEncodingForType(QualType::getFromOpaquePtr(CT.data[0]),
                             encoding);

  return cxstring::createDup(encoding);
}

static const IdentifierInfo *getMacroIdentifier(CXCursor C) {
  if (C.kind == CXCursor_MacroDefinition) {
    if (const MacroDefinitionRecord *MDR = getCursorMacroDefinition(C))
      return MDR->getName();
  } else if (C.kind == CXCursor_MacroExpansion) {
    MacroExpansionCursor ME = getCursorMacroExpansion(C);
    return ME.getName();
  }
  return nullptr;
}

unsigned clang_Cursor_isMacroFunctionLike(CXCursor C) {
  const IdentifierInfo *II = getMacroIdentifier(C);
  if (!II) {
    return false;
  }
  ASTUnit *ASTU = getCursorASTUnit(C);
  Preprocessor &PP = ASTU->getPreprocessor();
  if (const MacroInfo *MI = PP.getMacroInfo(II))
    return MI->isFunctionLike();
  return false;
}

unsigned clang_Cursor_isMacroBuiltin(CXCursor C) {
  const IdentifierInfo *II = getMacroIdentifier(C);
  if (!II) {
    return false;
  }
  ASTUnit *ASTU = getCursorASTUnit(C);
  Preprocessor &PP = ASTU->getPreprocessor();
  if (const MacroInfo *MI = PP.getMacroInfo(II))
    return MI->isBuiltinMacro();
  return false;
}

unsigned clang_Cursor_isFunctionInlined(CXCursor C) {
  const Decl *D = getCursorDecl(C);
  const FunctionDecl *FD = dyn_cast_or_null<FunctionDecl>(D);
  if (!FD) {
    return false;
  }
  return FD->isInlined();
}

static StringLiteral* getCFSTR_value(CallExpr *callExpr) {
  if (callExpr->getNumArgs() != 1) {
    return nullptr;
  }

  StringLiteral *S = nullptr;
  auto *arg = callExpr->getArg(0);
  if (arg->getStmtClass() == Stmt::ImplicitCastExprClass) {
    ImplicitCastExpr *I = static_cast<ImplicitCastExpr *>(arg);
    auto *subExpr = I->getSubExprAsWritten();

    if(subExpr->getStmtClass() != Stmt::StringLiteralClass){
      return nullptr;
    }

    S = static_cast<StringLiteral *>(I->getSubExprAsWritten());
  } else if (arg->getStmtClass() == Stmt::StringLiteralClass) {
    S = static_cast<StringLiteral *>(callExpr->getArg(0));
  } else {
    return nullptr;
  }
  return S;
}

struct ExprEvalResult {
  CXEvalResultKind EvalType;
  union {
    int intVal;
    double floatVal;
    char *stringVal;
  } EvalData;
  ~ExprEvalResult() {
    if (EvalType != CXEval_UnExposed && EvalType != CXEval_Float &&
        EvalType != CXEval_Int) {
      delete EvalData.stringVal;
    }
  }
};

void clang_EvalResult_dispose(CXEvalResult E) {
  delete static_cast<ExprEvalResult *>(E);
}

CXEvalResultKind clang_EvalResult_getKind(CXEvalResult E) {
  if (!E) {
    return CXEval_UnExposed;
  }
  return ((ExprEvalResult *)E)->EvalType;
}

int clang_EvalResult_getAsInt(CXEvalResult E) {
  if (!E) {
    return 0;
  }
  return ((ExprEvalResult *)E)->EvalData.intVal;
}

double clang_EvalResult_getAsDouble(CXEvalResult E) {
  if (!E) {
    return 0;
  }
  return ((ExprEvalResult *)E)->EvalData.floatVal;
}

const char* clang_EvalResult_getAsStr(CXEvalResult E) {
  if (!E) {
    return nullptr;
  }
  return ((ExprEvalResult *)E)->EvalData.stringVal;
}

static const ExprEvalResult* evaluateExpr(Expr *expr, CXCursor C) {
  Expr::EvalResult ER;
  ASTContext &ctx = getCursorContext(C);
  if (!expr)
    return nullptr;

  expr = expr->IgnoreParens();
  if (!expr->EvaluateAsRValue(ER, ctx))
    return nullptr;

  QualType rettype;
  CallExpr *callExpr;
  auto result = llvm::make_unique<ExprEvalResult>();
  result->EvalType = CXEval_UnExposed;

  if (ER.Val.isInt()) {
    result->EvalType = CXEval_Int;
    result->EvalData.intVal = ER.Val.getInt().getExtValue();
    return result.release();
  }

  if (ER.Val.isFloat()) {
    llvm::SmallVector<char, 100> Buffer;
    ER.Val.getFloat().toString(Buffer);
    std::string floatStr(Buffer.data(), Buffer.size());
    result->EvalType = CXEval_Float;
    bool ignored;
    llvm::APFloat apFloat = ER.Val.getFloat();
    apFloat.convert(llvm::APFloat::IEEEdouble,
                    llvm::APFloat::rmNearestTiesToEven, &ignored);
    result->EvalData.floatVal = apFloat.convertToDouble();
    return result.release();
  }

  if (expr->getStmtClass() == Stmt::ImplicitCastExprClass) {
    const ImplicitCastExpr *I = dyn_cast<ImplicitCastExpr>(expr);
    auto *subExpr = I->getSubExprAsWritten();
    if (subExpr->getStmtClass() == Stmt::StringLiteralClass ||
        subExpr->getStmtClass() == Stmt::ObjCStringLiteralClass) {
      const StringLiteral *StrE = nullptr;
      const ObjCStringLiteral *ObjCExpr;
      ObjCExpr = dyn_cast<ObjCStringLiteral>(subExpr);

      if (ObjCExpr) {
        StrE = ObjCExpr->getString();
        result->EvalType = CXEval_ObjCStrLiteral;
      } else {
        StrE = cast<StringLiteral>(I->getSubExprAsWritten());
        result->EvalType = CXEval_StrLiteral;
      }

      std::string strRef(StrE->getString().str());
      result->EvalData.stringVal = new char[strRef.size() + 1];
      strncpy((char *)result->EvalData.stringVal, strRef.c_str(),
              strRef.size());
      result->EvalData.stringVal[strRef.size()] = '\0';
      return result.release();
    }
  } else if (expr->getStmtClass() == Stmt::ObjCStringLiteralClass ||
             expr->getStmtClass() == Stmt::StringLiteralClass) {
    const StringLiteral *StrE = nullptr;
    const ObjCStringLiteral *ObjCExpr;
    ObjCExpr = dyn_cast<ObjCStringLiteral>(expr);

    if (ObjCExpr) {
      StrE = ObjCExpr->getString();
      result->EvalType = CXEval_ObjCStrLiteral;
    } else {
      StrE = cast<StringLiteral>(expr);
      result->EvalType = CXEval_StrLiteral;
    }

    std::string strRef(StrE->getString().str());
    result->EvalData.stringVal = new char[strRef.size() + 1];
    strncpy((char *)result->EvalData.stringVal, strRef.c_str(), strRef.size());
    result->EvalData.stringVal[strRef.size()] = '\0';
    return result.release();
  }

  if (expr->getStmtClass() == Stmt::CStyleCastExprClass) {
    CStyleCastExpr *CC = static_cast<CStyleCastExpr *>(expr);

    rettype = CC->getType();
    if (rettype.getAsString() == "CFStringRef" &&
        CC->getSubExpr()->getStmtClass() == Stmt::CallExprClass) {

      callExpr = static_cast<CallExpr *>(CC->getSubExpr());
      StringLiteral *S = getCFSTR_value(callExpr);
      if (S) {
        std::string strLiteral(S->getString().str());
        result->EvalType = CXEval_CFStr;

        result->EvalData.stringVal = new char[strLiteral.size() + 1];
        strncpy((char *)result->EvalData.stringVal, strLiteral.c_str(),
                strLiteral.size());
        result->EvalData.stringVal[strLiteral.size()] = '\0';
        return result.release();
      }
    }

  } else if (expr->getStmtClass() == Stmt::CallExprClass) {
    callExpr = static_cast<CallExpr *>(expr);
    rettype = callExpr->getCallReturnType(ctx);

    if (rettype->isVectorType() || callExpr->getNumArgs() > 1)
      return nullptr;

    if (rettype->isIntegralType(ctx) || rettype->isRealFloatingType()) {
      if (callExpr->getNumArgs() == 1 &&
          !callExpr->getArg(0)->getType()->isIntegralType(ctx))
        return nullptr;
    } else if (rettype.getAsString() == "CFStringRef") {

      StringLiteral *S = getCFSTR_value(callExpr);
      if (S) {
        std::string strLiteral(S->getString().str());
        result->EvalType = CXEval_CFStr;
        result->EvalData.stringVal = new char[strLiteral.size() + 1];
        strncpy((char *)result->EvalData.stringVal, strLiteral.c_str(),
                strLiteral.size());
        result->EvalData.stringVal[strLiteral.size()] = '\0';
        return result.release();
      }
    }
  } else if (expr->getStmtClass() == Stmt::DeclRefExprClass) {
    DeclRefExpr *D = static_cast<DeclRefExpr *>(expr);
    ValueDecl *V = D->getDecl();
    if (V->getKind() == Decl::Function) {
      std::string strName = V->getNameAsString();
      result->EvalType = CXEval_Other;
      result->EvalData.stringVal = new char[strName.size() + 1];
      strncpy(result->EvalData.stringVal, strName.c_str(), strName.size());
      result->EvalData.stringVal[strName.size()] = '\0';
      return result.release();
    }
  }

  return nullptr;
}

CXEvalResult clang_Cursor_Evaluate(CXCursor C) {
  const Decl *D = getCursorDecl(C);
  if (D) {
    const Expr *expr = nullptr;
    if (auto *Var = dyn_cast<VarDecl>(D)) {
      expr = Var->getInit();
    } else if (auto *Field = dyn_cast<FieldDecl>(D)) {
      expr = Field->getInClassInitializer();
    }
    if (expr)
      return const_cast<CXEvalResult>(reinterpret_cast<const void *>(
          evaluateExpr(const_cast<Expr *>(expr), C)));
    return nullptr;
  }

  const CompoundStmt *compoundStmt = dyn_cast_or_null<CompoundStmt>(getCursorStmt(C));
  if (compoundStmt) {
    Expr *expr = nullptr;
    for (auto *bodyIterator : compoundStmt->body()) {
      if ((expr = dyn_cast<Expr>(bodyIterator))) {
        break;
      }
    }
    if (expr)
      return const_cast<CXEvalResult>(
          reinterpret_cast<const void *>(evaluateExpr(expr, C)));
  }
  return nullptr;
}

unsigned clang_Cursor_hasAttrs(CXCursor C) {
  const Decl *D = getCursorDecl(C);
  if (!D) {
    return 0;
  }

  if (D->hasAttrs()) {
    return 1;
  }

  return 0;
}
unsigned clang_defaultSaveOptions(CXTranslationUnit TU) {
  return CXSaveTranslationUnit_None;
}  

static CXSaveError clang_saveTranslationUnit_Impl(CXTranslationUnit TU,
                                                  const char *FileName,
                                                  unsigned options) {
  CIndexer *CXXIdx = TU->CIdx;
  if (CXXIdx->isOptEnabled(CXGlobalOpt_ThreadBackgroundPriorityForIndexing))
    setThreadBackgroundPriority();

  bool hadError = cxtu::getASTUnit(TU)->Save(FileName);
  return hadError ? CXSaveError_Unknown : CXSaveError_None;
}

int clang_saveTranslationUnit(CXTranslationUnit TU, const char *FileName,
                              unsigned options) {
  LOG_FUNC_SECTION {
    *Log << TU << ' ' << FileName;
  }

  if (isNotUsableTU(TU)) {
    LOG_BAD_TU(TU);
    return CXSaveError_InvalidTU;
  }

  ASTUnit *CXXUnit = cxtu::getASTUnit(TU);
  ASTUnit::ConcurrencyCheck Check(*CXXUnit);
  if (!CXXUnit->hasSema())
    return CXSaveError_InvalidTU;

  CXSaveError result;
  auto SaveTranslationUnitImpl = [=, &result]() {
    result = clang_saveTranslationUnit_Impl(TU, FileName, options);
  };

  if (!CXXUnit->getDiagnostics().hasUnrecoverableErrorOccurred() ||
      getenv("LIBCLANG_NOTHREADS")) {
    SaveTranslationUnitImpl();

    if (getenv("LIBCLANG_RESOURCE_USAGE"))
      PrintLibclangResourceUsage(TU);

    return result;
  }

  // We have an AST that has invalid nodes due to compiler errors.
  // Use a crash recovery thread for protection.

  llvm::CrashRecoveryContext CRC;

  if (!RunSafely(CRC, SaveTranslationUnitImpl)) {
    fprintf(stderr, "libclang: crash detected during AST saving: {\n");
    fprintf(stderr, "  'filename' : '%s'\n", FileName);
    fprintf(stderr, "  'options' : %d,\n", options);
    fprintf(stderr, "}\n");

    return CXSaveError_Unknown;

  } else if (getenv("LIBCLANG_RESOURCE_USAGE")) {
    PrintLibclangResourceUsage(TU);
  }

  return result;
}

void clang_disposeTranslationUnit(CXTranslationUnit CTUnit) {
  if (CTUnit) {
    // If the translation unit has been marked as unsafe to free, just discard
    // it.
    ASTUnit *Unit = cxtu::getASTUnit(CTUnit);
    if (Unit && Unit->isUnsafeToFree())
      return;

    delete cxtu::getASTUnit(CTUnit);
    delete CTUnit->StringPool;
    delete static_cast<CXDiagnosticSetImpl *>(CTUnit->Diagnostics);
    disposeOverridenCXCursorsPool(CTUnit->OverridenCursorsPool);
    delete CTUnit->CommentToXML;
    delete CTUnit;
  }
}

unsigned clang_defaultReparseOptions(CXTranslationUnit TU) {
  return CXReparse_None;
}

static CXErrorCode
clang_reparseTranslationUnit_Impl(CXTranslationUnit TU,
                                  ArrayRef<CXUnsavedFile> unsaved_files,
                                  unsigned options) {
  // Check arguments.
  if (isNotUsableTU(TU)) {
    LOG_BAD_TU(TU);
    return CXError_InvalidArguments;
  }

  // Reset the associated diagnostics.
  delete static_cast<CXDiagnosticSetImpl*>(TU->Diagnostics);
  TU->Diagnostics = nullptr;

  CIndexer *CXXIdx = TU->CIdx;
  if (CXXIdx->isOptEnabled(CXGlobalOpt_ThreadBackgroundPriorityForEditing))
    setThreadBackgroundPriority();

  ASTUnit *CXXUnit = cxtu::getASTUnit(TU);
  ASTUnit::ConcurrencyCheck Check(*CXXUnit);

  std::unique_ptr<std::vector<ASTUnit::RemappedFile>> RemappedFiles(
      new std::vector<ASTUnit::RemappedFile>());

  // Recover resources if we crash before exiting this function.
  llvm::CrashRecoveryContextCleanupRegistrar<
    std::vector<ASTUnit::RemappedFile> > RemappedCleanup(RemappedFiles.get());

  for (auto &UF : unsaved_files) {
    std::unique_ptr<llvm::MemoryBuffer> MB =
        llvm::MemoryBuffer::getMemBufferCopy(getContents(UF), UF.Filename);
    RemappedFiles->push_back(std::make_pair(UF.Filename, MB.release()));
  }

  if (!CXXUnit->Reparse(CXXIdx->getPCHContainerOperations(),
                        *RemappedFiles.get()))
    return CXError_Success;
  if (isASTReadError(CXXUnit))
    return CXError_ASTReadError;
  return CXError_Failure;
}

int clang_reparseTranslationUnit(CXTranslationUnit TU,
                                 unsigned num_unsaved_files,
                                 struct CXUnsavedFile *unsaved_files,
                                 unsigned options) {
  LOG_FUNC_SECTION {
    *Log << TU;
  }

  if (num_unsaved_files && !unsaved_files)
    return CXError_InvalidArguments;

  CXErrorCode result;
  auto ReparseTranslationUnitImpl = [=, &result]() {
    result = clang_reparseTranslationUnit_Impl(
        TU, llvm::makeArrayRef(unsaved_files, num_unsaved_files), options);
  };

  if (getenv("LIBCLANG_NOTHREADS")) {
    ReparseTranslationUnitImpl();
    return result;
  }

  llvm::CrashRecoveryContext CRC;

  if (!RunSafely(CRC, ReparseTranslationUnitImpl)) {
    fprintf(stderr, "libclang: crash detected during reparsing\n");
    cxtu::getASTUnit(TU)->setUnsafeToFree(true);
    return CXError_Crashed;
  } else if (getenv("LIBCLANG_RESOURCE_USAGE"))
    PrintLibclangResourceUsage(TU);

  return result;
}


CXString clang_getTranslationUnitSpelling(CXTranslationUnit CTUnit) {
  if (isNotUsableTU(CTUnit)) {
    LOG_BAD_TU(CTUnit);
    return cxstring::createEmpty();
  }

  ASTUnit *CXXUnit = cxtu::getASTUnit(CTUnit);
  return cxstring::createDup(CXXUnit->getOriginalSourceFileName());
}

CXCursor clang_getTranslationUnitCursor(CXTranslationUnit TU) {
  if (isNotUsableTU(TU)) {
    LOG_BAD_TU(TU);
    return clang_getNullCursor();
  }

  ASTUnit *CXXUnit = cxtu::getASTUnit(TU);
  return MakeCXCursor(CXXUnit->getASTContext().getTranslationUnitDecl(), TU);
}

} // end: extern "C"

//===----------------------------------------------------------------------===//
// CXFile Operations.
//===----------------------------------------------------------------------===//

extern "C" {
CXString clang_getFileName(CXFile SFile) {
  if (!SFile)
    return cxstring::createNull();

  FileEntry *FEnt = static_cast<FileEntry *>(SFile);
  return cxstring::createRef(FEnt->getName());
}

time_t clang_getFileTime(CXFile SFile) {
  if (!SFile)
    return 0;

  FileEntry *FEnt = static_cast<FileEntry *>(SFile);
  return FEnt->getModificationTime();
}

CXFile clang_getFile(CXTranslationUnit TU, const char *file_name) {
  if (isNotUsableTU(TU)) {
    LOG_BAD_TU(TU);
    return nullptr;
  }

  ASTUnit *CXXUnit = cxtu::getASTUnit(TU);

  FileManager &FMgr = CXXUnit->getFileManager();
  return const_cast<FileEntry *>(FMgr.getFile(file_name));
}

unsigned clang_isFileMultipleIncludeGuarded(CXTranslationUnit TU,
                                            CXFile file) {
  if (isNotUsableTU(TU)) {
    LOG_BAD_TU(TU);
    return 0;
  }

  if (!file)
    return 0;

  ASTUnit *CXXUnit = cxtu::getASTUnit(TU);
  FileEntry *FEnt = static_cast<FileEntry *>(file);
  return CXXUnit->getPreprocessor().getHeaderSearchInfo()
                                          .isFileMultipleIncludeGuarded(FEnt);
}

int clang_getFileUniqueID(CXFile file, CXFileUniqueID *outID) {
  if (!file || !outID)
    return 1;

  FileEntry *FEnt = static_cast<FileEntry *>(file);
  const llvm::sys::fs::UniqueID &ID = FEnt->getUniqueID();
  outID->data[0] = ID.getDevice();
  outID->data[1] = ID.getFile();
  outID->data[2] = FEnt->getModificationTime();
  return 0;
}

int clang_File_isEqual(CXFile file1, CXFile file2) {
  if (file1 == file2)
    return true;

  if (!file1 || !file2)
    return false;

  FileEntry *FEnt1 = static_cast<FileEntry *>(file1);
  FileEntry *FEnt2 = static_cast<FileEntry *>(file2);
  return FEnt1->getUniqueID() == FEnt2->getUniqueID();
}

} // end: extern "C"

//===----------------------------------------------------------------------===//
// CXCursor Operations.
//===----------------------------------------------------------------------===//

static const Decl *getDeclFromExpr(const Stmt *E) {
  if (const ImplicitCastExpr *CE = dyn_cast<ImplicitCastExpr>(E))
    return getDeclFromExpr(CE->getSubExpr());

  if (const DeclRefExpr *RefExpr = dyn_cast<DeclRefExpr>(E))
    return RefExpr->getDecl();
  if (const MemberExpr *ME = dyn_cast<MemberExpr>(E))
    return ME->getMemberDecl();
  if (const ObjCIvarRefExpr *RE = dyn_cast<ObjCIvarRefExpr>(E))
    return RE->getDecl();
  if (const ObjCPropertyRefExpr *PRE = dyn_cast<ObjCPropertyRefExpr>(E)) {
    if (PRE->isExplicitProperty())
      return PRE->getExplicitProperty();
    // It could be messaging both getter and setter as in:
    // ++myobj.myprop;
    // in which case prefer to associate the setter since it is less obvious
    // from inspecting the source that the setter is going to get called.
    if (PRE->isMessagingSetter())
      return PRE->getImplicitPropertySetter();
    return PRE->getImplicitPropertyGetter();
  }
  if (const PseudoObjectExpr *POE = dyn_cast<PseudoObjectExpr>(E))
    return getDeclFromExpr(POE->getSyntacticForm());
  if (const OpaqueValueExpr *OVE = dyn_cast<OpaqueValueExpr>(E))
    if (Expr *Src = OVE->getSourceExpr())
      return getDeclFromExpr(Src);
      
  if (const CallExpr *CE = dyn_cast<CallExpr>(E))
    return getDeclFromExpr(CE->getCallee());
  if (const CXXConstructExpr *CE = dyn_cast<CXXConstructExpr>(E))
    if (!CE->isElidable())
    return CE->getConstructor();
  if (const CXXInheritedCtorInitExpr *CE =
          dyn_cast<CXXInheritedCtorInitExpr>(E))
    return CE->getConstructor();
  if (const ObjCMessageExpr *OME = dyn_cast<ObjCMessageExpr>(E))
    return OME->getMethodDecl();

  if (const ObjCProtocolExpr *PE = dyn_cast<ObjCProtocolExpr>(E))
    return PE->getProtocol();
  if (const SubstNonTypeTemplateParmPackExpr *NTTP
                              = dyn_cast<SubstNonTypeTemplateParmPackExpr>(E))
    return NTTP->getParameterPack();
  if (const SizeOfPackExpr *SizeOfPack = dyn_cast<SizeOfPackExpr>(E))
    if (isa<NonTypeTemplateParmDecl>(SizeOfPack->getPack()) || 
        isa<ParmVarDecl>(SizeOfPack->getPack()))
      return SizeOfPack->getPack();

  return nullptr;
}

static SourceLocation getLocationFromExpr(const Expr *E) {
  if (const ImplicitCastExpr *CE = dyn_cast<ImplicitCastExpr>(E))
    return getLocationFromExpr(CE->getSubExpr());

  if (const ObjCMessageExpr *Msg = dyn_cast<ObjCMessageExpr>(E))
    return /*FIXME:*/Msg->getLeftLoc();
  if (const DeclRefExpr *DRE = dyn_cast<DeclRefExpr>(E))
    return DRE->getLocation();
  if (const MemberExpr *Member = dyn_cast<MemberExpr>(E))
    return Member->getMemberLoc();
  if (const ObjCIvarRefExpr *Ivar = dyn_cast<ObjCIvarRefExpr>(E))
    return Ivar->getLocation();
  if (const SizeOfPackExpr *SizeOfPack = dyn_cast<SizeOfPackExpr>(E))
    return SizeOfPack->getPackLoc();
  if (const ObjCPropertyRefExpr *PropRef = dyn_cast<ObjCPropertyRefExpr>(E))
    return PropRef->getLocation();
  
  return E->getLocStart();
}

extern "C" {

unsigned clang_visitChildren(CXCursor parent,
                             CXCursorVisitor visitor,
                             CXClientData client_data) {
  CursorVisitor CursorVis(getCursorTU(parent), visitor, client_data,
                          /*VisitPreprocessorLast=*/false);
  return CursorVis.VisitChildren(parent);
}

#ifndef __has_feature
#define __has_feature(x) 0
#endif
#if __has_feature(blocks)
typedef enum CXChildVisitResult 
     (^CXCursorVisitorBlock)(CXCursor cursor, CXCursor parent);

static enum CXChildVisitResult visitWithBlock(CXCursor cursor, CXCursor parent,
    CXClientData client_data) {
  CXCursorVisitorBlock block = (CXCursorVisitorBlock)client_data;
  return block(cursor, parent);
}
#else
// If we are compiled with a compiler that doesn't have native blocks support,
// define and call the block manually, so the 
typedef struct _CXChildVisitResult
{
	void *isa;
	int flags;
	int reserved;
	enum CXChildVisitResult(*invoke)(struct _CXChildVisitResult*, CXCursor,
                                         CXCursor);
} *CXCursorVisitorBlock;

static enum CXChildVisitResult visitWithBlock(CXCursor cursor, CXCursor parent,
    CXClientData client_data) {
  CXCursorVisitorBlock block = (CXCursorVisitorBlock)client_data;
  return block->invoke(block, cursor, parent);
}
#endif


unsigned clang_visitChildrenWithBlock(CXCursor parent,
                                      CXCursorVisitorBlock block) {
  return clang_visitChildren(parent, visitWithBlock, block);
}

static CXString getDeclSpelling(const Decl *D) {
  if (!D)
    return cxstring::createEmpty();

  const NamedDecl *ND = dyn_cast<NamedDecl>(D);
  if (!ND) {
    if (const ObjCPropertyImplDecl *PropImpl =
            dyn_cast<ObjCPropertyImplDecl>(D))
      if (ObjCPropertyDecl *Property = PropImpl->getPropertyDecl())
        return cxstring::createDup(Property->getIdentifier()->getName());
    
    if (const ImportDecl *ImportD = dyn_cast<ImportDecl>(D))
      if (Module *Mod = ImportD->getImportedModule())
        return cxstring::createDup(Mod->getFullModuleName());

    return cxstring::createEmpty();
  }
  
  if (const ObjCMethodDecl *OMD = dyn_cast<ObjCMethodDecl>(ND))
    return cxstring::createDup(OMD->getSelector().getAsString());

  if (const ObjCCategoryImplDecl *CIMP = dyn_cast<ObjCCategoryImplDecl>(ND))
    // No, this isn't the same as the code below. getIdentifier() is non-virtual
    // and returns different names. NamedDecl returns the class name and
    // ObjCCategoryImplDecl returns the category name.
    return cxstring::createRef(CIMP->getIdentifier()->getNameStart());

  if (isa<UsingDirectiveDecl>(D))
    return cxstring::createEmpty();
  
  SmallString<1024> S;
  llvm::raw_svector_ostream os(S);
  ND->printName(os);
  
  return cxstring::createDup(os.str());
}

CXString clang_getCursorSpelling(CXCursor C) {
  if (clang_isTranslationUnit(C.kind))
    return clang_getTranslationUnitSpelling(getCursorTU(C));

  if (clang_isReference(C.kind)) {
    switch (C.kind) {
    case CXCursor_ObjCSuperClassRef: {
      const ObjCInterfaceDecl *Super = getCursorObjCSuperClassRef(C).first;
      return cxstring::createRef(Super->getIdentifier()->getNameStart());
    }
    case CXCursor_ObjCClassRef: {
      const ObjCInterfaceDecl *Class = getCursorObjCClassRef(C).first;
      return cxstring::createRef(Class->getIdentifier()->getNameStart());
    }
    case CXCursor_ObjCProtocolRef: {
      const ObjCProtocolDecl *OID = getCursorObjCProtocolRef(C).first;
      assert(OID && "getCursorSpelling(): Missing protocol decl");
      return cxstring::createRef(OID->getIdentifier()->getNameStart());
    }
    case CXCursor_CXXBaseSpecifier: {
      const CXXBaseSpecifier *B = getCursorCXXBaseSpecifier(C);
      return cxstring::createDup(B->getType().getAsString());
    }
    case CXCursor_TypeRef: {
      const TypeDecl *Type = getCursorTypeRef(C).first;
      assert(Type && "Missing type decl");

      return cxstring::createDup(getCursorContext(C).getTypeDeclType(Type).
                              getAsString());
    }
    case CXCursor_TemplateRef: {
      const TemplateDecl *Template = getCursorTemplateRef(C).first;
      assert(Template && "Missing template decl");
      
      return cxstring::createDup(Template->getNameAsString());
    }
        
    case CXCursor_NamespaceRef: {
      const NamedDecl *NS = getCursorNamespaceRef(C).first;
      assert(NS && "Missing namespace decl");
      
      return cxstring::createDup(NS->getNameAsString());
    }

    case CXCursor_MemberRef: {
      const FieldDecl *Field = getCursorMemberRef(C).first;
      assert(Field && "Missing member decl");
      
      return cxstring::createDup(Field->getNameAsString());
    }

    case CXCursor_LabelRef: {
      const LabelStmt *Label = getCursorLabelRef(C).first;
      assert(Label && "Missing label");
      
      return cxstring::createRef(Label->getName());
    }

    case CXCursor_OverloadedDeclRef: {
      OverloadedDeclRefStorage Storage = getCursorOverloadedDeclRef(C).first;
      if (const Decl *D = Storage.dyn_cast<const Decl *>()) {
        if (const NamedDecl *ND = dyn_cast<NamedDecl>(D))
          return cxstring::createDup(ND->getNameAsString());
        return cxstring::createEmpty();
      }
      if (const OverloadExpr *E = Storage.dyn_cast<const OverloadExpr *>())
        return cxstring::createDup(E->getName().getAsString());
      OverloadedTemplateStorage *Ovl
        = Storage.get<OverloadedTemplateStorage*>();
      if (Ovl->size() == 0)
        return cxstring::createEmpty();
      return cxstring::createDup((*Ovl->begin())->getNameAsString());
    }
        
    case CXCursor_VariableRef: {
      const VarDecl *Var = getCursorVariableRef(C).first;
      assert(Var && "Missing variable decl");
      
      return cxstring::createDup(Var->getNameAsString());
    }
        
    default:
      return cxstring::createRef("<not implemented>");
    }
  }

  if (clang_isExpression(C.kind)) {
    const Expr *E = getCursorExpr(C);

    if (C.kind == CXCursor_ObjCStringLiteral ||
        C.kind == CXCursor_StringLiteral) {
      const StringLiteral *SLit;
      if (const ObjCStringLiteral *OSL = dyn_cast<ObjCStringLiteral>(E)) {
        SLit = OSL->getString();
      } else {
        SLit = cast<StringLiteral>(E);
      }
      SmallString<256> Buf;
      llvm::raw_svector_ostream OS(Buf);
      SLit->outputString(OS);
      return cxstring::createDup(OS.str());
    }

    const Decl *D = getDeclFromExpr(getCursorExpr(C));
    if (D)
      return getDeclSpelling(D);
    return cxstring::createEmpty();
  }

  if (clang_isStatement(C.kind)) {
    const Stmt *S = getCursorStmt(C);
    if (const LabelStmt *Label = dyn_cast_or_null<LabelStmt>(S))
      return cxstring::createRef(Label->getName());

    return cxstring::createEmpty();
  }
  
  if (C.kind == CXCursor_MacroExpansion)
    return cxstring::createRef(getCursorMacroExpansion(C).getName()
                                                           ->getNameStart());

  if (C.kind == CXCursor_MacroDefinition)
    return cxstring::createRef(getCursorMacroDefinition(C)->getName()
                                                           ->getNameStart());

  if (C.kind == CXCursor_InclusionDirective)
    return cxstring::createDup(getCursorInclusionDirective(C)->getFileName());
      
  if (clang_isDeclaration(C.kind))
    return getDeclSpelling(getCursorDecl(C));

  if (C.kind == CXCursor_AnnotateAttr) {
    const AnnotateAttr *AA = cast<AnnotateAttr>(cxcursor::getCursorAttr(C));
    return cxstring::createDup(AA->getAnnotation());
  }

  if (C.kind == CXCursor_AsmLabelAttr) {
    const AsmLabelAttr *AA = cast<AsmLabelAttr>(cxcursor::getCursorAttr(C));
    return cxstring::createDup(AA->getLabel());
  }

  if (C.kind == CXCursor_PackedAttr) {
    return cxstring::createRef("packed");
  }

  if (C.kind == CXCursor_VisibilityAttr) {
    const VisibilityAttr *AA = cast<VisibilityAttr>(cxcursor::getCursorAttr(C));
    switch (AA->getVisibility()) {
    case VisibilityAttr::VisibilityType::Default:
      return cxstring::createRef("default");
    case VisibilityAttr::VisibilityType::Hidden:
      return cxstring::createRef("hidden");
    case VisibilityAttr::VisibilityType::Protected:
      return cxstring::createRef("protected");
    }
    llvm_unreachable("unknown visibility type");
  }

  return cxstring::createEmpty();
}

CXSourceRange clang_Cursor_getSpellingNameRange(CXCursor C,
                                                unsigned pieceIndex,
                                                unsigned options) {
  if (clang_Cursor_isNull(C))
    return clang_getNullRange();

  ASTContext &Ctx = getCursorContext(C);

  if (clang_isStatement(C.kind)) {
    const Stmt *S = getCursorStmt(C);
    if (const LabelStmt *Label = dyn_cast_or_null<LabelStmt>(S)) {
      if (pieceIndex > 0)
        return clang_getNullRange();
      return cxloc::translateSourceRange(Ctx, Label->getIdentLoc());
    }

    return clang_getNullRange();
  }

  if (C.kind == CXCursor_ObjCMessageExpr) {
    if (const ObjCMessageExpr *
          ME = dyn_cast_or_null<ObjCMessageExpr>(getCursorExpr(C))) {
      if (pieceIndex >= ME->getNumSelectorLocs())
        return clang_getNullRange();
      return cxloc::translateSourceRange(Ctx, ME->getSelectorLoc(pieceIndex));
    }
  }

  if (C.kind == CXCursor_ObjCInstanceMethodDecl ||
      C.kind == CXCursor_ObjCClassMethodDecl) {
    if (const ObjCMethodDecl *
          MD = dyn_cast_or_null<ObjCMethodDecl>(getCursorDecl(C))) {
      if (pieceIndex >= MD->getNumSelectorLocs())
        return clang_getNullRange();
      return cxloc::translateSourceRange(Ctx, MD->getSelectorLoc(pieceIndex));
    }
  }

  if (C.kind == CXCursor_ObjCCategoryDecl ||
      C.kind == CXCursor_ObjCCategoryImplDecl) {
    if (pieceIndex > 0)
      return clang_getNullRange();
    if (const ObjCCategoryDecl *
          CD = dyn_cast_or_null<ObjCCategoryDecl>(getCursorDecl(C)))
      return cxloc::translateSourceRange(Ctx, CD->getCategoryNameLoc());
    if (const ObjCCategoryImplDecl *
          CID = dyn_cast_or_null<ObjCCategoryImplDecl>(getCursorDecl(C)))
      return cxloc::translateSourceRange(Ctx, CID->getCategoryNameLoc());
  }

  if (C.kind == CXCursor_ModuleImportDecl) {
    if (pieceIndex > 0)
      return clang_getNullRange();
    if (const ImportDecl *ImportD =
            dyn_cast_or_null<ImportDecl>(getCursorDecl(C))) {
      ArrayRef<SourceLocation> Locs = ImportD->getIdentifierLocs();
      if (!Locs.empty())
        return cxloc::translateSourceRange(Ctx,
                                         SourceRange(Locs.front(), Locs.back()));
    }
    return clang_getNullRange();
  }

  if (C.kind == CXCursor_CXXMethod || C.kind == CXCursor_Destructor ||
      C.kind == CXCursor_ConversionFunction) {
    if (pieceIndex > 0)
      return clang_getNullRange();
    if (const FunctionDecl *FD =
            dyn_cast_or_null<FunctionDecl>(getCursorDecl(C))) {
      DeclarationNameInfo FunctionName = FD->getNameInfo();
      return cxloc::translateSourceRange(Ctx, FunctionName.getSourceRange());
    }
    return clang_getNullRange();
  }

  // FIXME: A CXCursor_InclusionDirective should give the location of the
  // filename, but we don't keep track of this.

  // FIXME: A CXCursor_AnnotateAttr should give the location of the annotation
  // but we don't keep track of this.

  // FIXME: A CXCursor_AsmLabelAttr should give the location of the label
  // but we don't keep track of this.

  // Default handling, give the location of the cursor.

  if (pieceIndex > 0)
    return clang_getNullRange();

  CXSourceLocation CXLoc = clang_getCursorLocation(C);
  SourceLocation Loc = cxloc::translateSourceLocation(CXLoc);
  return cxloc::translateSourceRange(Ctx, Loc);
}

CXString clang_Cursor_getMangling(CXCursor C) {
  if (clang_isInvalid(C.kind) || !clang_isDeclaration(C.kind))
    return cxstring::createEmpty();

  // Mangling only works for functions and variables.
  const Decl *D = getCursorDecl(C);
  if (!D || !(isa<FunctionDecl>(D) || isa<VarDecl>(D)))
    return cxstring::createEmpty();

  ASTContext &Ctx = D->getASTContext();
  index::CodegenNameGenerator CGNameGen(Ctx);
  return cxstring::createDup(CGNameGen.getName(D));
}

CXStringSet *clang_Cursor_getCXXManglings(CXCursor C) {
  if (clang_isInvalid(C.kind) || !clang_isDeclaration(C.kind))
    return nullptr;

  const Decl *D = getCursorDecl(C);
  if (!(isa<CXXRecordDecl>(D) || isa<CXXMethodDecl>(D)))
    return nullptr;

  ASTContext &Ctx = D->getASTContext();
  index::CodegenNameGenerator CGNameGen(Ctx);
  std::vector<std::string> Manglings = CGNameGen.getAllManglings(D);
  return cxstring::createSet(Manglings);
}

CXString clang_getCursorDisplayName(CXCursor C) {
  if (!clang_isDeclaration(C.kind))
    return clang_getCursorSpelling(C);
  
  const Decl *D = getCursorDecl(C);
  if (!D)
    return cxstring::createEmpty();

  PrintingPolicy Policy = getCursorContext(C).getPrintingPolicy();
  if (const FunctionTemplateDecl *FunTmpl = dyn_cast<FunctionTemplateDecl>(D))
    D = FunTmpl->getTemplatedDecl();
  
  if (const FunctionDecl *Function = dyn_cast<FunctionDecl>(D)) {
    SmallString<64> Str;
    llvm::raw_svector_ostream OS(Str);
    OS << *Function;
    if (Function->getPrimaryTemplate())
      OS << "<>";
    OS << "(";
    for (unsigned I = 0, N = Function->getNumParams(); I != N; ++I) {
      if (I)
        OS << ", ";
      OS << Function->getParamDecl(I)->getType().getAsString(Policy);
    }
    
    if (Function->isVariadic()) {
      if (Function->getNumParams())
        OS << ", ";
      OS << "...";
    }
    OS << ")";
    return cxstring::createDup(OS.str());
  }
  
  if (const ClassTemplateDecl *ClassTemplate = dyn_cast<ClassTemplateDecl>(D)) {
    SmallString<64> Str;
    llvm::raw_svector_ostream OS(Str);
    OS << *ClassTemplate;
    OS << "<";
    TemplateParameterList *Params = ClassTemplate->getTemplateParameters();
    for (unsigned I = 0, N = Params->size(); I != N; ++I) {
      if (I)
        OS << ", ";
      
      NamedDecl *Param = Params->getParam(I);
      if (Param->getIdentifier()) {
        OS << Param->getIdentifier()->getName();
        continue;
      }
      
      // There is no parameter name, which makes this tricky. Try to come up
      // with something useful that isn't too long.
      if (TemplateTypeParmDecl *TTP = dyn_cast<TemplateTypeParmDecl>(Param))
        OS << (TTP->wasDeclaredWithTypename()? "typename" : "class");
      else if (NonTypeTemplateParmDecl *NTTP
                                    = dyn_cast<NonTypeTemplateParmDecl>(Param))
        OS << NTTP->getType().getAsString(Policy);
      else
        OS << "template<...> class";
    }
    
    OS << ">";
    return cxstring::createDup(OS.str());
  }
  
  if (const ClassTemplateSpecializationDecl *ClassSpec
                              = dyn_cast<ClassTemplateSpecializationDecl>(D)) {
    // If the type was explicitly written, use that.
    if (TypeSourceInfo *TSInfo = ClassSpec->getTypeAsWritten())
      return cxstring::createDup(TSInfo->getType().getAsString(Policy));
    
    SmallString<128> Str;
    llvm::raw_svector_ostream OS(Str);
    OS << *ClassSpec;
    TemplateSpecializationType::PrintTemplateArgumentList(
        OS, ClassSpec->getTemplateArgs().asArray(), Policy);
    return cxstring::createDup(OS.str());
  }
  
  return clang_getCursorSpelling(C);
}
  
CXString clang_getCursorKindSpelling(enum CXCursorKind Kind) {
  switch (Kind) {
  case CXCursor_FunctionDecl:
      return cxstring::createRef("FunctionDecl");
  case CXCursor_TypedefDecl:
      return cxstring::createRef("TypedefDecl");
  case CXCursor_EnumDecl:
      return cxstring::createRef("EnumDecl");
  case CXCursor_EnumConstantDecl:
      return cxstring::createRef("EnumConstantDecl");
  case CXCursor_StructDecl:
      return cxstring::createRef("StructDecl");
  case CXCursor_UnionDecl:
      return cxstring::createRef("UnionDecl");
  case CXCursor_ClassDecl:
      return cxstring::createRef("ClassDecl");
  case CXCursor_FieldDecl:
      return cxstring::createRef("FieldDecl");
  case CXCursor_VarDecl:
      return cxstring::createRef("VarDecl");
  case CXCursor_ParmDecl:
      return cxstring::createRef("ParmDecl");
  case CXCursor_ObjCInterfaceDecl:
      return cxstring::createRef("ObjCInterfaceDecl");
  case CXCursor_ObjCCategoryDecl:
      return cxstring::createRef("ObjCCategoryDecl");
  case CXCursor_ObjCProtocolDecl:
      return cxstring::createRef("ObjCProtocolDecl");
  case CXCursor_ObjCPropertyDecl:
      return cxstring::createRef("ObjCPropertyDecl");
  case CXCursor_ObjCIvarDecl:
      return cxstring::createRef("ObjCIvarDecl");
  case CXCursor_ObjCInstanceMethodDecl:
      return cxstring::createRef("ObjCInstanceMethodDecl");
  case CXCursor_ObjCClassMethodDecl:
      return cxstring::createRef("ObjCClassMethodDecl");
  case CXCursor_ObjCImplementationDecl:
      return cxstring::createRef("ObjCImplementationDecl");
  case CXCursor_ObjCCategoryImplDecl:
      return cxstring::createRef("ObjCCategoryImplDecl");
  case CXCursor_CXXMethod:
      return cxstring::createRef("CXXMethod");
  case CXCursor_UnexposedDecl:
      return cxstring::createRef("UnexposedDecl");
  case CXCursor_ObjCSuperClassRef:
      return cxstring::createRef("ObjCSuperClassRef");
  case CXCursor_ObjCProtocolRef:
      return cxstring::createRef("ObjCProtocolRef");
  case CXCursor_ObjCClassRef:
      return cxstring::createRef("ObjCClassRef");
  case CXCursor_TypeRef:
      return cxstring::createRef("TypeRef");
  case CXCursor_TemplateRef:
      return cxstring::createRef("TemplateRef");
  case CXCursor_NamespaceRef:
    return cxstring::createRef("NamespaceRef");
  case CXCursor_MemberRef:
    return cxstring::createRef("MemberRef");
  case CXCursor_LabelRef:
    return cxstring::createRef("LabelRef");
  case CXCursor_OverloadedDeclRef:
    return cxstring::createRef("OverloadedDeclRef");
  case CXCursor_VariableRef:
    return cxstring::createRef("VariableRef");
  case CXCursor_IntegerLiteral:
      return cxstring::createRef("IntegerLiteral");
  case CXCursor_FloatingLiteral:
      return cxstring::createRef("FloatingLiteral");
  case CXCursor_ImaginaryLiteral:
      return cxstring::createRef("ImaginaryLiteral");
  case CXCursor_StringLiteral:
      return cxstring::createRef("StringLiteral");
  case CXCursor_CharacterLiteral:
      return cxstring::createRef("CharacterLiteral");
  case CXCursor_ParenExpr:
      return cxstring::createRef("ParenExpr");
  case CXCursor_UnaryOperator:
      return cxstring::createRef("UnaryOperator");
  case CXCursor_ArraySubscriptExpr:
      return cxstring::createRef("ArraySubscriptExpr");
  case CXCursor_OMPArraySectionExpr:
      return cxstring::createRef("OMPArraySectionExpr");
  case CXCursor_BinaryOperator:
      return cxstring::createRef("BinaryOperator");
  case CXCursor_CompoundAssignOperator:
      return cxstring::createRef("CompoundAssignOperator");
  case CXCursor_ConditionalOperator:
      return cxstring::createRef("ConditionalOperator");
  case CXCursor_CStyleCastExpr:
      return cxstring::createRef("CStyleCastExpr");
  case CXCursor_CompoundLiteralExpr:
      return cxstring::createRef("CompoundLiteralExpr");
  case CXCursor_InitListExpr:
      return cxstring::createRef("InitListExpr");
  case CXCursor_AddrLabelExpr:
      return cxstring::createRef("AddrLabelExpr");
  case CXCursor_StmtExpr:
      return cxstring::createRef("StmtExpr");
  case CXCursor_GenericSelectionExpr:
      return cxstring::createRef("GenericSelectionExpr");
  case CXCursor_GNUNullExpr:
      return cxstring::createRef("GNUNullExpr");
  case CXCursor_CXXStaticCastExpr:
      return cxstring::createRef("CXXStaticCastExpr");
  case CXCursor_CXXDynamicCastExpr:
      return cxstring::createRef("CXXDynamicCastExpr");
  case CXCursor_CXXReinterpretCastExpr:
      return cxstring::createRef("CXXReinterpretCastExpr");
  case CXCursor_CXXConstCastExpr:
      return cxstring::createRef("CXXConstCastExpr");
  case CXCursor_CXXFunctionalCastExpr:
      return cxstring::createRef("CXXFunctionalCastExpr");
  case CXCursor_CXXTypeidExpr:
      return cxstring::createRef("CXXTypeidExpr");
  case CXCursor_CXXBoolLiteralExpr:
      return cxstring::createRef("CXXBoolLiteralExpr");
  case CXCursor_CXXNullPtrLiteralExpr:
      return cxstring::createRef("CXXNullPtrLiteralExpr");
  case CXCursor_CXXThisExpr:
      return cxstring::createRef("CXXThisExpr");
  case CXCursor_CXXThrowExpr:
      return cxstring::createRef("CXXThrowExpr");
  case CXCursor_CXXNewExpr:
      return cxstring::createRef("CXXNewExpr");
  case CXCursor_CXXDeleteExpr:
      return cxstring::createRef("CXXDeleteExpr");
  case CXCursor_UnaryExpr:
      return cxstring::createRef("UnaryExpr");
  case CXCursor_ObjCStringLiteral:
      return cxstring::createRef("ObjCStringLiteral");
  case CXCursor_ObjCBoolLiteralExpr:
      return cxstring::createRef("ObjCBoolLiteralExpr");
  case CXCursor_ObjCSelfExpr:
      return cxstring::createRef("ObjCSelfExpr");
  case CXCursor_ObjCEncodeExpr:
      return cxstring::createRef("ObjCEncodeExpr");
  case CXCursor_ObjCSelectorExpr:
      return cxstring::createRef("ObjCSelectorExpr");
  case CXCursor_ObjCProtocolExpr:
      return cxstring::createRef("ObjCProtocolExpr");
  case CXCursor_ObjCBridgedCastExpr:
      return cxstring::createRef("ObjCBridgedCastExpr");
  case CXCursor_BlockExpr:
      return cxstring::createRef("BlockExpr");
  case CXCursor_PackExpansionExpr:
      return cxstring::createRef("PackExpansionExpr");
  case CXCursor_SizeOfPackExpr:
      return cxstring::createRef("SizeOfPackExpr");
  case CXCursor_LambdaExpr:
    return cxstring::createRef("LambdaExpr");
  case CXCursor_UnexposedExpr:
      return cxstring::createRef("UnexposedExpr");
  case CXCursor_DeclRefExpr:
      return cxstring::createRef("DeclRefExpr");
  case CXCursor_MemberRefExpr:
      return cxstring::createRef("MemberRefExpr");
  case CXCursor_CallExpr:
      return cxstring::createRef("CallExpr");
  case CXCursor_ObjCMessageExpr:
      return cxstring::createRef("ObjCMessageExpr");
  case CXCursor_UnexposedStmt:
      return cxstring::createRef("UnexposedStmt");
  case CXCursor_DeclStmt:
      return cxstring::createRef("DeclStmt");
  case CXCursor_LabelStmt:
      return cxstring::createRef("LabelStmt");
  case CXCursor_CompoundStmt:
      return cxstring::createRef("CompoundStmt");
  case CXCursor_CaseStmt:
      return cxstring::createRef("CaseStmt");
  case CXCursor_DefaultStmt:
      return cxstring::createRef("DefaultStmt");
  case CXCursor_IfStmt:
      return cxstring::createRef("IfStmt");
  case CXCursor_SwitchStmt:
      return cxstring::createRef("SwitchStmt");
  case CXCursor_WhileStmt:
      return cxstring::createRef("WhileStmt");
  case CXCursor_DoStmt:
      return cxstring::createRef("DoStmt");
  case CXCursor_ForStmt:
      return cxstring::createRef("ForStmt");
  case CXCursor_GotoStmt:
      return cxstring::createRef("GotoStmt");
  case CXCursor_IndirectGotoStmt:
      return cxstring::createRef("IndirectGotoStmt");
  case CXCursor_ContinueStmt:
      return cxstring::createRef("ContinueStmt");
  case CXCursor_BreakStmt:
      return cxstring::createRef("BreakStmt");
  case CXCursor_ReturnStmt:
      return cxstring::createRef("ReturnStmt");
  case CXCursor_GCCAsmStmt:
      return cxstring::createRef("GCCAsmStmt");
  case CXCursor_MSAsmStmt:
      return cxstring::createRef("MSAsmStmt");
  case CXCursor_ObjCAtTryStmt:
      return cxstring::createRef("ObjCAtTryStmt");
  case CXCursor_ObjCAtCatchStmt:
      return cxstring::createRef("ObjCAtCatchStmt");
  case CXCursor_ObjCAtFinallyStmt:
      return cxstring::createRef("ObjCAtFinallyStmt");
  case CXCursor_ObjCAtThrowStmt:
      return cxstring::createRef("ObjCAtThrowStmt");
  case CXCursor_ObjCAtSynchronizedStmt:
      return cxstring::createRef("ObjCAtSynchronizedStmt");
  case CXCursor_ObjCAutoreleasePoolStmt:
      return cxstring::createRef("ObjCAutoreleasePoolStmt");
  case CXCursor_ObjCForCollectionStmt:
      return cxstring::createRef("ObjCForCollectionStmt");
  case CXCursor_CXXCatchStmt:
      return cxstring::createRef("CXXCatchStmt");
  case CXCursor_CXXTryStmt:
      return cxstring::createRef("CXXTryStmt");
  case CXCursor_CXXForRangeStmt:
      return cxstring::createRef("CXXForRangeStmt");
  case CXCursor_SEHTryStmt:
      return cxstring::createRef("SEHTryStmt");
  case CXCursor_SEHExceptStmt:
      return cxstring::createRef("SEHExceptStmt");
  case CXCursor_SEHFinallyStmt:
      return cxstring::createRef("SEHFinallyStmt");
  case CXCursor_SEHLeaveStmt:
      return cxstring::createRef("SEHLeaveStmt");
  case CXCursor_NullStmt:
      return cxstring::createRef("NullStmt");
  case CXCursor_InvalidFile:
      return cxstring::createRef("InvalidFile");
  case CXCursor_InvalidCode:
    return cxstring::createRef("InvalidCode");
  case CXCursor_NoDeclFound:
      return cxstring::createRef("NoDeclFound");
  case CXCursor_NotImplemented:
      return cxstring::createRef("NotImplemented");
  case CXCursor_TranslationUnit:
      return cxstring::createRef("TranslationUnit");
  case CXCursor_UnexposedAttr:
      return cxstring::createRef("UnexposedAttr");
  case CXCursor_IBActionAttr:
      return cxstring::createRef("attribute(ibaction)");
  case CXCursor_IBOutletAttr:
     return cxstring::createRef("attribute(iboutlet)");
  case CXCursor_IBOutletCollectionAttr:
      return cxstring::createRef("attribute(iboutletcollection)");
  case CXCursor_CXXFinalAttr:
      return cxstring::createRef("attribute(final)");
  case CXCursor_CXXOverrideAttr:
      return cxstring::createRef("attribute(override)");
  case CXCursor_AnnotateAttr:
    return cxstring::createRef("attribute(annotate)");
  case CXCursor_AsmLabelAttr:
    return cxstring::createRef("asm label");
  case CXCursor_PackedAttr:
    return cxstring::createRef("attribute(packed)");
  case CXCursor_PureAttr:
    return cxstring::createRef("attribute(pure)");
  case CXCursor_ConstAttr:
    return cxstring::createRef("attribute(const)");
  case CXCursor_NoDuplicateAttr:
    return cxstring::createRef("attribute(noduplicate)");
  case CXCursor_CUDAConstantAttr:
    return cxstring::createRef("attribute(constant)");
  case CXCursor_CUDADeviceAttr:
    return cxstring::createRef("attribute(device)");
  case CXCursor_CUDAGlobalAttr:
    return cxstring::createRef("attribute(global)");
  case CXCursor_CUDAHostAttr:
    return cxstring::createRef("attribute(host)");
  case CXCursor_CUDASharedAttr:
    return cxstring::createRef("attribute(shared)");
  case CXCursor_VisibilityAttr:
    return cxstring::createRef("attribute(visibility)");
  case CXCursor_DLLExport:
    return cxstring::createRef("attribute(dllexport)");
  case CXCursor_DLLImport:
    return cxstring::createRef("attribute(dllimport)");
  case CXCursor_PreprocessingDirective:
    return cxstring::createRef("preprocessing directive");
  case CXCursor_MacroDefinition:
    return cxstring::createRef("macro definition");
  case CXCursor_MacroExpansion:
    return cxstring::createRef("macro expansion");
  case CXCursor_InclusionDirective:
    return cxstring::createRef("inclusion directive");
  case CXCursor_Namespace:
    return cxstring::createRef("Namespace");
  case CXCursor_LinkageSpec:
    return cxstring::createRef("LinkageSpec");
  case CXCursor_CXXBaseSpecifier:
    return cxstring::createRef("C++ base class specifier");
  case CXCursor_Constructor:
    return cxstring::createRef("CXXConstructor");
  case CXCursor_Destructor:
    return cxstring::createRef("CXXDestructor");
  case CXCursor_ConversionFunction:
    return cxstring::createRef("CXXConversion");
  case CXCursor_TemplateTypeParameter:
    return cxstring::createRef("TemplateTypeParameter");
  case CXCursor_NonTypeTemplateParameter:
    return cxstring::createRef("NonTypeTemplateParameter");
  case CXCursor_TemplateTemplateParameter:
    return cxstring::createRef("TemplateTemplateParameter");
  case CXCursor_FunctionTemplate:
    return cxstring::createRef("FunctionTemplate");
  case CXCursor_ClassTemplate:
    return cxstring::createRef("ClassTemplate");
  case CXCursor_ClassTemplatePartialSpecialization:
    return cxstring::createRef("ClassTemplatePartialSpecialization");
  case CXCursor_NamespaceAlias:
    return cxstring::createRef("NamespaceAlias");
  case CXCursor_UsingDirective:
    return cxstring::createRef("UsingDirective");
  case CXCursor_UsingDeclaration:
    return cxstring::createRef("UsingDeclaration");
  case CXCursor_TypeAliasDecl:
    return cxstring::createRef("TypeAliasDecl");
  case CXCursor_ObjCSynthesizeDecl:
    return cxstring::createRef("ObjCSynthesizeDecl");
  case CXCursor_ObjCDynamicDecl:
    return cxstring::createRef("ObjCDynamicDecl");
  case CXCursor_CXXAccessSpecifier:
    return cxstring::createRef("CXXAccessSpecifier");
  case CXCursor_ModuleImportDecl:
    return cxstring::createRef("ModuleImport");
  case CXCursor_OMPParallelDirective:
    return cxstring::createRef("OMPParallelDirective");
  case CXCursor_OMPSimdDirective:
    return cxstring::createRef("OMPSimdDirective");
  case CXCursor_OMPForDirective:
    return cxstring::createRef("OMPForDirective");
  case CXCursor_OMPForSimdDirective:
    return cxstring::createRef("OMPForSimdDirective");
  case CXCursor_OMPSectionsDirective:
    return cxstring::createRef("OMPSectionsDirective");
  case CXCursor_OMPSectionDirective:
    return cxstring::createRef("OMPSectionDirective");
  case CXCursor_OMPSingleDirective:
    return cxstring::createRef("OMPSingleDirective");
  case CXCursor_OMPMasterDirective:
    return cxstring::createRef("OMPMasterDirective");
  case CXCursor_OMPCriticalDirective:
    return cxstring::createRef("OMPCriticalDirective");
  case CXCursor_OMPParallelForDirective:
    return cxstring::createRef("OMPParallelForDirective");
  case CXCursor_OMPParallelForSimdDirective:
    return cxstring::createRef("OMPParallelForSimdDirective");
  case CXCursor_OMPParallelSectionsDirective:
    return cxstring::createRef("OMPParallelSectionsDirective");
  case CXCursor_OMPTaskDirective:
    return cxstring::createRef("OMPTaskDirective");
  case CXCursor_OMPTaskyieldDirective:
    return cxstring::createRef("OMPTaskyieldDirective");
  case CXCursor_OMPBarrierDirective:
    return cxstring::createRef("OMPBarrierDirective");
  case CXCursor_OMPTaskwaitDirective:
    return cxstring::createRef("OMPTaskwaitDirective");
  case CXCursor_OMPTaskgroupDirective:
    return cxstring::createRef("OMPTaskgroupDirective");
  case CXCursor_OMPFlushDirective:
    return cxstring::createRef("OMPFlushDirective");
  case CXCursor_OMPOrderedDirective:
    return cxstring::createRef("OMPOrderedDirective");
  case CXCursor_OMPAtomicDirective:
    return cxstring::createRef("OMPAtomicDirective");
  case CXCursor_OMPTargetDirective:
    return cxstring::createRef("OMPTargetDirective");
  case CXCursor_OMPTargetDataDirective:
    return cxstring::createRef("OMPTargetDataDirective");
  case CXCursor_OMPTargetEnterDataDirective:
    return cxstring::createRef("OMPTargetEnterDataDirective");
  case CXCursor_OMPTargetExitDataDirective:
    return cxstring::createRef("OMPTargetExitDataDirective");
  case CXCursor_OMPTargetParallelDirective:
    return cxstring::createRef("OMPTargetParallelDirective");
  case CXCursor_OMPTargetParallelForDirective:
    return cxstring::createRef("OMPTargetParallelForDirective");
  case CXCursor_OMPTargetUpdateDirective:
    return cxstring::createRef("OMPTargetUpdateDirective");
  case CXCursor_OMPTeamsDirective:
    return cxstring::createRef("OMPTeamsDirective");
  case CXCursor_OMPCancellationPointDirective:
    return cxstring::createRef("OMPCancellationPointDirective");
  case CXCursor_OMPCancelDirective:
    return cxstring::createRef("OMPCancelDirective");
  case CXCursor_OMPTaskLoopDirective:
    return cxstring::createRef("OMPTaskLoopDirective");
  case CXCursor_OMPTaskLoopSimdDirective:
    return cxstring::createRef("OMPTaskLoopSimdDirective");
  case CXCursor_OMPDistributeDirective:
    return cxstring::createRef("OMPDistributeDirective");
  case CXCursor_OMPDistributeParallelForDirective:
    return cxstring::createRef("OMPDistributeParallelForDirective");
<<<<<<< HEAD
  case CXCursor_OMPTargetTeamsDirective:
    return cxstring::createRef("OMPTargetTeamsDirective");
  case CXCursor_OMPTeamsDistributeParallelForDirective:
    return cxstring::createRef("OMPTeamsDistributeParallelForDirective");
  case CXCursor_OMPTargetTeamsDistributeParallelForDirective:
    return cxstring::createRef("OMPTargetTeamsDistributeParallelForDirective");
=======
  case CXCursor_OMPDistributeParallelForSimdDirective:
    return cxstring::createRef("OMPDistributeParallelForSimdDirective");
  case CXCursor_OMPDistributeSimdDirective:
    return cxstring::createRef("OMPDistributeSimdDirective");
>>>>>>> 7142d85f
  case CXCursor_OverloadCandidate:
      return cxstring::createRef("OverloadCandidate");
  case CXCursor_TypeAliasTemplateDecl:
      return cxstring::createRef("TypeAliasTemplateDecl");
  case CXCursor_StaticAssert:
      return cxstring::createRef("StaticAssert");
  }

  llvm_unreachable("Unhandled CXCursorKind");
}

struct GetCursorData {
  SourceLocation TokenBeginLoc;
  bool PointsAtMacroArgExpansion;
  bool VisitedObjCPropertyImplDecl;
  SourceLocation VisitedDeclaratorDeclStartLoc;
  CXCursor &BestCursor;

  GetCursorData(SourceManager &SM,
                SourceLocation tokenBegin, CXCursor &outputCursor)
    : TokenBeginLoc(tokenBegin), BestCursor(outputCursor) {
    PointsAtMacroArgExpansion = SM.isMacroArgExpansion(tokenBegin);
    VisitedObjCPropertyImplDecl = false;
  }
};

static enum CXChildVisitResult GetCursorVisitor(CXCursor cursor,
                                                CXCursor parent,
                                                CXClientData client_data) {
  GetCursorData *Data = static_cast<GetCursorData *>(client_data);
  CXCursor *BestCursor = &Data->BestCursor;

  // If we point inside a macro argument we should provide info of what the
  // token is so use the actual cursor, don't replace it with a macro expansion
  // cursor.
  if (cursor.kind == CXCursor_MacroExpansion && Data->PointsAtMacroArgExpansion)
    return CXChildVisit_Recurse;
  
  if (clang_isDeclaration(cursor.kind)) {
    // Avoid having the implicit methods override the property decls.
    if (const ObjCMethodDecl *MD
          = dyn_cast_or_null<ObjCMethodDecl>(getCursorDecl(cursor))) {
      if (MD->isImplicit())
        return CXChildVisit_Break;

    } else if (const ObjCInterfaceDecl *ID
                 = dyn_cast_or_null<ObjCInterfaceDecl>(getCursorDecl(cursor))) {
      // Check that when we have multiple @class references in the same line,
      // that later ones do not override the previous ones.
      // If we have:
      // @class Foo, Bar;
      // source ranges for both start at '@', so 'Bar' will end up overriding
      // 'Foo' even though the cursor location was at 'Foo'.
      if (BestCursor->kind == CXCursor_ObjCInterfaceDecl ||
          BestCursor->kind == CXCursor_ObjCClassRef)
        if (const ObjCInterfaceDecl *PrevID
             = dyn_cast_or_null<ObjCInterfaceDecl>(getCursorDecl(*BestCursor))){
         if (PrevID != ID &&
             !PrevID->isThisDeclarationADefinition() &&
             !ID->isThisDeclarationADefinition())
           return CXChildVisit_Break;
        }

    } else if (const DeclaratorDecl *DD
                    = dyn_cast_or_null<DeclaratorDecl>(getCursorDecl(cursor))) {
      SourceLocation StartLoc = DD->getSourceRange().getBegin();
      // Check that when we have multiple declarators in the same line,
      // that later ones do not override the previous ones.
      // If we have:
      // int Foo, Bar;
      // source ranges for both start at 'int', so 'Bar' will end up overriding
      // 'Foo' even though the cursor location was at 'Foo'.
      if (Data->VisitedDeclaratorDeclStartLoc == StartLoc)
        return CXChildVisit_Break;
      Data->VisitedDeclaratorDeclStartLoc = StartLoc;

    } else if (const ObjCPropertyImplDecl *PropImp
              = dyn_cast_or_null<ObjCPropertyImplDecl>(getCursorDecl(cursor))) {
      (void)PropImp;
      // Check that when we have multiple @synthesize in the same line,
      // that later ones do not override the previous ones.
      // If we have:
      // @synthesize Foo, Bar;
      // source ranges for both start at '@', so 'Bar' will end up overriding
      // 'Foo' even though the cursor location was at 'Foo'.
      if (Data->VisitedObjCPropertyImplDecl)
        return CXChildVisit_Break;
      Data->VisitedObjCPropertyImplDecl = true;
    }
  }

  if (clang_isExpression(cursor.kind) &&
      clang_isDeclaration(BestCursor->kind)) {
    if (const Decl *D = getCursorDecl(*BestCursor)) {
      // Avoid having the cursor of an expression replace the declaration cursor
      // when the expression source range overlaps the declaration range.
      // This can happen for C++ constructor expressions whose range generally
      // include the variable declaration, e.g.:
      //  MyCXXClass foo; // Make sure pointing at 'foo' returns a VarDecl cursor.
      if (D->getLocation().isValid() && Data->TokenBeginLoc.isValid() &&
          D->getLocation() == Data->TokenBeginLoc)
        return CXChildVisit_Break;
    }
  }

  // If our current best cursor is the construction of a temporary object, 
  // don't replace that cursor with a type reference, because we want 
  // clang_getCursor() to point at the constructor.
  if (clang_isExpression(BestCursor->kind) &&
      isa<CXXTemporaryObjectExpr>(getCursorExpr(*BestCursor)) &&
      cursor.kind == CXCursor_TypeRef) {
    // Keep the cursor pointing at CXXTemporaryObjectExpr but also mark it
    // as having the actual point on the type reference.
    *BestCursor = getTypeRefedCallExprCursor(*BestCursor);
    return CXChildVisit_Recurse;
  }

  // If we already have an Objective-C superclass reference, don't
  // update it further.
  if (BestCursor->kind == CXCursor_ObjCSuperClassRef)
    return CXChildVisit_Break;

  *BestCursor = cursor;
  return CXChildVisit_Recurse;
}

CXCursor clang_getCursor(CXTranslationUnit TU, CXSourceLocation Loc) {
  if (isNotUsableTU(TU)) {
    LOG_BAD_TU(TU);
    return clang_getNullCursor();
  }

  ASTUnit *CXXUnit = cxtu::getASTUnit(TU);
  ASTUnit::ConcurrencyCheck Check(*CXXUnit);

  SourceLocation SLoc = cxloc::translateSourceLocation(Loc);
  CXCursor Result = cxcursor::getCursor(TU, SLoc);

  LOG_FUNC_SECTION {
    CXFile SearchFile;
    unsigned SearchLine, SearchColumn;
    CXFile ResultFile;
    unsigned ResultLine, ResultColumn;
    CXString SearchFileName, ResultFileName, KindSpelling, USR;
    const char *IsDef = clang_isCursorDefinition(Result)? " (Definition)" : "";
    CXSourceLocation ResultLoc = clang_getCursorLocation(Result);

    clang_getFileLocation(Loc, &SearchFile, &SearchLine, &SearchColumn,
                          nullptr);
    clang_getFileLocation(ResultLoc, &ResultFile, &ResultLine,
                          &ResultColumn, nullptr);
    SearchFileName = clang_getFileName(SearchFile);
    ResultFileName = clang_getFileName(ResultFile);
    KindSpelling = clang_getCursorKindSpelling(Result.kind);
    USR = clang_getCursorUSR(Result);
    *Log << llvm::format("(%s:%d:%d) = %s",
                   clang_getCString(SearchFileName), SearchLine, SearchColumn,
                   clang_getCString(KindSpelling))
        << llvm::format("(%s:%d:%d):%s%s",
                     clang_getCString(ResultFileName), ResultLine, ResultColumn,
                     clang_getCString(USR), IsDef);
    clang_disposeString(SearchFileName);
    clang_disposeString(ResultFileName);
    clang_disposeString(KindSpelling);
    clang_disposeString(USR);
    
    CXCursor Definition = clang_getCursorDefinition(Result);
    if (!clang_equalCursors(Definition, clang_getNullCursor())) {
      CXSourceLocation DefinitionLoc = clang_getCursorLocation(Definition);
      CXString DefinitionKindSpelling
                                = clang_getCursorKindSpelling(Definition.kind);
      CXFile DefinitionFile;
      unsigned DefinitionLine, DefinitionColumn;
      clang_getFileLocation(DefinitionLoc, &DefinitionFile,
                            &DefinitionLine, &DefinitionColumn, nullptr);
      CXString DefinitionFileName = clang_getFileName(DefinitionFile);
      *Log << llvm::format("  -> %s(%s:%d:%d)",
                     clang_getCString(DefinitionKindSpelling),
                     clang_getCString(DefinitionFileName),
                     DefinitionLine, DefinitionColumn);
      clang_disposeString(DefinitionFileName);
      clang_disposeString(DefinitionKindSpelling);
    }
  }

  return Result;
}

CXCursor clang_getNullCursor(void) {
  return MakeCXCursorInvalid(CXCursor_InvalidFile);
}

unsigned clang_equalCursors(CXCursor X, CXCursor Y) {
  // Clear out the "FirstInDeclGroup" part in a declaration cursor, since we
  // can't set consistently. For example, when visiting a DeclStmt we will set
  // it but we don't set it on the result of clang_getCursorDefinition for
  // a reference of the same declaration.
  // FIXME: Setting "FirstInDeclGroup" in CXCursors is a hack that only works
  // when visiting a DeclStmt currently, the AST should be enhanced to be able
  // to provide that kind of info.
  if (clang_isDeclaration(X.kind))
    X.data[1] = nullptr;
  if (clang_isDeclaration(Y.kind))
    Y.data[1] = nullptr;

  return X == Y;
}

unsigned clang_hashCursor(CXCursor C) {
  unsigned Index = 0;
  if (clang_isExpression(C.kind) || clang_isStatement(C.kind))
    Index = 1;
  
  return llvm::DenseMapInfo<std::pair<unsigned, const void*> >::getHashValue(
                                        std::make_pair(C.kind, C.data[Index]));
}

unsigned clang_isInvalid(enum CXCursorKind K) {
  return K >= CXCursor_FirstInvalid && K <= CXCursor_LastInvalid;
}

unsigned clang_isDeclaration(enum CXCursorKind K) {
  return (K >= CXCursor_FirstDecl && K <= CXCursor_LastDecl) ||
         (K >= CXCursor_FirstExtraDecl && K <= CXCursor_LastExtraDecl);
}

unsigned clang_isReference(enum CXCursorKind K) {
  return K >= CXCursor_FirstRef && K <= CXCursor_LastRef;
}

unsigned clang_isExpression(enum CXCursorKind K) {
  return K >= CXCursor_FirstExpr && K <= CXCursor_LastExpr;
}

unsigned clang_isStatement(enum CXCursorKind K) {
  return K >= CXCursor_FirstStmt && K <= CXCursor_LastStmt;
}

unsigned clang_isAttribute(enum CXCursorKind K) {
    return K >= CXCursor_FirstAttr && K <= CXCursor_LastAttr;
}

unsigned clang_isTranslationUnit(enum CXCursorKind K) {
  return K == CXCursor_TranslationUnit;
}

unsigned clang_isPreprocessing(enum CXCursorKind K) {
  return K >= CXCursor_FirstPreprocessing && K <= CXCursor_LastPreprocessing;
}
  
unsigned clang_isUnexposed(enum CXCursorKind K) {
  switch (K) {
    case CXCursor_UnexposedDecl:
    case CXCursor_UnexposedExpr:
    case CXCursor_UnexposedStmt:
    case CXCursor_UnexposedAttr:
      return true;
    default:
      return false;
  }
}

CXCursorKind clang_getCursorKind(CXCursor C) {
  return C.kind;
}

CXSourceLocation clang_getCursorLocation(CXCursor C) {
  if (clang_isReference(C.kind)) {
    switch (C.kind) {
    case CXCursor_ObjCSuperClassRef: {
      std::pair<const ObjCInterfaceDecl *, SourceLocation> P
        = getCursorObjCSuperClassRef(C);
      return cxloc::translateSourceLocation(P.first->getASTContext(), P.second);
    }

    case CXCursor_ObjCProtocolRef: {
      std::pair<const ObjCProtocolDecl *, SourceLocation> P
        = getCursorObjCProtocolRef(C);
      return cxloc::translateSourceLocation(P.first->getASTContext(), P.second);
    }

    case CXCursor_ObjCClassRef: {
      std::pair<const ObjCInterfaceDecl *, SourceLocation> P
        = getCursorObjCClassRef(C);
      return cxloc::translateSourceLocation(P.first->getASTContext(), P.second);
    }

    case CXCursor_TypeRef: {
      std::pair<const TypeDecl *, SourceLocation> P = getCursorTypeRef(C);
      return cxloc::translateSourceLocation(P.first->getASTContext(), P.second);
    }

    case CXCursor_TemplateRef: {
      std::pair<const TemplateDecl *, SourceLocation> P =
          getCursorTemplateRef(C);
      return cxloc::translateSourceLocation(P.first->getASTContext(), P.second);
    }

    case CXCursor_NamespaceRef: {
      std::pair<const NamedDecl *, SourceLocation> P = getCursorNamespaceRef(C);
      return cxloc::translateSourceLocation(P.first->getASTContext(), P.second);
    }

    case CXCursor_MemberRef: {
      std::pair<const FieldDecl *, SourceLocation> P = getCursorMemberRef(C);
      return cxloc::translateSourceLocation(P.first->getASTContext(), P.second);
    }

    case CXCursor_VariableRef: {
      std::pair<const VarDecl *, SourceLocation> P = getCursorVariableRef(C);
      return cxloc::translateSourceLocation(P.first->getASTContext(), P.second);
    }

    case CXCursor_CXXBaseSpecifier: {
      const CXXBaseSpecifier *BaseSpec = getCursorCXXBaseSpecifier(C);
      if (!BaseSpec)
        return clang_getNullLocation();
      
      if (TypeSourceInfo *TSInfo = BaseSpec->getTypeSourceInfo())
        return cxloc::translateSourceLocation(getCursorContext(C),
                                            TSInfo->getTypeLoc().getBeginLoc());
      
      return cxloc::translateSourceLocation(getCursorContext(C),
                                        BaseSpec->getLocStart());
    }

    case CXCursor_LabelRef: {
      std::pair<const LabelStmt *, SourceLocation> P = getCursorLabelRef(C);
      return cxloc::translateSourceLocation(getCursorContext(C), P.second);
    }

    case CXCursor_OverloadedDeclRef:
      return cxloc::translateSourceLocation(getCursorContext(C),
                                          getCursorOverloadedDeclRef(C).second);

    default:
      // FIXME: Need a way to enumerate all non-reference cases.
      llvm_unreachable("Missed a reference kind");
    }
  }

  if (clang_isExpression(C.kind))
    return cxloc::translateSourceLocation(getCursorContext(C),
                                   getLocationFromExpr(getCursorExpr(C)));

  if (clang_isStatement(C.kind))
    return cxloc::translateSourceLocation(getCursorContext(C),
                                          getCursorStmt(C)->getLocStart());

  if (C.kind == CXCursor_PreprocessingDirective) {
    SourceLocation L = cxcursor::getCursorPreprocessingDirective(C).getBegin();
    return cxloc::translateSourceLocation(getCursorContext(C), L);
  }

  if (C.kind == CXCursor_MacroExpansion) {
    SourceLocation L
      = cxcursor::getCursorMacroExpansion(C).getSourceRange().getBegin();
    return cxloc::translateSourceLocation(getCursorContext(C), L);
  }

  if (C.kind == CXCursor_MacroDefinition) {
    SourceLocation L = cxcursor::getCursorMacroDefinition(C)->getLocation();
    return cxloc::translateSourceLocation(getCursorContext(C), L);
  }

  if (C.kind == CXCursor_InclusionDirective) {
    SourceLocation L
      = cxcursor::getCursorInclusionDirective(C)->getSourceRange().getBegin();
    return cxloc::translateSourceLocation(getCursorContext(C), L);
  }

  if (clang_isAttribute(C.kind)) {
    SourceLocation L
      = cxcursor::getCursorAttr(C)->getLocation();
    return cxloc::translateSourceLocation(getCursorContext(C), L);
  }

  if (!clang_isDeclaration(C.kind))
    return clang_getNullLocation();

  const Decl *D = getCursorDecl(C);
  if (!D)
    return clang_getNullLocation();

  SourceLocation Loc = D->getLocation();
  // FIXME: Multiple variables declared in a single declaration
  // currently lack the information needed to correctly determine their
  // ranges when accounting for the type-specifier.  We use context
  // stored in the CXCursor to determine if the VarDecl is in a DeclGroup,
  // and if so, whether it is the first decl.
  if (const VarDecl *VD = dyn_cast<VarDecl>(D)) {
    if (!cxcursor::isFirstInDeclGroup(C))
      Loc = VD->getLocation();
  }

  // For ObjC methods, give the start location of the method name.
  if (const ObjCMethodDecl *MD = dyn_cast<ObjCMethodDecl>(D))
    Loc = MD->getSelectorStartLoc();

  return cxloc::translateSourceLocation(getCursorContext(C), Loc);
}

} // end extern "C"

CXCursor cxcursor::getCursor(CXTranslationUnit TU, SourceLocation SLoc) {
  assert(TU);

  // Guard against an invalid SourceLocation, or we may assert in one
  // of the following calls.
  if (SLoc.isInvalid())
    return clang_getNullCursor();

  ASTUnit *CXXUnit = cxtu::getASTUnit(TU);

  // Translate the given source location to make it point at the beginning of
  // the token under the cursor.
  SLoc = Lexer::GetBeginningOfToken(SLoc, CXXUnit->getSourceManager(),
                                    CXXUnit->getASTContext().getLangOpts());
  
  CXCursor Result = MakeCXCursorInvalid(CXCursor_NoDeclFound);
  if (SLoc.isValid()) {
    GetCursorData ResultData(CXXUnit->getSourceManager(), SLoc, Result);
    CursorVisitor CursorVis(TU, GetCursorVisitor, &ResultData,
                            /*VisitPreprocessorLast=*/true, 
                            /*VisitIncludedEntities=*/false,
                            SourceLocation(SLoc));
    CursorVis.visitFileRegion();
  }

  return Result;
}

static SourceRange getRawCursorExtent(CXCursor C) {
  if (clang_isReference(C.kind)) {
    switch (C.kind) {
    case CXCursor_ObjCSuperClassRef:
      return  getCursorObjCSuperClassRef(C).second;

    case CXCursor_ObjCProtocolRef:
      return getCursorObjCProtocolRef(C).second;

    case CXCursor_ObjCClassRef:
      return getCursorObjCClassRef(C).second;

    case CXCursor_TypeRef:
      return getCursorTypeRef(C).second;

    case CXCursor_TemplateRef:
      return getCursorTemplateRef(C).second;

    case CXCursor_NamespaceRef:
      return getCursorNamespaceRef(C).second;

    case CXCursor_MemberRef:
      return getCursorMemberRef(C).second;

    case CXCursor_CXXBaseSpecifier:
      return getCursorCXXBaseSpecifier(C)->getSourceRange();

    case CXCursor_LabelRef:
      return getCursorLabelRef(C).second;

    case CXCursor_OverloadedDeclRef:
      return getCursorOverloadedDeclRef(C).second;

    case CXCursor_VariableRef:
      return getCursorVariableRef(C).second;
        
    default:
      // FIXME: Need a way to enumerate all non-reference cases.
      llvm_unreachable("Missed a reference kind");
    }
  }

  if (clang_isExpression(C.kind))
    return getCursorExpr(C)->getSourceRange();

  if (clang_isStatement(C.kind))
    return getCursorStmt(C)->getSourceRange();

  if (clang_isAttribute(C.kind))
    return getCursorAttr(C)->getRange();

  if (C.kind == CXCursor_PreprocessingDirective)
    return cxcursor::getCursorPreprocessingDirective(C);

  if (C.kind == CXCursor_MacroExpansion) {
    ASTUnit *TU = getCursorASTUnit(C);
    SourceRange Range = cxcursor::getCursorMacroExpansion(C).getSourceRange();
    return TU->mapRangeFromPreamble(Range);
  }

  if (C.kind == CXCursor_MacroDefinition) {
    ASTUnit *TU = getCursorASTUnit(C);
    SourceRange Range = cxcursor::getCursorMacroDefinition(C)->getSourceRange();
    return TU->mapRangeFromPreamble(Range);
  }

  if (C.kind == CXCursor_InclusionDirective) {
    ASTUnit *TU = getCursorASTUnit(C);
    SourceRange Range = cxcursor::getCursorInclusionDirective(C)->getSourceRange();
    return TU->mapRangeFromPreamble(Range);
  }

  if (C.kind == CXCursor_TranslationUnit) {
    ASTUnit *TU = getCursorASTUnit(C);
    FileID MainID = TU->getSourceManager().getMainFileID();
    SourceLocation Start = TU->getSourceManager().getLocForStartOfFile(MainID);
    SourceLocation End = TU->getSourceManager().getLocForEndOfFile(MainID);
    return SourceRange(Start, End);
  }

  if (clang_isDeclaration(C.kind)) {
    const Decl *D = cxcursor::getCursorDecl(C);
    if (!D)
      return SourceRange();

    SourceRange R = D->getSourceRange();
    // FIXME: Multiple variables declared in a single declaration
    // currently lack the information needed to correctly determine their
    // ranges when accounting for the type-specifier.  We use context
    // stored in the CXCursor to determine if the VarDecl is in a DeclGroup,
    // and if so, whether it is the first decl.
    if (const VarDecl *VD = dyn_cast<VarDecl>(D)) {
      if (!cxcursor::isFirstInDeclGroup(C))
        R.setBegin(VD->getLocation());
    }
    return R;
  }
  return SourceRange();
}

/// \brief Retrieves the "raw" cursor extent, which is then extended to include
/// the decl-specifier-seq for declarations.
static SourceRange getFullCursorExtent(CXCursor C, SourceManager &SrcMgr) {
  if (clang_isDeclaration(C.kind)) {
    const Decl *D = cxcursor::getCursorDecl(C);
    if (!D)
      return SourceRange();

    SourceRange R = D->getSourceRange();

    // Adjust the start of the location for declarations preceded by
    // declaration specifiers.
    SourceLocation StartLoc;
    if (const DeclaratorDecl *DD = dyn_cast<DeclaratorDecl>(D)) {
      if (TypeSourceInfo *TI = DD->getTypeSourceInfo())
        StartLoc = TI->getTypeLoc().getLocStart();
    } else if (const TypedefDecl *Typedef = dyn_cast<TypedefDecl>(D)) {
      if (TypeSourceInfo *TI = Typedef->getTypeSourceInfo())
        StartLoc = TI->getTypeLoc().getLocStart();
    }

    if (StartLoc.isValid() && R.getBegin().isValid() &&
        SrcMgr.isBeforeInTranslationUnit(StartLoc, R.getBegin()))
      R.setBegin(StartLoc);

    // FIXME: Multiple variables declared in a single declaration
    // currently lack the information needed to correctly determine their
    // ranges when accounting for the type-specifier.  We use context
    // stored in the CXCursor to determine if the VarDecl is in a DeclGroup,
    // and if so, whether it is the first decl.
    if (const VarDecl *VD = dyn_cast<VarDecl>(D)) {
      if (!cxcursor::isFirstInDeclGroup(C))
        R.setBegin(VD->getLocation());
    }

    return R;    
  }
  
  return getRawCursorExtent(C);
}

extern "C" {

CXSourceRange clang_getCursorExtent(CXCursor C) {
  SourceRange R = getRawCursorExtent(C);
  if (R.isInvalid())
    return clang_getNullRange();

  return cxloc::translateSourceRange(getCursorContext(C), R);
}

CXCursor clang_getCursorReferenced(CXCursor C) {
  if (clang_isInvalid(C.kind))
    return clang_getNullCursor();

  CXTranslationUnit tu = getCursorTU(C);
  if (clang_isDeclaration(C.kind)) {
    const Decl *D = getCursorDecl(C);
    if (!D)
      return clang_getNullCursor();
    if (const UsingDecl *Using = dyn_cast<UsingDecl>(D))
      return MakeCursorOverloadedDeclRef(Using, D->getLocation(), tu);
    if (const ObjCPropertyImplDecl *PropImpl =
            dyn_cast<ObjCPropertyImplDecl>(D))
      if (ObjCPropertyDecl *Property = PropImpl->getPropertyDecl())
        return MakeCXCursor(Property, tu);
    
    return C;
  }
  
  if (clang_isExpression(C.kind)) {
    const Expr *E = getCursorExpr(C);
    const Decl *D = getDeclFromExpr(E);
    if (D) {
      CXCursor declCursor = MakeCXCursor(D, tu);
      declCursor = getSelectorIdentifierCursor(getSelectorIdentifierIndex(C),
                                               declCursor);
      return declCursor;
    }
    
    if (const OverloadExpr *Ovl = dyn_cast_or_null<OverloadExpr>(E))
      return MakeCursorOverloadedDeclRef(Ovl, tu);
        
    return clang_getNullCursor();
  }

  if (clang_isStatement(C.kind)) {
    const Stmt *S = getCursorStmt(C);
    if (const GotoStmt *Goto = dyn_cast_or_null<GotoStmt>(S))
      if (LabelDecl *label = Goto->getLabel())
        if (LabelStmt *labelS = label->getStmt())
        return MakeCXCursor(labelS, getCursorDecl(C), tu);

    return clang_getNullCursor();
  }

  if (C.kind == CXCursor_MacroExpansion) {
    if (const MacroDefinitionRecord *Def =
            getCursorMacroExpansion(C).getDefinition())
      return MakeMacroDefinitionCursor(Def, tu);
  }

  if (!clang_isReference(C.kind))
    return clang_getNullCursor();

  switch (C.kind) {
    case CXCursor_ObjCSuperClassRef:
      return MakeCXCursor(getCursorObjCSuperClassRef(C).first, tu);

    case CXCursor_ObjCProtocolRef: {
      const ObjCProtocolDecl *Prot = getCursorObjCProtocolRef(C).first;
      if (const ObjCProtocolDecl *Def = Prot->getDefinition())
        return MakeCXCursor(Def, tu);

      return MakeCXCursor(Prot, tu);
    }

    case CXCursor_ObjCClassRef: {
      const ObjCInterfaceDecl *Class = getCursorObjCClassRef(C).first;
      if (const ObjCInterfaceDecl *Def = Class->getDefinition())
        return MakeCXCursor(Def, tu);

      return MakeCXCursor(Class, tu);
    }

    case CXCursor_TypeRef:
      return MakeCXCursor(getCursorTypeRef(C).first, tu );

    case CXCursor_TemplateRef:
      return MakeCXCursor(getCursorTemplateRef(C).first, tu );

    case CXCursor_NamespaceRef:
      return MakeCXCursor(getCursorNamespaceRef(C).first, tu );

    case CXCursor_MemberRef:
      return MakeCXCursor(getCursorMemberRef(C).first, tu );

    case CXCursor_CXXBaseSpecifier: {
      const CXXBaseSpecifier *B = cxcursor::getCursorCXXBaseSpecifier(C);
      return clang_getTypeDeclaration(cxtype::MakeCXType(B->getType(),
                                                         tu ));
    }

    case CXCursor_LabelRef:
      // FIXME: We end up faking the "parent" declaration here because we
      // don't want to make CXCursor larger.
      return MakeCXCursor(getCursorLabelRef(C).first,
                          cxtu::getASTUnit(tu)->getASTContext()
                              .getTranslationUnitDecl(),
                          tu);

    case CXCursor_OverloadedDeclRef:
      return C;
      
    case CXCursor_VariableRef:
      return MakeCXCursor(getCursorVariableRef(C).first, tu);

    default:
      // We would prefer to enumerate all non-reference cursor kinds here.
      llvm_unreachable("Unhandled reference cursor kind");
  }
}

CXCursor clang_getCursorDefinition(CXCursor C) {
  if (clang_isInvalid(C.kind))
    return clang_getNullCursor();

  CXTranslationUnit TU = getCursorTU(C);

  bool WasReference = false;
  if (clang_isReference(C.kind) || clang_isExpression(C.kind)) {
    C = clang_getCursorReferenced(C);
    WasReference = true;
  }

  if (C.kind == CXCursor_MacroExpansion)
    return clang_getCursorReferenced(C);

  if (!clang_isDeclaration(C.kind))
    return clang_getNullCursor();

  const Decl *D = getCursorDecl(C);
  if (!D)
    return clang_getNullCursor();

  switch (D->getKind()) {
  // Declaration kinds that don't really separate the notions of
  // declaration and definition.
  case Decl::Namespace:
  case Decl::Typedef:
  case Decl::TypeAlias:
  case Decl::TypeAliasTemplate:
  case Decl::TemplateTypeParm:
  case Decl::EnumConstant:
  case Decl::Field:
  case Decl::MSProperty:
  case Decl::IndirectField:
  case Decl::ObjCIvar:
  case Decl::ObjCAtDefsField:
  case Decl::ImplicitParam:
  case Decl::ParmVar:
  case Decl::NonTypeTemplateParm:
  case Decl::TemplateTemplateParm:
  case Decl::ObjCCategoryImpl:
  case Decl::ObjCImplementation:
  case Decl::AccessSpec:
  case Decl::LinkageSpec:
  case Decl::ObjCPropertyImpl:
  case Decl::FileScopeAsm:
  case Decl::StaticAssert:
  case Decl::Block:
  case Decl::Captured:
  case Decl::OMPCapturedExpr:
  case Decl::Label:  // FIXME: Is this right??
  case Decl::ClassScopeFunctionSpecialization:
  case Decl::Import:
  case Decl::OMPThreadPrivate:
  case Decl::OMPDeclareReduction:
  case Decl::ObjCTypeParam:
  case Decl::BuiltinTemplate:
  case Decl::PragmaComment:
  case Decl::PragmaDetectMismatch:
    return C;

  // Declaration kinds that don't make any sense here, but are
  // nonetheless harmless.
  case Decl::Empty:
  case Decl::TranslationUnit:
  case Decl::ExternCContext:
    break;

  // Declaration kinds for which the definition is not resolvable.
  case Decl::UnresolvedUsingTypename:
  case Decl::UnresolvedUsingValue:
    break;

  case Decl::UsingDirective:
    return MakeCXCursor(cast<UsingDirectiveDecl>(D)->getNominatedNamespace(),
                        TU);

  case Decl::NamespaceAlias:
    return MakeCXCursor(cast<NamespaceAliasDecl>(D)->getNamespace(), TU);

  case Decl::Enum:
  case Decl::Record:
  case Decl::CXXRecord:
  case Decl::ClassTemplateSpecialization:
  case Decl::ClassTemplatePartialSpecialization:
    if (TagDecl *Def = cast<TagDecl>(D)->getDefinition())
      return MakeCXCursor(Def, TU);
    return clang_getNullCursor();

  case Decl::Function:
  case Decl::CXXMethod:
  case Decl::CXXConstructor:
  case Decl::CXXDestructor:
  case Decl::CXXConversion: {
    const FunctionDecl *Def = nullptr;
    if (cast<FunctionDecl>(D)->getBody(Def))
      return MakeCXCursor(Def, TU);
    return clang_getNullCursor();
  }

  case Decl::Var:
  case Decl::VarTemplateSpecialization:
  case Decl::VarTemplatePartialSpecialization: {
    // Ask the variable if it has a definition.
    if (const VarDecl *Def = cast<VarDecl>(D)->getDefinition())
      return MakeCXCursor(Def, TU);
    return clang_getNullCursor();
  }

  case Decl::FunctionTemplate: {
    const FunctionDecl *Def = nullptr;
    if (cast<FunctionTemplateDecl>(D)->getTemplatedDecl()->getBody(Def))
      return MakeCXCursor(Def->getDescribedFunctionTemplate(), TU);
    return clang_getNullCursor();
  }

  case Decl::ClassTemplate: {
    if (RecordDecl *Def = cast<ClassTemplateDecl>(D)->getTemplatedDecl()
                                                            ->getDefinition())
      return MakeCXCursor(cast<CXXRecordDecl>(Def)->getDescribedClassTemplate(),
                          TU);
    return clang_getNullCursor();
  }

  case Decl::VarTemplate: {
    if (VarDecl *Def =
            cast<VarTemplateDecl>(D)->getTemplatedDecl()->getDefinition())
      return MakeCXCursor(cast<VarDecl>(Def)->getDescribedVarTemplate(), TU);
    return clang_getNullCursor();
  }

  case Decl::Using:
    return MakeCursorOverloadedDeclRef(cast<UsingDecl>(D), 
                                       D->getLocation(), TU);

  case Decl::UsingShadow:
  case Decl::ConstructorUsingShadow:
    return clang_getCursorDefinition(
                       MakeCXCursor(cast<UsingShadowDecl>(D)->getTargetDecl(),
                                    TU));

  case Decl::ObjCMethod: {
    const ObjCMethodDecl *Method = cast<ObjCMethodDecl>(D);
    if (Method->isThisDeclarationADefinition())
      return C;

    // Dig out the method definition in the associated
    // @implementation, if we have it.
    // FIXME: The ASTs should make finding the definition easier.
    if (const ObjCInterfaceDecl *Class
                       = dyn_cast<ObjCInterfaceDecl>(Method->getDeclContext()))
      if (ObjCImplementationDecl *ClassImpl = Class->getImplementation())
        if (ObjCMethodDecl *Def = ClassImpl->getMethod(Method->getSelector(),
                                                  Method->isInstanceMethod()))
          if (Def->isThisDeclarationADefinition())
            return MakeCXCursor(Def, TU);

    return clang_getNullCursor();
  }

  case Decl::ObjCCategory:
    if (ObjCCategoryImplDecl *Impl
                               = cast<ObjCCategoryDecl>(D)->getImplementation())
      return MakeCXCursor(Impl, TU);
    return clang_getNullCursor();

  case Decl::ObjCProtocol:
    if (const ObjCProtocolDecl *Def = cast<ObjCProtocolDecl>(D)->getDefinition())
      return MakeCXCursor(Def, TU);
    return clang_getNullCursor();

  case Decl::ObjCInterface: {
    // There are two notions of a "definition" for an Objective-C
    // class: the interface and its implementation. When we resolved a
    // reference to an Objective-C class, produce the @interface as
    // the definition; when we were provided with the interface,
    // produce the @implementation as the definition.
    const ObjCInterfaceDecl *IFace = cast<ObjCInterfaceDecl>(D);
    if (WasReference) {
      if (const ObjCInterfaceDecl *Def = IFace->getDefinition())
        return MakeCXCursor(Def, TU);
    } else if (ObjCImplementationDecl *Impl = IFace->getImplementation())
      return MakeCXCursor(Impl, TU);
    return clang_getNullCursor();
  }

  case Decl::ObjCProperty:
    // FIXME: We don't really know where to find the
    // ObjCPropertyImplDecls that implement this property.
    return clang_getNullCursor();

  case Decl::ObjCCompatibleAlias:
    if (const ObjCInterfaceDecl *Class
          = cast<ObjCCompatibleAliasDecl>(D)->getClassInterface())
      if (const ObjCInterfaceDecl *Def = Class->getDefinition())
        return MakeCXCursor(Def, TU);

    return clang_getNullCursor();

  case Decl::Friend:
    if (NamedDecl *Friend = cast<FriendDecl>(D)->getFriendDecl())
      return clang_getCursorDefinition(MakeCXCursor(Friend, TU));
    return clang_getNullCursor();

  case Decl::FriendTemplate:
    if (NamedDecl *Friend = cast<FriendTemplateDecl>(D)->getFriendDecl())
      return clang_getCursorDefinition(MakeCXCursor(Friend, TU));
    return clang_getNullCursor();
  }

  return clang_getNullCursor();
}

unsigned clang_isCursorDefinition(CXCursor C) {
  if (!clang_isDeclaration(C.kind))
    return 0;

  return clang_getCursorDefinition(C) == C;
}

CXCursor clang_getCanonicalCursor(CXCursor C) {
  if (!clang_isDeclaration(C.kind))
    return C;
  
  if (const Decl *D = getCursorDecl(C)) {
    if (const ObjCCategoryImplDecl *CatImplD = dyn_cast<ObjCCategoryImplDecl>(D))
      if (ObjCCategoryDecl *CatD = CatImplD->getCategoryDecl())
        return MakeCXCursor(CatD, getCursorTU(C));

    if (const ObjCImplDecl *ImplD = dyn_cast<ObjCImplDecl>(D))
      if (const ObjCInterfaceDecl *IFD = ImplD->getClassInterface())
        return MakeCXCursor(IFD, getCursorTU(C));

    return MakeCXCursor(D->getCanonicalDecl(), getCursorTU(C));
  }
  
  return C;
}

int clang_Cursor_getObjCSelectorIndex(CXCursor cursor) {
  return cxcursor::getSelectorIdentifierIndexAndLoc(cursor).first;
}
  
unsigned clang_getNumOverloadedDecls(CXCursor C) {
  if (C.kind != CXCursor_OverloadedDeclRef)
    return 0;
  
  OverloadedDeclRefStorage Storage = getCursorOverloadedDeclRef(C).first;
  if (const OverloadExpr *E = Storage.dyn_cast<const OverloadExpr *>())
    return E->getNumDecls();
  
  if (OverloadedTemplateStorage *S
                              = Storage.dyn_cast<OverloadedTemplateStorage*>())
    return S->size();
  
  const Decl *D = Storage.get<const Decl *>();
  if (const UsingDecl *Using = dyn_cast<UsingDecl>(D))
    return Using->shadow_size();
  
  return 0;
}

CXCursor clang_getOverloadedDecl(CXCursor cursor, unsigned index) {
  if (cursor.kind != CXCursor_OverloadedDeclRef)
    return clang_getNullCursor();

  if (index >= clang_getNumOverloadedDecls(cursor))
    return clang_getNullCursor();
  
  CXTranslationUnit TU = getCursorTU(cursor);
  OverloadedDeclRefStorage Storage = getCursorOverloadedDeclRef(cursor).first;
  if (const OverloadExpr *E = Storage.dyn_cast<const OverloadExpr *>())
    return MakeCXCursor(E->decls_begin()[index], TU);
  
  if (OverloadedTemplateStorage *S
                              = Storage.dyn_cast<OverloadedTemplateStorage*>())
    return MakeCXCursor(S->begin()[index], TU);
  
  const Decl *D = Storage.get<const Decl *>();
  if (const UsingDecl *Using = dyn_cast<UsingDecl>(D)) {
    // FIXME: This is, unfortunately, linear time.
    UsingDecl::shadow_iterator Pos = Using->shadow_begin();
    std::advance(Pos, index);
    return MakeCXCursor(cast<UsingShadowDecl>(*Pos)->getTargetDecl(), TU);
  }
  
  return clang_getNullCursor();
}
  
void clang_getDefinitionSpellingAndExtent(CXCursor C,
                                          const char **startBuf,
                                          const char **endBuf,
                                          unsigned *startLine,
                                          unsigned *startColumn,
                                          unsigned *endLine,
                                          unsigned *endColumn) {
  assert(getCursorDecl(C) && "CXCursor has null decl");
  const FunctionDecl *FD = dyn_cast<FunctionDecl>(getCursorDecl(C));
  CompoundStmt *Body = dyn_cast<CompoundStmt>(FD->getBody());

  SourceManager &SM = FD->getASTContext().getSourceManager();
  *startBuf = SM.getCharacterData(Body->getLBracLoc());
  *endBuf = SM.getCharacterData(Body->getRBracLoc());
  *startLine = SM.getSpellingLineNumber(Body->getLBracLoc());
  *startColumn = SM.getSpellingColumnNumber(Body->getLBracLoc());
  *endLine = SM.getSpellingLineNumber(Body->getRBracLoc());
  *endColumn = SM.getSpellingColumnNumber(Body->getRBracLoc());
}


CXSourceRange clang_getCursorReferenceNameRange(CXCursor C, unsigned NameFlags,
                                                unsigned PieceIndex) {
  RefNamePieces Pieces;
  
  switch (C.kind) {
  case CXCursor_MemberRefExpr:
    if (const MemberExpr *E = dyn_cast<MemberExpr>(getCursorExpr(C)))
      Pieces = buildPieces(NameFlags, true, E->getMemberNameInfo(),
                           E->getQualifierLoc().getSourceRange());
    break;
  
  case CXCursor_DeclRefExpr:
    if (const DeclRefExpr *E = dyn_cast<DeclRefExpr>(getCursorExpr(C))) {
      SourceRange TemplateArgLoc(E->getLAngleLoc(), E->getRAngleLoc());
      Pieces =
          buildPieces(NameFlags, false, E->getNameInfo(),
                      E->getQualifierLoc().getSourceRange(), &TemplateArgLoc);
    }
    break;
    
  case CXCursor_CallExpr:
    if (const CXXOperatorCallExpr *OCE = 
        dyn_cast<CXXOperatorCallExpr>(getCursorExpr(C))) {
      const Expr *Callee = OCE->getCallee();
      if (const ImplicitCastExpr *ICE = dyn_cast<ImplicitCastExpr>(Callee))
        Callee = ICE->getSubExpr();

      if (const DeclRefExpr *DRE = dyn_cast<DeclRefExpr>(Callee))
        Pieces = buildPieces(NameFlags, false, DRE->getNameInfo(),
                             DRE->getQualifierLoc().getSourceRange());
    }
    break;
    
  default:
    break;
  }

  if (Pieces.empty()) {
    if (PieceIndex == 0)
      return clang_getCursorExtent(C);
  } else if (PieceIndex < Pieces.size()) {
      SourceRange R = Pieces[PieceIndex];
      if (R.isValid())
        return cxloc::translateSourceRange(getCursorContext(C), R);
  }
  
  return clang_getNullRange();
}

void clang_enableStackTraces(void) {
  // FIXME: Provide an argv0 here so we can find llvm-symbolizer.
  llvm::sys::PrintStackTraceOnErrorSignal(StringRef());
}

void clang_executeOnThread(void (*fn)(void*), void *user_data,
                           unsigned stack_size) {
  llvm::llvm_execute_on_thread(fn, user_data, stack_size);
}

} // end: extern "C"

//===----------------------------------------------------------------------===//
// Token-based Operations.
//===----------------------------------------------------------------------===//

/* CXToken layout:
 *   int_data[0]: a CXTokenKind
 *   int_data[1]: starting token location
 *   int_data[2]: token length
 *   int_data[3]: reserved
 *   ptr_data: for identifiers and keywords, an IdentifierInfo*.
 *   otherwise unused.
 */
extern "C" {

CXTokenKind clang_getTokenKind(CXToken CXTok) {
  return static_cast<CXTokenKind>(CXTok.int_data[0]);
}

CXString clang_getTokenSpelling(CXTranslationUnit TU, CXToken CXTok) {
  switch (clang_getTokenKind(CXTok)) {
  case CXToken_Identifier:
  case CXToken_Keyword:
    // We know we have an IdentifierInfo*, so use that.
    return cxstring::createRef(static_cast<IdentifierInfo *>(CXTok.ptr_data)
                            ->getNameStart());

  case CXToken_Literal: {
    // We have stashed the starting pointer in the ptr_data field. Use it.
    const char *Text = static_cast<const char *>(CXTok.ptr_data);
    return cxstring::createDup(StringRef(Text, CXTok.int_data[2]));
  }

  case CXToken_Punctuation:
  case CXToken_Comment:
    break;
  }

  if (isNotUsableTU(TU)) {
    LOG_BAD_TU(TU);
    return cxstring::createEmpty();
  }

  // We have to find the starting buffer pointer the hard way, by
  // deconstructing the source location.
  ASTUnit *CXXUnit = cxtu::getASTUnit(TU);
  if (!CXXUnit)
    return cxstring::createEmpty();

  SourceLocation Loc = SourceLocation::getFromRawEncoding(CXTok.int_data[1]);
  std::pair<FileID, unsigned> LocInfo
    = CXXUnit->getSourceManager().getDecomposedSpellingLoc(Loc);
  bool Invalid = false;
  StringRef Buffer
    = CXXUnit->getSourceManager().getBufferData(LocInfo.first, &Invalid);
  if (Invalid)
    return cxstring::createEmpty();

  return cxstring::createDup(Buffer.substr(LocInfo.second, CXTok.int_data[2]));
}

CXSourceLocation clang_getTokenLocation(CXTranslationUnit TU, CXToken CXTok) {
  if (isNotUsableTU(TU)) {
    LOG_BAD_TU(TU);
    return clang_getNullLocation();
  }

  ASTUnit *CXXUnit = cxtu::getASTUnit(TU);
  if (!CXXUnit)
    return clang_getNullLocation();

  return cxloc::translateSourceLocation(CXXUnit->getASTContext(),
                        SourceLocation::getFromRawEncoding(CXTok.int_data[1]));
}

CXSourceRange clang_getTokenExtent(CXTranslationUnit TU, CXToken CXTok) {
  if (isNotUsableTU(TU)) {
    LOG_BAD_TU(TU);
    return clang_getNullRange();
  }

  ASTUnit *CXXUnit = cxtu::getASTUnit(TU);
  if (!CXXUnit)
    return clang_getNullRange();

  return cxloc::translateSourceRange(CXXUnit->getASTContext(),
                        SourceLocation::getFromRawEncoding(CXTok.int_data[1]));
}

static void getTokens(ASTUnit *CXXUnit, SourceRange Range,
                      SmallVectorImpl<CXToken> &CXTokens) {
  SourceManager &SourceMgr = CXXUnit->getSourceManager();
  std::pair<FileID, unsigned> BeginLocInfo
    = SourceMgr.getDecomposedSpellingLoc(Range.getBegin());
  std::pair<FileID, unsigned> EndLocInfo
    = SourceMgr.getDecomposedSpellingLoc(Range.getEnd());

  // Cannot tokenize across files.
  if (BeginLocInfo.first != EndLocInfo.first)
    return;

  // Create a lexer
  bool Invalid = false;
  StringRef Buffer
    = SourceMgr.getBufferData(BeginLocInfo.first, &Invalid);
  if (Invalid)
    return;
  
  Lexer Lex(SourceMgr.getLocForStartOfFile(BeginLocInfo.first),
            CXXUnit->getASTContext().getLangOpts(),
            Buffer.begin(), Buffer.data() + BeginLocInfo.second, Buffer.end());
  Lex.SetCommentRetentionState(true);

  // Lex tokens until we hit the end of the range.
  const char *EffectiveBufferEnd = Buffer.data() + EndLocInfo.second;
  Token Tok;
  bool previousWasAt = false;
  do {
    // Lex the next token
    Lex.LexFromRawLexer(Tok);
    if (Tok.is(tok::eof))
      break;

    // Initialize the CXToken.
    CXToken CXTok;

    //   - Common fields
    CXTok.int_data[1] = Tok.getLocation().getRawEncoding();
    CXTok.int_data[2] = Tok.getLength();
    CXTok.int_data[3] = 0;

    //   - Kind-specific fields
    if (Tok.isLiteral()) {
      CXTok.int_data[0] = CXToken_Literal;
      CXTok.ptr_data = const_cast<char *>(Tok.getLiteralData());
    } else if (Tok.is(tok::raw_identifier)) {
      // Lookup the identifier to determine whether we have a keyword.
      IdentifierInfo *II
        = CXXUnit->getPreprocessor().LookUpIdentifierInfo(Tok);

      if ((II->getObjCKeywordID() != tok::objc_not_keyword) && previousWasAt) {
        CXTok.int_data[0] = CXToken_Keyword;
      }
      else {
        CXTok.int_data[0] = Tok.is(tok::identifier)
          ? CXToken_Identifier
          : CXToken_Keyword;
      }
      CXTok.ptr_data = II;
    } else if (Tok.is(tok::comment)) {
      CXTok.int_data[0] = CXToken_Comment;
      CXTok.ptr_data = nullptr;
    } else {
      CXTok.int_data[0] = CXToken_Punctuation;
      CXTok.ptr_data = nullptr;
    }
    CXTokens.push_back(CXTok);
    previousWasAt = Tok.is(tok::at);
  } while (Lex.getBufferLocation() <= EffectiveBufferEnd);
}

void clang_tokenize(CXTranslationUnit TU, CXSourceRange Range,
                    CXToken **Tokens, unsigned *NumTokens) {
  LOG_FUNC_SECTION {
    *Log << TU << ' ' << Range;
  }

  if (Tokens)
    *Tokens = nullptr;
  if (NumTokens)
    *NumTokens = 0;

  if (isNotUsableTU(TU)) {
    LOG_BAD_TU(TU);
    return;
  }

  ASTUnit *CXXUnit = cxtu::getASTUnit(TU);
  if (!CXXUnit || !Tokens || !NumTokens)
    return;

  ASTUnit::ConcurrencyCheck Check(*CXXUnit);
  
  SourceRange R = cxloc::translateCXSourceRange(Range);
  if (R.isInvalid())
    return;

  SmallVector<CXToken, 32> CXTokens;
  getTokens(CXXUnit, R, CXTokens);

  if (CXTokens.empty())
    return;

  *Tokens = (CXToken *)malloc(sizeof(CXToken) * CXTokens.size());
  memmove(*Tokens, CXTokens.data(), sizeof(CXToken) * CXTokens.size());
  *NumTokens = CXTokens.size();
}

void clang_disposeTokens(CXTranslationUnit TU,
                         CXToken *Tokens, unsigned NumTokens) {
  free(Tokens);
}

} // end: extern "C"

//===----------------------------------------------------------------------===//
// Token annotation APIs.
//===----------------------------------------------------------------------===//

static enum CXChildVisitResult AnnotateTokensVisitor(CXCursor cursor,
                                                     CXCursor parent,
                                                     CXClientData client_data);
static bool AnnotateTokensPostChildrenVisitor(CXCursor cursor,
                                              CXClientData client_data);

namespace {
class AnnotateTokensWorker {
  CXToken *Tokens;
  CXCursor *Cursors;
  unsigned NumTokens;
  unsigned TokIdx;
  unsigned PreprocessingTokIdx;
  CursorVisitor AnnotateVis;
  SourceManager &SrcMgr;
  bool HasContextSensitiveKeywords;

  struct PostChildrenInfo {
    CXCursor Cursor;
    SourceRange CursorRange;
    unsigned BeforeReachingCursorIdx;
    unsigned BeforeChildrenTokenIdx;
  };
  SmallVector<PostChildrenInfo, 8> PostChildrenInfos;

  CXToken &getTok(unsigned Idx) {
    assert(Idx < NumTokens);
    return Tokens[Idx];
  }
  const CXToken &getTok(unsigned Idx) const {
    assert(Idx < NumTokens);
    return Tokens[Idx];
  }
  bool MoreTokens() const { return TokIdx < NumTokens; }
  unsigned NextToken() const { return TokIdx; }
  void AdvanceToken() { ++TokIdx; }
  SourceLocation GetTokenLoc(unsigned tokI) {
    return SourceLocation::getFromRawEncoding(getTok(tokI).int_data[1]);
  }
  bool isFunctionMacroToken(unsigned tokI) const {
    return getTok(tokI).int_data[3] != 0;
  }
  SourceLocation getFunctionMacroTokenLoc(unsigned tokI) const {
    return SourceLocation::getFromRawEncoding(getTok(tokI).int_data[3]);
  }

  void annotateAndAdvanceTokens(CXCursor, RangeComparisonResult, SourceRange);
  bool annotateAndAdvanceFunctionMacroTokens(CXCursor, RangeComparisonResult,
                                             SourceRange);

public:
  AnnotateTokensWorker(CXToken *tokens, CXCursor *cursors, unsigned numTokens,
                       CXTranslationUnit TU, SourceRange RegionOfInterest)
    : Tokens(tokens), Cursors(cursors),
      NumTokens(numTokens), TokIdx(0), PreprocessingTokIdx(0),
      AnnotateVis(TU,
                  AnnotateTokensVisitor, this,
                  /*VisitPreprocessorLast=*/true,
                  /*VisitIncludedEntities=*/false,
                  RegionOfInterest,
                  /*VisitDeclsOnly=*/false,
                  AnnotateTokensPostChildrenVisitor),
      SrcMgr(cxtu::getASTUnit(TU)->getSourceManager()),
      HasContextSensitiveKeywords(false) { }

  void VisitChildren(CXCursor C) { AnnotateVis.VisitChildren(C); }
  enum CXChildVisitResult Visit(CXCursor cursor, CXCursor parent);
  bool postVisitChildren(CXCursor cursor);
  void AnnotateTokens();
  
  /// \brief Determine whether the annotator saw any cursors that have 
  /// context-sensitive keywords.
  bool hasContextSensitiveKeywords() const {
    return HasContextSensitiveKeywords;
  }

  ~AnnotateTokensWorker() {
    assert(PostChildrenInfos.empty());
  }
};
}

void AnnotateTokensWorker::AnnotateTokens() {
  // Walk the AST within the region of interest, annotating tokens
  // along the way.
  AnnotateVis.visitFileRegion();
}

static inline void updateCursorAnnotation(CXCursor &Cursor,
                                          const CXCursor &updateC) {
  if (clang_isInvalid(updateC.kind) || !clang_isInvalid(Cursor.kind))
    return;
  Cursor = updateC;
}

/// \brief It annotates and advances tokens with a cursor until the comparison
//// between the cursor location and the source range is the same as
/// \arg compResult.
///
/// Pass RangeBefore to annotate tokens with a cursor until a range is reached.
/// Pass RangeOverlap to annotate tokens inside a range.
void AnnotateTokensWorker::annotateAndAdvanceTokens(CXCursor updateC,
                                               RangeComparisonResult compResult,
                                               SourceRange range) {
  while (MoreTokens()) {
    const unsigned I = NextToken();
    if (isFunctionMacroToken(I))
      if (!annotateAndAdvanceFunctionMacroTokens(updateC, compResult, range))
        return;

    SourceLocation TokLoc = GetTokenLoc(I);
    if (LocationCompare(SrcMgr, TokLoc, range) == compResult) {
      updateCursorAnnotation(Cursors[I], updateC);
      AdvanceToken();
      continue;
    }
    break;
  }
}

/// \brief Special annotation handling for macro argument tokens.
/// \returns true if it advanced beyond all macro tokens, false otherwise.
bool AnnotateTokensWorker::annotateAndAdvanceFunctionMacroTokens(
                                               CXCursor updateC,
                                               RangeComparisonResult compResult,
                                               SourceRange range) {
  assert(MoreTokens());
  assert(isFunctionMacroToken(NextToken()) &&
         "Should be called only for macro arg tokens");

  // This works differently than annotateAndAdvanceTokens; because expanded
  // macro arguments can have arbitrary translation-unit source order, we do not
  // advance the token index one by one until a token fails the range test.
  // We only advance once past all of the macro arg tokens if all of them
  // pass the range test. If one of them fails we keep the token index pointing
  // at the start of the macro arg tokens so that the failing token will be
  // annotated by a subsequent annotation try.

  bool atLeastOneCompFail = false;
  
  unsigned I = NextToken();
  for (; I < NumTokens && isFunctionMacroToken(I); ++I) {
    SourceLocation TokLoc = getFunctionMacroTokenLoc(I);
    if (TokLoc.isFileID())
      continue; // not macro arg token, it's parens or comma.
    if (LocationCompare(SrcMgr, TokLoc, range) == compResult) {
      if (clang_isInvalid(clang_getCursorKind(Cursors[I])))
        Cursors[I] = updateC;
    } else
      atLeastOneCompFail = true;
  }

  if (atLeastOneCompFail)
    return false;

  TokIdx = I; // All of the tokens were handled, advance beyond all of them.
  return true;
}

enum CXChildVisitResult
AnnotateTokensWorker::Visit(CXCursor cursor, CXCursor parent) {  
  SourceRange cursorRange = getRawCursorExtent(cursor);
  if (cursorRange.isInvalid())
    return CXChildVisit_Recurse;
      
  if (!HasContextSensitiveKeywords) {
    // Objective-C properties can have context-sensitive keywords.
    if (cursor.kind == CXCursor_ObjCPropertyDecl) {
      if (const ObjCPropertyDecl *Property
                  = dyn_cast_or_null<ObjCPropertyDecl>(getCursorDecl(cursor)))
        HasContextSensitiveKeywords = Property->getPropertyAttributesAsWritten() != 0;
    }
    // Objective-C methods can have context-sensitive keywords.
    else if (cursor.kind == CXCursor_ObjCInstanceMethodDecl ||
             cursor.kind == CXCursor_ObjCClassMethodDecl) {
      if (const ObjCMethodDecl *Method
            = dyn_cast_or_null<ObjCMethodDecl>(getCursorDecl(cursor))) {
        if (Method->getObjCDeclQualifier())
          HasContextSensitiveKeywords = true;
        else {
          for (const auto *P : Method->parameters()) {
            if (P->getObjCDeclQualifier()) {
              HasContextSensitiveKeywords = true;
              break;
            }
          }
        }
      }
    }    
    // C++ methods can have context-sensitive keywords.
    else if (cursor.kind == CXCursor_CXXMethod) {
      if (const CXXMethodDecl *Method
                  = dyn_cast_or_null<CXXMethodDecl>(getCursorDecl(cursor))) {
        if (Method->hasAttr<FinalAttr>() || Method->hasAttr<OverrideAttr>())
          HasContextSensitiveKeywords = true;
      }
    }
    // C++ classes can have context-sensitive keywords.
    else if (cursor.kind == CXCursor_StructDecl ||
             cursor.kind == CXCursor_ClassDecl ||
             cursor.kind == CXCursor_ClassTemplate ||
             cursor.kind == CXCursor_ClassTemplatePartialSpecialization) {
      if (const Decl *D = getCursorDecl(cursor))
        if (D->hasAttr<FinalAttr>())
          HasContextSensitiveKeywords = true;
    }
  }

  // Don't override a property annotation with its getter/setter method.
  if (cursor.kind == CXCursor_ObjCInstanceMethodDecl &&
      parent.kind == CXCursor_ObjCPropertyDecl)
    return CXChildVisit_Continue;
  
  if (clang_isPreprocessing(cursor.kind)) {    
    // Items in the preprocessing record are kept separate from items in
    // declarations, so we keep a separate token index.
    unsigned SavedTokIdx = TokIdx;
    TokIdx = PreprocessingTokIdx;

    // Skip tokens up until we catch up to the beginning of the preprocessing
    // entry.
    while (MoreTokens()) {
      const unsigned I = NextToken();
      SourceLocation TokLoc = GetTokenLoc(I);
      switch (LocationCompare(SrcMgr, TokLoc, cursorRange)) {
      case RangeBefore:
        AdvanceToken();
        continue;
      case RangeAfter:
      case RangeOverlap:
        break;
      }
      break;
    }
    
    // Look at all of the tokens within this range.
    while (MoreTokens()) {
      const unsigned I = NextToken();
      SourceLocation TokLoc = GetTokenLoc(I);
      switch (LocationCompare(SrcMgr, TokLoc, cursorRange)) {
      case RangeBefore:
        llvm_unreachable("Infeasible");
      case RangeAfter:
        break;
      case RangeOverlap:
        // For macro expansions, just note where the beginning of the macro
        // expansion occurs.
        if (cursor.kind == CXCursor_MacroExpansion) {
          if (TokLoc == cursorRange.getBegin())
            Cursors[I] = cursor;
          AdvanceToken();
          break;
        }
        // We may have already annotated macro names inside macro definitions.
        if (Cursors[I].kind != CXCursor_MacroExpansion)
          Cursors[I] = cursor;
        AdvanceToken();
        continue;
      }
      break;
    }

    // Save the preprocessing token index; restore the non-preprocessing
    // token index.
    PreprocessingTokIdx = TokIdx;
    TokIdx = SavedTokIdx;
    return CXChildVisit_Recurse;
  }

  if (cursorRange.isInvalid())
    return CXChildVisit_Continue;

  unsigned BeforeReachingCursorIdx = NextToken();
  const enum CXCursorKind cursorK = clang_getCursorKind(cursor);
  const enum CXCursorKind K = clang_getCursorKind(parent);
  const CXCursor updateC =
    (clang_isInvalid(K) || K == CXCursor_TranslationUnit ||
     // Attributes are annotated out-of-order, skip tokens until we reach it.
     clang_isAttribute(cursor.kind))
     ? clang_getNullCursor() : parent;

  annotateAndAdvanceTokens(updateC, RangeBefore, cursorRange);

  // Avoid having the cursor of an expression "overwrite" the annotation of the
  // variable declaration that it belongs to.
  // This can happen for C++ constructor expressions whose range generally
  // include the variable declaration, e.g.:
  //  MyCXXClass foo; // Make sure we don't annotate 'foo' as a CallExpr cursor.
  if (clang_isExpression(cursorK) && MoreTokens()) {
    const Expr *E = getCursorExpr(cursor);
    if (const Decl *D = getCursorParentDecl(cursor)) {
      const unsigned I = NextToken();
      if (E->getLocStart().isValid() && D->getLocation().isValid() &&
          E->getLocStart() == D->getLocation() &&
          E->getLocStart() == GetTokenLoc(I)) {
        updateCursorAnnotation(Cursors[I], updateC);
        AdvanceToken();
      }
    }
  }

  // Before recursing into the children keep some state that we are going
  // to use in the AnnotateTokensWorker::postVisitChildren callback to do some
  // extra work after the child nodes are visited.
  // Note that we don't call VisitChildren here to avoid traversing statements
  // code-recursively which can blow the stack.

  PostChildrenInfo Info;
  Info.Cursor = cursor;
  Info.CursorRange = cursorRange;
  Info.BeforeReachingCursorIdx = BeforeReachingCursorIdx;
  Info.BeforeChildrenTokenIdx = NextToken();
  PostChildrenInfos.push_back(Info);

  return CXChildVisit_Recurse;
}

bool AnnotateTokensWorker::postVisitChildren(CXCursor cursor) {
  if (PostChildrenInfos.empty())
    return false;
  const PostChildrenInfo &Info = PostChildrenInfos.back();
  if (!clang_equalCursors(Info.Cursor, cursor))
    return false;

  const unsigned BeforeChildren = Info.BeforeChildrenTokenIdx;
  const unsigned AfterChildren = NextToken();
  SourceRange cursorRange = Info.CursorRange;

  // Scan the tokens that are at the end of the cursor, but are not captured
  // but the child cursors.
  annotateAndAdvanceTokens(cursor, RangeOverlap, cursorRange);

  // Scan the tokens that are at the beginning of the cursor, but are not
  // capture by the child cursors.
  for (unsigned I = BeforeChildren; I != AfterChildren; ++I) {
    if (!clang_isInvalid(clang_getCursorKind(Cursors[I])))
      break;

    Cursors[I] = cursor;
  }

  // Attributes are annotated out-of-order, rewind TokIdx to when we first
  // encountered the attribute cursor.
  if (clang_isAttribute(cursor.kind))
    TokIdx = Info.BeforeReachingCursorIdx;

  PostChildrenInfos.pop_back();
  return false;
}

static enum CXChildVisitResult AnnotateTokensVisitor(CXCursor cursor,
                                                     CXCursor parent,
                                                     CXClientData client_data) {
  return static_cast<AnnotateTokensWorker*>(client_data)->Visit(cursor, parent);
}

static bool AnnotateTokensPostChildrenVisitor(CXCursor cursor,
                                              CXClientData client_data) {
  return static_cast<AnnotateTokensWorker*>(client_data)->
                                                      postVisitChildren(cursor);
}

namespace {

/// \brief Uses the macro expansions in the preprocessing record to find
/// and mark tokens that are macro arguments. This info is used by the
/// AnnotateTokensWorker.
class MarkMacroArgTokensVisitor {
  SourceManager &SM;
  CXToken *Tokens;
  unsigned NumTokens;
  unsigned CurIdx;
  
public:
  MarkMacroArgTokensVisitor(SourceManager &SM,
                            CXToken *tokens, unsigned numTokens)
    : SM(SM), Tokens(tokens), NumTokens(numTokens), CurIdx(0) { }

  CXChildVisitResult visit(CXCursor cursor, CXCursor parent) {
    if (cursor.kind != CXCursor_MacroExpansion)
      return CXChildVisit_Continue;

    SourceRange macroRange = getCursorMacroExpansion(cursor).getSourceRange();
    if (macroRange.getBegin() == macroRange.getEnd())
      return CXChildVisit_Continue; // it's not a function macro.

    for (; CurIdx < NumTokens; ++CurIdx) {
      if (!SM.isBeforeInTranslationUnit(getTokenLoc(CurIdx),
                                        macroRange.getBegin()))
        break;
    }
    
    if (CurIdx == NumTokens)
      return CXChildVisit_Break;

    for (; CurIdx < NumTokens; ++CurIdx) {
      SourceLocation tokLoc = getTokenLoc(CurIdx);
      if (!SM.isBeforeInTranslationUnit(tokLoc, macroRange.getEnd()))
        break;

      setFunctionMacroTokenLoc(CurIdx, SM.getMacroArgExpandedLocation(tokLoc));
    }

    if (CurIdx == NumTokens)
      return CXChildVisit_Break;

    return CXChildVisit_Continue;
  }

private:
  CXToken &getTok(unsigned Idx) {
    assert(Idx < NumTokens);
    return Tokens[Idx];
  }
  const CXToken &getTok(unsigned Idx) const {
    assert(Idx < NumTokens);
    return Tokens[Idx];
  }

  SourceLocation getTokenLoc(unsigned tokI) {
    return SourceLocation::getFromRawEncoding(getTok(tokI).int_data[1]);
  }

  void setFunctionMacroTokenLoc(unsigned tokI, SourceLocation loc) {
    // The third field is reserved and currently not used. Use it here
    // to mark macro arg expanded tokens with their expanded locations.
    getTok(tokI).int_data[3] = loc.getRawEncoding();
  }
};

} // end anonymous namespace

static CXChildVisitResult
MarkMacroArgTokensVisitorDelegate(CXCursor cursor, CXCursor parent,
                                  CXClientData client_data) {
  return static_cast<MarkMacroArgTokensVisitor*>(client_data)->visit(cursor,
                                                                     parent);
}

/// \brief Used by \c annotatePreprocessorTokens.
/// \returns true if lexing was finished, false otherwise.
static bool lexNext(Lexer &Lex, Token &Tok,
                   unsigned &NextIdx, unsigned NumTokens) {
  if (NextIdx >= NumTokens)
    return true;

  ++NextIdx;
  Lex.LexFromRawLexer(Tok);
  return Tok.is(tok::eof);
}

static void annotatePreprocessorTokens(CXTranslationUnit TU,
                                       SourceRange RegionOfInterest,
                                       CXCursor *Cursors,
                                       CXToken *Tokens,
                                       unsigned NumTokens) {
  ASTUnit *CXXUnit = cxtu::getASTUnit(TU);

  Preprocessor &PP = CXXUnit->getPreprocessor();
  SourceManager &SourceMgr = CXXUnit->getSourceManager();
  std::pair<FileID, unsigned> BeginLocInfo
    = SourceMgr.getDecomposedSpellingLoc(RegionOfInterest.getBegin());
  std::pair<FileID, unsigned> EndLocInfo
    = SourceMgr.getDecomposedSpellingLoc(RegionOfInterest.getEnd());

  if (BeginLocInfo.first != EndLocInfo.first)
    return;

  StringRef Buffer;
  bool Invalid = false;
  Buffer = SourceMgr.getBufferData(BeginLocInfo.first, &Invalid);
  if (Buffer.empty() || Invalid)
    return;

  Lexer Lex(SourceMgr.getLocForStartOfFile(BeginLocInfo.first),
            CXXUnit->getASTContext().getLangOpts(),
            Buffer.begin(), Buffer.data() + BeginLocInfo.second,
            Buffer.end());
  Lex.SetCommentRetentionState(true);
  
  unsigned NextIdx = 0;
  // Lex tokens in raw mode until we hit the end of the range, to avoid
  // entering #includes or expanding macros.
  while (true) {
    Token Tok;
    if (lexNext(Lex, Tok, NextIdx, NumTokens))
      break;
    unsigned TokIdx = NextIdx-1;
    assert(Tok.getLocation() ==
             SourceLocation::getFromRawEncoding(Tokens[TokIdx].int_data[1]));
    
  reprocess:
    if (Tok.is(tok::hash) && Tok.isAtStartOfLine()) {
      // We have found a preprocessing directive. Annotate the tokens
      // appropriately.
      //
      // FIXME: Some simple tests here could identify macro definitions and
      // #undefs, to provide specific cursor kinds for those.

      SourceLocation BeginLoc = Tok.getLocation();
      if (lexNext(Lex, Tok, NextIdx, NumTokens))
        break;

      MacroInfo *MI = nullptr;
      if (Tok.is(tok::raw_identifier) && Tok.getRawIdentifier() == "define") {
        if (lexNext(Lex, Tok, NextIdx, NumTokens))
          break;

        if (Tok.is(tok::raw_identifier)) {
          IdentifierInfo &II =
              PP.getIdentifierTable().get(Tok.getRawIdentifier());
          SourceLocation MappedTokLoc =
              CXXUnit->mapLocationToPreamble(Tok.getLocation());
          MI = getMacroInfo(II, MappedTokLoc, TU);
        }
      }

      bool finished = false;
      do {
        if (lexNext(Lex, Tok, NextIdx, NumTokens)) {
          finished = true;
          break;
        }
        // If we are in a macro definition, check if the token was ever a
        // macro name and annotate it if that's the case.
        if (MI) {
          SourceLocation SaveLoc = Tok.getLocation();
          Tok.setLocation(CXXUnit->mapLocationToPreamble(SaveLoc));
          MacroDefinitionRecord *MacroDef =
              checkForMacroInMacroDefinition(MI, Tok, TU);
          Tok.setLocation(SaveLoc);
          if (MacroDef)
            Cursors[NextIdx - 1] =
                MakeMacroExpansionCursor(MacroDef, Tok.getLocation(), TU);
        }
      } while (!Tok.isAtStartOfLine());

      unsigned LastIdx = finished ? NextIdx-1 : NextIdx-2;
      assert(TokIdx <= LastIdx);
      SourceLocation EndLoc =
          SourceLocation::getFromRawEncoding(Tokens[LastIdx].int_data[1]);
      CXCursor Cursor =
          MakePreprocessingDirectiveCursor(SourceRange(BeginLoc, EndLoc), TU);

      for (; TokIdx <= LastIdx; ++TokIdx)
        updateCursorAnnotation(Cursors[TokIdx], Cursor);
      
      if (finished)
        break;
      goto reprocess;
    }
  }
}

// This gets run a separate thread to avoid stack blowout.
static void clang_annotateTokensImpl(CXTranslationUnit TU, ASTUnit *CXXUnit,
                                     CXToken *Tokens, unsigned NumTokens,
                                     CXCursor *Cursors) {
  CIndexer *CXXIdx = TU->CIdx;
  if (CXXIdx->isOptEnabled(CXGlobalOpt_ThreadBackgroundPriorityForEditing))
    setThreadBackgroundPriority();

  // Determine the region of interest, which contains all of the tokens.
  SourceRange RegionOfInterest;
  RegionOfInterest.setBegin(
    cxloc::translateSourceLocation(clang_getTokenLocation(TU, Tokens[0])));
  RegionOfInterest.setEnd(
    cxloc::translateSourceLocation(clang_getTokenLocation(TU,
                                                         Tokens[NumTokens-1])));

  // Relex the tokens within the source range to look for preprocessing
  // directives.
  annotatePreprocessorTokens(TU, RegionOfInterest, Cursors, Tokens, NumTokens);

  // If begin location points inside a macro argument, set it to the expansion
  // location so we can have the full context when annotating semantically.
  {
    SourceManager &SM = CXXUnit->getSourceManager();
    SourceLocation Loc =
        SM.getMacroArgExpandedLocation(RegionOfInterest.getBegin());
    if (Loc.isMacroID())
      RegionOfInterest.setBegin(SM.getExpansionLoc(Loc));
  }

  if (CXXUnit->getPreprocessor().getPreprocessingRecord()) {
    // Search and mark tokens that are macro argument expansions.
    MarkMacroArgTokensVisitor Visitor(CXXUnit->getSourceManager(),
                                      Tokens, NumTokens);
    CursorVisitor MacroArgMarker(TU,
                                 MarkMacroArgTokensVisitorDelegate, &Visitor,
                                 /*VisitPreprocessorLast=*/true,
                                 /*VisitIncludedEntities=*/false,
                                 RegionOfInterest);
    MacroArgMarker.visitPreprocessedEntitiesInRegion();
  }
  
  // Annotate all of the source locations in the region of interest that map to
  // a specific cursor.
  AnnotateTokensWorker W(Tokens, Cursors, NumTokens, TU, RegionOfInterest);
  
  // FIXME: We use a ridiculous stack size here because the data-recursion
  // algorithm uses a large stack frame than the non-data recursive version,
  // and AnnotationTokensWorker currently transforms the data-recursion
  // algorithm back into a traditional recursion by explicitly calling
  // VisitChildren().  We will need to remove this explicit recursive call.
  W.AnnotateTokens();

  // If we ran into any entities that involve context-sensitive keywords,
  // take another pass through the tokens to mark them as such.
  if (W.hasContextSensitiveKeywords()) {
    for (unsigned I = 0; I != NumTokens; ++I) {
      if (clang_getTokenKind(Tokens[I]) != CXToken_Identifier)
        continue;
      
      if (Cursors[I].kind == CXCursor_ObjCPropertyDecl) {
        IdentifierInfo *II = static_cast<IdentifierInfo *>(Tokens[I].ptr_data);
        if (const ObjCPropertyDecl *Property
            = dyn_cast_or_null<ObjCPropertyDecl>(getCursorDecl(Cursors[I]))) {
          if (Property->getPropertyAttributesAsWritten() != 0 &&
              llvm::StringSwitch<bool>(II->getName())
              .Case("readonly", true)
              .Case("assign", true)
              .Case("unsafe_unretained", true)
              .Case("readwrite", true)
              .Case("retain", true)
              .Case("copy", true)
              .Case("nonatomic", true)
              .Case("atomic", true)
              .Case("getter", true)
              .Case("setter", true)
              .Case("strong", true)
              .Case("weak", true)
              .Case("class", true)
              .Default(false))
            Tokens[I].int_data[0] = CXToken_Keyword;
        }
        continue;
      }
      
      if (Cursors[I].kind == CXCursor_ObjCInstanceMethodDecl ||
          Cursors[I].kind == CXCursor_ObjCClassMethodDecl) {
        IdentifierInfo *II = static_cast<IdentifierInfo *>(Tokens[I].ptr_data);
        if (llvm::StringSwitch<bool>(II->getName())
            .Case("in", true)
            .Case("out", true)
            .Case("inout", true)
            .Case("oneway", true)
            .Case("bycopy", true)
            .Case("byref", true)
            .Default(false))
          Tokens[I].int_data[0] = CXToken_Keyword;
        continue;
      }

      if (Cursors[I].kind == CXCursor_CXXFinalAttr ||
          Cursors[I].kind == CXCursor_CXXOverrideAttr) {
        Tokens[I].int_data[0] = CXToken_Keyword;
        continue;
      }
    }
  }
}

extern "C" {

void clang_annotateTokens(CXTranslationUnit TU,
                          CXToken *Tokens, unsigned NumTokens,
                          CXCursor *Cursors) {
  if (isNotUsableTU(TU)) {
    LOG_BAD_TU(TU);
    return;
  }
  if (NumTokens == 0 || !Tokens || !Cursors) {
    LOG_FUNC_SECTION { *Log << "<null input>"; }
    return;
  }

  LOG_FUNC_SECTION {
    *Log << TU << ' ';
    CXSourceLocation bloc = clang_getTokenLocation(TU, Tokens[0]);
    CXSourceLocation eloc = clang_getTokenLocation(TU, Tokens[NumTokens-1]);
    *Log << clang_getRange(bloc, eloc);
  }

  // Any token we don't specifically annotate will have a NULL cursor.
  CXCursor C = clang_getNullCursor();
  for (unsigned I = 0; I != NumTokens; ++I)
    Cursors[I] = C;

  ASTUnit *CXXUnit = cxtu::getASTUnit(TU);
  if (!CXXUnit)
    return;

  ASTUnit::ConcurrencyCheck Check(*CXXUnit);

  auto AnnotateTokensImpl = [=]() {
    clang_annotateTokensImpl(TU, CXXUnit, Tokens, NumTokens, Cursors);
  };
  llvm::CrashRecoveryContext CRC;
  if (!RunSafely(CRC, AnnotateTokensImpl, GetSafetyThreadStackSize() * 2)) {
    fprintf(stderr, "libclang: crash detected while annotating tokens\n");
  }
}

} // end: extern "C"

//===----------------------------------------------------------------------===//
// Operations for querying linkage of a cursor.
//===----------------------------------------------------------------------===//

extern "C" {
CXLinkageKind clang_getCursorLinkage(CXCursor cursor) {
  if (!clang_isDeclaration(cursor.kind))
    return CXLinkage_Invalid;

  const Decl *D = cxcursor::getCursorDecl(cursor);
  if (const NamedDecl *ND = dyn_cast_or_null<NamedDecl>(D))
    switch (ND->getLinkageInternal()) {
      case NoLinkage:
      case VisibleNoLinkage: return CXLinkage_NoLinkage;
      case InternalLinkage: return CXLinkage_Internal;
      case UniqueExternalLinkage: return CXLinkage_UniqueExternal;
      case ExternalLinkage: return CXLinkage_External;
    };

  return CXLinkage_Invalid;
}
} // end: extern "C"

//===----------------------------------------------------------------------===//
// Operations for querying visibility of a cursor.
//===----------------------------------------------------------------------===//

extern "C" {
CXVisibilityKind clang_getCursorVisibility(CXCursor cursor) {
  if (!clang_isDeclaration(cursor.kind))
    return CXVisibility_Invalid;

  const Decl *D = cxcursor::getCursorDecl(cursor);
  if (const NamedDecl *ND = dyn_cast_or_null<NamedDecl>(D))
    switch (ND->getVisibility()) {
      case HiddenVisibility: return CXVisibility_Hidden;
      case ProtectedVisibility: return CXVisibility_Protected;
      case DefaultVisibility: return CXVisibility_Default;
    };

  return CXVisibility_Invalid;
}
} // end: extern "C"

//===----------------------------------------------------------------------===//
// Operations for querying language of a cursor.
//===----------------------------------------------------------------------===//

static CXLanguageKind getDeclLanguage(const Decl *D) {
  if (!D)
    return CXLanguage_C;

  switch (D->getKind()) {
    default:
      break;
    case Decl::ImplicitParam:
    case Decl::ObjCAtDefsField:
    case Decl::ObjCCategory:
    case Decl::ObjCCategoryImpl:
    case Decl::ObjCCompatibleAlias:
    case Decl::ObjCImplementation:
    case Decl::ObjCInterface:
    case Decl::ObjCIvar:
    case Decl::ObjCMethod:
    case Decl::ObjCProperty:
    case Decl::ObjCPropertyImpl:
    case Decl::ObjCProtocol:
    case Decl::ObjCTypeParam:
      return CXLanguage_ObjC;
    case Decl::CXXConstructor:
    case Decl::CXXConversion:
    case Decl::CXXDestructor:
    case Decl::CXXMethod:
    case Decl::CXXRecord:
    case Decl::ClassTemplate:
    case Decl::ClassTemplatePartialSpecialization:
    case Decl::ClassTemplateSpecialization:
    case Decl::Friend:
    case Decl::FriendTemplate:
    case Decl::FunctionTemplate:
    case Decl::LinkageSpec:
    case Decl::Namespace:
    case Decl::NamespaceAlias:
    case Decl::NonTypeTemplateParm:
    case Decl::StaticAssert:
    case Decl::TemplateTemplateParm:
    case Decl::TemplateTypeParm:
    case Decl::UnresolvedUsingTypename:
    case Decl::UnresolvedUsingValue:
    case Decl::Using:
    case Decl::UsingDirective:
    case Decl::UsingShadow:
      return CXLanguage_CPlusPlus;
  }

  return CXLanguage_C;
}

extern "C" {

static CXAvailabilityKind getCursorAvailabilityForDecl(const Decl *D) {
  if (isa<FunctionDecl>(D) && cast<FunctionDecl>(D)->isDeleted())
    return CXAvailability_NotAvailable;
  
  switch (D->getAvailability()) {
  case AR_Available:
  case AR_NotYetIntroduced:
    if (const EnumConstantDecl *EnumConst = dyn_cast<EnumConstantDecl>(D))
      return getCursorAvailabilityForDecl(
          cast<Decl>(EnumConst->getDeclContext()));
    return CXAvailability_Available;

  case AR_Deprecated:
    return CXAvailability_Deprecated;

  case AR_Unavailable:
    return CXAvailability_NotAvailable;
  }

  llvm_unreachable("Unknown availability kind!");
}

enum CXAvailabilityKind clang_getCursorAvailability(CXCursor cursor) {
  if (clang_isDeclaration(cursor.kind))
    if (const Decl *D = cxcursor::getCursorDecl(cursor))
      return getCursorAvailabilityForDecl(D);

  return CXAvailability_Available;
}

static CXVersion convertVersion(VersionTuple In) {
  CXVersion Out = { -1, -1, -1 };
  if (In.empty())
    return Out;

  Out.Major = In.getMajor();
  
  Optional<unsigned> Minor = In.getMinor();
  if (Minor.hasValue())
    Out.Minor = *Minor;
  else
    return Out;

  Optional<unsigned> Subminor = In.getSubminor();
  if (Subminor.hasValue())
    Out.Subminor = *Subminor;
  
  return Out;
}

static int getCursorPlatformAvailabilityForDecl(const Decl *D,
                                                int *always_deprecated,
                                                CXString *deprecated_message,
                                                int *always_unavailable,
                                                CXString *unavailable_message,
                                           CXPlatformAvailability *availability,
                                                int availability_size) {
  bool HadAvailAttr = false;
  int N = 0;
  for (auto A : D->attrs()) {
    if (DeprecatedAttr *Deprecated = dyn_cast<DeprecatedAttr>(A)) {
      HadAvailAttr = true;
      if (always_deprecated)
        *always_deprecated = 1;
      if (deprecated_message) {
        clang_disposeString(*deprecated_message);
        *deprecated_message = cxstring::createDup(Deprecated->getMessage());
      }
      continue;
    }
    
    if (UnavailableAttr *Unavailable = dyn_cast<UnavailableAttr>(A)) {
      HadAvailAttr = true;
      if (always_unavailable)
        *always_unavailable = 1;
      if (unavailable_message) {
        clang_disposeString(*unavailable_message);
        *unavailable_message = cxstring::createDup(Unavailable->getMessage());
      }
      continue;
    }
    
    if (AvailabilityAttr *Avail = dyn_cast<AvailabilityAttr>(A)) {
      HadAvailAttr = true;
      if (N < availability_size) {
        availability[N].Platform
          = cxstring::createDup(Avail->getPlatform()->getName());
        availability[N].Introduced = convertVersion(Avail->getIntroduced());
        availability[N].Deprecated = convertVersion(Avail->getDeprecated());
        availability[N].Obsoleted = convertVersion(Avail->getObsoleted());
        availability[N].Unavailable = Avail->getUnavailable();
        availability[N].Message = cxstring::createDup(Avail->getMessage());
      }
      ++N;
    }
  }

  if (!HadAvailAttr)
    if (const EnumConstantDecl *EnumConst = dyn_cast<EnumConstantDecl>(D))
      return getCursorPlatformAvailabilityForDecl(
                                        cast<Decl>(EnumConst->getDeclContext()),
                                                  always_deprecated,
                                                  deprecated_message,
                                                  always_unavailable,
                                                  unavailable_message,
                                                  availability,
                                                  availability_size);
  
  return N;
}

int clang_getCursorPlatformAvailability(CXCursor cursor,
                                        int *always_deprecated,
                                        CXString *deprecated_message,
                                        int *always_unavailable,
                                        CXString *unavailable_message,
                                        CXPlatformAvailability *availability,
                                        int availability_size) {
  if (always_deprecated)
    *always_deprecated = 0;
  if (deprecated_message)
    *deprecated_message = cxstring::createEmpty();
  if (always_unavailable)
    *always_unavailable = 0;
  if (unavailable_message)
    *unavailable_message = cxstring::createEmpty();

  if (!clang_isDeclaration(cursor.kind))
    return 0;

  const Decl *D = cxcursor::getCursorDecl(cursor);
  if (!D)
    return 0;

  return getCursorPlatformAvailabilityForDecl(D, always_deprecated,
                                              deprecated_message,
                                              always_unavailable,
                                              unavailable_message,
                                              availability,
                                              availability_size);
}
  
void clang_disposeCXPlatformAvailability(CXPlatformAvailability *availability) {
  clang_disposeString(availability->Platform);
  clang_disposeString(availability->Message);
}

CXLanguageKind clang_getCursorLanguage(CXCursor cursor) {
  if (clang_isDeclaration(cursor.kind))
    return getDeclLanguage(cxcursor::getCursorDecl(cursor));

  return CXLanguage_Invalid;
}

 /// \brief If the given cursor is the "templated" declaration
 /// descibing a class or function template, return the class or
 /// function template.
static const Decl *maybeGetTemplateCursor(const Decl *D) {
  if (!D)
    return nullptr;

  if (const FunctionDecl *FD = dyn_cast<FunctionDecl>(D))
    if (FunctionTemplateDecl *FunTmpl = FD->getDescribedFunctionTemplate())
      return FunTmpl;

  if (const CXXRecordDecl *RD = dyn_cast<CXXRecordDecl>(D))
    if (ClassTemplateDecl *ClassTmpl = RD->getDescribedClassTemplate())
      return ClassTmpl;

  return D;
}


enum CX_StorageClass clang_Cursor_getStorageClass(CXCursor C) {
  StorageClass sc = SC_None;
  const Decl *D = getCursorDecl(C);
  if (D) {
    if (const FunctionDecl *FD = dyn_cast<FunctionDecl>(D)) {
      sc = FD->getStorageClass();
    } else if (const VarDecl *VD = dyn_cast<VarDecl>(D)) {
      sc = VD->getStorageClass();
    } else {
      return CX_SC_Invalid;
    }
  } else {
    return CX_SC_Invalid;
  }
  switch (sc) {
  case SC_None:
    return CX_SC_None;
  case SC_Extern:
    return CX_SC_Extern;
  case SC_Static:
    return CX_SC_Static;
  case SC_PrivateExtern:
    return CX_SC_PrivateExtern;
  case SC_Auto:
    return CX_SC_Auto;
  case SC_Register:
    return CX_SC_Register;
  }
  llvm_unreachable("Unhandled storage class!");
}

CXCursor clang_getCursorSemanticParent(CXCursor cursor) {
  if (clang_isDeclaration(cursor.kind)) {
    if (const Decl *D = getCursorDecl(cursor)) {
      const DeclContext *DC = D->getDeclContext();
      if (!DC)
        return clang_getNullCursor();

      return MakeCXCursor(maybeGetTemplateCursor(cast<Decl>(DC)), 
                          getCursorTU(cursor));
    }
  }
  
  if (clang_isStatement(cursor.kind) || clang_isExpression(cursor.kind)) {
    if (const Decl *D = getCursorDecl(cursor))
      return MakeCXCursor(D, getCursorTU(cursor));
  }
  
  return clang_getNullCursor();
}

CXCursor clang_getCursorLexicalParent(CXCursor cursor) {
  if (clang_isDeclaration(cursor.kind)) {
    if (const Decl *D = getCursorDecl(cursor)) {
      const DeclContext *DC = D->getLexicalDeclContext();
      if (!DC)
        return clang_getNullCursor();

      return MakeCXCursor(maybeGetTemplateCursor(cast<Decl>(DC)), 
                          getCursorTU(cursor));
    }
  }

  // FIXME: Note that we can't easily compute the lexical context of a 
  // statement or expression, so we return nothing.
  return clang_getNullCursor();
}

CXFile clang_getIncludedFile(CXCursor cursor) {
  if (cursor.kind != CXCursor_InclusionDirective)
    return nullptr;

  const InclusionDirective *ID = getCursorInclusionDirective(cursor);
  return const_cast<FileEntry *>(ID->getFile());
}

unsigned clang_Cursor_getObjCPropertyAttributes(CXCursor C, unsigned reserved) {
  if (C.kind != CXCursor_ObjCPropertyDecl)
    return CXObjCPropertyAttr_noattr;

  unsigned Result = CXObjCPropertyAttr_noattr;
  const ObjCPropertyDecl *PD = dyn_cast<ObjCPropertyDecl>(getCursorDecl(C));
  ObjCPropertyDecl::PropertyAttributeKind Attr =
      PD->getPropertyAttributesAsWritten();

#define SET_CXOBJCPROP_ATTR(A) \
  if (Attr & ObjCPropertyDecl::OBJC_PR_##A) \
    Result |= CXObjCPropertyAttr_##A
  SET_CXOBJCPROP_ATTR(readonly);
  SET_CXOBJCPROP_ATTR(getter);
  SET_CXOBJCPROP_ATTR(assign);
  SET_CXOBJCPROP_ATTR(readwrite);
  SET_CXOBJCPROP_ATTR(retain);
  SET_CXOBJCPROP_ATTR(copy);
  SET_CXOBJCPROP_ATTR(nonatomic);
  SET_CXOBJCPROP_ATTR(setter);
  SET_CXOBJCPROP_ATTR(atomic);
  SET_CXOBJCPROP_ATTR(weak);
  SET_CXOBJCPROP_ATTR(strong);
  SET_CXOBJCPROP_ATTR(unsafe_unretained);
  SET_CXOBJCPROP_ATTR(class);
#undef SET_CXOBJCPROP_ATTR

  return Result;
}

unsigned clang_Cursor_getObjCDeclQualifiers(CXCursor C) {
  if (!clang_isDeclaration(C.kind))
    return CXObjCDeclQualifier_None;

  Decl::ObjCDeclQualifier QT = Decl::OBJC_TQ_None;
  const Decl *D = getCursorDecl(C);
  if (const ObjCMethodDecl *MD = dyn_cast<ObjCMethodDecl>(D))
    QT = MD->getObjCDeclQualifier();
  else if (const ParmVarDecl *PD = dyn_cast<ParmVarDecl>(D))
    QT = PD->getObjCDeclQualifier();
  if (QT == Decl::OBJC_TQ_None)
    return CXObjCDeclQualifier_None;

  unsigned Result = CXObjCDeclQualifier_None;
  if (QT & Decl::OBJC_TQ_In) Result |= CXObjCDeclQualifier_In;
  if (QT & Decl::OBJC_TQ_Inout) Result |= CXObjCDeclQualifier_Inout;
  if (QT & Decl::OBJC_TQ_Out) Result |= CXObjCDeclQualifier_Out;
  if (QT & Decl::OBJC_TQ_Bycopy) Result |= CXObjCDeclQualifier_Bycopy;
  if (QT & Decl::OBJC_TQ_Byref) Result |= CXObjCDeclQualifier_Byref;
  if (QT & Decl::OBJC_TQ_Oneway) Result |= CXObjCDeclQualifier_Oneway;

  return Result;
}

unsigned clang_Cursor_isObjCOptional(CXCursor C) {
  if (!clang_isDeclaration(C.kind))
    return 0;

  const Decl *D = getCursorDecl(C);
  if (const ObjCPropertyDecl *PD = dyn_cast<ObjCPropertyDecl>(D))
    return PD->getPropertyImplementation() == ObjCPropertyDecl::Optional;
  if (const ObjCMethodDecl *MD = dyn_cast<ObjCMethodDecl>(D))
    return MD->getImplementationControl() == ObjCMethodDecl::Optional;

  return 0;
}

unsigned clang_Cursor_isVariadic(CXCursor C) {
  if (!clang_isDeclaration(C.kind))
    return 0;

  const Decl *D = getCursorDecl(C);
  if (const FunctionDecl *FD = dyn_cast<FunctionDecl>(D))
    return FD->isVariadic();
  if (const ObjCMethodDecl *MD = dyn_cast<ObjCMethodDecl>(D))
    return MD->isVariadic();

  return 0;
}

CXSourceRange clang_Cursor_getCommentRange(CXCursor C) {
  if (!clang_isDeclaration(C.kind))
    return clang_getNullRange();

  const Decl *D = getCursorDecl(C);
  ASTContext &Context = getCursorContext(C);
  const RawComment *RC = Context.getRawCommentForAnyRedecl(D);
  if (!RC)
    return clang_getNullRange();

  return cxloc::translateSourceRange(Context, RC->getSourceRange());
}

CXString clang_Cursor_getRawCommentText(CXCursor C) {
  if (!clang_isDeclaration(C.kind))
    return cxstring::createNull();

  const Decl *D = getCursorDecl(C);
  ASTContext &Context = getCursorContext(C);
  const RawComment *RC = Context.getRawCommentForAnyRedecl(D);
  StringRef RawText = RC ? RC->getRawText(Context.getSourceManager()) :
                           StringRef();

  // Don't duplicate the string because RawText points directly into source
  // code.
  return cxstring::createRef(RawText);
}

CXString clang_Cursor_getBriefCommentText(CXCursor C) {
  if (!clang_isDeclaration(C.kind))
    return cxstring::createNull();

  const Decl *D = getCursorDecl(C);
  const ASTContext &Context = getCursorContext(C);
  const RawComment *RC = Context.getRawCommentForAnyRedecl(D);

  if (RC) {
    StringRef BriefText = RC->getBriefText(Context);

    // Don't duplicate the string because RawComment ensures that this memory
    // will not go away.
    return cxstring::createRef(BriefText);
  }

  return cxstring::createNull();
}

CXModule clang_Cursor_getModule(CXCursor C) {
  if (C.kind == CXCursor_ModuleImportDecl) {
    if (const ImportDecl *ImportD =
            dyn_cast_or_null<ImportDecl>(getCursorDecl(C)))
      return ImportD->getImportedModule();
  }

  return nullptr;
}

CXModule clang_getModuleForFile(CXTranslationUnit TU, CXFile File) {
  if (isNotUsableTU(TU)) {
    LOG_BAD_TU(TU);
    return nullptr;
  }
  if (!File)
    return nullptr;
  FileEntry *FE = static_cast<FileEntry *>(File);
  
  ASTUnit &Unit = *cxtu::getASTUnit(TU);
  HeaderSearch &HS = Unit.getPreprocessor().getHeaderSearchInfo();
  ModuleMap::KnownHeader Header = HS.findModuleForHeader(FE);
  
  return Header.getModule();
}

CXFile clang_Module_getASTFile(CXModule CXMod) {
  if (!CXMod)
    return nullptr;
  Module *Mod = static_cast<Module*>(CXMod);
  return const_cast<FileEntry *>(Mod->getASTFile());
}

CXModule clang_Module_getParent(CXModule CXMod) {
  if (!CXMod)
    return nullptr;
  Module *Mod = static_cast<Module*>(CXMod);
  return Mod->Parent;
}

CXString clang_Module_getName(CXModule CXMod) {
  if (!CXMod)
    return cxstring::createEmpty();
  Module *Mod = static_cast<Module*>(CXMod);
  return cxstring::createDup(Mod->Name);
}

CXString clang_Module_getFullName(CXModule CXMod) {
  if (!CXMod)
    return cxstring::createEmpty();
  Module *Mod = static_cast<Module*>(CXMod);
  return cxstring::createDup(Mod->getFullModuleName());
}

int clang_Module_isSystem(CXModule CXMod) {
  if (!CXMod)
    return 0;
  Module *Mod = static_cast<Module*>(CXMod);
  return Mod->IsSystem;
}

unsigned clang_Module_getNumTopLevelHeaders(CXTranslationUnit TU,
                                            CXModule CXMod) {
  if (isNotUsableTU(TU)) {
    LOG_BAD_TU(TU);
    return 0;
  }
  if (!CXMod)
    return 0;
  Module *Mod = static_cast<Module*>(CXMod);
  FileManager &FileMgr = cxtu::getASTUnit(TU)->getFileManager();
  ArrayRef<const FileEntry *> TopHeaders = Mod->getTopHeaders(FileMgr);
  return TopHeaders.size();
}

CXFile clang_Module_getTopLevelHeader(CXTranslationUnit TU,
                                      CXModule CXMod, unsigned Index) {
  if (isNotUsableTU(TU)) {
    LOG_BAD_TU(TU);
    return nullptr;
  }
  if (!CXMod)
    return nullptr;
  Module *Mod = static_cast<Module*>(CXMod);
  FileManager &FileMgr = cxtu::getASTUnit(TU)->getFileManager();

  ArrayRef<const FileEntry *> TopHeaders = Mod->getTopHeaders(FileMgr);
  if (Index < TopHeaders.size())
    return const_cast<FileEntry *>(TopHeaders[Index]);

  return nullptr;
}

} // end: extern "C"

//===----------------------------------------------------------------------===//
// C++ AST instrospection.
//===----------------------------------------------------------------------===//

extern "C" {

unsigned clang_CXXConstructor_isDefaultConstructor(CXCursor C) {
  if (!clang_isDeclaration(C.kind))
    return 0;

  const Decl *D = cxcursor::getCursorDecl(C);
  const CXXConstructorDecl *Constructor =
      D ? dyn_cast_or_null<CXXConstructorDecl>(D->getAsFunction()) : nullptr;
  return (Constructor && Constructor->isDefaultConstructor()) ? 1 : 0;
}

unsigned clang_CXXConstructor_isCopyConstructor(CXCursor C) {
  if (!clang_isDeclaration(C.kind))
    return 0;

  const Decl *D = cxcursor::getCursorDecl(C);
  const CXXConstructorDecl *Constructor =
      D ? dyn_cast_or_null<CXXConstructorDecl>(D->getAsFunction()) : nullptr;
  return (Constructor && Constructor->isCopyConstructor()) ? 1 : 0;
}

unsigned clang_CXXConstructor_isMoveConstructor(CXCursor C) {
  if (!clang_isDeclaration(C.kind))
    return 0;

  const Decl *D = cxcursor::getCursorDecl(C);
  const CXXConstructorDecl *Constructor =
      D ? dyn_cast_or_null<CXXConstructorDecl>(D->getAsFunction()) : nullptr;
  return (Constructor && Constructor->isMoveConstructor()) ? 1 : 0;
}

unsigned clang_CXXConstructor_isConvertingConstructor(CXCursor C) {
  if (!clang_isDeclaration(C.kind))
    return 0;

  const Decl *D = cxcursor::getCursorDecl(C);
  const CXXConstructorDecl *Constructor =
      D ? dyn_cast_or_null<CXXConstructorDecl>(D->getAsFunction()) : nullptr;
  // Passing 'false' excludes constructors marked 'explicit'.
  return (Constructor && Constructor->isConvertingConstructor(false)) ? 1 : 0;
}

unsigned clang_CXXField_isMutable(CXCursor C) {
  if (!clang_isDeclaration(C.kind))
    return 0;

  if (const auto D = cxcursor::getCursorDecl(C))
    if (const auto FD = dyn_cast_or_null<FieldDecl>(D))
      return FD->isMutable() ? 1 : 0;
  return 0;
}

unsigned clang_CXXMethod_isPureVirtual(CXCursor C) {
  if (!clang_isDeclaration(C.kind))
    return 0;

  const Decl *D = cxcursor::getCursorDecl(C);
  const CXXMethodDecl *Method =
      D ? dyn_cast_or_null<CXXMethodDecl>(D->getAsFunction()) : nullptr;
  return (Method && Method->isVirtual() && Method->isPure()) ? 1 : 0;
}

unsigned clang_CXXMethod_isConst(CXCursor C) {
  if (!clang_isDeclaration(C.kind))
    return 0;

  const Decl *D = cxcursor::getCursorDecl(C);
  const CXXMethodDecl *Method =
      D ? dyn_cast_or_null<CXXMethodDecl>(D->getAsFunction()) : nullptr;
  return (Method && (Method->getTypeQualifiers() & Qualifiers::Const)) ? 1 : 0;
}

unsigned clang_CXXMethod_isDefaulted(CXCursor C) {
  if (!clang_isDeclaration(C.kind))
    return 0;

  const Decl *D = cxcursor::getCursorDecl(C);
  const CXXMethodDecl *Method =
      D ? dyn_cast_or_null<CXXMethodDecl>(D->getAsFunction()) : nullptr;
  return (Method && Method->isDefaulted()) ? 1 : 0;
}

unsigned clang_CXXMethod_isStatic(CXCursor C) {
  if (!clang_isDeclaration(C.kind))
    return 0;
  
  const Decl *D = cxcursor::getCursorDecl(C);
  const CXXMethodDecl *Method =
      D ? dyn_cast_or_null<CXXMethodDecl>(D->getAsFunction()) : nullptr;
  return (Method && Method->isStatic()) ? 1 : 0;
}

unsigned clang_CXXMethod_isVirtual(CXCursor C) {
  if (!clang_isDeclaration(C.kind))
    return 0;
  
  const Decl *D = cxcursor::getCursorDecl(C);
  const CXXMethodDecl *Method =
      D ? dyn_cast_or_null<CXXMethodDecl>(D->getAsFunction()) : nullptr;
  return (Method && Method->isVirtual()) ? 1 : 0;
}
} // end: extern "C"

//===----------------------------------------------------------------------===//
// Attribute introspection.
//===----------------------------------------------------------------------===//

extern "C" {
CXType clang_getIBOutletCollectionType(CXCursor C) {
  if (C.kind != CXCursor_IBOutletCollectionAttr)
    return cxtype::MakeCXType(QualType(), cxcursor::getCursorTU(C));
  
  const IBOutletCollectionAttr *A =
    cast<IBOutletCollectionAttr>(cxcursor::getCursorAttr(C));
  
  return cxtype::MakeCXType(A->getInterface(), cxcursor::getCursorTU(C));  
}
} // end: extern "C"

//===----------------------------------------------------------------------===//
// Inspecting memory usage.
//===----------------------------------------------------------------------===//

typedef std::vector<CXTUResourceUsageEntry> MemUsageEntries;

static inline void createCXTUResourceUsageEntry(MemUsageEntries &entries,
                                              enum CXTUResourceUsageKind k,
                                              unsigned long amount) {
  CXTUResourceUsageEntry entry = { k, amount };
  entries.push_back(entry);
}

extern "C" {

const char *clang_getTUResourceUsageName(CXTUResourceUsageKind kind) {
  const char *str = "";
  switch (kind) {
    case CXTUResourceUsage_AST:
      str = "ASTContext: expressions, declarations, and types"; 
      break;
    case CXTUResourceUsage_Identifiers:
      str = "ASTContext: identifiers";
      break;
    case CXTUResourceUsage_Selectors:
      str = "ASTContext: selectors";
      break;
    case CXTUResourceUsage_GlobalCompletionResults:
      str = "Code completion: cached global results";
      break;
    case CXTUResourceUsage_SourceManagerContentCache:
      str = "SourceManager: content cache allocator";
      break;
    case CXTUResourceUsage_AST_SideTables:
      str = "ASTContext: side tables";
      break;
    case CXTUResourceUsage_SourceManager_Membuffer_Malloc:
      str = "SourceManager: malloc'ed memory buffers";
      break;
    case CXTUResourceUsage_SourceManager_Membuffer_MMap:
      str = "SourceManager: mmap'ed memory buffers";
      break;
    case CXTUResourceUsage_ExternalASTSource_Membuffer_Malloc:
      str = "ExternalASTSource: malloc'ed memory buffers";
      break;
    case CXTUResourceUsage_ExternalASTSource_Membuffer_MMap:
      str = "ExternalASTSource: mmap'ed memory buffers";
      break;
    case CXTUResourceUsage_Preprocessor:
      str = "Preprocessor: malloc'ed memory";
      break;
    case CXTUResourceUsage_PreprocessingRecord:
      str = "Preprocessor: PreprocessingRecord";
      break;
    case CXTUResourceUsage_SourceManager_DataStructures:
      str = "SourceManager: data structures and tables";
      break;
    case CXTUResourceUsage_Preprocessor_HeaderSearch:
      str = "Preprocessor: header search tables";
      break;
  }
  return str;
}

CXTUResourceUsage clang_getCXTUResourceUsage(CXTranslationUnit TU) {
  if (isNotUsableTU(TU)) {
    LOG_BAD_TU(TU);
    CXTUResourceUsage usage = { (void*) nullptr, 0, nullptr };
    return usage;
  }
  
  ASTUnit *astUnit = cxtu::getASTUnit(TU);
  std::unique_ptr<MemUsageEntries> entries(new MemUsageEntries());
  ASTContext &astContext = astUnit->getASTContext();
  
  // How much memory is used by AST nodes and types?
  createCXTUResourceUsageEntry(*entries, CXTUResourceUsage_AST,
    (unsigned long) astContext.getASTAllocatedMemory());

  // How much memory is used by identifiers?
  createCXTUResourceUsageEntry(*entries, CXTUResourceUsage_Identifiers,
    (unsigned long) astContext.Idents.getAllocator().getTotalMemory());

  // How much memory is used for selectors?
  createCXTUResourceUsageEntry(*entries, CXTUResourceUsage_Selectors,
    (unsigned long) astContext.Selectors.getTotalMemory());
  
  // How much memory is used by ASTContext's side tables?
  createCXTUResourceUsageEntry(*entries, CXTUResourceUsage_AST_SideTables,
    (unsigned long) astContext.getSideTableAllocatedMemory());
  
  // How much memory is used for caching global code completion results?
  unsigned long completionBytes = 0;
  if (GlobalCodeCompletionAllocator *completionAllocator =
      astUnit->getCachedCompletionAllocator().get()) {
    completionBytes = completionAllocator->getTotalMemory();
  }
  createCXTUResourceUsageEntry(*entries,
                               CXTUResourceUsage_GlobalCompletionResults,
                               completionBytes);
  
  // How much memory is being used by SourceManager's content cache?
  createCXTUResourceUsageEntry(*entries,
          CXTUResourceUsage_SourceManagerContentCache,
          (unsigned long) astContext.getSourceManager().getContentCacheSize());
  
  // How much memory is being used by the MemoryBuffer's in SourceManager?
  const SourceManager::MemoryBufferSizes &srcBufs =
    astUnit->getSourceManager().getMemoryBufferSizes();
  
  createCXTUResourceUsageEntry(*entries,
                               CXTUResourceUsage_SourceManager_Membuffer_Malloc,
                               (unsigned long) srcBufs.malloc_bytes);
  createCXTUResourceUsageEntry(*entries,
                               CXTUResourceUsage_SourceManager_Membuffer_MMap,
                               (unsigned long) srcBufs.mmap_bytes);
  createCXTUResourceUsageEntry(*entries,
                               CXTUResourceUsage_SourceManager_DataStructures,
                               (unsigned long) astContext.getSourceManager()
                                .getDataStructureSizes());
  
  // How much memory is being used by the ExternalASTSource?
  if (ExternalASTSource *esrc = astContext.getExternalSource()) {
    const ExternalASTSource::MemoryBufferSizes &sizes =
      esrc->getMemoryBufferSizes();
    
    createCXTUResourceUsageEntry(*entries,
      CXTUResourceUsage_ExternalASTSource_Membuffer_Malloc,
                                 (unsigned long) sizes.malloc_bytes);
    createCXTUResourceUsageEntry(*entries,
      CXTUResourceUsage_ExternalASTSource_Membuffer_MMap,
                                 (unsigned long) sizes.mmap_bytes);
  }
  
  // How much memory is being used by the Preprocessor?
  Preprocessor &pp = astUnit->getPreprocessor();
  createCXTUResourceUsageEntry(*entries,
                               CXTUResourceUsage_Preprocessor,
                               pp.getTotalMemory());
  
  if (PreprocessingRecord *pRec = pp.getPreprocessingRecord()) {
    createCXTUResourceUsageEntry(*entries,
                                 CXTUResourceUsage_PreprocessingRecord,
                                 pRec->getTotalMemory());    
  }
  
  createCXTUResourceUsageEntry(*entries,
                               CXTUResourceUsage_Preprocessor_HeaderSearch,
                               pp.getHeaderSearchInfo().getTotalMemory());

  CXTUResourceUsage usage = { (void*) entries.get(),
                            (unsigned) entries->size(),
                            !entries->empty() ? &(*entries)[0] : nullptr };
  entries.release();
  return usage;
}

void clang_disposeCXTUResourceUsage(CXTUResourceUsage usage) {
  if (usage.data)
    delete (MemUsageEntries*) usage.data;
}

CXSourceRangeList *clang_getSkippedRanges(CXTranslationUnit TU, CXFile file) {
  CXSourceRangeList *skipped = new CXSourceRangeList;
  skipped->count = 0;
  skipped->ranges = nullptr;

  if (isNotUsableTU(TU)) {
    LOG_BAD_TU(TU);
    return skipped;
  }

  if (!file)
    return skipped;

  ASTUnit *astUnit = cxtu::getASTUnit(TU);
  PreprocessingRecord *ppRec = astUnit->getPreprocessor().getPreprocessingRecord();
  if (!ppRec)
    return skipped;

  ASTContext &Ctx = astUnit->getASTContext();
  SourceManager &sm = Ctx.getSourceManager();
  FileEntry *fileEntry = static_cast<FileEntry *>(file);
  FileID wantedFileID = sm.translateFile(fileEntry);

  const std::vector<SourceRange> &SkippedRanges = ppRec->getSkippedRanges();
  std::vector<SourceRange> wantedRanges;
  for (std::vector<SourceRange>::const_iterator i = SkippedRanges.begin(), ei = SkippedRanges.end();
       i != ei; ++i) {
    if (sm.getFileID(i->getBegin()) == wantedFileID || sm.getFileID(i->getEnd()) == wantedFileID)
      wantedRanges.push_back(*i);
  }

  skipped->count = wantedRanges.size();
  skipped->ranges = new CXSourceRange[skipped->count];
  for (unsigned i = 0, ei = skipped->count; i != ei; ++i)
    skipped->ranges[i] = cxloc::translateSourceRange(Ctx, wantedRanges[i]);

  return skipped;
}

void clang_disposeSourceRangeList(CXSourceRangeList *ranges) {
  if (ranges) {
    delete[] ranges->ranges;
    delete ranges;
  }
}

} // end extern "C"

void clang::PrintLibclangResourceUsage(CXTranslationUnit TU) {
  CXTUResourceUsage Usage = clang_getCXTUResourceUsage(TU);
  for (unsigned I = 0; I != Usage.numEntries; ++I)
    fprintf(stderr, "  %s: %lu\n", 
            clang_getTUResourceUsageName(Usage.entries[I].kind),
            Usage.entries[I].amount);
  
  clang_disposeCXTUResourceUsage(Usage);
}

//===----------------------------------------------------------------------===//
// Misc. utility functions.
//===----------------------------------------------------------------------===//

/// Default to using an 8 MB stack size on "safety" threads.
static unsigned SafetyStackThreadSize = 8 << 20;

namespace clang {

bool RunSafely(llvm::CrashRecoveryContext &CRC, llvm::function_ref<void()> Fn,
               unsigned Size) {
  if (!Size)
    Size = GetSafetyThreadStackSize();
  if (Size)
    return CRC.RunSafelyOnThread(Fn, Size);
  return CRC.RunSafely(Fn);
}

unsigned GetSafetyThreadStackSize() {
  return SafetyStackThreadSize;
}

void SetSafetyThreadStackSize(unsigned Value) {
  SafetyStackThreadSize = Value;
}

}

void clang::setThreadBackgroundPriority() {
  if (getenv("LIBCLANG_BGPRIO_DISABLE"))
    return;

#ifdef USE_DARWIN_THREADS
  setpriority(PRIO_DARWIN_THREAD, 0, PRIO_DARWIN_BG);
#endif
}

void cxindex::printDiagsToStderr(ASTUnit *Unit) {
  if (!Unit)
    return;

  for (ASTUnit::stored_diag_iterator D = Unit->stored_diag_begin(), 
                                  DEnd = Unit->stored_diag_end();
       D != DEnd; ++D) {
    CXStoredDiagnostic Diag(*D, Unit->getLangOpts());
    CXString Msg = clang_formatDiagnostic(&Diag,
                                clang_defaultDiagnosticDisplayOptions());
    fprintf(stderr, "%s\n", clang_getCString(Msg));
    clang_disposeString(Msg);
  }
#ifdef LLVM_ON_WIN32
  // On Windows, force a flush, since there may be multiple copies of
  // stderr and stdout in the file system, all with different buffers
  // but writing to the same device.
  fflush(stderr);
#endif
}

MacroInfo *cxindex::getMacroInfo(const IdentifierInfo &II,
                                 SourceLocation MacroDefLoc,
                                 CXTranslationUnit TU){
  if (MacroDefLoc.isInvalid() || !TU)
    return nullptr;
  if (!II.hadMacroDefinition())
    return nullptr;

  ASTUnit *Unit = cxtu::getASTUnit(TU);
  Preprocessor &PP = Unit->getPreprocessor();
  MacroDirective *MD = PP.getLocalMacroDirectiveHistory(&II);
  if (MD) {
    for (MacroDirective::DefInfo
           Def = MD->getDefinition(); Def; Def = Def.getPreviousDefinition()) {
      if (MacroDefLoc == Def.getMacroInfo()->getDefinitionLoc())
        return Def.getMacroInfo();
    }
  }

  return nullptr;
}

const MacroInfo *cxindex::getMacroInfo(const MacroDefinitionRecord *MacroDef,
                                       CXTranslationUnit TU) {
  if (!MacroDef || !TU)
    return nullptr;
  const IdentifierInfo *II = MacroDef->getName();
  if (!II)
    return nullptr;

  return getMacroInfo(*II, MacroDef->getLocation(), TU);
}

MacroDefinitionRecord *
cxindex::checkForMacroInMacroDefinition(const MacroInfo *MI, const Token &Tok,
                                        CXTranslationUnit TU) {
  if (!MI || !TU)
    return nullptr;
  if (Tok.isNot(tok::raw_identifier))
    return nullptr;

  if (MI->getNumTokens() == 0)
    return nullptr;
  SourceRange DefRange(MI->getReplacementToken(0).getLocation(),
                       MI->getDefinitionEndLoc());
  ASTUnit *Unit = cxtu::getASTUnit(TU);

  // Check that the token is inside the definition and not its argument list.
  SourceManager &SM = Unit->getSourceManager();
  if (SM.isBeforeInTranslationUnit(Tok.getLocation(), DefRange.getBegin()))
    return nullptr;
  if (SM.isBeforeInTranslationUnit(DefRange.getEnd(), Tok.getLocation()))
    return nullptr;

  Preprocessor &PP = Unit->getPreprocessor();
  PreprocessingRecord *PPRec = PP.getPreprocessingRecord();
  if (!PPRec)
    return nullptr;

  IdentifierInfo &II = PP.getIdentifierTable().get(Tok.getRawIdentifier());
  if (!II.hadMacroDefinition())
    return nullptr;

  // Check that the identifier is not one of the macro arguments.
  if (std::find(MI->arg_begin(), MI->arg_end(), &II) != MI->arg_end())
    return nullptr;

  MacroDirective *InnerMD = PP.getLocalMacroDirectiveHistory(&II);
  if (!InnerMD)
    return nullptr;

  return PPRec->findMacroDefinition(InnerMD->getMacroInfo());
}

MacroDefinitionRecord *
cxindex::checkForMacroInMacroDefinition(const MacroInfo *MI, SourceLocation Loc,
                                        CXTranslationUnit TU) {
  if (Loc.isInvalid() || !MI || !TU)
    return nullptr;

  if (MI->getNumTokens() == 0)
    return nullptr;
  ASTUnit *Unit = cxtu::getASTUnit(TU);
  Preprocessor &PP = Unit->getPreprocessor();
  if (!PP.getPreprocessingRecord())
    return nullptr;
  Loc = Unit->getSourceManager().getSpellingLoc(Loc);
  Token Tok;
  if (PP.getRawToken(Loc, Tok))
    return nullptr;

  return checkForMacroInMacroDefinition(MI, Tok, TU);
}

extern "C" {

CXString clang_getClangVersion() {
  return cxstring::createDup(getClangFullVersion());
}

} // end: extern "C"

Logger &cxindex::Logger::operator<<(CXTranslationUnit TU) {
  if (TU) {
    if (ASTUnit *Unit = cxtu::getASTUnit(TU)) {
      LogOS << '<' << Unit->getMainFileName() << '>';
      if (Unit->isMainFileAST())
        LogOS << " (" << Unit->getASTFileName() << ')';
      return *this;
    }
  } else {
    LogOS << "<NULL TU>";
  }
  return *this;
}

Logger &cxindex::Logger::operator<<(const FileEntry *FE) {
  *this << FE->getName();
  return *this;
}

Logger &cxindex::Logger::operator<<(CXCursor cursor) {
  CXString cursorName = clang_getCursorDisplayName(cursor);
  *this << cursorName << "@" << clang_getCursorLocation(cursor);
  clang_disposeString(cursorName);
  return *this;
}

Logger &cxindex::Logger::operator<<(CXSourceLocation Loc) {
  CXFile File;
  unsigned Line, Column;
  clang_getFileLocation(Loc, &File, &Line, &Column, nullptr);
  CXString FileName = clang_getFileName(File);
  *this << llvm::format("(%s:%d:%d)", clang_getCString(FileName), Line, Column);
  clang_disposeString(FileName);
  return *this;
}

Logger &cxindex::Logger::operator<<(CXSourceRange range) {
  CXSourceLocation BLoc = clang_getRangeStart(range);
  CXSourceLocation ELoc = clang_getRangeEnd(range);

  CXFile BFile;
  unsigned BLine, BColumn;
  clang_getFileLocation(BLoc, &BFile, &BLine, &BColumn, nullptr);

  CXFile EFile;
  unsigned ELine, EColumn;
  clang_getFileLocation(ELoc, &EFile, &ELine, &EColumn, nullptr);

  CXString BFileName = clang_getFileName(BFile);
  if (BFile == EFile) {
    *this << llvm::format("[%s %d:%d-%d:%d]", clang_getCString(BFileName),
                         BLine, BColumn, ELine, EColumn);
  } else {
    CXString EFileName = clang_getFileName(EFile);
    *this << llvm::format("[%s:%d:%d - ", clang_getCString(BFileName),
                          BLine, BColumn)
          << llvm::format("%s:%d:%d]", clang_getCString(EFileName),
                          ELine, EColumn);
    clang_disposeString(EFileName);
  }
  clang_disposeString(BFileName);
  return *this;
}

Logger &cxindex::Logger::operator<<(CXString Str) {
  *this << clang_getCString(Str);
  return *this;
}

Logger &cxindex::Logger::operator<<(const llvm::format_object_base &Fmt) {
  LogOS << Fmt;
  return *this;
}

static llvm::ManagedStatic<llvm::sys::Mutex> LoggingMutex;

cxindex::Logger::~Logger() {
  llvm::sys::ScopedLock L(*LoggingMutex);

  static llvm::TimeRecord sBeginTR = llvm::TimeRecord::getCurrentTime();

  raw_ostream &OS = llvm::errs();
  OS << "[libclang:" << Name << ':';

#ifdef USE_DARWIN_THREADS
  // TODO: Portability.
  mach_port_t tid = pthread_mach_thread_np(pthread_self());
  OS << tid << ':';
#endif

  llvm::TimeRecord TR = llvm::TimeRecord::getCurrentTime();
  OS << llvm::format("%7.4f] ", TR.getWallTime() - sBeginTR.getWallTime());
  OS << Msg << '\n';

  if (Trace) {
    llvm::sys::PrintStackTrace(OS);
    OS << "--------------------------------------------------\n";
  }
}

#ifdef CLANG_TOOL_EXTRA_BUILD
// This anchor is used to force the linker to link the clang-tidy plugin.
extern volatile int ClangTidyPluginAnchorSource;
static int LLVM_ATTRIBUTE_UNUSED ClangTidyPluginAnchorDestination =
    ClangTidyPluginAnchorSource;
#endif<|MERGE_RESOLUTION|>--- conflicted
+++ resolved
@@ -1971,17 +1971,14 @@
   void VisitOMPDistributeDirective(const OMPDistributeDirective *D);
   void VisitOMPDistributeParallelForDirective(
       const OMPDistributeParallelForDirective *D);
-<<<<<<< HEAD
+  void VisitOMPDistributeParallelForSimdDirective(
+      const OMPDistributeParallelForSimdDirective *D);
+  void VisitOMPDistributeSimdDirective(const OMPDistributeSimdDirective *D);
   void VisitOMPTargetTeamsDirective(const OMPTargetTeamsDirective *D);
   void VisitOMPTeamsDistributeParallelForDirective(
       const OMPTeamsDistributeParallelForDirective *D);
   void VisitOMPTargetTeamsDistributeParallelForDirective(
         const OMPTargetTeamsDistributeParallelForDirective *D);
-=======
-  void VisitOMPDistributeParallelForSimdDirective(
-      const OMPDistributeParallelForSimdDirective *D);
-  void VisitOMPDistributeSimdDirective(const OMPDistributeSimdDirective *D);
->>>>>>> 7142d85f
 
 private:
   void AddDeclarationNameInfo(const Stmt *S);
@@ -2748,7 +2745,16 @@
   VisitOMPLoopDirective(D);
 }
 
-<<<<<<< HEAD
+void EnqueueVisitor::VisitOMPDistributeParallelForSimdDirective(
+    const OMPDistributeParallelForSimdDirective *D) {
+  VisitOMPLoopDirective(D);
+}
+
+void EnqueueVisitor::VisitOMPDistributeSimdDirective(
+    const OMPDistributeSimdDirective *D) {
+  VisitOMPLoopDirective(D);
+}
+
 void EnqueueVisitor::VisitOMPTargetTeamsDirective(
     const OMPTargetTeamsDirective *D) {
   VisitOMPExecutableDirective(D);
@@ -2761,15 +2767,6 @@
 
 void EnqueueVisitor::VisitOMPTargetTeamsDistributeParallelForDirective(
     const OMPTargetTeamsDistributeParallelForDirective *D) {
-=======
-void EnqueueVisitor::VisitOMPDistributeParallelForSimdDirective(
-    const OMPDistributeParallelForSimdDirective *D) {
-  VisitOMPLoopDirective(D);
-}
-
-void EnqueueVisitor::VisitOMPDistributeSimdDirective(
-    const OMPDistributeSimdDirective *D) {
->>>>>>> 7142d85f
   VisitOMPLoopDirective(D);
 }
 
@@ -4889,19 +4886,16 @@
     return cxstring::createRef("OMPDistributeDirective");
   case CXCursor_OMPDistributeParallelForDirective:
     return cxstring::createRef("OMPDistributeParallelForDirective");
-<<<<<<< HEAD
+  case CXCursor_OMPDistributeParallelForSimdDirective:
+    return cxstring::createRef("OMPDistributeParallelForSimdDirective");
+  case CXCursor_OMPDistributeSimdDirective:
+    return cxstring::createRef("OMPDistributeSimdDirective");
   case CXCursor_OMPTargetTeamsDirective:
     return cxstring::createRef("OMPTargetTeamsDirective");
   case CXCursor_OMPTeamsDistributeParallelForDirective:
     return cxstring::createRef("OMPTeamsDistributeParallelForDirective");
   case CXCursor_OMPTargetTeamsDistributeParallelForDirective:
     return cxstring::createRef("OMPTargetTeamsDistributeParallelForDirective");
-=======
-  case CXCursor_OMPDistributeParallelForSimdDirective:
-    return cxstring::createRef("OMPDistributeParallelForSimdDirective");
-  case CXCursor_OMPDistributeSimdDirective:
-    return cxstring::createRef("OMPDistributeSimdDirective");
->>>>>>> 7142d85f
   case CXCursor_OverloadCandidate:
       return cxstring::createRef("OverloadCandidate");
   case CXCursor_TypeAliasTemplateDecl:
