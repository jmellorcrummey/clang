--- conflicted
+++ resolved
@@ -2006,10 +2006,9 @@
       const OMPTeamsDistributeSimdDirective *D);
   void VisitOMPTeamsDistributeParallelForSimdDirective(
       const OMPTeamsDistributeParallelForSimdDirective *D);
-<<<<<<< HEAD
-  void VisitOMPTargetTeamsDirective(const OMPTargetTeamsDirective *D);
   void VisitOMPTeamsDistributeParallelForDirective(
       const OMPTeamsDistributeParallelForDirective *D);
+  void VisitOMPTargetTeamsDirective(const OMPTargetTeamsDirective *D);
   void VisitOMPTargetTeamsDistributeParallelForDirective(
         const OMPTargetTeamsDistributeParallelForDirective *D);
   void VisitOMPTargetTeamsDistributeDirective(
@@ -2017,11 +2016,6 @@
   void VisitOMPTargetTeamsDistributeSimdDirective(
         const OMPTargetTeamsDistributeSimdDirective *D);
  
-=======
-  void VisitOMPTeamsDistributeParallelForDirective(
-      const OMPTeamsDistributeParallelForDirective *D);
-
->>>>>>> 6503e97e
 private:
   void AddDeclarationNameInfo(const Stmt *S);
   void AddNestedNameSpecifierLoc(NestedNameSpecifierLoc Qualifier);
@@ -2827,20 +2821,16 @@
   VisitOMPLoopDirective(D);
 }
 
-<<<<<<< HEAD
+void EnqueueVisitor::VisitOMPTeamsDistributeParallelForDirective(
+    const OMPTeamsDistributeParallelForDirective *D) {
+  VisitOMPLoopDirective(D);
+}
+
 void EnqueueVisitor::VisitOMPTargetTeamsDirective(
     const OMPTargetTeamsDirective *D) {
   VisitOMPExecutableDirective(D);
 }
 
-=======
->>>>>>> 6503e97e
-void EnqueueVisitor::VisitOMPTeamsDistributeParallelForDirective(
-    const OMPTeamsDistributeParallelForDirective *D) {
-  VisitOMPLoopDirective(D);
-}
-
-<<<<<<< HEAD
 void EnqueueVisitor::VisitOMPTargetTeamsDistributeParallelForDirective(
     const OMPTargetTeamsDistributeParallelForDirective *D) {
   VisitOMPLoopDirective(D);
@@ -2856,8 +2846,6 @@
   VisitOMPLoopDirective(D);
 }
 
-=======
->>>>>>> 6503e97e
 void CursorVisitor::EnqueueWorkList(VisitorWorkList &WL, const Stmt *S) {
   EnqueueVisitor(WL, MakeCXCursor(S, StmtParent, TU,RegionOfInterest)).Visit(S);
 }
@@ -5023,11 +5011,10 @@
     return cxstring::createRef("OMPTeamsDistributeSimdDirective");
   case CXCursor_OMPTeamsDistributeParallelForSimdDirective:
     return cxstring::createRef("OMPTeamsDistributeParallelForSimdDirective");
-<<<<<<< HEAD
-  case CXCursor_OMPTargetTeamsDirective:
-    return cxstring::createRef("OMPTargetTeamsDirective");
   case CXCursor_OMPTeamsDistributeParallelForDirective:
     return cxstring::createRef("OMPTeamsDistributeParallelForDirective");
+  case CXCursor_OMPTargetTeamsDirective:
+    return cxstring::createRef("OMPTargetTeamsDirective")
   case CXCursor_OMPTargetTeamsDistributeParallelForDirective:
     return cxstring::createRef("OMPTargetTeamsDistributeParallelForDirective");
   case CXCursor_OMPTargetTeamsDistributeParallelForSimdDirective:
@@ -5037,10 +5024,6 @@
     return cxstring::createRef("OMPTargetTeamsDistributeDirective");
   case CXCursor_OMPTargetTeamsDistributeSimdDirective:
     return cxstring::createRef("OMPTargetTeamsDistributeSimdDirective");
-=======
-  case CXCursor_OMPTeamsDistributeParallelForDirective:
-    return cxstring::createRef("OMPTeamsDistributeParallelForDirective");
->>>>>>> 6503e97e
   case CXCursor_OverloadCandidate:
       return cxstring::createRef("OverloadCandidate");
   case CXCursor_TypeAliasTemplateDecl:
