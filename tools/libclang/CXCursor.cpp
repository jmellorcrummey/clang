//===- CXCursor.cpp - Routines for manipulating CXCursors -----------------===//
//
//                     The LLVM Compiler Infrastructure
//
// This file is distributed under the University of Illinois Open Source
// License. See LICENSE.TXT for details.
//
//===----------------------------------------------------------------------===//
//
// This file defines routines for manipulating CXCursors. It should be the
// only file that has internal knowledge of the encoding of the data in
// CXCursor.
//
//===----------------------------------------------------------------------===//

#include "CXTranslationUnit.h"
#include "CXCursor.h"
#include "CXString.h"
#include "CXType.h"
#include "clang-c/Index.h"
#include "clang/AST/Attr.h"
#include "clang/AST/Decl.h"
#include "clang/AST/DeclCXX.h"
#include "clang/AST/DeclObjC.h"
#include "clang/AST/DeclTemplate.h"
#include "clang/AST/Expr.h"
#include "clang/AST/ExprCXX.h"
#include "clang/AST/ExprObjC.h"
#include "clang/Frontend/ASTUnit.h"
#include "llvm/Support/ErrorHandling.h"

using namespace clang;
using namespace cxcursor;

CXCursor cxcursor::MakeCXCursorInvalid(CXCursorKind K, CXTranslationUnit TU) {
  assert(K >= CXCursor_FirstInvalid && K <= CXCursor_LastInvalid);
  CXCursor C = { K, 0, { nullptr, nullptr, TU } };
  return C;
}

static CXCursorKind GetCursorKind(const Attr *A) {
  assert(A && "Invalid arguments!");
  switch (A->getKind()) {
    default: break;
    case attr::IBAction: return CXCursor_IBActionAttr;
    case attr::IBOutlet: return CXCursor_IBOutletAttr;
    case attr::IBOutletCollection: return CXCursor_IBOutletCollectionAttr;
    case attr::Final: return CXCursor_CXXFinalAttr;
    case attr::Override: return CXCursor_CXXOverrideAttr;
    case attr::Annotate: return CXCursor_AnnotateAttr;
    case attr::AsmLabel: return CXCursor_AsmLabelAttr;
    case attr::Packed: return CXCursor_PackedAttr;
    case attr::Pure: return CXCursor_PureAttr;
    case attr::Const: return CXCursor_ConstAttr;
    case attr::NoDuplicate: return CXCursor_NoDuplicateAttr;
    case attr::CUDAConstant: return CXCursor_CUDAConstantAttr;
    case attr::CUDADevice: return CXCursor_CUDADeviceAttr;
    case attr::CUDAGlobal: return CXCursor_CUDAGlobalAttr;
    case attr::CUDAHost: return CXCursor_CUDAHostAttr;
    case attr::CUDAShared: return CXCursor_CUDASharedAttr;
    case attr::Visibility: return CXCursor_VisibilityAttr;
    case attr::DLLExport: return CXCursor_DLLExport;
    case attr::DLLImport: return CXCursor_DLLImport;
  }

  return CXCursor_UnexposedAttr;
}

CXCursor cxcursor::MakeCXCursor(const Attr *A, const Decl *Parent,
                                CXTranslationUnit TU) {
  assert(A && Parent && TU && "Invalid arguments!");
  CXCursor C = { GetCursorKind(A), 0, { Parent, A, TU } };
  return C;
}

CXCursor cxcursor::MakeCXCursor(const Decl *D, CXTranslationUnit TU,
                                SourceRange RegionOfInterest,
                                bool FirstInDeclGroup) {
  assert(D && TU && "Invalid arguments!");

  CXCursorKind K = getCursorKindForDecl(D);

  if (K == CXCursor_ObjCClassMethodDecl ||
      K == CXCursor_ObjCInstanceMethodDecl) {
    int SelectorIdIndex = -1;
    // Check if cursor points to a selector id.
    if (RegionOfInterest.isValid() &&
        RegionOfInterest.getBegin() == RegionOfInterest.getEnd()) {
      SmallVector<SourceLocation, 16> SelLocs;
      cast<ObjCMethodDecl>(D)->getSelectorLocs(SelLocs);
      SmallVectorImpl<SourceLocation>::iterator
        I=std::find(SelLocs.begin(), SelLocs.end(),RegionOfInterest.getBegin());
      if (I != SelLocs.end())
        SelectorIdIndex = I - SelLocs.begin();
    }
    CXCursor C = { K, SelectorIdIndex,
                   { D, (void*)(intptr_t) (FirstInDeclGroup ? 1 : 0), TU }};
    return C;
  }
  
  CXCursor C = { K, 0, { D, (void*)(intptr_t) (FirstInDeclGroup ? 1 : 0), TU }};
  return C;
}

CXCursor cxcursor::MakeCXCursor(const Stmt *S, const Decl *Parent,
                                CXTranslationUnit TU,
                                SourceRange RegionOfInterest) {
  assert(S && TU && "Invalid arguments!");
  CXCursorKind K = CXCursor_NotImplemented;
  
  switch (S->getStmtClass()) {
  case Stmt::NoStmtClass:
    break;
  
  case Stmt::CaseStmtClass:
    K = CXCursor_CaseStmt;
    break;
  
  case Stmt::DefaultStmtClass:
    K = CXCursor_DefaultStmt;
    break;
  
  case Stmt::IfStmtClass:
    K = CXCursor_IfStmt;
    break;
  
  case Stmt::SwitchStmtClass:
    K = CXCursor_SwitchStmt;
    break;
  
  case Stmt::WhileStmtClass:
    K = CXCursor_WhileStmt;
    break;
  
  case Stmt::DoStmtClass:
    K = CXCursor_DoStmt;
    break;
  
  case Stmt::ForStmtClass:
    K = CXCursor_ForStmt;
    break;
  
  case Stmt::GotoStmtClass:
    K = CXCursor_GotoStmt;
    break;
  
  case Stmt::IndirectGotoStmtClass:
    K = CXCursor_IndirectGotoStmt;
    break;
  
  case Stmt::ContinueStmtClass:
    K = CXCursor_ContinueStmt;
    break;
  
  case Stmt::BreakStmtClass:
    K = CXCursor_BreakStmt;
    break;
  
  case Stmt::ReturnStmtClass:
    K = CXCursor_ReturnStmt;
    break;
  
  case Stmt::GCCAsmStmtClass:
    K = CXCursor_GCCAsmStmt;
    break;

  case Stmt::MSAsmStmtClass:
    K = CXCursor_MSAsmStmt;
    break;
  
  case Stmt::ObjCAtTryStmtClass:
    K = CXCursor_ObjCAtTryStmt;
    break;
  
  case Stmt::ObjCAtCatchStmtClass:
    K = CXCursor_ObjCAtCatchStmt;
    break;
  
  case Stmt::ObjCAtFinallyStmtClass:
    K = CXCursor_ObjCAtFinallyStmt;
    break;
  
  case Stmt::ObjCAtThrowStmtClass:
    K = CXCursor_ObjCAtThrowStmt;
    break;
  
  case Stmt::ObjCAtSynchronizedStmtClass:
    K = CXCursor_ObjCAtSynchronizedStmt;
    break;
  
  case Stmt::ObjCAutoreleasePoolStmtClass:
    K = CXCursor_ObjCAutoreleasePoolStmt;
    break;
  
  case Stmt::ObjCForCollectionStmtClass:
    K = CXCursor_ObjCForCollectionStmt;
    break;
  
  case Stmt::CXXCatchStmtClass:
    K = CXCursor_CXXCatchStmt;
    break;
  
  case Stmt::CXXTryStmtClass:
    K = CXCursor_CXXTryStmt;
    break;
  
  case Stmt::CXXForRangeStmtClass:
    K = CXCursor_CXXForRangeStmt;
    break;
  
  case Stmt::SEHTryStmtClass:
    K = CXCursor_SEHTryStmt;
    break;
  
  case Stmt::SEHExceptStmtClass:
    K = CXCursor_SEHExceptStmt;
    break;
  
  case Stmt::SEHFinallyStmtClass:
    K = CXCursor_SEHFinallyStmt;
    break;

  case Stmt::SEHLeaveStmtClass:
    K = CXCursor_SEHLeaveStmt;
    break;
  
  case Stmt::ArrayTypeTraitExprClass:
  case Stmt::AsTypeExprClass:
  case Stmt::AtomicExprClass:
  case Stmt::BinaryConditionalOperatorClass:
  case Stmt::TypeTraitExprClass:
  case Stmt::CoroutineBodyStmtClass:
  case Stmt::CoawaitExprClass:
  case Stmt::CoreturnStmtClass:
  case Stmt::CoyieldExprClass:
  case Stmt::CXXBindTemporaryExprClass:
  case Stmt::CXXDefaultArgExprClass:
  case Stmt::CXXDefaultInitExprClass:
  case Stmt::CXXFoldExprClass:
  case Stmt::CXXStdInitializerListExprClass:
  case Stmt::CXXScalarValueInitExprClass:
  case Stmt::CXXUuidofExprClass:
  case Stmt::ChooseExprClass:
  case Stmt::DesignatedInitExprClass:
  case Stmt::DesignatedInitUpdateExprClass:
  case Stmt::ExprWithCleanupsClass:
  case Stmt::ExpressionTraitExprClass:
  case Stmt::ExtVectorElementExprClass:
  case Stmt::ImplicitCastExprClass:
  case Stmt::ImplicitValueInitExprClass:
  case Stmt::NoInitExprClass:
  case Stmt::MaterializeTemporaryExprClass:
  case Stmt::ObjCIndirectCopyRestoreExprClass:
  case Stmt::OffsetOfExprClass:
  case Stmt::ParenListExprClass:
  case Stmt::PredefinedExprClass:
  case Stmt::ShuffleVectorExprClass:
  case Stmt::ConvertVectorExprClass:
  case Stmt::VAArgExprClass:
  case Stmt::ObjCArrayLiteralClass:
  case Stmt::ObjCDictionaryLiteralClass:
  case Stmt::ObjCBoxedExprClass:
  case Stmt::ObjCSubscriptRefExprClass:
    K = CXCursor_UnexposedExpr;
    break;

  case Stmt::OpaqueValueExprClass:
    if (Expr *Src = cast<OpaqueValueExpr>(S)->getSourceExpr())
      return MakeCXCursor(Src, Parent, TU, RegionOfInterest);
    K = CXCursor_UnexposedExpr;
    break;

  case Stmt::PseudoObjectExprClass:
    return MakeCXCursor(cast<PseudoObjectExpr>(S)->getSyntacticForm(),
                        Parent, TU, RegionOfInterest);

  case Stmt::CompoundStmtClass:
    K = CXCursor_CompoundStmt;
    break;

  case Stmt::NullStmtClass:
    K = CXCursor_NullStmt;
    break;

  case Stmt::LabelStmtClass:
    K = CXCursor_LabelStmt;
    break;

  case Stmt::AttributedStmtClass:
    K = CXCursor_UnexposedStmt;
    break;

  case Stmt::DeclStmtClass:
    K = CXCursor_DeclStmt;
    break;

  case Stmt::CapturedStmtClass:
    K = CXCursor_UnexposedStmt;
    break;

  case Stmt::IntegerLiteralClass:
    K = CXCursor_IntegerLiteral;
    break;

  case Stmt::FloatingLiteralClass:
    K = CXCursor_FloatingLiteral;
    break;

  case Stmt::ImaginaryLiteralClass:
    K = CXCursor_ImaginaryLiteral;
    break;

  case Stmt::StringLiteralClass:
    K = CXCursor_StringLiteral;
    break;

  case Stmt::CharacterLiteralClass:
    K = CXCursor_CharacterLiteral;
    break;

  case Stmt::ParenExprClass:
    K = CXCursor_ParenExpr;
    break;

  case Stmt::UnaryOperatorClass:
    K = CXCursor_UnaryOperator;
    break;

  case Stmt::UnaryExprOrTypeTraitExprClass:
  case Stmt::CXXNoexceptExprClass:
    K = CXCursor_UnaryExpr;
    break;

  case Stmt::MSPropertySubscriptExprClass:
  case Stmt::ArraySubscriptExprClass:
    K = CXCursor_ArraySubscriptExpr;
    break;

  case Stmt::OMPArraySectionExprClass:
    K = CXCursor_OMPArraySectionExpr;
    break;

  case Stmt::BinaryOperatorClass:
    K = CXCursor_BinaryOperator;
    break;

  case Stmt::CompoundAssignOperatorClass:
    K = CXCursor_CompoundAssignOperator;
    break;

  case Stmt::ConditionalOperatorClass:
    K = CXCursor_ConditionalOperator;
    break;

  case Stmt::CStyleCastExprClass:
    K = CXCursor_CStyleCastExpr;
    break;

  case Stmt::CompoundLiteralExprClass:
    K = CXCursor_CompoundLiteralExpr;
    break;

  case Stmt::InitListExprClass:
    K = CXCursor_InitListExpr;
    break;

  case Stmt::AddrLabelExprClass:
    K = CXCursor_AddrLabelExpr;
    break;

  case Stmt::StmtExprClass:
    K = CXCursor_StmtExpr;
    break;

  case Stmt::GenericSelectionExprClass:
    K = CXCursor_GenericSelectionExpr;
    break;

  case Stmt::GNUNullExprClass:
    K = CXCursor_GNUNullExpr;
    break;

  case Stmt::CXXStaticCastExprClass:
    K = CXCursor_CXXStaticCastExpr;
    break;

  case Stmt::CXXDynamicCastExprClass:
    K = CXCursor_CXXDynamicCastExpr;
    break;

  case Stmt::CXXReinterpretCastExprClass:
    K = CXCursor_CXXReinterpretCastExpr;
    break;

  case Stmt::CXXConstCastExprClass:
    K = CXCursor_CXXConstCastExpr;
    break;

  case Stmt::CXXFunctionalCastExprClass:
    K = CXCursor_CXXFunctionalCastExpr;
    break;

  case Stmt::CXXTypeidExprClass:
    K = CXCursor_CXXTypeidExpr;
    break;

  case Stmt::CXXBoolLiteralExprClass:
    K = CXCursor_CXXBoolLiteralExpr;
    break;

  case Stmt::CXXNullPtrLiteralExprClass:
    K = CXCursor_CXXNullPtrLiteralExpr;
    break;

  case Stmt::CXXThisExprClass:
    K = CXCursor_CXXThisExpr;
    break;

  case Stmt::CXXThrowExprClass:
    K = CXCursor_CXXThrowExpr;
    break;

  case Stmt::CXXNewExprClass:
    K = CXCursor_CXXNewExpr;
    break;

  case Stmt::CXXDeleteExprClass:
    K = CXCursor_CXXDeleteExpr;
    break;

  case Stmt::ObjCStringLiteralClass:
    K = CXCursor_ObjCStringLiteral;
    break;

  case Stmt::ObjCEncodeExprClass:
    K = CXCursor_ObjCEncodeExpr;
    break;

  case Stmt::ObjCSelectorExprClass:
    K = CXCursor_ObjCSelectorExpr;
    break;

  case Stmt::ObjCProtocolExprClass:
    K = CXCursor_ObjCProtocolExpr;
    break;
      
  case Stmt::ObjCBoolLiteralExprClass:
    K = CXCursor_ObjCBoolLiteralExpr;
    break;

  case Stmt::ObjCAvailabilityCheckExprClass:
    K = CXCursor_ObjCAvailabilityCheckExpr;
    break;

  case Stmt::ObjCBridgedCastExprClass:
    K = CXCursor_ObjCBridgedCastExpr;
    break;

  case Stmt::BlockExprClass:
    K = CXCursor_BlockExpr;
    break;

  case Stmt::PackExpansionExprClass:
    K = CXCursor_PackExpansionExpr;
    break;

  case Stmt::SizeOfPackExprClass:
    K = CXCursor_SizeOfPackExpr;
    break;

  case Stmt::DeclRefExprClass:
    if (const ImplicitParamDecl *IPD =
         dyn_cast_or_null<ImplicitParamDecl>(cast<DeclRefExpr>(S)->getDecl())) {
      if (const ObjCMethodDecl *MD =
            dyn_cast<ObjCMethodDecl>(IPD->getDeclContext())) {
        if (MD->getSelfDecl() == IPD) {
          K = CXCursor_ObjCSelfExpr;
          break;
        }
      }
    }

    K = CXCursor_DeclRefExpr;
    break;

  case Stmt::DependentScopeDeclRefExprClass:
  case Stmt::SubstNonTypeTemplateParmExprClass:
  case Stmt::SubstNonTypeTemplateParmPackExprClass:
  case Stmt::FunctionParmPackExprClass:
  case Stmt::UnresolvedLookupExprClass:
  case Stmt::TypoExprClass: // A typo could actually be a DeclRef or a MemberRef
    K = CXCursor_DeclRefExpr;
    break;
      
  case Stmt::CXXDependentScopeMemberExprClass:
  case Stmt::CXXPseudoDestructorExprClass:
  case Stmt::MemberExprClass:            
  case Stmt::MSPropertyRefExprClass:
  case Stmt::ObjCIsaExprClass:
  case Stmt::ObjCIvarRefExprClass:    
  case Stmt::ObjCPropertyRefExprClass: 
  case Stmt::UnresolvedMemberExprClass:
    K = CXCursor_MemberRefExpr;
    break;
      
  case Stmt::CallExprClass:              
  case Stmt::CXXOperatorCallExprClass:
  case Stmt::CXXMemberCallExprClass:
  case Stmt::CUDAKernelCallExprClass:
  case Stmt::CXXConstructExprClass:  
  case Stmt::CXXInheritedCtorInitExprClass:  
  case Stmt::CXXTemporaryObjectExprClass:
  case Stmt::CXXUnresolvedConstructExprClass:
  case Stmt::UserDefinedLiteralClass:
    K = CXCursor_CallExpr;
    break;
      
  case Stmt::LambdaExprClass:
    K = CXCursor_LambdaExpr;
    break;
      
  case Stmt::ObjCMessageExprClass: {
    K = CXCursor_ObjCMessageExpr;
    int SelectorIdIndex = -1;
    // Check if cursor points to a selector id.
    if (RegionOfInterest.isValid() &&
        RegionOfInterest.getBegin() == RegionOfInterest.getEnd()) {
      SmallVector<SourceLocation, 16> SelLocs;
      cast<ObjCMessageExpr>(S)->getSelectorLocs(SelLocs);
      SmallVectorImpl<SourceLocation>::iterator
        I=std::find(SelLocs.begin(), SelLocs.end(),RegionOfInterest.getBegin());
      if (I != SelLocs.end())
        SelectorIdIndex = I - SelLocs.begin();
    }
    CXCursor C = { K, 0, { Parent, S, TU } };
    return getSelectorIdentifierCursor(SelectorIdIndex, C);
  }
      
  case Stmt::MSDependentExistsStmtClass:
    K = CXCursor_UnexposedStmt;
    break;
  case Stmt::OMPParallelDirectiveClass:
    K = CXCursor_OMPParallelDirective;
    break;
  case Stmt::OMPSimdDirectiveClass:
    K = CXCursor_OMPSimdDirective;
    break;
  case Stmt::OMPForDirectiveClass:
    K = CXCursor_OMPForDirective;
    break;
  case Stmt::OMPForSimdDirectiveClass:
    K = CXCursor_OMPForSimdDirective;
    break;
  case Stmt::OMPSectionsDirectiveClass:
    K = CXCursor_OMPSectionsDirective;
    break;
  case Stmt::OMPSectionDirectiveClass:
    K = CXCursor_OMPSectionDirective;
    break;
  case Stmt::OMPSingleDirectiveClass:
    K = CXCursor_OMPSingleDirective;
    break;
  case Stmt::OMPMasterDirectiveClass:
    K = CXCursor_OMPMasterDirective;
    break;
  case Stmt::OMPCriticalDirectiveClass:
    K = CXCursor_OMPCriticalDirective;
    break;
  case Stmt::OMPParallelForDirectiveClass:
    K = CXCursor_OMPParallelForDirective;
    break;
  case Stmt::OMPParallelForSimdDirectiveClass:
    K = CXCursor_OMPParallelForSimdDirective;
    break;
  case Stmt::OMPParallelSectionsDirectiveClass:
    K = CXCursor_OMPParallelSectionsDirective;
    break;
  case Stmt::OMPTaskDirectiveClass:
    K = CXCursor_OMPTaskDirective;
    break;
  case Stmt::OMPTaskyieldDirectiveClass:
    K = CXCursor_OMPTaskyieldDirective;
    break;
  case Stmt::OMPBarrierDirectiveClass:
    K = CXCursor_OMPBarrierDirective;
    break;
  case Stmt::OMPTaskwaitDirectiveClass:
    K = CXCursor_OMPTaskwaitDirective;
    break;
  case Stmt::OMPTaskgroupDirectiveClass:
    K = CXCursor_OMPTaskgroupDirective;
    break;
  case Stmt::OMPFlushDirectiveClass:
    K = CXCursor_OMPFlushDirective;
    break;
  case Stmt::OMPOrderedDirectiveClass:
    K = CXCursor_OMPOrderedDirective;
    break;
  case Stmt::OMPAtomicDirectiveClass:
    K = CXCursor_OMPAtomicDirective;
    break;
  case Stmt::OMPTargetDirectiveClass:
    K = CXCursor_OMPTargetDirective;
    break;
  case Stmt::OMPTargetDataDirectiveClass:
    K = CXCursor_OMPTargetDataDirective;
    break;
  case Stmt::OMPTargetEnterDataDirectiveClass:
    K = CXCursor_OMPTargetEnterDataDirective;
    break;
  case Stmt::OMPTargetExitDataDirectiveClass:
    K = CXCursor_OMPTargetExitDataDirective;
    break;
  case Stmt::OMPTargetParallelDirectiveClass:
    K = CXCursor_OMPTargetParallelDirective;
    break;
  case Stmt::OMPTargetParallelForDirectiveClass:
    K = CXCursor_OMPTargetParallelForDirective;
    break;
  case Stmt::OMPTargetUpdateDirectiveClass:
    K = CXCursor_OMPTargetUpdateDirective;
    break;
  case Stmt::OMPTeamsDirectiveClass:
    K = CXCursor_OMPTeamsDirective;
    break;
  case Stmt::OMPCancellationPointDirectiveClass:
    K = CXCursor_OMPCancellationPointDirective;
    break;
  case Stmt::OMPCancelDirectiveClass:
    K = CXCursor_OMPCancelDirective;
    break;
  case Stmt::OMPTaskLoopDirectiveClass:
    K = CXCursor_OMPTaskLoopDirective;
    break;
  case Stmt::OMPTaskLoopSimdDirectiveClass:
    K = CXCursor_OMPTaskLoopSimdDirective;
    break;
  case Stmt::OMPDistributeDirectiveClass:
    K = CXCursor_OMPDistributeDirective;
    break;
  case Stmt::OMPDistributeParallelForDirectiveClass:
    K = CXCursor_OMPDistributeParallelForDirective;
    break;
  case Stmt::OMPDistributeParallelForSimdDirectiveClass:
    K = CXCursor_OMPDistributeParallelForSimdDirective;
    break;
  case Stmt::OMPDistributeSimdDirectiveClass:
    K = CXCursor_OMPDistributeSimdDirective;
    break;
  case Stmt::OMPTargetParallelForSimdDirectiveClass:
    K = CXCursor_OMPTargetParallelForSimdDirective;
    break;
<<<<<<< HEAD
  case Stmt::OMPTargetTeamsDirectiveClass:
    K = CXCursor_OMPTargetTeamsDirective;
    break;
  case Stmt::OMPTeamsDistributeParallelForDirectiveClass:
    K = CXCursor_OMPTeamsDistributeParallelForDirective;
    break;
  case Stmt::OMPTargetTeamsDistributeParallelForDirectiveClass:
    K = CXCursor_OMPTargetTeamsDistributeParallelForDirective;
=======
  case Stmt::OMPTargetSimdDirectiveClass:
    K = CXCursor_OMPTargetSimdDirective;
>>>>>>> 0ace2a2a
    break;
  }

  CXCursor C = { K, 0, { Parent, S, TU } };
  return C;
}

CXCursor cxcursor::MakeCursorObjCSuperClassRef(ObjCInterfaceDecl *Super, 
                                               SourceLocation Loc, 
                                               CXTranslationUnit TU) {
  assert(Super && TU && "Invalid arguments!");
  void *RawLoc = Loc.getPtrEncoding();
  CXCursor C = { CXCursor_ObjCSuperClassRef, 0, { Super, RawLoc, TU } };
  return C;    
}

std::pair<const ObjCInterfaceDecl *, SourceLocation>
cxcursor::getCursorObjCSuperClassRef(CXCursor C) {
  assert(C.kind == CXCursor_ObjCSuperClassRef);
  return std::make_pair(static_cast<const ObjCInterfaceDecl *>(C.data[0]),
                        SourceLocation::getFromPtrEncoding(C.data[1]));
}

CXCursor cxcursor::MakeCursorObjCProtocolRef(const ObjCProtocolDecl *Proto, 
                                             SourceLocation Loc, 
                                             CXTranslationUnit TU) {
  assert(Proto && TU && "Invalid arguments!");
  void *RawLoc = Loc.getPtrEncoding();
  CXCursor C = { CXCursor_ObjCProtocolRef, 0, { Proto, RawLoc, TU } };
  return C;    
}

std::pair<const ObjCProtocolDecl *, SourceLocation>
cxcursor::getCursorObjCProtocolRef(CXCursor C) {
  assert(C.kind == CXCursor_ObjCProtocolRef);
  return std::make_pair(static_cast<const ObjCProtocolDecl *>(C.data[0]),
                        SourceLocation::getFromPtrEncoding(C.data[1]));
}

CXCursor cxcursor::MakeCursorObjCClassRef(const ObjCInterfaceDecl *Class, 
                                          SourceLocation Loc, 
                                          CXTranslationUnit TU) {
  // 'Class' can be null for invalid code.
  if (!Class)
    return MakeCXCursorInvalid(CXCursor_InvalidCode);
  assert(TU && "Invalid arguments!");
  void *RawLoc = Loc.getPtrEncoding();
  CXCursor C = { CXCursor_ObjCClassRef, 0, { Class, RawLoc, TU } };
  return C;    
}

std::pair<const ObjCInterfaceDecl *, SourceLocation>
cxcursor::getCursorObjCClassRef(CXCursor C) {
  assert(C.kind == CXCursor_ObjCClassRef);
  return std::make_pair(static_cast<const ObjCInterfaceDecl *>(C.data[0]),
                        SourceLocation::getFromPtrEncoding(C.data[1]));
}

CXCursor cxcursor::MakeCursorTypeRef(const TypeDecl *Type, SourceLocation Loc, 
                                     CXTranslationUnit TU) {
  assert(Type && TU && "Invalid arguments!");
  void *RawLoc = Loc.getPtrEncoding();
  CXCursor C = { CXCursor_TypeRef, 0, { Type, RawLoc, TU } };
  return C;    
}

std::pair<const TypeDecl *, SourceLocation>
cxcursor::getCursorTypeRef(CXCursor C) {
  assert(C.kind == CXCursor_TypeRef);
  return std::make_pair(static_cast<const TypeDecl *>(C.data[0]),
                        SourceLocation::getFromPtrEncoding(C.data[1]));
}

CXCursor cxcursor::MakeCursorTemplateRef(const TemplateDecl *Template, 
                                         SourceLocation Loc,
                                         CXTranslationUnit TU) {
  assert(Template && TU && "Invalid arguments!");
  void *RawLoc = Loc.getPtrEncoding();
  CXCursor C = { CXCursor_TemplateRef, 0, { Template, RawLoc, TU } };
  return C;    
}

std::pair<const TemplateDecl *, SourceLocation>
cxcursor::getCursorTemplateRef(CXCursor C) {
  assert(C.kind == CXCursor_TemplateRef);
  return std::make_pair(static_cast<const TemplateDecl *>(C.data[0]),
                        SourceLocation::getFromPtrEncoding(C.data[1]));
}

CXCursor cxcursor::MakeCursorNamespaceRef(const NamedDecl *NS,
                                          SourceLocation Loc, 
                                          CXTranslationUnit TU) {
  
  assert(NS && (isa<NamespaceDecl>(NS) || isa<NamespaceAliasDecl>(NS)) && TU &&
         "Invalid arguments!");
  void *RawLoc = Loc.getPtrEncoding();
  CXCursor C = { CXCursor_NamespaceRef, 0, { NS, RawLoc, TU } };
  return C;    
}

std::pair<const NamedDecl *, SourceLocation>
cxcursor::getCursorNamespaceRef(CXCursor C) {
  assert(C.kind == CXCursor_NamespaceRef);
  return std::make_pair(static_cast<const NamedDecl *>(C.data[0]),
                        SourceLocation::getFromPtrEncoding(C.data[1]));
}

CXCursor cxcursor::MakeCursorVariableRef(const VarDecl *Var, SourceLocation Loc, 
                                         CXTranslationUnit TU) {
  
  assert(Var && TU && "Invalid arguments!");
  void *RawLoc = Loc.getPtrEncoding();
  CXCursor C = { CXCursor_VariableRef, 0, { Var, RawLoc, TU } };
  return C;
}

std::pair<const VarDecl *, SourceLocation>
cxcursor::getCursorVariableRef(CXCursor C) {
  assert(C.kind == CXCursor_VariableRef);
  return std::make_pair(static_cast<const VarDecl *>(C.data[0]),
                        SourceLocation::getFromPtrEncoding(C.data[1]));
}

CXCursor cxcursor::MakeCursorMemberRef(const FieldDecl *Field, SourceLocation Loc, 
                                       CXTranslationUnit TU) {
  
  assert(Field && TU && "Invalid arguments!");
  void *RawLoc = Loc.getPtrEncoding();
  CXCursor C = { CXCursor_MemberRef, 0, { Field, RawLoc, TU } };
  return C;    
}

std::pair<const FieldDecl *, SourceLocation>
cxcursor::getCursorMemberRef(CXCursor C) {
  assert(C.kind == CXCursor_MemberRef);
  return std::make_pair(static_cast<const FieldDecl *>(C.data[0]),
                        SourceLocation::getFromPtrEncoding(C.data[1]));
}

CXCursor cxcursor::MakeCursorCXXBaseSpecifier(const CXXBaseSpecifier *B,
                                              CXTranslationUnit TU){
  CXCursor C = { CXCursor_CXXBaseSpecifier, 0, { B, nullptr, TU } };
  return C;  
}

const CXXBaseSpecifier *cxcursor::getCursorCXXBaseSpecifier(CXCursor C) {
  assert(C.kind == CXCursor_CXXBaseSpecifier);
  return static_cast<const CXXBaseSpecifier*>(C.data[0]);
}

CXCursor cxcursor::MakePreprocessingDirectiveCursor(SourceRange Range, 
                                                    CXTranslationUnit TU) {
  CXCursor C = { CXCursor_PreprocessingDirective, 0,
                 { Range.getBegin().getPtrEncoding(),
                   Range.getEnd().getPtrEncoding(),
                   TU }
               };
  return C;
}

SourceRange cxcursor::getCursorPreprocessingDirective(CXCursor C) {
  assert(C.kind == CXCursor_PreprocessingDirective);
  SourceRange Range(SourceLocation::getFromPtrEncoding(C.data[0]),
                    SourceLocation::getFromPtrEncoding(C.data[1]));
  ASTUnit *TU = getCursorASTUnit(C);
  return TU->mapRangeFromPreamble(Range);
}

CXCursor cxcursor::MakeMacroDefinitionCursor(const MacroDefinitionRecord *MI,
                                             CXTranslationUnit TU) {
  CXCursor C = {CXCursor_MacroDefinition, 0, {MI, nullptr, TU}};
  return C;
}

const MacroDefinitionRecord *cxcursor::getCursorMacroDefinition(CXCursor C) {
  assert(C.kind == CXCursor_MacroDefinition);
  return static_cast<const MacroDefinitionRecord *>(C.data[0]);
}

CXCursor cxcursor::MakeMacroExpansionCursor(MacroExpansion *MI,
                                            CXTranslationUnit TU) {
  CXCursor C = { CXCursor_MacroExpansion, 0, { MI, nullptr, TU } };
  return C;
}

CXCursor cxcursor::MakeMacroExpansionCursor(MacroDefinitionRecord *MI,
                                            SourceLocation Loc,
                                            CXTranslationUnit TU) {
  assert(Loc.isValid());
  CXCursor C = {CXCursor_MacroExpansion, 0, {MI, Loc.getPtrEncoding(), TU}};
  return C;
}

const IdentifierInfo *cxcursor::MacroExpansionCursor::getName() const {
  if (isPseudo())
    return getAsMacroDefinition()->getName();
  return getAsMacroExpansion()->getName();
}
const MacroDefinitionRecord *
cxcursor::MacroExpansionCursor::getDefinition() const {
  if (isPseudo())
    return getAsMacroDefinition();
  return getAsMacroExpansion()->getDefinition();
}
SourceRange cxcursor::MacroExpansionCursor::getSourceRange() const {
  if (isPseudo())
    return getPseudoLoc();
  return getAsMacroExpansion()->getSourceRange();
}

CXCursor cxcursor::MakeInclusionDirectiveCursor(InclusionDirective *ID, 
                                                CXTranslationUnit TU) {
  CXCursor C = { CXCursor_InclusionDirective, 0, { ID, nullptr, TU } };
  return C;
}

const InclusionDirective *cxcursor::getCursorInclusionDirective(CXCursor C) {
  assert(C.kind == CXCursor_InclusionDirective);
  return static_cast<const InclusionDirective *>(C.data[0]);
}

CXCursor cxcursor::MakeCursorLabelRef(LabelStmt *Label, SourceLocation Loc, 
                                      CXTranslationUnit TU) {
  
  assert(Label && TU && "Invalid arguments!");
  void *RawLoc = Loc.getPtrEncoding();
  CXCursor C = { CXCursor_LabelRef, 0, { Label, RawLoc, TU } };
  return C;    
}

std::pair<const LabelStmt *, SourceLocation>
cxcursor::getCursorLabelRef(CXCursor C) {
  assert(C.kind == CXCursor_LabelRef);
  return std::make_pair(static_cast<const LabelStmt *>(C.data[0]),
                        SourceLocation::getFromPtrEncoding(C.data[1]));
}

CXCursor cxcursor::MakeCursorOverloadedDeclRef(const OverloadExpr *E,
                                               CXTranslationUnit TU) {
  assert(E && TU && "Invalid arguments!");
  OverloadedDeclRefStorage Storage(E);
  void *RawLoc = E->getNameLoc().getPtrEncoding();
  CXCursor C = { 
                 CXCursor_OverloadedDeclRef, 0,
                 { Storage.getOpaqueValue(), RawLoc, TU } 
               };
  return C;    
}

CXCursor cxcursor::MakeCursorOverloadedDeclRef(const Decl *D,
                                               SourceLocation Loc,
                                               CXTranslationUnit TU) {
  assert(D && TU && "Invalid arguments!");
  void *RawLoc = Loc.getPtrEncoding();
  OverloadedDeclRefStorage Storage(D);
  CXCursor C = { 
    CXCursor_OverloadedDeclRef, 0,
    { Storage.getOpaqueValue(), RawLoc, TU }
  };
  return C;    
}

CXCursor cxcursor::MakeCursorOverloadedDeclRef(TemplateName Name, 
                                               SourceLocation Loc,
                                               CXTranslationUnit TU) {
  assert(Name.getAsOverloadedTemplate() && TU && "Invalid arguments!");
  void *RawLoc = Loc.getPtrEncoding();
  OverloadedDeclRefStorage Storage(Name.getAsOverloadedTemplate());
  CXCursor C = { 
    CXCursor_OverloadedDeclRef, 0,
    { Storage.getOpaqueValue(), RawLoc, TU } 
  };
  return C;    
}

std::pair<cxcursor::OverloadedDeclRefStorage, SourceLocation>
cxcursor::getCursorOverloadedDeclRef(CXCursor C) {
  assert(C.kind == CXCursor_OverloadedDeclRef);
  return std::make_pair(OverloadedDeclRefStorage::getFromOpaqueValue(
                                       const_cast<void *>(C.data[0])),
                        SourceLocation::getFromPtrEncoding(C.data[1]));
}

const Decl *cxcursor::getCursorDecl(CXCursor Cursor) {
  return static_cast<const Decl *>(Cursor.data[0]);
}

const Expr *cxcursor::getCursorExpr(CXCursor Cursor) {
  return dyn_cast_or_null<Expr>(getCursorStmt(Cursor));
}

const Stmt *cxcursor::getCursorStmt(CXCursor Cursor) {
  if (Cursor.kind == CXCursor_ObjCSuperClassRef ||
      Cursor.kind == CXCursor_ObjCProtocolRef ||
      Cursor.kind == CXCursor_ObjCClassRef)
    return nullptr;

  return static_cast<const Stmt *>(Cursor.data[1]);
}

const Attr *cxcursor::getCursorAttr(CXCursor Cursor) {
  return static_cast<const Attr *>(Cursor.data[1]);
}

const Decl *cxcursor::getCursorParentDecl(CXCursor Cursor) {
  return static_cast<const Decl *>(Cursor.data[0]);
}

ASTContext &cxcursor::getCursorContext(CXCursor Cursor) {
  return getCursorASTUnit(Cursor)->getASTContext();
}

ASTUnit *cxcursor::getCursorASTUnit(CXCursor Cursor) {
  CXTranslationUnit TU = getCursorTU(Cursor);
  if (!TU)
    return nullptr;
  return cxtu::getASTUnit(TU);
}

CXTranslationUnit cxcursor::getCursorTU(CXCursor Cursor) {
  return static_cast<CXTranslationUnit>(const_cast<void*>(Cursor.data[2]));
}

void cxcursor::getOverriddenCursors(CXCursor cursor,
                                    SmallVectorImpl<CXCursor> &overridden) { 
  assert(clang_isDeclaration(cursor.kind));
  const NamedDecl *D = dyn_cast_or_null<NamedDecl>(getCursorDecl(cursor));
  if (!D)
    return;

  CXTranslationUnit TU = getCursorTU(cursor);
  SmallVector<const NamedDecl *, 8> OverDecls;
  D->getASTContext().getOverriddenMethods(D, OverDecls);

  for (SmallVectorImpl<const NamedDecl *>::iterator
         I = OverDecls.begin(), E = OverDecls.end(); I != E; ++I) {
    overridden.push_back(MakeCXCursor(*I, TU));
  }
}

std::pair<int, SourceLocation>
cxcursor::getSelectorIdentifierIndexAndLoc(CXCursor cursor) {
  if (cursor.kind == CXCursor_ObjCMessageExpr) {
    if (cursor.xdata != -1)
      return std::make_pair(cursor.xdata,
                            cast<ObjCMessageExpr>(getCursorExpr(cursor))
                                                ->getSelectorLoc(cursor.xdata));
  } else if (cursor.kind == CXCursor_ObjCClassMethodDecl ||
             cursor.kind == CXCursor_ObjCInstanceMethodDecl) {
    if (cursor.xdata != -1)
      return std::make_pair(cursor.xdata,
                            cast<ObjCMethodDecl>(getCursorDecl(cursor))
                                                ->getSelectorLoc(cursor.xdata));
  }

  return std::make_pair(-1, SourceLocation());
}

CXCursor cxcursor::getSelectorIdentifierCursor(int SelIdx, CXCursor cursor) {
  CXCursor newCursor = cursor;

  if (cursor.kind == CXCursor_ObjCMessageExpr) {
    if (SelIdx == -1 ||
        unsigned(SelIdx) >= cast<ObjCMessageExpr>(getCursorExpr(cursor))
                                                         ->getNumSelectorLocs())
      newCursor.xdata = -1;
    else
      newCursor.xdata = SelIdx;
  } else if (cursor.kind == CXCursor_ObjCClassMethodDecl ||
             cursor.kind == CXCursor_ObjCInstanceMethodDecl) {
    if (SelIdx == -1 ||
        unsigned(SelIdx) >= cast<ObjCMethodDecl>(getCursorDecl(cursor))
                                                         ->getNumSelectorLocs())
      newCursor.xdata = -1;
    else
      newCursor.xdata = SelIdx;
  }

  return newCursor;
}

CXCursor cxcursor::getTypeRefCursor(CXCursor cursor) {
  if (cursor.kind != CXCursor_CallExpr)
    return cursor;

  if (cursor.xdata == 0)
    return cursor;

  const Expr *E = getCursorExpr(cursor);
  TypeSourceInfo *Type = nullptr;
  if (const CXXUnresolvedConstructExpr *
        UnCtor = dyn_cast<CXXUnresolvedConstructExpr>(E)) {
    Type = UnCtor->getTypeSourceInfo();
  } else if (const CXXTemporaryObjectExpr *Tmp =
                 dyn_cast<CXXTemporaryObjectExpr>(E)){
    Type = Tmp->getTypeSourceInfo();
  }

  if (!Type)
    return cursor;

  CXTranslationUnit TU = getCursorTU(cursor);
  QualType Ty = Type->getType();
  TypeLoc TL = Type->getTypeLoc();
  SourceLocation Loc = TL.getBeginLoc();

  if (const ElaboratedType *ElabT = Ty->getAs<ElaboratedType>()) {
    Ty = ElabT->getNamedType();
    ElaboratedTypeLoc ElabTL = TL.castAs<ElaboratedTypeLoc>();
    Loc = ElabTL.getNamedTypeLoc().getBeginLoc();
  }

  if (const TypedefType *Typedef = Ty->getAs<TypedefType>())
    return MakeCursorTypeRef(Typedef->getDecl(), Loc, TU);
  if (const TagType *Tag = Ty->getAs<TagType>())
    return MakeCursorTypeRef(Tag->getDecl(), Loc, TU);
  if (const TemplateTypeParmType *TemplP = Ty->getAs<TemplateTypeParmType>())
    return MakeCursorTypeRef(TemplP->getDecl(), Loc, TU);

  return cursor;
}

bool cxcursor::operator==(CXCursor X, CXCursor Y) {
  return X.kind == Y.kind && X.data[0] == Y.data[0] && X.data[1] == Y.data[1] &&
         X.data[2] == Y.data[2];
}

// FIXME: Remove once we can model DeclGroups and their appropriate ranges
// properly in the ASTs.
bool cxcursor::isFirstInDeclGroup(CXCursor C) {
  assert(clang_isDeclaration(C.kind));
  return ((uintptr_t) (C.data[1])) != 0;
}

//===----------------------------------------------------------------------===//
// libclang CXCursor APIs
//===----------------------------------------------------------------------===//

extern "C" {

int clang_Cursor_isNull(CXCursor cursor) {
  return clang_equalCursors(cursor, clang_getNullCursor());
}

CXTranslationUnit clang_Cursor_getTranslationUnit(CXCursor cursor) {
  return getCursorTU(cursor);
}

int clang_Cursor_getNumArguments(CXCursor C) {
  if (clang_isDeclaration(C.kind)) {
    const Decl *D = cxcursor::getCursorDecl(C);
    if (const ObjCMethodDecl *MD = dyn_cast_or_null<ObjCMethodDecl>(D))
      return MD->param_size();
    if (const FunctionDecl *FD = dyn_cast_or_null<FunctionDecl>(D))
      return FD->param_size();
  }

  if (clang_isExpression(C.kind)) {
    const Expr *E = cxcursor::getCursorExpr(C);
    if (const CallExpr *CE = dyn_cast<CallExpr>(E)) {
      return CE->getNumArgs();
    }
  }

  return -1;
}

CXCursor clang_Cursor_getArgument(CXCursor C, unsigned i) {
  if (clang_isDeclaration(C.kind)) {
    const Decl *D = cxcursor::getCursorDecl(C);
    if (const ObjCMethodDecl *MD = dyn_cast_or_null<ObjCMethodDecl>(D)) {
      if (i < MD->param_size())
        return cxcursor::MakeCXCursor(MD->parameters()[i],
                                      cxcursor::getCursorTU(C));
    } else if (const FunctionDecl *FD = dyn_cast_or_null<FunctionDecl>(D)) {
      if (i < FD->param_size())
        return cxcursor::MakeCXCursor(FD->parameters()[i],
                                      cxcursor::getCursorTU(C));
    }
  }

  if (clang_isExpression(C.kind)) {
    const Expr *E = cxcursor::getCursorExpr(C);
    if (const CallExpr *CE = dyn_cast<CallExpr>(E)) {
      if (i < CE->getNumArgs()) {
        return cxcursor::MakeCXCursor(CE->getArg(i),
                                      getCursorDecl(C),
                                      cxcursor::getCursorTU(C));
      }
    }
  }

  return clang_getNullCursor();
}

int clang_Cursor_getNumTemplateArguments(CXCursor C) {
  if (clang_getCursorKind(C) != CXCursor_FunctionDecl) {
    return -1;
  }

  const FunctionDecl *FD = llvm::dyn_cast_or_null<clang::FunctionDecl>(
      getCursorDecl(C));
  if (!FD) {
    return -1;
  }

  const FunctionTemplateSpecializationInfo* SpecInfo =
      FD->getTemplateSpecializationInfo();
  if (!SpecInfo) {
    return -1;
  }

  return SpecInfo->TemplateArguments->size();
}

enum CXGetTemplateArgumentStatus {
  /** \brief The operation completed successfully */
  CXGetTemplateArgumentStatus_Success = 0,

  /** \brief The specified cursor did not represent a FunctionDecl. */
  CXGetTemplateArgumentStatus_CursorNotFunctionDecl = -1,

  /** \brief The specified cursor was not castable to a FunctionDecl. */
  CXGetTemplateArgumentStatus_BadFunctionDeclCast = -2,

  /** \brief A NULL FunctionTemplateSpecializationInfo was retrieved. */
  CXGetTemplateArgumentStatus_NullTemplSpecInfo = -3,

  /** \brief An invalid (OOB) argument index was specified */
  CXGetTemplateArgumentStatus_InvalidIndex = -4
};

static int clang_Cursor_getTemplateArgument(
    CXCursor C, unsigned I, TemplateArgument *TA) {
  if (clang_getCursorKind(C) != CXCursor_FunctionDecl) {
    return CXGetTemplateArgumentStatus_CursorNotFunctionDecl;
  }

  const FunctionDecl *FD = llvm::dyn_cast_or_null<clang::FunctionDecl>(
      getCursorDecl(C));
  if (!FD) {
    return CXGetTemplateArgumentStatus_BadFunctionDeclCast;
  }

  const FunctionTemplateSpecializationInfo* SpecInfo =
      FD->getTemplateSpecializationInfo();
  if (!SpecInfo) {
    return CXGetTemplateArgumentStatus_NullTemplSpecInfo;
  }

  if (I >= SpecInfo->TemplateArguments->size()) {
    return CXGetTemplateArgumentStatus_InvalidIndex;
  }

  *TA = SpecInfo->TemplateArguments->get(I);
  return 0;
}

enum CXTemplateArgumentKind clang_Cursor_getTemplateArgumentKind(CXCursor C,
                                                                 unsigned I) {
  TemplateArgument TA;
  if (clang_Cursor_getTemplateArgument(C, I, &TA)) {
    return CXTemplateArgumentKind_Invalid;
  }

  switch (TA.getKind()) {
    case TemplateArgument::Null: return CXTemplateArgumentKind_Null;
    case TemplateArgument::Type: return CXTemplateArgumentKind_Type;
    case TemplateArgument::Declaration:
      return CXTemplateArgumentKind_Declaration;
    case TemplateArgument::NullPtr: return CXTemplateArgumentKind_NullPtr;
    case TemplateArgument::Integral: return CXTemplateArgumentKind_Integral;
    case TemplateArgument::Template: return CXTemplateArgumentKind_Template;
    case TemplateArgument::TemplateExpansion:
      return CXTemplateArgumentKind_TemplateExpansion;
    case TemplateArgument::Expression: return CXTemplateArgumentKind_Expression;
    case TemplateArgument::Pack: return CXTemplateArgumentKind_Pack;
  }

  return CXTemplateArgumentKind_Invalid;
}

CXType clang_Cursor_getTemplateArgumentType(CXCursor C, unsigned I) {
  TemplateArgument TA;
  if (clang_Cursor_getTemplateArgument(C, I, &TA) !=
      CXGetTemplateArgumentStatus_Success) {
    return cxtype::MakeCXType(QualType(), getCursorTU(C));
  }

  if (TA.getKind() != TemplateArgument::Type) {
    return cxtype::MakeCXType(QualType(), getCursorTU(C));
  }

  return cxtype::MakeCXType(TA.getAsType(), getCursorTU(C));
}

long long clang_Cursor_getTemplateArgumentValue(CXCursor C, unsigned I) {
  TemplateArgument TA;
  if (clang_Cursor_getTemplateArgument(C, I, &TA) !=
      CXGetTemplateArgumentStatus_Success) {
    assert(0 && "Unable to retrieve TemplateArgument");
    return 0;
  }

  if (TA.getKind() != TemplateArgument::Integral) {
    assert(0 && "Passed template argument is not Integral");
    return 0;
  }

  return TA.getAsIntegral().getSExtValue();
}

unsigned long long clang_Cursor_getTemplateArgumentUnsignedValue(CXCursor C,
                                                                 unsigned I) {
  TemplateArgument TA;
  if (clang_Cursor_getTemplateArgument(C, I, &TA) !=
      CXGetTemplateArgumentStatus_Success) {
    assert(0 && "Unable to retrieve TemplateArgument");
    return 0;
  }

  if (TA.getKind() != TemplateArgument::Integral) {
    assert(0 && "Passed template argument is not Integral");
    return 0;
  }

  return TA.getAsIntegral().getZExtValue();
}

} // end: extern "C"

//===----------------------------------------------------------------------===//
// CXCursorSet.
//===----------------------------------------------------------------------===//

typedef llvm::DenseMap<CXCursor, unsigned> CXCursorSet_Impl;

static inline CXCursorSet packCXCursorSet(CXCursorSet_Impl *setImpl) {
  return (CXCursorSet) setImpl;
}
static inline CXCursorSet_Impl *unpackCXCursorSet(CXCursorSet set) {
  return (CXCursorSet_Impl*) set;
}
namespace llvm {
template<> struct DenseMapInfo<CXCursor> {
public:
  static inline CXCursor getEmptyKey() {
    return MakeCXCursorInvalid(CXCursor_InvalidFile);
  }
  static inline CXCursor getTombstoneKey() {
    return MakeCXCursorInvalid(CXCursor_NoDeclFound);
  }
  static inline unsigned getHashValue(const CXCursor &cursor) {
    return llvm::DenseMapInfo<std::pair<const void *, const void *> >
      ::getHashValue(std::make_pair(cursor.data[0], cursor.data[1]));
  }
  static inline bool isEqual(const CXCursor &x, const CXCursor &y) {
    return x.kind == y.kind &&
           x.data[0] == y.data[0] &&
           x.data[1] == y.data[1];
  }
};
}

extern "C" {
CXCursorSet clang_createCXCursorSet() {
  return packCXCursorSet(new CXCursorSet_Impl());
}

void clang_disposeCXCursorSet(CXCursorSet set) {
  delete unpackCXCursorSet(set);
}

unsigned clang_CXCursorSet_contains(CXCursorSet set, CXCursor cursor) {
  CXCursorSet_Impl *setImpl = unpackCXCursorSet(set);
  if (!setImpl)
    return 0;
  return setImpl->find(cursor) != setImpl->end();
}

unsigned clang_CXCursorSet_insert(CXCursorSet set, CXCursor cursor) {
  // Do not insert invalid cursors into the set.
  if (cursor.kind >= CXCursor_FirstInvalid &&
      cursor.kind <= CXCursor_LastInvalid)
    return 1;

  CXCursorSet_Impl *setImpl = unpackCXCursorSet(set);
  if (!setImpl)
    return 1;
  unsigned &entry = (*setImpl)[cursor];
  unsigned flag = entry == 0 ? 1 : 0;
  entry = 1;
  return flag;
}
  
CXCompletionString clang_getCursorCompletionString(CXCursor cursor) {
  enum CXCursorKind kind = clang_getCursorKind(cursor);
  if (clang_isDeclaration(kind)) {
    const Decl *decl = getCursorDecl(cursor);
    if (const NamedDecl *namedDecl = dyn_cast_or_null<NamedDecl>(decl)) {
      ASTUnit *unit = getCursorASTUnit(cursor);
      CodeCompletionResult Result(namedDecl, CCP_Declaration);
      CodeCompletionString *String
        = Result.CreateCodeCompletionString(unit->getASTContext(),
                                            unit->getPreprocessor(),
                                            CodeCompletionContext::CCC_Other,
                                 unit->getCodeCompletionTUInfo().getAllocator(),
                                 unit->getCodeCompletionTUInfo(),
                                 true);
      return String;
    }
  } else if (kind == CXCursor_MacroDefinition) {
    const MacroDefinitionRecord *definition = getCursorMacroDefinition(cursor);
    const IdentifierInfo *MacroInfo = definition->getName();
    ASTUnit *unit = getCursorASTUnit(cursor);
    CodeCompletionResult Result(MacroInfo);
    CodeCompletionString *String
      = Result.CreateCodeCompletionString(unit->getASTContext(),
                                          unit->getPreprocessor(),
                                          CodeCompletionContext::CCC_Other,
                                 unit->getCodeCompletionTUInfo().getAllocator(),
                                 unit->getCodeCompletionTUInfo(),
                                 false);
    return String;
  }
  return nullptr;
}
} // end: extern C.

namespace {
  struct OverridenCursorsPool {
    typedef SmallVector<CXCursor, 2> CursorVec;
    std::vector<CursorVec*> AllCursors;
    std::vector<CursorVec*> AvailableCursors;
    
    ~OverridenCursorsPool() {
      for (std::vector<CursorVec*>::iterator I = AllCursors.begin(),
           E = AllCursors.end(); I != E; ++I) {
        delete *I;
      }
    }
  };
}

void *cxcursor::createOverridenCXCursorsPool() {
  return new OverridenCursorsPool();
}
  
void cxcursor::disposeOverridenCXCursorsPool(void *pool) {
  delete static_cast<OverridenCursorsPool*>(pool);
}
 
extern "C" {
void clang_getOverriddenCursors(CXCursor cursor,
                                CXCursor **overridden,
                                unsigned *num_overridden) {
  if (overridden)
    *overridden = nullptr;
  if (num_overridden)
    *num_overridden = 0;
  
  CXTranslationUnit TU = cxcursor::getCursorTU(cursor);
  
  if (!overridden || !num_overridden || !TU)
    return;

  if (!clang_isDeclaration(cursor.kind))
    return;
    
  OverridenCursorsPool &pool =
    *static_cast<OverridenCursorsPool*>(TU->OverridenCursorsPool);

  OverridenCursorsPool::CursorVec *Vec = nullptr;

  if (!pool.AvailableCursors.empty()) {
    Vec = pool.AvailableCursors.back();
    pool.AvailableCursors.pop_back();
  }
  else {
    Vec = new OverridenCursorsPool::CursorVec();
    pool.AllCursors.push_back(Vec);
  }
  
  // Clear out the vector, but don't free the memory contents.  This
  // reduces malloc() traffic.
  Vec->clear();

  // Use the first entry to contain a back reference to the vector.
  // This is a complete hack.
  CXCursor backRefCursor = MakeCXCursorInvalid(CXCursor_InvalidFile, TU);
  backRefCursor.data[0] = Vec;
  assert(cxcursor::getCursorTU(backRefCursor) == TU);
  Vec->push_back(backRefCursor);

  // Get the overriden cursors.
  cxcursor::getOverriddenCursors(cursor, *Vec);
  
  // Did we get any overriden cursors?  If not, return Vec to the pool
  // of available cursor vectors.
  if (Vec->size() == 1) {
    pool.AvailableCursors.push_back(Vec);
    return;
  }

  // Now tell the caller about the overriden cursors.
  assert(Vec->size() > 1);
  *overridden = &((*Vec)[1]);
  *num_overridden = Vec->size() - 1;
}

void clang_disposeOverriddenCursors(CXCursor *overridden) {
  if (!overridden)
    return;
  
  // Use pointer arithmetic to get back the first faux entry
  // which has a back-reference to the TU and the vector.
  --overridden;
  OverridenCursorsPool::CursorVec *Vec =
      static_cast<OverridenCursorsPool::CursorVec *>(
          const_cast<void *>(overridden->data[0]));
  CXTranslationUnit TU = getCursorTU(*overridden);
  
  assert(Vec && TU);

  OverridenCursorsPool &pool =
    *static_cast<OverridenCursorsPool*>(TU->OverridenCursorsPool);
  
  pool.AvailableCursors.push_back(Vec);
}

int clang_Cursor_isDynamicCall(CXCursor C) {
  const Expr *E = nullptr;
  if (clang_isExpression(C.kind))
    E = getCursorExpr(C);
  if (!E)
    return 0;

  if (const ObjCMessageExpr *MsgE = dyn_cast<ObjCMessageExpr>(E)) {
    if (MsgE->getReceiverKind() != ObjCMessageExpr::Instance)
      return false;
    if (auto *RecE = dyn_cast<ObjCMessageExpr>(
            MsgE->getInstanceReceiver()->IgnoreParenCasts())) {
      if (RecE->getMethodFamily() == OMF_alloc)
        return false;
    }
    return true;
  }

  const MemberExpr *ME = nullptr;
  if (isa<MemberExpr>(E))
    ME = cast<MemberExpr>(E);
  else if (const CallExpr *CE = dyn_cast<CallExpr>(E))
    ME = dyn_cast_or_null<MemberExpr>(CE->getCallee());

  if (ME) {
    if (const CXXMethodDecl *
          MD = dyn_cast_or_null<CXXMethodDecl>(ME->getMemberDecl()))
      return MD->isVirtual() && !ME->hasQualifier();
  }

  return 0;
}

CXType clang_Cursor_getReceiverType(CXCursor C) {
  CXTranslationUnit TU = cxcursor::getCursorTU(C);
  const Expr *E = nullptr;
  if (clang_isExpression(C.kind))
    E = getCursorExpr(C);

  if (const ObjCMessageExpr *MsgE = dyn_cast_or_null<ObjCMessageExpr>(E))
    return cxtype::MakeCXType(MsgE->getReceiverType(), TU);

  return cxtype::MakeCXType(QualType(), TU);
}

} // end: extern "C"<|MERGE_RESOLUTION|>--- conflicted
+++ resolved
@@ -650,7 +650,9 @@
   case Stmt::OMPTargetParallelForSimdDirectiveClass:
     K = CXCursor_OMPTargetParallelForSimdDirective;
     break;
-<<<<<<< HEAD
+  case Stmt::OMPTargetSimdDirectiveClass:
+    K = CXCursor_OMPTargetSimdDirective;
+    break;
   case Stmt::OMPTargetTeamsDirectiveClass:
     K = CXCursor_OMPTargetTeamsDirective;
     break;
@@ -659,10 +661,6 @@
     break;
   case Stmt::OMPTargetTeamsDistributeParallelForDirectiveClass:
     K = CXCursor_OMPTargetTeamsDistributeParallelForDirective;
-=======
-  case Stmt::OMPTargetSimdDirectiveClass:
-    K = CXCursor_OMPTargetSimdDirective;
->>>>>>> 0ace2a2a
     break;
   }
 
