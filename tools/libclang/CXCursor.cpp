//===- CXCursor.cpp - Routines for manipulating CXCursors -----------------===//
//
//                     The LLVM Compiler Infrastructure
//
// This file is distributed under the University of Illinois Open Source
// License. See LICENSE.TXT for details.
//
//===----------------------------------------------------------------------===//
//
// This file defines routines for manipulating CXCursors. It should be the
// only file that has internal knowledge of the encoding of the data in
// CXCursor.
//
//===----------------------------------------------------------------------===//

#include "CXTranslationUnit.h"
#include "CXCursor.h"
#include "CXString.h"
#include "CXType.h"
#include "clang-c/Index.h"
#include "clang/AST/Attr.h"
#include "clang/AST/Decl.h"
#include "clang/AST/DeclCXX.h"
#include "clang/AST/DeclObjC.h"
#include "clang/AST/DeclTemplate.h"
#include "clang/AST/Expr.h"
#include "clang/AST/ExprCXX.h"
#include "clang/AST/ExprObjC.h"
#include "clang/Frontend/ASTUnit.h"
#include "llvm/Support/ErrorHandling.h"

using namespace clang;
using namespace cxcursor;

CXCursor cxcursor::MakeCXCursorInvalid(CXCursorKind K, CXTranslationUnit TU) {
  assert(K >= CXCursor_FirstInvalid && K <= CXCursor_LastInvalid);
  CXCursor C = { K, 0, { nullptr, nullptr, TU } };
  return C;
}

static CXCursorKind GetCursorKind(const Attr *A) {
  assert(A && "Invalid arguments!");
  switch (A->getKind()) {
    default: break;
    case attr::IBAction: return CXCursor_IBActionAttr;
    case attr::IBOutlet: return CXCursor_IBOutletAttr;
    case attr::IBOutletCollection: return CXCursor_IBOutletCollectionAttr;
    case attr::Final: return CXCursor_CXXFinalAttr;
    case attr::Override: return CXCursor_CXXOverrideAttr;
    case attr::Annotate: return CXCursor_AnnotateAttr;
    case attr::AsmLabel: return CXCursor_AsmLabelAttr;
    case attr::Packed: return CXCursor_PackedAttr;
    case attr::Pure: return CXCursor_PureAttr;
    case attr::Const: return CXCursor_ConstAttr;
    case attr::NoDuplicate: return CXCursor_NoDuplicateAttr;
    case attr::CUDAConstant: return CXCursor_CUDAConstantAttr;
    case attr::CUDADevice: return CXCursor_CUDADeviceAttr;
    case attr::CUDAGlobal: return CXCursor_CUDAGlobalAttr;
    case attr::CUDAHost: return CXCursor_CUDAHostAttr;
    case attr::CUDAShared: return CXCursor_CUDASharedAttr;
    case attr::Visibility: return CXCursor_VisibilityAttr;
    case attr::DLLExport: return CXCursor_DLLExport;
    case attr::DLLImport: return CXCursor_DLLImport;
  }

  return CXCursor_UnexposedAttr;
}

CXCursor cxcursor::MakeCXCursor(const Attr *A, const Decl *Parent,
                                CXTranslationUnit TU) {
  assert(A && Parent && TU && "Invalid arguments!");
  CXCursor C = { GetCursorKind(A), 0, { Parent, A, TU } };
  return C;
}

CXCursor cxcursor::MakeCXCursor(const Decl *D, CXTranslationUnit TU,
                                SourceRange RegionOfInterest,
                                bool FirstInDeclGroup) {
  assert(D && TU && "Invalid arguments!");

  CXCursorKind K = getCursorKindForDecl(D);

  if (K == CXCursor_ObjCClassMethodDecl ||
      K == CXCursor_ObjCInstanceMethodDecl) {
    int SelectorIdIndex = -1;
    // Check if cursor points to a selector id.
    if (RegionOfInterest.isValid() &&
        RegionOfInterest.getBegin() == RegionOfInterest.getEnd()) {
      SmallVector<SourceLocation, 16> SelLocs;
      cast<ObjCMethodDecl>(D)->getSelectorLocs(SelLocs);
      SmallVectorImpl<SourceLocation>::iterator
        I=std::find(SelLocs.begin(), SelLocs.end(),RegionOfInterest.getBegin());
      if (I != SelLocs.end())
        SelectorIdIndex = I - SelLocs.begin();
    }
    CXCursor C = { K, SelectorIdIndex,
                   { D, (void*)(intptr_t) (FirstInDeclGroup ? 1 : 0), TU }};
    return C;
  }
  
  CXCursor C = { K, 0, { D, (void*)(intptr_t) (FirstInDeclGroup ? 1 : 0), TU }};
  return C;
}

CXCursor cxcursor::MakeCXCursor(const Stmt *S, const Decl *Parent,
                                CXTranslationUnit TU,
                                SourceRange RegionOfInterest) {
  assert(S && TU && "Invalid arguments!");
  CXCursorKind K = CXCursor_NotImplemented;
  
  switch (S->getStmtClass()) {
  case Stmt::NoStmtClass:
    break;
  
  case Stmt::CaseStmtClass:
    K = CXCursor_CaseStmt;
    break;
  
  case Stmt::DefaultStmtClass:
    K = CXCursor_DefaultStmt;
    break;
  
  case Stmt::IfStmtClass:
    K = CXCursor_IfStmt;
    break;
  
  case Stmt::SwitchStmtClass:
    K = CXCursor_SwitchStmt;
    break;
  
  case Stmt::WhileStmtClass:
    K = CXCursor_WhileStmt;
    break;
  
  case Stmt::DoStmtClass:
    K = CXCursor_DoStmt;
    break;
  
  case Stmt::ForStmtClass:
    K = CXCursor_ForStmt;
    break;
  
  case Stmt::GotoStmtClass:
    K = CXCursor_GotoStmt;
    break;
  
  case Stmt::IndirectGotoStmtClass:
    K = CXCursor_IndirectGotoStmt;
    break;
  
  case Stmt::ContinueStmtClass:
    K = CXCursor_ContinueStmt;
    break;
  
  case Stmt::BreakStmtClass:
    K = CXCursor_BreakStmt;
    break;
  
  case Stmt::ReturnStmtClass:
    K = CXCursor_ReturnStmt;
    break;
  
  case Stmt::GCCAsmStmtClass:
    K = CXCursor_GCCAsmStmt;
    break;

  case Stmt::MSAsmStmtClass:
    K = CXCursor_MSAsmStmt;
    break;
  
  case Stmt::ObjCAtTryStmtClass:
    K = CXCursor_ObjCAtTryStmt;
    break;
  
  case Stmt::ObjCAtCatchStmtClass:
    K = CXCursor_ObjCAtCatchStmt;
    break;
  
  case Stmt::ObjCAtFinallyStmtClass:
    K = CXCursor_ObjCAtFinallyStmt;
    break;
  
  case Stmt::ObjCAtThrowStmtClass:
    K = CXCursor_ObjCAtThrowStmt;
    break;
  
  case Stmt::ObjCAtSynchronizedStmtClass:
    K = CXCursor_ObjCAtSynchronizedStmt;
    break;
  
  case Stmt::ObjCAutoreleasePoolStmtClass:
    K = CXCursor_ObjCAutoreleasePoolStmt;
    break;
  
  case Stmt::ObjCForCollectionStmtClass:
    K = CXCursor_ObjCForCollectionStmt;
    break;
  
  case Stmt::CXXCatchStmtClass:
    K = CXCursor_CXXCatchStmt;
    break;
  
  case Stmt::CXXTryStmtClass:
    K = CXCursor_CXXTryStmt;
    break;
  
  case Stmt::CXXForRangeStmtClass:
    K = CXCursor_CXXForRangeStmt;
    break;
  
  case Stmt::SEHTryStmtClass:
    K = CXCursor_SEHTryStmt;
    break;
  
  case Stmt::SEHExceptStmtClass:
    K = CXCursor_SEHExceptStmt;
    break;
  
  case Stmt::SEHFinallyStmtClass:
    K = CXCursor_SEHFinallyStmt;
    break;

  case Stmt::SEHLeaveStmtClass:
    K = CXCursor_SEHLeaveStmt;
    break;
  
  case Stmt::ArrayTypeTraitExprClass:
  case Stmt::AsTypeExprClass:
  case Stmt::AtomicExprClass:
  case Stmt::BinaryConditionalOperatorClass:
  case Stmt::TypeTraitExprClass:
  case Stmt::CoroutineBodyStmtClass:
  case Stmt::CoawaitExprClass:
  case Stmt::CoreturnStmtClass:
  case Stmt::CoyieldExprClass:
  case Stmt::CXXBindTemporaryExprClass:
  case Stmt::CXXDefaultArgExprClass:
  case Stmt::CXXDefaultInitExprClass:
  case Stmt::CXXFoldExprClass:
  case Stmt::CXXStdInitializerListExprClass:
  case Stmt::CXXScalarValueInitExprClass:
  case Stmt::CXXUuidofExprClass:
  case Stmt::ChooseExprClass:
  case Stmt::DesignatedInitExprClass:
  case Stmt::DesignatedInitUpdateExprClass:
  case Stmt::ExprWithCleanupsClass:
  case Stmt::ExpressionTraitExprClass:
  case Stmt::ExtVectorElementExprClass:
  case Stmt::ImplicitCastExprClass:
  case Stmt::ImplicitValueInitExprClass:
  case Stmt::NoInitExprClass:
  case Stmt::MaterializeTemporaryExprClass:
  case Stmt::ObjCIndirectCopyRestoreExprClass:
  case Stmt::OffsetOfExprClass:
  case Stmt::ParenListExprClass:
  case Stmt::PredefinedExprClass:
  case Stmt::ShuffleVectorExprClass:
  case Stmt::ConvertVectorExprClass:
  case Stmt::VAArgExprClass:
  case Stmt::ObjCArrayLiteralClass:
  case Stmt::ObjCDictionaryLiteralClass:
  case Stmt::ObjCBoxedExprClass:
  case Stmt::ObjCSubscriptRefExprClass:
    K = CXCursor_UnexposedExpr;
    break;

  case Stmt::OpaqueValueExprClass:
    if (Expr *Src = cast<OpaqueValueExpr>(S)->getSourceExpr())
      return MakeCXCursor(Src, Parent, TU, RegionOfInterest);
    K = CXCursor_UnexposedExpr;
    break;

  case Stmt::PseudoObjectExprClass:
    return MakeCXCursor(cast<PseudoObjectExpr>(S)->getSyntacticForm(),
                        Parent, TU, RegionOfInterest);

  case Stmt::CompoundStmtClass:
    K = CXCursor_CompoundStmt;
    break;

  case Stmt::NullStmtClass:
    K = CXCursor_NullStmt;
    break;

  case Stmt::LabelStmtClass:
    K = CXCursor_LabelStmt;
    break;

  case Stmt::AttributedStmtClass:
    K = CXCursor_UnexposedStmt;
    break;

  case Stmt::DeclStmtClass:
    K = CXCursor_DeclStmt;
    break;

  case Stmt::CapturedStmtClass:
    K = CXCursor_UnexposedStmt;
    break;

  case Stmt::IntegerLiteralClass:
    K = CXCursor_IntegerLiteral;
    break;

  case Stmt::FloatingLiteralClass:
    K = CXCursor_FloatingLiteral;
    break;

  case Stmt::ImaginaryLiteralClass:
    K = CXCursor_ImaginaryLiteral;
    break;

  case Stmt::StringLiteralClass:
    K = CXCursor_StringLiteral;
    break;

  case Stmt::CharacterLiteralClass:
    K = CXCursor_CharacterLiteral;
    break;

  case Stmt::ParenExprClass:
    K = CXCursor_ParenExpr;
    break;

  case Stmt::UnaryOperatorClass:
    K = CXCursor_UnaryOperator;
    break;

  case Stmt::UnaryExprOrTypeTraitExprClass:
  case Stmt::CXXNoexceptExprClass:
    K = CXCursor_UnaryExpr;
    break;

  case Stmt::MSPropertySubscriptExprClass:
  case Stmt::ArraySubscriptExprClass:
    K = CXCursor_ArraySubscriptExpr;
    break;

  case Stmt::OMPArraySectionExprClass:
    K = CXCursor_OMPArraySectionExpr;
    break;

  case Stmt::BinaryOperatorClass:
    K = CXCursor_BinaryOperator;
    break;

  case Stmt::CompoundAssignOperatorClass:
    K = CXCursor_CompoundAssignOperator;
    break;

  case Stmt::ConditionalOperatorClass:
    K = CXCursor_ConditionalOperator;
    break;

  case Stmt::CStyleCastExprClass:
    K = CXCursor_CStyleCastExpr;
    break;

  case Stmt::CompoundLiteralExprClass:
    K = CXCursor_CompoundLiteralExpr;
    break;

  case Stmt::InitListExprClass:
    K = CXCursor_InitListExpr;
    break;

  case Stmt::AddrLabelExprClass:
    K = CXCursor_AddrLabelExpr;
    break;

  case Stmt::StmtExprClass:
    K = CXCursor_StmtExpr;
    break;

  case Stmt::GenericSelectionExprClass:
    K = CXCursor_GenericSelectionExpr;
    break;

  case Stmt::GNUNullExprClass:
    K = CXCursor_GNUNullExpr;
    break;

  case Stmt::CXXStaticCastExprClass:
    K = CXCursor_CXXStaticCastExpr;
    break;

  case Stmt::CXXDynamicCastExprClass:
    K = CXCursor_CXXDynamicCastExpr;
    break;

  case Stmt::CXXReinterpretCastExprClass:
    K = CXCursor_CXXReinterpretCastExpr;
    break;

  case Stmt::CXXConstCastExprClass:
    K = CXCursor_CXXConstCastExpr;
    break;

  case Stmt::CXXFunctionalCastExprClass:
    K = CXCursor_CXXFunctionalCastExpr;
    break;

  case Stmt::CXXTypeidExprClass:
    K = CXCursor_CXXTypeidExpr;
    break;

  case Stmt::CXXBoolLiteralExprClass:
    K = CXCursor_CXXBoolLiteralExpr;
    break;

  case Stmt::CXXNullPtrLiteralExprClass:
    K = CXCursor_CXXNullPtrLiteralExpr;
    break;

  case Stmt::CXXThisExprClass:
    K = CXCursor_CXXThisExpr;
    break;

  case Stmt::CXXThrowExprClass:
    K = CXCursor_CXXThrowExpr;
    break;

  case Stmt::CXXNewExprClass:
    K = CXCursor_CXXNewExpr;
    break;

  case Stmt::CXXDeleteExprClass:
    K = CXCursor_CXXDeleteExpr;
    break;

  case Stmt::ObjCStringLiteralClass:
    K = CXCursor_ObjCStringLiteral;
    break;

  case Stmt::ObjCEncodeExprClass:
    K = CXCursor_ObjCEncodeExpr;
    break;

  case Stmt::ObjCSelectorExprClass:
    K = CXCursor_ObjCSelectorExpr;
    break;

  case Stmt::ObjCProtocolExprClass:
    K = CXCursor_ObjCProtocolExpr;
    break;
      
  case Stmt::ObjCBoolLiteralExprClass:
    K = CXCursor_ObjCBoolLiteralExpr;
    break;

  case Stmt::ObjCAvailabilityCheckExprClass:
    K = CXCursor_ObjCAvailabilityCheckExpr;
    break;

  case Stmt::ObjCBridgedCastExprClass:
    K = CXCursor_ObjCBridgedCastExpr;
    break;

  case Stmt::BlockExprClass:
    K = CXCursor_BlockExpr;
    break;

  case Stmt::PackExpansionExprClass:
    K = CXCursor_PackExpansionExpr;
    break;

  case Stmt::SizeOfPackExprClass:
    K = CXCursor_SizeOfPackExpr;
    break;

  case Stmt::DeclRefExprClass:
    if (const ImplicitParamDecl *IPD =
         dyn_cast_or_null<ImplicitParamDecl>(cast<DeclRefExpr>(S)->getDecl())) {
      if (const ObjCMethodDecl *MD =
            dyn_cast<ObjCMethodDecl>(IPD->getDeclContext())) {
        if (MD->getSelfDecl() == IPD) {
          K = CXCursor_ObjCSelfExpr;
          break;
        }
      }
    }

    K = CXCursor_DeclRefExpr;
    break;

  case Stmt::DependentScopeDeclRefExprClass:
  case Stmt::SubstNonTypeTemplateParmExprClass:
  case Stmt::SubstNonTypeTemplateParmPackExprClass:
  case Stmt::FunctionParmPackExprClass:
  case Stmt::UnresolvedLookupExprClass:
  case Stmt::TypoExprClass: // A typo could actually be a DeclRef or a MemberRef
    K = CXCursor_DeclRefExpr;
    break;
      
  case Stmt::CXXDependentScopeMemberExprClass:
  case Stmt::CXXPseudoDestructorExprClass:
  case Stmt::MemberExprClass:            
  case Stmt::MSPropertyRefExprClass:
  case Stmt::ObjCIsaExprClass:
  case Stmt::ObjCIvarRefExprClass:    
  case Stmt::ObjCPropertyRefExprClass: 
  case Stmt::UnresolvedMemberExprClass:
    K = CXCursor_MemberRefExpr;
    break;
      
  case Stmt::CallExprClass:              
  case Stmt::CXXOperatorCallExprClass:
  case Stmt::CXXMemberCallExprClass:
  case Stmt::CUDAKernelCallExprClass:
  case Stmt::CXXConstructExprClass:  
  case Stmt::CXXInheritedCtorInitExprClass:  
  case Stmt::CXXTemporaryObjectExprClass:
  case Stmt::CXXUnresolvedConstructExprClass:
  case Stmt::UserDefinedLiteralClass:
    K = CXCursor_CallExpr;
    break;
      
  case Stmt::LambdaExprClass:
    K = CXCursor_LambdaExpr;
    break;
      
  case Stmt::ObjCMessageExprClass: {
    K = CXCursor_ObjCMessageExpr;
    int SelectorIdIndex = -1;
    // Check if cursor points to a selector id.
    if (RegionOfInterest.isValid() &&
        RegionOfInterest.getBegin() == RegionOfInterest.getEnd()) {
      SmallVector<SourceLocation, 16> SelLocs;
      cast<ObjCMessageExpr>(S)->getSelectorLocs(SelLocs);
      SmallVectorImpl<SourceLocation>::iterator
        I=std::find(SelLocs.begin(), SelLocs.end(),RegionOfInterest.getBegin());
      if (I != SelLocs.end())
        SelectorIdIndex = I - SelLocs.begin();
    }
    CXCursor C = { K, 0, { Parent, S, TU } };
    return getSelectorIdentifierCursor(SelectorIdIndex, C);
  }
      
  case Stmt::MSDependentExistsStmtClass:
    K = CXCursor_UnexposedStmt;
    break;
  case Stmt::OMPParallelDirectiveClass:
    K = CXCursor_OMPParallelDirective;
    break;
  case Stmt::OMPSimdDirectiveClass:
    K = CXCursor_OMPSimdDirective;
    break;
  case Stmt::OMPForDirectiveClass:
    K = CXCursor_OMPForDirective;
    break;
  case Stmt::OMPForSimdDirectiveClass:
    K = CXCursor_OMPForSimdDirective;
    break;
  case Stmt::OMPSectionsDirectiveClass:
    K = CXCursor_OMPSectionsDirective;
    break;
  case Stmt::OMPSectionDirectiveClass:
    K = CXCursor_OMPSectionDirective;
    break;
  case Stmt::OMPSingleDirectiveClass:
    K = CXCursor_OMPSingleDirective;
    break;
  case Stmt::OMPMasterDirectiveClass:
    K = CXCursor_OMPMasterDirective;
    break;
  case Stmt::OMPCriticalDirectiveClass:
    K = CXCursor_OMPCriticalDirective;
    break;
  case Stmt::OMPParallelForDirectiveClass:
    K = CXCursor_OMPParallelForDirective;
    break;
  case Stmt::OMPParallelForSimdDirectiveClass:
    K = CXCursor_OMPParallelForSimdDirective;
    break;
  case Stmt::OMPParallelSectionsDirectiveClass:
    K = CXCursor_OMPParallelSectionsDirective;
    break;
  case Stmt::OMPTaskDirectiveClass:
    K = CXCursor_OMPTaskDirective;
    break;
  case Stmt::OMPTaskyieldDirectiveClass:
    K = CXCursor_OMPTaskyieldDirective;
    break;
  case Stmt::OMPBarrierDirectiveClass:
    K = CXCursor_OMPBarrierDirective;
    break;
  case Stmt::OMPTaskwaitDirectiveClass:
    K = CXCursor_OMPTaskwaitDirective;
    break;
  case Stmt::OMPTaskgroupDirectiveClass:
    K = CXCursor_OMPTaskgroupDirective;
    break;
  case Stmt::OMPFlushDirectiveClass:
    K = CXCursor_OMPFlushDirective;
    break;
  case Stmt::OMPOrderedDirectiveClass:
    K = CXCursor_OMPOrderedDirective;
    break;
  case Stmt::OMPAtomicDirectiveClass:
    K = CXCursor_OMPAtomicDirective;
    break;
  case Stmt::OMPTargetDirectiveClass:
    K = CXCursor_OMPTargetDirective;
    break;
  case Stmt::OMPTargetDataDirectiveClass:
    K = CXCursor_OMPTargetDataDirective;
    break;
  case Stmt::OMPTargetEnterDataDirectiveClass:
    K = CXCursor_OMPTargetEnterDataDirective;
    break;
  case Stmt::OMPTargetExitDataDirectiveClass:
    K = CXCursor_OMPTargetExitDataDirective;
    break;
  case Stmt::OMPTargetParallelDirectiveClass:
    K = CXCursor_OMPTargetParallelDirective;
    break;
  case Stmt::OMPTargetParallelForDirectiveClass:
    K = CXCursor_OMPTargetParallelForDirective;
    break;
  case Stmt::OMPTargetUpdateDirectiveClass:
    K = CXCursor_OMPTargetUpdateDirective;
    break;
  case Stmt::OMPTeamsDirectiveClass:
    K = CXCursor_OMPTeamsDirective;
    break;
  case Stmt::OMPCancellationPointDirectiveClass:
    K = CXCursor_OMPCancellationPointDirective;
    break;
  case Stmt::OMPCancelDirectiveClass:
    K = CXCursor_OMPCancelDirective;
    break;
  case Stmt::OMPTaskLoopDirectiveClass:
    K = CXCursor_OMPTaskLoopDirective;
    break;
  case Stmt::OMPTaskLoopSimdDirectiveClass:
    K = CXCursor_OMPTaskLoopSimdDirective;
    break;
  case Stmt::OMPDistributeDirectiveClass:
    K = CXCursor_OMPDistributeDirective;
    break;
  case Stmt::OMPDistributeParallelForDirectiveClass:
    K = CXCursor_OMPDistributeParallelForDirective;
    break;
  case Stmt::OMPDistributeParallelForSimdDirectiveClass:
    K = CXCursor_OMPDistributeParallelForSimdDirective;
    break;
  case Stmt::OMPDistributeSimdDirectiveClass:
    K = CXCursor_OMPDistributeSimdDirective;
    break;
  case Stmt::OMPTargetParallelForSimdDirectiveClass:
    K = CXCursor_OMPTargetParallelForSimdDirective;
    break;
  case Stmt::OMPTargetSimdDirectiveClass:
    K = CXCursor_OMPTargetSimdDirective;
    break;
<<<<<<< HEAD
  case Stmt::OMPTargetTeamsDirectiveClass:
    K = CXCursor_OMPTargetTeamsDirective;
    break;
  case Stmt::OMPTeamsDistributeParallelForDirectiveClass:
    K = CXCursor_OMPTeamsDistributeParallelForDirective;
    break;
  case Stmt::OMPTargetTeamsDistributeParallelForDirectiveClass:
    K = CXCursor_OMPTargetTeamsDistributeParallelForDirective;
    break;
  case Stmt::OMPTargetTeamsDistributeParallelForSimdDirectiveClass:
    K = CXCursor_OMPTargetTeamsDistributeParallelForSimdDirective;
    break;
  case Stmt::OMPTeamsDistributeSimdDirectiveClass:
    K = CXCursor_OMPTeamsDistributeSimdDirective;
=======
  case Stmt::OMPTeamsDistributeDirectiveClass:
    K = CXCursor_OMPTeamsDistributeDirective;
>>>>>>> 3f11b2c1
    break;
  }

  CXCursor C = { K, 0, { Parent, S, TU } };
  return C;
}

CXCursor cxcursor::MakeCursorObjCSuperClassRef(ObjCInterfaceDecl *Super, 
                                               SourceLocation Loc, 
                                               CXTranslationUnit TU) {
  assert(Super && TU && "Invalid arguments!");
  void *RawLoc = Loc.getPtrEncoding();
  CXCursor C = { CXCursor_ObjCSuperClassRef, 0, { Super, RawLoc, TU } };
  return C;    
}

std::pair<const ObjCInterfaceDecl *, SourceLocation>
cxcursor::getCursorObjCSuperClassRef(CXCursor C) {
  assert(C.kind == CXCursor_ObjCSuperClassRef);
  return std::make_pair(static_cast<const ObjCInterfaceDecl *>(C.data[0]),
                        SourceLocation::getFromPtrEncoding(C.data[1]));
}

CXCursor cxcursor::MakeCursorObjCProtocolRef(const ObjCProtocolDecl *Proto, 
                                             SourceLocation Loc, 
                                             CXTranslationUnit TU) {
  assert(Proto && TU && "Invalid arguments!");
  void *RawLoc = Loc.getPtrEncoding();
  CXCursor C = { CXCursor_ObjCProtocolRef, 0, { Proto, RawLoc, TU } };
  return C;    
}

std::pair<const ObjCProtocolDecl *, SourceLocation>
cxcursor::getCursorObjCProtocolRef(CXCursor C) {
  assert(C.kind == CXCursor_ObjCProtocolRef);
  return std::make_pair(static_cast<const ObjCProtocolDecl *>(C.data[0]),
                        SourceLocation::getFromPtrEncoding(C.data[1]));
}

CXCursor cxcursor::MakeCursorObjCClassRef(const ObjCInterfaceDecl *Class, 
                                          SourceLocation Loc, 
                                          CXTranslationUnit TU) {
  // 'Class' can be null for invalid code.
  if (!Class)
    return MakeCXCursorInvalid(CXCursor_InvalidCode);
  assert(TU && "Invalid arguments!");
  void *RawLoc = Loc.getPtrEncoding();
  CXCursor C = { CXCursor_ObjCClassRef, 0, { Class, RawLoc, TU } };
  return C;    
}

std::pair<const ObjCInterfaceDecl *, SourceLocation>
cxcursor::getCursorObjCClassRef(CXCursor C) {
  assert(C.kind == CXCursor_ObjCClassRef);
  return std::make_pair(static_cast<const ObjCInterfaceDecl *>(C.data[0]),
                        SourceLocation::getFromPtrEncoding(C.data[1]));
}

CXCursor cxcursor::MakeCursorTypeRef(const TypeDecl *Type, SourceLocation Loc, 
                                     CXTranslationUnit TU) {
  assert(Type && TU && "Invalid arguments!");
  void *RawLoc = Loc.getPtrEncoding();
  CXCursor C = { CXCursor_TypeRef, 0, { Type, RawLoc, TU } };
  return C;    
}

std::pair<const TypeDecl *, SourceLocation>
cxcursor::getCursorTypeRef(CXCursor C) {
  assert(C.kind == CXCursor_TypeRef);
  return std::make_pair(static_cast<const TypeDecl *>(C.data[0]),
                        SourceLocation::getFromPtrEncoding(C.data[1]));
}

CXCursor cxcursor::MakeCursorTemplateRef(const TemplateDecl *Template, 
                                         SourceLocation Loc,
                                         CXTranslationUnit TU) {
  assert(Template && TU && "Invalid arguments!");
  void *RawLoc = Loc.getPtrEncoding();
  CXCursor C = { CXCursor_TemplateRef, 0, { Template, RawLoc, TU } };
  return C;    
}

std::pair<const TemplateDecl *, SourceLocation>
cxcursor::getCursorTemplateRef(CXCursor C) {
  assert(C.kind == CXCursor_TemplateRef);
  return std::make_pair(static_cast<const TemplateDecl *>(C.data[0]),
                        SourceLocation::getFromPtrEncoding(C.data[1]));
}

CXCursor cxcursor::MakeCursorNamespaceRef(const NamedDecl *NS,
                                          SourceLocation Loc, 
                                          CXTranslationUnit TU) {
  
  assert(NS && (isa<NamespaceDecl>(NS) || isa<NamespaceAliasDecl>(NS)) && TU &&
         "Invalid arguments!");
  void *RawLoc = Loc.getPtrEncoding();
  CXCursor C = { CXCursor_NamespaceRef, 0, { NS, RawLoc, TU } };
  return C;    
}

std::pair<const NamedDecl *, SourceLocation>
cxcursor::getCursorNamespaceRef(CXCursor C) {
  assert(C.kind == CXCursor_NamespaceRef);
  return std::make_pair(static_cast<const NamedDecl *>(C.data[0]),
                        SourceLocation::getFromPtrEncoding(C.data[1]));
}

CXCursor cxcursor::MakeCursorVariableRef(const VarDecl *Var, SourceLocation Loc, 
                                         CXTranslationUnit TU) {
  
  assert(Var && TU && "Invalid arguments!");
  void *RawLoc = Loc.getPtrEncoding();
  CXCursor C = { CXCursor_VariableRef, 0, { Var, RawLoc, TU } };
  return C;
}

std::pair<const VarDecl *, SourceLocation>
cxcursor::getCursorVariableRef(CXCursor C) {
  assert(C.kind == CXCursor_VariableRef);
  return std::make_pair(static_cast<const VarDecl *>(C.data[0]),
                        SourceLocation::getFromPtrEncoding(C.data[1]));
}

CXCursor cxcursor::MakeCursorMemberRef(const FieldDecl *Field, SourceLocation Loc, 
                                       CXTranslationUnit TU) {
  
  assert(Field && TU && "Invalid arguments!");
  void *RawLoc = Loc.getPtrEncoding();
  CXCursor C = { CXCursor_MemberRef, 0, { Field, RawLoc, TU } };
  return C;    
}

std::pair<const FieldDecl *, SourceLocation>
cxcursor::getCursorMemberRef(CXCursor C) {
  assert(C.kind == CXCursor_MemberRef);
  return std::make_pair(static_cast<const FieldDecl *>(C.data[0]),
                        SourceLocation::getFromPtrEncoding(C.data[1]));
}

CXCursor cxcursor::MakeCursorCXXBaseSpecifier(const CXXBaseSpecifier *B,
                                              CXTranslationUnit TU){
  CXCursor C = { CXCursor_CXXBaseSpecifier, 0, { B, nullptr, TU } };
  return C;  
}

const CXXBaseSpecifier *cxcursor::getCursorCXXBaseSpecifier(CXCursor C) {
  assert(C.kind == CXCursor_CXXBaseSpecifier);
  return static_cast<const CXXBaseSpecifier*>(C.data[0]);
}

CXCursor cxcursor::MakePreprocessingDirectiveCursor(SourceRange Range, 
                                                    CXTranslationUnit TU) {
  CXCursor C = { CXCursor_PreprocessingDirective, 0,
                 { Range.getBegin().getPtrEncoding(),
                   Range.getEnd().getPtrEncoding(),
                   TU }
               };
  return C;
}

SourceRange cxcursor::getCursorPreprocessingDirective(CXCursor C) {
  assert(C.kind == CXCursor_PreprocessingDirective);
  SourceRange Range(SourceLocation::getFromPtrEncoding(C.data[0]),
                    SourceLocation::getFromPtrEncoding(C.data[1]));
  ASTUnit *TU = getCursorASTUnit(C);
  return TU->mapRangeFromPreamble(Range);
}

CXCursor cxcursor::MakeMacroDefinitionCursor(const MacroDefinitionRecord *MI,
                                             CXTranslationUnit TU) {
  CXCursor C = {CXCursor_MacroDefinition, 0, {MI, nullptr, TU}};
  return C;
}

const MacroDefinitionRecord *cxcursor::getCursorMacroDefinition(CXCursor C) {
  assert(C.kind == CXCursor_MacroDefinition);
  return static_cast<const MacroDefinitionRecord *>(C.data[0]);
}

CXCursor cxcursor::MakeMacroExpansionCursor(MacroExpansion *MI,
                                            CXTranslationUnit TU) {
  CXCursor C = { CXCursor_MacroExpansion, 0, { MI, nullptr, TU } };
  return C;
}

CXCursor cxcursor::MakeMacroExpansionCursor(MacroDefinitionRecord *MI,
                                            SourceLocation Loc,
                                            CXTranslationUnit TU) {
  assert(Loc.isValid());
  CXCursor C = {CXCursor_MacroExpansion, 0, {MI, Loc.getPtrEncoding(), TU}};
  return C;
}

const IdentifierInfo *cxcursor::MacroExpansionCursor::getName() const {
  if (isPseudo())
    return getAsMacroDefinition()->getName();
  return getAsMacroExpansion()->getName();
}
const MacroDefinitionRecord *
cxcursor::MacroExpansionCursor::getDefinition() const {
  if (isPseudo())
    return getAsMacroDefinition();
  return getAsMacroExpansion()->getDefinition();
}
SourceRange cxcursor::MacroExpansionCursor::getSourceRange() const {
  if (isPseudo())
    return getPseudoLoc();
  return getAsMacroExpansion()->getSourceRange();
}

CXCursor cxcursor::MakeInclusionDirectiveCursor(InclusionDirective *ID, 
                                                CXTranslationUnit TU) {
  CXCursor C = { CXCursor_InclusionDirective, 0, { ID, nullptr, TU } };
  return C;
}

const InclusionDirective *cxcursor::getCursorInclusionDirective(CXCursor C) {
  assert(C.kind == CXCursor_InclusionDirective);
  return static_cast<const InclusionDirective *>(C.data[0]);
}

CXCursor cxcursor::MakeCursorLabelRef(LabelStmt *Label, SourceLocation Loc, 
                                      CXTranslationUnit TU) {
  
  assert(Label && TU && "Invalid arguments!");
  void *RawLoc = Loc.getPtrEncoding();
  CXCursor C = { CXCursor_LabelRef, 0, { Label, RawLoc, TU } };
  return C;    
}

std::pair<const LabelStmt *, SourceLocation>
cxcursor::getCursorLabelRef(CXCursor C) {
  assert(C.kind == CXCursor_LabelRef);
  return std::make_pair(static_cast<const LabelStmt *>(C.data[0]),
                        SourceLocation::getFromPtrEncoding(C.data[1]));
}

CXCursor cxcursor::MakeCursorOverloadedDeclRef(const OverloadExpr *E,
                                               CXTranslationUnit TU) {
  assert(E && TU && "Invalid arguments!");
  OverloadedDeclRefStorage Storage(E);
  void *RawLoc = E->getNameLoc().getPtrEncoding();
  CXCursor C = { 
                 CXCursor_OverloadedDeclRef, 0,
                 { Storage.getOpaqueValue(), RawLoc, TU } 
               };
  return C;    
}

CXCursor cxcursor::MakeCursorOverloadedDeclRef(const Decl *D,
                                               SourceLocation Loc,
                                               CXTranslationUnit TU) {
  assert(D && TU && "Invalid arguments!");
  void *RawLoc = Loc.getPtrEncoding();
  OverloadedDeclRefStorage Storage(D);
  CXCursor C = { 
    CXCursor_OverloadedDeclRef, 0,
    { Storage.getOpaqueValue(), RawLoc, TU }
  };
  return C;    
}

CXCursor cxcursor::MakeCursorOverloadedDeclRef(TemplateName Name, 
                                               SourceLocation Loc,
                                               CXTranslationUnit TU) {
  assert(Name.getAsOverloadedTemplate() && TU && "Invalid arguments!");
  void *RawLoc = Loc.getPtrEncoding();
  OverloadedDeclRefStorage Storage(Name.getAsOverloadedTemplate());
  CXCursor C = { 
    CXCursor_OverloadedDeclRef, 0,
    { Storage.getOpaqueValue(), RawLoc, TU } 
  };
  return C;    
}

std::pair<cxcursor::OverloadedDeclRefStorage, SourceLocation>
cxcursor::getCursorOverloadedDeclRef(CXCursor C) {
  assert(C.kind == CXCursor_OverloadedDeclRef);
  return std::make_pair(OverloadedDeclRefStorage::getFromOpaqueValue(
                                       const_cast<void *>(C.data[0])),
                        SourceLocation::getFromPtrEncoding(C.data[1]));
}

const Decl *cxcursor::getCursorDecl(CXCursor Cursor) {
  return static_cast<const Decl *>(Cursor.data[0]);
}

const Expr *cxcursor::getCursorExpr(CXCursor Cursor) {
  return dyn_cast_or_null<Expr>(getCursorStmt(Cursor));
}

const Stmt *cxcursor::getCursorStmt(CXCursor Cursor) {
  if (Cursor.kind == CXCursor_ObjCSuperClassRef ||
      Cursor.kind == CXCursor_ObjCProtocolRef ||
      Cursor.kind == CXCursor_ObjCClassRef)
    return nullptr;

  return static_cast<const Stmt *>(Cursor.data[1]);
}

const Attr *cxcursor::getCursorAttr(CXCursor Cursor) {
  return static_cast<const Attr *>(Cursor.data[1]);
}

const Decl *cxcursor::getCursorParentDecl(CXCursor Cursor) {
  return static_cast<const Decl *>(Cursor.data[0]);
}

ASTContext &cxcursor::getCursorContext(CXCursor Cursor) {
  return getCursorASTUnit(Cursor)->getASTContext();
}

ASTUnit *cxcursor::getCursorASTUnit(CXCursor Cursor) {
  CXTranslationUnit TU = getCursorTU(Cursor);
  if (!TU)
    return nullptr;
  return cxtu::getASTUnit(TU);
}

CXTranslationUnit cxcursor::getCursorTU(CXCursor Cursor) {
  return static_cast<CXTranslationUnit>(const_cast<void*>(Cursor.data[2]));
}

void cxcursor::getOverriddenCursors(CXCursor cursor,
                                    SmallVectorImpl<CXCursor> &overridden) { 
  assert(clang_isDeclaration(cursor.kind));
  const NamedDecl *D = dyn_cast_or_null<NamedDecl>(getCursorDecl(cursor));
  if (!D)
    return;

  CXTranslationUnit TU = getCursorTU(cursor);
  SmallVector<const NamedDecl *, 8> OverDecls;
  D->getASTContext().getOverriddenMethods(D, OverDecls);

  for (SmallVectorImpl<const NamedDecl *>::iterator
         I = OverDecls.begin(), E = OverDecls.end(); I != E; ++I) {
    overridden.push_back(MakeCXCursor(*I, TU));
  }
}

std::pair<int, SourceLocation>
cxcursor::getSelectorIdentifierIndexAndLoc(CXCursor cursor) {
  if (cursor.kind == CXCursor_ObjCMessageExpr) {
    if (cursor.xdata != -1)
      return std::make_pair(cursor.xdata,
                            cast<ObjCMessageExpr>(getCursorExpr(cursor))
                                                ->getSelectorLoc(cursor.xdata));
  } else if (cursor.kind == CXCursor_ObjCClassMethodDecl ||
             cursor.kind == CXCursor_ObjCInstanceMethodDecl) {
    if (cursor.xdata != -1)
      return std::make_pair(cursor.xdata,
                            cast<ObjCMethodDecl>(getCursorDecl(cursor))
                                                ->getSelectorLoc(cursor.xdata));
  }

  return std::make_pair(-1, SourceLocation());
}

CXCursor cxcursor::getSelectorIdentifierCursor(int SelIdx, CXCursor cursor) {
  CXCursor newCursor = cursor;

  if (cursor.kind == CXCursor_ObjCMessageExpr) {
    if (SelIdx == -1 ||
        unsigned(SelIdx) >= cast<ObjCMessageExpr>(getCursorExpr(cursor))
                                                         ->getNumSelectorLocs())
      newCursor.xdata = -1;
    else
      newCursor.xdata = SelIdx;
  } else if (cursor.kind == CXCursor_ObjCClassMethodDecl ||
             cursor.kind == CXCursor_ObjCInstanceMethodDecl) {
    if (SelIdx == -1 ||
        unsigned(SelIdx) >= cast<ObjCMethodDecl>(getCursorDecl(cursor))
                                                         ->getNumSelectorLocs())
      newCursor.xdata = -1;
    else
      newCursor.xdata = SelIdx;
  }

  return newCursor;
}

CXCursor cxcursor::getTypeRefCursor(CXCursor cursor) {
  if (cursor.kind != CXCursor_CallExpr)
    return cursor;

  if (cursor.xdata == 0)
    return cursor;

  const Expr *E = getCursorExpr(cursor);
  TypeSourceInfo *Type = nullptr;
  if (const CXXUnresolvedConstructExpr *
        UnCtor = dyn_cast<CXXUnresolvedConstructExpr>(E)) {
    Type = UnCtor->getTypeSourceInfo();
  } else if (const CXXTemporaryObjectExpr *Tmp =
                 dyn_cast<CXXTemporaryObjectExpr>(E)){
    Type = Tmp->getTypeSourceInfo();
  }

  if (!Type)
    return cursor;

  CXTranslationUnit TU = getCursorTU(cursor);
  QualType Ty = Type->getType();
  TypeLoc TL = Type->getTypeLoc();
  SourceLocation Loc = TL.getBeginLoc();

  if (const ElaboratedType *ElabT = Ty->getAs<ElaboratedType>()) {
    Ty = ElabT->getNamedType();
    ElaboratedTypeLoc ElabTL = TL.castAs<ElaboratedTypeLoc>();
    Loc = ElabTL.getNamedTypeLoc().getBeginLoc();
  }

  if (const TypedefType *Typedef = Ty->getAs<TypedefType>())
    return MakeCursorTypeRef(Typedef->getDecl(), Loc, TU);
  if (const TagType *Tag = Ty->getAs<TagType>())
    return MakeCursorTypeRef(Tag->getDecl(), Loc, TU);
  if (const TemplateTypeParmType *TemplP = Ty->getAs<TemplateTypeParmType>())
    return MakeCursorTypeRef(TemplP->getDecl(), Loc, TU);

  return cursor;
}

bool cxcursor::operator==(CXCursor X, CXCursor Y) {
  return X.kind == Y.kind && X.data[0] == Y.data[0] && X.data[1] == Y.data[1] &&
         X.data[2] == Y.data[2];
}

// FIXME: Remove once we can model DeclGroups and their appropriate ranges
// properly in the ASTs.
bool cxcursor::isFirstInDeclGroup(CXCursor C) {
  assert(clang_isDeclaration(C.kind));
  return ((uintptr_t) (C.data[1])) != 0;
}

//===----------------------------------------------------------------------===//
// libclang CXCursor APIs
//===----------------------------------------------------------------------===//

extern "C" {

int clang_Cursor_isNull(CXCursor cursor) {
  return clang_equalCursors(cursor, clang_getNullCursor());
}

CXTranslationUnit clang_Cursor_getTranslationUnit(CXCursor cursor) {
  return getCursorTU(cursor);
}

int clang_Cursor_getNumArguments(CXCursor C) {
  if (clang_isDeclaration(C.kind)) {
    const Decl *D = cxcursor::getCursorDecl(C);
    if (const ObjCMethodDecl *MD = dyn_cast_or_null<ObjCMethodDecl>(D))
      return MD->param_size();
    if (const FunctionDecl *FD = dyn_cast_or_null<FunctionDecl>(D))
      return FD->param_size();
  }

  if (clang_isExpression(C.kind)) {
    const Expr *E = cxcursor::getCursorExpr(C);
    if (const CallExpr *CE = dyn_cast<CallExpr>(E)) {
      return CE->getNumArgs();
    }
  }

  return -1;
}

CXCursor clang_Cursor_getArgument(CXCursor C, unsigned i) {
  if (clang_isDeclaration(C.kind)) {
    const Decl *D = cxcursor::getCursorDecl(C);
    if (const ObjCMethodDecl *MD = dyn_cast_or_null<ObjCMethodDecl>(D)) {
      if (i < MD->param_size())
        return cxcursor::MakeCXCursor(MD->parameters()[i],
                                      cxcursor::getCursorTU(C));
    } else if (const FunctionDecl *FD = dyn_cast_or_null<FunctionDecl>(D)) {
      if (i < FD->param_size())
        return cxcursor::MakeCXCursor(FD->parameters()[i],
                                      cxcursor::getCursorTU(C));
    }
  }

  if (clang_isExpression(C.kind)) {
    const Expr *E = cxcursor::getCursorExpr(C);
    if (const CallExpr *CE = dyn_cast<CallExpr>(E)) {
      if (i < CE->getNumArgs()) {
        return cxcursor::MakeCXCursor(CE->getArg(i),
                                      getCursorDecl(C),
                                      cxcursor::getCursorTU(C));
      }
    }
  }

  return clang_getNullCursor();
}

int clang_Cursor_getNumTemplateArguments(CXCursor C) {
  if (clang_getCursorKind(C) != CXCursor_FunctionDecl) {
    return -1;
  }

  const FunctionDecl *FD = llvm::dyn_cast_or_null<clang::FunctionDecl>(
      getCursorDecl(C));
  if (!FD) {
    return -1;
  }

  const FunctionTemplateSpecializationInfo* SpecInfo =
      FD->getTemplateSpecializationInfo();
  if (!SpecInfo) {
    return -1;
  }

  return SpecInfo->TemplateArguments->size();
}

enum CXGetTemplateArgumentStatus {
  /** \brief The operation completed successfully */
  CXGetTemplateArgumentStatus_Success = 0,

  /** \brief The specified cursor did not represent a FunctionDecl. */
  CXGetTemplateArgumentStatus_CursorNotFunctionDecl = -1,

  /** \brief The specified cursor was not castable to a FunctionDecl. */
  CXGetTemplateArgumentStatus_BadFunctionDeclCast = -2,

  /** \brief A NULL FunctionTemplateSpecializationInfo was retrieved. */
  CXGetTemplateArgumentStatus_NullTemplSpecInfo = -3,

  /** \brief An invalid (OOB) argument index was specified */
  CXGetTemplateArgumentStatus_InvalidIndex = -4
};

static int clang_Cursor_getTemplateArgument(
    CXCursor C, unsigned I, TemplateArgument *TA) {
  if (clang_getCursorKind(C) != CXCursor_FunctionDecl) {
    return CXGetTemplateArgumentStatus_CursorNotFunctionDecl;
  }

  const FunctionDecl *FD = llvm::dyn_cast_or_null<clang::FunctionDecl>(
      getCursorDecl(C));
  if (!FD) {
    return CXGetTemplateArgumentStatus_BadFunctionDeclCast;
  }

  const FunctionTemplateSpecializationInfo* SpecInfo =
      FD->getTemplateSpecializationInfo();
  if (!SpecInfo) {
    return CXGetTemplateArgumentStatus_NullTemplSpecInfo;
  }

  if (I >= SpecInfo->TemplateArguments->size()) {
    return CXGetTemplateArgumentStatus_InvalidIndex;
  }

  *TA = SpecInfo->TemplateArguments->get(I);
  return 0;
}

enum CXTemplateArgumentKind clang_Cursor_getTemplateArgumentKind(CXCursor C,
                                                                 unsigned I) {
  TemplateArgument TA;
  if (clang_Cursor_getTemplateArgument(C, I, &TA)) {
    return CXTemplateArgumentKind_Invalid;
  }

  switch (TA.getKind()) {
    case TemplateArgument::Null: return CXTemplateArgumentKind_Null;
    case TemplateArgument::Type: return CXTemplateArgumentKind_Type;
    case TemplateArgument::Declaration:
      return CXTemplateArgumentKind_Declaration;
    case TemplateArgument::NullPtr: return CXTemplateArgumentKind_NullPtr;
    case TemplateArgument::Integral: return CXTemplateArgumentKind_Integral;
    case TemplateArgument::Template: return CXTemplateArgumentKind_Template;
    case TemplateArgument::TemplateExpansion:
      return CXTemplateArgumentKind_TemplateExpansion;
    case TemplateArgument::Expression: return CXTemplateArgumentKind_Expression;
    case TemplateArgument::Pack: return CXTemplateArgumentKind_Pack;
  }

  return CXTemplateArgumentKind_Invalid;
}

CXType clang_Cursor_getTemplateArgumentType(CXCursor C, unsigned I) {
  TemplateArgument TA;
  if (clang_Cursor_getTemplateArgument(C, I, &TA) !=
      CXGetTemplateArgumentStatus_Success) {
    return cxtype::MakeCXType(QualType(), getCursorTU(C));
  }

  if (TA.getKind() != TemplateArgument::Type) {
    return cxtype::MakeCXType(QualType(), getCursorTU(C));
  }

  return cxtype::MakeCXType(TA.getAsType(), getCursorTU(C));
}

long long clang_Cursor_getTemplateArgumentValue(CXCursor C, unsigned I) {
  TemplateArgument TA;
  if (clang_Cursor_getTemplateArgument(C, I, &TA) !=
      CXGetTemplateArgumentStatus_Success) {
    assert(0 && "Unable to retrieve TemplateArgument");
    return 0;
  }

  if (TA.getKind() != TemplateArgument::Integral) {
    assert(0 && "Passed template argument is not Integral");
    return 0;
  }

  return TA.getAsIntegral().getSExtValue();
}

unsigned long long clang_Cursor_getTemplateArgumentUnsignedValue(CXCursor C,
                                                                 unsigned I) {
  TemplateArgument TA;
  if (clang_Cursor_getTemplateArgument(C, I, &TA) !=
      CXGetTemplateArgumentStatus_Success) {
    assert(0 && "Unable to retrieve TemplateArgument");
    return 0;
  }

  if (TA.getKind() != TemplateArgument::Integral) {
    assert(0 && "Passed template argument is not Integral");
    return 0;
  }

  return TA.getAsIntegral().getZExtValue();
}

} // end: extern "C"

//===----------------------------------------------------------------------===//
// CXCursorSet.
//===----------------------------------------------------------------------===//

typedef llvm::DenseMap<CXCursor, unsigned> CXCursorSet_Impl;

static inline CXCursorSet packCXCursorSet(CXCursorSet_Impl *setImpl) {
  return (CXCursorSet) setImpl;
}
static inline CXCursorSet_Impl *unpackCXCursorSet(CXCursorSet set) {
  return (CXCursorSet_Impl*) set;
}
namespace llvm {
template<> struct DenseMapInfo<CXCursor> {
public:
  static inline CXCursor getEmptyKey() {
    return MakeCXCursorInvalid(CXCursor_InvalidFile);
  }
  static inline CXCursor getTombstoneKey() {
    return MakeCXCursorInvalid(CXCursor_NoDeclFound);
  }
  static inline unsigned getHashValue(const CXCursor &cursor) {
    return llvm::DenseMapInfo<std::pair<const void *, const void *> >
      ::getHashValue(std::make_pair(cursor.data[0], cursor.data[1]));
  }
  static inline bool isEqual(const CXCursor &x, const CXCursor &y) {
    return x.kind == y.kind &&
           x.data[0] == y.data[0] &&
           x.data[1] == y.data[1];
  }
};
}

extern "C" {
CXCursorSet clang_createCXCursorSet() {
  return packCXCursorSet(new CXCursorSet_Impl());
}

void clang_disposeCXCursorSet(CXCursorSet set) {
  delete unpackCXCursorSet(set);
}

unsigned clang_CXCursorSet_contains(CXCursorSet set, CXCursor cursor) {
  CXCursorSet_Impl *setImpl = unpackCXCursorSet(set);
  if (!setImpl)
    return 0;
  return setImpl->find(cursor) != setImpl->end();
}

unsigned clang_CXCursorSet_insert(CXCursorSet set, CXCursor cursor) {
  // Do not insert invalid cursors into the set.
  if (cursor.kind >= CXCursor_FirstInvalid &&
      cursor.kind <= CXCursor_LastInvalid)
    return 1;

  CXCursorSet_Impl *setImpl = unpackCXCursorSet(set);
  if (!setImpl)
    return 1;
  unsigned &entry = (*setImpl)[cursor];
  unsigned flag = entry == 0 ? 1 : 0;
  entry = 1;
  return flag;
}
  
CXCompletionString clang_getCursorCompletionString(CXCursor cursor) {
  enum CXCursorKind kind = clang_getCursorKind(cursor);
  if (clang_isDeclaration(kind)) {
    const Decl *decl = getCursorDecl(cursor);
    if (const NamedDecl *namedDecl = dyn_cast_or_null<NamedDecl>(decl)) {
      ASTUnit *unit = getCursorASTUnit(cursor);
      CodeCompletionResult Result(namedDecl, CCP_Declaration);
      CodeCompletionString *String
        = Result.CreateCodeCompletionString(unit->getASTContext(),
                                            unit->getPreprocessor(),
                                            CodeCompletionContext::CCC_Other,
                                 unit->getCodeCompletionTUInfo().getAllocator(),
                                 unit->getCodeCompletionTUInfo(),
                                 true);
      return String;
    }
  } else if (kind == CXCursor_MacroDefinition) {
    const MacroDefinitionRecord *definition = getCursorMacroDefinition(cursor);
    const IdentifierInfo *MacroInfo = definition->getName();
    ASTUnit *unit = getCursorASTUnit(cursor);
    CodeCompletionResult Result(MacroInfo);
    CodeCompletionString *String
      = Result.CreateCodeCompletionString(unit->getASTContext(),
                                          unit->getPreprocessor(),
                                          CodeCompletionContext::CCC_Other,
                                 unit->getCodeCompletionTUInfo().getAllocator(),
                                 unit->getCodeCompletionTUInfo(),
                                 false);
    return String;
  }
  return nullptr;
}
} // end: extern C.

namespace {
  struct OverridenCursorsPool {
    typedef SmallVector<CXCursor, 2> CursorVec;
    std::vector<CursorVec*> AllCursors;
    std::vector<CursorVec*> AvailableCursors;
    
    ~OverridenCursorsPool() {
      for (std::vector<CursorVec*>::iterator I = AllCursors.begin(),
           E = AllCursors.end(); I != E; ++I) {
        delete *I;
      }
    }
  };
}

void *cxcursor::createOverridenCXCursorsPool() {
  return new OverridenCursorsPool();
}
  
void cxcursor::disposeOverridenCXCursorsPool(void *pool) {
  delete static_cast<OverridenCursorsPool*>(pool);
}
 
extern "C" {
void clang_getOverriddenCursors(CXCursor cursor,
                                CXCursor **overridden,
                                unsigned *num_overridden) {
  if (overridden)
    *overridden = nullptr;
  if (num_overridden)
    *num_overridden = 0;
  
  CXTranslationUnit TU = cxcursor::getCursorTU(cursor);
  
  if (!overridden || !num_overridden || !TU)
    return;

  if (!clang_isDeclaration(cursor.kind))
    return;
    
  OverridenCursorsPool &pool =
    *static_cast<OverridenCursorsPool*>(TU->OverridenCursorsPool);

  OverridenCursorsPool::CursorVec *Vec = nullptr;

  if (!pool.AvailableCursors.empty()) {
    Vec = pool.AvailableCursors.back();
    pool.AvailableCursors.pop_back();
  }
  else {
    Vec = new OverridenCursorsPool::CursorVec();
    pool.AllCursors.push_back(Vec);
  }
  
  // Clear out the vector, but don't free the memory contents.  This
  // reduces malloc() traffic.
  Vec->clear();

  // Use the first entry to contain a back reference to the vector.
  // This is a complete hack.
  CXCursor backRefCursor = MakeCXCursorInvalid(CXCursor_InvalidFile, TU);
  backRefCursor.data[0] = Vec;
  assert(cxcursor::getCursorTU(backRefCursor) == TU);
  Vec->push_back(backRefCursor);

  // Get the overriden cursors.
  cxcursor::getOverriddenCursors(cursor, *Vec);
  
  // Did we get any overriden cursors?  If not, return Vec to the pool
  // of available cursor vectors.
  if (Vec->size() == 1) {
    pool.AvailableCursors.push_back(Vec);
    return;
  }

  // Now tell the caller about the overriden cursors.
  assert(Vec->size() > 1);
  *overridden = &((*Vec)[1]);
  *num_overridden = Vec->size() - 1;
}

void clang_disposeOverriddenCursors(CXCursor *overridden) {
  if (!overridden)
    return;
  
  // Use pointer arithmetic to get back the first faux entry
  // which has a back-reference to the TU and the vector.
  --overridden;
  OverridenCursorsPool::CursorVec *Vec =
      static_cast<OverridenCursorsPool::CursorVec *>(
          const_cast<void *>(overridden->data[0]));
  CXTranslationUnit TU = getCursorTU(*overridden);
  
  assert(Vec && TU);

  OverridenCursorsPool &pool =
    *static_cast<OverridenCursorsPool*>(TU->OverridenCursorsPool);
  
  pool.AvailableCursors.push_back(Vec);
}

int clang_Cursor_isDynamicCall(CXCursor C) {
  const Expr *E = nullptr;
  if (clang_isExpression(C.kind))
    E = getCursorExpr(C);
  if (!E)
    return 0;

  if (const ObjCMessageExpr *MsgE = dyn_cast<ObjCMessageExpr>(E)) {
    if (MsgE->getReceiverKind() != ObjCMessageExpr::Instance)
      return false;
    if (auto *RecE = dyn_cast<ObjCMessageExpr>(
            MsgE->getInstanceReceiver()->IgnoreParenCasts())) {
      if (RecE->getMethodFamily() == OMF_alloc)
        return false;
    }
    return true;
  }

  const MemberExpr *ME = nullptr;
  if (isa<MemberExpr>(E))
    ME = cast<MemberExpr>(E);
  else if (const CallExpr *CE = dyn_cast<CallExpr>(E))
    ME = dyn_cast_or_null<MemberExpr>(CE->getCallee());

  if (ME) {
    if (const CXXMethodDecl *
          MD = dyn_cast_or_null<CXXMethodDecl>(ME->getMemberDecl()))
      return MD->isVirtual() && !ME->hasQualifier();
  }

  return 0;
}

CXType clang_Cursor_getReceiverType(CXCursor C) {
  CXTranslationUnit TU = cxcursor::getCursorTU(C);
  const Expr *E = nullptr;
  if (clang_isExpression(C.kind))
    E = getCursorExpr(C);

  if (const ObjCMessageExpr *MsgE = dyn_cast_or_null<ObjCMessageExpr>(E))
    return cxtype::MakeCXType(MsgE->getReceiverType(), TU);

  return cxtype::MakeCXType(QualType(), TU);
}

} // end: extern "C"<|MERGE_RESOLUTION|>--- conflicted
+++ resolved
@@ -653,7 +653,9 @@
   case Stmt::OMPTargetSimdDirectiveClass:
     K = CXCursor_OMPTargetSimdDirective;
     break;
-<<<<<<< HEAD
+  case Stmt::OMPTeamsDistributeDirectiveClass:
+    K = CXCursor_OMPTeamsDistributeDirective;
+    break;
   case Stmt::OMPTargetTeamsDirectiveClass:
     K = CXCursor_OMPTargetTeamsDirective;
     break;
@@ -668,10 +670,6 @@
     break;
   case Stmt::OMPTeamsDistributeSimdDirectiveClass:
     K = CXCursor_OMPTeamsDistributeSimdDirective;
-=======
-  case Stmt::OMPTeamsDistributeDirectiveClass:
-    K = CXCursor_OMPTeamsDistributeDirective;
->>>>>>> 3f11b2c1
     break;
   }
 
