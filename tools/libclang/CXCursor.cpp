//===- CXCursor.cpp - Routines for manipulating CXCursors -----------------===//
//
//                     The LLVM Compiler Infrastructure
//
// This file is distributed under the University of Illinois Open Source
// License. See LICENSE.TXT for details.
//
//===----------------------------------------------------------------------===//
//
// This file defines routines for manipulating CXCursors. It should be the
// only file that has internal knowledge of the encoding of the data in
// CXCursor.
//
//===----------------------------------------------------------------------===//

#include "CXTranslationUnit.h"
#include "CXCursor.h"
#include "CXString.h"
#include "CXType.h"
#include "clang-c/Index.h"
#include "clang/AST/Attr.h"
#include "clang/AST/Decl.h"
#include "clang/AST/DeclCXX.h"
#include "clang/AST/DeclObjC.h"
#include "clang/AST/DeclTemplate.h"
#include "clang/AST/Expr.h"
#include "clang/AST/ExprCXX.h"
#include "clang/AST/ExprObjC.h"
#include "clang/Frontend/ASTUnit.h"
#include "llvm/Support/ErrorHandling.h"

using namespace clang;
using namespace cxcursor;

CXCursor cxcursor::MakeCXCursorInvalid(CXCursorKind K, CXTranslationUnit TU) {
  assert(K >= CXCursor_FirstInvalid && K <= CXCursor_LastInvalid);
  CXCursor C = { K, 0, { nullptr, nullptr, TU } };
  return C;
}

static CXCursorKind GetCursorKind(const Attr *A) {
  assert(A && "Invalid arguments!");
  switch (A->getKind()) {
    default: break;
    case attr::IBAction: return CXCursor_IBActionAttr;
    case attr::IBOutlet: return CXCursor_IBOutletAttr;
    case attr::IBOutletCollection: return CXCursor_IBOutletCollectionAttr;
    case attr::Final: return CXCursor_CXXFinalAttr;
    case attr::Override: return CXCursor_CXXOverrideAttr;
    case attr::Annotate: return CXCursor_AnnotateAttr;
    case attr::AsmLabel: return CXCursor_AsmLabelAttr;
    case attr::Packed: return CXCursor_PackedAttr;
    case attr::Pure: return CXCursor_PureAttr;
    case attr::Const: return CXCursor_ConstAttr;
    case attr::NoDuplicate: return CXCursor_NoDuplicateAttr;
    case attr::CUDAConstant: return CXCursor_CUDAConstantAttr;
    case attr::CUDADevice: return CXCursor_CUDADeviceAttr;
    case attr::CUDAGlobal: return CXCursor_CUDAGlobalAttr;
    case attr::CUDAHost: return CXCursor_CUDAHostAttr;
    case attr::CUDAShared: return CXCursor_CUDASharedAttr;
    case attr::Visibility: return CXCursor_VisibilityAttr;
    case attr::DLLExport: return CXCursor_DLLExport;
    case attr::DLLImport: return CXCursor_DLLImport;
  }

  return CXCursor_UnexposedAttr;
}

CXCursor cxcursor::MakeCXCursor(const Attr *A, const Decl *Parent,
                                CXTranslationUnit TU) {
  assert(A && Parent && TU && "Invalid arguments!");
  CXCursor C = { GetCursorKind(A), 0, { Parent, A, TU } };
  return C;
}

CXCursor cxcursor::MakeCXCursor(const Decl *D, CXTranslationUnit TU,
                                SourceRange RegionOfInterest,
                                bool FirstInDeclGroup) {
  assert(D && TU && "Invalid arguments!");

  CXCursorKind K = getCursorKindForDecl(D);

  if (K == CXCursor_ObjCClassMethodDecl ||
      K == CXCursor_ObjCInstanceMethodDecl) {
    int SelectorIdIndex = -1;
    // Check if cursor points to a selector id.
    if (RegionOfInterest.isValid() &&
        RegionOfInterest.getBegin() == RegionOfInterest.getEnd()) {
      SmallVector<SourceLocation, 16> SelLocs;
      cast<ObjCMethodDecl>(D)->getSelectorLocs(SelLocs);
      SmallVectorImpl<SourceLocation>::iterator
        I=std::find(SelLocs.begin(), SelLocs.end(),RegionOfInterest.getBegin());
      if (I != SelLocs.end())
        SelectorIdIndex = I - SelLocs.begin();
    }
    CXCursor C = { K, SelectorIdIndex,
                   { D, (void*)(intptr_t) (FirstInDeclGroup ? 1 : 0), TU }};
    return C;
  }
  
  CXCursor C = { K, 0, { D, (void*)(intptr_t) (FirstInDeclGroup ? 1 : 0), TU }};
  return C;
}

CXCursor cxcursor::MakeCXCursor(const Stmt *S, const Decl *Parent,
                                CXTranslationUnit TU,
                                SourceRange RegionOfInterest) {
  assert(S && TU && "Invalid arguments!");
  CXCursorKind K = CXCursor_NotImplemented;
  
  switch (S->getStmtClass()) {
  case Stmt::NoStmtClass:
    break;
  
  case Stmt::CaseStmtClass:
    K = CXCursor_CaseStmt;
    break;
  
  case Stmt::DefaultStmtClass:
    K = CXCursor_DefaultStmt;
    break;
  
  case Stmt::IfStmtClass:
    K = CXCursor_IfStmt;
    break;
  
  case Stmt::SwitchStmtClass:
    K = CXCursor_SwitchStmt;
    break;
  
  case Stmt::WhileStmtClass:
    K = CXCursor_WhileStmt;
    break;
  
  case Stmt::DoStmtClass:
    K = CXCursor_DoStmt;
    break;
  
  case Stmt::ForStmtClass:
    K = CXCursor_ForStmt;
    break;
  
  case Stmt::GotoStmtClass:
    K = CXCursor_GotoStmt;
    break;
  
  case Stmt::IndirectGotoStmtClass:
    K = CXCursor_IndirectGotoStmt;
    break;
  
  case Stmt::ContinueStmtClass:
    K = CXCursor_ContinueStmt;
    break;
  
  case Stmt::BreakStmtClass:
    K = CXCursor_BreakStmt;
    break;
  
  case Stmt::ReturnStmtClass:
    K = CXCursor_ReturnStmt;
    break;
  
  case Stmt::GCCAsmStmtClass:
    K = CXCursor_GCCAsmStmt;
    break;

  case Stmt::MSAsmStmtClass:
    K = CXCursor_MSAsmStmt;
    break;
  
  case Stmt::ObjCAtTryStmtClass:
    K = CXCursor_ObjCAtTryStmt;
    break;
  
  case Stmt::ObjCAtCatchStmtClass:
    K = CXCursor_ObjCAtCatchStmt;
    break;
  
  case Stmt::ObjCAtFinallyStmtClass:
    K = CXCursor_ObjCAtFinallyStmt;
    break;
  
  case Stmt::ObjCAtThrowStmtClass:
    K = CXCursor_ObjCAtThrowStmt;
    break;
  
  case Stmt::ObjCAtSynchronizedStmtClass:
    K = CXCursor_ObjCAtSynchronizedStmt;
    break;
  
  case Stmt::ObjCAutoreleasePoolStmtClass:
    K = CXCursor_ObjCAutoreleasePoolStmt;
    break;
  
  case Stmt::ObjCForCollectionStmtClass:
    K = CXCursor_ObjCForCollectionStmt;
    break;
  
  case Stmt::CXXCatchStmtClass:
    K = CXCursor_CXXCatchStmt;
    break;
  
  case Stmt::CXXTryStmtClass:
    K = CXCursor_CXXTryStmt;
    break;
  
  case Stmt::CXXForRangeStmtClass:
    K = CXCursor_CXXForRangeStmt;
    break;
  
  case Stmt::SEHTryStmtClass:
    K = CXCursor_SEHTryStmt;
    break;
  
  case Stmt::SEHExceptStmtClass:
    K = CXCursor_SEHExceptStmt;
    break;
  
  case Stmt::SEHFinallyStmtClass:
    K = CXCursor_SEHFinallyStmt;
    break;

  case Stmt::SEHLeaveStmtClass:
    K = CXCursor_SEHLeaveStmt;
    break;
  
  case Stmt::ArrayTypeTraitExprClass:
  case Stmt::AsTypeExprClass:
  case Stmt::AtomicExprClass:
  case Stmt::BinaryConditionalOperatorClass:
  case Stmt::TypeTraitExprClass:
  case Stmt::CoroutineBodyStmtClass:
  case Stmt::CoawaitExprClass:
  case Stmt::CoreturnStmtClass:
  case Stmt::CoyieldExprClass:
  case Stmt::CXXBindTemporaryExprClass:
  case Stmt::CXXDefaultArgExprClass:
  case Stmt::CXXDefaultInitExprClass:
  case Stmt::CXXFoldExprClass:
  case Stmt::CXXStdInitializerListExprClass:
  case Stmt::CXXScalarValueInitExprClass:
  case Stmt::CXXUuidofExprClass:
  case Stmt::ChooseExprClass:
  case Stmt::DesignatedInitExprClass:
  case Stmt::DesignatedInitUpdateExprClass:
  case Stmt::ExprWithCleanupsClass:
  case Stmt::ExpressionTraitExprClass:
  case Stmt::ExtVectorElementExprClass:
  case Stmt::ImplicitCastExprClass:
  case Stmt::ImplicitValueInitExprClass:
  case Stmt::NoInitExprClass:
  case Stmt::MaterializeTemporaryExprClass:
  case Stmt::ObjCIndirectCopyRestoreExprClass:
  case Stmt::OffsetOfExprClass:
  case Stmt::ParenListExprClass:
  case Stmt::PredefinedExprClass:
  case Stmt::ShuffleVectorExprClass:
  case Stmt::ConvertVectorExprClass:
  case Stmt::VAArgExprClass:
  case Stmt::ObjCArrayLiteralClass:
  case Stmt::ObjCDictionaryLiteralClass:
  case Stmt::ObjCBoxedExprClass:
  case Stmt::ObjCSubscriptRefExprClass:
    K = CXCursor_UnexposedExpr;
    break;

  case Stmt::OpaqueValueExprClass:
    if (Expr *Src = cast<OpaqueValueExpr>(S)->getSourceExpr())
      return MakeCXCursor(Src, Parent, TU, RegionOfInterest);
    K = CXCursor_UnexposedExpr;
    break;

  case Stmt::PseudoObjectExprClass:
    return MakeCXCursor(cast<PseudoObjectExpr>(S)->getSyntacticForm(),
                        Parent, TU, RegionOfInterest);

  case Stmt::CompoundStmtClass:
    K = CXCursor_CompoundStmt;
    break;

  case Stmt::NullStmtClass:
    K = CXCursor_NullStmt;
    break;

  case Stmt::LabelStmtClass:
    K = CXCursor_LabelStmt;
    break;

  case Stmt::AttributedStmtClass:
    K = CXCursor_UnexposedStmt;
    break;

  case Stmt::DeclStmtClass:
    K = CXCursor_DeclStmt;
    break;

  case Stmt::CapturedStmtClass:
    K = CXCursor_UnexposedStmt;
    break;

  case Stmt::IntegerLiteralClass:
    K = CXCursor_IntegerLiteral;
    break;

  case Stmt::FloatingLiteralClass:
    K = CXCursor_FloatingLiteral;
    break;

  case Stmt::ImaginaryLiteralClass:
    K = CXCursor_ImaginaryLiteral;
    break;

  case Stmt::StringLiteralClass:
    K = CXCursor_StringLiteral;
    break;

  case Stmt::CharacterLiteralClass:
    K = CXCursor_CharacterLiteral;
    break;

  case Stmt::ParenExprClass:
    K = CXCursor_ParenExpr;
    break;

  case Stmt::UnaryOperatorClass:
    K = CXCursor_UnaryOperator;
    break;

  case Stmt::UnaryExprOrTypeTraitExprClass:
  case Stmt::CXXNoexceptExprClass:
    K = CXCursor_UnaryExpr;
    break;

  case Stmt::MSPropertySubscriptExprClass:
  case Stmt::ArraySubscriptExprClass:
    K = CXCursor_ArraySubscriptExpr;
    break;

  case Stmt::OMPArraySectionExprClass:
    K = CXCursor_OMPArraySectionExpr;
    break;

  case Stmt::BinaryOperatorClass:
    K = CXCursor_BinaryOperator;
    break;

  case Stmt::CompoundAssignOperatorClass:
    K = CXCursor_CompoundAssignOperator;
    break;

  case Stmt::ConditionalOperatorClass:
    K = CXCursor_ConditionalOperator;
    break;

  case Stmt::CStyleCastExprClass:
    K = CXCursor_CStyleCastExpr;
    break;

  case Stmt::CompoundLiteralExprClass:
    K = CXCursor_CompoundLiteralExpr;
    break;

  case Stmt::InitListExprClass:
    K = CXCursor_InitListExpr;
    break;

  case Stmt::AddrLabelExprClass:
    K = CXCursor_AddrLabelExpr;
    break;

  case Stmt::StmtExprClass:
    K = CXCursor_StmtExpr;
    break;

  case Stmt::GenericSelectionExprClass:
    K = CXCursor_GenericSelectionExpr;
    break;

  case Stmt::GNUNullExprClass:
    K = CXCursor_GNUNullExpr;
    break;

  case Stmt::CXXStaticCastExprClass:
    K = CXCursor_CXXStaticCastExpr;
    break;

  case Stmt::CXXDynamicCastExprClass:
    K = CXCursor_CXXDynamicCastExpr;
    break;

  case Stmt::CXXReinterpretCastExprClass:
    K = CXCursor_CXXReinterpretCastExpr;
    break;

  case Stmt::CXXConstCastExprClass:
    K = CXCursor_CXXConstCastExpr;
    break;

  case Stmt::CXXFunctionalCastExprClass:
    K = CXCursor_CXXFunctionalCastExpr;
    break;

  case Stmt::CXXTypeidExprClass:
    K = CXCursor_CXXTypeidExpr;
    break;

  case Stmt::CXXBoolLiteralExprClass:
    K = CXCursor_CXXBoolLiteralExpr;
    break;

  case Stmt::CXXNullPtrLiteralExprClass:
    K = CXCursor_CXXNullPtrLiteralExpr;
    break;

  case Stmt::CXXThisExprClass:
    K = CXCursor_CXXThisExpr;
    break;

  case Stmt::CXXThrowExprClass:
    K = CXCursor_CXXThrowExpr;
    break;

  case Stmt::CXXNewExprClass:
    K = CXCursor_CXXNewExpr;
    break;

  case Stmt::CXXDeleteExprClass:
    K = CXCursor_CXXDeleteExpr;
    break;

  case Stmt::ObjCStringLiteralClass:
    K = CXCursor_ObjCStringLiteral;
    break;

  case Stmt::ObjCEncodeExprClass:
    K = CXCursor_ObjCEncodeExpr;
    break;

  case Stmt::ObjCSelectorExprClass:
    K = CXCursor_ObjCSelectorExpr;
    break;

  case Stmt::ObjCProtocolExprClass:
    K = CXCursor_ObjCProtocolExpr;
    break;
      
  case Stmt::ObjCBoolLiteralExprClass:
    K = CXCursor_ObjCBoolLiteralExpr;
    break;

  case Stmt::ObjCAvailabilityCheckExprClass:
    K = CXCursor_ObjCAvailabilityCheckExpr;
    break;

  case Stmt::ObjCBridgedCastExprClass:
    K = CXCursor_ObjCBridgedCastExpr;
    break;

  case Stmt::BlockExprClass:
    K = CXCursor_BlockExpr;
    break;

  case Stmt::PackExpansionExprClass:
    K = CXCursor_PackExpansionExpr;
    break;

  case Stmt::SizeOfPackExprClass:
    K = CXCursor_SizeOfPackExpr;
    break;

  case Stmt::DeclRefExprClass:
    if (const ImplicitParamDecl *IPD =
         dyn_cast_or_null<ImplicitParamDecl>(cast<DeclRefExpr>(S)->getDecl())) {
      if (const ObjCMethodDecl *MD =
            dyn_cast<ObjCMethodDecl>(IPD->getDeclContext())) {
        if (MD->getSelfDecl() == IPD) {
          K = CXCursor_ObjCSelfExpr;
          break;
        }
      }
    }

    K = CXCursor_DeclRefExpr;
    break;

  case Stmt::DependentScopeDeclRefExprClass:
  case Stmt::SubstNonTypeTemplateParmExprClass:
  case Stmt::SubstNonTypeTemplateParmPackExprClass:
  case Stmt::FunctionParmPackExprClass:
  case Stmt::UnresolvedLookupExprClass:
  case Stmt::TypoExprClass: // A typo could actually be a DeclRef or a MemberRef
    K = CXCursor_DeclRefExpr;
    break;
      
  case Stmt::CXXDependentScopeMemberExprClass:
  case Stmt::CXXPseudoDestructorExprClass:
  case Stmt::MemberExprClass:            
  case Stmt::MSPropertyRefExprClass:
  case Stmt::ObjCIsaExprClass:
  case Stmt::ObjCIvarRefExprClass:    
  case Stmt::ObjCPropertyRefExprClass: 
  case Stmt::UnresolvedMemberExprClass:
    K = CXCursor_MemberRefExpr;
    break;
      
  case Stmt::CallExprClass:              
  case Stmt::CXXOperatorCallExprClass:
  case Stmt::CXXMemberCallExprClass:
  case Stmt::CUDAKernelCallExprClass:
  case Stmt::CXXConstructExprClass:  
  case Stmt::CXXInheritedCtorInitExprClass:  
  case Stmt::CXXTemporaryObjectExprClass:
  case Stmt::CXXUnresolvedConstructExprClass:
  case Stmt::UserDefinedLiteralClass:
    K = CXCursor_CallExpr;
    break;
      
  case Stmt::LambdaExprClass:
    K = CXCursor_LambdaExpr;
    break;
      
  case Stmt::ObjCMessageExprClass: {
    K = CXCursor_ObjCMessageExpr;
    int SelectorIdIndex = -1;
    // Check if cursor points to a selector id.
    if (RegionOfInterest.isValid() &&
        RegionOfInterest.getBegin() == RegionOfInterest.getEnd()) {
      SmallVector<SourceLocation, 16> SelLocs;
      cast<ObjCMessageExpr>(S)->getSelectorLocs(SelLocs);
      SmallVectorImpl<SourceLocation>::iterator
        I=std::find(SelLocs.begin(), SelLocs.end(),RegionOfInterest.getBegin());
      if (I != SelLocs.end())
        SelectorIdIndex = I - SelLocs.begin();
    }
    CXCursor C = { K, 0, { Parent, S, TU } };
    return getSelectorIdentifierCursor(SelectorIdIndex, C);
  }
      
  case Stmt::MSDependentExistsStmtClass:
    K = CXCursor_UnexposedStmt;
    break;
  case Stmt::OMPParallelDirectiveClass:
    K = CXCursor_OMPParallelDirective;
    break;
  case Stmt::OMPSimdDirectiveClass:
    K = CXCursor_OMPSimdDirective;
    break;
  case Stmt::OMPForDirectiveClass:
    K = CXCursor_OMPForDirective;
    break;
  case Stmt::OMPForSimdDirectiveClass:
    K = CXCursor_OMPForSimdDirective;
    break;
  case Stmt::OMPSectionsDirectiveClass:
    K = CXCursor_OMPSectionsDirective;
    break;
  case Stmt::OMPSectionDirectiveClass:
    K = CXCursor_OMPSectionDirective;
    break;
  case Stmt::OMPSingleDirectiveClass:
    K = CXCursor_OMPSingleDirective;
    break;
  case Stmt::OMPMasterDirectiveClass:
    K = CXCursor_OMPMasterDirective;
    break;
  case Stmt::OMPCriticalDirectiveClass:
    K = CXCursor_OMPCriticalDirective;
    break;
  case Stmt::OMPParallelForDirectiveClass:
    K = CXCursor_OMPParallelForDirective;
    break;
  case Stmt::OMPParallelForSimdDirectiveClass:
    K = CXCursor_OMPParallelForSimdDirective;
    break;
  case Stmt::OMPParallelSectionsDirectiveClass:
    K = CXCursor_OMPParallelSectionsDirective;
    break;
  case Stmt::OMPTaskDirectiveClass:
    K = CXCursor_OMPTaskDirective;
    break;
  case Stmt::OMPTaskyieldDirectiveClass:
    K = CXCursor_OMPTaskyieldDirective;
    break;
  case Stmt::OMPBarrierDirectiveClass:
    K = CXCursor_OMPBarrierDirective;
    break;
  case Stmt::OMPTaskwaitDirectiveClass:
    K = CXCursor_OMPTaskwaitDirective;
    break;
  case Stmt::OMPTaskgroupDirectiveClass:
    K = CXCursor_OMPTaskgroupDirective;
    break;
  case Stmt::OMPFlushDirectiveClass:
    K = CXCursor_OMPFlushDirective;
    break;
  case Stmt::OMPOrderedDirectiveClass:
    K = CXCursor_OMPOrderedDirective;
    break;
  case Stmt::OMPAtomicDirectiveClass:
    K = CXCursor_OMPAtomicDirective;
    break;
  case Stmt::OMPTargetDirectiveClass:
    K = CXCursor_OMPTargetDirective;
    break;
  case Stmt::OMPTargetDataDirectiveClass:
    K = CXCursor_OMPTargetDataDirective;
    break;
  case Stmt::OMPTargetEnterDataDirectiveClass:
    K = CXCursor_OMPTargetEnterDataDirective;
    break;
  case Stmt::OMPTargetExitDataDirectiveClass:
    K = CXCursor_OMPTargetExitDataDirective;
    break;
  case Stmt::OMPTargetParallelDirectiveClass:
    K = CXCursor_OMPTargetParallelDirective;
    break;
  case Stmt::OMPTargetParallelForDirectiveClass:
    K = CXCursor_OMPTargetParallelForDirective;
    break;
  case Stmt::OMPTargetUpdateDirectiveClass:
    K = CXCursor_OMPTargetUpdateDirective;
    break;
  case Stmt::OMPTeamsDirectiveClass:
    K = CXCursor_OMPTeamsDirective;
    break;
  case Stmt::OMPCancellationPointDirectiveClass:
    K = CXCursor_OMPCancellationPointDirective;
    break;
  case Stmt::OMPCancelDirectiveClass:
    K = CXCursor_OMPCancelDirective;
    break;
  case Stmt::OMPTaskLoopDirectiveClass:
    K = CXCursor_OMPTaskLoopDirective;
    break;
  case Stmt::OMPTaskLoopSimdDirectiveClass:
    K = CXCursor_OMPTaskLoopSimdDirective;
    break;
  case Stmt::OMPDistributeDirectiveClass:
    K = CXCursor_OMPDistributeDirective;
    break;
  case Stmt::OMPDistributeParallelForDirectiveClass:
    K = CXCursor_OMPDistributeParallelForDirective;
    break;
  case Stmt::OMPDistributeParallelForSimdDirectiveClass:
    K = CXCursor_OMPDistributeParallelForSimdDirective;
    break;
  case Stmt::OMPDistributeSimdDirectiveClass:
    K = CXCursor_OMPDistributeSimdDirective;
    break;
  case Stmt::OMPTargetParallelForSimdDirectiveClass:
    K = CXCursor_OMPTargetParallelForSimdDirective;
    break;
  case Stmt::OMPTargetSimdDirectiveClass:
    K = CXCursor_OMPTargetSimdDirective;
    break;
  case Stmt::OMPTeamsDistributeDirectiveClass:
    K = CXCursor_OMPTeamsDistributeDirective;
    break;
  case Stmt::OMPTeamsDistributeSimdDirectiveClass:
    K = CXCursor_OMPTeamsDistributeSimdDirective;
    break;
<<<<<<< HEAD
  case Stmt::OMPTargetTeamsDirectiveClass:
    K = CXCursor_OMPTargetTeamsDirective;
    break;
  case Stmt::OMPTeamsDistributeParallelForDirectiveClass:
    K = CXCursor_OMPTeamsDistributeParallelForDirective;
    break;
  case Stmt::OMPTargetTeamsDistributeParallelForDirectiveClass:
    K = CXCursor_OMPTargetTeamsDistributeParallelForDirective;
    break;
  case Stmt::OMPTargetTeamsDistributeParallelForSimdDirectiveClass:
    K = CXCursor_OMPTargetTeamsDistributeParallelForSimdDirective;
    break;
  case Stmt::OMPTargetTeamsDistributeDirectiveClass:
    K = CXCursor_OMPTargetTeamsDistributeDirective;
    break;
  case Stmt::OMPTargetTeamsDistributeSimdDirectiveClass:
    K = CXCursor_OMPTargetTeamsDistributeSimdDirective;
    break;
=======
>>>>>>> 0eded94a
  case Stmt::OMPTeamsDistributeParallelForSimdDirectiveClass:
    K = CXCursor_OMPTeamsDistributeParallelForSimdDirective;
    break;
  }

  CXCursor C = { K, 0, { Parent, S, TU } };
  return C;
}

CXCursor cxcursor::MakeCursorObjCSuperClassRef(ObjCInterfaceDecl *Super, 
                                               SourceLocation Loc, 
                                               CXTranslationUnit TU) {
  assert(Super && TU && "Invalid arguments!");
  void *RawLoc = Loc.getPtrEncoding();
  CXCursor C = { CXCursor_ObjCSuperClassRef, 0, { Super, RawLoc, TU } };
  return C;    
}

std::pair<const ObjCInterfaceDecl *, SourceLocation>
cxcursor::getCursorObjCSuperClassRef(CXCursor C) {
  assert(C.kind == CXCursor_ObjCSuperClassRef);
  return std::make_pair(static_cast<const ObjCInterfaceDecl *>(C.data[0]),
                        SourceLocation::getFromPtrEncoding(C.data[1]));
}

CXCursor cxcursor::MakeCursorObjCProtocolRef(const ObjCProtocolDecl *Proto, 
                                             SourceLocation Loc, 
                                             CXTranslationUnit TU) {
  assert(Proto && TU && "Invalid arguments!");
  void *RawLoc = Loc.getPtrEncoding();
  CXCursor C = { CXCursor_ObjCProtocolRef, 0, { Proto, RawLoc, TU } };
  return C;    
}

std::pair<const ObjCProtocolDecl *, SourceLocation>
cxcursor::getCursorObjCProtocolRef(CXCursor C) {
  assert(C.kind == CXCursor_ObjCProtocolRef);
  return std::make_pair(static_cast<const ObjCProtocolDecl *>(C.data[0]),
                        SourceLocation::getFromPtrEncoding(C.data[1]));
}

CXCursor cxcursor::MakeCursorObjCClassRef(const ObjCInterfaceDecl *Class, 
                                          SourceLocation Loc, 
                                          CXTranslationUnit TU) {
  // 'Class' can be null for invalid code.
  if (!Class)
    return MakeCXCursorInvalid(CXCursor_InvalidCode);
  assert(TU && "Invalid arguments!");
  void *RawLoc = Loc.getPtrEncoding();
  CXCursor C = { CXCursor_ObjCClassRef, 0, { Class, RawLoc, TU } };
  return C;    
}

std::pair<const ObjCInterfaceDecl *, SourceLocation>
cxcursor::getCursorObjCClassRef(CXCursor C) {
  assert(C.kind == CXCursor_ObjCClassRef);
  return std::make_pair(static_cast<const ObjCInterfaceDecl *>(C.data[0]),
                        SourceLocation::getFromPtrEncoding(C.data[1]));
}

CXCursor cxcursor::MakeCursorTypeRef(const TypeDecl *Type, SourceLocation Loc, 
                                     CXTranslationUnit TU) {
  assert(Type && TU && "Invalid arguments!");
  void *RawLoc = Loc.getPtrEncoding();
  CXCursor C = { CXCursor_TypeRef, 0, { Type, RawLoc, TU } };
  return C;    
}

std::pair<const TypeDecl *, SourceLocation>
cxcursor::getCursorTypeRef(CXCursor C) {
  assert(C.kind == CXCursor_TypeRef);
  return std::make_pair(static_cast<const TypeDecl *>(C.data[0]),
                        SourceLocation::getFromPtrEncoding(C.data[1]));
}

CXCursor cxcursor::MakeCursorTemplateRef(const TemplateDecl *Template, 
                                         SourceLocation Loc,
                                         CXTranslationUnit TU) {
  assert(Template && TU && "Invalid arguments!");
  void *RawLoc = Loc.getPtrEncoding();
  CXCursor C = { CXCursor_TemplateRef, 0, { Template, RawLoc, TU } };
  return C;    
}

std::pair<const TemplateDecl *, SourceLocation>
cxcursor::getCursorTemplateRef(CXCursor C) {
  assert(C.kind == CXCursor_TemplateRef);
  return std::make_pair(static_cast<const TemplateDecl *>(C.data[0]),
                        SourceLocation::getFromPtrEncoding(C.data[1]));
}

CXCursor cxcursor::MakeCursorNamespaceRef(const NamedDecl *NS,
                                          SourceLocation Loc, 
                                          CXTranslationUnit TU) {
  
  assert(NS && (isa<NamespaceDecl>(NS) || isa<NamespaceAliasDecl>(NS)) && TU &&
         "Invalid arguments!");
  void *RawLoc = Loc.getPtrEncoding();
  CXCursor C = { CXCursor_NamespaceRef, 0, { NS, RawLoc, TU } };
  return C;    
}

std::pair<const NamedDecl *, SourceLocation>
cxcursor::getCursorNamespaceRef(CXCursor C) {
  assert(C.kind == CXCursor_NamespaceRef);
  return std::make_pair(static_cast<const NamedDecl *>(C.data[0]),
                        SourceLocation::getFromPtrEncoding(C.data[1]));
}

CXCursor cxcursor::MakeCursorVariableRef(const VarDecl *Var, SourceLocation Loc, 
                                         CXTranslationUnit TU) {
  
  assert(Var && TU && "Invalid arguments!");
  void *RawLoc = Loc.getPtrEncoding();
  CXCursor C = { CXCursor_VariableRef, 0, { Var, RawLoc, TU } };
  return C;
}

std::pair<const VarDecl *, SourceLocation>
cxcursor::getCursorVariableRef(CXCursor C) {
  assert(C.kind == CXCursor_VariableRef);
  return std::make_pair(static_cast<const VarDecl *>(C.data[0]),
                        SourceLocation::getFromPtrEncoding(C.data[1]));
}

CXCursor cxcursor::MakeCursorMemberRef(const FieldDecl *Field, SourceLocation Loc, 
                                       CXTranslationUnit TU) {
  
  assert(Field && TU && "Invalid arguments!");
  void *RawLoc = Loc.getPtrEncoding();
  CXCursor C = { CXCursor_MemberRef, 0, { Field, RawLoc, TU } };
  return C;    
}

std::pair<const FieldDecl *, SourceLocation>
cxcursor::getCursorMemberRef(CXCursor C) {
  assert(C.kind == CXCursor_MemberRef);
  return std::make_pair(static_cast<const FieldDecl *>(C.data[0]),
                        SourceLocation::getFromPtrEncoding(C.data[1]));
}

CXCursor cxcursor::MakeCursorCXXBaseSpecifier(const CXXBaseSpecifier *B,
                                              CXTranslationUnit TU){
  CXCursor C = { CXCursor_CXXBaseSpecifier, 0, { B, nullptr, TU } };
  return C;  
}

const CXXBaseSpecifier *cxcursor::getCursorCXXBaseSpecifier(CXCursor C) {
  assert(C.kind == CXCursor_CXXBaseSpecifier);
  return static_cast<const CXXBaseSpecifier*>(C.data[0]);
}

CXCursor cxcursor::MakePreprocessingDirectiveCursor(SourceRange Range, 
                                                    CXTranslationUnit TU) {
  CXCursor C = { CXCursor_PreprocessingDirective, 0,
                 { Range.getBegin().getPtrEncoding(),
                   Range.getEnd().getPtrEncoding(),
                   TU }
               };
  return C;
}

SourceRange cxcursor::getCursorPreprocessingDirective(CXCursor C) {
  assert(C.kind == CXCursor_PreprocessingDirective);
  SourceRange Range(SourceLocation::getFromPtrEncoding(C.data[0]),
                    SourceLocation::getFromPtrEncoding(C.data[1]));
  ASTUnit *TU = getCursorASTUnit(C);
  return TU->mapRangeFromPreamble(Range);
}

CXCursor cxcursor::MakeMacroDefinitionCursor(const MacroDefinitionRecord *MI,
                                             CXTranslationUnit TU) {
  CXCursor C = {CXCursor_MacroDefinition, 0, {MI, nullptr, TU}};
  return C;
}

const MacroDefinitionRecord *cxcursor::getCursorMacroDefinition(CXCursor C) {
  assert(C.kind == CXCursor_MacroDefinition);
  return static_cast<const MacroDefinitionRecord *>(C.data[0]);
}

CXCursor cxcursor::MakeMacroExpansionCursor(MacroExpansion *MI,
                                            CXTranslationUnit TU) {
  CXCursor C = { CXCursor_MacroExpansion, 0, { MI, nullptr, TU } };
  return C;
}

CXCursor cxcursor::MakeMacroExpansionCursor(MacroDefinitionRecord *MI,
                                            SourceLocation Loc,
                                            CXTranslationUnit TU) {
  assert(Loc.isValid());
  CXCursor C = {CXCursor_MacroExpansion, 0, {MI, Loc.getPtrEncoding(), TU}};
  return C;
}

const IdentifierInfo *cxcursor::MacroExpansionCursor::getName() const {
  if (isPseudo())
    return getAsMacroDefinition()->getName();
  return getAsMacroExpansion()->getName();
}
const MacroDefinitionRecord *
cxcursor::MacroExpansionCursor::getDefinition() const {
  if (isPseudo())
    return getAsMacroDefinition();
  return getAsMacroExpansion()->getDefinition();
}
SourceRange cxcursor::MacroExpansionCursor::getSourceRange() const {
  if (isPseudo())
    return getPseudoLoc();
  return getAsMacroExpansion()->getSourceRange();
}

CXCursor cxcursor::MakeInclusionDirectiveCursor(InclusionDirective *ID, 
                                                CXTranslationUnit TU) {
  CXCursor C = { CXCursor_InclusionDirective, 0, { ID, nullptr, TU } };
  return C;
}

const InclusionDirective *cxcursor::getCursorInclusionDirective(CXCursor C) {
  assert(C.kind == CXCursor_InclusionDirective);
  return static_cast<const InclusionDirective *>(C.data[0]);
}

CXCursor cxcursor::MakeCursorLabelRef(LabelStmt *Label, SourceLocation Loc, 
                                      CXTranslationUnit TU) {
  
  assert(Label && TU && "Invalid arguments!");
  void *RawLoc = Loc.getPtrEncoding();
  CXCursor C = { CXCursor_LabelRef, 0, { Label, RawLoc, TU } };
  return C;    
}

std::pair<const LabelStmt *, SourceLocation>
cxcursor::getCursorLabelRef(CXCursor C) {
  assert(C.kind == CXCursor_LabelRef);
  return std::make_pair(static_cast<const LabelStmt *>(C.data[0]),
                        SourceLocation::getFromPtrEncoding(C.data[1]));
}

CXCursor cxcursor::MakeCursorOverloadedDeclRef(const OverloadExpr *E,
                                               CXTranslationUnit TU) {
  assert(E && TU && "Invalid arguments!");
  OverloadedDeclRefStorage Storage(E);
  void *RawLoc = E->getNameLoc().getPtrEncoding();
  CXCursor C = { 
                 CXCursor_OverloadedDeclRef, 0,
                 { Storage.getOpaqueValue(), RawLoc, TU } 
               };
  return C;    
}

CXCursor cxcursor::MakeCursorOverloadedDeclRef(const Decl *D,
                                               SourceLocation Loc,
                                               CXTranslationUnit TU) {
  assert(D && TU && "Invalid arguments!");
  void *RawLoc = Loc.getPtrEncoding();
  OverloadedDeclRefStorage Storage(D);
  CXCursor C = { 
    CXCursor_OverloadedDeclRef, 0,
    { Storage.getOpaqueValue(), RawLoc, TU }
  };
  return C;    
}

CXCursor cxcursor::MakeCursorOverloadedDeclRef(TemplateName Name, 
                                               SourceLocation Loc,
                                               CXTranslationUnit TU) {
  assert(Name.getAsOverloadedTemplate() && TU && "Invalid arguments!");
  void *RawLoc = Loc.getPtrEncoding();
  OverloadedDeclRefStorage Storage(Name.getAsOverloadedTemplate());
  CXCursor C = { 
    CXCursor_OverloadedDeclRef, 0,
    { Storage.getOpaqueValue(), RawLoc, TU } 
  };
  return C;    
}

std::pair<cxcursor::OverloadedDeclRefStorage, SourceLocation>
cxcursor::getCursorOverloadedDeclRef(CXCursor C) {
  assert(C.kind == CXCursor_OverloadedDeclRef);
  return std::make_pair(OverloadedDeclRefStorage::getFromOpaqueValue(
                                       const_cast<void *>(C.data[0])),
                        SourceLocation::getFromPtrEncoding(C.data[1]));
}

const Decl *cxcursor::getCursorDecl(CXCursor Cursor) {
  return static_cast<const Decl *>(Cursor.data[0]);
}

const Expr *cxcursor::getCursorExpr(CXCursor Cursor) {
  return dyn_cast_or_null<Expr>(getCursorStmt(Cursor));
}

const Stmt *cxcursor::getCursorStmt(CXCursor Cursor) {
  if (Cursor.kind == CXCursor_ObjCSuperClassRef ||
      Cursor.kind == CXCursor_ObjCProtocolRef ||
      Cursor.kind == CXCursor_ObjCClassRef)
    return nullptr;

  return static_cast<const Stmt *>(Cursor.data[1]);
}

const Attr *cxcursor::getCursorAttr(CXCursor Cursor) {
  return static_cast<const Attr *>(Cursor.data[1]);
}

const Decl *cxcursor::getCursorParentDecl(CXCursor Cursor) {
  return static_cast<const Decl *>(Cursor.data[0]);
}

ASTContext &cxcursor::getCursorContext(CXCursor Cursor) {
  return getCursorASTUnit(Cursor)->getASTContext();
}

ASTUnit *cxcursor::getCursorASTUnit(CXCursor Cursor) {
  CXTranslationUnit TU = getCursorTU(Cursor);
  if (!TU)
    return nullptr;
  return cxtu::getASTUnit(TU);
}

CXTranslationUnit cxcursor::getCursorTU(CXCursor Cursor) {
  return static_cast<CXTranslationUnit>(const_cast<void*>(Cursor.data[2]));
}

void cxcursor::getOverriddenCursors(CXCursor cursor,
                                    SmallVectorImpl<CXCursor> &overridden) { 
  assert(clang_isDeclaration(cursor.kind));
  const NamedDecl *D = dyn_cast_or_null<NamedDecl>(getCursorDecl(cursor));
  if (!D)
    return;

  CXTranslationUnit TU = getCursorTU(cursor);
  SmallVector<const NamedDecl *, 8> OverDecls;
  D->getASTContext().getOverriddenMethods(D, OverDecls);

  for (SmallVectorImpl<const NamedDecl *>::iterator
         I = OverDecls.begin(), E = OverDecls.end(); I != E; ++I) {
    overridden.push_back(MakeCXCursor(*I, TU));
  }
}

std::pair<int, SourceLocation>
cxcursor::getSelectorIdentifierIndexAndLoc(CXCursor cursor) {
  if (cursor.kind == CXCursor_ObjCMessageExpr) {
    if (cursor.xdata != -1)
      return std::make_pair(cursor.xdata,
                            cast<ObjCMessageExpr>(getCursorExpr(cursor))
                                                ->getSelectorLoc(cursor.xdata));
  } else if (cursor.kind == CXCursor_ObjCClassMethodDecl ||
             cursor.kind == CXCursor_ObjCInstanceMethodDecl) {
    if (cursor.xdata != -1)
      return std::make_pair(cursor.xdata,
                            cast<ObjCMethodDecl>(getCursorDecl(cursor))
                                                ->getSelectorLoc(cursor.xdata));
  }

  return std::make_pair(-1, SourceLocation());
}

CXCursor cxcursor::getSelectorIdentifierCursor(int SelIdx, CXCursor cursor) {
  CXCursor newCursor = cursor;

  if (cursor.kind == CXCursor_ObjCMessageExpr) {
    if (SelIdx == -1 ||
        unsigned(SelIdx) >= cast<ObjCMessageExpr>(getCursorExpr(cursor))
                                                         ->getNumSelectorLocs())
      newCursor.xdata = -1;
    else
      newCursor.xdata = SelIdx;
  } else if (cursor.kind == CXCursor_ObjCClassMethodDecl ||
             cursor.kind == CXCursor_ObjCInstanceMethodDecl) {
    if (SelIdx == -1 ||
        unsigned(SelIdx) >= cast<ObjCMethodDecl>(getCursorDecl(cursor))
                                                         ->getNumSelectorLocs())
      newCursor.xdata = -1;
    else
      newCursor.xdata = SelIdx;
  }

  return newCursor;
}

CXCursor cxcursor::getTypeRefCursor(CXCursor cursor) {
  if (cursor.kind != CXCursor_CallExpr)
    return cursor;

  if (cursor.xdata == 0)
    return cursor;

  const Expr *E = getCursorExpr(cursor);
  TypeSourceInfo *Type = nullptr;
  if (const CXXUnresolvedConstructExpr *
        UnCtor = dyn_cast<CXXUnresolvedConstructExpr>(E)) {
    Type = UnCtor->getTypeSourceInfo();
  } else if (const CXXTemporaryObjectExpr *Tmp =
                 dyn_cast<CXXTemporaryObjectExpr>(E)){
    Type = Tmp->getTypeSourceInfo();
  }

  if (!Type)
    return cursor;

  CXTranslationUnit TU = getCursorTU(cursor);
  QualType Ty = Type->getType();
  TypeLoc TL = Type->getTypeLoc();
  SourceLocation Loc = TL.getBeginLoc();

  if (const ElaboratedType *ElabT = Ty->getAs<ElaboratedType>()) {
    Ty = ElabT->getNamedType();
    ElaboratedTypeLoc ElabTL = TL.castAs<ElaboratedTypeLoc>();
    Loc = ElabTL.getNamedTypeLoc().getBeginLoc();
  }

  if (const TypedefType *Typedef = Ty->getAs<TypedefType>())
    return MakeCursorTypeRef(Typedef->getDecl(), Loc, TU);
  if (const TagType *Tag = Ty->getAs<TagType>())
    return MakeCursorTypeRef(Tag->getDecl(), Loc, TU);
  if (const TemplateTypeParmType *TemplP = Ty->getAs<TemplateTypeParmType>())
    return MakeCursorTypeRef(TemplP->getDecl(), Loc, TU);

  return cursor;
}

bool cxcursor::operator==(CXCursor X, CXCursor Y) {
  return X.kind == Y.kind && X.data[0] == Y.data[0] && X.data[1] == Y.data[1] &&
         X.data[2] == Y.data[2];
}

// FIXME: Remove once we can model DeclGroups and their appropriate ranges
// properly in the ASTs.
bool cxcursor::isFirstInDeclGroup(CXCursor C) {
  assert(clang_isDeclaration(C.kind));
  return ((uintptr_t) (C.data[1])) != 0;
}

//===----------------------------------------------------------------------===//
// libclang CXCursor APIs
//===----------------------------------------------------------------------===//

extern "C" {

int clang_Cursor_isNull(CXCursor cursor) {
  return clang_equalCursors(cursor, clang_getNullCursor());
}

CXTranslationUnit clang_Cursor_getTranslationUnit(CXCursor cursor) {
  return getCursorTU(cursor);
}

int clang_Cursor_getNumArguments(CXCursor C) {
  if (clang_isDeclaration(C.kind)) {
    const Decl *D = cxcursor::getCursorDecl(C);
    if (const ObjCMethodDecl *MD = dyn_cast_or_null<ObjCMethodDecl>(D))
      return MD->param_size();
    if (const FunctionDecl *FD = dyn_cast_or_null<FunctionDecl>(D))
      return FD->param_size();
  }

  if (clang_isExpression(C.kind)) {
    const Expr *E = cxcursor::getCursorExpr(C);
    if (const CallExpr *CE = dyn_cast<CallExpr>(E)) {
      return CE->getNumArgs();
    }
  }

  return -1;
}

CXCursor clang_Cursor_getArgument(CXCursor C, unsigned i) {
  if (clang_isDeclaration(C.kind)) {
    const Decl *D = cxcursor::getCursorDecl(C);
    if (const ObjCMethodDecl *MD = dyn_cast_or_null<ObjCMethodDecl>(D)) {
      if (i < MD->param_size())
        return cxcursor::MakeCXCursor(MD->parameters()[i],
                                      cxcursor::getCursorTU(C));
    } else if (const FunctionDecl *FD = dyn_cast_or_null<FunctionDecl>(D)) {
      if (i < FD->param_size())
        return cxcursor::MakeCXCursor(FD->parameters()[i],
                                      cxcursor::getCursorTU(C));
    }
  }

  if (clang_isExpression(C.kind)) {
    const Expr *E = cxcursor::getCursorExpr(C);
    if (const CallExpr *CE = dyn_cast<CallExpr>(E)) {
      if (i < CE->getNumArgs()) {
        return cxcursor::MakeCXCursor(CE->getArg(i),
                                      getCursorDecl(C),
                                      cxcursor::getCursorTU(C));
      }
    }
  }

  return clang_getNullCursor();
}

int clang_Cursor_getNumTemplateArguments(CXCursor C) {
  if (clang_getCursorKind(C) != CXCursor_FunctionDecl) {
    return -1;
  }

  const FunctionDecl *FD = llvm::dyn_cast_or_null<clang::FunctionDecl>(
      getCursorDecl(C));
  if (!FD) {
    return -1;
  }

  const FunctionTemplateSpecializationInfo* SpecInfo =
      FD->getTemplateSpecializationInfo();
  if (!SpecInfo) {
    return -1;
  }

  return SpecInfo->TemplateArguments->size();
}

enum CXGetTemplateArgumentStatus {
  /** \brief The operation completed successfully */
  CXGetTemplateArgumentStatus_Success = 0,

  /** \brief The specified cursor did not represent a FunctionDecl. */
  CXGetTemplateArgumentStatus_CursorNotFunctionDecl = -1,

  /** \brief The specified cursor was not castable to a FunctionDecl. */
  CXGetTemplateArgumentStatus_BadFunctionDeclCast = -2,

  /** \brief A NULL FunctionTemplateSpecializationInfo was retrieved. */
  CXGetTemplateArgumentStatus_NullTemplSpecInfo = -3,

  /** \brief An invalid (OOB) argument index was specified */
  CXGetTemplateArgumentStatus_InvalidIndex = -4
};

static int clang_Cursor_getTemplateArgument(
    CXCursor C, unsigned I, TemplateArgument *TA) {
  if (clang_getCursorKind(C) != CXCursor_FunctionDecl) {
    return CXGetTemplateArgumentStatus_CursorNotFunctionDecl;
  }

  const FunctionDecl *FD = llvm::dyn_cast_or_null<clang::FunctionDecl>(
      getCursorDecl(C));
  if (!FD) {
    return CXGetTemplateArgumentStatus_BadFunctionDeclCast;
  }

  const FunctionTemplateSpecializationInfo* SpecInfo =
      FD->getTemplateSpecializationInfo();
  if (!SpecInfo) {
    return CXGetTemplateArgumentStatus_NullTemplSpecInfo;
  }

  if (I >= SpecInfo->TemplateArguments->size()) {
    return CXGetTemplateArgumentStatus_InvalidIndex;
  }

  *TA = SpecInfo->TemplateArguments->get(I);
  return 0;
}

enum CXTemplateArgumentKind clang_Cursor_getTemplateArgumentKind(CXCursor C,
                                                                 unsigned I) {
  TemplateArgument TA;
  if (clang_Cursor_getTemplateArgument(C, I, &TA)) {
    return CXTemplateArgumentKind_Invalid;
  }

  switch (TA.getKind()) {
    case TemplateArgument::Null: return CXTemplateArgumentKind_Null;
    case TemplateArgument::Type: return CXTemplateArgumentKind_Type;
    case TemplateArgument::Declaration:
      return CXTemplateArgumentKind_Declaration;
    case TemplateArgument::NullPtr: return CXTemplateArgumentKind_NullPtr;
    case TemplateArgument::Integral: return CXTemplateArgumentKind_Integral;
    case TemplateArgument::Template: return CXTemplateArgumentKind_Template;
    case TemplateArgument::TemplateExpansion:
      return CXTemplateArgumentKind_TemplateExpansion;
    case TemplateArgument::Expression: return CXTemplateArgumentKind_Expression;
    case TemplateArgument::Pack: return CXTemplateArgumentKind_Pack;
  }

  return CXTemplateArgumentKind_Invalid;
}

CXType clang_Cursor_getTemplateArgumentType(CXCursor C, unsigned I) {
  TemplateArgument TA;
  if (clang_Cursor_getTemplateArgument(C, I, &TA) !=
      CXGetTemplateArgumentStatus_Success) {
    return cxtype::MakeCXType(QualType(), getCursorTU(C));
  }

  if (TA.getKind() != TemplateArgument::Type) {
    return cxtype::MakeCXType(QualType(), getCursorTU(C));
  }

  return cxtype::MakeCXType(TA.getAsType(), getCursorTU(C));
}

long long clang_Cursor_getTemplateArgumentValue(CXCursor C, unsigned I) {
  TemplateArgument TA;
  if (clang_Cursor_getTemplateArgument(C, I, &TA) !=
      CXGetTemplateArgumentStatus_Success) {
    assert(0 && "Unable to retrieve TemplateArgument");
    return 0;
  }

  if (TA.getKind() != TemplateArgument::Integral) {
    assert(0 && "Passed template argument is not Integral");
    return 0;
  }

  return TA.getAsIntegral().getSExtValue();
}

unsigned long long clang_Cursor_getTemplateArgumentUnsignedValue(CXCursor C,
                                                                 unsigned I) {
  TemplateArgument TA;
  if (clang_Cursor_getTemplateArgument(C, I, &TA) !=
      CXGetTemplateArgumentStatus_Success) {
    assert(0 && "Unable to retrieve TemplateArgument");
    return 0;
  }

  if (TA.getKind() != TemplateArgument::Integral) {
    assert(0 && "Passed template argument is not Integral");
    return 0;
  }

  return TA.getAsIntegral().getZExtValue();
}

} // end: extern "C"

//===----------------------------------------------------------------------===//
// CXCursorSet.
//===----------------------------------------------------------------------===//

typedef llvm::DenseMap<CXCursor, unsigned> CXCursorSet_Impl;

static inline CXCursorSet packCXCursorSet(CXCursorSet_Impl *setImpl) {
  return (CXCursorSet) setImpl;
}
static inline CXCursorSet_Impl *unpackCXCursorSet(CXCursorSet set) {
  return (CXCursorSet_Impl*) set;
}
namespace llvm {
template<> struct DenseMapInfo<CXCursor> {
public:
  static inline CXCursor getEmptyKey() {
    return MakeCXCursorInvalid(CXCursor_InvalidFile);
  }
  static inline CXCursor getTombstoneKey() {
    return MakeCXCursorInvalid(CXCursor_NoDeclFound);
  }
  static inline unsigned getHashValue(const CXCursor &cursor) {
    return llvm::DenseMapInfo<std::pair<const void *, const void *> >
      ::getHashValue(std::make_pair(cursor.data[0], cursor.data[1]));
  }
  static inline bool isEqual(const CXCursor &x, const CXCursor &y) {
    return x.kind == y.kind &&
           x.data[0] == y.data[0] &&
           x.data[1] == y.data[1];
  }
};
}

extern "C" {
CXCursorSet clang_createCXCursorSet() {
  return packCXCursorSet(new CXCursorSet_Impl());
}

void clang_disposeCXCursorSet(CXCursorSet set) {
  delete unpackCXCursorSet(set);
}

unsigned clang_CXCursorSet_contains(CXCursorSet set, CXCursor cursor) {
  CXCursorSet_Impl *setImpl = unpackCXCursorSet(set);
  if (!setImpl)
    return 0;
  return setImpl->find(cursor) != setImpl->end();
}

unsigned clang_CXCursorSet_insert(CXCursorSet set, CXCursor cursor) {
  // Do not insert invalid cursors into the set.
  if (cursor.kind >= CXCursor_FirstInvalid &&
      cursor.kind <= CXCursor_LastInvalid)
    return 1;

  CXCursorSet_Impl *setImpl = unpackCXCursorSet(set);
  if (!setImpl)
    return 1;
  unsigned &entry = (*setImpl)[cursor];
  unsigned flag = entry == 0 ? 1 : 0;
  entry = 1;
  return flag;
}
  
CXCompletionString clang_getCursorCompletionString(CXCursor cursor) {
  enum CXCursorKind kind = clang_getCursorKind(cursor);
  if (clang_isDeclaration(kind)) {
    const Decl *decl = getCursorDecl(cursor);
    if (const NamedDecl *namedDecl = dyn_cast_or_null<NamedDecl>(decl)) {
      ASTUnit *unit = getCursorASTUnit(cursor);
      CodeCompletionResult Result(namedDecl, CCP_Declaration);
      CodeCompletionString *String
        = Result.CreateCodeCompletionString(unit->getASTContext(),
                                            unit->getPreprocessor(),
                                            CodeCompletionContext::CCC_Other,
                                 unit->getCodeCompletionTUInfo().getAllocator(),
                                 unit->getCodeCompletionTUInfo(),
                                 true);
      return String;
    }
  } else if (kind == CXCursor_MacroDefinition) {
    const MacroDefinitionRecord *definition = getCursorMacroDefinition(cursor);
    const IdentifierInfo *MacroInfo = definition->getName();
    ASTUnit *unit = getCursorASTUnit(cursor);
    CodeCompletionResult Result(MacroInfo);
    CodeCompletionString *String
      = Result.CreateCodeCompletionString(unit->getASTContext(),
                                          unit->getPreprocessor(),
                                          CodeCompletionContext::CCC_Other,
                                 unit->getCodeCompletionTUInfo().getAllocator(),
                                 unit->getCodeCompletionTUInfo(),
                                 false);
    return String;
  }
  return nullptr;
}
} // end: extern C.

namespace {
  struct OverridenCursorsPool {
    typedef SmallVector<CXCursor, 2> CursorVec;
    std::vector<CursorVec*> AllCursors;
    std::vector<CursorVec*> AvailableCursors;
    
    ~OverridenCursorsPool() {
      for (std::vector<CursorVec*>::iterator I = AllCursors.begin(),
           E = AllCursors.end(); I != E; ++I) {
        delete *I;
      }
    }
  };
}

void *cxcursor::createOverridenCXCursorsPool() {
  return new OverridenCursorsPool();
}
  
void cxcursor::disposeOverridenCXCursorsPool(void *pool) {
  delete static_cast<OverridenCursorsPool*>(pool);
}
 
extern "C" {
void clang_getOverriddenCursors(CXCursor cursor,
                                CXCursor **overridden,
                                unsigned *num_overridden) {
  if (overridden)
    *overridden = nullptr;
  if (num_overridden)
    *num_overridden = 0;
  
  CXTranslationUnit TU = cxcursor::getCursorTU(cursor);
  
  if (!overridden || !num_overridden || !TU)
    return;

  if (!clang_isDeclaration(cursor.kind))
    return;
    
  OverridenCursorsPool &pool =
    *static_cast<OverridenCursorsPool*>(TU->OverridenCursorsPool);

  OverridenCursorsPool::CursorVec *Vec = nullptr;

  if (!pool.AvailableCursors.empty()) {
    Vec = pool.AvailableCursors.back();
    pool.AvailableCursors.pop_back();
  }
  else {
    Vec = new OverridenCursorsPool::CursorVec();
    pool.AllCursors.push_back(Vec);
  }
  
  // Clear out the vector, but don't free the memory contents.  This
  // reduces malloc() traffic.
  Vec->clear();

  // Use the first entry to contain a back reference to the vector.
  // This is a complete hack.
  CXCursor backRefCursor = MakeCXCursorInvalid(CXCursor_InvalidFile, TU);
  backRefCursor.data[0] = Vec;
  assert(cxcursor::getCursorTU(backRefCursor) == TU);
  Vec->push_back(backRefCursor);

  // Get the overriden cursors.
  cxcursor::getOverriddenCursors(cursor, *Vec);
  
  // Did we get any overriden cursors?  If not, return Vec to the pool
  // of available cursor vectors.
  if (Vec->size() == 1) {
    pool.AvailableCursors.push_back(Vec);
    return;
  }

  // Now tell the caller about the overriden cursors.
  assert(Vec->size() > 1);
  *overridden = &((*Vec)[1]);
  *num_overridden = Vec->size() - 1;
}

void clang_disposeOverriddenCursors(CXCursor *overridden) {
  if (!overridden)
    return;
  
  // Use pointer arithmetic to get back the first faux entry
  // which has a back-reference to the TU and the vector.
  --overridden;
  OverridenCursorsPool::CursorVec *Vec =
      static_cast<OverridenCursorsPool::CursorVec *>(
          const_cast<void *>(overridden->data[0]));
  CXTranslationUnit TU = getCursorTU(*overridden);
  
  assert(Vec && TU);

  OverridenCursorsPool &pool =
    *static_cast<OverridenCursorsPool*>(TU->OverridenCursorsPool);
  
  pool.AvailableCursors.push_back(Vec);
}

int clang_Cursor_isDynamicCall(CXCursor C) {
  const Expr *E = nullptr;
  if (clang_isExpression(C.kind))
    E = getCursorExpr(C);
  if (!E)
    return 0;

  if (const ObjCMessageExpr *MsgE = dyn_cast<ObjCMessageExpr>(E)) {
    if (MsgE->getReceiverKind() != ObjCMessageExpr::Instance)
      return false;
    if (auto *RecE = dyn_cast<ObjCMessageExpr>(
            MsgE->getInstanceReceiver()->IgnoreParenCasts())) {
      if (RecE->getMethodFamily() == OMF_alloc)
        return false;
    }
    return true;
  }

  const MemberExpr *ME = nullptr;
  if (isa<MemberExpr>(E))
    ME = cast<MemberExpr>(E);
  else if (const CallExpr *CE = dyn_cast<CallExpr>(E))
    ME = dyn_cast_or_null<MemberExpr>(CE->getCallee());

  if (ME) {
    if (const CXXMethodDecl *
          MD = dyn_cast_or_null<CXXMethodDecl>(ME->getMemberDecl()))
      return MD->isVirtual() && !ME->hasQualifier();
  }

  return 0;
}

CXType clang_Cursor_getReceiverType(CXCursor C) {
  CXTranslationUnit TU = cxcursor::getCursorTU(C);
  const Expr *E = nullptr;
  if (clang_isExpression(C.kind))
    E = getCursorExpr(C);

  if (const ObjCMessageExpr *MsgE = dyn_cast_or_null<ObjCMessageExpr>(E))
    return cxtype::MakeCXType(MsgE->getReceiverType(), TU);

  return cxtype::MakeCXType(QualType(), TU);
}

} // end: extern "C"<|MERGE_RESOLUTION|>--- conflicted
+++ resolved
@@ -659,7 +659,9 @@
   case Stmt::OMPTeamsDistributeSimdDirectiveClass:
     K = CXCursor_OMPTeamsDistributeSimdDirective;
     break;
-<<<<<<< HEAD
+  case Stmt::OMPTeamsDistributeParallelForSimdDirectiveClass:
+    K = CXCursor_OMPTeamsDistributeParallelForSimdDirective;
+    break;
   case Stmt::OMPTargetTeamsDirectiveClass:
     K = CXCursor_OMPTargetTeamsDirective;
     break;
@@ -677,11 +679,6 @@
     break;
   case Stmt::OMPTargetTeamsDistributeSimdDirectiveClass:
     K = CXCursor_OMPTargetTeamsDistributeSimdDirective;
-    break;
-=======
->>>>>>> 0eded94a
-  case Stmt::OMPTeamsDistributeParallelForSimdDirectiveClass:
-    K = CXCursor_OMPTeamsDistributeParallelForSimdDirective;
     break;
   }
 
