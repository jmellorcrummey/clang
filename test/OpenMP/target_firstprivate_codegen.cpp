--- conflicted
+++ resolved
@@ -34,26 +34,14 @@
 
 // CHECK-DAG:  [[SIZET:@.+]] = private unnamed_addr constant [1 x i{{32|64}}] [i[[SZ:32|64]] 4]
 // CHECK:  [[MAPT:@.+]] = private unnamed_addr constant [1 x i32] [i32 288]
-<<<<<<< HEAD
 // CHECK-DAG:  [[MAPT2:@.+]] = private unnamed_addr constant [9 x i32] [i32 288, i32 161, i32 288, i32 161, i32 161, i32 288, i32 288, i32 161, i32 161]
-// CHECK-64-DAG:  [[SIZET3:@.+]] = private unnamed_addr constant [1 x i{{32|64}}]
-// CHECK-32-DAG:  [[SIZET3:@.+]] = private unnamed_addr constant [1 x i32]
+// CHECK-DAG:  [[SIZET3:@.+]] = private unnamed_addr constant [1 x i{{32|64}}] zeroinitializer
 // CHECK-DAG:  [[MAPT3:@.+]] = private unnamed_addr constant [1 x i32] [i32 32]
 // CHECK-DAG:  [[MAPT4:@.+]] = private unnamed_addr constant [5 x i32] [i32 35, i32 288, i32 288, i32 288, i32 161]
 // CHECK-DAG:  [[SIZET5:@.+]] = private unnamed_addr constant [3 x i{{32|64}}] [i[[SZ]] 4, i[[SZ]] 1, i[[SZ]] 40]
 // CHECK-DAG:  [[MAPT5:@.+]] = private unnamed_addr constant [3 x i32] [i32 288, i32 288, i32 161]
 // CHECK-DAG:  [[SIZET6:@.+]] = private unnamed_addr constant [2 x i{{32|64}}] [i[[SZ]] 4, i[[SZ]] 40]
 // CHECK-DAG:  [[MAPT6:@.+]] = private unnamed_addr constant [2 x i32] [i32 288, i32 161]
-=======
-// CHECK-DAG:  [[MAPT2:@.+]] = private unnamed_addr constant [9 x i32] [i32 288, i32 35, i32 288, i32 35, i32 35, i32 288, i32 288, i32 35, i32 35]
-// CHECK-DAG:  [[SIZET3:@.+]] = private unnamed_addr constant [1 x i{{32|64}}] zeroinitializer
-// CHECK-DAG:  [[MAPT3:@.+]] = private unnamed_addr constant [1 x i32] [i32 32]
-// CHECK-DAG:  [[MAPT4:@.+]] = private unnamed_addr constant [5 x i32] [i32 35, i32 288, i32 288, i32 288, i32 35]
-// CHECK-DAG:  [[SIZET5:@.+]] = private unnamed_addr constant [3 x i{{32|64}}] [i[[SZ]] 4, i[[SZ]] 1, i[[SZ]] 40]
-// CHECK-DAG:  [[MAPT5:@.+]] = private unnamed_addr constant [3 x i32] [i32 288, i32 288, i32 35]
-// CHECK-DAG:  [[SIZET6:@.+]] = private unnamed_addr constant [2 x i{{32|64}}] [i[[SZ]] 4, i[[SZ]] 40]
-// CHECK-DAG:  [[MAPT6:@.+]] = private unnamed_addr constant [2 x i32] [i32 288, i32 35]
->>>>>>> 824f45ad
 
 
 // CHECK: define {{.*}}[[FOO:@.+]](
