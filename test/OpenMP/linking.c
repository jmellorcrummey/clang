// Test the that the driver produces reasonable linker invocations with
// -fopenmp or -fopenmp=libiomp5|libgomp.
//
// RUN: %clang -no-canonical-prefixes %s -### -o %t.o 2>&1 \
// RUN:     -fopenmp -target i386-unknown-linux \
// RUN:   | FileCheck --check-prefix=CHECK-LD-32 %s
// CHECK-LD-32: "{{.*}}ld{{(.exe)?}}"
// CHECK-LD-32: "-liomp5" "-lrt" "-lgcc"
// CHECK-LD-32: "-lpthread" "-lc"
//
// RUN: %clang -no-canonical-prefixes %s -### -o %t.o 2>&1 \
// RUN:     -fopenmp -target x86_64-unknown-linux \
// RUN:   | FileCheck --check-prefix=CHECK-LD-64 %s
// CHECK-LD-64: "{{.*}}ld{{(.exe)?}}"
<<<<<<< HEAD
// CHECK-LD-64: "-liomp5" "-lrt" "-lgcc"
// CHECK-LD-64: "-lpthread" "-lc"
=======
// CHECK-LD-64: "-lgomp" "-lrt" "-lgcc"
// CHECK-LD-64: "-lpthread" "-lc"
//
// RUN: %clang -no-canonical-prefixes %s -### -o %t.o 2>&1 \
// RUN:     -fopenmp=libgomp -target i386-unknown-linux \
// RUN:   | FileCheck --check-prefix=CHECK-GOMP-LD-32 %s
// CHECK-GOMP-LD-32: "{{.*}}ld{{(.exe)?}}"
// CHECK-GOMP-LD-32: "-lgomp" "-lrt" "-lgcc"
// CHECK-GOMP-LD-32: "-lpthread" "-lc"
//
// RUN: %clang -no-canonical-prefixes %s -### -o %t.o 2>&1 \
// RUN:     -fopenmp=libgomp -target x86_64-unknown-linux \
// RUN:   | FileCheck --check-prefix=CHECK-GOMP-LD-64 %s
// CHECK-GOMP-LD-64: "{{.*}}ld{{(.exe)?}}"
// CHECK-GOMP-LD-64: "-lgomp" "-lrt" "-lgcc"
// CHECK-GOMP-LD-64: "-lpthread" "-lc"
//
// RUN: %clang -no-canonical-prefixes %s -### -o %t.o 2>&1 \
// RUN:     -fopenmp=libiomp5 -target i386-unknown-linux \
// RUN:   | FileCheck --check-prefix=CHECK-IOMP5-LD-32 %s
// CHECK-IOMP5-LD-32: "{{.*}}ld{{(.exe)?}}"
// CHECK-IOMP5-LD-32: "-liomp5"
//
// RUN: %clang -no-canonical-prefixes %s -### -o %t.o 2>&1 \
// RUN:     -fopenmp=libiomp5 -target x86_64-unknown-linux \
// RUN:   | FileCheck --check-prefix=CHECK-IOMP5-LD-64 %s
// CHECK-IOMP5-LD-64: "{{.*}}ld{{(.exe)?}}"
// CHECK-IOMP5-LD-64: "-liomp5"
//
// RUN: %clang -no-canonical-prefixes %s -### -o %t.o 2>&1 \
// RUN:     -fopenmp=lib -target i386-unknown-linux \
// RUN:   | FileCheck --check-prefix=CHECK-LIB-LD-32 %s
// CHECK-LIB-LD-32: error: unsupported argument 'lib' to option 'fopenmp='
//
// RUN: %clang -no-canonical-prefixes %s -### -o %t.o 2>&1 \
// RUN:     -fopenmp=lib -target x86_64-unknown-linux \
// RUN:   | FileCheck --check-prefix=CHECK-LIB-LD-64 %s
// CHECK-LIB-LD-64: error: unsupported argument 'lib' to option 'fopenmp='
//
// RUN: %clang -no-canonical-prefixes %s -### -o %t.o 2>&1 \
// RUN:     -fopenmp -fopenmp=libiomp5 -target i386-unknown-linux \
// RUN:   | FileCheck --check-prefix=CHECK-LD-WARN-32 %s
// CHECK-LD-WARN-32: warning: argument unused during compilation: '-fopenmp=libiomp5'
// CHECK-LD-WARN-32: "{{.*}}ld{{(.exe)?}}"
// CHECK-LD-WARN-32: "-lgomp" "-lrt" "-lgcc"
// CHECK-LD-WARN-32: "-lpthread" "-lc"
//
// RUN: %clang -no-canonical-prefixes %s -### -o %t.o 2>&1 \
// RUN:     -fopenmp -fopenmp=libiomp5 -target x86_64-unknown-linux \
// RUN:   | FileCheck --check-prefix=CHECK-LD-WARN-64 %s
// CHECK-LD-WARN-64: warning: argument unused during compilation: '-fopenmp=libiomp5'
// CHECK-LD-WARN-64: "{{.*}}ld{{(.exe)?}}"
// CHECK-LD-WARN-64: "-lgomp" "-lrt" "-lgcc"
// CHECK-LD-WARN-64: "-lpthread" "-lc"
//
>>>>>>> 42efb1c9
<|MERGE_RESOLUTION|>--- conflicted
+++ resolved
@@ -5,18 +5,14 @@
 // RUN:     -fopenmp -target i386-unknown-linux \
 // RUN:   | FileCheck --check-prefix=CHECK-LD-32 %s
 // CHECK-LD-32: "{{.*}}ld{{(.exe)?}}"
-// CHECK-LD-32: "-liomp5" "-lrt" "-lgcc"
+// CHECK-LD-32: "-liomp5" "-lgcc"
 // CHECK-LD-32: "-lpthread" "-lc"
 //
 // RUN: %clang -no-canonical-prefixes %s -### -o %t.o 2>&1 \
 // RUN:     -fopenmp -target x86_64-unknown-linux \
 // RUN:   | FileCheck --check-prefix=CHECK-LD-64 %s
 // CHECK-LD-64: "{{.*}}ld{{(.exe)?}}"
-<<<<<<< HEAD
-// CHECK-LD-64: "-liomp5" "-lrt" "-lgcc"
-// CHECK-LD-64: "-lpthread" "-lc"
-=======
-// CHECK-LD-64: "-lgomp" "-lrt" "-lgcc"
+// CHECK-LD-64: "-liomp5" "-lgcc"
 // CHECK-LD-64: "-lpthread" "-lc"
 //
 // RUN: %clang -no-canonical-prefixes %s -### -o %t.o 2>&1 \
@@ -60,7 +56,7 @@
 // RUN:   | FileCheck --check-prefix=CHECK-LD-WARN-32 %s
 // CHECK-LD-WARN-32: warning: argument unused during compilation: '-fopenmp=libiomp5'
 // CHECK-LD-WARN-32: "{{.*}}ld{{(.exe)?}}"
-// CHECK-LD-WARN-32: "-lgomp" "-lrt" "-lgcc"
+// CHECK-LD-WARN-32: "-liomp5" "-lgcc"
 // CHECK-LD-WARN-32: "-lpthread" "-lc"
 //
 // RUN: %clang -no-canonical-prefixes %s -### -o %t.o 2>&1 \
@@ -68,7 +64,6 @@
 // RUN:   | FileCheck --check-prefix=CHECK-LD-WARN-64 %s
 // CHECK-LD-WARN-64: warning: argument unused during compilation: '-fopenmp=libiomp5'
 // CHECK-LD-WARN-64: "{{.*}}ld{{(.exe)?}}"
-// CHECK-LD-WARN-64: "-lgomp" "-lrt" "-lgcc"
+// CHECK-LD-WARN-64: "-liomp5" "-lgcc"
 // CHECK-LD-WARN-64: "-lpthread" "-lc"
-//
->>>>>>> 42efb1c9
+//