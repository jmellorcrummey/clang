--- conflicted
+++ resolved
@@ -3986,29 +3986,6 @@
 // CK24: define {{.+}}[[CALL24]]
 #endif
 ///==========================================================================///
-<<<<<<< HEAD
-// RUN: %clang_cc1 -DCK25 -verify -fopenmp -fomptargets=powerpc64le-ibm-linux-gnu -x c++ -triple powerpc64le-unknown-unknown -emit-llvm %s -o - | FileCheck %s --check-prefix CK25 --check-prefix CK25-64
-// RUN: %clang_cc1 -DCK25 -fopenmp -fomptargets=powerpc64le-ibm-linux-gnu -x c++ -std=c++11 -triple powerpc64le-unknown-unknown -emit-pch -o %t %s
-// RUN: %clang_cc1 -fopenmp -fomptargets=powerpc64le-ibm-linux-gnu -x c++ -triple powerpc64le-unknown-unknown -std=c++11 -include-pch %t -verify %s -emit-llvm -o - | FileCheck %s  --check-prefix CK25 --check-prefix CK25-64
-// RUN: %clang_cc1 -DCK25 -verify -fopenmp -fomptargets=i386-pc-linux-gnu -x c++ -triple i386-unknown-unknown -emit-llvm %s -o - | FileCheck %s  --check-prefix CK25 --check-prefix CK25-32
-// RUN: %clang_cc1 -DCK25 -fopenmp -fomptargets=i386-pc-linux-gnu -x c++ -std=c++11 -triple i386-unknown-unknown -emit-pch -o %t %s
-// RUN: %clang_cc1 -fopenmp -fomptargets=i386-pc-linux-gnu -x c++ -triple i386-unknown-unknown -std=c++11 -include-pch %t -verify %s -emit-llvm -o - | FileCheck %s  --check-prefix CK25 --check-prefix CK25-32
-#ifdef CK25
-
-// CK25: [[SIZE00:@.+]] = private {{.*}}constant [1 x i[[Z:64|32]]] zeroinitializer
-// CK25: [[MTYPE00:@.+]] = private {{.*}}constant [1 x i32] [i32 32]
-
-// CK25: [[SIZE01:@.+]] = private {{.*}}constant [1 x i[[Z]]] zeroinitializer
-// CK25: [[MTYPE01:@.+]] = private {{.*}}constant [1 x i32] [i32 35]
-
-// CK25: [[SIZE02:@.+]] = private {{.*}}constant [1 x i[[Z]]] zeroinitializer
-// CK25: [[MTYPE02:@.+]] = private {{.*}}constant [1 x i32] [i32 35]
-
-// CK25: [[SIZE03:@.+]] = private {{.*}}constant [1 x i[[Z]]] zeroinitializer
-// CK25: [[MTYPE03:@.+]] = private {{.*}}constant [1 x i32] [i32 35]
-
-// CK25-LABEL: zero_size_section_maps
-=======
 // RUN: %clang_cc1 -DCK25 -std=c++11 -verify -fopenmp -fomptargets=powerpc64le-ibm-linux-gnu -x c++ -triple powerpc64le-unknown-unknown -emit-llvm %s -o - | FileCheck %s --check-prefix CK25 --check-prefix CK25-64
 // RUN: %clang_cc1 -DCK25 -std=c++11 -fopenmp -fomptargets=powerpc64le-ibm-linux-gnu -x c++ -std=c++11 -triple powerpc64le-unknown-unknown -emit-pch -o %t %s
 // RUN: %clang_cc1 -fopenmp -std=c++11 -fomptargets=powerpc64le-ibm-linux-gnu -x c++ -triple powerpc64le-unknown-unknown -std=c++11 -include-pch %t -verify %s -emit-llvm -o - | FileCheck %s  --check-prefix CK25 --check-prefix CK25-64
@@ -4122,27 +4099,12 @@
 // CK26: [[MTYPE03:@.+]] = private {{.*}}constant [1 x i32] [i32 35]
 
 // CK26-LABEL: zero_size_section_maps
->>>>>>> 91292f85
 void zero_size_section_maps (int ii){
 
   // Map of a pointer.
   int *pa;
 
   // Region 00
-<<<<<<< HEAD
-  // CK25-DAG: call i32 @__tgt_target(i32 {{[^,]+}}, i8* {{[^,]+}}, i32 1, i8** [[GEPBP:%.+]], i8** [[GEPP:%.+]], {{.+}}getelementptr {{.+}}[1 x i{{.+}}]* [[SIZE00]], {{.+}}getelementptr {{.+}}[1 x i{{.+}}]* [[MTYPE00]]{{.+}})
-  // CK25-DAG: [[GEPBP]] = getelementptr inbounds {{.+}}[[BP:%[^,]+]]
-  // CK25-DAG: [[GEPP]] = getelementptr inbounds {{.+}}[[P:%[^,]+]]
-
-  // CK25-DAG: [[BP0:%.+]] = getelementptr inbounds {{.+}}[[BP]], i{{.+}} 0, i{{.+}} 0
-  // CK25-DAG: [[P0:%.+]] = getelementptr inbounds {{.+}}[[P]], i{{.+}} 0, i{{.+}} 0
-  // CK25-DAG: store i8* [[CBPVAL0:%[^,]+]], i8** [[BP0]]
-  // CK25-DAG: store i8* [[CPVAL0:%[^,]+]], i8** [[P0]]
-  // CK25-DAG: [[CBPVAL0]] = bitcast i32* [[VAR0:%.+]] to i8*
-  // CK25-DAG: [[CPVAL0]] = bitcast i32* [[VAR0]] to i8*
-
-  // CK25: call void [[CALL00:@.+]](i32* {{[^,]+}})
-=======
   // CK26-DAG: call i32 @__tgt_target(i32 {{[^,]+}}, i8* {{[^,]+}}, i32 1, i8** [[GEPBP:%.+]], i8** [[GEPP:%.+]], {{.+}}getelementptr {{.+}}[1 x i{{.+}}]* [[SIZE00]], {{.+}}getelementptr {{.+}}[1 x i{{.+}}]* [[MTYPE00]]{{.+}})
   // CK26-DAG: [[GEPBP]] = getelementptr inbounds {{.+}}[[BP:%[^,]+]]
   // CK26-DAG: [[GEPP]] = getelementptr inbounds {{.+}}[[P:%[^,]+]]
@@ -4155,30 +4117,12 @@
   // CK26-DAG: [[CPVAL0]] = bitcast i32* [[VAR0]] to i8*
 
   // CK26: call void [[CALL00:@.+]](i32* {{[^,]+}})
->>>>>>> 91292f85
   #pragma omp target
   {
     pa[50]++;
   }
 
   // Region 01
-<<<<<<< HEAD
-  // CK25-DAG: call i32 @__tgt_target(i32 {{[^,]+}}, i8* {{[^,]+}}, i32 1, i8** [[GEPBP:%.+]], i8** [[GEPP:%.+]], {{.+}}getelementptr {{.+}}[1 x i{{.+}}]* [[SIZE01]], {{.+}}getelementptr {{.+}}[1 x i{{.+}}]* [[MTYPE01]]{{.+}})
-  // CK25-DAG: [[GEPBP]] = getelementptr inbounds {{.+}}[[BP:%[^,]+]]
-  // CK25-DAG: [[GEPP]] = getelementptr inbounds {{.+}}[[P:%[^,]+]]
-
-  // CK25-DAG: [[BP0:%.+]] = getelementptr inbounds {{.+}}[[BP]], i{{.+}} 0, i{{.+}} 0
-  // CK25-DAG: [[P0:%.+]] = getelementptr inbounds {{.+}}[[P]], i{{.+}} 0, i{{.+}} 0
-  // CK25-DAG: store i8* [[CBPVAL0:%[^,]+]], i8** [[BP0]]
-  // CK25-DAG: store i8* [[CPVAL0:%[^,]+]], i8** [[P0]]
-  // CK25-DAG: [[CBPVAL0]] = bitcast i32* [[RVAR0:%.+]] to i8*
-  // CK25-DAG: [[CPVAL0]] = bitcast i32* [[SEC0:%.+]] to i8*
-  // CK25-DAG: [[RVAR0]] = load i32*, i32** [[VAR0:%[^,]+]]
-  // CK25-DAG: [[SEC0]] = getelementptr {{.*}}i32* [[RVAR00:%.+]], i{{.+}} 0
-  // CK25-DAG: [[RVAR00]] = load i32*, i32** [[VAR0]]
-
-  // CK25: call void [[CALL01:@.+]](i32* {{[^,]+}})
-=======
   // CK26-DAG: call i32 @__tgt_target(i32 {{[^,]+}}, i8* {{[^,]+}}, i32 1, i8** [[GEPBP:%.+]], i8** [[GEPP:%.+]], {{.+}}getelementptr {{.+}}[1 x i{{.+}}]* [[SIZE01]], {{.+}}getelementptr {{.+}}[1 x i{{.+}}]* [[MTYPE01]]{{.+}})
   // CK26-DAG: [[GEPBP]] = getelementptr inbounds {{.+}}[[BP:%[^,]+]]
   // CK26-DAG: [[GEPP]] = getelementptr inbounds {{.+}}[[P:%[^,]+]]
@@ -4194,30 +4138,12 @@
   // CK26-DAG: [[RVAR00]] = load i32*, i32** [[VAR0]]
 
   // CK26: call void [[CALL01:@.+]](i32* {{[^,]+}})
->>>>>>> 91292f85
   #pragma omp target map(pa[:0])
   {
     pa[50]++;
   }
 
   // Region 02
-<<<<<<< HEAD
-  // CK25-DAG: call i32 @__tgt_target(i32 {{[^,]+}}, i8* {{[^,]+}}, i32 1, i8** [[GEPBP:%.+]], i8** [[GEPP:%.+]], {{.+}}getelementptr {{.+}}[1 x i{{.+}}]* [[SIZE02]], {{.+}}getelementptr {{.+}}[1 x i{{.+}}]* [[MTYPE02]]{{.+}})
-  // CK25-DAG: [[GEPBP]] = getelementptr inbounds {{.+}}[[BP:%[^,]+]]
-  // CK25-DAG: [[GEPP]] = getelementptr inbounds {{.+}}[[P:%[^,]+]]
-
-  // CK25-DAG: [[BP0:%.+]] = getelementptr inbounds {{.+}}[[BP]], i{{.+}} 0, i{{.+}} 0
-  // CK25-DAG: [[P0:%.+]] = getelementptr inbounds {{.+}}[[P]], i{{.+}} 0, i{{.+}} 0
-  // CK25-DAG: store i8* [[CBPVAL0:%[^,]+]], i8** [[BP0]]
-  // CK25-DAG: store i8* [[CPVAL0:%[^,]+]], i8** [[P0]]
-  // CK25-DAG: [[CBPVAL0]] = bitcast i32* [[RVAR0:%.+]] to i8*
-  // CK25-DAG: [[CPVAL0]] = bitcast i32* [[SEC0:%.+]] to i8*
-  // CK25-DAG: [[RVAR0]] = load i32*, i32** [[VAR0:%[^,]+]]
-  // CK25-DAG: [[SEC0]] = getelementptr {{.*}}i32* [[RVAR00:%.+]], i{{.+}} 0
-  // CK25-DAG: [[RVAR00]] = load i32*, i32** [[VAR0]]
-
-  // CK25: call void [[CALL02:@.+]](i32* {{[^,]+}})
-=======
   // CK26-DAG: call i32 @__tgt_target(i32 {{[^,]+}}, i8* {{[^,]+}}, i32 1, i8** [[GEPBP:%.+]], i8** [[GEPP:%.+]], {{.+}}getelementptr {{.+}}[1 x i{{.+}}]* [[SIZE02]], {{.+}}getelementptr {{.+}}[1 x i{{.+}}]* [[MTYPE02]]{{.+}})
   // CK26-DAG: [[GEPBP]] = getelementptr inbounds {{.+}}[[BP:%[^,]+]]
   // CK26-DAG: [[GEPP]] = getelementptr inbounds {{.+}}[[P:%[^,]+]]
@@ -4233,30 +4159,12 @@
   // CK26-DAG: [[RVAR00]] = load i32*, i32** [[VAR0]]
 
   // CK26: call void [[CALL02:@.+]](i32* {{[^,]+}})
->>>>>>> 91292f85
   #pragma omp target map(pa[0:0])
   {
     pa[50]++;
   }
 
   // Region 03
-<<<<<<< HEAD
-  // CK25-DAG: call i32 @__tgt_target(i32 {{[^,]+}}, i8* {{[^,]+}}, i32 1, i8** [[GEPBP:%.+]], i8** [[GEPP:%.+]], {{.+}}getelementptr {{.+}}[1 x i{{.+}}]* [[SIZE03]], {{.+}}getelementptr {{.+}}[1 x i{{.+}}]* [[MTYPE03]]{{.+}})
-  // CK25-DAG: [[GEPBP]] = getelementptr inbounds {{.+}}[[BP:%[^,]+]]
-  // CK25-DAG: [[GEPP]] = getelementptr inbounds {{.+}}[[P:%[^,]+]]
-
-  // CK25-DAG: [[BP0:%.+]] = getelementptr inbounds {{.+}}[[BP]], i{{.+}} 0, i{{.+}} 0
-  // CK25-DAG: [[P0:%.+]] = getelementptr inbounds {{.+}}[[P]], i{{.+}} 0, i{{.+}} 0
-  // CK25-DAG: store i8* [[CBPVAL0:%[^,]+]], i8** [[BP0]]
-  // CK25-DAG: store i8* [[CPVAL0:%[^,]+]], i8** [[P0]]
-  // CK25-DAG: [[CBPVAL0]] = bitcast i32* [[RVAR0:%.+]] to i8*
-  // CK25-DAG: [[CPVAL0]] = bitcast i32* [[SEC0:%.+]] to i8*
-  // CK25-DAG: [[RVAR0]] = load i32*, i32** [[VAR0:%[^,]+]]
-  // CK25-DAG: [[SEC0]] = getelementptr {{.*}}i32* [[RVAR00:%.+]], i{{.+}} %{{.+}}
-  // CK25-DAG: [[RVAR00]] = load i32*, i32** [[VAR0]]
-
-  // CK25: call void [[CALL03:@.+]](i32* {{[^,]+}})
-=======
   // CK26-DAG: call i32 @__tgt_target(i32 {{[^,]+}}, i8* {{[^,]+}}, i32 1, i8** [[GEPBP:%.+]], i8** [[GEPP:%.+]], {{.+}}getelementptr {{.+}}[1 x i{{.+}}]* [[SIZE03]], {{.+}}getelementptr {{.+}}[1 x i{{.+}}]* [[MTYPE03]]{{.+}})
   // CK26-DAG: [[GEPBP]] = getelementptr inbounds {{.+}}[[BP:%[^,]+]]
   // CK26-DAG: [[GEPP]] = getelementptr inbounds {{.+}}[[P:%[^,]+]]
@@ -4272,24 +4180,16 @@
   // CK26-DAG: [[RVAR00]] = load i32*, i32** [[VAR0]]
 
   // CK26: call void [[CALL03:@.+]](i32* {{[^,]+}})
->>>>>>> 91292f85
   #pragma omp target map(pa[ii:0])
   {
     pa[50]++;
   }
 }
 
-<<<<<<< HEAD
-// CK25: define {{.+}}[[CALL00]]
-// CK25: define {{.+}}[[CALL01]]
-// CK25: define {{.+}}[[CALL02]]
-// CK25: define {{.+}}[[CALL03]]
-=======
 // CK26: define {{.+}}[[CALL00]]
 // CK26: define {{.+}}[[CALL01]]
 // CK26: define {{.+}}[[CALL02]]
 // CK26: define {{.+}}[[CALL03]]
->>>>>>> 91292f85
 
 #endif
 #endif