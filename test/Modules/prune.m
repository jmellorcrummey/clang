// Test the automatic pruning of module cache entries.
#ifdef IMPORT_DEPENDS_ON_MODULE
@import DependsOnModule;
#else
@import Module;
#endif

<<<<<<< HEAD
// We need 'touch' and 'find' for this test to work.
// REQUIRES: shell

// RUN: /bin/true

=======
>>>>>>> 8600cffa
// Clear out the module cache
// RxUN: rm -rf %t
// Run Clang twice so we end up creating the timestamp file (the second time).
// RxUN: %clang_cc1 -DIMPORT_DEPENDS_ON_MODULE -fmodules-ignore-macro=DIMPORT_DEPENDS_ON_MODULE -fmodules -fimplicit-module-maps -F %S/Inputs -fmodules-cache-path=%t %s -verify
// RxUN: %clang_cc1 -DIMPORT_DEPENDS_ON_MODULE -fmodules-ignore-macro=DIMPORT_DEPENDS_ON_MODULE -fmodules -fimplicit-module-maps -F %S/Inputs -fmodules-cache-path=%t %s -verify
// RxUN: ls %t | grep modules.timestamp
// RxUN: ls -R %t | grep ^Module.*pcm
// RxUN: ls -R %t | grep DependsOnModule.*pcm

// Set the timestamp back more than two days. We should try to prune,
// but nothing gets pruned because the module files are new enough.
// RxUN: touch -m -a -t 201101010000 %t/modules.timestamp 
// RxUN: %clang_cc1 -fmodules -fimplicit-module-maps -F %S/Inputs -fmodules-cache-path=%t -fmodules -fmodules-prune-interval=172800 -fmodules-prune-after=345600 %s -verify
// RxUN: ls %t | grep modules.timestamp
// RxUN: ls -R %t | grep ^Module.*pcm
// RxUN: ls -R %t | grep DependsOnModule.*pcm

// Set the DependsOnModule access time back more than four days.
// This shouldn't prune anything, because the timestamp has been updated, so
// the pruning mechanism won't fire.
<<<<<<< HEAD
// RxUN: find %t -name DependsOnModule*.pcm | xargs touch -a -t 201101010000
// RxUN: %clang_cc1 -fmodules -fimplicit-module-maps -F %S/Inputs -fmodules-cache-path=%t -fmodules -fmodules-prune-interval=172800 -fmodules-prune-after=345600 %s -verify
// RxUN: ls %t | grep modules.timestamp
// RxUN: ls -R %t | grep ^Module.*pcm
// RxUN: ls -R %t | grep DependsOnModule.*pcm

// Set both timestamp and DependsOnModule.pcm back beyond the cutoff.
// This should trigger pruning, which will remove DependsOnModule but not Module.
// RxUN: touch -m -a -t 201101010000 %t/modules.timestamp 
// RxUN: find %t -name DependsOnModule*.pcm | xargs touch -a -t 201101010000
// RxUN: %clang_cc1 -fmodules -fimplicit-module-maps -F %S/Inputs -fmodules-cache-path=%t -fmodules -fmodules-prune-interval=172800 -fmodules-prune-after=345600 %s -verify
// RxUN: ls %t | grep modules.timestamp
// RxUN: ls -R %t | grep ^Module.*pcm
// RxUN: ls -R %t | not grep DependsOnModule.*pcm
=======
// RUN: find %t -name DependsOnModule*.pcm | sed -e 's/\\/\//g' | xargs touch -a -t 201101010000
// RUN: %clang_cc1 -fmodules -fimplicit-module-maps -F %S/Inputs -fmodules-cache-path=%t -fmodules -fmodules-prune-interval=172800 -fmodules-prune-after=345600 %s -verify
// RUN: ls %t | grep modules.timestamp
// RUN: ls -R %t | grep ^Module.*pcm
// RUN: ls -R %t | grep DependsOnModule.*pcm

// Set both timestamp and DependsOnModule.pcm back beyond the cutoff.
// This should trigger pruning, which will remove DependsOnModule but not Module.
// RUN: touch -m -a -t 201101010000 %t/modules.timestamp 
// RUN: find %t -name DependsOnModule*.pcm | sed -e 's/\\/\//g' | xargs touch -a -t 201101010000
// RUN: %clang_cc1 -fmodules -fimplicit-module-maps -F %S/Inputs -fmodules-cache-path=%t -fmodules -fmodules-prune-interval=172800 -fmodules-prune-after=345600 %s -verify
// RUN: ls %t | grep modules.timestamp
// RUN: ls -R %t | grep ^Module.*pcm
// RUN: ls -R %t | not grep DependsOnModule.*pcm
>>>>>>> 8600cffa

// expected-no-diagnostics<|MERGE_RESOLUTION|>--- conflicted
+++ resolved
@@ -5,50 +5,26 @@
 @import Module;
 #endif
 
-<<<<<<< HEAD
-// We need 'touch' and 'find' for this test to work.
-// REQUIRES: shell
-
-// RUN: /bin/true
-
-=======
->>>>>>> 8600cffa
 // Clear out the module cache
-// RxUN: rm -rf %t
+// RUN: rm -rf %t
 // Run Clang twice so we end up creating the timestamp file (the second time).
-// RxUN: %clang_cc1 -DIMPORT_DEPENDS_ON_MODULE -fmodules-ignore-macro=DIMPORT_DEPENDS_ON_MODULE -fmodules -fimplicit-module-maps -F %S/Inputs -fmodules-cache-path=%t %s -verify
-// RxUN: %clang_cc1 -DIMPORT_DEPENDS_ON_MODULE -fmodules-ignore-macro=DIMPORT_DEPENDS_ON_MODULE -fmodules -fimplicit-module-maps -F %S/Inputs -fmodules-cache-path=%t %s -verify
-// RxUN: ls %t | grep modules.timestamp
-// RxUN: ls -R %t | grep ^Module.*pcm
-// RxUN: ls -R %t | grep DependsOnModule.*pcm
+// RUN: %clang_cc1 -DIMPORT_DEPENDS_ON_MODULE -fmodules-ignore-macro=DIMPORT_DEPENDS_ON_MODULE -fmodules -fimplicit-module-maps -F %S/Inputs -fmodules-cache-path=%t %s -verify
+// RUN: %clang_cc1 -DIMPORT_DEPENDS_ON_MODULE -fmodules-ignore-macro=DIMPORT_DEPENDS_ON_MODULE -fmodules -fimplicit-module-maps -F %S/Inputs -fmodules-cache-path=%t %s -verify
+// RUN: ls %t | grep modules.timestamp
+// RUN: ls -R %t | grep ^Module.*pcm
+// RUN: ls -R %t | grep DependsOnModule.*pcm
 
 // Set the timestamp back more than two days. We should try to prune,
 // but nothing gets pruned because the module files are new enough.
-// RxUN: touch -m -a -t 201101010000 %t/modules.timestamp 
-// RxUN: %clang_cc1 -fmodules -fimplicit-module-maps -F %S/Inputs -fmodules-cache-path=%t -fmodules -fmodules-prune-interval=172800 -fmodules-prune-after=345600 %s -verify
-// RxUN: ls %t | grep modules.timestamp
-// RxUN: ls -R %t | grep ^Module.*pcm
-// RxUN: ls -R %t | grep DependsOnModule.*pcm
+// RUN: touch -m -a -t 201101010000 %t/modules.timestamp 
+// RUN: %clang_cc1 -fmodules -fimplicit-module-maps -F %S/Inputs -fmodules-cache-path=%t -fmodules -fmodules-prune-interval=172800 -fmodules-prune-after=345600 %s -verify
+// RUN: ls %t | grep modules.timestamp
+// RUN: ls -R %t | grep ^Module.*pcm
+// RUN: ls -R %t | grep DependsOnModule.*pcm
 
 // Set the DependsOnModule access time back more than four days.
 // This shouldn't prune anything, because the timestamp has been updated, so
 // the pruning mechanism won't fire.
-<<<<<<< HEAD
-// RxUN: find %t -name DependsOnModule*.pcm | xargs touch -a -t 201101010000
-// RxUN: %clang_cc1 -fmodules -fimplicit-module-maps -F %S/Inputs -fmodules-cache-path=%t -fmodules -fmodules-prune-interval=172800 -fmodules-prune-after=345600 %s -verify
-// RxUN: ls %t | grep modules.timestamp
-// RxUN: ls -R %t | grep ^Module.*pcm
-// RxUN: ls -R %t | grep DependsOnModule.*pcm
-
-// Set both timestamp and DependsOnModule.pcm back beyond the cutoff.
-// This should trigger pruning, which will remove DependsOnModule but not Module.
-// RxUN: touch -m -a -t 201101010000 %t/modules.timestamp 
-// RxUN: find %t -name DependsOnModule*.pcm | xargs touch -a -t 201101010000
-// RxUN: %clang_cc1 -fmodules -fimplicit-module-maps -F %S/Inputs -fmodules-cache-path=%t -fmodules -fmodules-prune-interval=172800 -fmodules-prune-after=345600 %s -verify
-// RxUN: ls %t | grep modules.timestamp
-// RxUN: ls -R %t | grep ^Module.*pcm
-// RxUN: ls -R %t | not grep DependsOnModule.*pcm
-=======
 // RUN: find %t -name DependsOnModule*.pcm | sed -e 's/\\/\//g' | xargs touch -a -t 201101010000
 // RUN: %clang_cc1 -fmodules -fimplicit-module-maps -F %S/Inputs -fmodules-cache-path=%t -fmodules -fmodules-prune-interval=172800 -fmodules-prune-after=345600 %s -verify
 // RUN: ls %t | grep modules.timestamp
@@ -63,6 +39,5 @@
 // RUN: ls %t | grep modules.timestamp
 // RUN: ls -R %t | grep ^Module.*pcm
 // RUN: ls -R %t | not grep DependsOnModule.*pcm
->>>>>>> 8600cffa
 
 // expected-no-diagnostics