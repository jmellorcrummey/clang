//===--- OpenMPClause.cpp - Classes for OpenMP clauses --------------------===//
//
//                     The LLVM Compiler Infrastructure
//
// This file is distributed under the University of Illinois Open Source
// License. See LICENSE.TXT for details.
//
//===----------------------------------------------------------------------===//
//
// This file implements the subclesses of Stmt class declared in OpenMPClause.h
//
//===----------------------------------------------------------------------===//

#include "clang/AST/OpenMPClause.h"

#include "clang/AST/ASTContext.h"

using namespace clang;

OMPClause::child_range OMPClause::children() {
  switch (getClauseKind()) {
  default:
    break;
#define OPENMP_CLAUSE(Name, Class)                                             \
  case OMPC_##Name:                                                            \
    return static_cast<Class *>(this)->children();
#include "clang/Basic/OpenMPKinds.def"
  }
  llvm_unreachable("unknown OMPClause");
}

OMPClauseWithPreInit *OMPClauseWithPreInit::get(OMPClause *C) {
  auto *Res = OMPClauseWithPreInit::get(const_cast<const OMPClause *>(C));
  return Res ? const_cast<OMPClauseWithPreInit *>(Res) : nullptr;
}

const OMPClauseWithPreInit *OMPClauseWithPreInit::get(const OMPClause *C) {
  switch (C->getClauseKind()) {
  case OMPC_schedule:
    return static_cast<const OMPScheduleClause *>(C);
  case OMPC_dist_schedule:
    return static_cast<const OMPDistScheduleClause *>(C);
  case OMPC_firstprivate:
    return static_cast<const OMPFirstprivateClause *>(C);
  case OMPC_lastprivate:
    return static_cast<const OMPLastprivateClause *>(C);
  case OMPC_reduction:
    return static_cast<const OMPReductionClause *>(C);
  case OMPC_linear:
    return static_cast<const OMPLinearClause *>(C);
  case OMPC_num_threads:
    return static_cast<const OMPNumThreadsClause *>(C);
  case OMPC_if:
    return static_cast<const OMPIfClause *>(C);
  case OMPC_num_teams:
    return static_cast<const OMPNumTeamsClause *>(C);
  case OMPC_thread_limit:
    return static_cast<const OMPThreadLimitClause *>(C);
  case OMPC_default:
  case OMPC_proc_bind:
  case OMPC_final:
  case OMPC_safelen:
  case OMPC_simdlen:
  case OMPC_collapse:
  case OMPC_private:
  case OMPC_shared:
  case OMPC_aligned:
  case OMPC_copyin:
  case OMPC_copyprivate:
  case OMPC_ordered:
  case OMPC_nowait:
  case OMPC_untied:
  case OMPC_mergeable:
  case OMPC_threadprivate:
  case OMPC_flush:
  case OMPC_read:
  case OMPC_write:
  case OMPC_update:
  case OMPC_capture:
  case OMPC_seq_cst:
  case OMPC_depend:
  case OMPC_device:
  case OMPC_threads:
  case OMPC_simd:
  case OMPC_map:
  case OMPC_priority:
  case OMPC_grainsize:
  case OMPC_nogroup:
  case OMPC_num_tasks:
  case OMPC_hint:
  case OMPC_defaultmap:
  case OMPC_unknown:
  case OMPC_uniform:
  case OMPC_to:
  case OMPC_from:
  case OMPC_use_device_ptr:
<<<<<<< HEAD
=======
  case OMPC_is_device_ptr:
>>>>>>> d42f2ae1
    break;
  }

  return nullptr;
}

OMPClauseWithPostUpdate *OMPClauseWithPostUpdate::get(OMPClause *C) {
  auto *Res = OMPClauseWithPostUpdate::get(const_cast<const OMPClause *>(C));
  return Res ? const_cast<OMPClauseWithPostUpdate *>(Res) : nullptr;
}

const OMPClauseWithPostUpdate *OMPClauseWithPostUpdate::get(const OMPClause *C) {
  switch (C->getClauseKind()) {
  case OMPC_lastprivate:
    return static_cast<const OMPLastprivateClause *>(C);
  case OMPC_reduction:
    return static_cast<const OMPReductionClause *>(C);
  case OMPC_linear:
    return static_cast<const OMPLinearClause *>(C);
  case OMPC_schedule:
  case OMPC_dist_schedule:
  case OMPC_firstprivate:
  case OMPC_default:
  case OMPC_proc_bind:
  case OMPC_if:
  case OMPC_final:
  case OMPC_num_threads:
  case OMPC_safelen:
  case OMPC_simdlen:
  case OMPC_collapse:
  case OMPC_private:
  case OMPC_shared:
  case OMPC_aligned:
  case OMPC_copyin:
  case OMPC_copyprivate:
  case OMPC_ordered:
  case OMPC_nowait:
  case OMPC_untied:
  case OMPC_mergeable:
  case OMPC_threadprivate:
  case OMPC_flush:
  case OMPC_read:
  case OMPC_write:
  case OMPC_update:
  case OMPC_capture:
  case OMPC_seq_cst:
  case OMPC_depend:
  case OMPC_device:
  case OMPC_threads:
  case OMPC_simd:
  case OMPC_map:
  case OMPC_num_teams:
  case OMPC_thread_limit:
  case OMPC_priority:
  case OMPC_grainsize:
  case OMPC_nogroup:
  case OMPC_num_tasks:
  case OMPC_hint:
  case OMPC_defaultmap:
  case OMPC_unknown:
  case OMPC_uniform:
  case OMPC_to:
  case OMPC_from:
  case OMPC_use_device_ptr:
<<<<<<< HEAD
=======
  case OMPC_is_device_ptr:
>>>>>>> d42f2ae1
    break;
  }

  return nullptr;
}

void OMPPrivateClause::setPrivateCopies(ArrayRef<Expr *> VL) {
  assert(VL.size() == varlist_size() &&
         "Number of private copies is not the same as the preallocated buffer");
  std::copy(VL.begin(), VL.end(), varlist_end());
}

OMPPrivateClause *
OMPPrivateClause::Create(const ASTContext &C, SourceLocation StartLoc,
                         SourceLocation LParenLoc, SourceLocation EndLoc,
                         ArrayRef<Expr *> VL, ArrayRef<Expr *> PrivateVL) {
  // Allocate space for private variables and initializer expressions.
  void *Mem = C.Allocate(totalSizeToAlloc<Expr *>(2 * VL.size()));
  OMPPrivateClause *Clause =
      new (Mem) OMPPrivateClause(StartLoc, LParenLoc, EndLoc, VL.size());
  Clause->setVarRefs(VL);
  Clause->setPrivateCopies(PrivateVL);
  return Clause;
}

OMPPrivateClause *OMPPrivateClause::CreateEmpty(const ASTContext &C,
                                                unsigned N) {
  void *Mem = C.Allocate(totalSizeToAlloc<Expr *>(2 * N));
  return new (Mem) OMPPrivateClause(N);
}

void OMPFirstprivateClause::setPrivateCopies(ArrayRef<Expr *> VL) {
  assert(VL.size() == varlist_size() &&
         "Number of private copies is not the same as the preallocated buffer");
  std::copy(VL.begin(), VL.end(), varlist_end());
}

void OMPFirstprivateClause::setInits(ArrayRef<Expr *> VL) {
  assert(VL.size() == varlist_size() &&
         "Number of inits is not the same as the preallocated buffer");
  std::copy(VL.begin(), VL.end(), getPrivateCopies().end());
}

OMPFirstprivateClause *
OMPFirstprivateClause::Create(const ASTContext &C, SourceLocation StartLoc,
                              SourceLocation LParenLoc, SourceLocation EndLoc,
                              ArrayRef<Expr *> VL, ArrayRef<Expr *> PrivateVL,
                              ArrayRef<Expr *> InitVL, Stmt *PreInit) {
  void *Mem = C.Allocate(totalSizeToAlloc<Expr *>(3 * VL.size()));
  OMPFirstprivateClause *Clause =
      new (Mem) OMPFirstprivateClause(StartLoc, LParenLoc, EndLoc, VL.size());
  Clause->setVarRefs(VL);
  Clause->setPrivateCopies(PrivateVL);
  Clause->setInits(InitVL);
  Clause->setPreInitStmt(PreInit);
  return Clause;
}

OMPFirstprivateClause *OMPFirstprivateClause::CreateEmpty(const ASTContext &C,
                                                          unsigned N) {
  void *Mem = C.Allocate(totalSizeToAlloc<Expr *>(3 * N));
  return new (Mem) OMPFirstprivateClause(N);
}

void OMPLastprivateClause::setPrivateCopies(ArrayRef<Expr *> PrivateCopies) {
  assert(PrivateCopies.size() == varlist_size() &&
         "Number of private copies is not the same as the preallocated buffer");
  std::copy(PrivateCopies.begin(), PrivateCopies.end(), varlist_end());
}

void OMPLastprivateClause::setSourceExprs(ArrayRef<Expr *> SrcExprs) {
  assert(SrcExprs.size() == varlist_size() && "Number of source expressions is "
                                              "not the same as the "
                                              "preallocated buffer");
  std::copy(SrcExprs.begin(), SrcExprs.end(), getPrivateCopies().end());
}

void OMPLastprivateClause::setDestinationExprs(ArrayRef<Expr *> DstExprs) {
  assert(DstExprs.size() == varlist_size() && "Number of destination "
                                              "expressions is not the same as "
                                              "the preallocated buffer");
  std::copy(DstExprs.begin(), DstExprs.end(), getSourceExprs().end());
}

void OMPLastprivateClause::setAssignmentOps(ArrayRef<Expr *> AssignmentOps) {
  assert(AssignmentOps.size() == varlist_size() &&
         "Number of assignment expressions is not the same as the preallocated "
         "buffer");
  std::copy(AssignmentOps.begin(), AssignmentOps.end(),
            getDestinationExprs().end());
}

OMPLastprivateClause *OMPLastprivateClause::Create(
    const ASTContext &C, SourceLocation StartLoc, SourceLocation LParenLoc,
    SourceLocation EndLoc, ArrayRef<Expr *> VL, ArrayRef<Expr *> SrcExprs,
    ArrayRef<Expr *> DstExprs, ArrayRef<Expr *> AssignmentOps, Stmt *PreInit,
    Expr *PostUpdate) {
  void *Mem = C.Allocate(totalSizeToAlloc<Expr *>(5 * VL.size()));
  OMPLastprivateClause *Clause =
      new (Mem) OMPLastprivateClause(StartLoc, LParenLoc, EndLoc, VL.size());
  Clause->setVarRefs(VL);
  Clause->setSourceExprs(SrcExprs);
  Clause->setDestinationExprs(DstExprs);
  Clause->setAssignmentOps(AssignmentOps);
  Clause->setPreInitStmt(PreInit);
  Clause->setPostUpdateExpr(PostUpdate);
  return Clause;
}

OMPLastprivateClause *OMPLastprivateClause::CreateEmpty(const ASTContext &C,
                                                        unsigned N) {
  void *Mem = C.Allocate(totalSizeToAlloc<Expr *>(5 * N));
  return new (Mem) OMPLastprivateClause(N);
}

OMPSharedClause *OMPSharedClause::Create(const ASTContext &C,
                                         SourceLocation StartLoc,
                                         SourceLocation LParenLoc,
                                         SourceLocation EndLoc,
                                         ArrayRef<Expr *> VL) {
  void *Mem = C.Allocate(totalSizeToAlloc<Expr *>(VL.size()));
  OMPSharedClause *Clause =
      new (Mem) OMPSharedClause(StartLoc, LParenLoc, EndLoc, VL.size());
  Clause->setVarRefs(VL);
  return Clause;
}

OMPSharedClause *OMPSharedClause::CreateEmpty(const ASTContext &C, unsigned N) {
  void *Mem = C.Allocate(totalSizeToAlloc<Expr *>(N));
  return new (Mem) OMPSharedClause(N);
}

void OMPLinearClause::setPrivates(ArrayRef<Expr *> PL) {
  assert(PL.size() == varlist_size() &&
         "Number of privates is not the same as the preallocated buffer");
  std::copy(PL.begin(), PL.end(), varlist_end());
}

void OMPLinearClause::setInits(ArrayRef<Expr *> IL) {
  assert(IL.size() == varlist_size() &&
         "Number of inits is not the same as the preallocated buffer");
  std::copy(IL.begin(), IL.end(), getPrivates().end());
}

void OMPLinearClause::setUpdates(ArrayRef<Expr *> UL) {
  assert(UL.size() == varlist_size() &&
         "Number of updates is not the same as the preallocated buffer");
  std::copy(UL.begin(), UL.end(), getInits().end());
}

void OMPLinearClause::setFinals(ArrayRef<Expr *> FL) {
  assert(FL.size() == varlist_size() &&
         "Number of final updates is not the same as the preallocated buffer");
  std::copy(FL.begin(), FL.end(), getUpdates().end());
}

OMPLinearClause *OMPLinearClause::Create(
    const ASTContext &C, SourceLocation StartLoc, SourceLocation LParenLoc,
    OpenMPLinearClauseKind Modifier, SourceLocation ModifierLoc,
    SourceLocation ColonLoc, SourceLocation EndLoc, ArrayRef<Expr *> VL,
    ArrayRef<Expr *> PL, ArrayRef<Expr *> IL, Expr *Step, Expr *CalcStep,
    Stmt *PreInit, Expr *PostUpdate) {
  // Allocate space for 4 lists (Vars, Inits, Updates, Finals) and 2 expressions
  // (Step and CalcStep).
  void *Mem = C.Allocate(totalSizeToAlloc<Expr *>(5 * VL.size() + 2));
  OMPLinearClause *Clause = new (Mem) OMPLinearClause(
      StartLoc, LParenLoc, Modifier, ModifierLoc, ColonLoc, EndLoc, VL.size());
  Clause->setVarRefs(VL);
  Clause->setPrivates(PL);
  Clause->setInits(IL);
  // Fill update and final expressions with zeroes, they are provided later,
  // after the directive construction.
  std::fill(Clause->getInits().end(), Clause->getInits().end() + VL.size(),
            nullptr);
  std::fill(Clause->getUpdates().end(), Clause->getUpdates().end() + VL.size(),
            nullptr);
  Clause->setStep(Step);
  Clause->setCalcStep(CalcStep);
  Clause->setPreInitStmt(PreInit);
  Clause->setPostUpdateExpr(PostUpdate);
  return Clause;
}

OMPLinearClause *OMPLinearClause::CreateEmpty(const ASTContext &C,
                                              unsigned NumVars) {
  // Allocate space for 4 lists (Vars, Inits, Updates, Finals) and 2 expressions
  // (Step and CalcStep).
  void *Mem = C.Allocate(totalSizeToAlloc<Expr *>(5 * NumVars + 2));
  return new (Mem) OMPLinearClause(NumVars);
}

OMPAlignedClause *
OMPAlignedClause::Create(const ASTContext &C, SourceLocation StartLoc,
                         SourceLocation LParenLoc, SourceLocation ColonLoc,
                         SourceLocation EndLoc, ArrayRef<Expr *> VL, Expr *A) {
  void *Mem = C.Allocate(totalSizeToAlloc<Expr *>(VL.size() + 1));
  OMPAlignedClause *Clause = new (Mem)
      OMPAlignedClause(StartLoc, LParenLoc, ColonLoc, EndLoc, VL.size());
  Clause->setVarRefs(VL);
  Clause->setAlignment(A);
  return Clause;
}

OMPAlignedClause *OMPAlignedClause::CreateEmpty(const ASTContext &C,
                                                unsigned NumVars) {
  void *Mem = C.Allocate(totalSizeToAlloc<Expr *>(NumVars + 1));
  return new (Mem) OMPAlignedClause(NumVars);
}

void OMPCopyinClause::setSourceExprs(ArrayRef<Expr *> SrcExprs) {
  assert(SrcExprs.size() == varlist_size() && "Number of source expressions is "
                                              "not the same as the "
                                              "preallocated buffer");
  std::copy(SrcExprs.begin(), SrcExprs.end(), varlist_end());
}

void OMPCopyinClause::setDestinationExprs(ArrayRef<Expr *> DstExprs) {
  assert(DstExprs.size() == varlist_size() && "Number of destination "
                                              "expressions is not the same as "
                                              "the preallocated buffer");
  std::copy(DstExprs.begin(), DstExprs.end(), getSourceExprs().end());
}

void OMPCopyinClause::setAssignmentOps(ArrayRef<Expr *> AssignmentOps) {
  assert(AssignmentOps.size() == varlist_size() &&
         "Number of assignment expressions is not the same as the preallocated "
         "buffer");
  std::copy(AssignmentOps.begin(), AssignmentOps.end(),
            getDestinationExprs().end());
}

OMPCopyinClause *OMPCopyinClause::Create(
    const ASTContext &C, SourceLocation StartLoc, SourceLocation LParenLoc,
    SourceLocation EndLoc, ArrayRef<Expr *> VL, ArrayRef<Expr *> SrcExprs,
    ArrayRef<Expr *> DstExprs, ArrayRef<Expr *> AssignmentOps) {
  void *Mem = C.Allocate(totalSizeToAlloc<Expr *>(4 * VL.size()));
  OMPCopyinClause *Clause =
      new (Mem) OMPCopyinClause(StartLoc, LParenLoc, EndLoc, VL.size());
  Clause->setVarRefs(VL);
  Clause->setSourceExprs(SrcExprs);
  Clause->setDestinationExprs(DstExprs);
  Clause->setAssignmentOps(AssignmentOps);
  return Clause;
}

OMPCopyinClause *OMPCopyinClause::CreateEmpty(const ASTContext &C, unsigned N) {
  void *Mem = C.Allocate(totalSizeToAlloc<Expr *>(4 * N));
  return new (Mem) OMPCopyinClause(N);
}

void OMPCopyprivateClause::setSourceExprs(ArrayRef<Expr *> SrcExprs) {
  assert(SrcExprs.size() == varlist_size() && "Number of source expressions is "
                                              "not the same as the "
                                              "preallocated buffer");
  std::copy(SrcExprs.begin(), SrcExprs.end(), varlist_end());
}

void OMPCopyprivateClause::setDestinationExprs(ArrayRef<Expr *> DstExprs) {
  assert(DstExprs.size() == varlist_size() && "Number of destination "
                                              "expressions is not the same as "
                                              "the preallocated buffer");
  std::copy(DstExprs.begin(), DstExprs.end(), getSourceExprs().end());
}

void OMPCopyprivateClause::setAssignmentOps(ArrayRef<Expr *> AssignmentOps) {
  assert(AssignmentOps.size() == varlist_size() &&
         "Number of assignment expressions is not the same as the preallocated "
         "buffer");
  std::copy(AssignmentOps.begin(), AssignmentOps.end(),
            getDestinationExprs().end());
}

OMPCopyprivateClause *OMPCopyprivateClause::Create(
    const ASTContext &C, SourceLocation StartLoc, SourceLocation LParenLoc,
    SourceLocation EndLoc, ArrayRef<Expr *> VL, ArrayRef<Expr *> SrcExprs,
    ArrayRef<Expr *> DstExprs, ArrayRef<Expr *> AssignmentOps) {
  void *Mem = C.Allocate(totalSizeToAlloc<Expr *>(4 * VL.size()));
  OMPCopyprivateClause *Clause =
      new (Mem) OMPCopyprivateClause(StartLoc, LParenLoc, EndLoc, VL.size());
  Clause->setVarRefs(VL);
  Clause->setSourceExprs(SrcExprs);
  Clause->setDestinationExprs(DstExprs);
  Clause->setAssignmentOps(AssignmentOps);
  return Clause;
}

OMPCopyprivateClause *OMPCopyprivateClause::CreateEmpty(const ASTContext &C,
                                                        unsigned N) {
  void *Mem = C.Allocate(totalSizeToAlloc<Expr *>(4 * N));
  return new (Mem) OMPCopyprivateClause(N);
}

void OMPReductionClause::setPrivates(ArrayRef<Expr *> Privates) {
  assert(Privates.size() == varlist_size() &&
         "Number of private copies is not the same as the preallocated buffer");
  std::copy(Privates.begin(), Privates.end(), varlist_end());
}

void OMPReductionClause::setLHSExprs(ArrayRef<Expr *> LHSExprs) {
  assert(
      LHSExprs.size() == varlist_size() &&
      "Number of LHS expressions is not the same as the preallocated buffer");
  std::copy(LHSExprs.begin(), LHSExprs.end(), getPrivates().end());
}

void OMPReductionClause::setRHSExprs(ArrayRef<Expr *> RHSExprs) {
  assert(
      RHSExprs.size() == varlist_size() &&
      "Number of RHS expressions is not the same as the preallocated buffer");
  std::copy(RHSExprs.begin(), RHSExprs.end(), getLHSExprs().end());
}

void OMPReductionClause::setReductionOps(ArrayRef<Expr *> ReductionOps) {
  assert(ReductionOps.size() == varlist_size() && "Number of reduction "
                                                  "expressions is not the same "
                                                  "as the preallocated buffer");
  std::copy(ReductionOps.begin(), ReductionOps.end(), getRHSExprs().end());
}

OMPReductionClause *OMPReductionClause::Create(
    const ASTContext &C, SourceLocation StartLoc, SourceLocation LParenLoc,
    SourceLocation EndLoc, SourceLocation ColonLoc, ArrayRef<Expr *> VL,
    NestedNameSpecifierLoc QualifierLoc, const DeclarationNameInfo &NameInfo,
    ArrayRef<Expr *> Privates, ArrayRef<Expr *> LHSExprs,
    ArrayRef<Expr *> RHSExprs, ArrayRef<Expr *> ReductionOps, Stmt *PreInit,
    Expr *PostUpdate) {
  void *Mem = C.Allocate(totalSizeToAlloc<Expr *>(5 * VL.size()));
  OMPReductionClause *Clause = new (Mem) OMPReductionClause(
      StartLoc, LParenLoc, EndLoc, ColonLoc, VL.size(), QualifierLoc, NameInfo);
  Clause->setVarRefs(VL);
  Clause->setPrivates(Privates);
  Clause->setLHSExprs(LHSExprs);
  Clause->setRHSExprs(RHSExprs);
  Clause->setReductionOps(ReductionOps);
  Clause->setPreInitStmt(PreInit);
  Clause->setPostUpdateExpr(PostUpdate);
  return Clause;
}

OMPReductionClause *OMPReductionClause::CreateEmpty(const ASTContext &C,
                                                    unsigned N) {
  void *Mem = C.Allocate(totalSizeToAlloc<Expr *>(5 * N));
  return new (Mem) OMPReductionClause(N);
}

OMPFlushClause *OMPFlushClause::Create(const ASTContext &C,
                                       SourceLocation StartLoc,
                                       SourceLocation LParenLoc,
                                       SourceLocation EndLoc,
                                       ArrayRef<Expr *> VL) {
  void *Mem = C.Allocate(totalSizeToAlloc<Expr *>(VL.size() + 1));
  OMPFlushClause *Clause =
      new (Mem) OMPFlushClause(StartLoc, LParenLoc, EndLoc, VL.size());
  Clause->setVarRefs(VL);
  return Clause;
}

OMPFlushClause *OMPFlushClause::CreateEmpty(const ASTContext &C, unsigned N) {
  void *Mem = C.Allocate(totalSizeToAlloc<Expr *>(N));
  return new (Mem) OMPFlushClause(N);
}

OMPDependClause *OMPDependClause::Create(
    const ASTContext &C, SourceLocation StartLoc, SourceLocation LParenLoc,
    SourceLocation EndLoc, OpenMPDependClauseKind DepKind,
    SourceLocation DepLoc, SourceLocation ColonLoc, ArrayRef<Expr *> VL) {
  void *Mem = C.Allocate(totalSizeToAlloc<Expr *>(VL.size() + 1));
  OMPDependClause *Clause =
      new (Mem) OMPDependClause(StartLoc, LParenLoc, EndLoc, VL.size());
  Clause->setVarRefs(VL);
  Clause->setDependencyKind(DepKind);
  Clause->setDependencyLoc(DepLoc);
  Clause->setColonLoc(ColonLoc);
  Clause->setCounterValue(nullptr);
  return Clause;
}

OMPDependClause *OMPDependClause::CreateEmpty(const ASTContext &C, unsigned N) {
  void *Mem = C.Allocate(totalSizeToAlloc<Expr *>(N + 1));
  return new (Mem) OMPDependClause(N);
}

void OMPDependClause::setCounterValue(Expr *V) {
  assert(getDependencyKind() == OMPC_DEPEND_sink ||
         getDependencyKind() == OMPC_DEPEND_source || V == nullptr);
  *getVarRefs().end() = V;
}

const Expr *OMPDependClause::getCounterValue() const {
  auto *V = *getVarRefs().end();
  assert(getDependencyKind() == OMPC_DEPEND_sink ||
         getDependencyKind() == OMPC_DEPEND_source || V == nullptr);
  return V;
}

Expr *OMPDependClause::getCounterValue() {
  auto *V = *getVarRefs().end();
  assert(getDependencyKind() == OMPC_DEPEND_sink ||
         getDependencyKind() == OMPC_DEPEND_source || V == nullptr);
  return V;
}

unsigned OMPClauseMappableExprCommon::getComponentsTotalNumber(
    MappableExprComponentListsRef ComponentLists) {
  unsigned TotalNum = 0u;
  for (auto &C : ComponentLists)
    TotalNum += C.size();
  return TotalNum;
}

unsigned OMPClauseMappableExprCommon::getUniqueDeclarationsTotalNumber(
    ArrayRef<ValueDecl *> Declarations) {
  unsigned TotalNum = 0u;
  llvm::SmallPtrSet<const ValueDecl *, 8> Cache;
  for (auto *D : Declarations) {
    const ValueDecl *VD = D ? cast<ValueDecl>(D->getCanonicalDecl()) : nullptr;
    if (Cache.count(VD))
      continue;
    ++TotalNum;
    Cache.insert(VD);
  }
  return TotalNum;
}

OMPMapClause *
OMPMapClause::Create(const ASTContext &C, SourceLocation StartLoc,
                     SourceLocation LParenLoc, SourceLocation EndLoc,
                     ArrayRef<Expr *> Vars, ArrayRef<ValueDecl *> Declarations,
                     MappableExprComponentListsRef ComponentLists,
                     OpenMPMapClauseKind TypeModifier, OpenMPMapClauseKind Type,
                     bool TypeIsImplicit, SourceLocation TypeLoc) {

  unsigned NumVars = Vars.size();
  unsigned NumUniqueDeclarations =
      getUniqueDeclarationsTotalNumber(Declarations);
  unsigned NumComponentLists = ComponentLists.size();
  unsigned NumComponents = getComponentsTotalNumber(ComponentLists);

  // We need to allocate:
  // NumVars x Expr* - we have an original list expression for each clause list
  // entry.
  // NumUniqueDeclarations x ValueDecl* - unique base declarations associated
  // with each component list.
  // (NumUniqueDeclarations + NumComponentLists) x unsigned - we specify the
  // number of lists for each unique declaration and the size of each component
  // list.
  // NumComponents x MappableComponent - the total of all the components in all
  // the lists.
  void *Mem = C.Allocate(
      totalSizeToAlloc<Expr *, ValueDecl *, unsigned,
                       OMPClauseMappableExprCommon::MappableComponent>(
          NumVars, NumUniqueDeclarations,
          NumUniqueDeclarations + NumComponentLists, NumComponents));
  OMPMapClause *Clause = new (Mem) OMPMapClause(
      TypeModifier, Type, TypeIsImplicit, TypeLoc, StartLoc, LParenLoc, EndLoc,
      NumVars, NumUniqueDeclarations, NumComponentLists, NumComponents);

  Clause->setVarRefs(Vars);
  Clause->setClauseInfo(Declarations, ComponentLists);
  Clause->setMapTypeModifier(TypeModifier);
  Clause->setMapType(Type);
  Clause->setMapLoc(TypeLoc);
  return Clause;
}

OMPMapClause *OMPMapClause::CreateEmpty(const ASTContext &C, unsigned NumVars,
                                        unsigned NumUniqueDeclarations,
                                        unsigned NumComponentLists,
                                        unsigned NumComponents) {
  void *Mem = C.Allocate(
      totalSizeToAlloc<Expr *, ValueDecl *, unsigned,
                       OMPClauseMappableExprCommon::MappableComponent>(
          NumVars, NumUniqueDeclarations,
          NumUniqueDeclarations + NumComponentLists, NumComponents));
  return new (Mem) OMPMapClause(NumVars, NumUniqueDeclarations,
                                NumComponentLists, NumComponents);
}

OMPToClause *OMPToClause::Create(const ASTContext &C, SourceLocation StartLoc,
                                 SourceLocation LParenLoc,
                                 SourceLocation EndLoc, ArrayRef<Expr *> Vars,
                                 ArrayRef<ValueDecl *> Declarations,
                                 MappableExprComponentListsRef ComponentLists) {
  unsigned NumVars = Vars.size();
  unsigned NumUniqueDeclarations =
      getUniqueDeclarationsTotalNumber(Declarations);
  unsigned NumComponentLists = ComponentLists.size();
  unsigned NumComponents = getComponentsTotalNumber(ComponentLists);

  // We need to allocate:
  // NumVars x Expr* - we have an original list expression for each clause list
  // entry.
  // NumUniqueDeclarations x ValueDecl* - unique base declarations associated
  // with each component list.
  // (NumUniqueDeclarations + NumComponentLists) x unsigned - we specify the
  // number of lists for each unique declaration and the size of each component
  // list.
  // NumComponents x MappableComponent - the total of all the components in all
  // the lists.
  void *Mem = C.Allocate(
      totalSizeToAlloc<Expr *, ValueDecl *, unsigned,
                       OMPClauseMappableExprCommon::MappableComponent>(
          NumVars, NumUniqueDeclarations,
          NumUniqueDeclarations + NumComponentLists, NumComponents));

  OMPToClause *Clause = new (Mem)
      OMPToClause(StartLoc, LParenLoc, EndLoc, NumVars, NumUniqueDeclarations,
                  NumComponentLists, NumComponents);

  Clause->setVarRefs(Vars);
  Clause->setClauseInfo(Declarations, ComponentLists);
  return Clause;
}

OMPToClause *OMPToClause::CreateEmpty(const ASTContext &C, unsigned NumVars,
                                      unsigned NumUniqueDeclarations,
                                      unsigned NumComponentLists,
                                      unsigned NumComponents) {
  void *Mem = C.Allocate(
      totalSizeToAlloc<Expr *, ValueDecl *, unsigned,
                       OMPClauseMappableExprCommon::MappableComponent>(
          NumVars, NumUniqueDeclarations,
          NumUniqueDeclarations + NumComponentLists, NumComponents));
  return new (Mem) OMPToClause(NumVars, NumUniqueDeclarations,
                               NumComponentLists, NumComponents);
}

OMPFromClause *
OMPFromClause::Create(const ASTContext &C, SourceLocation StartLoc,
                      SourceLocation LParenLoc, SourceLocation EndLoc,
                      ArrayRef<Expr *> Vars, ArrayRef<ValueDecl *> Declarations,
                      MappableExprComponentListsRef ComponentLists) {
  unsigned NumVars = Vars.size();
  unsigned NumUniqueDeclarations =
      getUniqueDeclarationsTotalNumber(Declarations);
  unsigned NumComponentLists = ComponentLists.size();
  unsigned NumComponents = getComponentsTotalNumber(ComponentLists);

  // We need to allocate:
  // NumVars x Expr* - we have an original list expression for each clause list
  // entry.
  // NumUniqueDeclarations x ValueDecl* - unique base declarations associated
  // with each component list.
  // (NumUniqueDeclarations + NumComponentLists) x unsigned - we specify the
  // number of lists for each unique declaration and the size of each component
  // list.
  // NumComponents x MappableComponent - the total of all the components in all
  // the lists.
  void *Mem = C.Allocate(
      totalSizeToAlloc<Expr *, ValueDecl *, unsigned,
                       OMPClauseMappableExprCommon::MappableComponent>(
          NumVars, NumUniqueDeclarations,
          NumUniqueDeclarations + NumComponentLists, NumComponents));

  OMPFromClause *Clause = new (Mem)
      OMPFromClause(StartLoc, LParenLoc, EndLoc, NumVars, NumUniqueDeclarations,
                    NumComponentLists, NumComponents);

  Clause->setVarRefs(Vars);
  Clause->setClauseInfo(Declarations, ComponentLists);
  return Clause;
}

OMPFromClause *OMPFromClause::CreateEmpty(const ASTContext &C, unsigned NumVars,
                                          unsigned NumUniqueDeclarations,
                                          unsigned NumComponentLists,
                                          unsigned NumComponents) {
  void *Mem = C.Allocate(
      totalSizeToAlloc<Expr *, ValueDecl *, unsigned,
                       OMPClauseMappableExprCommon::MappableComponent>(
          NumVars, NumUniqueDeclarations,
          NumUniqueDeclarations + NumComponentLists, NumComponents));
  return new (Mem) OMPFromClause(NumVars, NumUniqueDeclarations,
                                 NumComponentLists, NumComponents);
}

<<<<<<< HEAD
void OMPUseDevicePtrClause::setPrivateCopies(ArrayRef<Expr *> VL) {
  assert(VL.size() == varlist_size() &&
         "Number of private copies is not the same as the preallocated buffer");
  std::copy(VL.begin(), VL.end(), varlist_end());
}

OMPUseDevicePtrClause *
OMPUseDevicePtrClause::Create(const ASTContext &C, SourceLocation StartLoc,
                              SourceLocation LParenLoc, SourceLocation EndLoc,
                              ArrayRef<Expr *> VL, ArrayRef<Expr *> PrivateVL) {
  void *Mem = C.Allocate(totalSizeToAlloc<Expr *>(2 * VL.size()));
  OMPUseDevicePtrClause *Clause =
      new (Mem) OMPUseDevicePtrClause(StartLoc, LParenLoc, EndLoc, VL.size());
  Clause->setVarRefs(VL);
  Clause->setPrivateCopies(PrivateVL);
=======
OMPUseDevicePtrClause *OMPUseDevicePtrClause::Create(const ASTContext &C,
                                                     SourceLocation StartLoc,
                                                     SourceLocation LParenLoc,
                                                     SourceLocation EndLoc,
                                                     ArrayRef<Expr *> VL) {
  void *Mem = C.Allocate(totalSizeToAlloc<Expr *>(VL.size()));
  OMPUseDevicePtrClause *Clause =
      new (Mem) OMPUseDevicePtrClause(StartLoc, LParenLoc, EndLoc, VL.size());
  Clause->setVarRefs(VL);
>>>>>>> d42f2ae1
  return Clause;
}

OMPUseDevicePtrClause *OMPUseDevicePtrClause::CreateEmpty(const ASTContext &C,
                                                          unsigned N) {
<<<<<<< HEAD
  void *Mem = C.Allocate(totalSizeToAlloc<Expr *>(2 * N));
  return new (Mem) OMPUseDevicePtrClause(N);
=======
  void *Mem = C.Allocate(totalSizeToAlloc<Expr *>(N));
  return new (Mem) OMPUseDevicePtrClause(N);
}

OMPIsDevicePtrClause *OMPIsDevicePtrClause::Create(const ASTContext &C,
                                                   SourceLocation StartLoc,
                                                   SourceLocation LParenLoc,
                                                   SourceLocation EndLoc,
                                                   ArrayRef<Expr *> VL) {
  void *Mem = C.Allocate(totalSizeToAlloc<Expr *>(VL.size()));
  OMPIsDevicePtrClause *Clause =
      new (Mem) OMPIsDevicePtrClause(StartLoc, LParenLoc, EndLoc, VL.size());
  Clause->setVarRefs(VL);
  return Clause;
}

OMPIsDevicePtrClause *OMPIsDevicePtrClause::CreateEmpty(const ASTContext &C,
                                                        unsigned N) {
  void *Mem = C.Allocate(totalSizeToAlloc<Expr *>(N));
  return new (Mem) OMPIsDevicePtrClause(N);
>>>>>>> d42f2ae1
}<|MERGE_RESOLUTION|>--- conflicted
+++ resolved
@@ -94,10 +94,7 @@
   case OMPC_to:
   case OMPC_from:
   case OMPC_use_device_ptr:
-<<<<<<< HEAD
-=======
   case OMPC_is_device_ptr:
->>>>>>> d42f2ae1
     break;
   }
 
@@ -162,10 +159,7 @@
   case OMPC_to:
   case OMPC_from:
   case OMPC_use_device_ptr:
-<<<<<<< HEAD
-=======
   case OMPC_is_device_ptr:
->>>>>>> d42f2ae1
     break;
   }
 
@@ -742,7 +736,6 @@
                                  NumComponentLists, NumComponents);
 }
 
-<<<<<<< HEAD
 void OMPUseDevicePtrClause::setPrivateCopies(ArrayRef<Expr *> VL) {
   assert(VL.size() == varlist_size() &&
          "Number of private copies is not the same as the preallocated buffer");
@@ -758,27 +751,12 @@
       new (Mem) OMPUseDevicePtrClause(StartLoc, LParenLoc, EndLoc, VL.size());
   Clause->setVarRefs(VL);
   Clause->setPrivateCopies(PrivateVL);
-=======
-OMPUseDevicePtrClause *OMPUseDevicePtrClause::Create(const ASTContext &C,
-                                                     SourceLocation StartLoc,
-                                                     SourceLocation LParenLoc,
-                                                     SourceLocation EndLoc,
-                                                     ArrayRef<Expr *> VL) {
-  void *Mem = C.Allocate(totalSizeToAlloc<Expr *>(VL.size()));
-  OMPUseDevicePtrClause *Clause =
-      new (Mem) OMPUseDevicePtrClause(StartLoc, LParenLoc, EndLoc, VL.size());
-  Clause->setVarRefs(VL);
->>>>>>> d42f2ae1
   return Clause;
 }
 
 OMPUseDevicePtrClause *OMPUseDevicePtrClause::CreateEmpty(const ASTContext &C,
                                                           unsigned N) {
-<<<<<<< HEAD
   void *Mem = C.Allocate(totalSizeToAlloc<Expr *>(2 * N));
-  return new (Mem) OMPUseDevicePtrClause(N);
-=======
-  void *Mem = C.Allocate(totalSizeToAlloc<Expr *>(N));
   return new (Mem) OMPUseDevicePtrClause(N);
 }
 
@@ -798,5 +776,4 @@
                                                         unsigned N) {
   void *Mem = C.Allocate(totalSizeToAlloc<Expr *>(N));
   return new (Mem) OMPIsDevicePtrClause(N);
->>>>>>> d42f2ae1
 }