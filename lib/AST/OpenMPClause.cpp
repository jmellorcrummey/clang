--- conflicted
+++ resolved
@@ -742,24 +742,6 @@
   std::copy(VL.begin(), VL.end(), varlist_end());
 }
 
-<<<<<<< HEAD
-OMPUseDevicePtrClause *
-OMPUseDevicePtrClause::Create(const ASTContext &C, SourceLocation StartLoc,
-                              SourceLocation LParenLoc, SourceLocation EndLoc,
-                              ArrayRef<Expr *> VL, ArrayRef<Expr *> PrivateVL) {
-  void *Mem = C.Allocate(totalSizeToAlloc<Expr *>(2 * VL.size()));
-  OMPUseDevicePtrClause *Clause =
-      new (Mem) OMPUseDevicePtrClause(StartLoc, LParenLoc, EndLoc, VL.size());
-  Clause->setVarRefs(VL);
-  Clause->setPrivateCopies(PrivateVL);
-  return Clause;
-}
-
-OMPUseDevicePtrClause *OMPUseDevicePtrClause::CreateEmpty(const ASTContext &C,
-                                                          unsigned N) {
-  void *Mem = C.Allocate(totalSizeToAlloc<Expr *>(2 * N));
-  return new (Mem) OMPUseDevicePtrClause(N);
-=======
 void OMPUseDevicePtrClause::setInits(ArrayRef<Expr *> VL) {
   assert(VL.size() == varlist_size() &&
          "Number of inits is not the same as the preallocated buffer");
@@ -814,7 +796,6 @@
           NumUniqueDeclarations + NumComponentLists, NumComponents));
   return new (Mem) OMPUseDevicePtrClause(NumVars, NumUniqueDeclarations,
                                          NumComponentLists, NumComponents);
->>>>>>> 0ace2a2a
 }
 
 OMPIsDevicePtrClause *
