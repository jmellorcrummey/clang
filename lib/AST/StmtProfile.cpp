--- conflicted
+++ resolved
@@ -729,7 +729,11 @@
   VisitOMPLoopDirective(S);
 }
 
-<<<<<<< HEAD
+void StmtProfiler::VisitOMPTargetSimdDirective(
+    const OMPTargetSimdDirective *S) {
+  VisitOMPLoopDirective(S);
+}
+
 void StmtProfiler::VisitOMPTargetTeamsDirective(
     const OMPTargetTeamsDirective *S) {
   VisitOMPExecutableDirective(S);
@@ -742,10 +746,6 @@
 
 void StmtProfiler::VisitOMPTargetTeamsDistributeParallelForDirective(
     const OMPTargetTeamsDistributeParallelForDirective *S) {
-=======
-void StmtProfiler::VisitOMPTargetSimdDirective(
-    const OMPTargetSimdDirective *S) {
->>>>>>> 0ace2a2a
   VisitOMPLoopDirective(S);
 }
 
