--- conflicted
+++ resolved
@@ -734,7 +734,11 @@
   VisitOMPLoopDirective(S);
 }
 
-<<<<<<< HEAD
+void StmtProfiler::VisitOMPTeamsDistributeDirective(
+    const OMPTeamsDistributeDirective *S) {
+  VisitOMPLoopDirective(S);
+}
+
 void StmtProfiler::VisitOMPTargetTeamsDirective(
     const OMPTargetTeamsDirective *S) {
   VisitOMPExecutableDirective(S);
@@ -757,10 +761,6 @@
 
 void StmtProfiler::VisitOMPTeamsDistributeSimdDirective(
     const OMPTeamsDistributeSimdDirective *S) {
-=======
-void StmtProfiler::VisitOMPTeamsDistributeDirective(
-    const OMPTeamsDistributeDirective *S) {
->>>>>>> 3f11b2c1
   VisitOMPLoopDirective(S);
 }
 
