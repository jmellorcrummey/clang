--- conflicted
+++ resolved
@@ -714,7 +714,16 @@
   VisitOMPLoopDirective(S);
 }
 
-<<<<<<< HEAD
+void StmtProfiler::VisitOMPDistributeParallelForSimdDirective(
+    const OMPDistributeParallelForSimdDirective *S) {
+  VisitOMPLoopDirective(S);
+}
+
+void StmtProfiler::VisitOMPDistributeSimdDirective(
+    const OMPDistributeSimdDirective *S) {
+  VisitOMPLoopDirective(S);
+}
+
 void StmtProfiler::VisitOMPTargetTeamsDirective(
     const OMPTargetTeamsDirective *S) {
   VisitOMPExecutableDirective(S);
@@ -727,15 +736,6 @@
 
 void StmtProfiler::VisitOMPTargetTeamsDistributeParallelForDirective(
     const OMPTargetTeamsDistributeParallelForDirective *S) {
-=======
-void StmtProfiler::VisitOMPDistributeParallelForSimdDirective(
-    const OMPDistributeParallelForSimdDirective *S) {
-  VisitOMPLoopDirective(S);
-}
-
-void StmtProfiler::VisitOMPDistributeSimdDirective(
-    const OMPDistributeSimdDirective *S) {
->>>>>>> 7142d85f
   VisitOMPLoopDirective(S);
 }
 
