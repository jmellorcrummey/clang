--- conflicted
+++ resolved
@@ -501,13 +501,11 @@
   VisitOMPClauseList(C);
 }
 void OMPClauseProfiler::VisitOMPNumTeamsClause(const OMPNumTeamsClause *C) {
-  VistOMPClauseWithPreInit(C);
   if (C->getNumTeams())
     Profiler->VisitStmt(C->getNumTeams());
 }
 void OMPClauseProfiler::VisitOMPThreadLimitClause(
     const OMPThreadLimitClause *C) {
-  VistOMPClauseWithPreInit(C);
   if (C->getThreadLimit())
     Profiler->VisitStmt(C->getThreadLimit());
 }
@@ -536,10 +534,6 @@
 void OMPClauseProfiler::VisitOMPUseDevicePtrClause(
     const OMPUseDevicePtrClause *C) {
   VisitOMPClauseList(C);
-  for (auto *E : C->private_copies()) {
-    if (E)
-      Profiler->VisitStmt(E);
-  }
 }
 void OMPClauseProfiler::VisitOMPIsDevicePtrClause(
     const OMPIsDevicePtrClause *C) {
@@ -730,7 +724,11 @@
   VisitOMPLoopDirective(S);
 }
 
-<<<<<<< HEAD
+void StmtProfiler::VisitOMPTargetParallelForSimdDirective(
+    const OMPTargetParallelForSimdDirective *S) {
+  VisitOMPLoopDirective(S);
+}
+
 void StmtProfiler::VisitOMPTargetTeamsDirective(
     const OMPTargetTeamsDirective *S) {
   VisitOMPExecutableDirective(S);
@@ -743,10 +741,6 @@
 
 void StmtProfiler::VisitOMPTargetTeamsDistributeParallelForDirective(
     const OMPTargetTeamsDistributeParallelForDirective *S) {
-=======
-void StmtProfiler::VisitOMPTargetParallelForSimdDirective(
-    const OMPTargetParallelForSimdDirective *S) {
->>>>>>> 3b88d6c6
   VisitOMPLoopDirective(S);
 }
 
