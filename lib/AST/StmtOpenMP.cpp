//===--- StmtOpenMP.cpp - Classes for OpenMP directives -------------------===//
//
//                     The LLVM Compiler Infrastructure
//
// This file is distributed under the University of Illinois Open Source
// License. See LICENSE.TXT for details.
//
//===----------------------------------------------------------------------===//
//
// This file implements the subclesses of Stmt class declared in StmtOpenMP.h
//
//===----------------------------------------------------------------------===//

#include "clang/AST/StmtOpenMP.h"

#include "clang/AST/ASTContext.h"

using namespace clang;

void OMPExecutableDirective::setClauses(ArrayRef<OMPClause *> Clauses) {
  assert(Clauses.size() == getNumClauses() &&
         "Number of clauses is not the same as the preallocated buffer");
  std::copy(Clauses.begin(), Clauses.end(), getClauses().begin());
}

void OMPLoopDirective::setCounters(ArrayRef<Expr *> A) {
  assert(A.size() == getCollapsedNumber() &&
         "Number of loop counters is not the same as the collapsed number");
  std::copy(A.begin(), A.end(), getCounters().begin());
}

void OMPLoopDirective::setPrivateCounters(ArrayRef<Expr *> A) {
  assert(A.size() == getCollapsedNumber() && "Number of loop private counters "
                                             "is not the same as the collapsed "
                                             "number");
  std::copy(A.begin(), A.end(), getPrivateCounters().begin());
}

void OMPLoopDirective::setInits(ArrayRef<Expr *> A) {
  assert(A.size() == getCollapsedNumber() &&
         "Number of counter inits is not the same as the collapsed number");
  std::copy(A.begin(), A.end(), getInits().begin());
}

void OMPLoopDirective::setUpdates(ArrayRef<Expr *> A) {
  assert(A.size() == getCollapsedNumber() &&
         "Number of counter updates is not the same as the collapsed number");
  std::copy(A.begin(), A.end(), getUpdates().begin());
}

void OMPLoopDirective::setFinals(ArrayRef<Expr *> A) {
  assert(A.size() == getCollapsedNumber() &&
         "Number of counter finals is not the same as the collapsed number");
  std::copy(A.begin(), A.end(), getFinals().begin());
}

OMPParallelDirective *OMPParallelDirective::Create(
    const ASTContext &C, SourceLocation StartLoc, SourceLocation EndLoc,
    ArrayRef<OMPClause *> Clauses, Stmt *AssociatedStmt, bool HasCancel) {
  unsigned Size =
      llvm::alignTo(sizeof(OMPParallelDirective), llvm::alignOf<OMPClause *>());
  void *Mem =
      C.Allocate(Size + sizeof(OMPClause *) * Clauses.size() + sizeof(Stmt *));
  OMPParallelDirective *Dir =
      new (Mem) OMPParallelDirective(StartLoc, EndLoc, Clauses.size());
  Dir->setClauses(Clauses);
  Dir->setAssociatedStmt(AssociatedStmt);
  Dir->setHasCancel(HasCancel);
  return Dir;
}

OMPParallelDirective *OMPParallelDirective::CreateEmpty(const ASTContext &C,
                                                        unsigned NumClauses,
                                                        EmptyShell) {
  unsigned Size =
      llvm::alignTo(sizeof(OMPParallelDirective), llvm::alignOf<OMPClause *>());
  void *Mem =
      C.Allocate(Size + sizeof(OMPClause *) * NumClauses + sizeof(Stmt *));
  return new (Mem) OMPParallelDirective(NumClauses);
}

OMPSimdDirective *
OMPSimdDirective::Create(const ASTContext &C, SourceLocation StartLoc,
                         SourceLocation EndLoc, unsigned CollapsedNum,
                         ArrayRef<OMPClause *> Clauses, Stmt *AssociatedStmt,
                         const HelperExprs &Exprs) {
  unsigned Size =
      llvm::alignTo(sizeof(OMPSimdDirective), llvm::alignOf<OMPClause *>());
  void *Mem =
      C.Allocate(Size + sizeof(OMPClause *) * Clauses.size() +
                 sizeof(Stmt *) * numLoopChildren(CollapsedNum, OMPD_simd));
  OMPSimdDirective *Dir = new (Mem)
      OMPSimdDirective(StartLoc, EndLoc, CollapsedNum, Clauses.size());
  Dir->setClauses(Clauses);
  Dir->setAssociatedStmt(AssociatedStmt);
  Dir->setIterationVariable(Exprs.IterationVarRef);
  Dir->setLastIteration(Exprs.LastIteration);
  Dir->setCalcLastIteration(Exprs.CalcLastIteration);
  Dir->setPreCond(Exprs.PreCond);
  Dir->setCond(Exprs.Cond);
  Dir->setInit(Exprs.Init);
  Dir->setLaneInit(Exprs.LaneInit);
  Dir->setNumLanes(Exprs.NumLanes);
  Dir->setInc(Exprs.Inc);
  Dir->setCounters(Exprs.Counters);
  Dir->setPrivateCounters(Exprs.PrivateCounters);
  Dir->setInits(Exprs.Inits);
  Dir->setUpdates(Exprs.Updates);
  Dir->setFinals(Exprs.Finals);
  Dir->setPreInits(Exprs.PreInits);
  return Dir;
}

OMPSimdDirective *OMPSimdDirective::CreateEmpty(const ASTContext &C,
                                                unsigned NumClauses,
                                                unsigned CollapsedNum,
                                                EmptyShell) {
  unsigned Size =
      llvm::alignTo(sizeof(OMPSimdDirective), llvm::alignOf<OMPClause *>());
  void *Mem =
      C.Allocate(Size + sizeof(OMPClause *) * NumClauses +
                 sizeof(Stmt *) * numLoopChildren(CollapsedNum, OMPD_simd));
  return new (Mem) OMPSimdDirective(CollapsedNum, NumClauses);
}

OMPForDirective *
OMPForDirective::Create(const ASTContext &C, SourceLocation StartLoc,
                        SourceLocation EndLoc, unsigned CollapsedNum,
                        ArrayRef<OMPClause *> Clauses, Stmt *AssociatedStmt,
                        const HelperExprs &Exprs, bool HasCancel) {
  unsigned Size =
      llvm::alignTo(sizeof(OMPForDirective), llvm::alignOf<OMPClause *>());
  void *Mem =
      C.Allocate(Size + sizeof(OMPClause *) * Clauses.size() +
                 sizeof(Stmt *) * numLoopChildren(CollapsedNum, OMPD_for));
  OMPForDirective *Dir =
      new (Mem) OMPForDirective(StartLoc, EndLoc, CollapsedNum, Clauses.size());
  Dir->setClauses(Clauses);
  Dir->setAssociatedStmt(AssociatedStmt);
  Dir->setIterationVariable(Exprs.IterationVarRef);
  Dir->setLastIteration(Exprs.LastIteration);
  Dir->setCalcLastIteration(Exprs.CalcLastIteration);
  Dir->setPreCond(Exprs.PreCond);
  Dir->setCond(Exprs.Cond);
  Dir->setInit(Exprs.Init);
  Dir->setLaneInit(Exprs.LaneInit);
  Dir->setNumLanes(Exprs.NumLanes);
  Dir->setInc(Exprs.Inc);
  Dir->setIsLastIterVariable(Exprs.IL);
  Dir->setLowerBoundVariable(Exprs.LB);
  Dir->setUpperBoundVariable(Exprs.UB);
  Dir->setStrideVariable(Exprs.ST);
  Dir->setEnsureUpperBound(Exprs.EUB);
  Dir->setNextLowerBound(Exprs.NLB);
  Dir->setNextUpperBound(Exprs.NUB);
  Dir->setNumIterations(Exprs.NumIterations);
  Dir->setPrevLowerBoundVariable(Exprs.PrevLB);
  Dir->setPrevUpperBoundVariable(Exprs.PrevUB);
  Dir->setDistCond(Exprs.DistCond);
  Dir->setDistInc(Exprs.DistInc);
  Dir->setPrevEnsureUpperBound(Exprs.PrevEUB);
  Dir->setCounters(Exprs.Counters);
  Dir->setPrivateCounters(Exprs.PrivateCounters);
  Dir->setInits(Exprs.Inits);
  Dir->setUpdates(Exprs.Updates);
  Dir->setFinals(Exprs.Finals);
  Dir->setPreInits(Exprs.PreInits);
  Dir->setHasCancel(HasCancel);
  return Dir;
}

OMPForDirective *OMPForDirective::CreateEmpty(const ASTContext &C,
                                              unsigned NumClauses,
                                              unsigned CollapsedNum,
                                              EmptyShell) {
  unsigned Size =
      llvm::alignTo(sizeof(OMPForDirective), llvm::alignOf<OMPClause *>());
  void *Mem =
      C.Allocate(Size + sizeof(OMPClause *) * NumClauses +
                 sizeof(Stmt *) * numLoopChildren(CollapsedNum, OMPD_for));
  return new (Mem) OMPForDirective(CollapsedNum, NumClauses);
}

OMPForSimdDirective *
OMPForSimdDirective::Create(const ASTContext &C, SourceLocation StartLoc,
                            SourceLocation EndLoc, unsigned CollapsedNum,
                            ArrayRef<OMPClause *> Clauses, Stmt *AssociatedStmt,
                            const HelperExprs &Exprs) {
  unsigned Size =
      llvm::alignTo(sizeof(OMPForSimdDirective), llvm::alignOf<OMPClause *>());
  void *Mem =
      C.Allocate(Size + sizeof(OMPClause *) * Clauses.size() +
                 sizeof(Stmt *) * numLoopChildren(CollapsedNum, OMPD_for_simd));
  OMPForSimdDirective *Dir = new (Mem)
      OMPForSimdDirective(StartLoc, EndLoc, CollapsedNum, Clauses.size());
  Dir->setClauses(Clauses);
  Dir->setAssociatedStmt(AssociatedStmt);
  Dir->setIterationVariable(Exprs.IterationVarRef);
  Dir->setLastIteration(Exprs.LastIteration);
  Dir->setCalcLastIteration(Exprs.CalcLastIteration);
  Dir->setPreCond(Exprs.PreCond);
  Dir->setCond(Exprs.Cond);
  Dir->setInit(Exprs.Init);
  Dir->setLaneInit(Exprs.LaneInit);
  Dir->setNumLanes(Exprs.NumLanes);
  Dir->setInc(Exprs.Inc);
  Dir->setIsLastIterVariable(Exprs.IL);
  Dir->setLowerBoundVariable(Exprs.LB);
  Dir->setUpperBoundVariable(Exprs.UB);
  Dir->setStrideVariable(Exprs.ST);
  Dir->setEnsureUpperBound(Exprs.EUB);
  Dir->setNextLowerBound(Exprs.NLB);
  Dir->setNextUpperBound(Exprs.NUB);
  Dir->setNumIterations(Exprs.NumIterations);
  Dir->setPrevLowerBoundVariable(Exprs.PrevLB);
  Dir->setPrevUpperBoundVariable(Exprs.PrevUB);
  Dir->setDistCond(Exprs.DistCond);
  Dir->setDistInc(Exprs.DistInc);
  Dir->setPrevEnsureUpperBound(Exprs.PrevEUB);
  Dir->setCounters(Exprs.Counters);
  Dir->setPrivateCounters(Exprs.PrivateCounters);
  Dir->setInits(Exprs.Inits);
  Dir->setUpdates(Exprs.Updates);
  Dir->setFinals(Exprs.Finals);
  Dir->setPreInits(Exprs.PreInits);
  return Dir;
}

OMPForSimdDirective *OMPForSimdDirective::CreateEmpty(const ASTContext &C,
                                                      unsigned NumClauses,
                                                      unsigned CollapsedNum,
                                                      EmptyShell) {
  unsigned Size =
      llvm::alignTo(sizeof(OMPForSimdDirective), llvm::alignOf<OMPClause *>());
  void *Mem =
      C.Allocate(Size + sizeof(OMPClause *) * NumClauses +
                 sizeof(Stmt *) * numLoopChildren(CollapsedNum, OMPD_for_simd));
  return new (Mem) OMPForSimdDirective(CollapsedNum, NumClauses);
}

OMPSectionsDirective *OMPSectionsDirective::Create(
    const ASTContext &C, SourceLocation StartLoc, SourceLocation EndLoc,
    ArrayRef<OMPClause *> Clauses, Stmt *AssociatedStmt, bool HasCancel) {
  unsigned Size =
      llvm::alignTo(sizeof(OMPSectionsDirective), llvm::alignOf<OMPClause *>());
  void *Mem =
      C.Allocate(Size + sizeof(OMPClause *) * Clauses.size() + sizeof(Stmt *));
  OMPSectionsDirective *Dir =
      new (Mem) OMPSectionsDirective(StartLoc, EndLoc, Clauses.size());
  Dir->setClauses(Clauses);
  Dir->setAssociatedStmt(AssociatedStmt);
  Dir->setHasCancel(HasCancel);
  return Dir;
}

OMPSectionsDirective *OMPSectionsDirective::CreateEmpty(const ASTContext &C,
                                                        unsigned NumClauses,
                                                        EmptyShell) {
  unsigned Size =
      llvm::alignTo(sizeof(OMPSectionsDirective), llvm::alignOf<OMPClause *>());
  void *Mem =
      C.Allocate(Size + sizeof(OMPClause *) * NumClauses + sizeof(Stmt *));
  return new (Mem) OMPSectionsDirective(NumClauses);
}

OMPSectionDirective *OMPSectionDirective::Create(const ASTContext &C,
                                                 SourceLocation StartLoc,
                                                 SourceLocation EndLoc,
                                                 Stmt *AssociatedStmt,
                                                 bool HasCancel) {
  unsigned Size =
      llvm::alignTo(sizeof(OMPSectionDirective), llvm::alignOf<Stmt *>());
  void *Mem = C.Allocate(Size + sizeof(Stmt *));
  OMPSectionDirective *Dir = new (Mem) OMPSectionDirective(StartLoc, EndLoc);
  Dir->setAssociatedStmt(AssociatedStmt);
  Dir->setHasCancel(HasCancel);
  return Dir;
}

OMPSectionDirective *OMPSectionDirective::CreateEmpty(const ASTContext &C,
                                                      EmptyShell) {
  unsigned Size =
      llvm::alignTo(sizeof(OMPSectionDirective), llvm::alignOf<Stmt *>());
  void *Mem = C.Allocate(Size + sizeof(Stmt *));
  return new (Mem) OMPSectionDirective();
}

OMPSingleDirective *OMPSingleDirective::Create(const ASTContext &C,
                                               SourceLocation StartLoc,
                                               SourceLocation EndLoc,
                                               ArrayRef<OMPClause *> Clauses,
                                               Stmt *AssociatedStmt) {
  unsigned Size =
      llvm::alignTo(sizeof(OMPSingleDirective), llvm::alignOf<OMPClause *>());
  void *Mem =
      C.Allocate(Size + sizeof(OMPClause *) * Clauses.size() + sizeof(Stmt *));
  OMPSingleDirective *Dir =
      new (Mem) OMPSingleDirective(StartLoc, EndLoc, Clauses.size());
  Dir->setClauses(Clauses);
  Dir->setAssociatedStmt(AssociatedStmt);
  return Dir;
}

OMPSingleDirective *OMPSingleDirective::CreateEmpty(const ASTContext &C,
                                                    unsigned NumClauses,
                                                    EmptyShell) {
  unsigned Size =
      llvm::alignTo(sizeof(OMPSingleDirective), llvm::alignOf<OMPClause *>());
  void *Mem =
      C.Allocate(Size + sizeof(OMPClause *) * NumClauses + sizeof(Stmt *));
  return new (Mem) OMPSingleDirective(NumClauses);
}

OMPMasterDirective *OMPMasterDirective::Create(const ASTContext &C,
                                               SourceLocation StartLoc,
                                               SourceLocation EndLoc,
                                               Stmt *AssociatedStmt) {
  unsigned Size =
      llvm::alignTo(sizeof(OMPMasterDirective), llvm::alignOf<Stmt *>());
  void *Mem = C.Allocate(Size + sizeof(Stmt *));
  OMPMasterDirective *Dir = new (Mem) OMPMasterDirective(StartLoc, EndLoc);
  Dir->setAssociatedStmt(AssociatedStmt);
  return Dir;
}

OMPMasterDirective *OMPMasterDirective::CreateEmpty(const ASTContext &C,
                                                    EmptyShell) {
  unsigned Size =
      llvm::alignTo(sizeof(OMPMasterDirective), llvm::alignOf<Stmt *>());
  void *Mem = C.Allocate(Size + sizeof(Stmt *));
  return new (Mem) OMPMasterDirective();
}

OMPCriticalDirective *OMPCriticalDirective::Create(
    const ASTContext &C, const DeclarationNameInfo &Name,
    SourceLocation StartLoc, SourceLocation EndLoc,
    ArrayRef<OMPClause *> Clauses, Stmt *AssociatedStmt) {
  unsigned Size =
      llvm::alignTo(sizeof(OMPCriticalDirective), llvm::alignOf<OMPClause *>());
  void *Mem =
      C.Allocate(Size + sizeof(OMPClause *) * Clauses.size() + sizeof(Stmt *));
  OMPCriticalDirective *Dir =
      new (Mem) OMPCriticalDirective(Name, StartLoc, EndLoc, Clauses.size());
  Dir->setClauses(Clauses);
  Dir->setAssociatedStmt(AssociatedStmt);
  return Dir;
}

OMPCriticalDirective *OMPCriticalDirective::CreateEmpty(const ASTContext &C,
                                                        unsigned NumClauses,
                                                        EmptyShell) {
  unsigned Size =
      llvm::alignTo(sizeof(OMPCriticalDirective), llvm::alignOf<OMPClause *>());
  void *Mem =
      C.Allocate(Size + sizeof(OMPClause *) * NumClauses + sizeof(Stmt *));
  return new (Mem) OMPCriticalDirective(NumClauses);
}

OMPParallelForDirective *OMPParallelForDirective::Create(
    const ASTContext &C, SourceLocation StartLoc, SourceLocation EndLoc,
    unsigned CollapsedNum, ArrayRef<OMPClause *> Clauses, Stmt *AssociatedStmt,
    const HelperExprs &Exprs, bool HasCancel) {
  unsigned Size = llvm::alignTo(sizeof(OMPParallelForDirective),
                                llvm::alignOf<OMPClause *>());
  void *Mem = C.Allocate(Size + sizeof(OMPClause *) * Clauses.size() +
                         sizeof(Stmt *) *
                             numLoopChildren(CollapsedNum, OMPD_parallel_for));
  OMPParallelForDirective *Dir = new (Mem)
      OMPParallelForDirective(StartLoc, EndLoc, CollapsedNum, Clauses.size());
  Dir->setClauses(Clauses);
  Dir->setAssociatedStmt(AssociatedStmt);
  Dir->setIterationVariable(Exprs.IterationVarRef);
  Dir->setLastIteration(Exprs.LastIteration);
  Dir->setCalcLastIteration(Exprs.CalcLastIteration);
  Dir->setPreCond(Exprs.PreCond);
  Dir->setCond(Exprs.Cond);
  Dir->setInit(Exprs.Init);
  Dir->setLaneInit(Exprs.LaneInit);
  Dir->setNumLanes(Exprs.NumLanes);
  Dir->setInc(Exprs.Inc);
  Dir->setIsLastIterVariable(Exprs.IL);
  Dir->setLowerBoundVariable(Exprs.LB);
  Dir->setUpperBoundVariable(Exprs.UB);
  Dir->setStrideVariable(Exprs.ST);
  Dir->setEnsureUpperBound(Exprs.EUB);
  Dir->setNextLowerBound(Exprs.NLB);
  Dir->setNextUpperBound(Exprs.NUB);
  Dir->setNumIterations(Exprs.NumIterations);
  Dir->setPrevLowerBoundVariable(Exprs.PrevLB);
  Dir->setPrevUpperBoundVariable(Exprs.PrevUB);
  Dir->setDistCond(Exprs.DistCond);
  Dir->setDistInc(Exprs.DistInc);
  Dir->setPrevEnsureUpperBound(Exprs.PrevEUB);
  Dir->setCounters(Exprs.Counters);
  Dir->setPrivateCounters(Exprs.PrivateCounters);
  Dir->setInits(Exprs.Inits);
  Dir->setUpdates(Exprs.Updates);
  Dir->setFinals(Exprs.Finals);
  Dir->setPreInits(Exprs.PreInits);
  Dir->setHasCancel(HasCancel);
  return Dir;
}

OMPParallelForDirective *
OMPParallelForDirective::CreateEmpty(const ASTContext &C, unsigned NumClauses,
                                     unsigned CollapsedNum, EmptyShell) {
  unsigned Size = llvm::alignTo(sizeof(OMPParallelForDirective),
                                llvm::alignOf<OMPClause *>());
  void *Mem = C.Allocate(Size + sizeof(OMPClause *) * NumClauses +
                         sizeof(Stmt *) *
                             numLoopChildren(CollapsedNum, OMPD_parallel_for));
  return new (Mem) OMPParallelForDirective(CollapsedNum, NumClauses);
}

OMPParallelForSimdDirective *OMPParallelForSimdDirective::Create(
    const ASTContext &C, SourceLocation StartLoc, SourceLocation EndLoc,
    unsigned CollapsedNum, ArrayRef<OMPClause *> Clauses, Stmt *AssociatedStmt,
    const HelperExprs &Exprs) {
  unsigned Size = llvm::alignTo(sizeof(OMPParallelForSimdDirective),
                                llvm::alignOf<OMPClause *>());
  void *Mem = C.Allocate(
      Size + sizeof(OMPClause *) * Clauses.size() +
      sizeof(Stmt *) * numLoopChildren(CollapsedNum, OMPD_parallel_for_simd));
  OMPParallelForSimdDirective *Dir = new (Mem) OMPParallelForSimdDirective(
      StartLoc, EndLoc, CollapsedNum, Clauses.size());
  Dir->setClauses(Clauses);
  Dir->setAssociatedStmt(AssociatedStmt);
  Dir->setIterationVariable(Exprs.IterationVarRef);
  Dir->setLastIteration(Exprs.LastIteration);
  Dir->setCalcLastIteration(Exprs.CalcLastIteration);
  Dir->setPreCond(Exprs.PreCond);
  Dir->setCond(Exprs.Cond);
  Dir->setInit(Exprs.Init);
  Dir->setLaneInit(Exprs.LaneInit);
  Dir->setNumLanes(Exprs.NumLanes);
  Dir->setInc(Exprs.Inc);
  Dir->setIsLastIterVariable(Exprs.IL);
  Dir->setLowerBoundVariable(Exprs.LB);
  Dir->setUpperBoundVariable(Exprs.UB);
  Dir->setStrideVariable(Exprs.ST);
  Dir->setEnsureUpperBound(Exprs.EUB);
  Dir->setNextLowerBound(Exprs.NLB);
  Dir->setNextUpperBound(Exprs.NUB);
  Dir->setNumIterations(Exprs.NumIterations);
  Dir->setPrevLowerBoundVariable(Exprs.PrevLB);
  Dir->setPrevUpperBoundVariable(Exprs.PrevUB);
  Dir->setDistCond(Exprs.DistCond);
  Dir->setDistInc(Exprs.DistInc);
  Dir->setPrevEnsureUpperBound(Exprs.PrevEUB);
  Dir->setCounters(Exprs.Counters);
  Dir->setPrivateCounters(Exprs.PrivateCounters);
  Dir->setInits(Exprs.Inits);
  Dir->setUpdates(Exprs.Updates);
  Dir->setFinals(Exprs.Finals);
  Dir->setPreInits(Exprs.PreInits);
  return Dir;
}

OMPParallelForSimdDirective *
OMPParallelForSimdDirective::CreateEmpty(const ASTContext &C,
                                         unsigned NumClauses,
                                         unsigned CollapsedNum, EmptyShell) {
  unsigned Size = llvm::alignTo(sizeof(OMPParallelForSimdDirective),
                                llvm::alignOf<OMPClause *>());
  void *Mem = C.Allocate(
      Size + sizeof(OMPClause *) * NumClauses +
      sizeof(Stmt *) * numLoopChildren(CollapsedNum, OMPD_parallel_for_simd));
  return new (Mem) OMPParallelForSimdDirective(CollapsedNum, NumClauses);
}

OMPParallelSectionsDirective *OMPParallelSectionsDirective::Create(
    const ASTContext &C, SourceLocation StartLoc, SourceLocation EndLoc,
    ArrayRef<OMPClause *> Clauses, Stmt *AssociatedStmt, bool HasCancel) {
  unsigned Size = llvm::alignTo(sizeof(OMPParallelSectionsDirective),
                                llvm::alignOf<OMPClause *>());
  void *Mem =
      C.Allocate(Size + sizeof(OMPClause *) * Clauses.size() + sizeof(Stmt *));
  OMPParallelSectionsDirective *Dir =
      new (Mem) OMPParallelSectionsDirective(StartLoc, EndLoc, Clauses.size());
  Dir->setClauses(Clauses);
  Dir->setAssociatedStmt(AssociatedStmt);
  Dir->setHasCancel(HasCancel);
  return Dir;
}

OMPParallelSectionsDirective *
OMPParallelSectionsDirective::CreateEmpty(const ASTContext &C,
                                          unsigned NumClauses, EmptyShell) {
  unsigned Size = llvm::alignTo(sizeof(OMPParallelSectionsDirective),
                                llvm::alignOf<OMPClause *>());
  void *Mem =
      C.Allocate(Size + sizeof(OMPClause *) * NumClauses + sizeof(Stmt *));
  return new (Mem) OMPParallelSectionsDirective(NumClauses);
}

OMPTaskDirective *
OMPTaskDirective::Create(const ASTContext &C, SourceLocation StartLoc,
                         SourceLocation EndLoc, ArrayRef<OMPClause *> Clauses,
                         Stmt *AssociatedStmt, bool HasCancel) {
  unsigned Size =
      llvm::alignTo(sizeof(OMPTaskDirective), llvm::alignOf<OMPClause *>());
  void *Mem =
      C.Allocate(Size + sizeof(OMPClause *) * Clauses.size() + sizeof(Stmt *));
  OMPTaskDirective *Dir =
      new (Mem) OMPTaskDirective(StartLoc, EndLoc, Clauses.size());
  Dir->setClauses(Clauses);
  Dir->setAssociatedStmt(AssociatedStmt);
  Dir->setHasCancel(HasCancel);
  return Dir;
}

OMPTaskDirective *OMPTaskDirective::CreateEmpty(const ASTContext &C,
                                                unsigned NumClauses,
                                                EmptyShell) {
  unsigned Size =
      llvm::alignTo(sizeof(OMPTaskDirective), llvm::alignOf<OMPClause *>());
  void *Mem =
      C.Allocate(Size + sizeof(OMPClause *) * NumClauses + sizeof(Stmt *));
  return new (Mem) OMPTaskDirective(NumClauses);
}

OMPTaskyieldDirective *OMPTaskyieldDirective::Create(const ASTContext &C,
                                                     SourceLocation StartLoc,
                                                     SourceLocation EndLoc) {
  void *Mem = C.Allocate(sizeof(OMPTaskyieldDirective));
  OMPTaskyieldDirective *Dir =
      new (Mem) OMPTaskyieldDirective(StartLoc, EndLoc);
  return Dir;
}

OMPTaskyieldDirective *OMPTaskyieldDirective::CreateEmpty(const ASTContext &C,
                                                          EmptyShell) {
  void *Mem = C.Allocate(sizeof(OMPTaskyieldDirective));
  return new (Mem) OMPTaskyieldDirective();
}

OMPBarrierDirective *OMPBarrierDirective::Create(const ASTContext &C,
                                                 SourceLocation StartLoc,
                                                 SourceLocation EndLoc) {
  void *Mem = C.Allocate(sizeof(OMPBarrierDirective));
  OMPBarrierDirective *Dir = new (Mem) OMPBarrierDirective(StartLoc, EndLoc);
  return Dir;
}

OMPBarrierDirective *OMPBarrierDirective::CreateEmpty(const ASTContext &C,
                                                      EmptyShell) {
  void *Mem = C.Allocate(sizeof(OMPBarrierDirective));
  return new (Mem) OMPBarrierDirective();
}

OMPTaskwaitDirective *OMPTaskwaitDirective::Create(const ASTContext &C,
                                                   SourceLocation StartLoc,
                                                   SourceLocation EndLoc) {
  void *Mem = C.Allocate(sizeof(OMPTaskwaitDirective));
  OMPTaskwaitDirective *Dir = new (Mem) OMPTaskwaitDirective(StartLoc, EndLoc);
  return Dir;
}

OMPTaskwaitDirective *OMPTaskwaitDirective::CreateEmpty(const ASTContext &C,
                                                        EmptyShell) {
  void *Mem = C.Allocate(sizeof(OMPTaskwaitDirective));
  return new (Mem) OMPTaskwaitDirective();
}

OMPTaskgroupDirective *OMPTaskgroupDirective::Create(const ASTContext &C,
                                                     SourceLocation StartLoc,
                                                     SourceLocation EndLoc,
                                                     Stmt *AssociatedStmt) {
  unsigned Size =
      llvm::alignTo(sizeof(OMPTaskgroupDirective), llvm::alignOf<Stmt *>());
  void *Mem = C.Allocate(Size + sizeof(Stmt *));
  OMPTaskgroupDirective *Dir =
      new (Mem) OMPTaskgroupDirective(StartLoc, EndLoc);
  Dir->setAssociatedStmt(AssociatedStmt);
  return Dir;
}

OMPTaskgroupDirective *OMPTaskgroupDirective::CreateEmpty(const ASTContext &C,
                                                          EmptyShell) {
  unsigned Size =
      llvm::alignTo(sizeof(OMPTaskgroupDirective), llvm::alignOf<Stmt *>());
  void *Mem = C.Allocate(Size + sizeof(Stmt *));
  return new (Mem) OMPTaskgroupDirective();
}

OMPCancellationPointDirective *OMPCancellationPointDirective::Create(
    const ASTContext &C, SourceLocation StartLoc, SourceLocation EndLoc,
    OpenMPDirectiveKind CancelRegion) {
  unsigned Size = llvm::alignTo(sizeof(OMPCancellationPointDirective),
                                llvm::alignOf<Stmt *>());
  void *Mem = C.Allocate(Size);
  OMPCancellationPointDirective *Dir =
      new (Mem) OMPCancellationPointDirective(StartLoc, EndLoc);
  Dir->setCancelRegion(CancelRegion);
  return Dir;
}

OMPCancellationPointDirective *
OMPCancellationPointDirective::CreateEmpty(const ASTContext &C, EmptyShell) {
  unsigned Size = llvm::alignTo(sizeof(OMPCancellationPointDirective),
                                llvm::alignOf<Stmt *>());
  void *Mem = C.Allocate(Size);
  return new (Mem) OMPCancellationPointDirective();
}

OMPCancelDirective *
OMPCancelDirective::Create(const ASTContext &C, SourceLocation StartLoc,
                           SourceLocation EndLoc, ArrayRef<OMPClause *> Clauses,
                           OpenMPDirectiveKind CancelRegion) {
  unsigned Size = llvm::alignTo(sizeof(OMPCancelDirective) +
                                    sizeof(OMPClause *) * Clauses.size(),
                                llvm::alignOf<Stmt *>());
  void *Mem = C.Allocate(Size);
  OMPCancelDirective *Dir =
      new (Mem) OMPCancelDirective(StartLoc, EndLoc, Clauses.size());
  Dir->setClauses(Clauses);
  Dir->setCancelRegion(CancelRegion);
  return Dir;
}

OMPCancelDirective *OMPCancelDirective::CreateEmpty(const ASTContext &C,
                                                    unsigned NumClauses,
                                                    EmptyShell) {
  unsigned Size = llvm::alignTo(sizeof(OMPCancelDirective) +
                                    sizeof(OMPClause *) * NumClauses,
                                llvm::alignOf<Stmt *>());
  void *Mem = C.Allocate(Size);
  return new (Mem) OMPCancelDirective(NumClauses);
}

OMPFlushDirective *OMPFlushDirective::Create(const ASTContext &C,
                                             SourceLocation StartLoc,
                                             SourceLocation EndLoc,
                                             ArrayRef<OMPClause *> Clauses) {
  unsigned Size =
      llvm::alignTo(sizeof(OMPFlushDirective), llvm::alignOf<OMPClause *>());
  void *Mem = C.Allocate(Size + sizeof(OMPClause *) * Clauses.size());
  OMPFlushDirective *Dir =
      new (Mem) OMPFlushDirective(StartLoc, EndLoc, Clauses.size());
  Dir->setClauses(Clauses);
  return Dir;
}

OMPFlushDirective *OMPFlushDirective::CreateEmpty(const ASTContext &C,
                                                  unsigned NumClauses,
                                                  EmptyShell) {
  unsigned Size =
      llvm::alignTo(sizeof(OMPFlushDirective), llvm::alignOf<OMPClause *>());
  void *Mem = C.Allocate(Size + sizeof(OMPClause *) * NumClauses);
  return new (Mem) OMPFlushDirective(NumClauses);
}

OMPOrderedDirective *OMPOrderedDirective::Create(const ASTContext &C,
                                                 SourceLocation StartLoc,
                                                 SourceLocation EndLoc,
                                                 ArrayRef<OMPClause *> Clauses,
                                                 Stmt *AssociatedStmt) {
  unsigned Size =
      llvm::alignTo(sizeof(OMPOrderedDirective), llvm::alignOf<OMPClause *>());
  void *Mem =
      C.Allocate(Size + sizeof(Stmt *) + sizeof(OMPClause *) * Clauses.size());
  OMPOrderedDirective *Dir =
      new (Mem) OMPOrderedDirective(StartLoc, EndLoc, Clauses.size());
  Dir->setClauses(Clauses);
  Dir->setAssociatedStmt(AssociatedStmt);
  return Dir;
}

OMPOrderedDirective *OMPOrderedDirective::CreateEmpty(const ASTContext &C,
                                                      unsigned NumClauses,
                                                      EmptyShell) {
  unsigned Size =
      llvm::alignTo(sizeof(OMPOrderedDirective), llvm::alignOf<OMPClause *>());
  void *Mem =
      C.Allocate(Size + sizeof(Stmt *) + sizeof(OMPClause *) * NumClauses);
  return new (Mem) OMPOrderedDirective(NumClauses);
}

OMPAtomicDirective *OMPAtomicDirective::Create(
    const ASTContext &C, SourceLocation StartLoc, SourceLocation EndLoc,
    ArrayRef<OMPClause *> Clauses, Stmt *AssociatedStmt, Expr *X, Expr *V,
    Expr *E, Expr *UE, bool IsXLHSInRHSPart, bool IsPostfixUpdate) {
  unsigned Size =
      llvm::alignTo(sizeof(OMPAtomicDirective), llvm::alignOf<OMPClause *>());
  void *Mem = C.Allocate(Size + sizeof(OMPClause *) * Clauses.size() +
                         5 * sizeof(Stmt *));
  OMPAtomicDirective *Dir =
      new (Mem) OMPAtomicDirective(StartLoc, EndLoc, Clauses.size());
  Dir->setClauses(Clauses);
  Dir->setAssociatedStmt(AssociatedStmt);
  Dir->setX(X);
  Dir->setV(V);
  Dir->setExpr(E);
  Dir->setUpdateExpr(UE);
  Dir->IsXLHSInRHSPart = IsXLHSInRHSPart;
  Dir->IsPostfixUpdate = IsPostfixUpdate;
  return Dir;
}

OMPAtomicDirective *OMPAtomicDirective::CreateEmpty(const ASTContext &C,
                                                    unsigned NumClauses,
                                                    EmptyShell) {
  unsigned Size =
      llvm::alignTo(sizeof(OMPAtomicDirective), llvm::alignOf<OMPClause *>());
  void *Mem =
      C.Allocate(Size + sizeof(OMPClause *) * NumClauses + 5 * sizeof(Stmt *));
  return new (Mem) OMPAtomicDirective(NumClauses);
}

OMPTargetDirective *OMPTargetDirective::Create(const ASTContext &C,
                                               SourceLocation StartLoc,
                                               SourceLocation EndLoc,
                                               ArrayRef<OMPClause *> Clauses,
                                               Stmt *AssociatedStmt) {
  unsigned Size =
      llvm::alignTo(sizeof(OMPTargetDirective), llvm::alignOf<OMPClause *>());
  void *Mem =
      C.Allocate(Size + sizeof(OMPClause *) * Clauses.size() + sizeof(Stmt *));
  OMPTargetDirective *Dir =
      new (Mem) OMPTargetDirective(StartLoc, EndLoc, Clauses.size());
  Dir->setClauses(Clauses);
  Dir->setAssociatedStmt(AssociatedStmt);
  return Dir;
}

OMPTargetDirective *OMPTargetDirective::CreateEmpty(const ASTContext &C,
                                                    unsigned NumClauses,
                                                    EmptyShell) {
  unsigned Size =
      llvm::alignTo(sizeof(OMPTargetDirective), llvm::alignOf<OMPClause *>());
  void *Mem =
      C.Allocate(Size + sizeof(OMPClause *) * NumClauses + sizeof(Stmt *));
  return new (Mem) OMPTargetDirective(NumClauses);
}

OMPTargetParallelDirective *OMPTargetParallelDirective::Create(
    const ASTContext &C, SourceLocation StartLoc, SourceLocation EndLoc,
    ArrayRef<OMPClause *> Clauses, Stmt *AssociatedStmt) {
  unsigned Size = llvm::alignTo(sizeof(OMPTargetParallelDirective),
                                llvm::alignOf<OMPClause *>());
  void *Mem =
      C.Allocate(Size + sizeof(OMPClause *) * Clauses.size() + sizeof(Stmt *));
  OMPTargetParallelDirective *Dir =
      new (Mem) OMPTargetParallelDirective(StartLoc, EndLoc, Clauses.size());
  Dir->setClauses(Clauses);
  Dir->setAssociatedStmt(AssociatedStmt);
  return Dir;
}

OMPTargetParallelDirective *
OMPTargetParallelDirective::CreateEmpty(const ASTContext &C,
                                        unsigned NumClauses, EmptyShell) {
  unsigned Size = llvm::alignTo(sizeof(OMPTargetParallelDirective),
                                llvm::alignOf<OMPClause *>());
  void *Mem =
      C.Allocate(Size + sizeof(OMPClause *) * NumClauses + sizeof(Stmt *));
  return new (Mem) OMPTargetParallelDirective(NumClauses);
}

OMPTargetParallelForDirective *OMPTargetParallelForDirective::Create(
    const ASTContext &C, SourceLocation StartLoc, SourceLocation EndLoc,
    unsigned CollapsedNum, ArrayRef<OMPClause *> Clauses, Stmt *AssociatedStmt,
    const HelperExprs &Exprs, bool HasCancel) {
  unsigned Size = llvm::alignTo(sizeof(OMPTargetParallelForDirective),
                                llvm::alignOf<OMPClause *>());
  void *Mem = C.Allocate(
      Size + sizeof(OMPClause *) * Clauses.size() +
      sizeof(Stmt *) * numLoopChildren(CollapsedNum, OMPD_target_parallel_for));
  OMPTargetParallelForDirective *Dir = new (Mem) OMPTargetParallelForDirective(
      StartLoc, EndLoc, CollapsedNum, Clauses.size());
  Dir->setClauses(Clauses);
  Dir->setAssociatedStmt(AssociatedStmt);
  Dir->setIterationVariable(Exprs.IterationVarRef);
  Dir->setLastIteration(Exprs.LastIteration);
  Dir->setCalcLastIteration(Exprs.CalcLastIteration);
  Dir->setPreCond(Exprs.PreCond);
  Dir->setCond(Exprs.Cond);
  Dir->setInit(Exprs.Init);
  Dir->setLaneInit(Exprs.LaneInit);
  Dir->setNumLanes(Exprs.NumLanes);
  Dir->setInc(Exprs.Inc);
  Dir->setIsLastIterVariable(Exprs.IL);
  Dir->setLowerBoundVariable(Exprs.LB);
  Dir->setUpperBoundVariable(Exprs.UB);
  Dir->setStrideVariable(Exprs.ST);
  Dir->setEnsureUpperBound(Exprs.EUB);
  Dir->setNextLowerBound(Exprs.NLB);
  Dir->setNextUpperBound(Exprs.NUB);
  Dir->setNumIterations(Exprs.NumIterations);
  Dir->setPrevLowerBoundVariable(Exprs.PrevLB);
  Dir->setPrevUpperBoundVariable(Exprs.PrevUB);
  Dir->setDistCond(Exprs.DistCond);
  Dir->setDistInc(Exprs.DistInc);
  Dir->setPrevEnsureUpperBound(Exprs.PrevEUB);
  Dir->setCounters(Exprs.Counters);
  Dir->setPrivateCounters(Exprs.PrivateCounters);
  Dir->setInits(Exprs.Inits);
  Dir->setUpdates(Exprs.Updates);
  Dir->setFinals(Exprs.Finals);
  Dir->setPreInits(Exprs.PreInits);
  Dir->setHasCancel(HasCancel);
  return Dir;
}

OMPTargetParallelForDirective *
OMPTargetParallelForDirective::CreateEmpty(const ASTContext &C,
                                           unsigned NumClauses,
                                           unsigned CollapsedNum, EmptyShell) {
  unsigned Size = llvm::alignTo(sizeof(OMPTargetParallelForDirective),
                                llvm::alignOf<OMPClause *>());
  void *Mem = C.Allocate(
      Size + sizeof(OMPClause *) * NumClauses +
      sizeof(Stmt *) * numLoopChildren(CollapsedNum, OMPD_target_parallel_for));
  return new (Mem) OMPTargetParallelForDirective(CollapsedNum, NumClauses);
}

OMPTargetDataDirective *OMPTargetDataDirective::Create(
    const ASTContext &C, SourceLocation StartLoc, SourceLocation EndLoc,
    ArrayRef<OMPClause *> Clauses, Stmt *AssociatedStmt) {
  void *Mem = C.Allocate(llvm::alignTo(sizeof(OMPTargetDataDirective),
                                       llvm::alignOf<OMPClause *>()) +
                         sizeof(OMPClause *) * Clauses.size() + sizeof(Stmt *));
  OMPTargetDataDirective *Dir =
      new (Mem) OMPTargetDataDirective(StartLoc, EndLoc, Clauses.size());
  Dir->setClauses(Clauses);
  Dir->setAssociatedStmt(AssociatedStmt);
  return Dir;
}

OMPTargetDataDirective *OMPTargetDataDirective::CreateEmpty(const ASTContext &C,
                                                            unsigned N,
                                                            EmptyShell) {
  void *Mem = C.Allocate(llvm::alignTo(sizeof(OMPTargetDataDirective),
                                       llvm::alignOf<OMPClause *>()) +
                         sizeof(OMPClause *) * N + sizeof(Stmt *));
  return new (Mem) OMPTargetDataDirective(N);
}

OMPTargetEnterDataDirective *OMPTargetEnterDataDirective::Create(
    const ASTContext &C, SourceLocation StartLoc, SourceLocation EndLoc,
    ArrayRef<OMPClause *> Clauses) {
  void *Mem = C.Allocate(llvm::alignTo(sizeof(OMPTargetEnterDataDirective),
                                       llvm::alignOf<OMPClause *>()) +
                         sizeof(OMPClause *) * Clauses.size());
  OMPTargetEnterDataDirective *Dir =
      new (Mem) OMPTargetEnterDataDirective(StartLoc, EndLoc, Clauses.size());
  Dir->setClauses(Clauses);
  return Dir;
}

OMPTargetEnterDataDirective *
OMPTargetEnterDataDirective::CreateEmpty(const ASTContext &C, unsigned N,
                                         EmptyShell) {
  void *Mem = C.Allocate(llvm::alignTo(sizeof(OMPTargetEnterDataDirective),
                                       llvm::alignOf<OMPClause *>()) +
                         sizeof(OMPClause *) * N);
  return new (Mem) OMPTargetEnterDataDirective(N);
}

OMPTargetExitDataDirective *
OMPTargetExitDataDirective::Create(const ASTContext &C, SourceLocation StartLoc,
                                   SourceLocation EndLoc,
                                   ArrayRef<OMPClause *> Clauses) {
  void *Mem = C.Allocate(llvm::alignTo(sizeof(OMPTargetExitDataDirective),
                                       llvm::alignOf<OMPClause *>()) +
                         sizeof(OMPClause *) * Clauses.size());
  OMPTargetExitDataDirective *Dir =
      new (Mem) OMPTargetExitDataDirective(StartLoc, EndLoc, Clauses.size());
  Dir->setClauses(Clauses);
  return Dir;
}

OMPTargetExitDataDirective *
OMPTargetExitDataDirective::CreateEmpty(const ASTContext &C, unsigned N,
                                        EmptyShell) {
  void *Mem = C.Allocate(llvm::alignTo(sizeof(OMPTargetExitDataDirective),
                                       llvm::alignOf<OMPClause *>()) +
                         sizeof(OMPClause *) * N);
  return new (Mem) OMPTargetExitDataDirective(N);
}

OMPTeamsDirective *OMPTeamsDirective::Create(const ASTContext &C,
                                             SourceLocation StartLoc,
                                             SourceLocation EndLoc,
                                             ArrayRef<OMPClause *> Clauses,
                                             Stmt *AssociatedStmt) {
  unsigned Size =
      llvm::alignTo(sizeof(OMPTeamsDirective), llvm::alignOf<OMPClause *>());
  void *Mem =
      C.Allocate(Size + sizeof(OMPClause *) * Clauses.size() + sizeof(Stmt *));
  OMPTeamsDirective *Dir =
      new (Mem) OMPTeamsDirective(StartLoc, EndLoc, Clauses.size());
  Dir->setClauses(Clauses);
  Dir->setAssociatedStmt(AssociatedStmt);
  return Dir;
}

OMPTeamsDirective *OMPTeamsDirective::CreateEmpty(const ASTContext &C,
                                                  unsigned NumClauses,
                                                  EmptyShell) {
  unsigned Size =
      llvm::alignTo(sizeof(OMPTeamsDirective), llvm::alignOf<OMPClause *>());
  void *Mem =
      C.Allocate(Size + sizeof(OMPClause *) * NumClauses + sizeof(Stmt *));
  return new (Mem) OMPTeamsDirective(NumClauses);
}

OMPTaskLoopDirective *OMPTaskLoopDirective::Create(
    const ASTContext &C, SourceLocation StartLoc, SourceLocation EndLoc,
    unsigned CollapsedNum, ArrayRef<OMPClause *> Clauses, Stmt *AssociatedStmt,
    const HelperExprs &Exprs) {
  unsigned Size =
      llvm::alignTo(sizeof(OMPTaskLoopDirective), llvm::alignOf<OMPClause *>());
  void *Mem =
      C.Allocate(Size + sizeof(OMPClause *) * Clauses.size() +
                 sizeof(Stmt *) * numLoopChildren(CollapsedNum, OMPD_taskloop));
  OMPTaskLoopDirective *Dir = new (Mem)
      OMPTaskLoopDirective(StartLoc, EndLoc, CollapsedNum, Clauses.size());
  Dir->setClauses(Clauses);
  Dir->setAssociatedStmt(AssociatedStmt);
  Dir->setIterationVariable(Exprs.IterationVarRef);
  Dir->setLastIteration(Exprs.LastIteration);
  Dir->setCalcLastIteration(Exprs.CalcLastIteration);
  Dir->setPreCond(Exprs.PreCond);
  Dir->setCond(Exprs.Cond);
  Dir->setInit(Exprs.Init);
  Dir->setLaneInit(Exprs.LaneInit);
  Dir->setNumLanes(Exprs.NumLanes);
  Dir->setInc(Exprs.Inc);
  Dir->setIsLastIterVariable(Exprs.IL);
  Dir->setLowerBoundVariable(Exprs.LB);
  Dir->setUpperBoundVariable(Exprs.UB);
  Dir->setStrideVariable(Exprs.ST);
  Dir->setEnsureUpperBound(Exprs.EUB);
  Dir->setNextLowerBound(Exprs.NLB);
  Dir->setNextUpperBound(Exprs.NUB);
  Dir->setNumIterations(Exprs.NumIterations);
  Dir->setPrevLowerBoundVariable(Exprs.PrevLB);
  Dir->setPrevUpperBoundVariable(Exprs.PrevUB);
  Dir->setDistCond(Exprs.DistCond);
  Dir->setDistInc(Exprs.DistInc);
  Dir->setPrevEnsureUpperBound(Exprs.PrevEUB);
  Dir->setCounters(Exprs.Counters);
  Dir->setPrivateCounters(Exprs.PrivateCounters);
  Dir->setInits(Exprs.Inits);
  Dir->setUpdates(Exprs.Updates);
  Dir->setFinals(Exprs.Finals);
  Dir->setPreInits(Exprs.PreInits);
  return Dir;
}

OMPTaskLoopDirective *OMPTaskLoopDirective::CreateEmpty(const ASTContext &C,
                                                        unsigned NumClauses,
                                                        unsigned CollapsedNum,
                                                        EmptyShell) {
  unsigned Size =
      llvm::alignTo(sizeof(OMPTaskLoopDirective), llvm::alignOf<OMPClause *>());
  void *Mem =
      C.Allocate(Size + sizeof(OMPClause *) * NumClauses +
                 sizeof(Stmt *) * numLoopChildren(CollapsedNum, OMPD_taskloop));
  return new (Mem) OMPTaskLoopDirective(CollapsedNum, NumClauses);
}

OMPTaskLoopSimdDirective *OMPTaskLoopSimdDirective::Create(
    const ASTContext &C, SourceLocation StartLoc, SourceLocation EndLoc,
    unsigned CollapsedNum, ArrayRef<OMPClause *> Clauses, Stmt *AssociatedStmt,
    const HelperExprs &Exprs) {
  unsigned Size = llvm::alignTo(sizeof(OMPTaskLoopSimdDirective),
                                llvm::alignOf<OMPClause *>());
  void *Mem = C.Allocate(Size + sizeof(OMPClause *) * Clauses.size() +
                         sizeof(Stmt *) *
                             numLoopChildren(CollapsedNum, OMPD_taskloop_simd));
  OMPTaskLoopSimdDirective *Dir = new (Mem)
      OMPTaskLoopSimdDirective(StartLoc, EndLoc, CollapsedNum, Clauses.size());
  Dir->setClauses(Clauses);
  Dir->setAssociatedStmt(AssociatedStmt);
  Dir->setIterationVariable(Exprs.IterationVarRef);
  Dir->setLastIteration(Exprs.LastIteration);
  Dir->setCalcLastIteration(Exprs.CalcLastIteration);
  Dir->setPreCond(Exprs.PreCond);
  Dir->setCond(Exprs.Cond);
  Dir->setInit(Exprs.Init);
  Dir->setLaneInit(Exprs.LaneInit);
  Dir->setNumLanes(Exprs.NumLanes);
  Dir->setInc(Exprs.Inc);
  Dir->setIsLastIterVariable(Exprs.IL);
  Dir->setLowerBoundVariable(Exprs.LB);
  Dir->setUpperBoundVariable(Exprs.UB);
  Dir->setStrideVariable(Exprs.ST);
  Dir->setEnsureUpperBound(Exprs.EUB);
  Dir->setNextLowerBound(Exprs.NLB);
  Dir->setNextUpperBound(Exprs.NUB);
  Dir->setNumIterations(Exprs.NumIterations);
  Dir->setPrevLowerBoundVariable(Exprs.PrevLB);
  Dir->setPrevUpperBoundVariable(Exprs.PrevUB);
  Dir->setDistCond(Exprs.DistCond);
  Dir->setDistInc(Exprs.DistInc);
  Dir->setPrevEnsureUpperBound(Exprs.PrevEUB);
  Dir->setCounters(Exprs.Counters);
  Dir->setPrivateCounters(Exprs.PrivateCounters);
  Dir->setInits(Exprs.Inits);
  Dir->setUpdates(Exprs.Updates);
  Dir->setFinals(Exprs.Finals);
  Dir->setPreInits(Exprs.PreInits);
  return Dir;
}

OMPTaskLoopSimdDirective *
OMPTaskLoopSimdDirective::CreateEmpty(const ASTContext &C, unsigned NumClauses,
                                      unsigned CollapsedNum, EmptyShell) {
  unsigned Size = llvm::alignTo(sizeof(OMPTaskLoopSimdDirective),
                                llvm::alignOf<OMPClause *>());
  void *Mem = C.Allocate(Size + sizeof(OMPClause *) * NumClauses +
                         sizeof(Stmt *) *
                             numLoopChildren(CollapsedNum, OMPD_taskloop_simd));
  return new (Mem) OMPTaskLoopSimdDirective(CollapsedNum, NumClauses);
}

OMPDistributeDirective *OMPDistributeDirective::Create(
    const ASTContext &C, SourceLocation StartLoc, SourceLocation EndLoc,
    unsigned CollapsedNum, ArrayRef<OMPClause *> Clauses, Stmt *AssociatedStmt,
    const HelperExprs &Exprs) {
  unsigned Size = llvm::alignTo(sizeof(OMPDistributeDirective),
                                llvm::alignOf<OMPClause *>());
  void *Mem = C.Allocate(Size + sizeof(OMPClause *) * Clauses.size() +
                         sizeof(Stmt *) *
                             numLoopChildren(CollapsedNum, OMPD_distribute));
  OMPDistributeDirective *Dir = new (Mem)
      OMPDistributeDirective(StartLoc, EndLoc, CollapsedNum, Clauses.size());
  Dir->setClauses(Clauses);
  Dir->setAssociatedStmt(AssociatedStmt);
  Dir->setIterationVariable(Exprs.IterationVarRef);
  Dir->setLastIteration(Exprs.LastIteration);
  Dir->setCalcLastIteration(Exprs.CalcLastIteration);
  Dir->setPreCond(Exprs.PreCond);
  Dir->setCond(Exprs.Cond);
  Dir->setInit(Exprs.Init);
  Dir->setLaneInit(Exprs.LaneInit);
  Dir->setNumLanes(Exprs.NumLanes);
  Dir->setInc(Exprs.Inc);
  Dir->setIsLastIterVariable(Exprs.IL);
  Dir->setLowerBoundVariable(Exprs.LB);
  Dir->setUpperBoundVariable(Exprs.UB);
  Dir->setStrideVariable(Exprs.ST);
  Dir->setEnsureUpperBound(Exprs.EUB);
  Dir->setNextLowerBound(Exprs.NLB);
  Dir->setNextUpperBound(Exprs.NUB);
  Dir->setNumIterations(Exprs.NumIterations);
  Dir->setPrevLowerBoundVariable(Exprs.PrevLB);
  Dir->setPrevUpperBoundVariable(Exprs.PrevUB);
  Dir->setDistCond(Exprs.DistCond);
  Dir->setDistInc(Exprs.DistInc);
  Dir->setPrevEnsureUpperBound(Exprs.PrevEUB);
  Dir->setCounters(Exprs.Counters);
  Dir->setPrivateCounters(Exprs.PrivateCounters);
  Dir->setInits(Exprs.Inits);
  Dir->setUpdates(Exprs.Updates);
  Dir->setFinals(Exprs.Finals);
  Dir->setPreInits(Exprs.PreInits);
  return Dir;
}

OMPDistributeDirective *
OMPDistributeDirective::CreateEmpty(const ASTContext &C, unsigned NumClauses,
                                    unsigned CollapsedNum, EmptyShell) {
  unsigned Size = llvm::alignTo(sizeof(OMPDistributeDirective),
                                llvm::alignOf<OMPClause *>());
  void *Mem = C.Allocate(Size + sizeof(OMPClause *) * NumClauses +
                         sizeof(Stmt *) *
                             numLoopChildren(CollapsedNum, OMPD_distribute));
  return new (Mem) OMPDistributeDirective(CollapsedNum, NumClauses);
}

OMPTargetUpdateDirective *
OMPTargetUpdateDirective::Create(const ASTContext &C, SourceLocation StartLoc,
                                 SourceLocation EndLoc,
                                 ArrayRef<OMPClause *> Clauses) {
  unsigned Size = llvm::alignTo(sizeof(OMPTargetUpdateDirective),
                                llvm::alignOf<OMPClause *>());
  void *Mem = C.Allocate(Size + sizeof(OMPClause *) * Clauses.size());
  OMPTargetUpdateDirective *Dir =
      new (Mem) OMPTargetUpdateDirective(StartLoc, EndLoc, Clauses.size());
  Dir->setClauses(Clauses);
  return Dir;
}

OMPTargetUpdateDirective *
OMPTargetUpdateDirective::CreateEmpty(const ASTContext &C, unsigned NumClauses,
                                      EmptyShell) {
  unsigned Size = llvm::alignTo(sizeof(OMPTargetUpdateDirective),
                                llvm::alignOf<OMPClause *>());
  void *Mem = C.Allocate(Size + sizeof(OMPClause *) * NumClauses);
  return new (Mem) OMPTargetUpdateDirective(NumClauses);
}

OMPDistributeParallelForDirective *OMPDistributeParallelForDirective::Create(
    const ASTContext &C, SourceLocation StartLoc, SourceLocation EndLoc,
    unsigned CollapsedNum, ArrayRef<OMPClause *> Clauses, Stmt *AssociatedStmt,
    const HelperExprs &Exprs) {
  unsigned Size = llvm::alignTo(sizeof(OMPDistributeParallelForDirective),
                                llvm::alignOf<OMPClause *>());
  void *Mem = C.Allocate(
      Size + sizeof(OMPClause *) * Clauses.size() +
      sizeof(Stmt *) *
          numLoopChildren(CollapsedNum, OMPD_distribute_parallel_for));
  OMPDistributeParallelForDirective *Dir =
      new (Mem) OMPDistributeParallelForDirective(StartLoc, EndLoc,
                                                  CollapsedNum, Clauses.size());
  Dir->setClauses(Clauses);
  Dir->setAssociatedStmt(AssociatedStmt);
  Dir->setIterationVariable(Exprs.IterationVarRef);
  Dir->setLastIteration(Exprs.LastIteration);
  Dir->setCalcLastIteration(Exprs.CalcLastIteration);
  Dir->setPreCond(Exprs.PreCond);
  Dir->setCond(Exprs.Cond);
  Dir->setInit(Exprs.Init);
  Dir->setLaneInit(Exprs.LaneInit);
  Dir->setNumLanes(Exprs.NumLanes);
  Dir->setInc(Exprs.Inc);
  Dir->setIsLastIterVariable(Exprs.IL);
  Dir->setLowerBoundVariable(Exprs.LB);
  Dir->setUpperBoundVariable(Exprs.UB);
  Dir->setStrideVariable(Exprs.ST);
  Dir->setEnsureUpperBound(Exprs.EUB);
  Dir->setNextLowerBound(Exprs.NLB);
  Dir->setNextUpperBound(Exprs.NUB);
  Dir->setNumIterations(Exprs.NumIterations);
  Dir->setPrevLowerBoundVariable(Exprs.PrevLB);
  Dir->setPrevUpperBoundVariable(Exprs.PrevUB);
  Dir->setDistCond(Exprs.DistCond);
  Dir->setDistInc(Exprs.DistInc);
  Dir->setPrevEnsureUpperBound(Exprs.PrevEUB);
  Dir->setCounters(Exprs.Counters);
  Dir->setPrivateCounters(Exprs.PrivateCounters);
  Dir->setInits(Exprs.Inits);
  Dir->setUpdates(Exprs.Updates);
  Dir->setFinals(Exprs.Finals);
  Dir->setPreInits(Exprs.PreInits);
  return Dir;
}

OMPDistributeParallelForDirective *
OMPDistributeParallelForDirective::CreateEmpty(const ASTContext &C,
                                               unsigned NumClauses,
                                               unsigned CollapsedNum,
                                               EmptyShell) {
  unsigned Size = llvm::alignTo(sizeof(OMPDistributeParallelForDirective),
                                llvm::alignOf<OMPClause *>());
  void *Mem = C.Allocate(
      Size + sizeof(OMPClause *) * NumClauses +
      sizeof(Stmt *) *
          numLoopChildren(CollapsedNum, OMPD_distribute_parallel_for));
  return new (Mem) OMPDistributeParallelForDirective(CollapsedNum, NumClauses);
}

<<<<<<< HEAD
OMPTargetTeamsDirective *OMPTargetTeamsDirective::Create(
    const ASTContext &C, SourceLocation StartLoc, SourceLocation EndLoc,
    ArrayRef<OMPClause *> Clauses, Stmt *AssociatedStmt) {
  unsigned Size = llvm::alignTo(sizeof(OMPTargetTeamsDirective),
                                llvm::alignOf<OMPClause *>());
  void *Mem =
      C.Allocate(Size + sizeof(OMPClause *) * Clauses.size() + sizeof(Stmt *));
  OMPTargetTeamsDirective *Dir =
      new (Mem) OMPTargetTeamsDirective(StartLoc, EndLoc, Clauses.size());
  Dir->setClauses(Clauses);
  Dir->setAssociatedStmt(AssociatedStmt);
  return Dir;
}

OMPTargetTeamsDirective *
OMPTargetTeamsDirective::CreateEmpty(const ASTContext &C, unsigned NumClauses,
                                     EmptyShell) {
  unsigned Size = llvm::alignTo(sizeof(OMPTargetTeamsDirective),
                                llvm::alignOf<OMPClause *>());
  void *Mem =
      C.Allocate(Size + sizeof(OMPClause *) * NumClauses + sizeof(Stmt *));
  return new (Mem) OMPTargetTeamsDirective(NumClauses);
}

OMPTeamsDistributeParallelForDirective *
OMPTeamsDistributeParallelForDirective::Create(
    const ASTContext &C, SourceLocation StartLoc, SourceLocation EndLoc,
    unsigned CollapsedNum, ArrayRef<OMPClause *> Clauses, Stmt *AssociatedStmt,
    const HelperExprs &Exprs) {
  unsigned Size = llvm::alignTo(sizeof(OMPTeamsDistributeParallelForDirective),
=======
OMPDistributeParallelForSimdDirective *
OMPDistributeParallelForSimdDirective::Create(
    const ASTContext &C, SourceLocation StartLoc, SourceLocation EndLoc,
    unsigned CollapsedNum, ArrayRef<OMPClause *> Clauses, Stmt *AssociatedStmt,
    const HelperExprs &Exprs) {
  unsigned Size = llvm::alignTo(sizeof(OMPDistributeParallelForSimdDirective),
>>>>>>> 7142d85f
                                llvm::alignOf<OMPClause *>());
  void *Mem = C.Allocate(
      Size + sizeof(OMPClause *) * Clauses.size() +
      sizeof(Stmt *) *
<<<<<<< HEAD
          numLoopChildren(CollapsedNum, OMPD_teams_distribute_parallel_for));
  OMPTeamsDistributeParallelForDirective *Dir = new (Mem)
      OMPTeamsDistributeParallelForDirective(StartLoc, EndLoc, CollapsedNum,
                                             Clauses.size());
=======
          numLoopChildren(CollapsedNum, OMPD_distribute_parallel_for_simd));
  OMPDistributeParallelForSimdDirective *Dir = new (Mem)
      OMPDistributeParallelForSimdDirective(StartLoc, EndLoc, CollapsedNum,
                                            Clauses.size());
>>>>>>> 7142d85f
  Dir->setClauses(Clauses);
  Dir->setAssociatedStmt(AssociatedStmt);
  Dir->setIterationVariable(Exprs.IterationVarRef);
  Dir->setLastIteration(Exprs.LastIteration);
  Dir->setCalcLastIteration(Exprs.CalcLastIteration);
  Dir->setPreCond(Exprs.PreCond);
  Dir->setCond(Exprs.Cond);
  Dir->setInit(Exprs.Init);
<<<<<<< HEAD
  Dir->setLaneInit(Exprs.LaneInit);
  Dir->setNumLanes(Exprs.NumLanes);
=======
>>>>>>> 7142d85f
  Dir->setInc(Exprs.Inc);
  Dir->setIsLastIterVariable(Exprs.IL);
  Dir->setLowerBoundVariable(Exprs.LB);
  Dir->setUpperBoundVariable(Exprs.UB);
<<<<<<< HEAD
  Dir->setPrevLowerBoundVariable(Exprs.PrevLB);
  Dir->setPrevUpperBoundVariable(Exprs.PrevUB);
  Dir->setDistCond(Exprs.DistCond);
  Dir->setDistInc(Exprs.DistInc);
  Dir->setPrevEnsureUpperBound(Exprs.PrevEUB);
=======
>>>>>>> 7142d85f
  Dir->setStrideVariable(Exprs.ST);
  Dir->setEnsureUpperBound(Exprs.EUB);
  Dir->setNextLowerBound(Exprs.NLB);
  Dir->setNextUpperBound(Exprs.NUB);
  Dir->setNumIterations(Exprs.NumIterations);
<<<<<<< HEAD
=======
  Dir->setPrevLowerBoundVariable(Exprs.PrevLB);
  Dir->setPrevUpperBoundVariable(Exprs.PrevUB);
>>>>>>> 7142d85f
  Dir->setCounters(Exprs.Counters);
  Dir->setPrivateCounters(Exprs.PrivateCounters);
  Dir->setInits(Exprs.Inits);
  Dir->setUpdates(Exprs.Updates);
  Dir->setFinals(Exprs.Finals);
  Dir->setPreInits(Exprs.PreInits);
  return Dir;
}

<<<<<<< HEAD
OMPTeamsDistributeParallelForDirective *
OMPTeamsDistributeParallelForDirective::CreateEmpty(const ASTContext &C,
                                                    unsigned NumClauses,
                                                    unsigned CollapsedNum,
                                                    EmptyShell) {
  unsigned Size = llvm::alignTo(sizeof(OMPTeamsDistributeParallelForDirective),
=======
OMPDistributeParallelForSimdDirective *
OMPDistributeParallelForSimdDirective::CreateEmpty(const ASTContext &C,
                                                   unsigned NumClauses,
                                                   unsigned CollapsedNum,
                                                   EmptyShell) {
  unsigned Size = llvm::alignTo(sizeof(OMPDistributeParallelForSimdDirective),
>>>>>>> 7142d85f
                                llvm::alignOf<OMPClause *>());
  void *Mem = C.Allocate(
      Size + sizeof(OMPClause *) * NumClauses +
      sizeof(Stmt *) *
<<<<<<< HEAD
          numLoopChildren(CollapsedNum, OMPD_teams_distribute_parallel_for));
  return new (Mem)
      OMPTeamsDistributeParallelForDirective(CollapsedNum, NumClauses);
}

OMPTargetTeamsDistributeParallelForDirective *
OMPTargetTeamsDistributeParallelForDirective::Create(
    const ASTContext &C, SourceLocation StartLoc, SourceLocation EndLoc,
    unsigned CollapsedNum, ArrayRef<OMPClause *> Clauses, Stmt *AssociatedStmt,
    const HelperExprs &Exprs) {
  unsigned Size =
      llvm::alignTo(sizeof(OMPTargetTeamsDistributeParallelForDirective),
                    llvm::alignOf<OMPClause *>());
  void *Mem = C.Allocate(
      Size + sizeof(OMPClause *) * Clauses.size() +
      sizeof(Stmt *) *
          numLoopChildren(CollapsedNum,
                          OMPD_target_teams_distribute_parallel_for));
  OMPTargetTeamsDistributeParallelForDirective *Dir =
      new (Mem) OMPTargetTeamsDistributeParallelForDirective(
          StartLoc, EndLoc, CollapsedNum, Clauses.size());
=======
          numLoopChildren(CollapsedNum, OMPD_distribute_parallel_for_simd));
  return new (Mem)
      OMPDistributeParallelForSimdDirective(CollapsedNum, NumClauses);
}

OMPDistributeSimdDirective *OMPDistributeSimdDirective::Create(
    const ASTContext &C, SourceLocation StartLoc, SourceLocation EndLoc,
    unsigned CollapsedNum, ArrayRef<OMPClause *> Clauses, Stmt *AssociatedStmt,
    const HelperExprs &Exprs) {
  unsigned Size = llvm::alignTo(sizeof(OMPDistributeSimdDirective),
                                llvm::alignOf<OMPClause *>());
  void *Mem = C.Allocate(
      Size + sizeof(OMPClause *) * Clauses.size() +
      sizeof(Stmt *) *
          numLoopChildren(CollapsedNum, OMPD_distribute_simd));
  OMPDistributeSimdDirective *Dir = new (Mem) OMPDistributeSimdDirective(
      StartLoc, EndLoc, CollapsedNum, Clauses.size());
>>>>>>> 7142d85f
  Dir->setClauses(Clauses);
  Dir->setAssociatedStmt(AssociatedStmt);
  Dir->setIterationVariable(Exprs.IterationVarRef);
  Dir->setLastIteration(Exprs.LastIteration);
  Dir->setCalcLastIteration(Exprs.CalcLastIteration);
  Dir->setPreCond(Exprs.PreCond);
  Dir->setCond(Exprs.Cond);
  Dir->setInit(Exprs.Init);
<<<<<<< HEAD
  Dir->setLaneInit(Exprs.LaneInit);
  Dir->setNumLanes(Exprs.NumLanes);
=======
>>>>>>> 7142d85f
  Dir->setInc(Exprs.Inc);
  Dir->setIsLastIterVariable(Exprs.IL);
  Dir->setLowerBoundVariable(Exprs.LB);
  Dir->setUpperBoundVariable(Exprs.UB);
<<<<<<< HEAD
  Dir->setPrevLowerBoundVariable(Exprs.PrevLB);
  Dir->setPrevUpperBoundVariable(Exprs.PrevUB);
  Dir->setDistCond(Exprs.DistCond);
  Dir->setDistInc(Exprs.DistInc);
  Dir->setPrevEnsureUpperBound(Exprs.PrevEUB);
=======
>>>>>>> 7142d85f
  Dir->setStrideVariable(Exprs.ST);
  Dir->setEnsureUpperBound(Exprs.EUB);
  Dir->setNextLowerBound(Exprs.NLB);
  Dir->setNextUpperBound(Exprs.NUB);
  Dir->setNumIterations(Exprs.NumIterations);
<<<<<<< HEAD
=======
  Dir->setPrevLowerBoundVariable(Exprs.PrevLB);
  Dir->setPrevUpperBoundVariable(Exprs.PrevUB);
>>>>>>> 7142d85f
  Dir->setCounters(Exprs.Counters);
  Dir->setPrivateCounters(Exprs.PrivateCounters);
  Dir->setInits(Exprs.Inits);
  Dir->setUpdates(Exprs.Updates);
  Dir->setFinals(Exprs.Finals);
  Dir->setPreInits(Exprs.PreInits);
  return Dir;
}

<<<<<<< HEAD
OMPTargetTeamsDistributeParallelForDirective *
OMPTargetTeamsDistributeParallelForDirective::CreateEmpty(const ASTContext &C,
                                                          unsigned NumClauses,
                                                          unsigned CollapsedNum,
                                                          EmptyShell) {
  unsigned Size =
      llvm::alignTo(sizeof(OMPTargetTeamsDistributeParallelForDirective),
                    llvm::alignOf<OMPClause *>());
  void *Mem = C.Allocate(
      Size + sizeof(OMPClause *) * NumClauses +
      sizeof(Stmt *) *
          numLoopChildren(CollapsedNum,
                          OMPD_target_teams_distribute_parallel_for));
  return new (Mem)
      OMPTargetTeamsDistributeParallelForDirective(CollapsedNum, NumClauses);
=======
OMPDistributeSimdDirective *
OMPDistributeSimdDirective::CreateEmpty(const ASTContext &C,
                                        unsigned NumClauses,
                                        unsigned CollapsedNum, EmptyShell) {
  unsigned Size = llvm::alignTo(sizeof(OMPDistributeSimdDirective),
                                llvm::alignOf<OMPClause *>());
  void *Mem = C.Allocate(
      Size + sizeof(OMPClause *) * NumClauses +
      sizeof(Stmt *) *
          numLoopChildren(CollapsedNum, OMPD_distribute_simd));
  return new (Mem) OMPDistributeSimdDirective(CollapsedNum, NumClauses);
>>>>>>> 7142d85f
}<|MERGE_RESOLUTION|>--- conflicted
+++ resolved
@@ -1153,60 +1153,20 @@
   return new (Mem) OMPDistributeParallelForDirective(CollapsedNum, NumClauses);
 }
 
-<<<<<<< HEAD
-OMPTargetTeamsDirective *OMPTargetTeamsDirective::Create(
-    const ASTContext &C, SourceLocation StartLoc, SourceLocation EndLoc,
-    ArrayRef<OMPClause *> Clauses, Stmt *AssociatedStmt) {
-  unsigned Size = llvm::alignTo(sizeof(OMPTargetTeamsDirective),
-                                llvm::alignOf<OMPClause *>());
-  void *Mem =
-      C.Allocate(Size + sizeof(OMPClause *) * Clauses.size() + sizeof(Stmt *));
-  OMPTargetTeamsDirective *Dir =
-      new (Mem) OMPTargetTeamsDirective(StartLoc, EndLoc, Clauses.size());
-  Dir->setClauses(Clauses);
-  Dir->setAssociatedStmt(AssociatedStmt);
-  return Dir;
-}
-
-OMPTargetTeamsDirective *
-OMPTargetTeamsDirective::CreateEmpty(const ASTContext &C, unsigned NumClauses,
-                                     EmptyShell) {
-  unsigned Size = llvm::alignTo(sizeof(OMPTargetTeamsDirective),
-                                llvm::alignOf<OMPClause *>());
-  void *Mem =
-      C.Allocate(Size + sizeof(OMPClause *) * NumClauses + sizeof(Stmt *));
-  return new (Mem) OMPTargetTeamsDirective(NumClauses);
-}
-
-OMPTeamsDistributeParallelForDirective *
-OMPTeamsDistributeParallelForDirective::Create(
-    const ASTContext &C, SourceLocation StartLoc, SourceLocation EndLoc,
-    unsigned CollapsedNum, ArrayRef<OMPClause *> Clauses, Stmt *AssociatedStmt,
-    const HelperExprs &Exprs) {
-  unsigned Size = llvm::alignTo(sizeof(OMPTeamsDistributeParallelForDirective),
-=======
 OMPDistributeParallelForSimdDirective *
 OMPDistributeParallelForSimdDirective::Create(
     const ASTContext &C, SourceLocation StartLoc, SourceLocation EndLoc,
     unsigned CollapsedNum, ArrayRef<OMPClause *> Clauses, Stmt *AssociatedStmt,
     const HelperExprs &Exprs) {
   unsigned Size = llvm::alignTo(sizeof(OMPDistributeParallelForSimdDirective),
->>>>>>> 7142d85f
                                 llvm::alignOf<OMPClause *>());
   void *Mem = C.Allocate(
       Size + sizeof(OMPClause *) * Clauses.size() +
       sizeof(Stmt *) *
-<<<<<<< HEAD
-          numLoopChildren(CollapsedNum, OMPD_teams_distribute_parallel_for));
-  OMPTeamsDistributeParallelForDirective *Dir = new (Mem)
-      OMPTeamsDistributeParallelForDirective(StartLoc, EndLoc, CollapsedNum,
-                                             Clauses.size());
-=======
           numLoopChildren(CollapsedNum, OMPD_distribute_parallel_for_simd));
   OMPDistributeParallelForSimdDirective *Dir = new (Mem)
       OMPDistributeParallelForSimdDirective(StartLoc, EndLoc, CollapsedNum,
                                             Clauses.size());
->>>>>>> 7142d85f
   Dir->setClauses(Clauses);
   Dir->setAssociatedStmt(AssociatedStmt);
   Dir->setIterationVariable(Exprs.IterationVarRef);
@@ -1215,33 +1175,17 @@
   Dir->setPreCond(Exprs.PreCond);
   Dir->setCond(Exprs.Cond);
   Dir->setInit(Exprs.Init);
-<<<<<<< HEAD
-  Dir->setLaneInit(Exprs.LaneInit);
-  Dir->setNumLanes(Exprs.NumLanes);
-=======
->>>>>>> 7142d85f
   Dir->setInc(Exprs.Inc);
   Dir->setIsLastIterVariable(Exprs.IL);
   Dir->setLowerBoundVariable(Exprs.LB);
   Dir->setUpperBoundVariable(Exprs.UB);
-<<<<<<< HEAD
-  Dir->setPrevLowerBoundVariable(Exprs.PrevLB);
-  Dir->setPrevUpperBoundVariable(Exprs.PrevUB);
-  Dir->setDistCond(Exprs.DistCond);
-  Dir->setDistInc(Exprs.DistInc);
-  Dir->setPrevEnsureUpperBound(Exprs.PrevEUB);
-=======
->>>>>>> 7142d85f
   Dir->setStrideVariable(Exprs.ST);
   Dir->setEnsureUpperBound(Exprs.EUB);
   Dir->setNextLowerBound(Exprs.NLB);
   Dir->setNextUpperBound(Exprs.NUB);
   Dir->setNumIterations(Exprs.NumIterations);
-<<<<<<< HEAD
-=======
   Dir->setPrevLowerBoundVariable(Exprs.PrevLB);
   Dir->setPrevUpperBoundVariable(Exprs.PrevUB);
->>>>>>> 7142d85f
   Dir->setCounters(Exprs.Counters);
   Dir->setPrivateCounters(Exprs.PrivateCounters);
   Dir->setInits(Exprs.Inits);
@@ -1251,26 +1195,155 @@
   return Dir;
 }
 
-<<<<<<< HEAD
+OMPDistributeParallelForSimdDirective *
+OMPDistributeParallelForSimdDirective::CreateEmpty(const ASTContext &C,
+                                                   unsigned NumClauses,
+                                                   unsigned CollapsedNum,
+                                                   EmptyShell) {
+  unsigned Size = llvm::alignTo(sizeof(OMPDistributeParallelForSimdDirective),
+                                llvm::alignOf<OMPClause *>());
+  void *Mem = C.Allocate(
+      Size + sizeof(OMPClause *) * NumClauses +
+      sizeof(Stmt *) *
+          numLoopChildren(CollapsedNum, OMPD_distribute_parallel_for_simd));
+  return new (Mem)
+      OMPDistributeParallelForSimdDirective(CollapsedNum, NumClauses);
+}
+
+OMPDistributeSimdDirective *OMPDistributeSimdDirective::Create(
+    const ASTContext &C, SourceLocation StartLoc, SourceLocation EndLoc,
+    unsigned CollapsedNum, ArrayRef<OMPClause *> Clauses, Stmt *AssociatedStmt,
+    const HelperExprs &Exprs) {
+  unsigned Size = llvm::alignTo(sizeof(OMPDistributeSimdDirective),
+                                llvm::alignOf<OMPClause *>());
+  void *Mem = C.Allocate(
+      Size + sizeof(OMPClause *) * Clauses.size() +
+      sizeof(Stmt *) *
+          numLoopChildren(CollapsedNum, OMPD_distribute_simd));
+  OMPDistributeSimdDirective *Dir = new (Mem) OMPDistributeSimdDirective(
+      StartLoc, EndLoc, CollapsedNum, Clauses.size());
+  Dir->setClauses(Clauses);
+  Dir->setAssociatedStmt(AssociatedStmt);
+  Dir->setIterationVariable(Exprs.IterationVarRef);
+  Dir->setLastIteration(Exprs.LastIteration);
+  Dir->setCalcLastIteration(Exprs.CalcLastIteration);
+  Dir->setPreCond(Exprs.PreCond);
+  Dir->setCond(Exprs.Cond);
+  Dir->setInit(Exprs.Init);
+  Dir->setInc(Exprs.Inc);
+  Dir->setIsLastIterVariable(Exprs.IL);
+  Dir->setLowerBoundVariable(Exprs.LB);
+  Dir->setUpperBoundVariable(Exprs.UB);
+  Dir->setStrideVariable(Exprs.ST);
+  Dir->setEnsureUpperBound(Exprs.EUB);
+  Dir->setNextLowerBound(Exprs.NLB);
+  Dir->setNextUpperBound(Exprs.NUB);
+  Dir->setNumIterations(Exprs.NumIterations);
+  Dir->setPrevLowerBoundVariable(Exprs.PrevLB);
+  Dir->setPrevUpperBoundVariable(Exprs.PrevUB);
+  Dir->setCounters(Exprs.Counters);
+  Dir->setPrivateCounters(Exprs.PrivateCounters);
+  Dir->setInits(Exprs.Inits);
+  Dir->setUpdates(Exprs.Updates);
+  Dir->setFinals(Exprs.Finals);
+  Dir->setPreInits(Exprs.PreInits);
+  return Dir;
+}
+
+OMPDistributeSimdDirective *
+OMPDistributeSimdDirective::CreateEmpty(const ASTContext &C,
+                                        unsigned NumClauses,
+                                        unsigned CollapsedNum, EmptyShell) {
+  unsigned Size = llvm::alignTo(sizeof(OMPDistributeSimdDirective),
+                                llvm::alignOf<OMPClause *>());
+  void *Mem = C.Allocate(
+      Size + sizeof(OMPClause *) * NumClauses +
+      sizeof(Stmt *) *
+          numLoopChildren(CollapsedNum, OMPD_distribute_simd));
+  return new (Mem) OMPDistributeSimdDirective(CollapsedNum, NumClauses);
+}
+
+OMPTargetTeamsDirective *OMPTargetTeamsDirective::Create(
+    const ASTContext &C, SourceLocation StartLoc, SourceLocation EndLoc,
+    ArrayRef<OMPClause *> Clauses, Stmt *AssociatedStmt) {
+  unsigned Size = llvm::alignTo(sizeof(OMPTargetTeamsDirective),
+                                llvm::alignOf<OMPClause *>());
+  void *Mem =
+      C.Allocate(Size + sizeof(OMPClause *) * Clauses.size() + sizeof(Stmt *));
+  OMPTargetTeamsDirective *Dir =
+      new (Mem) OMPTargetTeamsDirective(StartLoc, EndLoc, Clauses.size());
+  Dir->setClauses(Clauses);
+  Dir->setAssociatedStmt(AssociatedStmt);
+  return Dir;
+}
+
+OMPTargetTeamsDirective *
+OMPTargetTeamsDirective::CreateEmpty(const ASTContext &C, unsigned NumClauses,
+                                     EmptyShell) {
+  unsigned Size = llvm::alignTo(sizeof(OMPTargetTeamsDirective),
+                                llvm::alignOf<OMPClause *>());
+  void *Mem =
+      C.Allocate(Size + sizeof(OMPClause *) * NumClauses + sizeof(Stmt *));
+  return new (Mem) OMPTargetTeamsDirective(NumClauses);
+}
+
+OMPTeamsDistributeParallelForDirective *
+OMPTeamsDistributeParallelForDirective::Create(
+    const ASTContext &C, SourceLocation StartLoc, SourceLocation EndLoc,
+    unsigned CollapsedNum, ArrayRef<OMPClause *> Clauses, Stmt *AssociatedStmt,
+    const HelperExprs &Exprs) {
+  unsigned Size = llvm::alignTo(sizeof(OMPTeamsDistributeParallelForDirective),
+                                llvm::alignOf<OMPClause *>());
+  void *Mem = C.Allocate(
+      Size + sizeof(OMPClause *) * Clauses.size() +
+      sizeof(Stmt *) *
+          numLoopChildren(CollapsedNum, OMPD_teams_distribute_parallel_for));
+  OMPTeamsDistributeParallelForDirective *Dir = new (Mem)
+      OMPTeamsDistributeParallelForDirective(StartLoc, EndLoc, CollapsedNum,
+                                             Clauses.size());
+  Dir->setClauses(Clauses);
+  Dir->setAssociatedStmt(AssociatedStmt);
+  Dir->setIterationVariable(Exprs.IterationVarRef);
+  Dir->setLastIteration(Exprs.LastIteration);
+  Dir->setCalcLastIteration(Exprs.CalcLastIteration);
+  Dir->setPreCond(Exprs.PreCond);
+  Dir->setCond(Exprs.Cond);
+  Dir->setInit(Exprs.Init);
+  Dir->setLaneInit(Exprs.LaneInit);
+  Dir->setNumLanes(Exprs.NumLanes);
+  Dir->setInc(Exprs.Inc);
+  Dir->setIsLastIterVariable(Exprs.IL);
+  Dir->setLowerBoundVariable(Exprs.LB);
+  Dir->setUpperBoundVariable(Exprs.UB);
+  Dir->setPrevLowerBoundVariable(Exprs.PrevLB);
+  Dir->setPrevUpperBoundVariable(Exprs.PrevUB);
+  Dir->setDistCond(Exprs.DistCond);
+  Dir->setDistInc(Exprs.DistInc);
+  Dir->setPrevEnsureUpperBound(Exprs.PrevEUB);
+  Dir->setStrideVariable(Exprs.ST);
+  Dir->setEnsureUpperBound(Exprs.EUB);
+  Dir->setNextLowerBound(Exprs.NLB);
+  Dir->setNextUpperBound(Exprs.NUB);
+  Dir->setNumIterations(Exprs.NumIterations);
+  Dir->setCounters(Exprs.Counters);
+  Dir->setPrivateCounters(Exprs.PrivateCounters);
+  Dir->setInits(Exprs.Inits);
+  Dir->setUpdates(Exprs.Updates);
+  Dir->setFinals(Exprs.Finals);
+  Dir->setPreInits(Exprs.PreInits);
+  return Dir;
+}
+
 OMPTeamsDistributeParallelForDirective *
 OMPTeamsDistributeParallelForDirective::CreateEmpty(const ASTContext &C,
                                                     unsigned NumClauses,
                                                     unsigned CollapsedNum,
                                                     EmptyShell) {
   unsigned Size = llvm::alignTo(sizeof(OMPTeamsDistributeParallelForDirective),
-=======
-OMPDistributeParallelForSimdDirective *
-OMPDistributeParallelForSimdDirective::CreateEmpty(const ASTContext &C,
-                                                   unsigned NumClauses,
-                                                   unsigned CollapsedNum,
-                                                   EmptyShell) {
-  unsigned Size = llvm::alignTo(sizeof(OMPDistributeParallelForSimdDirective),
->>>>>>> 7142d85f
                                 llvm::alignOf<OMPClause *>());
   void *Mem = C.Allocate(
       Size + sizeof(OMPClause *) * NumClauses +
       sizeof(Stmt *) *
-<<<<<<< HEAD
           numLoopChildren(CollapsedNum, OMPD_teams_distribute_parallel_for));
   return new (Mem)
       OMPTeamsDistributeParallelForDirective(CollapsedNum, NumClauses);
@@ -1292,25 +1365,6 @@
   OMPTargetTeamsDistributeParallelForDirective *Dir =
       new (Mem) OMPTargetTeamsDistributeParallelForDirective(
           StartLoc, EndLoc, CollapsedNum, Clauses.size());
-=======
-          numLoopChildren(CollapsedNum, OMPD_distribute_parallel_for_simd));
-  return new (Mem)
-      OMPDistributeParallelForSimdDirective(CollapsedNum, NumClauses);
-}
-
-OMPDistributeSimdDirective *OMPDistributeSimdDirective::Create(
-    const ASTContext &C, SourceLocation StartLoc, SourceLocation EndLoc,
-    unsigned CollapsedNum, ArrayRef<OMPClause *> Clauses, Stmt *AssociatedStmt,
-    const HelperExprs &Exprs) {
-  unsigned Size = llvm::alignTo(sizeof(OMPDistributeSimdDirective),
-                                llvm::alignOf<OMPClause *>());
-  void *Mem = C.Allocate(
-      Size + sizeof(OMPClause *) * Clauses.size() +
-      sizeof(Stmt *) *
-          numLoopChildren(CollapsedNum, OMPD_distribute_simd));
-  OMPDistributeSimdDirective *Dir = new (Mem) OMPDistributeSimdDirective(
-      StartLoc, EndLoc, CollapsedNum, Clauses.size());
->>>>>>> 7142d85f
   Dir->setClauses(Clauses);
   Dir->setAssociatedStmt(AssociatedStmt);
   Dir->setIterationVariable(Exprs.IterationVarRef);
@@ -1319,33 +1373,22 @@
   Dir->setPreCond(Exprs.PreCond);
   Dir->setCond(Exprs.Cond);
   Dir->setInit(Exprs.Init);
-<<<<<<< HEAD
   Dir->setLaneInit(Exprs.LaneInit);
   Dir->setNumLanes(Exprs.NumLanes);
-=======
->>>>>>> 7142d85f
   Dir->setInc(Exprs.Inc);
   Dir->setIsLastIterVariable(Exprs.IL);
   Dir->setLowerBoundVariable(Exprs.LB);
   Dir->setUpperBoundVariable(Exprs.UB);
-<<<<<<< HEAD
   Dir->setPrevLowerBoundVariable(Exprs.PrevLB);
   Dir->setPrevUpperBoundVariable(Exprs.PrevUB);
   Dir->setDistCond(Exprs.DistCond);
   Dir->setDistInc(Exprs.DistInc);
   Dir->setPrevEnsureUpperBound(Exprs.PrevEUB);
-=======
->>>>>>> 7142d85f
   Dir->setStrideVariable(Exprs.ST);
   Dir->setEnsureUpperBound(Exprs.EUB);
   Dir->setNextLowerBound(Exprs.NLB);
   Dir->setNextUpperBound(Exprs.NUB);
   Dir->setNumIterations(Exprs.NumIterations);
-<<<<<<< HEAD
-=======
-  Dir->setPrevLowerBoundVariable(Exprs.PrevLB);
-  Dir->setPrevUpperBoundVariable(Exprs.PrevUB);
->>>>>>> 7142d85f
   Dir->setCounters(Exprs.Counters);
   Dir->setPrivateCounters(Exprs.PrivateCounters);
   Dir->setInits(Exprs.Inits);
@@ -1355,7 +1398,6 @@
   return Dir;
 }
 
-<<<<<<< HEAD
 OMPTargetTeamsDistributeParallelForDirective *
 OMPTargetTeamsDistributeParallelForDirective::CreateEmpty(const ASTContext &C,
                                                           unsigned NumClauses,
@@ -1371,17 +1413,4 @@
                           OMPD_target_teams_distribute_parallel_for));
   return new (Mem)
       OMPTargetTeamsDistributeParallelForDirective(CollapsedNum, NumClauses);
-=======
-OMPDistributeSimdDirective *
-OMPDistributeSimdDirective::CreateEmpty(const ASTContext &C,
-                                        unsigned NumClauses,
-                                        unsigned CollapsedNum, EmptyShell) {
-  unsigned Size = llvm::alignTo(sizeof(OMPDistributeSimdDirective),
-                                llvm::alignOf<OMPClause *>());
-  void *Mem = C.Allocate(
-      Size + sizeof(OMPClause *) * NumClauses +
-      sizeof(Stmt *) *
-          numLoopChildren(CollapsedNum, OMPD_distribute_simd));
-  return new (Mem) OMPDistributeSimdDirective(CollapsedNum, NumClauses);
->>>>>>> 7142d85f
 }