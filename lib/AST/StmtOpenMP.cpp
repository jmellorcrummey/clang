--- conflicted
+++ resolved
@@ -1263,7 +1263,66 @@
   return new (Mem) OMPDistributeSimdDirective(CollapsedNum, NumClauses);
 }
 
-<<<<<<< HEAD
+OMPTargetParallelForSimdDirective *OMPTargetParallelForSimdDirective::Create(
+    const ASTContext &C, SourceLocation StartLoc, SourceLocation EndLoc,
+    unsigned CollapsedNum, ArrayRef<OMPClause *> Clauses, Stmt *AssociatedStmt,
+    const HelperExprs &Exprs) {
+  unsigned Size = llvm::alignTo(sizeof(OMPTargetParallelForSimdDirective),
+                                llvm::alignOf<OMPClause *>());
+  void *Mem = C.Allocate(
+      Size + sizeof(OMPClause *) * Clauses.size() +
+      sizeof(Stmt *) * 
+          numLoopChildren(CollapsedNum, OMPD_target_parallel_for_simd));
+  OMPTargetParallelForSimdDirective *Dir = 
+      new (Mem) OMPTargetParallelForSimdDirective(StartLoc, EndLoc,
+                                                  CollapsedNum, Clauses.size());
+  Dir->setClauses(Clauses);
+  Dir->setAssociatedStmt(AssociatedStmt);
+  Dir->setIterationVariable(Exprs.IterationVarRef);
+  Dir->setLastIteration(Exprs.LastIteration);
+  Dir->setCalcLastIteration(Exprs.CalcLastIteration);
+  Dir->setPreCond(Exprs.PreCond);
+  Dir->setCond(Exprs.Cond);
+  Dir->setInit(Exprs.Init);
+  Dir->setLaneInit(Exprs.LaneInit);
+  Dir->setNumLanes(Exprs.NumLanes);
+  Dir->setInc(Exprs.Inc);
+  Dir->setIsLastIterVariable(Exprs.IL);
+  Dir->setLowerBoundVariable(Exprs.LB);
+  Dir->setUpperBoundVariable(Exprs.UB);
+  Dir->setStrideVariable(Exprs.ST);
+  Dir->setEnsureUpperBound(Exprs.EUB);
+  Dir->setNextLowerBound(Exprs.NLB);
+  Dir->setNextUpperBound(Exprs.NUB);
+  Dir->setNumIterations(Exprs.NumIterations);
+  Dir->setPrevLowerBoundVariable(Exprs.PrevLB);
+  Dir->setPrevUpperBoundVariable(Exprs.PrevUB);
+  Dir->setDistCond(Exprs.DistCond);
+  Dir->setDistInc(Exprs.DistInc);
+  Dir->setPrevEnsureUpperBound(Exprs.PrevEUB);
+  Dir->setCounters(Exprs.Counters);
+  Dir->setPrivateCounters(Exprs.PrivateCounters);
+  Dir->setInits(Exprs.Inits);
+  Dir->setUpdates(Exprs.Updates);
+  Dir->setFinals(Exprs.Finals);
+  Dir->setPreInits(Exprs.PreInits);
+  return Dir;
+}
+
+OMPTargetParallelForSimdDirective *
+OMPTargetParallelForSimdDirective::CreateEmpty(const ASTContext &C,
+                                               unsigned NumClauses,
+                                               unsigned CollapsedNum,
+                                               EmptyShell) {
+  unsigned Size = llvm::alignTo(sizeof(OMPTargetParallelForSimdDirective),
+                                llvm::alignOf<OMPClause *>());
+  void *Mem = C.Allocate(
+      Size + sizeof(OMPClause *) * NumClauses +
+      sizeof(Stmt *) * 
+          numLoopChildren(CollapsedNum, OMPD_target_parallel_for_simd));
+  return new (Mem) OMPTargetParallelForSimdDirective(CollapsedNum, NumClauses);
+}
+
 OMPTargetTeamsDirective *OMPTargetTeamsDirective::Create(
     const ASTContext &C, SourceLocation StartLoc, SourceLocation EndLoc,
     ArrayRef<OMPClause *> Clauses, Stmt *AssociatedStmt) {
@@ -1302,92 +1361,6 @@
   OMPTeamsDistributeParallelForDirective *Dir = new (Mem)
       OMPTeamsDistributeParallelForDirective(StartLoc, EndLoc, CollapsedNum,
                                              Clauses.size());
-=======
-OMPTargetParallelForSimdDirective *OMPTargetParallelForSimdDirective::Create(
-    const ASTContext &C, SourceLocation StartLoc, SourceLocation EndLoc,
-    unsigned CollapsedNum, ArrayRef<OMPClause *> Clauses, Stmt *AssociatedStmt,
-    const HelperExprs &Exprs) {
-  unsigned Size = llvm::alignTo(sizeof(OMPTargetParallelForSimdDirective),
-                                llvm::alignOf<OMPClause *>());
-  void *Mem = C.Allocate(
-      Size + sizeof(OMPClause *) * Clauses.size() +
-      sizeof(Stmt *) * 
-          numLoopChildren(CollapsedNum, OMPD_target_parallel_for_simd));
-  OMPTargetParallelForSimdDirective *Dir = 
-      new (Mem) OMPTargetParallelForSimdDirective(StartLoc, EndLoc,
-                                                  CollapsedNum, Clauses.size());
->>>>>>> 3b88d6c6
-  Dir->setClauses(Clauses);
-  Dir->setAssociatedStmt(AssociatedStmt);
-  Dir->setIterationVariable(Exprs.IterationVarRef);
-  Dir->setLastIteration(Exprs.LastIteration);
-  Dir->setCalcLastIteration(Exprs.CalcLastIteration);
-  Dir->setPreCond(Exprs.PreCond);
-  Dir->setCond(Exprs.Cond);
-  Dir->setInit(Exprs.Init);
-<<<<<<< HEAD
-  Dir->setLaneInit(Exprs.LaneInit);
-  Dir->setNumLanes(Exprs.NumLanes);
-=======
->>>>>>> 3b88d6c6
-  Dir->setInc(Exprs.Inc);
-  Dir->setIsLastIterVariable(Exprs.IL);
-  Dir->setLowerBoundVariable(Exprs.LB);
-  Dir->setUpperBoundVariable(Exprs.UB);
-<<<<<<< HEAD
-  Dir->setPrevLowerBoundVariable(Exprs.PrevLB);
-  Dir->setPrevUpperBoundVariable(Exprs.PrevUB);
-  Dir->setDistCond(Exprs.DistCond);
-  Dir->setDistInc(Exprs.DistInc);
-  Dir->setPrevEnsureUpperBound(Exprs.PrevEUB);
-=======
->>>>>>> 3b88d6c6
-  Dir->setStrideVariable(Exprs.ST);
-  Dir->setEnsureUpperBound(Exprs.EUB);
-  Dir->setNextLowerBound(Exprs.NLB);
-  Dir->setNextUpperBound(Exprs.NUB);
-  Dir->setNumIterations(Exprs.NumIterations);
-<<<<<<< HEAD
-  Dir->setCounters(Exprs.Counters);
-  Dir->setPrivateCounters(Exprs.PrivateCounters);
-  Dir->setInits(Exprs.Inits);
-  Dir->setUpdates(Exprs.Updates);
-  Dir->setFinals(Exprs.Finals);
-  Dir->setPreInits(Exprs.PreInits);
-  return Dir;
-}
-
-OMPTeamsDistributeParallelForDirective *
-OMPTeamsDistributeParallelForDirective::CreateEmpty(const ASTContext &C,
-                                                    unsigned NumClauses,
-                                                    unsigned CollapsedNum,
-                                                    EmptyShell) {
-  unsigned Size = llvm::alignTo(sizeof(OMPTeamsDistributeParallelForDirective),
-                                llvm::alignOf<OMPClause *>());
-  void *Mem = C.Allocate(
-      Size + sizeof(OMPClause *) * NumClauses +
-      sizeof(Stmt *) *
-          numLoopChildren(CollapsedNum, OMPD_teams_distribute_parallel_for));
-  return new (Mem)
-      OMPTeamsDistributeParallelForDirective(CollapsedNum, NumClauses);
-}
-
-OMPTargetTeamsDistributeParallelForDirective *
-OMPTargetTeamsDistributeParallelForDirective::Create(
-    const ASTContext &C, SourceLocation StartLoc, SourceLocation EndLoc,
-    unsigned CollapsedNum, ArrayRef<OMPClause *> Clauses, Stmt *AssociatedStmt,
-    const HelperExprs &Exprs) {
-  unsigned Size =
-      llvm::alignTo(sizeof(OMPTargetTeamsDistributeParallelForDirective),
-                    llvm::alignOf<OMPClause *>());
-  void *Mem = C.Allocate(
-      Size + sizeof(OMPClause *) * Clauses.size() +
-      sizeof(Stmt *) *
-          numLoopChildren(CollapsedNum,
-                          OMPD_target_teams_distribute_parallel_for));
-  OMPTargetTeamsDistributeParallelForDirective *Dir =
-      new (Mem) OMPTargetTeamsDistributeParallelForDirective(
-          StartLoc, EndLoc, CollapsedNum, Clauses.size());
   Dir->setClauses(Clauses);
   Dir->setAssociatedStmt(AssociatedStmt);
   Dir->setIterationVariable(Exprs.IterationVarRef);
@@ -1412,10 +1385,6 @@
   Dir->setNextLowerBound(Exprs.NLB);
   Dir->setNextUpperBound(Exprs.NUB);
   Dir->setNumIterations(Exprs.NumIterations);
-=======
-  Dir->setPrevLowerBoundVariable(Exprs.PrevLB);
-  Dir->setPrevUpperBoundVariable(Exprs.PrevUB);
->>>>>>> 3b88d6c6
   Dir->setCounters(Exprs.Counters);
   Dir->setPrivateCounters(Exprs.PrivateCounters);
   Dir->setInits(Exprs.Inits);
@@ -1425,7 +1394,70 @@
   return Dir;
 }
 
-<<<<<<< HEAD
+OMPTeamsDistributeParallelForDirective *
+OMPTeamsDistributeParallelForDirective::CreateEmpty(const ASTContext &C,
+                                                    unsigned NumClauses,
+                                                    unsigned CollapsedNum,
+                                                    EmptyShell) {
+  unsigned Size = llvm::alignTo(sizeof(OMPTeamsDistributeParallelForDirective),
+                                llvm::alignOf<OMPClause *>());
+  void *Mem = C.Allocate(
+      Size + sizeof(OMPClause *) * NumClauses +
+      sizeof(Stmt *) *
+          numLoopChildren(CollapsedNum, OMPD_teams_distribute_parallel_for));
+  return new (Mem)
+      OMPTeamsDistributeParallelForDirective(CollapsedNum, NumClauses);
+}
+
+OMPTargetTeamsDistributeParallelForDirective *
+OMPTargetTeamsDistributeParallelForDirective::Create(
+    const ASTContext &C, SourceLocation StartLoc, SourceLocation EndLoc,
+    unsigned CollapsedNum, ArrayRef<OMPClause *> Clauses, Stmt *AssociatedStmt,
+    const HelperExprs &Exprs) {
+  unsigned Size =
+      llvm::alignTo(sizeof(OMPTargetTeamsDistributeParallelForDirective),
+                    llvm::alignOf<OMPClause *>());
+  void *Mem = C.Allocate(
+      Size + sizeof(OMPClause *) * Clauses.size() +
+      sizeof(Stmt *) *
+          numLoopChildren(CollapsedNum,
+                          OMPD_target_teams_distribute_parallel_for));
+  OMPTargetTeamsDistributeParallelForDirective *Dir =
+      new (Mem) OMPTargetTeamsDistributeParallelForDirective(
+          StartLoc, EndLoc, CollapsedNum, Clauses.size());
+  Dir->setClauses(Clauses);
+  Dir->setAssociatedStmt(AssociatedStmt);
+  Dir->setIterationVariable(Exprs.IterationVarRef);
+  Dir->setLastIteration(Exprs.LastIteration);
+  Dir->setCalcLastIteration(Exprs.CalcLastIteration);
+  Dir->setPreCond(Exprs.PreCond);
+  Dir->setCond(Exprs.Cond);
+  Dir->setInit(Exprs.Init);
+  Dir->setLaneInit(Exprs.LaneInit);
+  Dir->setNumLanes(Exprs.NumLanes);
+  Dir->setInc(Exprs.Inc);
+  Dir->setIsLastIterVariable(Exprs.IL);
+  Dir->setLowerBoundVariable(Exprs.LB);
+  Dir->setUpperBoundVariable(Exprs.UB);
+  Dir->setPrevLowerBoundVariable(Exprs.PrevLB);
+  Dir->setPrevUpperBoundVariable(Exprs.PrevUB);
+  Dir->setDistCond(Exprs.DistCond);
+  Dir->setDistInc(Exprs.DistInc);
+  Dir->setPrevEnsureUpperBound(Exprs.PrevEUB);
+  Dir->setStrideVariable(Exprs.ST);
+  Dir->setEnsureUpperBound(Exprs.EUB);
+  Dir->setNextLowerBound(Exprs.NLB);
+  Dir->setNextUpperBound(Exprs.NUB);
+  Dir->setNumIterations(Exprs.NumIterations);
+  Dir->setCounters(Exprs.Counters);
+  Dir->setPrivateCounters(Exprs.PrivateCounters);
+  Dir->setInits(Exprs.Inits);
+  Dir->setUpdates(Exprs.Updates);
+  Dir->setFinals(Exprs.Finals);
+  Dir->setPreInits(Exprs.PreInits);
+  return Dir;
+}
+
 OMPTargetTeamsDistributeParallelForDirective *
 OMPTargetTeamsDistributeParallelForDirective::CreateEmpty(const ASTContext &C,
                                                           unsigned NumClauses,
@@ -1441,18 +1473,4 @@
                           OMPD_target_teams_distribute_parallel_for));
   return new (Mem)
       OMPTargetTeamsDistributeParallelForDirective(CollapsedNum, NumClauses);
-=======
-OMPTargetParallelForSimdDirective *
-OMPTargetParallelForSimdDirective::CreateEmpty(const ASTContext &C,
-                                               unsigned NumClauses,
-                                               unsigned CollapsedNum,
-                                               EmptyShell) {
-  unsigned Size = llvm::alignTo(sizeof(OMPTargetParallelForSimdDirective),
-                                llvm::alignOf<OMPClause *>());
-  void *Mem = C.Allocate(
-      Size + sizeof(OMPClause *) * NumClauses +
-      sizeof(Stmt *) * 
-          numLoopChildren(CollapsedNum, OMPD_target_parallel_for_simd));
-  return new (Mem) OMPTargetParallelForSimdDirective(CollapsedNum, NumClauses);
->>>>>>> 3b88d6c6
 }