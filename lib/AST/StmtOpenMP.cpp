--- conflicted
+++ resolved
@@ -1031,7 +1031,28 @@
   return new (Mem) OMPDistributeDirective(CollapsedNum, NumClauses);
 }
 
-<<<<<<< HEAD
+OMPTargetUpdateDirective *
+OMPTargetUpdateDirective::Create(const ASTContext &C, SourceLocation StartLoc,
+                                 SourceLocation EndLoc,
+                                 ArrayRef<OMPClause *> Clauses) {
+  unsigned Size = llvm::alignTo(sizeof(OMPTargetUpdateDirective),
+                                llvm::alignOf<OMPClause *>());
+  void *Mem = C.Allocate(Size + sizeof(OMPClause *) * Clauses.size());
+  OMPTargetUpdateDirective *Dir =
+      new (Mem) OMPTargetUpdateDirective(StartLoc, EndLoc, Clauses.size());
+  Dir->setClauses(Clauses);
+  return Dir;
+}
+
+OMPTargetUpdateDirective *
+OMPTargetUpdateDirective::CreateEmpty(const ASTContext &C, unsigned NumClauses,
+                                      EmptyShell) {
+  unsigned Size = llvm::alignTo(sizeof(OMPTargetUpdateDirective),
+                                llvm::alignOf<OMPClause *>());
+  void *Mem = C.Allocate(Size + sizeof(OMPClause *) * NumClauses);
+  return new (Mem) OMPTargetUpdateDirective(NumClauses);
+}
+
 OMPDistributeParallelForDirective *OMPDistributeParallelForDirective::Create(
     const ASTContext &C, SourceLocation StartLoc, SourceLocation EndLoc,
     unsigned CollapsedNum, ArrayRef<OMPClause *> Clauses, Stmt *AssociatedStmt,
@@ -1227,26 +1248,4 @@
                           OMPD_target_teams_distribute_parallel_for));
   return new (Mem)
       OMPTargetTeamsDistributeParallelForDirective(CollapsedNum, NumClauses);
-=======
-OMPTargetUpdateDirective *
-OMPTargetUpdateDirective::Create(const ASTContext &C, SourceLocation StartLoc,
-                                 SourceLocation EndLoc,
-                                 ArrayRef<OMPClause *> Clauses) {
-  unsigned Size = llvm::alignTo(sizeof(OMPTargetUpdateDirective),
-                                llvm::alignOf<OMPClause *>());
-  void *Mem = C.Allocate(Size + sizeof(OMPClause *) * Clauses.size());
-  OMPTargetUpdateDirective *Dir =
-      new (Mem) OMPTargetUpdateDirective(StartLoc, EndLoc, Clauses.size());
-  Dir->setClauses(Clauses);
-  return Dir;
-}
-
-OMPTargetUpdateDirective *
-OMPTargetUpdateDirective::CreateEmpty(const ASTContext &C, unsigned NumClauses,
-                                      EmptyShell) {
-  unsigned Size = llvm::alignTo(sizeof(OMPTargetUpdateDirective),
-                                llvm::alignOf<OMPClause *>());
-  void *Mem = C.Allocate(Size + sizeof(OMPClause *) * NumClauses);
-  return new (Mem) OMPTargetUpdateDirective(NumClauses);
->>>>>>> 35537a7d
 }