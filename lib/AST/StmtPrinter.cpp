--- conflicted
+++ resolved
@@ -1203,7 +1203,12 @@
   PrintOMPExecutableDirective(Node);
 }
 
-<<<<<<< HEAD
+void StmtPrinter::VisitOMPTeamsDistributeDirective(
+    OMPTeamsDistributeDirective *Node) {
+  Indent() << "#pragma omp teams distribute ";
+  PrintOMPExecutableDirective(Node);
+}
+
 void StmtPrinter::VisitOMPTargetTeamsDirective(OMPTargetTeamsDirective *Node) {
   Indent() << "#pragma omp target teams ";
   PrintOMPExecutableDirective(Node);
@@ -1230,11 +1235,6 @@
 void StmtPrinter::VisitOMPTeamsDistributeSimdDirective(
     OMPTeamsDistributeSimdDirective *Node) {
   Indent() << "#pragma omp teams distribute simd ";
-=======
-void StmtPrinter::VisitOMPTeamsDistributeDirective(
-    OMPTeamsDistributeDirective *Node) {
-  Indent() << "#pragma omp teams distribute ";
->>>>>>> 3f11b2c1
   PrintOMPExecutableDirective(Node);
 }
 
