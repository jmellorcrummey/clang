--- conflicted
+++ resolved
@@ -1198,7 +1198,11 @@
   PrintOMPExecutableDirective(Node);
 }
 
-<<<<<<< HEAD
+void StmtPrinter::VisitOMPTargetSimdDirective(OMPTargetSimdDirective *Node) {
+  Indent() << "#pragma omp target simd ";
+  PrintOMPExecutableDirective(Node);
+}
+
 void StmtPrinter::VisitOMPTargetTeamsDirective(OMPTargetTeamsDirective *Node) {
   Indent() << "#pragma omp target teams ";
   PrintOMPExecutableDirective(Node);
@@ -1213,10 +1217,6 @@
 void StmtPrinter::VisitOMPTargetTeamsDistributeParallelForDirective(
     OMPTargetTeamsDistributeParallelForDirective *Node) {
   Indent() << "#pragma omp target teams distribute parallel for ";
-=======
-void StmtPrinter::VisitOMPTargetSimdDirective(OMPTargetSimdDirective *Node) {
-  Indent() << "#pragma omp target simd ";
->>>>>>> 0ace2a2a
   PrintOMPExecutableDirective(Node);
 }
 
