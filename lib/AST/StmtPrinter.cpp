--- conflicted
+++ resolved
@@ -1187,7 +1187,12 @@
   PrintOMPExecutableDirective(Node);
 }
 
-<<<<<<< HEAD
+void StmtPrinter::VisitOMPTargetParallelForSimdDirective(
+    OMPTargetParallelForSimdDirective *Node) {
+  Indent() << "#pragma omp target parallel for simd ";
+  PrintOMPExecutableDirective(Node);
+}
+
 void StmtPrinter::VisitOMPTargetTeamsDirective(OMPTargetTeamsDirective *Node) {
   Indent() << "#pragma omp target teams ";
   PrintOMPExecutableDirective(Node);
@@ -1202,11 +1207,6 @@
 void StmtPrinter::VisitOMPTargetTeamsDistributeParallelForDirective(
     OMPTargetTeamsDistributeParallelForDirective *Node) {
   Indent() << "#pragma omp target teams distribute parallel for ";
-=======
-void StmtPrinter::VisitOMPTargetParallelForSimdDirective(
-    OMPTargetParallelForSimdDirective *Node) {
-  Indent() << "#pragma omp target parallel for simd ";
->>>>>>> 3b88d6c6
   PrintOMPExecutableDirective(Node);
 }
 
