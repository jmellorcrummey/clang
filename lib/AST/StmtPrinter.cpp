--- conflicted
+++ resolved
@@ -1147,7 +1147,12 @@
   PrintOMPExecutableDirective(Node);
 }
 
-<<<<<<< HEAD
+void StmtPrinter::VisitOMPTargetUpdateDirective(
+    OMPTargetUpdateDirective *Node) {
+  Indent() << "#pragma omp target update ";
+  PrintOMPExecutableDirective(Node);
+}
+
 void StmtPrinter::VisitOMPDistributeParallelForDirective(
     OMPDistributeParallelForDirective *Node) {
   Indent() << "#pragma omp distribute parallel for ";
@@ -1168,11 +1173,6 @@
 void StmtPrinter::VisitOMPTargetTeamsDistributeParallelForDirective(
     OMPTargetTeamsDistributeParallelForDirective *Node) {
   Indent() << "#pragma omp target teams distribute parallel for ";
-=======
-void StmtPrinter::VisitOMPTargetUpdateDirective(
-    OMPTargetUpdateDirective *Node) {
-  Indent() << "#pragma omp target update ";
->>>>>>> 35537a7d
   PrintOMPExecutableDirective(Node);
 }
 
