--- conflicted
+++ resolved
@@ -623,38 +623,16 @@
   OS << ")";
 }
 
-void OMPClausePrinter::VisitOMPSafelenClause(OMPSafelenClause *Node) {
-  OS << "safelen(";
-  Node->getSafelen()->printPretty(OS, 0, Policy, 0);
-  OS << ")";
-}
-
 void OMPClausePrinter::VisitOMPDefaultClause(OMPDefaultClause *Node) {
   OS << "default("
      << getOpenMPSimpleClauseTypeName(OMPC_default, Node->getDefaultKind())
      << ")";
 }
 
-<<<<<<< HEAD
 void OMPClausePrinter::VisitOMPProcBindClause(OMPProcBindClause *Node) {
   OS << "proc_bind("
      << getOpenMPSimpleClauseTypeName(OMPC_proc_bind, Node->getThreadAffinity())
      << ")";
-=======
-template<typename T>
-void OMPClausePrinter::VisitOMPClauseList(T *Node, char StartSym) {
-  for (typename T::varlist_iterator I = Node->varlist_begin(),
-                                    E = Node->varlist_end();
-         I != E; ++I) {
-    if (DeclRefExpr *DRE = dyn_cast<DeclRefExpr>(*I)) {
-      OS << (I == Node->varlist_begin() ? StartSym : ',');
-      cast<NamedDecl>(DRE->getDecl())->printQualifiedName(OS);
-    } else {
-      OS << (I == Node->varlist_begin() ? StartSym : ',');
-      (*I)->printPretty(OS, 0, Policy, 0);
-    }
-  }
->>>>>>> 88c63daa
 }
 
 void OMPClausePrinter::VisitOMPPrivateClause(OMPPrivateClause *Node) {
@@ -911,14 +889,6 @@
       OS << ": ";
       Printer->PrintExpr(Node->getAlignment());
     }
-    OS << ")";
-  }
-}
-
-void OMPClausePrinter::VisitOMPCopyinClause(OMPCopyinClause *Node) {
-  if (!Node->varlist_empty()) {
-    OS << "copyin";
-    VisitOMPClauseList(Node, '(');
     OS << ")";
   }
 }
