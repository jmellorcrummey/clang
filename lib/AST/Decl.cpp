--- conflicted
+++ resolved
@@ -3634,16 +3634,11 @@
 
 CapturedDecl *CapturedDecl::CreateDeserialized(ASTContext &C, unsigned ID,
                                                unsigned NumParams) {
-<<<<<<< HEAD
   CapturedDecl *CD = new (C, ID, NumParams * sizeof(ImplicitParamDecl *))
       CapturedDecl(0, NumParams);
   for (unsigned i = 0; i < NumParams; ++i)
     CD->setParam(i, 0);
   return CD;
-=======
-  return new (C, ID, NumParams * sizeof(ImplicitParamDecl *))
-      CapturedDecl(nullptr, NumParams);
->>>>>>> b1d67d0c
 }
 
 EnumConstantDecl *EnumConstantDecl::Create(ASTContext &C, EnumDecl *CD,
