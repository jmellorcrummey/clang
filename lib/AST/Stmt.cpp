//===--- Stmt.cpp - Statement AST Node Implementation ---------------------===//
//
//                     The LLVM Compiler Infrastructure
//
// This file is distributed under the University of Illinois Open Source
// License. See LICENSE.TXT for details.
//
//===----------------------------------------------------------------------===//
//
// This file implements the Stmt class and statement subclasses.
//
//===----------------------------------------------------------------------===//

#include "clang/AST/ASTContext.h"
#include "clang/AST/ASTDiagnostic.h"
#include "clang/AST/ExprCXX.h"
#include "clang/AST/ExprObjC.h"
#include "clang/AST/Stmt.h"
#include "clang/AST/StmtCXX.h"
#include "clang/AST/StmtObjC.h"
#include "clang/AST/StmtOpenMP.h"
#include "clang/AST/Type.h"
#include "clang/Basic/CharInfo.h"
#include "clang/Basic/TargetInfo.h"
#include "clang/Lex/Token.h"
#include "llvm/ADT/StringExtras.h"
#include "llvm/Support/raw_ostream.h"
using namespace clang;

static struct StmtClassNameTable {
  const char *Name;
  unsigned Counter;
  unsigned Size;
} StmtClassInfo[Stmt::lastStmtConstant+1];

static StmtClassNameTable &getStmtInfoTableEntry(Stmt::StmtClass E) {
  static bool Initialized = false;
  if (Initialized)
    return StmtClassInfo[E];

  // Intialize the table on the first use.
  Initialized = true;
#define ABSTRACT_STMT(STMT)
#define STMT(CLASS, PARENT) \
  StmtClassInfo[(unsigned)Stmt::CLASS##Class].Name = #CLASS;    \
  StmtClassInfo[(unsigned)Stmt::CLASS##Class].Size = sizeof(CLASS);
#include "clang/AST/StmtNodes.inc"

  return StmtClassInfo[E];
}

void *Stmt::operator new(size_t bytes, const ASTContext& C,
                         unsigned alignment) {
  return ::operator new(bytes, C, alignment);
}

const char *Stmt::getStmtClassName() const {
  return getStmtInfoTableEntry((StmtClass) StmtBits.sClass).Name;
}

void Stmt::PrintStats() {
  // Ensure the table is primed.
  getStmtInfoTableEntry(Stmt::NullStmtClass);

  unsigned sum = 0;
  llvm::errs() << "\n*** Stmt/Expr Stats:\n";
  for (int i = 0; i != Stmt::lastStmtConstant+1; i++) {
    if (StmtClassInfo[i].Name == 0) continue;
    sum += StmtClassInfo[i].Counter;
  }
  llvm::errs() << "  " << sum << " stmts/exprs total.\n";
  sum = 0;
  for (int i = 0; i != Stmt::lastStmtConstant+1; i++) {
    if (StmtClassInfo[i].Name == 0) continue;
    if (StmtClassInfo[i].Counter == 0) continue;
    llvm::errs() << "    " << StmtClassInfo[i].Counter << " "
                 << StmtClassInfo[i].Name << ", " << StmtClassInfo[i].Size
                 << " each (" << StmtClassInfo[i].Counter*StmtClassInfo[i].Size
                 << " bytes)\n";
    sum += StmtClassInfo[i].Counter*StmtClassInfo[i].Size;
  }

  llvm::errs() << "Total bytes = " << sum << "\n";
}

void Stmt::addStmtClass(StmtClass s) {
  ++getStmtInfoTableEntry(s).Counter;
}

bool Stmt::StatisticsEnabled = false;
void Stmt::EnableStatistics() {
  StatisticsEnabled = true;
}

Stmt *Stmt::IgnoreImplicit() {
  Stmt *s = this;

  if (ExprWithCleanups *ewc = dyn_cast<ExprWithCleanups>(s))
    s = ewc->getSubExpr();

  while (ImplicitCastExpr *ice = dyn_cast<ImplicitCastExpr>(s))
    s = ice->getSubExpr();

  return s;
}

/// \brief Strip off all label-like statements.
///
/// This will strip off label statements, case statements, attributed
/// statements and default statements recursively.
const Stmt *Stmt::stripLabelLikeStatements() const {
  const Stmt *S = this;
  while (true) {
    if (const LabelStmt *LS = dyn_cast<LabelStmt>(S))
      S = LS->getSubStmt();
    else if (const SwitchCase *SC = dyn_cast<SwitchCase>(S))
      S = SC->getSubStmt();
    else if (const AttributedStmt *AS = dyn_cast<AttributedStmt>(S))
      S = AS->getSubStmt();
    else
      return S;
  }
}

namespace {
  struct good {};
  struct bad {};

  // These silly little functions have to be static inline to suppress
  // unused warnings, and they have to be defined to suppress other
  // warnings.
  static inline good is_good(good) { return good(); }

  typedef Stmt::child_range children_t();
  template <class T> good implements_children(children_t T::*) {
    return good();
  }
  LLVM_ATTRIBUTE_UNUSED
  static inline bad implements_children(children_t Stmt::*) {
    return bad();
  }

  typedef SourceLocation getLocStart_t() const;
  template <class T> good implements_getLocStart(getLocStart_t T::*) {
    return good();
  }
  LLVM_ATTRIBUTE_UNUSED
  static inline bad implements_getLocStart(getLocStart_t Stmt::*) {
    return bad();
  }

  typedef SourceLocation getLocEnd_t() const;
  template <class T> good implements_getLocEnd(getLocEnd_t T::*) {
    return good();
  }
  LLVM_ATTRIBUTE_UNUSED
  static inline bad implements_getLocEnd(getLocEnd_t Stmt::*) {
    return bad();
  }

#define ASSERT_IMPLEMENTS_children(type) \
  (void) is_good(implements_children(&type::children))
#define ASSERT_IMPLEMENTS_getLocStart(type) \
  (void) is_good(implements_getLocStart(&type::getLocStart))
#define ASSERT_IMPLEMENTS_getLocEnd(type) \
  (void) is_good(implements_getLocEnd(&type::getLocEnd))
}

/// Check whether the various Stmt classes implement their member
/// functions.
LLVM_ATTRIBUTE_UNUSED
static inline void check_implementations() {
#define ABSTRACT_STMT(type)
#define STMT(type, base) \
  ASSERT_IMPLEMENTS_children(type); \
  ASSERT_IMPLEMENTS_getLocStart(type); \
  ASSERT_IMPLEMENTS_getLocEnd(type);
#include "clang/AST/StmtNodes.inc"
}

Stmt::child_range Stmt::children() {
  switch (getStmtClass()) {
  case Stmt::NoStmtClass: llvm_unreachable("statement without class");
#define ABSTRACT_STMT(type)
#define STMT(type, base) \
  case Stmt::type##Class: \
    return static_cast<type*>(this)->children();
#include "clang/AST/StmtNodes.inc"
  }
  llvm_unreachable("unknown statement kind!");
}

// Amusing macro metaprogramming hack: check whether a class provides
// a more specific implementation of getSourceRange.
//
// See also Expr.cpp:getExprLoc().
namespace {
  /// This implementation is used when a class provides a custom
  /// implementation of getSourceRange.
  template <class S, class T>
  SourceRange getSourceRangeImpl(const Stmt *stmt,
                                 SourceRange (T::*v)() const) {
    return static_cast<const S*>(stmt)->getSourceRange();
  }

  /// This implementation is used when a class doesn't provide a custom
  /// implementation of getSourceRange.  Overload resolution should pick it over
  /// the implementation above because it's more specialized according to
  /// function template partial ordering.
  template <class S>
  SourceRange getSourceRangeImpl(const Stmt *stmt,
                                 SourceRange (Stmt::*v)() const) {
    return SourceRange(static_cast<const S*>(stmt)->getLocStart(),
                       static_cast<const S*>(stmt)->getLocEnd());
  }
}

SourceRange Stmt::getSourceRange() const {
  switch (getStmtClass()) {
  case Stmt::NoStmtClass: llvm_unreachable("statement without class");
#define ABSTRACT_STMT(type)
#define STMT(type, base) \
  case Stmt::type##Class: \
    return getSourceRangeImpl<type>(this, &type::getSourceRange);
#include "clang/AST/StmtNodes.inc"
  }
  llvm_unreachable("unknown statement kind!");
}

SourceLocation Stmt::getLocStart() const {
//  llvm::errs() << "getLocStart() for " << getStmtClassName() << "\n";
  switch (getStmtClass()) {
  case Stmt::NoStmtClass: llvm_unreachable("statement without class");
#define ABSTRACT_STMT(type)
#define STMT(type, base) \
  case Stmt::type##Class: \
    return static_cast<const type*>(this)->getLocStart();
#include "clang/AST/StmtNodes.inc"
  }
  llvm_unreachable("unknown statement kind");
}

SourceLocation Stmt::getLocEnd() const {
  switch (getStmtClass()) {
  case Stmt::NoStmtClass: llvm_unreachable("statement without class");
#define ABSTRACT_STMT(type)
#define STMT(type, base) \
  case Stmt::type##Class: \
    return static_cast<const type*>(this)->getLocEnd();
#include "clang/AST/StmtNodes.inc"
  }
  llvm_unreachable("unknown statement kind");
}

CompoundStmt::CompoundStmt(const ASTContext &C, ArrayRef<Stmt*> Stmts,
                           SourceLocation LB, SourceLocation RB)
  : Stmt(CompoundStmtClass), LBracLoc(LB), RBracLoc(RB) {
  CompoundStmtBits.NumStmts = Stmts.size();
  assert(CompoundStmtBits.NumStmts == Stmts.size() &&
         "NumStmts doesn't fit in bits of CompoundStmtBits.NumStmts!");

  if (Stmts.size() == 0) {
    Body = 0;
    return;
  }

  Body = new (C) Stmt*[Stmts.size()];
  std::copy(Stmts.begin(), Stmts.end(), Body);
}

void CompoundStmt::setStmts(const ASTContext &C, Stmt **Stmts,
                            unsigned NumStmts) {
  if (this->Body)
    C.Deallocate(Body);
  this->CompoundStmtBits.NumStmts = NumStmts;

  Body = new (C) Stmt*[NumStmts];
  memcpy(Body, Stmts, sizeof(Stmt *) * NumStmts);
}

const char *LabelStmt::getName() const {
  return getDecl()->getIdentifier()->getNameStart();
}

AttributedStmt *AttributedStmt::Create(const ASTContext &C, SourceLocation Loc,
                                       ArrayRef<const Attr*> Attrs,
                                       Stmt *SubStmt) {
  void *Mem = C.Allocate(sizeof(AttributedStmt) +
                         sizeof(Attr*) * (Attrs.size() - 1),
                         llvm::alignOf<AttributedStmt>());
  return new (Mem) AttributedStmt(Loc, Attrs, SubStmt);
}

AttributedStmt *AttributedStmt::CreateEmpty(const ASTContext &C,
                                            unsigned NumAttrs) {
  assert(NumAttrs > 0 && "NumAttrs should be greater than zero");
  void *Mem = C.Allocate(sizeof(AttributedStmt) +
                         sizeof(Attr*) * (NumAttrs - 1),
                         llvm::alignOf<AttributedStmt>());
  return new (Mem) AttributedStmt(EmptyShell(), NumAttrs);
}

std::string AsmStmt::generateAsmString(const ASTContext &C) const {
  if (const GCCAsmStmt *gccAsmStmt = dyn_cast<GCCAsmStmt>(this))
    return gccAsmStmt->generateAsmString(C);
  if (const MSAsmStmt *msAsmStmt = dyn_cast<MSAsmStmt>(this))
    return msAsmStmt->generateAsmString(C);
  llvm_unreachable("unknown asm statement kind!");
}

StringRef AsmStmt::getOutputConstraint(unsigned i) const {
  if (const GCCAsmStmt *gccAsmStmt = dyn_cast<GCCAsmStmt>(this))
    return gccAsmStmt->getOutputConstraint(i);
  if (const MSAsmStmt *msAsmStmt = dyn_cast<MSAsmStmt>(this))
    return msAsmStmt->getOutputConstraint(i);
  llvm_unreachable("unknown asm statement kind!");
}

const Expr *AsmStmt::getOutputExpr(unsigned i) const {
  if (const GCCAsmStmt *gccAsmStmt = dyn_cast<GCCAsmStmt>(this))
    return gccAsmStmt->getOutputExpr(i);
  if (const MSAsmStmt *msAsmStmt = dyn_cast<MSAsmStmt>(this))
    return msAsmStmt->getOutputExpr(i);
  llvm_unreachable("unknown asm statement kind!");
}

StringRef AsmStmt::getInputConstraint(unsigned i) const {
  if (const GCCAsmStmt *gccAsmStmt = dyn_cast<GCCAsmStmt>(this))
    return gccAsmStmt->getInputConstraint(i);
  if (const MSAsmStmt *msAsmStmt = dyn_cast<MSAsmStmt>(this))
    return msAsmStmt->getInputConstraint(i);
  llvm_unreachable("unknown asm statement kind!");
}

const Expr *AsmStmt::getInputExpr(unsigned i) const {
  if (const GCCAsmStmt *gccAsmStmt = dyn_cast<GCCAsmStmt>(this))
    return gccAsmStmt->getInputExpr(i);
  if (const MSAsmStmt *msAsmStmt = dyn_cast<MSAsmStmt>(this))
    return msAsmStmt->getInputExpr(i);
  llvm_unreachable("unknown asm statement kind!");
}

StringRef AsmStmt::getClobber(unsigned i) const {
  if (const GCCAsmStmt *gccAsmStmt = dyn_cast<GCCAsmStmt>(this))
    return gccAsmStmt->getClobber(i);
  if (const MSAsmStmt *msAsmStmt = dyn_cast<MSAsmStmt>(this))
    return msAsmStmt->getClobber(i);
  llvm_unreachable("unknown asm statement kind!");
}

/// getNumPlusOperands - Return the number of output operands that have a "+"
/// constraint.
unsigned AsmStmt::getNumPlusOperands() const {
  unsigned Res = 0;
  for (unsigned i = 0, e = getNumOutputs(); i != e; ++i)
    if (isOutputPlusConstraint(i))
      ++Res;
  return Res;
}

StringRef GCCAsmStmt::getClobber(unsigned i) const {
  return getClobberStringLiteral(i)->getString();
}

Expr *GCCAsmStmt::getOutputExpr(unsigned i) {
  return cast<Expr>(Exprs[i]);
}

/// getOutputConstraint - Return the constraint string for the specified
/// output operand.  All output constraints are known to be non-empty (either
/// '=' or '+').
StringRef GCCAsmStmt::getOutputConstraint(unsigned i) const {
  return getOutputConstraintLiteral(i)->getString();
}

Expr *GCCAsmStmt::getInputExpr(unsigned i) {
  return cast<Expr>(Exprs[i + NumOutputs]);
}
void GCCAsmStmt::setInputExpr(unsigned i, Expr *E) {
  Exprs[i + NumOutputs] = E;
}

/// getInputConstraint - Return the specified input constraint.  Unlike output
/// constraints, these can be empty.
StringRef GCCAsmStmt::getInputConstraint(unsigned i) const {
  return getInputConstraintLiteral(i)->getString();
}

void GCCAsmStmt::setOutputsAndInputsAndClobbers(const ASTContext &C,
                                                IdentifierInfo **Names,
                                                StringLiteral **Constraints,
                                                Stmt **Exprs,
                                                unsigned NumOutputs,
                                                unsigned NumInputs,
                                                StringLiteral **Clobbers,
                                                unsigned NumClobbers) {
  this->NumOutputs = NumOutputs;
  this->NumInputs = NumInputs;
  this->NumClobbers = NumClobbers;

  unsigned NumExprs = NumOutputs + NumInputs;

  C.Deallocate(this->Names);
  this->Names = new (C) IdentifierInfo*[NumExprs];
  std::copy(Names, Names + NumExprs, this->Names);

  C.Deallocate(this->Exprs);
  this->Exprs = new (C) Stmt*[NumExprs];
  std::copy(Exprs, Exprs + NumExprs, this->Exprs);

  C.Deallocate(this->Constraints);
  this->Constraints = new (C) StringLiteral*[NumExprs];
  std::copy(Constraints, Constraints + NumExprs, this->Constraints);

  C.Deallocate(this->Clobbers);
  this->Clobbers = new (C) StringLiteral*[NumClobbers];
  std::copy(Clobbers, Clobbers + NumClobbers, this->Clobbers);
}

/// getNamedOperand - Given a symbolic operand reference like %[foo],
/// translate this into a numeric value needed to reference the same operand.
/// This returns -1 if the operand name is invalid.
int GCCAsmStmt::getNamedOperand(StringRef SymbolicName) const {
  unsigned NumPlusOperands = 0;

  // Check if this is an output operand.
  for (unsigned i = 0, e = getNumOutputs(); i != e; ++i) {
    if (getOutputName(i) == SymbolicName)
      return i;
  }

  for (unsigned i = 0, e = getNumInputs(); i != e; ++i)
    if (getInputName(i) == SymbolicName)
      return getNumOutputs() + NumPlusOperands + i;

  // Not found.
  return -1;
}

/// AnalyzeAsmString - Analyze the asm string of the current asm, decomposing
/// it into pieces.  If the asm string is erroneous, emit errors and return
/// true, otherwise return false.
unsigned GCCAsmStmt::AnalyzeAsmString(SmallVectorImpl<AsmStringPiece>&Pieces,
                                const ASTContext &C, unsigned &DiagOffs) const {
  StringRef Str = getAsmString()->getString();
  const char *StrStart = Str.begin();
  const char *StrEnd = Str.end();
  const char *CurPtr = StrStart;

  // "Simple" inline asms have no constraints or operands, just convert the asm
  // string to escape $'s.
  if (isSimple()) {
    std::string Result;
    for (; CurPtr != StrEnd; ++CurPtr) {
      switch (*CurPtr) {
      case '$':
        Result += "$$";
        break;
      default:
        Result += *CurPtr;
        break;
      }
    }
    Pieces.push_back(AsmStringPiece(Result));
    return 0;
  }

  // CurStringPiece - The current string that we are building up as we scan the
  // asm string.
  std::string CurStringPiece;

  bool HasVariants = !C.getTargetInfo().hasNoAsmVariants();

  while (1) {
    // Done with the string?
    if (CurPtr == StrEnd) {
      if (!CurStringPiece.empty())
        Pieces.push_back(AsmStringPiece(CurStringPiece));
      return 0;
    }

    char CurChar = *CurPtr++;
    switch (CurChar) {
    case '$': CurStringPiece += "$$"; continue;
    case '{': CurStringPiece += (HasVariants ? "$(" : "{"); continue;
    case '|': CurStringPiece += (HasVariants ? "$|" : "|"); continue;
    case '}': CurStringPiece += (HasVariants ? "$)" : "}"); continue;
    case '%':
      break;
    default:
      CurStringPiece += CurChar;
      continue;
    }

    // Escaped "%" character in asm string.
    if (CurPtr == StrEnd) {
      // % at end of string is invalid (no escape).
      DiagOffs = CurPtr-StrStart-1;
      return diag::err_asm_invalid_escape;
    }

    char EscapedChar = *CurPtr++;
    if (EscapedChar == '%') {  // %% -> %
      // Escaped percentage sign.
      CurStringPiece += '%';
      continue;
    }

    if (EscapedChar == '=') {  // %= -> Generate an unique ID.
      CurStringPiece += "${:uid}";
      continue;
    }

    // Otherwise, we have an operand.  If we have accumulated a string so far,
    // add it to the Pieces list.
    if (!CurStringPiece.empty()) {
      Pieces.push_back(AsmStringPiece(CurStringPiece));
      CurStringPiece.clear();
    }

    // Handle %x4 and %x[foo] by capturing x as the modifier character.
    char Modifier = '\0';
    if (isLetter(EscapedChar)) {
      if (CurPtr == StrEnd) { // Premature end.
        DiagOffs = CurPtr-StrStart-1;
        return diag::err_asm_invalid_escape;
      }
      Modifier = EscapedChar;
      EscapedChar = *CurPtr++;
    }

    if (isDigit(EscapedChar)) {
      // %n - Assembler operand n
      unsigned N = 0;

      --CurPtr;
      while (CurPtr != StrEnd && isDigit(*CurPtr))
        N = N*10 + ((*CurPtr++)-'0');

      unsigned NumOperands =
        getNumOutputs() + getNumPlusOperands() + getNumInputs();
      if (N >= NumOperands) {
        DiagOffs = CurPtr-StrStart-1;
        return diag::err_asm_invalid_operand_number;
      }

      Pieces.push_back(AsmStringPiece(N, Modifier));
      continue;
    }

    // Handle %[foo], a symbolic operand reference.
    if (EscapedChar == '[') {
      DiagOffs = CurPtr-StrStart-1;

      // Find the ']'.
      const char *NameEnd = (const char*)memchr(CurPtr, ']', StrEnd-CurPtr);
      if (NameEnd == 0)
        return diag::err_asm_unterminated_symbolic_operand_name;
      if (NameEnd == CurPtr)
        return diag::err_asm_empty_symbolic_operand_name;

      StringRef SymbolicName(CurPtr, NameEnd - CurPtr);

      int N = getNamedOperand(SymbolicName);
      if (N == -1) {
        // Verify that an operand with that name exists.
        DiagOffs = CurPtr-StrStart;
        return diag::err_asm_unknown_symbolic_operand_name;
      }
      Pieces.push_back(AsmStringPiece(N, Modifier));

      CurPtr = NameEnd+1;
      continue;
    }

    DiagOffs = CurPtr-StrStart-1;
    return diag::err_asm_invalid_escape;
  }
}

/// Assemble final IR asm string (GCC-style).
std::string GCCAsmStmt::generateAsmString(const ASTContext &C) const {
  // Analyze the asm string to decompose it into its pieces.  We know that Sema
  // has already done this, so it is guaranteed to be successful.
  SmallVector<GCCAsmStmt::AsmStringPiece, 4> Pieces;
  unsigned DiagOffs;
  AnalyzeAsmString(Pieces, C, DiagOffs);

  std::string AsmString;
  for (unsigned i = 0, e = Pieces.size(); i != e; ++i) {
    if (Pieces[i].isString())
      AsmString += Pieces[i].getString();
    else if (Pieces[i].getModifier() == '\0')
      AsmString += '$' + llvm::utostr(Pieces[i].getOperandNo());
    else
      AsmString += "${" + llvm::utostr(Pieces[i].getOperandNo()) + ':' +
                   Pieces[i].getModifier() + '}';
  }
  return AsmString;
}

/// Assemble final IR asm string (MS-style).
std::string MSAsmStmt::generateAsmString(const ASTContext &C) const {
  // FIXME: This needs to be translated into the IR string representation.
  return AsmStr;
}

Expr *MSAsmStmt::getOutputExpr(unsigned i) {
  return cast<Expr>(Exprs[i]);
}

Expr *MSAsmStmt::getInputExpr(unsigned i) {
  return cast<Expr>(Exprs[i + NumOutputs]);
}
void MSAsmStmt::setInputExpr(unsigned i, Expr *E) {
  Exprs[i + NumOutputs] = E;
}

QualType CXXCatchStmt::getCaughtType() const {
  if (ExceptionDecl)
    return ExceptionDecl->getType();
  return QualType();
}

//===----------------------------------------------------------------------===//
// Constructors
//===----------------------------------------------------------------------===//

GCCAsmStmt::GCCAsmStmt(const ASTContext &C, SourceLocation asmloc,
                       bool issimple, bool isvolatile, unsigned numoutputs,
                       unsigned numinputs, IdentifierInfo **names,
                       StringLiteral **constraints, Expr **exprs,
                       StringLiteral *asmstr, unsigned numclobbers,
                       StringLiteral **clobbers, SourceLocation rparenloc)
  : AsmStmt(GCCAsmStmtClass, asmloc, issimple, isvolatile, numoutputs,
            numinputs, numclobbers), RParenLoc(rparenloc), AsmStr(asmstr) {

  unsigned NumExprs = NumOutputs + NumInputs;

  Names = new (C) IdentifierInfo*[NumExprs];
  std::copy(names, names + NumExprs, Names);

  Exprs = new (C) Stmt*[NumExprs];
  std::copy(exprs, exprs + NumExprs, Exprs);

  Constraints = new (C) StringLiteral*[NumExprs];
  std::copy(constraints, constraints + NumExprs, Constraints);

  Clobbers = new (C) StringLiteral*[NumClobbers];
  std::copy(clobbers, clobbers + NumClobbers, Clobbers);
}

MSAsmStmt::MSAsmStmt(const ASTContext &C, SourceLocation asmloc,
                     SourceLocation lbraceloc, bool issimple, bool isvolatile,
                     ArrayRef<Token> asmtoks, unsigned numoutputs,
                     unsigned numinputs,
                     ArrayRef<StringRef> constraints, ArrayRef<Expr*> exprs,
                     StringRef asmstr, ArrayRef<StringRef> clobbers,
                     SourceLocation endloc)
  : AsmStmt(MSAsmStmtClass, asmloc, issimple, isvolatile, numoutputs,
            numinputs, clobbers.size()), LBraceLoc(lbraceloc),
            EndLoc(endloc), NumAsmToks(asmtoks.size()) {

  initialize(C, asmstr, asmtoks, constraints, exprs, clobbers);
}

static StringRef copyIntoContext(const ASTContext &C, StringRef str) {
  size_t size = str.size();
  char *buffer = new (C) char[size];
  memcpy(buffer, str.data(), size);
  return StringRef(buffer, size);
}

void MSAsmStmt::initialize(const ASTContext &C, StringRef asmstr,
                           ArrayRef<Token> asmtoks,
                           ArrayRef<StringRef> constraints,
                           ArrayRef<Expr*> exprs,
                           ArrayRef<StringRef> clobbers) {
  assert(NumAsmToks == asmtoks.size());
  assert(NumClobbers == clobbers.size());

  unsigned NumExprs = exprs.size();
  assert(NumExprs == NumOutputs + NumInputs);
  assert(NumExprs == constraints.size());

  AsmStr = copyIntoContext(C, asmstr);

  Exprs = new (C) Stmt*[NumExprs];
  for (unsigned i = 0, e = NumExprs; i != e; ++i)
    Exprs[i] = exprs[i];

  AsmToks = new (C) Token[NumAsmToks];
  for (unsigned i = 0, e = NumAsmToks; i != e; ++i)
    AsmToks[i] = asmtoks[i];

  Constraints = new (C) StringRef[NumExprs];
  for (unsigned i = 0, e = NumExprs; i != e; ++i) {
    Constraints[i] = copyIntoContext(C, constraints[i]);
  }

  Clobbers = new (C) StringRef[NumClobbers];
  for (unsigned i = 0, e = NumClobbers; i != e; ++i) {
    // FIXME: Avoid the allocation/copy if at all possible.
    Clobbers[i] = copyIntoContext(C, clobbers[i]);
  }
}

ObjCForCollectionStmt::ObjCForCollectionStmt(Stmt *Elem, Expr *Collect,
                                             Stmt *Body,  SourceLocation FCL,
                                             SourceLocation RPL)
: Stmt(ObjCForCollectionStmtClass) {
  SubExprs[ELEM] = Elem;
  SubExprs[COLLECTION] = Collect;
  SubExprs[BODY] = Body;
  ForLoc = FCL;
  RParenLoc = RPL;
}

ObjCAtTryStmt::ObjCAtTryStmt(SourceLocation atTryLoc, Stmt *atTryStmt,
                             Stmt **CatchStmts, unsigned NumCatchStmts,
                             Stmt *atFinallyStmt)
  : Stmt(ObjCAtTryStmtClass), AtTryLoc(atTryLoc),
    NumCatchStmts(NumCatchStmts), HasFinally(atFinallyStmt != 0)
{
  Stmt **Stmts = getStmts();
  Stmts[0] = atTryStmt;
  for (unsigned I = 0; I != NumCatchStmts; ++I)
    Stmts[I + 1] = CatchStmts[I];

  if (HasFinally)
    Stmts[NumCatchStmts + 1] = atFinallyStmt;
}

ObjCAtTryStmt *ObjCAtTryStmt::Create(const ASTContext &Context,
                                     SourceLocation atTryLoc,
                                     Stmt *atTryStmt,
                                     Stmt **CatchStmts,
                                     unsigned NumCatchStmts,
                                     Stmt *atFinallyStmt) {
  unsigned Size = sizeof(ObjCAtTryStmt) +
    (1 + NumCatchStmts + (atFinallyStmt != 0)) * sizeof(Stmt *);
  void *Mem = Context.Allocate(Size, llvm::alignOf<ObjCAtTryStmt>());
  return new (Mem) ObjCAtTryStmt(atTryLoc, atTryStmt, CatchStmts, NumCatchStmts,
                                 atFinallyStmt);
}

ObjCAtTryStmt *ObjCAtTryStmt::CreateEmpty(const ASTContext &Context,
                                          unsigned NumCatchStmts,
                                          bool HasFinally) {
  unsigned Size = sizeof(ObjCAtTryStmt) +
    (1 + NumCatchStmts + HasFinally) * sizeof(Stmt *);
  void *Mem = Context.Allocate(Size, llvm::alignOf<ObjCAtTryStmt>());
  return new (Mem) ObjCAtTryStmt(EmptyShell(), NumCatchStmts, HasFinally);
}

SourceLocation ObjCAtTryStmt::getLocEnd() const {
  if (HasFinally)
    return getFinallyStmt()->getLocEnd();
  if (NumCatchStmts)
    return getCatchStmt(NumCatchStmts - 1)->getLocEnd();
  return getTryBody()->getLocEnd();
}

CXXTryStmt *CXXTryStmt::Create(const ASTContext &C, SourceLocation tryLoc,
                               Stmt *tryBlock, ArrayRef<Stmt*> handlers) {
  std::size_t Size = sizeof(CXXTryStmt);
  Size += ((handlers.size() + 1) * sizeof(Stmt));

  void *Mem = C.Allocate(Size, llvm::alignOf<CXXTryStmt>());
  return new (Mem) CXXTryStmt(tryLoc, tryBlock, handlers);
}

CXXTryStmt *CXXTryStmt::Create(const ASTContext &C, EmptyShell Empty,
                               unsigned numHandlers) {
  std::size_t Size = sizeof(CXXTryStmt);
  Size += ((numHandlers + 1) * sizeof(Stmt));

  void *Mem = C.Allocate(Size, llvm::alignOf<CXXTryStmt>());
  return new (Mem) CXXTryStmt(Empty, numHandlers);
}

CXXTryStmt::CXXTryStmt(SourceLocation tryLoc, Stmt *tryBlock,
                       ArrayRef<Stmt*> handlers)
  : Stmt(CXXTryStmtClass), TryLoc(tryLoc), NumHandlers(handlers.size()) {
  Stmt **Stmts = reinterpret_cast<Stmt **>(this + 1);
  Stmts[0] = tryBlock;
  std::copy(handlers.begin(), handlers.end(), Stmts + 1);
}

CXXForRangeStmt::CXXForRangeStmt(DeclStmt *Range, DeclStmt *BeginEndStmt,
                                 Expr *Cond, Expr *Inc, DeclStmt *LoopVar,
                                 Stmt *Body, SourceLocation FL,
                                 SourceLocation CL, SourceLocation RPL)
  : Stmt(CXXForRangeStmtClass), ForLoc(FL), ColonLoc(CL), RParenLoc(RPL) {
  SubExprs[RANGE] = Range;
  SubExprs[BEGINEND] = BeginEndStmt;
  SubExprs[COND] = Cond;
  SubExprs[INC] = Inc;
  SubExprs[LOOPVAR] = LoopVar;
  SubExprs[BODY] = Body;
}

Expr *CXXForRangeStmt::getRangeInit() {
  DeclStmt *RangeStmt = getRangeStmt();
  VarDecl *RangeDecl = dyn_cast_or_null<VarDecl>(RangeStmt->getSingleDecl());
  assert(RangeDecl && "for-range should have a single var decl");
  return RangeDecl->getInit();
}

const Expr *CXXForRangeStmt::getRangeInit() const {
  return const_cast<CXXForRangeStmt*>(this)->getRangeInit();
}

VarDecl *CXXForRangeStmt::getLoopVariable() {
  Decl *LV = cast<DeclStmt>(getLoopVarStmt())->getSingleDecl();
  assert(LV && "No loop variable in CXXForRangeStmt");
  return cast<VarDecl>(LV);
}

const VarDecl *CXXForRangeStmt::getLoopVariable() const {
  return const_cast<CXXForRangeStmt*>(this)->getLoopVariable();
}

IfStmt::IfStmt(const ASTContext &C, SourceLocation IL, VarDecl *var, Expr *cond,
               Stmt *then, SourceLocation EL, Stmt *elsev)
  : Stmt(IfStmtClass), IfLoc(IL), ElseLoc(EL)
{
  setConditionVariable(C, var);
  SubExprs[COND] = cond;
  SubExprs[THEN] = then;
  SubExprs[ELSE] = elsev;
}

VarDecl *IfStmt::getConditionVariable() const {
  if (!SubExprs[VAR])
    return 0;

  DeclStmt *DS = cast<DeclStmt>(SubExprs[VAR]);
  return cast<VarDecl>(DS->getSingleDecl());
}

void IfStmt::setConditionVariable(const ASTContext &C, VarDecl *V) {
  if (!V) {
    SubExprs[VAR] = 0;
    return;
  }

  SourceRange VarRange = V->getSourceRange();
  SubExprs[VAR] = new (C) DeclStmt(DeclGroupRef(V), VarRange.getBegin(),
                                   VarRange.getEnd());
}

ForStmt::ForStmt(const ASTContext &C, Stmt *Init, Expr *Cond, VarDecl *condVar,
                 Expr *Inc, Stmt *Body, SourceLocation FL, SourceLocation LP,
                 SourceLocation RP)
  : Stmt(ForStmtClass), ForLoc(FL), LParenLoc(LP), RParenLoc(RP)
{
  SubExprs[INIT] = Init;
  setConditionVariable(C, condVar);
  SubExprs[COND] = Cond;
  SubExprs[INC] = Inc;
  SubExprs[BODY] = Body;
}

VarDecl *ForStmt::getConditionVariable() const {
  if (!SubExprs[CONDVAR])
    return 0;

  DeclStmt *DS = cast<DeclStmt>(SubExprs[CONDVAR]);
  return cast<VarDecl>(DS->getSingleDecl());
}

void ForStmt::setConditionVariable(const ASTContext &C, VarDecl *V) {
  if (!V) {
    SubExprs[CONDVAR] = 0;
    return;
  }

  SourceRange VarRange = V->getSourceRange();
  SubExprs[CONDVAR] = new (C) DeclStmt(DeclGroupRef(V), VarRange.getBegin(),
                                       VarRange.getEnd());
}

SwitchStmt::SwitchStmt(const ASTContext &C, VarDecl *Var, Expr *cond)
  : Stmt(SwitchStmtClass), FirstCase(0), AllEnumCasesCovered(0)
{
  setConditionVariable(C, Var);
  SubExprs[COND] = cond;
  SubExprs[BODY] = NULL;
}

VarDecl *SwitchStmt::getConditionVariable() const {
  if (!SubExprs[VAR])
    return 0;

  DeclStmt *DS = cast<DeclStmt>(SubExprs[VAR]);
  return cast<VarDecl>(DS->getSingleDecl());
}

void SwitchStmt::setConditionVariable(const ASTContext &C, VarDecl *V) {
  if (!V) {
    SubExprs[VAR] = 0;
    return;
  }

  SourceRange VarRange = V->getSourceRange();
  SubExprs[VAR] = new (C) DeclStmt(DeclGroupRef(V), VarRange.getBegin(),
                                   VarRange.getEnd());
}

Stmt *SwitchCase::getSubStmt() {
  if (isa<CaseStmt>(this))
    return cast<CaseStmt>(this)->getSubStmt();
  return cast<DefaultStmt>(this)->getSubStmt();
}

WhileStmt::WhileStmt(const ASTContext &C, VarDecl *Var, Expr *cond, Stmt *body,
                     SourceLocation WL)
  : Stmt(WhileStmtClass) {
  setConditionVariable(C, Var);
  SubExprs[COND] = cond;
  SubExprs[BODY] = body;
  WhileLoc = WL;
}

VarDecl *WhileStmt::getConditionVariable() const {
  if (!SubExprs[VAR])
    return 0;

  DeclStmt *DS = cast<DeclStmt>(SubExprs[VAR]);
  return cast<VarDecl>(DS->getSingleDecl());
}

void WhileStmt::setConditionVariable(const ASTContext &C, VarDecl *V) {
  if (!V) {
    SubExprs[VAR] = 0;
    return;
  }

  SourceRange VarRange = V->getSourceRange();
  SubExprs[VAR] = new (C) DeclStmt(DeclGroupRef(V), VarRange.getBegin(),
                                   VarRange.getEnd());
}

// IndirectGotoStmt
LabelDecl *IndirectGotoStmt::getConstantTarget() {
  if (AddrLabelExpr *E =
        dyn_cast<AddrLabelExpr>(getTarget()->IgnoreParenImpCasts()))
    return E->getLabel();
  return 0;
}

// ReturnStmt
const Expr* ReturnStmt::getRetValue() const {
  return cast_or_null<Expr>(RetExpr);
}
Expr* ReturnStmt::getRetValue() {
  return cast_or_null<Expr>(RetExpr);
}

SEHTryStmt::SEHTryStmt(bool IsCXXTry,
                       SourceLocation TryLoc,
                       Stmt *TryBlock,
                       Stmt *Handler)
  : Stmt(SEHTryStmtClass),
    IsCXXTry(IsCXXTry),
    TryLoc(TryLoc)
{
  Children[TRY]     = TryBlock;
  Children[HANDLER] = Handler;
}

SEHTryStmt* SEHTryStmt::Create(const ASTContext &C, bool IsCXXTry,
                               SourceLocation TryLoc, Stmt *TryBlock,
                               Stmt *Handler) {
  return new(C) SEHTryStmt(IsCXXTry,TryLoc,TryBlock,Handler);
}

SEHExceptStmt* SEHTryStmt::getExceptHandler() const {
  return dyn_cast<SEHExceptStmt>(getHandler());
}

SEHFinallyStmt* SEHTryStmt::getFinallyHandler() const {
  return dyn_cast<SEHFinallyStmt>(getHandler());
}

SEHExceptStmt::SEHExceptStmt(SourceLocation Loc,
                             Expr *FilterExpr,
                             Stmt *Block)
  : Stmt(SEHExceptStmtClass),
    Loc(Loc)
{
  Children[FILTER_EXPR] = FilterExpr;
  Children[BLOCK]       = Block;
}

SEHExceptStmt* SEHExceptStmt::Create(const ASTContext &C, SourceLocation Loc,
                                     Expr *FilterExpr, Stmt *Block) {
  return new(C) SEHExceptStmt(Loc,FilterExpr,Block);
}

SEHFinallyStmt::SEHFinallyStmt(SourceLocation Loc,
                               Stmt *Block)
  : Stmt(SEHFinallyStmtClass),
    Loc(Loc),
    Block(Block)
{}

SEHFinallyStmt* SEHFinallyStmt::Create(const ASTContext &C, SourceLocation Loc,
                                       Stmt *Block) {
  return new(C)SEHFinallyStmt(Loc,Block);
}

StmtRange OMPClause::children() {
  switch(getClauseKind()) {
  default : break;
#define OPENMP_CLAUSE(Name, Class)                                       \
  case OMPC_ ## Name : return static_cast<Class *>(this)->children();
#include "clang/Basic/OpenMPKinds.def"
  }
  llvm_unreachable("unknown OMPClause");
}

void OMPPrivateClause::setDefaultInits(ArrayRef<Expr *> DefaultInits) {
  assert(DefaultInits.size() == varlist_size() &&
         "Number of inits is not the same as the preallocated buffer");
  std::copy(DefaultInits.begin(), DefaultInits.end(),
            varlist_end());
}

OMPPrivateClause *OMPPrivateClause::Create(ASTContext &C,
                                           SourceLocation StartLoc,
                                           SourceLocation LParenLoc,
                                           SourceLocation EndLoc,
                                           ArrayRef<Expr *> VL,
                                           ArrayRef<Expr *> DefaultInits) {
  void *Mem = C.Allocate(sizeof(OMPPrivateClause) + sizeof(Expr *) * 2 * VL.size(),
                         llvm::alignOf<OMPPrivateClause>());
  OMPPrivateClause *Clause = new (Mem) OMPPrivateClause(StartLoc, LParenLoc,
                                                        EndLoc,
                                                        VL.size());
  Clause->setVars(VL);
  Clause->setDefaultInits(DefaultInits);
  return Clause;
}

OMPPrivateClause *OMPPrivateClause::CreateEmpty(ASTContext &C,
                                                unsigned N) {
  void *Mem = C.Allocate(sizeof(OMPPrivateClause) + sizeof(Expr *) * 2 * N,
                         llvm::alignOf<OMPPrivateClause>());
  return new (Mem) OMPPrivateClause(N);
}

void OMPFirstPrivateClause::setPseudoVars(ArrayRef<DeclRefExpr *> PseudoVars) {
  assert(PseudoVars.size() == varlist_size() &&
         "Number of vars is not the same as the preallocated buffer");
  std::copy(PseudoVars.begin(), PseudoVars.end(),
            varlist_end());
}

void OMPFirstPrivateClause::setInits(ArrayRef<Expr *> Inits) {
  assert(Inits.size() == varlist_size() &&
         "Number of inits is not the same as the preallocated buffer");
  std::copy(Inits.begin(), Inits.end(),
            getPseudoVars().end());
}

OMPFirstPrivateClause *OMPFirstPrivateClause::Create(
                                                ASTContext &C,
                                                SourceLocation StartLoc,
                                                SourceLocation LParenLoc,
                                                SourceLocation EndLoc,
                                                ArrayRef<Expr *> VL,
                                                ArrayRef<DeclRefExpr *> PseudoVars,
                                                ArrayRef<Expr *> Inits) {
  void *Mem = C.Allocate(sizeof(OMPFirstPrivateClause) +
                         sizeof(Expr *) * VL.size() * 3,
                         llvm::alignOf<OMPFirstPrivateClause>());
  OMPFirstPrivateClause *Clause = new (Mem) OMPFirstPrivateClause(StartLoc,
                                                                  LParenLoc,
                                                                  EndLoc,
                                                                  VL.size());
  Clause->setVars(VL);
  Clause->setPseudoVars(PseudoVars);
  Clause->setInits(Inits);
  return Clause;
}

OMPFirstPrivateClause *OMPFirstPrivateClause::CreateEmpty(ASTContext &C,
                                                          unsigned N) {
  void *Mem = C.Allocate(sizeof(OMPFirstPrivateClause) + sizeof(Expr *) * N * 3,
                         llvm::alignOf<OMPFirstPrivateClause>());
  return new (Mem) OMPFirstPrivateClause(N);
}

void OMPLastPrivateClause::setPseudoVars1(ArrayRef<DeclRefExpr *> PseudoVars) {
  assert(PseudoVars.size() == varlist_size() &&
         "Number of vars is not the same as the preallocated buffer");
  std::copy(PseudoVars.begin(), PseudoVars.end(),
            varlist_end());
}

void OMPLastPrivateClause::setPseudoVars2(ArrayRef<DeclRefExpr *> PseudoVars) {
  assert(PseudoVars.size() == varlist_size() &&
         "Number of vars is not the same as the preallocated buffer");
  std::copy(PseudoVars.begin(), PseudoVars.end(),
            getPseudoVars1().end());
}

void OMPLastPrivateClause::setDefaultInits(ArrayRef<Expr *> DefaultInits) {
  assert(DefaultInits.size() == varlist_size() &&
         "Number of inits is not the same as the preallocated buffer");
  std::copy(DefaultInits.begin(), DefaultInits.end(),
            getPseudoVars2().end());
}

void OMPLastPrivateClause::setAssignments(ArrayRef<Expr *> Assignments) {
  assert(Assignments.size() == varlist_size() &&
         "Number of inits is not the same as the preallocated buffer");
  std::copy(Assignments.begin(), Assignments.end(),
            getDefaultInits().end());
}

OMPLastPrivateClause *OMPLastPrivateClause::Create(ASTContext &C,
                                                   SourceLocation StartLoc,
                                                   SourceLocation LParenLoc,
                                                   SourceLocation EndLoc,
                                                   ArrayRef<Expr *> VL,
                                                   ArrayRef<DeclRefExpr *> PseudoVars1,
                                                   ArrayRef<DeclRefExpr *> PseudoVars2,
                                                   ArrayRef<Expr *> Assignments) {
  void *Mem = C.Allocate(sizeof(OMPLastPrivateClause) +
                         sizeof(Expr *) * VL.size() * 5,
                         llvm::alignOf<OMPLastPrivateClause>());
  OMPLastPrivateClause *Clause = new (Mem) OMPLastPrivateClause(StartLoc,
                                                                LParenLoc,
                                                                EndLoc,
                                                                VL.size());
  Clause->setVars(VL);
  Clause->setPseudoVars1(PseudoVars1);
  Clause->setPseudoVars2(PseudoVars2);
  Clause->setAssignments(Assignments);
  llvm::SmallVector<Expr *, 8> DefaultInits(VL.size(), 0);
  Clause->setDefaultInits(DefaultInits);
  return Clause;
}

OMPLastPrivateClause *OMPLastPrivateClause::CreateEmpty(ASTContext &C,
                                                        unsigned N) {
  void *Mem = C.Allocate(sizeof(OMPLastPrivateClause) +
                         sizeof(Expr *) * N * 5,
                         llvm::alignOf<OMPLastPrivateClause>());
  return new (Mem) OMPLastPrivateClause(N);
}

OMPSharedClause *OMPSharedClause::Create(ASTContext &C,
                                         SourceLocation StartLoc,
                                         SourceLocation LParenLoc,
                                         SourceLocation EndLoc,
                                         ArrayRef<Expr *> VL) {
  void *Mem = C.Allocate(sizeof(OMPSharedClause) + sizeof(Expr *) * VL.size(),
                         llvm::alignOf<OMPSharedClause>());
  OMPSharedClause *Clause = new (Mem) OMPSharedClause(StartLoc, LParenLoc,
                                                      EndLoc,
                                                      VL.size());
  Clause->setVars(VL);
  return Clause;
}

OMPSharedClause *OMPSharedClause::CreateEmpty(ASTContext &C,
                                              unsigned N) {
  void *Mem = C.Allocate(sizeof(OMPSharedClause) + sizeof(Expr *) * N,
                         llvm::alignOf<OMPSharedClause>());
  return new (Mem) OMPSharedClause(N);
}

void OMPCopyinClause::setPseudoVars1(ArrayRef<DeclRefExpr *> PseudoVars) {
  assert(PseudoVars.size() == varlist_size() &&
         "Number of vars is not the same as the preallocated buffer");
  std::copy(PseudoVars.begin(), PseudoVars.end(),
            varlist_end());
}

void OMPCopyinClause::setPseudoVars2(ArrayRef<DeclRefExpr *> PseudoVars) {
  assert(PseudoVars.size() == varlist_size() &&
         "Number of vars is not the same as the preallocated buffer");
  std::copy(PseudoVars.begin(), PseudoVars.end(),
            getPseudoVars1().end());
}

void OMPCopyinClause::setAssignments(ArrayRef<Expr *> Assignments) {
  assert(Assignments.size() == varlist_size() &&
         "Number of inits is not the same as the preallocated buffer");
  std::copy(Assignments.begin(), Assignments.end(),
            getPseudoVars2().end());
}

OMPCopyinClause *OMPCopyinClause::Create(ASTContext &C,
                                         SourceLocation StartLoc,
                                         SourceLocation LParenLoc,
                                         SourceLocation EndLoc,
                                         ArrayRef<Expr *> VL,
                                         ArrayRef<DeclRefExpr *> PseudoVars1,
                                         ArrayRef<DeclRefExpr *> PseudoVars2,
                                         ArrayRef<Expr *> Assignments) {
  void *Mem = C.Allocate(sizeof(OMPCopyinClause) + sizeof(Expr *) * VL.size() * 4,
                         llvm::alignOf<OMPCopyinClause>());
  OMPCopyinClause *Clause = new (Mem) OMPCopyinClause(StartLoc, LParenLoc,
                                                      EndLoc,
                                                      VL.size());
  Clause->setVars(VL);
  Clause->setPseudoVars1(PseudoVars1);
  Clause->setPseudoVars2(PseudoVars2);
  Clause->setAssignments(Assignments);
  return Clause;
}

OMPCopyinClause *OMPCopyinClause::CreateEmpty(ASTContext &C,
                                              unsigned N) {
  void *Mem = C.Allocate(sizeof(OMPCopyinClause) + sizeof(Expr *) * N * 4,
                         llvm::alignOf<OMPCopyinClause>());
  return new (Mem) OMPCopyinClause(N);
}

void OMPCopyPrivateClause::setPseudoVars1(ArrayRef<DeclRefExpr *> PseudoVars) {
  assert(PseudoVars.size() == varlist_size() &&
         "Number of vars is not the same as the preallocated buffer");
  std::copy(PseudoVars.begin(), PseudoVars.end(),
            varlist_end());
}

void OMPCopyPrivateClause::setPseudoVars2(ArrayRef<DeclRefExpr *> PseudoVars) {
  assert(PseudoVars.size() == varlist_size() &&
         "Number of vars is not the same as the preallocated buffer");
  std::copy(PseudoVars.begin(), PseudoVars.end(),
            getPseudoVars1().end());
}

void OMPCopyPrivateClause::setAssignments(ArrayRef<Expr *> Assignments) {
  assert(Assignments.size() == varlist_size() &&
         "Number of inits is not the same as the preallocated buffer");
  std::copy(Assignments.begin(), Assignments.end(),
            getPseudoVars2().end());
}

OMPCopyPrivateClause *OMPCopyPrivateClause::Create(ASTContext &C,
                                                   SourceLocation StartLoc,
                                                   SourceLocation LParenLoc,
                                                   SourceLocation EndLoc,
                                                   ArrayRef<Expr *> VL,
                                                   ArrayRef<DeclRefExpr *> PseudoVars1,
                                                   ArrayRef<DeclRefExpr *> PseudoVars2,
                                                   ArrayRef<Expr *> Assignments) {
  void *Mem = C.Allocate(sizeof(OMPCopyPrivateClause) +
                         sizeof(Expr *) * VL.size() * 4,
                         llvm::alignOf<OMPCopyPrivateClause>());
  OMPCopyPrivateClause *Clause = new (Mem) OMPCopyPrivateClause(StartLoc,
                                                                LParenLoc,
                                                                EndLoc,
                                                                VL.size());
  Clause->setVars(VL);
  Clause->setPseudoVars1(PseudoVars1);
  Clause->setPseudoVars2(PseudoVars2);
  Clause->setAssignments(Assignments);
  return Clause;
}

OMPCopyPrivateClause *OMPCopyPrivateClause::CreateEmpty(ASTContext &C,
                                                        unsigned N) {
  void *Mem = C.Allocate(sizeof(OMPCopyPrivateClause) +
                         sizeof(Expr *) * N * 4,
                         llvm::alignOf<OMPCopyPrivateClause>());
  return new (Mem) OMPCopyPrivateClause(N);
}

OMPReductionClause *OMPReductionClause::Create(ASTContext &C,
                                               SourceLocation StartLoc,
                                               SourceLocation LParenLoc,
                                               SourceLocation EndLoc,
                                               ArrayRef<Expr *> VL,
                                               ArrayRef<Expr *> OpExprs,
                                               ArrayRef<Expr *> HelperParams1,
                                               ArrayRef<Expr *> HelperParams2,
                                               ArrayRef<Expr *> DefaultInits,
                                               OpenMPReductionClauseOperator Op,
                                               NestedNameSpecifierLoc S,
                                               DeclarationNameInfo OpName) {
  assert (VL.size() == OpExprs.size() &&
          "Number of expressions is not the same as number of variables!");
  void *Mem = C.Allocate(sizeof(OMPReductionClause) +
                         5 * sizeof(Expr *) * VL.size(),
                         llvm::alignOf<OMPReductionClause>());
  OMPReductionClause *Clause = new (Mem) OMPReductionClause(StartLoc,
                                                            LParenLoc, EndLoc,
                                                            VL.size(),
                                                            Op, S, OpName);
  Clause->setVars(VL);
  Clause->setOpExprs(OpExprs);
  Clause->setHelperParameters1st(HelperParams1);
  Clause->setHelperParameters2nd(HelperParams2);
  Clause->setDefaultInits(DefaultInits);
  return Clause;
}

OMPReductionClause *OMPReductionClause::CreateEmpty(ASTContext &C,
                                                    unsigned N) {
  void *Mem = C.Allocate(sizeof(OMPReductionClause) + 5 * sizeof(Expr *) * N,
                         llvm::alignOf<OMPReductionClause>());
  return new (Mem) OMPReductionClause(N);
}

void OMPReductionClause::setOpExprs(ArrayRef<Expr *> OpExprs) {
  assert(OpExprs.size() == numberOfVariables() &&
         "Number of expressions is not the same as the number of variables.");
  std::copy(OpExprs.begin(), OpExprs.end(), varlist_end());
}

void OMPReductionClause::setHelperParameters1st(ArrayRef<Expr *> HelperParams) {
  assert(HelperParams.size() == numberOfVariables() &&
         "Number of expressions is not the same as the number of variables.");
  std::copy(HelperParams.begin(), HelperParams.end(), getOpExprs().end());
}

void OMPReductionClause::setHelperParameters2nd(ArrayRef<Expr *> HelperParams) {
  assert(HelperParams.size() == numberOfVariables() &&
         "Number of expressions is not the same as the number of variables.");
  std::copy(HelperParams.begin(), HelperParams.end(),
            getHelperParameters1st().end());
}

void OMPReductionClause::setDefaultInits(ArrayRef<Expr *> DefaultInits) {
  assert(DefaultInits.size() == varlist_size() &&
         "Number of inits is not the same as the preallocated buffer");
  std::copy(DefaultInits.begin(), DefaultInits.end(),
            getHelperParameters2nd().end());
}

OMPFlushClause *OMPFlushClause::Create(ASTContext &C,
                                       SourceLocation StartLoc,
                                       SourceLocation LParenLoc,
                                       SourceLocation EndLoc,
                                       ArrayRef<Expr *> VL) {
  void *Mem = C.Allocate(sizeof(OMPFlushClause) +
                         sizeof(Expr *) * VL.size(),
                         llvm::alignOf<OMPFlushClause>());
  OMPFlushClause *Clause = new (Mem) OMPFlushClause(StartLoc,
                                                    LParenLoc, EndLoc,
                                                    VL.size());
  Clause->setVars(VL);
  return Clause;
}

OMPFlushClause *OMPFlushClause::CreateEmpty(ASTContext &C, unsigned N) {
  void *Mem = C.Allocate(sizeof(OMPFlushClause) + sizeof(Expr *) * N,
                         llvm::alignOf<OMPFlushClause>());
  return new (Mem) OMPFlushClause(N);
}

OMPUniformClause *OMPUniformClause::Create(ASTContext &C,
                                           SourceLocation StartLoc,
                                           SourceLocation LParenLoc,
                                           SourceLocation EndLoc,
                                           ArrayRef<Expr *> VL) {
  void *Mem = C.Allocate(sizeof(OMPUniformClause) +
                         sizeof(Expr *) * VL.size(),
                         llvm::alignOf<OMPUniformClause>());
  OMPUniformClause *Clause = new (Mem) OMPUniformClause(StartLoc,
                                                        LParenLoc, EndLoc,
                                                        VL.size());
  Clause->setVars(VL);
  return Clause;
}

OMPUniformClause *OMPUniformClause::CreateEmpty(ASTContext &C, unsigned N) {
  void *Mem = C.Allocate(sizeof(OMPUniformClause) + sizeof(Expr *) * N,
                         llvm::alignOf<OMPUniformClause>());
  return new (Mem) OMPUniformClause(N);
}

OMPLinearClause *OMPLinearClause::Create(ASTContext &C,
                                         SourceLocation StartLoc,
                                         SourceLocation LParenLoc,
                                         SourceLocation EndLoc,
                                         ArrayRef<Expr *> VL,
                                         Expr *St,
                                         SourceLocation StLoc) {
  void *Mem = C.Allocate(sizeof(OMPLinearClause) +
                         sizeof(Expr *) * VL.size() +
                         sizeof(Expr *), // Place for Step
                         llvm::alignOf<OMPLinearClause>());
  OMPLinearClause *Clause = new (Mem) OMPLinearClause(StartLoc,
                                                      LParenLoc, EndLoc,
                                                      VL.size(),
                                                      StLoc);
  Clause->setVars(VL);
  Clause->setStep(St);
  return Clause;
}

OMPLinearClause *OMPLinearClause::CreateEmpty(ASTContext &C, unsigned N) {
  void *Mem = C.Allocate(sizeof(OMPLinearClause) +
                         sizeof(Expr *) * (N + 1),
                         llvm::alignOf<OMPLinearClause>());
  return new (Mem) OMPLinearClause(N);
}

OMPAlignedClause *OMPAlignedClause::Create(ASTContext &C,
                                           SourceLocation StartLoc,
                                           SourceLocation LParenLoc,
                                           SourceLocation EndLoc,
                                           ArrayRef<Expr *> VL,
                                           Expr *A,
                                           SourceLocation ALoc) {
  void *Mem = C.Allocate(sizeof(OMPAlignedClause) +
                         sizeof(Expr *) * VL.size() +
                         sizeof(Expr *), // Place for Alignment
                         llvm::alignOf<OMPAlignedClause>());
  OMPAlignedClause *Clause = new (Mem) OMPAlignedClause(StartLoc,
                                                        LParenLoc, EndLoc,
                                                        VL.size(),
                                                        ALoc);
  Clause->setVars(VL);
  Clause->setAlignment(A);
  return Clause;
}

OMPAlignedClause *OMPAlignedClause::CreateEmpty(ASTContext &C, unsigned N) {
  void *Mem = C.Allocate(sizeof(OMPAlignedClause) +
                         sizeof(Expr *) * (N + 1),
                         llvm::alignOf<OMPAlignedClause>());
  return new (Mem) OMPAlignedClause(N);
}

void OMPExecutableDirective::setClauses(ArrayRef<OMPClause *> CL) {
  assert(CL.size() == NumClauses &&
         "Number of clauses is not the same as the preallocated buffer");
  std::copy(CL.begin(), CL.end(), Clauses);
}

OMPParallelDirective *OMPParallelDirective::Create(
                                              ASTContext &C,
                                              SourceLocation StartLoc,
                                              SourceLocation EndLoc,
                                              ArrayRef<OMPClause *> Clauses,
                                              Stmt *AssociatedStmt) {
  void *Mem = C.Allocate(sizeof(OMPParallelDirective) +
                         sizeof(OMPClause *) * Clauses.size() +
                         sizeof(Stmt *),
                         llvm::alignOf<OMPParallelDirective>());
  OMPParallelDirective *Dir = new (Mem) OMPParallelDirective(StartLoc, EndLoc,
                                                             Clauses.size());
  Dir->setClauses(Clauses);
  Dir->setAssociatedStmt(AssociatedStmt);
  return Dir;
}

OMPParallelDirective *OMPParallelDirective::CreateEmpty(ASTContext &C,
                                                        unsigned N,
                                                        EmptyShell) {
  void *Mem = C.Allocate(sizeof(OMPParallelDirective) + sizeof(OMPClause *) * N +
                         sizeof(Stmt *),
                         llvm::alignOf<OMPParallelDirective>());
  return new (Mem) OMPParallelDirective(N);
}

OMPForDirective *OMPForDirective::Create(ASTContext &C,
                                         SourceLocation StartLoc,
                                         SourceLocation EndLoc,
                                         ArrayRef<OMPClause *> Clauses,
                                         Stmt *AssociatedStmt,
                                         Expr *NewIterVar, Expr *NewIterEnd,
                                         Expr *Init, Expr *Final,
                                         ArrayRef<Expr *> VarCnts) {
  void *Mem = C.Allocate(sizeof(OMPForDirective) +
                         sizeof(OMPClause *) * Clauses.size() +
                         sizeof(Stmt *) * 5 +
                         sizeof(Stmt *) * VarCnts.size(),
                         llvm::alignOf<OMPForDirective>());
  OMPForDirective *Dir = new (Mem) OMPForDirective(StartLoc, EndLoc,
                                                   VarCnts.size(),
                                                   Clauses.size());
  Dir->setClauses(Clauses);
  Dir->setAssociatedStmt(AssociatedStmt);
  Dir->setNewIterVar(NewIterVar);
  Dir->setNewIterEnd(NewIterEnd);
  Dir->setInit(Init);
  Dir->setFinal(Final);
  Dir->setCounters(VarCnts);
  return Dir;
}

OMPForDirective *OMPForDirective::CreateEmpty(ASTContext &C,
                                              unsigned N,
                                              unsigned CollapsedNum,
                                              EmptyShell) {
  void *Mem = C.Allocate(sizeof(OMPForDirective) + sizeof(OMPClause *) * N +
                         sizeof(Stmt *) * 5 + sizeof(Stmt *) * CollapsedNum,
                         llvm::alignOf<OMPForDirective>());
  return new (Mem) OMPForDirective(CollapsedNum, N);
}

OMPSimdDirective *OMPSimdDirective::Create(
                          ASTContext &C,
                          SourceLocation StartLoc,
                          SourceLocation EndLoc,
                          ArrayRef<OMPClause *> Clauses,
                          Stmt *AssociatedStmt, Expr *NewIterVar,
                          Expr *NewIterEnd, Expr *Init, Expr *Final,
                          ArrayRef<Expr *> VarCnts) {
  void *Mem = C.Allocate(sizeof(OMPSimdDirective) +
                         sizeof(OMPClause *) * Clauses.size() +
                         sizeof(Stmt *) * 5 +
                         sizeof(Stmt *) * VarCnts.size(),
                         llvm::alignOf<OMPSimdDirective>());
  OMPSimdDirective *Dir = new (Mem) OMPSimdDirective(StartLoc, EndLoc,
                                                     VarCnts.size(),
                                                     Clauses.size());
  Dir->setClauses(Clauses);
  Dir->setAssociatedStmt(AssociatedStmt);
  Dir->setNewIterVar(NewIterVar);
  Dir->setNewIterEnd(NewIterEnd);
  Dir->setInit(Init);
  Dir->setFinal(Final);
  Dir->setCounters(VarCnts);
  return Dir;
}

OMPSimdDirective *OMPSimdDirective::CreateEmpty(
                          ASTContext &C,
                          unsigned N,
                          unsigned CollapsedNum,
                          EmptyShell) {
  void *Mem = C.Allocate(sizeof(OMPSimdDirective) + sizeof(OMPClause *) * N +
                         sizeof(Stmt *) * 5 + sizeof(Stmt *) * CollapsedNum,
                         llvm::alignOf<OMPSimdDirective>());
  return new (Mem) OMPSimdDirective(CollapsedNum, N);
}

OMPForSimdDirective *OMPForSimdDirective::Create(
                          ASTContext &C,
                          SourceLocation StartLoc,
                          SourceLocation EndLoc,
                          ArrayRef<OMPClause *> Clauses,
                          Stmt *AssociatedStmt, Expr *NewIterVar,
                          Expr *NewIterEnd, Expr *Init, Expr *Final,
                          ArrayRef<Expr *> VarCnts) {
  void *Mem = C.Allocate(sizeof(OMPForSimdDirective) +
                         sizeof(OMPClause *) * Clauses.size() +
                         sizeof(Stmt *) * 5 +
                         sizeof(Stmt *) * VarCnts.size(),
                         llvm::alignOf<OMPForSimdDirective>());
  OMPForSimdDirective *Dir = new (Mem) OMPForSimdDirective(StartLoc, EndLoc,
                                                           VarCnts.size(),
                                                           Clauses.size());
  Dir->setClauses(Clauses);
  Dir->setAssociatedStmt(AssociatedStmt);
  Dir->setNewIterVar(NewIterVar);
  Dir->setNewIterEnd(NewIterEnd);
  Dir->setInit(Init);
  Dir->setFinal(Final);
  Dir->setCounters(VarCnts);
  return Dir;
}

OMPForSimdDirective *OMPForSimdDirective::CreateEmpty(
                          ASTContext &C,
                          unsigned N,
                          unsigned CollapsedNum,
                          EmptyShell) {
  void *Mem = C.Allocate(sizeof(OMPForSimdDirective) + sizeof(OMPClause *) * N +
                         sizeof(Stmt *) * 5 + sizeof(Stmt *) * CollapsedNum,
                         llvm::alignOf<OMPForSimdDirective>());
  return new (Mem) OMPForSimdDirective(CollapsedNum, N);
}

OMPSectionsDirective *OMPSectionsDirective::Create(ASTContext &C,
                                                   SourceLocation StartLoc,
                                                   SourceLocation EndLoc,
                                                   ArrayRef<OMPClause *> Clauses,
                                                   Stmt *AssociatedStmt) {
  void *Mem = C.Allocate(sizeof(OMPSectionsDirective) +
                         sizeof(OMPClause *) * Clauses.size() +
                         sizeof(Stmt *),
                         llvm::alignOf<OMPSectionsDirective>());
  OMPSectionsDirective *Dir = new (Mem) OMPSectionsDirective(StartLoc, EndLoc,
                                                             Clauses.size());
  Dir->setClauses(Clauses);
  Dir->setAssociatedStmt(AssociatedStmt);
  return Dir;
}

OMPSectionsDirective *OMPSectionsDirective::CreateEmpty(ASTContext &C,
                                                        unsigned N,
                                                        EmptyShell) {
  void *Mem = C.Allocate(sizeof(OMPSectionsDirective) +
                         sizeof(OMPClause *) * N +
                         sizeof(Stmt *),
                         llvm::alignOf<OMPSectionsDirective>());
  return new (Mem) OMPSectionsDirective(N);
}

OMPSectionDirective *OMPSectionDirective::Create(ASTContext &C,
                                                 SourceLocation StartLoc,
                                                 SourceLocation EndLoc,
                                                 Stmt *AssociatedStmt) {
  void *Mem = C.Allocate(sizeof(OMPSectionDirective) +
                         sizeof(Stmt *),
                         llvm::alignOf<OMPSectionDirective>());
  OMPSectionDirective *Dir = new (Mem) OMPSectionDirective(StartLoc, EndLoc);
  Dir->setAssociatedStmt(AssociatedStmt);
  return Dir;
}

OMPSectionDirective *OMPSectionDirective::CreateEmpty(ASTContext &C,
                                                      EmptyShell) {
  void *Mem = C.Allocate(sizeof(OMPSectionDirective) +
                         sizeof(Stmt *),
                         llvm::alignOf<OMPSectionDirective>());
  return new (Mem) OMPSectionDirective();
}

OMPSingleDirective *OMPSingleDirective::Create(ASTContext &C,
                                               SourceLocation StartLoc,
                                               SourceLocation EndLoc,
                                               ArrayRef<OMPClause *> Clauses,
                                               Stmt *AssociatedStmt) {
  void *Mem = C.Allocate(sizeof(OMPSingleDirective) +
                         sizeof(OMPClause *) * Clauses.size() +
                         sizeof(Stmt *),
                         llvm::alignOf<OMPSingleDirective>());
  OMPSingleDirective *Dir = new (Mem) OMPSingleDirective(StartLoc, EndLoc,
                                                         Clauses.size());
  Dir->setClauses(Clauses);
  Dir->setAssociatedStmt(AssociatedStmt);
  return Dir;
}

OMPSingleDirective *OMPSingleDirective::CreateEmpty(ASTContext &C,
                                                    unsigned N,
                                                    EmptyShell) {
  void *Mem = C.Allocate(sizeof(OMPSingleDirective) +
                         sizeof(OMPClause *) * N +
                         sizeof(Stmt *),
                         llvm::alignOf<OMPSingleDirective>());
  return new (Mem) OMPSingleDirective(N);
}

OMPTaskDirective *OMPTaskDirective::Create(ASTContext &C,
                                           SourceLocation StartLoc,
                                           SourceLocation EndLoc,
                                           ArrayRef<OMPClause *> Clauses,
                                           Stmt *AssociatedStmt) {
  void *Mem = C.Allocate(sizeof(OMPTaskDirective) +
                         sizeof(OMPClause *) * Clauses.size() +
                         sizeof(Stmt *),
                         llvm::alignOf<OMPTaskDirective>());
  OMPTaskDirective *Dir = new (Mem) OMPTaskDirective(StartLoc, EndLoc,
                                                     Clauses.size());
  Dir->setClauses(Clauses);
  Dir->setAssociatedStmt(AssociatedStmt);
  return Dir;
}

OMPTaskDirective *OMPTaskDirective::CreateEmpty(ASTContext &C, unsigned N,
                                                EmptyShell) {
  void *Mem = C.Allocate(sizeof(OMPTaskDirective) +
                         sizeof(OMPClause *) * N +
                         sizeof(Stmt *),
                         llvm::alignOf<OMPTaskDirective>());
  return new (Mem) OMPTaskDirective(N);
}

OMPTaskyieldDirective *OMPTaskyieldDirective::Create(ASTContext &C,
                                                     SourceLocation StartLoc,
                                                     SourceLocation EndLoc) {
  void *Mem = C.Allocate(sizeof(OMPTaskyieldDirective),
                         llvm::alignOf<OMPTaskyieldDirective>());
  return new (Mem) OMPTaskyieldDirective(StartLoc, EndLoc);
}

OMPTaskyieldDirective *OMPTaskyieldDirective::CreateEmpty(ASTContext &C,
                                                          EmptyShell) {
  void *Mem = C.Allocate(sizeof(OMPTaskyieldDirective),
                         llvm::alignOf<OMPTaskyieldDirective>());
  return new (Mem) OMPTaskyieldDirective();
}

OMPMasterDirective *OMPMasterDirective::Create(ASTContext &C,
                                               SourceLocation StartLoc,
                                               SourceLocation EndLoc,
                                               Stmt *AssociatedStmt) {
  void *Mem = C.Allocate(sizeof(OMPMasterDirective) +
                         sizeof(Stmt *),
                         llvm::alignOf<OMPMasterDirective>());
  OMPMasterDirective *Dir = new (Mem) OMPMasterDirective(StartLoc, EndLoc);
  Dir->setAssociatedStmt(AssociatedStmt);
  return Dir;
}

OMPMasterDirective *OMPMasterDirective::CreateEmpty(ASTContext &C,
                                                    EmptyShell) {
  void *Mem = C.Allocate(sizeof(OMPMasterDirective) +
                         sizeof(Stmt *),
                         llvm::alignOf<OMPMasterDirective>());
  return new (Mem) OMPMasterDirective();
}

OMPCriticalDirective *OMPCriticalDirective::Create(ASTContext &C,
                                                   DeclarationNameInfo Name,
                                                   SourceLocation StartLoc,
                                                   SourceLocation EndLoc,
                                                   Stmt *AssociatedStmt) {
  void *Mem = C.Allocate(sizeof(OMPCriticalDirective) +
                         sizeof(Stmt *),
                         llvm::alignOf<OMPCriticalDirective>());
  OMPCriticalDirective *Dir = new (Mem) OMPCriticalDirective(Name,
                                                             StartLoc, EndLoc);
  Dir->setAssociatedStmt(AssociatedStmt);
  Dir->setDirectiveName(Name);
  return Dir;
}

OMPCriticalDirective *OMPCriticalDirective::CreateEmpty(ASTContext &C,
                                                        EmptyShell) {
  void *Mem = C.Allocate(sizeof(OMPCriticalDirective) +
                         sizeof(Stmt *),
                         llvm::alignOf<OMPCriticalDirective>());
  return new (Mem) OMPCriticalDirective();
}

OMPBarrierDirective *OMPBarrierDirective::Create(ASTContext &C,
                                                 SourceLocation StartLoc,
                                                 SourceLocation EndLoc) {
  void *Mem = C.Allocate(sizeof(OMPBarrierDirective),
                         llvm::alignOf<OMPBarrierDirective>());
  return new (Mem) OMPBarrierDirective(StartLoc, EndLoc);
}

OMPBarrierDirective *OMPBarrierDirective::CreateEmpty(ASTContext &C,
                                                      EmptyShell) {
  void *Mem = C.Allocate(sizeof(OMPBarrierDirective),
                         llvm::alignOf<OMPBarrierDirective>());
  return new (Mem) OMPBarrierDirective();
}

OMPTaskwaitDirective *OMPTaskwaitDirective::Create(ASTContext &C,
                                                   SourceLocation StartLoc,
                                                   SourceLocation EndLoc) {
  void *Mem = C.Allocate(sizeof(OMPTaskwaitDirective),
                         llvm::alignOf<OMPTaskwaitDirective>());
  return new (Mem) OMPTaskwaitDirective(StartLoc, EndLoc);
}

OMPTaskwaitDirective *OMPTaskwaitDirective::CreateEmpty(ASTContext &C,
                                                        EmptyShell) {
  void *Mem = C.Allocate(sizeof(OMPTaskwaitDirective),
                         llvm::alignOf<OMPTaskwaitDirective>());
  return new (Mem) OMPTaskwaitDirective();
}

OMPTaskgroupDirective *OMPTaskgroupDirective::Create(ASTContext &C,
                                                     SourceLocation StartLoc,
                                                     SourceLocation EndLoc,
                                                     Stmt *AssociatedStmt) {
  void *Mem = C.Allocate(sizeof(OMPTaskgroupDirective) +
                         sizeof(Stmt *),
                         llvm::alignOf<OMPTaskgroupDirective>());
  OMPTaskgroupDirective *Dir = new (Mem) OMPTaskgroupDirective(StartLoc,
                                                               EndLoc);
  Dir->setAssociatedStmt(AssociatedStmt);
  return Dir;
}

OMPTaskgroupDirective *OMPTaskgroupDirective::CreateEmpty(ASTContext &C,
                                                          EmptyShell) {
  void *Mem = C.Allocate(sizeof(OMPTaskgroupDirective) +
                         sizeof(Stmt *),
                         llvm::alignOf<OMPTaskgroupDirective>());
  return new (Mem) OMPTaskgroupDirective();
}

OMPAtomicDirective *OMPAtomicDirective::Create(ASTContext &C,
                                               SourceLocation StartLoc,
                                               SourceLocation EndLoc,
                                               ArrayRef<OMPClause *> Clauses,
                                               Stmt *AssociatedStmt,
                                               Expr *V, Expr *X, Expr *OpExpr,
                                               BinaryOperatorKind Op,
                                               bool CaptureAfter, bool Reversed) {
  void *Mem = C.Allocate(sizeof(OMPAtomicDirective) +
                         sizeof(OMPClause *) * Clauses.size() +
                         sizeof(Stmt *) * 4,
                         llvm::alignOf<OMPAtomicDirective>());
  OMPAtomicDirective *Dir = new (Mem) OMPAtomicDirective(StartLoc, EndLoc,
                                                         Clauses.size());
  Dir->setClauses(Clauses);
  Dir->setAssociatedStmt(AssociatedStmt);
  Dir->setOperator(Op);
  Dir->setV(V);
  Dir->setX(X);
  Dir->setExpr(OpExpr);
  Dir->setCaptureAfter(CaptureAfter);
  Dir->setReversed(Reversed);
  return Dir;
}

OMPAtomicDirective *OMPAtomicDirective::CreateEmpty(ASTContext &C,
                                                    unsigned N,
                                                    EmptyShell) {
  void *Mem = C.Allocate(sizeof(OMPAtomicDirective) +
                         sizeof(OMPClause *) * N +
                         sizeof(Stmt *) * 4,
                         llvm::alignOf<OMPAtomicDirective>());
  return new (Mem) OMPAtomicDirective(N);
}

OMPFlushDirective *OMPFlushDirective::Create(ASTContext &C,
                                             SourceLocation StartLoc,
                                             SourceLocation EndLoc,
                                             ArrayRef<OMPClause *> Clauses) {
  void *Mem = C.Allocate(sizeof(OMPFlushDirective) +
                         sizeof(OMPClause *) * Clauses.size(),
                         llvm::alignOf<OMPFlushDirective>());
  OMPFlushDirective *Dir = new (Mem) OMPFlushDirective(StartLoc, EndLoc,
                                                       Clauses.size());
  Dir->setClauses(Clauses);
  return Dir;
}

OMPFlushDirective *OMPFlushDirective::CreateEmpty(ASTContext &C,
                                                  unsigned N,
                                                  EmptyShell) {
  void *Mem = C.Allocate(sizeof(OMPFlushDirective) +
                         sizeof(OMPClause *) * N,
                         llvm::alignOf<OMPFlushDirective>());
  return new (Mem) OMPFlushDirective(N);
}

OMPOrderedDirective *OMPOrderedDirective::Create(ASTContext &C,
                                                 SourceLocation StartLoc,
                                                 SourceLocation EndLoc,
                                                 Stmt *AssociatedStmt) {
  void *Mem = C.Allocate(sizeof(OMPOrderedDirective) +
                         sizeof(Stmt *),
                         llvm::alignOf<OMPOrderedDirective>());
  OMPOrderedDirective *Dir = new (Mem) OMPOrderedDirective(StartLoc, EndLoc);
  Dir->setAssociatedStmt(AssociatedStmt);
  return Dir;
}

OMPOrderedDirective *OMPOrderedDirective::CreateEmpty(ASTContext &C,
                                                      EmptyShell) {
  void *Mem = C.Allocate(sizeof(OMPOrderedDirective) +
                         sizeof(Stmt *),
                         llvm::alignOf<OMPOrderedDirective>());
  return new (Mem) OMPOrderedDirective();
}

CapturedStmt::Capture *CapturedStmt::getStoredCaptures() const {
  unsigned Size = sizeof(CapturedStmt) + sizeof(Stmt *) * (NumCaptures + 1);

  // Offset of the first Capture object.
  unsigned FirstCaptureOffset =
    llvm::RoundUpToAlignment(Size, llvm::alignOf<Capture>());

  return reinterpret_cast<Capture *>(
      reinterpret_cast<char *>(const_cast<CapturedStmt *>(this))
      + FirstCaptureOffset);
}

CapturedStmt::CapturedStmt(Stmt *S, CapturedRegionKind Kind,
                           ArrayRef<Capture> Captures,
                           ArrayRef<Expr *> CaptureInits,
                           CapturedDecl *CD,
                           RecordDecl *RD)
  : Stmt(CapturedStmtClass), NumCaptures(Captures.size()),
    CapDeclAndKind(CD, Kind), TheRecordDecl(RD) {
  assert( S && "null captured statement");
  assert(CD && "null captured declaration for captured statement");
  assert(RD && "null record declaration for captured statement");

  // Copy initialization expressions.
  Stmt **Stored = getStoredStmts();
  for (unsigned I = 0, N = NumCaptures; I != N; ++I)
    *Stored++ = CaptureInits[I];

  // Copy the statement being captured.
  *Stored = S;

  // Copy all Capture objects.
  Capture *Buffer = getStoredCaptures();
  std::copy(Captures.begin(), Captures.end(), Buffer);
}

CapturedStmt::CapturedStmt(EmptyShell Empty, unsigned NumCaptures)
  : Stmt(CapturedStmtClass, Empty), NumCaptures(NumCaptures),
    CapDeclAndKind(0, CR_Default), TheRecordDecl(0) {
  getStoredStmts()[NumCaptures] = 0;
}

CapturedStmt *CapturedStmt::Create(const ASTContext &Context, Stmt *S,
                                   CapturedRegionKind Kind,
                                   ArrayRef<Capture> Captures,
                                   ArrayRef<Expr *> CaptureInits,
                                   CapturedDecl *CD,
                                   RecordDecl *RD) {
  // The layout is
  //
  // -----------------------------------------------------------
  // | CapturedStmt, Init, ..., Init, S, Capture, ..., Capture |
  // ----------------^-------------------^----------------------
  //                 getStoredStmts()    getStoredCaptures()
  //
  // where S is the statement being captured.
  //
  assert(CaptureInits.size() == Captures.size() && "wrong number of arguments");

  unsigned Size = sizeof(CapturedStmt) + sizeof(Stmt *) * (Captures.size() + 1);
  if (!Captures.empty()) {
    // Realign for the following Capture array.
    Size = llvm::RoundUpToAlignment(Size, llvm::alignOf<Capture>());
    Size += sizeof(Capture) * Captures.size();
  }

  void *Mem = Context.Allocate(Size);
  return new (Mem) CapturedStmt(S, Kind, Captures, CaptureInits, CD, RD);
}

CapturedStmt *CapturedStmt::CreateDeserialized(const ASTContext &Context,
                                               unsigned NumCaptures) {
  unsigned Size = sizeof(CapturedStmt) + sizeof(Stmt *) * (NumCaptures + 1);
  if (NumCaptures > 0) {
    // Realign for the following Capture array.
    Size = llvm::RoundUpToAlignment(Size, llvm::alignOf<Capture>());
    Size += sizeof(Capture) * NumCaptures;
  }

  void *Mem = Context.Allocate(Size);
  return new (Mem) CapturedStmt(EmptyShell(), NumCaptures);
}

Stmt::child_range CapturedStmt::children() {
  // Children are captured field initilizers.
  return child_range(getStoredStmts(), getStoredStmts() + NumCaptures);
}

bool CapturedStmt::capturesVariable(const VarDecl *Var) const {
  for (const auto &I : captures()) {
    if (!I.capturesVariable())
      continue;

    // This does not handle variable redeclarations. This should be
    // extended to capture variables with redeclarations, for example
    // a thread-private variable in OpenMP.
    if (I.getCapturedVar() == Var)
      return true;
  }

  return false;
}
<<<<<<< HEAD
=======

StmtRange OMPClause::children() {
  switch(getClauseKind()) {
  default : break;
#define OPENMP_CLAUSE(Name, Class)                                       \
  case OMPC_ ## Name : return static_cast<Class *>(this)->children();
#include "clang/Basic/OpenMPKinds.def"
  }
  llvm_unreachable("unknown OMPClause");
}

OMPPrivateClause *OMPPrivateClause::Create(const ASTContext &C,
                                           SourceLocation StartLoc,
                                           SourceLocation LParenLoc,
                                           SourceLocation EndLoc,
                                           ArrayRef<Expr *> VL) {
  void *Mem = C.Allocate(llvm::RoundUpToAlignment(sizeof(OMPPrivateClause),
                                                  llvm::alignOf<Expr *>()) +
                         sizeof(Expr *) * VL.size());
  OMPPrivateClause *Clause = new (Mem) OMPPrivateClause(StartLoc, LParenLoc,
                                                        EndLoc, VL.size());
  Clause->setVarRefs(VL);
  return Clause;
}

OMPPrivateClause *OMPPrivateClause::CreateEmpty(const ASTContext &C,
                                                unsigned N) {
  void *Mem = C.Allocate(llvm::RoundUpToAlignment(sizeof(OMPPrivateClause),
                                                  llvm::alignOf<Expr *>()) +
                         sizeof(Expr *) * N);
  return new (Mem) OMPPrivateClause(N);
}

OMPFirstprivateClause *OMPFirstprivateClause::Create(const ASTContext &C,
                                                     SourceLocation StartLoc,
                                                     SourceLocation LParenLoc,
                                                     SourceLocation EndLoc,
                                                     ArrayRef<Expr *> VL) {
  void *Mem = C.Allocate(llvm::RoundUpToAlignment(sizeof(OMPFirstprivateClause),
                                                  llvm::alignOf<Expr *>()) +
                         sizeof(Expr *) * VL.size());
  OMPFirstprivateClause *Clause = new (Mem) OMPFirstprivateClause(StartLoc,
                                                                  LParenLoc,
                                                                  EndLoc,
                                                                  VL.size());
  Clause->setVarRefs(VL);
  return Clause;
}

OMPFirstprivateClause *OMPFirstprivateClause::CreateEmpty(const ASTContext &C,
                                                          unsigned N) {
  void *Mem = C.Allocate(llvm::RoundUpToAlignment(sizeof(OMPFirstprivateClause),
                                                  llvm::alignOf<Expr *>()) +
                         sizeof(Expr *) * N);
  return new (Mem) OMPFirstprivateClause(N);
}

OMPSharedClause *OMPSharedClause::Create(const ASTContext &C,
                                         SourceLocation StartLoc,
                                         SourceLocation LParenLoc,
                                         SourceLocation EndLoc,
                                         ArrayRef<Expr *> VL) {
  void *Mem = C.Allocate(llvm::RoundUpToAlignment(sizeof(OMPSharedClause),
                                                  llvm::alignOf<Expr *>()) +
                         sizeof(Expr *) * VL.size());
  OMPSharedClause *Clause = new (Mem) OMPSharedClause(StartLoc, LParenLoc,
                                                      EndLoc, VL.size());
  Clause->setVarRefs(VL);
  return Clause;
}

OMPSharedClause *OMPSharedClause::CreateEmpty(const ASTContext &C,
                                              unsigned N) {
  void *Mem = C.Allocate(llvm::RoundUpToAlignment(sizeof(OMPSharedClause),
                                                  llvm::alignOf<Expr *>()) +
                         sizeof(Expr *) * N);
  return new (Mem) OMPSharedClause(N);
}

OMPCopyinClause *OMPCopyinClause::Create(const ASTContext &C,
                                         SourceLocation StartLoc,
                                         SourceLocation LParenLoc,
                                         SourceLocation EndLoc,
                                         ArrayRef<Expr *> VL) {
  void *Mem = C.Allocate(llvm::RoundUpToAlignment(sizeof(OMPCopyinClause),
                                                  llvm::alignOf<Expr *>()) +
                         sizeof(Expr *) * VL.size());
  OMPCopyinClause *Clause = new (Mem) OMPCopyinClause(StartLoc, LParenLoc,
                                                      EndLoc, VL.size());
  Clause->setVarRefs(VL);
  return Clause;
}

OMPCopyinClause *OMPCopyinClause::CreateEmpty(const ASTContext &C,
                                              unsigned N) {
  void *Mem = C.Allocate(llvm::RoundUpToAlignment(sizeof(OMPCopyinClause),
                                                  llvm::alignOf<Expr *>()) +
                         sizeof(Expr *) * N);
  return new (Mem) OMPCopyinClause(N);
}

void OMPExecutableDirective::setClauses(ArrayRef<OMPClause *> Clauses) {
  assert(Clauses.size() == getNumClauses() &&
         "Number of clauses is not the same as the preallocated buffer");
  std::copy(Clauses.begin(), Clauses.end(), getClauses().begin());
}

OMPParallelDirective *OMPParallelDirective::Create(
                                              const ASTContext &C,
                                              SourceLocation StartLoc,
                                              SourceLocation EndLoc,
                                              ArrayRef<OMPClause *> Clauses,
                                              Stmt *AssociatedStmt) {
  unsigned Size = llvm::RoundUpToAlignment(sizeof(OMPParallelDirective),
                                           llvm::alignOf<OMPClause *>());
  void *Mem = C.Allocate(Size + sizeof(OMPClause *) * Clauses.size() +
                         sizeof(Stmt *));
  OMPParallelDirective *Dir = new (Mem) OMPParallelDirective(StartLoc, EndLoc,
                                                             Clauses.size());
  Dir->setClauses(Clauses);
  Dir->setAssociatedStmt(AssociatedStmt);
  return Dir;
}

OMPParallelDirective *OMPParallelDirective::CreateEmpty(const ASTContext &C,
                                                        unsigned NumClauses,
                                                        EmptyShell) {
  unsigned Size = llvm::RoundUpToAlignment(sizeof(OMPParallelDirective),
                                           llvm::alignOf<OMPClause *>());
  void *Mem = C.Allocate(Size + sizeof(OMPClause *) * NumClauses +
                         sizeof(Stmt *));
  return new (Mem) OMPParallelDirective(NumClauses);
}

OMPSimdDirective *OMPSimdDirective::Create(const ASTContext &C,
                                           SourceLocation StartLoc,
                                           SourceLocation EndLoc,
                                           ArrayRef<OMPClause *> Clauses,
                                           Stmt *AssociatedStmt) {
  unsigned Size = llvm::RoundUpToAlignment(sizeof(OMPSimdDirective),
                                           llvm::alignOf<OMPClause *>());
  void *Mem = C.Allocate(Size + sizeof(OMPClause *) * Clauses.size() +
                         sizeof(Stmt *));
  OMPSimdDirective *Dir = new (Mem) OMPSimdDirective(StartLoc, EndLoc,
                                                     1, Clauses.size());
  Dir->setClauses(Clauses);
  Dir->setAssociatedStmt(AssociatedStmt);
  return Dir;
}

OMPSimdDirective *OMPSimdDirective::CreateEmpty(const ASTContext &C,
                                                unsigned NumClauses,
                                                unsigned CollapsedNum,
                                                EmptyShell) {
  unsigned Size = llvm::RoundUpToAlignment(sizeof(OMPSimdDirective),
                                           llvm::alignOf<OMPClause *>());
  void *Mem = C.Allocate(Size + sizeof(OMPClause *) * NumClauses +
                         sizeof(Stmt *));
  return new (Mem) OMPSimdDirective(CollapsedNum, NumClauses);
}
>>>>>>> 88c63daa
<|MERGE_RESOLUTION|>--- conflicted
+++ resolved
@@ -1958,166 +1958,3 @@
 
   return false;
 }
-<<<<<<< HEAD
-=======
-
-StmtRange OMPClause::children() {
-  switch(getClauseKind()) {
-  default : break;
-#define OPENMP_CLAUSE(Name, Class)                                       \
-  case OMPC_ ## Name : return static_cast<Class *>(this)->children();
-#include "clang/Basic/OpenMPKinds.def"
-  }
-  llvm_unreachable("unknown OMPClause");
-}
-
-OMPPrivateClause *OMPPrivateClause::Create(const ASTContext &C,
-                                           SourceLocation StartLoc,
-                                           SourceLocation LParenLoc,
-                                           SourceLocation EndLoc,
-                                           ArrayRef<Expr *> VL) {
-  void *Mem = C.Allocate(llvm::RoundUpToAlignment(sizeof(OMPPrivateClause),
-                                                  llvm::alignOf<Expr *>()) +
-                         sizeof(Expr *) * VL.size());
-  OMPPrivateClause *Clause = new (Mem) OMPPrivateClause(StartLoc, LParenLoc,
-                                                        EndLoc, VL.size());
-  Clause->setVarRefs(VL);
-  return Clause;
-}
-
-OMPPrivateClause *OMPPrivateClause::CreateEmpty(const ASTContext &C,
-                                                unsigned N) {
-  void *Mem = C.Allocate(llvm::RoundUpToAlignment(sizeof(OMPPrivateClause),
-                                                  llvm::alignOf<Expr *>()) +
-                         sizeof(Expr *) * N);
-  return new (Mem) OMPPrivateClause(N);
-}
-
-OMPFirstprivateClause *OMPFirstprivateClause::Create(const ASTContext &C,
-                                                     SourceLocation StartLoc,
-                                                     SourceLocation LParenLoc,
-                                                     SourceLocation EndLoc,
-                                                     ArrayRef<Expr *> VL) {
-  void *Mem = C.Allocate(llvm::RoundUpToAlignment(sizeof(OMPFirstprivateClause),
-                                                  llvm::alignOf<Expr *>()) +
-                         sizeof(Expr *) * VL.size());
-  OMPFirstprivateClause *Clause = new (Mem) OMPFirstprivateClause(StartLoc,
-                                                                  LParenLoc,
-                                                                  EndLoc,
-                                                                  VL.size());
-  Clause->setVarRefs(VL);
-  return Clause;
-}
-
-OMPFirstprivateClause *OMPFirstprivateClause::CreateEmpty(const ASTContext &C,
-                                                          unsigned N) {
-  void *Mem = C.Allocate(llvm::RoundUpToAlignment(sizeof(OMPFirstprivateClause),
-                                                  llvm::alignOf<Expr *>()) +
-                         sizeof(Expr *) * N);
-  return new (Mem) OMPFirstprivateClause(N);
-}
-
-OMPSharedClause *OMPSharedClause::Create(const ASTContext &C,
-                                         SourceLocation StartLoc,
-                                         SourceLocation LParenLoc,
-                                         SourceLocation EndLoc,
-                                         ArrayRef<Expr *> VL) {
-  void *Mem = C.Allocate(llvm::RoundUpToAlignment(sizeof(OMPSharedClause),
-                                                  llvm::alignOf<Expr *>()) +
-                         sizeof(Expr *) * VL.size());
-  OMPSharedClause *Clause = new (Mem) OMPSharedClause(StartLoc, LParenLoc,
-                                                      EndLoc, VL.size());
-  Clause->setVarRefs(VL);
-  return Clause;
-}
-
-OMPSharedClause *OMPSharedClause::CreateEmpty(const ASTContext &C,
-                                              unsigned N) {
-  void *Mem = C.Allocate(llvm::RoundUpToAlignment(sizeof(OMPSharedClause),
-                                                  llvm::alignOf<Expr *>()) +
-                         sizeof(Expr *) * N);
-  return new (Mem) OMPSharedClause(N);
-}
-
-OMPCopyinClause *OMPCopyinClause::Create(const ASTContext &C,
-                                         SourceLocation StartLoc,
-                                         SourceLocation LParenLoc,
-                                         SourceLocation EndLoc,
-                                         ArrayRef<Expr *> VL) {
-  void *Mem = C.Allocate(llvm::RoundUpToAlignment(sizeof(OMPCopyinClause),
-                                                  llvm::alignOf<Expr *>()) +
-                         sizeof(Expr *) * VL.size());
-  OMPCopyinClause *Clause = new (Mem) OMPCopyinClause(StartLoc, LParenLoc,
-                                                      EndLoc, VL.size());
-  Clause->setVarRefs(VL);
-  return Clause;
-}
-
-OMPCopyinClause *OMPCopyinClause::CreateEmpty(const ASTContext &C,
-                                              unsigned N) {
-  void *Mem = C.Allocate(llvm::RoundUpToAlignment(sizeof(OMPCopyinClause),
-                                                  llvm::alignOf<Expr *>()) +
-                         sizeof(Expr *) * N);
-  return new (Mem) OMPCopyinClause(N);
-}
-
-void OMPExecutableDirective::setClauses(ArrayRef<OMPClause *> Clauses) {
-  assert(Clauses.size() == getNumClauses() &&
-         "Number of clauses is not the same as the preallocated buffer");
-  std::copy(Clauses.begin(), Clauses.end(), getClauses().begin());
-}
-
-OMPParallelDirective *OMPParallelDirective::Create(
-                                              const ASTContext &C,
-                                              SourceLocation StartLoc,
-                                              SourceLocation EndLoc,
-                                              ArrayRef<OMPClause *> Clauses,
-                                              Stmt *AssociatedStmt) {
-  unsigned Size = llvm::RoundUpToAlignment(sizeof(OMPParallelDirective),
-                                           llvm::alignOf<OMPClause *>());
-  void *Mem = C.Allocate(Size + sizeof(OMPClause *) * Clauses.size() +
-                         sizeof(Stmt *));
-  OMPParallelDirective *Dir = new (Mem) OMPParallelDirective(StartLoc, EndLoc,
-                                                             Clauses.size());
-  Dir->setClauses(Clauses);
-  Dir->setAssociatedStmt(AssociatedStmt);
-  return Dir;
-}
-
-OMPParallelDirective *OMPParallelDirective::CreateEmpty(const ASTContext &C,
-                                                        unsigned NumClauses,
-                                                        EmptyShell) {
-  unsigned Size = llvm::RoundUpToAlignment(sizeof(OMPParallelDirective),
-                                           llvm::alignOf<OMPClause *>());
-  void *Mem = C.Allocate(Size + sizeof(OMPClause *) * NumClauses +
-                         sizeof(Stmt *));
-  return new (Mem) OMPParallelDirective(NumClauses);
-}
-
-OMPSimdDirective *OMPSimdDirective::Create(const ASTContext &C,
-                                           SourceLocation StartLoc,
-                                           SourceLocation EndLoc,
-                                           ArrayRef<OMPClause *> Clauses,
-                                           Stmt *AssociatedStmt) {
-  unsigned Size = llvm::RoundUpToAlignment(sizeof(OMPSimdDirective),
-                                           llvm::alignOf<OMPClause *>());
-  void *Mem = C.Allocate(Size + sizeof(OMPClause *) * Clauses.size() +
-                         sizeof(Stmt *));
-  OMPSimdDirective *Dir = new (Mem) OMPSimdDirective(StartLoc, EndLoc,
-                                                     1, Clauses.size());
-  Dir->setClauses(Clauses);
-  Dir->setAssociatedStmt(AssociatedStmt);
-  return Dir;
-}
-
-OMPSimdDirective *OMPSimdDirective::CreateEmpty(const ASTContext &C,
-                                                unsigned NumClauses,
-                                                unsigned CollapsedNum,
-                                                EmptyShell) {
-  unsigned Size = llvm::RoundUpToAlignment(sizeof(OMPSimdDirective),
-                                           llvm::alignOf<OMPClause *>());
-  void *Mem = C.Allocate(Size + sizeof(OMPClause *) * NumClauses +
-                         sizeof(Stmt *));
-  return new (Mem) OMPSimdDirective(CollapsedNum, NumClauses);
-}
->>>>>>> 88c63daa
