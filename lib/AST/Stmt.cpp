--- conflicted
+++ resolved
@@ -1030,12 +1030,14 @@
 
 OMPPrivateClause *OMPPrivateClause::Create(ASTContext &C,
                                            SourceLocation StartLoc,
+                                           SourceLocation LParenLoc,
                                            SourceLocation EndLoc,
                                            ArrayRef<Expr *> VL,
                                            ArrayRef<Expr *> DefaultInits) {
   void *Mem = C.Allocate(sizeof(OMPPrivateClause) + sizeof(Expr *) * 2 * VL.size(),
                          llvm::alignOf<OMPPrivateClause>());
-  OMPPrivateClause *Clause = new (Mem) OMPPrivateClause(StartLoc, EndLoc,
+  OMPPrivateClause *Clause = new (Mem) OMPPrivateClause(StartLoc, LParenLoc,
+                                                        EndLoc,
                                                         VL.size());
   Clause->setVars(VL);
   Clause->setDefaultInits(DefaultInits);
@@ -1066,6 +1068,7 @@
 OMPFirstPrivateClause *OMPFirstPrivateClause::Create(
                                                 ASTContext &C,
                                                 SourceLocation StartLoc,
+                                                SourceLocation LParenLoc,
                                                 SourceLocation EndLoc,
                                                 ArrayRef<Expr *> VL,
                                                 ArrayRef<DeclRefExpr *> PseudoVars,
@@ -1074,6 +1077,7 @@
                          sizeof(Expr *) * VL.size() * 3,
                          llvm::alignOf<OMPFirstPrivateClause>());
   OMPFirstPrivateClause *Clause = new (Mem) OMPFirstPrivateClause(StartLoc,
+                                                                  LParenLoc,
                                                                   EndLoc,
                                                                   VL.size());
   Clause->setVars(VL);
@@ -1119,6 +1123,7 @@
 
 OMPLastPrivateClause *OMPLastPrivateClause::Create(ASTContext &C,
                                                    SourceLocation StartLoc,
+                                                   SourceLocation LParenLoc,
                                                    SourceLocation EndLoc,
                                                    ArrayRef<Expr *> VL,
                                                    ArrayRef<DeclRefExpr *> PseudoVars1,
@@ -1128,6 +1133,7 @@
                          sizeof(Expr *) * VL.size() * 5,
                          llvm::alignOf<OMPLastPrivateClause>());
   OMPLastPrivateClause *Clause = new (Mem) OMPLastPrivateClause(StartLoc,
+                                                                LParenLoc,
                                                                 EndLoc,
                                                                 VL.size());
   Clause->setVars(VL);
@@ -1149,11 +1155,13 @@
 
 OMPSharedClause *OMPSharedClause::Create(ASTContext &C,
                                          SourceLocation StartLoc,
+                                         SourceLocation LParenLoc,
                                          SourceLocation EndLoc,
                                          ArrayRef<Expr *> VL) {
   void *Mem = C.Allocate(sizeof(OMPSharedClause) + sizeof(Expr *) * VL.size(),
                          llvm::alignOf<OMPSharedClause>());
-  OMPSharedClause *Clause = new (Mem) OMPSharedClause(StartLoc, EndLoc,
+  OMPSharedClause *Clause = new (Mem) OMPSharedClause(StartLoc, LParenLoc,
+                                                      EndLoc,
                                                       VL.size());
   Clause->setVars(VL);
   return Clause;
@@ -1189,6 +1197,7 @@
 
 OMPCopyinClause *OMPCopyinClause::Create(ASTContext &C,
                                          SourceLocation StartLoc,
+                                         SourceLocation LParenLoc,
                                          SourceLocation EndLoc,
                                          ArrayRef<Expr *> VL,
                                          ArrayRef<DeclRefExpr *> PseudoVars1,
@@ -1196,7 +1205,8 @@
                                          ArrayRef<Expr *> Assignments) {
   void *Mem = C.Allocate(sizeof(OMPCopyinClause) + sizeof(Expr *) * VL.size() * 4,
                          llvm::alignOf<OMPCopyinClause>());
-  OMPCopyinClause *Clause = new (Mem) OMPCopyinClause(StartLoc, EndLoc,
+  OMPCopyinClause *Clause = new (Mem) OMPCopyinClause(StartLoc, LParenLoc,
+                                                      EndLoc,
                                                       VL.size());
   Clause->setVars(VL);
   Clause->setPseudoVars1(PseudoVars1);
@@ -1235,6 +1245,7 @@
 
 OMPCopyPrivateClause *OMPCopyPrivateClause::Create(ASTContext &C,
                                                    SourceLocation StartLoc,
+                                                   SourceLocation LParenLoc,
                                                    SourceLocation EndLoc,
                                                    ArrayRef<Expr *> VL,
                                                    ArrayRef<DeclRefExpr *> PseudoVars1,
@@ -1244,6 +1255,7 @@
                          sizeof(Expr *) * VL.size() * 4,
                          llvm::alignOf<OMPCopyPrivateClause>());
   OMPCopyPrivateClause *Clause = new (Mem) OMPCopyPrivateClause(StartLoc,
+                                                                LParenLoc,
                                                                 EndLoc,
                                                                 VL.size());
   Clause->setVars(VL);
@@ -1263,6 +1275,7 @@
 
 OMPReductionClause *OMPReductionClause::Create(ASTContext &C,
                                                SourceLocation StartLoc,
+                                               SourceLocation LParenLoc,
                                                SourceLocation EndLoc,
                                                ArrayRef<Expr *> VL,
                                                ArrayRef<Expr *> OpExprs,
@@ -1277,7 +1290,8 @@
   void *Mem = C.Allocate(sizeof(OMPReductionClause) +
                          5 * sizeof(Expr *) * VL.size(),
                          llvm::alignOf<OMPReductionClause>());
-  OMPReductionClause *Clause = new (Mem) OMPReductionClause(StartLoc, EndLoc,
+  OMPReductionClause *Clause = new (Mem) OMPReductionClause(StartLoc,
+                                                            LParenLoc, EndLoc,
                                                             VL.size(),
                                                             Op, S, OpName);
   Clause->setVars(VL);
@@ -1323,13 +1337,14 @@
 
 OMPFlushClause *OMPFlushClause::Create(ASTContext &C,
                                        SourceLocation StartLoc,
+                                       SourceLocation LParenLoc,
                                        SourceLocation EndLoc,
                                        ArrayRef<Expr *> VL) {
   void *Mem = C.Allocate(sizeof(OMPFlushClause) +
                          sizeof(Expr *) * VL.size(),
                          llvm::alignOf<OMPFlushClause>());
   OMPFlushClause *Clause = new (Mem) OMPFlushClause(StartLoc,
-                                                    EndLoc,
+                                                    LParenLoc, EndLoc,
                                                     VL.size());
   Clause->setVars(VL);
   return Clause;
@@ -1343,13 +1358,14 @@
 
 OMPUniformClause *OMPUniformClause::Create(ASTContext &C,
                                            SourceLocation StartLoc,
+                                           SourceLocation LParenLoc,
                                            SourceLocation EndLoc,
                                            ArrayRef<Expr *> VL) {
   void *Mem = C.Allocate(sizeof(OMPUniformClause) +
                          sizeof(Expr *) * VL.size(),
                          llvm::alignOf<OMPUniformClause>());
   OMPUniformClause *Clause = new (Mem) OMPUniformClause(StartLoc,
-                                                        EndLoc,
+                                                        LParenLoc, EndLoc,
                                                         VL.size());
   Clause->setVars(VL);
   return Clause;
@@ -1363,6 +1379,7 @@
 
 OMPLinearClause *OMPLinearClause::Create(ASTContext &C,
                                          SourceLocation StartLoc,
+                                         SourceLocation LParenLoc,
                                          SourceLocation EndLoc,
                                          ArrayRef<Expr *> VL,
                                          Expr *St,
@@ -1372,7 +1389,7 @@
                          sizeof(Expr *), // Place for Step
                          llvm::alignOf<OMPLinearClause>());
   OMPLinearClause *Clause = new (Mem) OMPLinearClause(StartLoc,
-                                                      EndLoc,
+                                                      LParenLoc, EndLoc,
                                                       VL.size(),
                                                       StLoc);
   Clause->setVars(VL);
@@ -1389,6 +1406,7 @@
 
 OMPAlignedClause *OMPAlignedClause::Create(ASTContext &C,
                                            SourceLocation StartLoc,
+                                           SourceLocation LParenLoc,
                                            SourceLocation EndLoc,
                                            ArrayRef<Expr *> VL,
                                            Expr *A,
@@ -1398,7 +1416,7 @@
                          sizeof(Expr *), // Place for Alignment
                          llvm::alignOf<OMPAlignedClause>());
   OMPAlignedClause *Clause = new (Mem) OMPAlignedClause(StartLoc,
-                                                        EndLoc,
+                                                        LParenLoc, EndLoc,
                                                         VL.size(),
                                                         ALoc);
   Clause->setVars(VL);
@@ -1940,146 +1958,4 @@
   }
 
   return false;
-<<<<<<< HEAD
-}
-=======
-}
-
-StmtRange OMPClause::children() {
-  switch(getClauseKind()) {
-  default : break;
-#define OPENMP_CLAUSE(Name, Class)                                       \
-  case OMPC_ ## Name : return static_cast<Class *>(this)->children();
-#include "clang/Basic/OpenMPKinds.def"
-  }
-  llvm_unreachable("unknown OMPClause");
-}
-
-OMPPrivateClause *OMPPrivateClause::Create(const ASTContext &C,
-                                           SourceLocation StartLoc,
-                                           SourceLocation LParenLoc,
-                                           SourceLocation EndLoc,
-                                           ArrayRef<Expr *> VL) {
-  void *Mem = C.Allocate(llvm::RoundUpToAlignment(sizeof(OMPPrivateClause),
-                                                  llvm::alignOf<Expr *>()) +
-                         sizeof(Expr *) * VL.size());
-  OMPPrivateClause *Clause = new (Mem) OMPPrivateClause(StartLoc, LParenLoc,
-                                                        EndLoc, VL.size());
-  Clause->setVarRefs(VL);
-  return Clause;
-}
-
-OMPPrivateClause *OMPPrivateClause::CreateEmpty(const ASTContext &C,
-                                                unsigned N) {
-  void *Mem = C.Allocate(llvm::RoundUpToAlignment(sizeof(OMPPrivateClause),
-                                                  llvm::alignOf<Expr *>()) +
-                         sizeof(Expr *) * N);
-  return new (Mem) OMPPrivateClause(N);
-}
-
-OMPFirstprivateClause *OMPFirstprivateClause::Create(const ASTContext &C,
-                                                     SourceLocation StartLoc,
-                                                     SourceLocation LParenLoc,
-                                                     SourceLocation EndLoc,
-                                                     ArrayRef<Expr *> VL) {
-  void *Mem = C.Allocate(llvm::RoundUpToAlignment(sizeof(OMPFirstprivateClause),
-                                                  llvm::alignOf<Expr *>()) +
-                         sizeof(Expr *) * VL.size());
-  OMPFirstprivateClause *Clause = new (Mem) OMPFirstprivateClause(StartLoc,
-                                                                  LParenLoc,
-                                                                  EndLoc,
-                                                                  VL.size());
-  Clause->setVarRefs(VL);
-  return Clause;
-}
-
-OMPFirstprivateClause *OMPFirstprivateClause::CreateEmpty(const ASTContext &C,
-                                                          unsigned N) {
-  void *Mem = C.Allocate(llvm::RoundUpToAlignment(sizeof(OMPFirstprivateClause),
-                                                  llvm::alignOf<Expr *>()) +
-                         sizeof(Expr *) * N);
-  return new (Mem) OMPFirstprivateClause(N);
-}
-
-OMPSharedClause *OMPSharedClause::Create(const ASTContext &C,
-                                         SourceLocation StartLoc,
-                                         SourceLocation LParenLoc,
-                                         SourceLocation EndLoc,
-                                         ArrayRef<Expr *> VL) {
-  void *Mem = C.Allocate(llvm::RoundUpToAlignment(sizeof(OMPSharedClause),
-                                                  llvm::alignOf<Expr *>()) +
-                         sizeof(Expr *) * VL.size());
-  OMPSharedClause *Clause = new (Mem) OMPSharedClause(StartLoc, LParenLoc,
-                                                      EndLoc, VL.size());
-  Clause->setVarRefs(VL);
-  return Clause;
-}
-
-OMPSharedClause *OMPSharedClause::CreateEmpty(const ASTContext &C,
-                                              unsigned N) {
-  void *Mem = C.Allocate(llvm::RoundUpToAlignment(sizeof(OMPSharedClause),
-                                                  llvm::alignOf<Expr *>()) +
-                         sizeof(Expr *) * N);
-  return new (Mem) OMPSharedClause(N);
-}
-
-void OMPExecutableDirective::setClauses(ArrayRef<OMPClause *> Clauses) {
-  assert(Clauses.size() == this->Clauses.size() &&
-         "Number of clauses is not the same as the preallocated buffer");
-  std::copy(Clauses.begin(), Clauses.end(), this->Clauses.begin());
-}
-
-OMPParallelDirective *OMPParallelDirective::Create(
-                                              const ASTContext &C,
-                                              SourceLocation StartLoc,
-                                              SourceLocation EndLoc,
-                                              ArrayRef<OMPClause *> Clauses,
-                                              Stmt *AssociatedStmt) {
-  unsigned Size = llvm::RoundUpToAlignment(sizeof(OMPParallelDirective),
-                                           llvm::alignOf<OMPClause *>());
-  void *Mem = C.Allocate(Size + sizeof(OMPClause *) * Clauses.size() +
-                         sizeof(Stmt *));
-  OMPParallelDirective *Dir = new (Mem) OMPParallelDirective(StartLoc, EndLoc,
-                                                             Clauses.size());
-  Dir->setClauses(Clauses);
-  Dir->setAssociatedStmt(AssociatedStmt);
-  return Dir;
-}
-
-OMPParallelDirective *OMPParallelDirective::CreateEmpty(const ASTContext &C,
-                                                        unsigned NumClauses,
-                                                        EmptyShell) {
-  unsigned Size = llvm::RoundUpToAlignment(sizeof(OMPParallelDirective),
-                                           llvm::alignOf<OMPClause *>());
-  void *Mem = C.Allocate(Size + sizeof(OMPClause *) * NumClauses +
-                         sizeof(Stmt *));
-  return new (Mem) OMPParallelDirective(NumClauses);
-}
-
-OMPSimdDirective *OMPSimdDirective::Create(const ASTContext &C,
-                                           SourceLocation StartLoc,
-                                           SourceLocation EndLoc,
-                                           ArrayRef<OMPClause *> Clauses,
-                                           Stmt *AssociatedStmt) {
-  unsigned Size = llvm::RoundUpToAlignment(sizeof(OMPSimdDirective),
-                                           llvm::alignOf<OMPClause *>());
-  void *Mem = C.Allocate(Size + sizeof(OMPClause *) * Clauses.size() +
-                         sizeof(Stmt *));
-  OMPSimdDirective *Dir = new (Mem) OMPSimdDirective(StartLoc, EndLoc,
-                                                     1, Clauses.size());
-  Dir->setClauses(Clauses);
-  Dir->setAssociatedStmt(AssociatedStmt);
-  return Dir;
-}
-
-OMPSimdDirective *OMPSimdDirective::CreateEmpty(const ASTContext &C,
-                                                unsigned NumClauses,
-                                                unsigned CollapsedNum,
-                                                EmptyShell) {
-  unsigned Size = llvm::RoundUpToAlignment(sizeof(OMPSimdDirective),
-                                           llvm::alignOf<OMPClause *>());
-  void *Mem = C.Allocate(Size + sizeof(OMPClause *) * NumClauses +
-                         sizeof(Stmt *));
-  return new (Mem) OMPSimdDirective(CollapsedNum, NumClauses);
-}
->>>>>>> 3175463e
+}
