--- conflicted
+++ resolved
@@ -268,7 +268,6 @@
   std::unique_ptr<llvm::IndexedInstrProfReader> PGOReader;
   InstrProfStats PGOStats;
 
-<<<<<<< HEAD
   struct ElementalVariantInfo {
     /// \brief The CodeGen infomation of this function.
     const CGFunctionInfo *FnInfo;
@@ -291,11 +290,6 @@
   // WeakRefReferences - A set of references that have only been seen via
   // a weakref so far. This is used to remove the weak of the reference if we
   // ever see a direct reference or a definition.
-=======
-  // A set of references that have only been seen via a weakref so far. This is
-  // used to remove the weak of the reference if we ever see a direct reference
-  // or a definition.
->>>>>>> b1d67d0c
   llvm::SmallPtrSet<llvm::GlobalValue*, 10> WeakRefReferences;
 
   /// This contains all the decls which have definitions but/ which are deferred
@@ -1095,7 +1089,6 @@
     DeferredVTables.push_back(RD);
   }
 
-<<<<<<< HEAD
   /// \brief Emit a code for threadprivate variables.
   ///
   void EmitOMPThreadPrivate(const OMPThreadPrivateDecl *D);
@@ -1303,10 +1296,6 @@
 
   /// EmitGlobal - Emit code for a singal global function or var decl. Forward
   /// declarations are emitted lazily.
-=======
-  /// Emit code for a singal global function or var decl. Forward declarations
-  /// are emitted lazily.
->>>>>>> b1d67d0c
   void EmitGlobal(GlobalDecl D);
 
 private:
@@ -1321,7 +1310,6 @@
                                         llvm::PointerType *PTy,
                                         const VarDecl *D);
 
-<<<<<<< HEAD
   /// \brief Creates OpenMP threadprivate function for specified variable
   /// and returns this function and constructor, copy constructor and
   /// destructor.
@@ -1342,10 +1330,6 @@
   /// SetCommonAttributes - Set attributes which are common to any
   /// form of a global definition (alias, Objective-C method,
   /// function, global variable).
-=======
-  /// Set attributes which are common to any form of a global definition (alias,
-  /// Objective-C method, function, global variable).
->>>>>>> b1d67d0c
   ///
   /// NOTE: This should only be called for definitions.
   void SetCommonAttributes(const Decl *D, llvm::GlobalValue *GV);
