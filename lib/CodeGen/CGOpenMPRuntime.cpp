--- conflicted
+++ resolved
@@ -3939,7 +3939,7 @@
 
       // If the bounds are the same, it means we only have one element.
       if (UB == LB)
-        return getTypeSize(CGF, E->getType());
+        return CGF.getTypeSize(E->getType());
 
       // Upper bound must be a GEP instruction with constant indices.
       auto *UBGEP = dyn_cast<llvm::GetElementPtrInst>(UB);
@@ -3987,7 +3987,7 @@
       assert(UBElem && LBElem && "Invalid number of elements!");
 
       // Get size of element from the relevant expression.
-      auto *ElemSize = CGF.Builder.CreateIntCast(getTypeSize(CGF, E->getType()), CGF.IntPtrTy, /*isSigned=*/false);
+      auto *ElemSize = CGF.Builder.CreateIntCast(CGF.getTypeSize(E->getType()), CGF.IntPtrTy, /*isSigned=*/false);
 
       // The resulting size is (UBElem - LBElem + 1) * ElemSize;
       auto *Size = CGF.Builder.CreateNUWSub(UBElem, LBElem);
@@ -4161,8 +4161,8 @@
 
     // For each expression in the map clauses...
     for (auto *InfoForExpr : MIE) {
-      auto CI = InfoForExpr->Components.begin();
-      auto CE = InfoForExpr->Components.end();
+      auto CI = InfoForExpr->Components.rbegin();
+      auto CE = InfoForExpr->Components.rend();
       bool IsExpressionFirstInfo = true;
       llvm::Value *BP = nullptr;
 
@@ -4331,10 +4331,9 @@
 
     // VLA sizes are passed to the outlined region by copy and do not have map information associated.
     if (CI->capturesVariableArrayType()) {
-<<<<<<< HEAD
       CurBasePointers.push_back(*CV);
       CurPointers.push_back(*CV);
-      CurSizes.push_back(getTypeSize(CGF, RI->getType()));
+      CurSizes.push_back(CGF.getTypeSize(RI->getType()));
       // Copy to the device as an argument. No need to retrieve it.
       CurMapTypes.push_back(OpenMPMapClauseHandler::OMP_MAP_BYCOPY);
       hasRuntimeEvaluationCaptureSize = true;
@@ -4348,7 +4347,7 @@
           CurBasePointers.push_back(*CV);
           CurPointers.push_back(*CV);
           const PointerType *PtrTy = cast<PointerType>(RI->getType().getTypePtr());
-          CurSizes.push_back(getTypeSize(CGF, PtrTy->getPointeeType()));
+          CurSizes.push_back(CGF.getTypeSize(PtrTy->getPointeeType()));
           // Default map type.
           CurMapTypes.push_back(OpenMPMapClauseHandler::OMP_MAP_TO | OpenMPMapClauseHandler::OMP_MAP_FROM);
         } else if (CI->capturesVariableByCopy()) {
@@ -4377,7 +4376,7 @@
             CurBasePointers.push_back(*CV);
             CurPointers.push_back(*CV);
           }
-          CurSizes.push_back(getTypeSize(CGF, RI->getType()));
+          CurSizes.push_back(CGF.getTypeSize(RI->getType()));
         } else {
           assert(CI->capturesVariable() && "Expected captured reference.");
           CurBasePointers.push_back(*CV);
@@ -4386,7 +4385,7 @@
           const ReferenceType *PtrTy =
               cast<ReferenceType>(RI->getType().getTypePtr());
           QualType ElementType = PtrTy->getPointeeType();
-          CurSizes.push_back(getTypeSize(CGF, ElementType));
+          CurSizes.push_back(CGF.getTypeSize(ElementType));
           // The default map type for a scalar/complex type is 'to' because by
           // default the value doesn't have to be retrieved. For an aggregate type,
           // the default is 'tofrom'.
@@ -4394,61 +4393,6 @@
                                                    : OpenMPMapClauseHandler::OMP_MAP_TO);
         }
       }
-=======
-      BasePointer = Pointer = *CV;
-      Size = CGF.getTypeSize(RI->getType());
-      // Copy to the device as an argument. No need to retrieve it.
-      MapType = OMP_MAP_BYCOPY;
-      hasVLACaptures = true;
-    } else if (CI->capturesThis()) {
-      BasePointer = Pointer = *CV;
-      const PointerType *PtrTy = cast<PointerType>(RI->getType().getTypePtr());
-      Size = CGF.getTypeSize(PtrTy->getPointeeType());
-      // Default map type.
-      MapType = OMP_MAP_TO | OMP_MAP_FROM;
-    } else if (CI->capturesVariableByCopy()) {
-      MapType = OMP_MAP_BYCOPY;
-      if (!RI->getType()->isAnyPointerType()) {
-        // If the field is not a pointer, we need to save the actual value and
-        // load it as a void pointer.
-        auto DstAddr = CGF.CreateMemTemp(
-            Ctx.getUIntPtrType(),
-            Twine(CI->getCapturedVar()->getName()) + ".casted");
-        LValue DstLV = CGF.MakeAddrLValue(DstAddr, Ctx.getUIntPtrType());
-
-        auto *SrcAddrVal = CGF.EmitScalarConversion(
-            DstAddr.getPointer(), Ctx.getPointerType(Ctx.getUIntPtrType()),
-            Ctx.getPointerType(RI->getType()), SourceLocation());
-        LValue SrcLV =
-            CGF.MakeNaturalAlignAddrLValue(SrcAddrVal, RI->getType());
-
-        // Store the value using the source type pointer.
-        CGF.EmitStoreThroughLValue(RValue::get(*CV), SrcLV);
-
-        // Load the value using the destination type pointer.
-        BasePointer = Pointer =
-            CGF.EmitLoadOfLValue(DstLV, SourceLocation()).getScalarVal();
-      } else {
-        MapType |= OMP_MAP_PTR;
-        BasePointer = Pointer = *CV;
-      }
-      Size = CGF.getTypeSize(RI->getType());
-    } else {
-      assert(CI->capturesVariable() && "Expected captured reference.");
-      BasePointer = Pointer = *CV;
-
-      const ReferenceType *PtrTy =
-          cast<ReferenceType>(RI->getType().getTypePtr());
-      QualType ElementType = PtrTy->getPointeeType();
-      Size = CGF.getTypeSize(ElementType);
-      // The default map type for a scalar/complex type is 'to' because by
-      // default the value doesn't have to be retrieved. For an aggregate type,
-      // the default is 'tofrom'.
-      MapType = ElementType->isAggregateType() ? (OMP_MAP_TO | OMP_MAP_FROM)
-                                               : OMP_MAP_TO;
-      if (ElementType->isAnyPointerType())
-        MapType |= OMP_MAP_PTR;
->>>>>>> 337ac58f
     }
     // We expect to have at least an element of information for this capture.
     assert(!CurBasePointers.empty() && "Non-existing map pointer for capture!");
