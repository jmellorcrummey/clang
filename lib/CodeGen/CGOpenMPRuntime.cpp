//===----- CGOpenMPRuntime.cpp - Interface to OpenMP Runtimes -------------===//
//
//                     The LLVM Compiler Infrastructure
//
// This file is distributed under the University of Illinois Open Source
// License. See LICENSE.TXT for details.
//
//===----------------------------------------------------------------------===//
//
// This provides a class for OpenMP runtime code generation.
//
//===----------------------------------------------------------------------===//

#include "CGCXXABI.h"
#include "CGCleanup.h"
#include "CGOpenMPRuntime.h"
#include "CodeGenFunction.h"
#include "clang/AST/Decl.h"
#include "clang/AST/StmtOpenMP.h"
#include "llvm/ADT/ArrayRef.h"
#include "llvm/Bitcode/ReaderWriter.h"
#include "llvm/IR/CallSite.h"
#include "llvm/IR/DerivedTypes.h"
#include "llvm/IR/GlobalValue.h"
#include "llvm/IR/Value.h"
#include "llvm/Support/Format.h"
#include "llvm/Support/raw_ostream.h"
#include <cassert>

using namespace clang;
using namespace CodeGen;

namespace {
/// \brief Base class for handling code generation inside OpenMP regions.
class CGOpenMPRegionInfo : public CodeGenFunction::CGCapturedStmtInfo {
public:
  /// \brief Kinds of OpenMP regions used in codegen.
  enum CGOpenMPRegionKind {
    /// \brief Region with outlined function for standalone 'parallel'
    /// directive.
    ParallelOutlinedRegion,
    /// \brief Region with outlined function for standalone 'task' directive.
    TaskOutlinedRegion,
    /// \brief Region for constructs that do not require function outlining,
    /// like 'for', 'sections', 'atomic' etc. directives.
    InlinedRegion,
    /// \brief Region with outlined function for standalone 'target' directive.
    TargetRegion,
  };

  CGOpenMPRegionInfo(const CapturedStmt &CS,
                     const CGOpenMPRegionKind RegionKind,
                     const RegionCodeGenTy &CodeGen, OpenMPDirectiveKind Kind,
                     bool HasCancel)
      : CGCapturedStmtInfo(CS, CR_OpenMP), RegionKind(RegionKind),
        CodeGen(CodeGen), Kind(Kind), HasCancel(HasCancel) {}

  CGOpenMPRegionInfo(const CGOpenMPRegionKind RegionKind,
                     const RegionCodeGenTy &CodeGen, OpenMPDirectiveKind Kind,
                     bool HasCancel)
      : CGCapturedStmtInfo(CR_OpenMP), RegionKind(RegionKind), CodeGen(CodeGen),
        Kind(Kind), HasCancel(HasCancel) {}

  /// \brief Get a variable or parameter for storing global thread id
  /// inside OpenMP construct.
  virtual const VarDecl *getThreadIDVariable() const = 0;

  /// \brief Emit the captured statement body.
  void EmitBody(CodeGenFunction &CGF, const Stmt *S) override;

  /// \brief Get an LValue for the current ThreadID variable.
  /// \return LValue for thread id variable. This LValue always has type int32*.
  virtual LValue getThreadIDVariableLValue(CodeGenFunction &CGF);

  CGOpenMPRegionKind getRegionKind() const { return RegionKind; }

  OpenMPDirectiveKind getDirectiveKind() const { return Kind; }

  bool hasCancel() const { return HasCancel; }

  static bool classof(const CGCapturedStmtInfo *Info) {
    return Info->getKind() == CR_OpenMP;
  }

protected:
  CGOpenMPRegionKind RegionKind;
  RegionCodeGenTy CodeGen;
  OpenMPDirectiveKind Kind;
  bool HasCancel;
};

/// \brief API for captured statement code generation in OpenMP constructs.
class CGOpenMPOutlinedRegionInfo : public CGOpenMPRegionInfo {
public:
  CGOpenMPOutlinedRegionInfo(const CapturedStmt &CS, const VarDecl *ThreadIDVar,
                             const RegionCodeGenTy &CodeGen,
                             OpenMPDirectiveKind Kind, bool HasCancel)
      : CGOpenMPRegionInfo(CS, ParallelOutlinedRegion, CodeGen, Kind,
                           HasCancel),
        ThreadIDVar(ThreadIDVar) {
    assert(ThreadIDVar != nullptr && "No ThreadID in OpenMP region.");
  }

  /// \brief Get a variable or parameter for storing global thread id
  /// inside OpenMP construct.
  const VarDecl *getThreadIDVariable() const override { return ThreadIDVar; }

  /// \brief Get the name of the capture helper.
  StringRef getHelperName() const override { return ".omp_outlined."; }

  static bool classof(const CGCapturedStmtInfo *Info) {
    return CGOpenMPRegionInfo::classof(Info) &&
           cast<CGOpenMPRegionInfo>(Info)->getRegionKind() ==
               ParallelOutlinedRegion;
  }

private:
  /// \brief A variable or parameter storing global thread id for OpenMP
  /// constructs.
  const VarDecl *ThreadIDVar;
};

/// \brief API for captured statement code generation in OpenMP constructs.
class CGOpenMPTaskOutlinedRegionInfo : public CGOpenMPRegionInfo {
public:
  CGOpenMPTaskOutlinedRegionInfo(const CapturedStmt &CS,
                                 const VarDecl *ThreadIDVar,
                                 const RegionCodeGenTy &CodeGen,
                                 OpenMPDirectiveKind Kind, bool HasCancel)
      : CGOpenMPRegionInfo(CS, TaskOutlinedRegion, CodeGen, Kind, HasCancel),
        ThreadIDVar(ThreadIDVar) {
    assert(ThreadIDVar != nullptr && "No ThreadID in OpenMP region.");
  }

  /// \brief Get a variable or parameter for storing global thread id
  /// inside OpenMP construct.
  const VarDecl *getThreadIDVariable() const override { return ThreadIDVar; }

  /// \brief Get an LValue for the current ThreadID variable.
  LValue getThreadIDVariableLValue(CodeGenFunction &CGF) override;

  /// \brief Get the name of the capture helper.
  StringRef getHelperName() const override { return ".omp_outlined."; }

  static bool classof(const CGCapturedStmtInfo *Info) {
    return CGOpenMPRegionInfo::classof(Info) &&
           cast<CGOpenMPRegionInfo>(Info)->getRegionKind() ==
               TaskOutlinedRegion;
  }

private:
  /// \brief A variable or parameter storing global thread id for OpenMP
  /// constructs.
  const VarDecl *ThreadIDVar;
};

/// \brief API for inlined captured statement code generation in OpenMP
/// constructs.
class CGOpenMPInlinedRegionInfo : public CGOpenMPRegionInfo {
public:
  CGOpenMPInlinedRegionInfo(CodeGenFunction::CGCapturedStmtInfo *OldCSI,
                            const RegionCodeGenTy &CodeGen,
                            OpenMPDirectiveKind Kind, bool HasCancel)
      : CGOpenMPRegionInfo(InlinedRegion, CodeGen, Kind, HasCancel),
        OldCSI(OldCSI),
        OuterRegionInfo(dyn_cast_or_null<CGOpenMPRegionInfo>(OldCSI)) {}

  // \brief Retrieve the value of the context parameter.
  llvm::Value *getContextValue() const override {
    if (OuterRegionInfo)
      return OuterRegionInfo->getContextValue();
    llvm_unreachable("No context value for inlined OpenMP region");
  }

  void setContextValue(llvm::Value *V) override {
    if (OuterRegionInfo) {
      OuterRegionInfo->setContextValue(V);
      return;
    }
    llvm_unreachable("No context value for inlined OpenMP region");
  }

  /// \brief Lookup the captured field decl for a variable.
  const FieldDecl *lookup(const VarDecl *VD) const override {
    if (OuterRegionInfo)
      return OuterRegionInfo->lookup(VD);
    // If there is no outer outlined region,no need to lookup in a list of
    // captured variables, we can use the original one.
    return nullptr;
  }

  FieldDecl *getThisFieldDecl() const override {
    if (OuterRegionInfo)
      return OuterRegionInfo->getThisFieldDecl();
    return nullptr;
  }

  /// \brief Get a variable or parameter for storing global thread id
  /// inside OpenMP construct.
  const VarDecl *getThreadIDVariable() const override {
    if (OuterRegionInfo)
      return OuterRegionInfo->getThreadIDVariable();
    return nullptr;
  }

  /// \brief Get the name of the capture helper.
  StringRef getHelperName() const override {
    if (auto *OuterRegionInfo = getOldCSI())
      return OuterRegionInfo->getHelperName();
    llvm_unreachable("No helper name for inlined OpenMP construct");
  }

  CodeGenFunction::CGCapturedStmtInfo *getOldCSI() const { return OldCSI; }

  static bool classof(const CGCapturedStmtInfo *Info) {
    return CGOpenMPRegionInfo::classof(Info) &&
           cast<CGOpenMPRegionInfo>(Info)->getRegionKind() == InlinedRegion;
  }

private:
  /// \brief CodeGen info about outer OpenMP region.
  CodeGenFunction::CGCapturedStmtInfo *OldCSI;
  CGOpenMPRegionInfo *OuterRegionInfo;
};

/// \brief API for captured statement code generation in OpenMP target
/// constructs. For this captures, implicit parameters are used instead of the
/// captured fields. The name of the target region has to be unique in a given
/// application so it is provided by the client, because only the client has
/// the information to generate that.
class CGOpenMPTargetRegionInfo : public CGOpenMPRegionInfo {
public:
  CGOpenMPTargetRegionInfo(const CapturedStmt &CS,
                           const RegionCodeGenTy &CodeGen, StringRef HelperName)
      : CGOpenMPRegionInfo(CS, TargetRegion, CodeGen, OMPD_target,
                           /*HasCancel=*/false),
        HelperName(HelperName) {}

  /// \brief This is unused for target regions because each starts executing
  /// with a single thread.
  const VarDecl *getThreadIDVariable() const override { return nullptr; }

  /// \brief Get the name of the capture helper.
  StringRef getHelperName() const override { return HelperName; }

  static bool classof(const CGCapturedStmtInfo *Info) {
    return CGOpenMPRegionInfo::classof(Info) &&
           cast<CGOpenMPRegionInfo>(Info)->getRegionKind() == TargetRegion;
  }

private:
  StringRef HelperName;
};

static void EmptyCodeGen(CodeGenFunction &) {
  llvm_unreachable("No codegen for expressions");
}
/// \brief API for generation of expressions captured in a innermost OpenMP
/// region.
class CGOpenMPInnerExprInfo : public CGOpenMPInlinedRegionInfo {
public:
  CGOpenMPInnerExprInfo(CodeGenFunction &CGF, const CapturedStmt &CS)
      : CGOpenMPInlinedRegionInfo(CGF.CapturedStmtInfo, EmptyCodeGen,
                                  OMPD_unknown,
                                  /*HasCancel=*/false),
        PrivScope(CGF) {
    // Make sure the globals captured in the provided statement are local by
    // using the privatization logic. We assume the same variable is not
    // captured more than once.
    for (auto &C : CS.captures()) {
      if (!C.capturesVariable() && !C.capturesVariableByCopy())
        continue;

      const VarDecl *VD = C.getCapturedVar();
      if (VD->isLocalVarDeclOrParm())
        continue;

      DeclRefExpr DRE(const_cast<VarDecl *>(VD),
                      /*RefersToEnclosingVariableOrCapture=*/false,
                      VD->getType().getNonReferenceType(), VK_LValue,
                      SourceLocation());
      PrivScope.addPrivate(VD, [&CGF, &DRE]() -> Address {
        return CGF.EmitLValue(&DRE).getAddress();
      });
    }
    (void)PrivScope.Privatize();
  }

  /// \brief Lookup the captured field decl for a variable.
  const FieldDecl *lookup(const VarDecl *VD) const override {
    if (auto *FD = CGOpenMPInlinedRegionInfo::lookup(VD))
      return FD;
    return nullptr;
  }

  /// \brief Emit the captured statement body.
  void EmitBody(CodeGenFunction &CGF, const Stmt *S) override {
    llvm_unreachable("No body for expressions");
  }

  /// \brief Get a variable or parameter for storing global thread id
  /// inside OpenMP construct.
  const VarDecl *getThreadIDVariable() const override {
    llvm_unreachable("No thread id for expressions");
  }

  /// \brief Get the name of the capture helper.
  StringRef getHelperName() const override {
    llvm_unreachable("No helper name for expressions");
  }

  static bool classof(const CGCapturedStmtInfo *Info) { return false; }

private:
  /// Private scope to capture global variables.
  CodeGenFunction::OMPPrivateScope PrivScope;
};

/// \brief RAII for emitting code of OpenMP constructs.
class InlinedOpenMPRegionRAII {
  CodeGenFunction &CGF;

public:
  /// \brief Constructs region for combined constructs.
  /// \param CodeGen Code generation sequence for combined directives. Includes
  /// a list of functions used for code generation of implicitly inlined
  /// regions.
  InlinedOpenMPRegionRAII(CodeGenFunction &CGF, const RegionCodeGenTy &CodeGen,
                          OpenMPDirectiveKind Kind, bool HasCancel)
      : CGF(CGF) {
    // Start emission for the construct.
    CGF.CapturedStmtInfo = new CGOpenMPInlinedRegionInfo(
        CGF.CapturedStmtInfo, CodeGen, Kind, HasCancel);
  }

  ~InlinedOpenMPRegionRAII() {
    // Restore original CapturedStmtInfo only if we're done with code emission.
    auto *OldCSI =
        cast<CGOpenMPInlinedRegionInfo>(CGF.CapturedStmtInfo)->getOldCSI();
    delete CGF.CapturedStmtInfo;
    CGF.CapturedStmtInfo = OldCSI;
  }
};

/// \brief Values for bit flags used in the ident_t to describe the fields.
/// All enumeric elements are named and described in accordance with the code
/// from http://llvm.org/svn/llvm-project/openmp/trunk/runtime/src/kmp.h
enum OpenMPLocationFlags {
  /// \brief Use trampoline for internal microtask.
  OMP_IDENT_IMD = 0x01,
  /// \brief Use c-style ident structure.
  OMP_IDENT_KMPC = 0x02,
  /// \brief Atomic reduction option for kmpc_reduce.
  OMP_ATOMIC_REDUCE = 0x10,
  /// \brief Explicit 'barrier' directive.
  OMP_IDENT_BARRIER_EXPL = 0x20,
  /// \brief Implicit barrier in code.
  OMP_IDENT_BARRIER_IMPL = 0x40,
  /// \brief Implicit barrier in 'for' directive.
  OMP_IDENT_BARRIER_IMPL_FOR = 0x40,
  /// \brief Implicit barrier in 'sections' directive.
  OMP_IDENT_BARRIER_IMPL_SECTIONS = 0xC0,
  /// \brief Implicit barrier in 'single' directive.
  OMP_IDENT_BARRIER_IMPL_SINGLE = 0x140
};

/// \brief Describes ident structure that describes a source location.
/// All descriptions are taken from
/// http://llvm.org/svn/llvm-project/openmp/trunk/runtime/src/kmp.h
/// Original structure:
/// typedef struct ident {
///    kmp_int32 reserved_1;   /**<  might be used in Fortran;
///                                  see above  */
///    kmp_int32 flags;        /**<  also f.flags; KMP_IDENT_xxx flags;
///                                  KMP_IDENT_KMPC identifies this union
///                                  member  */
///    kmp_int32 reserved_2;   /**<  not really used in Fortran any more;
///                                  see above */
///#if USE_ITT_BUILD
///                            /*  but currently used for storing
///                                region-specific ITT */
///                            /*  contextual information. */
///#endif /* USE_ITT_BUILD */
///    kmp_int32 reserved_3;   /**< source[4] in Fortran, do not use for
///                                 C++  */
///    char const *psource;    /**< String describing the source location.
///                            The string is composed of semi-colon separated
//                             fields which describe the source file,
///                            the function and a pair of line numbers that
///                            delimit the construct.
///                             */
/// } ident_t;
enum IdentFieldIndex {
  /// \brief might be used in Fortran
  IdentField_Reserved_1,
  /// \brief OMP_IDENT_xxx flags; OMP_IDENT_KMPC identifies this union member.
  IdentField_Flags,
  /// \brief Not really used in Fortran any more
  IdentField_Reserved_2,
  /// \brief Source[4] in Fortran, do not use for C++
  IdentField_Reserved_3,
  /// \brief String describing the source location. The string is composed of
  /// semi-colon separated fields which describe the source file, the function
  /// and a pair of line numbers that delimit the construct.
  IdentField_PSource
};

/// \brief Schedule types for 'omp for' loops (these enumerators are taken from
/// the enum sched_type in kmp.h).
enum OpenMPSchedType {
  /// \brief Lower bound for default (unordered) versions.
  OMP_sch_lower = 32,
  OMP_sch_static_chunked = 33,
  OMP_sch_static = 34,
  OMP_sch_dynamic_chunked = 35,
  OMP_sch_guided_chunked = 36,
  OMP_sch_runtime = 37,
  OMP_sch_auto = 38,
  /// \brief Lower bound for 'ordered' versions.
  OMP_ord_lower = 64,
  OMP_ord_static_chunked = 65,
  OMP_ord_static = 66,
  OMP_ord_dynamic_chunked = 67,
  OMP_ord_guided_chunked = 68,
  OMP_ord_runtime = 69,
  OMP_ord_auto = 70,
  OMP_sch_default = OMP_sch_static,
};

enum OpenMPRTLFunction {
  /// \brief Call to void __kmpc_fork_call(ident_t *loc, kmp_int32 argc,
  /// kmpc_micro microtask, ...);
  OMPRTL__kmpc_fork_call,
  /// \brief Call to void *__kmpc_threadprivate_cached(ident_t *loc,
  /// kmp_int32 global_tid, void *data, size_t size, void ***cache);
  OMPRTL__kmpc_threadprivate_cached,
  /// \brief Call to void __kmpc_threadprivate_register( ident_t *,
  /// void *data, kmpc_ctor ctor, kmpc_cctor cctor, kmpc_dtor dtor);
  OMPRTL__kmpc_threadprivate_register,
  // Call to __kmpc_int32 kmpc_global_thread_num(ident_t *loc);
  OMPRTL__kmpc_global_thread_num,
  // Call to void __kmpc_critical(ident_t *loc, kmp_int32 global_tid,
  // kmp_critical_name *crit);
  OMPRTL__kmpc_critical,
  // Call to void __kmpc_critical_with_hint(ident_t *loc, kmp_int32
  // global_tid, kmp_critical_name *crit, uintptr_t hint);
  OMPRTL__kmpc_critical_with_hint,
  // Call to void __kmpc_end_critical(ident_t *loc, kmp_int32 global_tid,
  // kmp_critical_name *crit);
  OMPRTL__kmpc_end_critical,
  // Call to kmp_int32 __kmpc_cancel_barrier(ident_t *loc, kmp_int32
  // global_tid);
  OMPRTL__kmpc_cancel_barrier,
  // Call to void __kmpc_barrier(ident_t *loc, kmp_int32 global_tid);
  OMPRTL__kmpc_barrier,
  // Call to void __kmpc_for_static_fini(ident_t *loc, kmp_int32 global_tid);
  OMPRTL__kmpc_for_static_fini,
  // Call to void __kmpc_serialized_parallel(ident_t *loc, kmp_int32
  // global_tid);
  OMPRTL__kmpc_serialized_parallel,
  // Call to void __kmpc_end_serialized_parallel(ident_t *loc, kmp_int32
  // global_tid);
  OMPRTL__kmpc_end_serialized_parallel,
  // Call to void __kmpc_push_num_threads(ident_t *loc, kmp_int32 global_tid,
  // kmp_int32 num_threads);
  OMPRTL__kmpc_push_num_threads,
  // Call to void __kmpc_flush(ident_t *loc);
  OMPRTL__kmpc_flush,
  // Call to kmp_int32 __kmpc_master(ident_t *, kmp_int32 global_tid);
  OMPRTL__kmpc_master,
  // Call to void __kmpc_end_master(ident_t *, kmp_int32 global_tid);
  OMPRTL__kmpc_end_master,
  // Call to kmp_int32 __kmpc_omp_taskyield(ident_t *, kmp_int32 global_tid,
  // int end_part);
  OMPRTL__kmpc_omp_taskyield,
  // Call to kmp_int32 __kmpc_single(ident_t *, kmp_int32 global_tid);
  OMPRTL__kmpc_single,
  // Call to void __kmpc_end_single(ident_t *, kmp_int32 global_tid);
  OMPRTL__kmpc_end_single,
  // Call to kmp_task_t * __kmpc_omp_task_alloc(ident_t *, kmp_int32 gtid,
  // kmp_int32 flags, size_t sizeof_kmp_task_t, size_t sizeof_shareds,
  // kmp_routine_entry_t *task_entry);
  OMPRTL__kmpc_omp_task_alloc,
  // Call to kmp_int32 __kmpc_omp_task(ident_t *, kmp_int32 gtid, kmp_task_t *
  // new_task);
  OMPRTL__kmpc_omp_task,
  // Call to void __kmpc_copyprivate(ident_t *loc, kmp_int32 global_tid,
  // size_t cpy_size, void *cpy_data, void(*cpy_func)(void *, void *),
  // kmp_int32 didit);
  OMPRTL__kmpc_copyprivate,
  // Call to kmp_int32 __kmpc_reduce(ident_t *loc, kmp_int32 global_tid,
  // kmp_int32 num_vars, size_t reduce_size, void *reduce_data, void
  // (*reduce_func)(void *lhs_data, void *rhs_data), kmp_critical_name *lck);
  OMPRTL__kmpc_reduce,
  // Call to kmp_int32 __kmpc_reduce_nowait(ident_t *loc, kmp_int32
  // global_tid, kmp_int32 num_vars, size_t reduce_size, void *reduce_data,
  // void (*reduce_func)(void *lhs_data, void *rhs_data), kmp_critical_name
  // *lck);
  OMPRTL__kmpc_reduce_nowait,
  // Call to void __kmpc_end_reduce(ident_t *loc, kmp_int32 global_tid,
  // kmp_critical_name *lck);
  OMPRTL__kmpc_end_reduce,
  // Call to void __kmpc_end_reduce_nowait(ident_t *loc, kmp_int32 global_tid,
  // kmp_critical_name *lck);
  OMPRTL__kmpc_end_reduce_nowait,
  // Call to void __kmpc_omp_task_begin_if0(ident_t *, kmp_int32 gtid,
  // kmp_task_t * new_task);
  OMPRTL__kmpc_omp_task_begin_if0,
  // Call to void __kmpc_omp_task_complete_if0(ident_t *, kmp_int32 gtid,
  // kmp_task_t * new_task);
  OMPRTL__kmpc_omp_task_complete_if0,
  // Call to void __kmpc_ordered(ident_t *loc, kmp_int32 global_tid);
  OMPRTL__kmpc_ordered,
  // Call to void __kmpc_end_ordered(ident_t *loc, kmp_int32 global_tid);
  OMPRTL__kmpc_end_ordered,
  // Call to kmp_int32 __kmpc_omp_taskwait(ident_t *loc, kmp_int32
  // global_tid);
  OMPRTL__kmpc_omp_taskwait,
  // Call to void __kmpc_taskgroup(ident_t *loc, kmp_int32 global_tid);
  OMPRTL__kmpc_taskgroup,
  // Call to void __kmpc_end_taskgroup(ident_t *loc, kmp_int32 global_tid);
  OMPRTL__kmpc_end_taskgroup,
  // Call to void __kmpc_push_proc_bind(ident_t *loc, kmp_int32 global_tid,
  // int proc_bind);
  OMPRTL__kmpc_push_proc_bind,
  // Call to kmp_int32 __kmpc_omp_task_with_deps(ident_t *loc_ref, kmp_int32
  // gtid, kmp_task_t * new_task, kmp_int32 ndeps, kmp_depend_info_t
  // *dep_list, kmp_int32 ndeps_noalias, kmp_depend_info_t *noalias_dep_list);
  OMPRTL__kmpc_omp_task_with_deps,
  // Call to void __kmpc_omp_wait_deps(ident_t *loc_ref, kmp_int32
  // gtid, kmp_int32 ndeps, kmp_depend_info_t *dep_list, kmp_int32
  // ndeps_noalias, kmp_depend_info_t *noalias_dep_list);
  OMPRTL__kmpc_omp_wait_deps,
  // Call to kmp_int32 __kmpc_cancellationpoint(ident_t *loc, kmp_int32
  // global_tid, kmp_int32 cncl_kind);
  OMPRTL__kmpc_cancellationpoint,
  // Call to kmp_int32 __kmpc_cancel(ident_t *loc, kmp_int32 global_tid,
  // kmp_int32 cncl_kind);
  OMPRTL__kmpc_cancel,
  // Call to void __kmpc_push_num_teams(ident_t *loc, kmp_int32 global_tid,
  // kmp_int32 num_teams, kmp_int32 thread_limit);
  OMPRTL__kmpc_push_num_teams,
  /// \brief Call to void __kmpc_fork_teams(ident_t *loc, kmp_int32 argc,
  /// kmpc_micro microtask, ...);
  OMPRTL__kmpc_fork_teams,

  //
  // Offloading related calls
  //
  // Call to int32_t __tgt_target(int32_t device_id, void *host_ptr, int32_t
  // arg_num, void** args_base, void **args, size_t *arg_sizes, int32_t
  // *arg_types);
  OMPRTL__tgt_target,
  // Call to int32_t __tgt_target_teams(int32_t device_id, void *host_ptr,
  // int32_t arg_num, void** args_base, void **args, size_t *arg_sizes,
  // int32_t *arg_types, int32_t num_teams, int32_t thread_limit);
  OMPRTL__tgt_target_teams,
  // Call to void __tgt_register_lib(__tgt_bin_desc *desc);
  OMPRTL__tgt_register_lib,
  // Call to void __tgt_unregister_lib(__tgt_bin_desc *desc);
  OMPRTL__tgt_unregister_lib,
};

} // anonymous namespace

LValue CGOpenMPRegionInfo::getThreadIDVariableLValue(CodeGenFunction &CGF) {
  return CGF.EmitLoadOfPointerLValue(
      CGF.GetAddrOfLocalVar(getThreadIDVariable()),
      getThreadIDVariable()->getType()->castAs<PointerType>());
}

void CGOpenMPRegionInfo::EmitBody(CodeGenFunction &CGF, const Stmt * /*S*/) {
  if (!CGF.HaveInsertPoint())
    return;
  // 1.2.2 OpenMP Language Terminology
  // Structured block - An executable statement with a single entry at the
  // top and a single exit at the bottom.
  // The point of exit cannot be a branch out of the structured block.
  // longjmp() and throw() must not violate the entry/exit criteria.
  CGF.EHStack.pushTerminate();
  {
    CodeGenFunction::RunCleanupsScope Scope(CGF);
    CodeGen(CGF);
  }
  CGF.EHStack.popTerminate();
}

LValue CGOpenMPTaskOutlinedRegionInfo::getThreadIDVariableLValue(
    CodeGenFunction &CGF) {
  return CGF.MakeAddrLValue(CGF.GetAddrOfLocalVar(getThreadIDVariable()),
                            getThreadIDVariable()->getType(),
                            AlignmentSource::Decl);
}

CGOpenMPRuntime::CGOpenMPRuntime(CodeGenModule &CGM)
    : CGM(CGM), OffloadEntriesInfoManager(CGM) {
  IdentTy = llvm::StructType::create(
      "ident_t", CGM.Int32Ty /* reserved_1 */, CGM.Int32Ty /* flags */,
      CGM.Int32Ty /* reserved_2 */, CGM.Int32Ty /* reserved_3 */,
      CGM.Int8PtrTy /* psource */, nullptr);
  // Build void (*kmpc_micro)(kmp_int32 *global_tid, kmp_int32 *bound_tid,...)
  llvm::Type *MicroParams[] = {llvm::PointerType::getUnqual(CGM.Int32Ty),
                               llvm::PointerType::getUnqual(CGM.Int32Ty)};
  Kmpc_MicroTy = llvm::FunctionType::get(CGM.VoidTy, MicroParams, true);
  KmpCriticalNameTy = llvm::ArrayType::get(CGM.Int32Ty, /*NumElements*/ 8);

  loadOffloadInfoMetadata();
}

void CGOpenMPRuntime::clear() {
  InternalVars.clear();
}

static llvm::Function *
emitCombinerOrInitializer(CodeGenModule &CGM, QualType Ty,
                          const Expr *CombinerInitializer, const VarDecl *In,
                          const VarDecl *Out, bool IsCombiner) {
  // void .omp_combiner.(Ty *in, Ty *out);
  auto &C = CGM.getContext();
  QualType PtrTy = C.getPointerType(Ty).withRestrict();
  FunctionArgList Args;
  ImplicitParamDecl OmpInParm(C, /*DC=*/nullptr, In->getLocation(),
                              /*Id=*/nullptr, PtrTy);
  ImplicitParamDecl OmpOutParm(C, /*DC=*/nullptr, Out->getLocation(),
                               /*Id=*/nullptr, PtrTy);
  Args.push_back(&OmpInParm);
  Args.push_back(&OmpOutParm);
  FunctionType::ExtInfo Info;
  auto &FnInfo =
      CGM.getTypes().arrangeFreeFunctionDeclaration(C.VoidTy, Args, Info,
                                                    /*isVariadic=*/false);
  auto *FnTy = CGM.getTypes().GetFunctionType(FnInfo);
  auto *Fn = llvm::Function::Create(
      FnTy, llvm::GlobalValue::InternalLinkage,
      IsCombiner ? ".omp_combiner." : ".omp_initializer.", &CGM.getModule());
  CGM.SetInternalFunctionAttributes(/*D=*/nullptr, Fn, FnInfo);
  CodeGenFunction CGF(CGM);
  // Map "T omp_in;" variable to "*omp_in_parm" value in all expressions.
  // Map "T omp_out;" variable to "*omp_out_parm" value in all expressions.
  CGF.StartFunction(GlobalDecl(), C.VoidTy, Fn, FnInfo, Args);
  CodeGenFunction::OMPPrivateScope Scope(CGF);
  Address AddrIn = CGF.GetAddrOfLocalVar(&OmpInParm);
  Scope.addPrivate(In, [&CGF, AddrIn, PtrTy]() -> Address {
    return CGF.EmitLoadOfPointerLValue(AddrIn, PtrTy->castAs<PointerType>())
        .getAddress();
  });
  Address AddrOut = CGF.GetAddrOfLocalVar(&OmpOutParm);
  Scope.addPrivate(Out, [&CGF, AddrOut, PtrTy]() -> Address {
    return CGF.EmitLoadOfPointerLValue(AddrOut, PtrTy->castAs<PointerType>())
        .getAddress();
  });
  (void)Scope.Privatize();
  CGF.EmitIgnoredExpr(CombinerInitializer);
  Scope.ForceCleanup();
  CGF.FinishFunction();
  return Fn;
}

void CGOpenMPRuntime::emitUserDefinedReduction(
    CodeGenFunction *CGF, const OMPDeclareReductionDecl *D) {
  if (UDRMap.count(D) > 0)
    return;
  auto &C = CGM.getContext();
  if (!In || !Out) {
    In = &C.Idents.get("omp_in");
    Out = &C.Idents.get("omp_out");
  }
  llvm::Function *Combiner = emitCombinerOrInitializer(
      CGM, D->getType(), D->getCombiner(), cast<VarDecl>(D->lookup(In).front()),
      cast<VarDecl>(D->lookup(Out).front()),
      /*IsCombiner=*/true);
  llvm::Function *Initializer = nullptr;
  if (auto *Init = D->getInitializer()) {
    if (!Priv || !Orig) {
      Priv = &C.Idents.get("omp_priv");
      Orig = &C.Idents.get("omp_orig");
    }
    Initializer = emitCombinerOrInitializer(
        CGM, D->getType(), Init, cast<VarDecl>(D->lookup(Orig).front()),
        cast<VarDecl>(D->lookup(Priv).front()),
        /*IsCombiner=*/false);
  }
  UDRMap.insert(std::make_pair(D, std::make_pair(Combiner, Initializer)));
  if (CGF) {
    auto &Decls = FunctionUDRMap.FindAndConstruct(CGF->CurFn);
    Decls.second.push_back(D);
  }
}

// Layout information for ident_t.
static CharUnits getIdentAlign(CodeGenModule &CGM) {
  return CGM.getPointerAlign();
}
static CharUnits getIdentSize(CodeGenModule &CGM) {
  assert((4 * CGM.getPointerSize()).isMultipleOf(CGM.getPointerAlign()));
  return CharUnits::fromQuantity(16) + CGM.getPointerSize();
}
static CharUnits getOffsetOfIdentField(IdentFieldIndex Field) {
  // All the fields except the last are i32, so this works beautifully.
  return unsigned(Field) * CharUnits::fromQuantity(4);
}
static Address createIdentFieldGEP(CodeGenFunction &CGF, Address Addr,
                                   IdentFieldIndex Field,
                                   const llvm::Twine &Name = "") {
  auto Offset = getOffsetOfIdentField(Field);
  return CGF.Builder.CreateStructGEP(Addr, Field, Offset, Name);
}

llvm::Value *CGOpenMPRuntime::emitParallelOrTeamsOutlinedFunction(
    const OMPExecutableDirective &D, const VarDecl *ThreadIDVar,
    OpenMPDirectiveKind InnermostKind, const RegionCodeGenTy &CodeGen) {
  assert(ThreadIDVar->getType()->isPointerType() &&
         "thread id variable must be of type kmp_int32 *");
  const CapturedStmt *CS = cast<CapturedStmt>(D.getAssociatedStmt());
  CodeGenFunction CGF(CGM, true);
  bool HasCancel = false;
  if (auto *OPD = dyn_cast<OMPParallelDirective>(&D))
    HasCancel = OPD->hasCancel();
  else if (auto *OPSD = dyn_cast<OMPParallelSectionsDirective>(&D))
    HasCancel = OPSD->hasCancel();
  else if (auto *OPFD = dyn_cast<OMPParallelForDirective>(&D))
    HasCancel = OPFD->hasCancel();
  CGOpenMPOutlinedRegionInfo CGInfo(*CS, ThreadIDVar, CodeGen, InnermostKind,
                                    HasCancel);
  CodeGenFunction::CGCapturedStmtRAII CapInfoRAII(CGF, &CGInfo);
  return CGF.GenerateOpenMPCapturedStmtFunction(*CS);
}

llvm::Value *CGOpenMPRuntime::emitTaskOutlinedFunction(
    const OMPExecutableDirective &D, const VarDecl *ThreadIDVar,
    OpenMPDirectiveKind InnermostKind, const RegionCodeGenTy &CodeGen) {
  assert(!ThreadIDVar->getType()->isPointerType() &&
         "thread id variable must be of type kmp_int32 for tasks");
  auto *CS = cast<CapturedStmt>(D.getAssociatedStmt());
  CodeGenFunction CGF(CGM, true);
  CGOpenMPTaskOutlinedRegionInfo CGInfo(*CS, ThreadIDVar, CodeGen,
                                        InnermostKind,
                                        cast<OMPTaskDirective>(D).hasCancel());
  CodeGenFunction::CGCapturedStmtRAII CapInfoRAII(CGF, &CGInfo);
  return CGF.GenerateCapturedStmtFunction(*CS);
}

Address CGOpenMPRuntime::getOrCreateDefaultLocation(unsigned Flags) {
  CharUnits Align = getIdentAlign(CGM);
  llvm::Value *Entry = OpenMPDefaultLocMap.lookup(Flags);
  if (!Entry) {
    if (!DefaultOpenMPPSource) {
      // Initialize default location for psource field of ident_t structure of
      // all ident_t objects. Format is ";file;function;line;column;;".
      // Taken from
      // http://llvm.org/svn/llvm-project/openmp/trunk/runtime/src/kmp_str.c
      DefaultOpenMPPSource =
          CGM.GetAddrOfConstantCString(";unknown;unknown;0;0;;").getPointer();
      DefaultOpenMPPSource =
          llvm::ConstantExpr::getBitCast(DefaultOpenMPPSource, CGM.Int8PtrTy);
    }
    auto DefaultOpenMPLocation = new llvm::GlobalVariable(
        CGM.getModule(), IdentTy, /*isConstant*/ true,
        llvm::GlobalValue::PrivateLinkage, /*Initializer*/ nullptr);
    DefaultOpenMPLocation->setUnnamedAddr(true);
    DefaultOpenMPLocation->setAlignment(Align.getQuantity());

    llvm::Constant *Zero = llvm::ConstantInt::get(CGM.Int32Ty, 0, true);
    llvm::Constant *Values[] = {Zero,
                                llvm::ConstantInt::get(CGM.Int32Ty, Flags),
                                Zero, Zero, DefaultOpenMPPSource};
    llvm::Constant *Init = llvm::ConstantStruct::get(IdentTy, Values);
    DefaultOpenMPLocation->setInitializer(Init);
    OpenMPDefaultLocMap[Flags] = Entry = DefaultOpenMPLocation;
  }
  return Address(Entry, Align);
}

llvm::Value *CGOpenMPRuntime::emitUpdateLocation(CodeGenFunction &CGF,
                                                 SourceLocation Loc,
                                                 unsigned Flags) {
  Flags |= OMP_IDENT_KMPC;
  // If no debug info is generated - return global default location.
  if (CGM.getCodeGenOpts().getDebugInfo() == codegenoptions::NoDebugInfo ||
      Loc.isInvalid())
    return getOrCreateDefaultLocation(Flags).getPointer();

  assert(CGF.CurFn && "No function in current CodeGenFunction.");

  Address LocValue = Address::invalid();
  auto I = OpenMPLocThreadIDMap.find(CGF.CurFn);
  if (I != OpenMPLocThreadIDMap.end())
    LocValue = Address(I->second.DebugLoc, getIdentAlign(CGF.CGM));

  // OpenMPLocThreadIDMap may have null DebugLoc and non-null ThreadID, if
  // GetOpenMPThreadID was called before this routine.
  if (!LocValue.isValid()) {
    // Generate "ident_t .kmpc_loc.addr;"
    Address AI = CGF.CreateTempAlloca(IdentTy, getIdentAlign(CGF.CGM),
                                      ".kmpc_loc.addr");
    auto &Elem = OpenMPLocThreadIDMap.FindAndConstruct(CGF.CurFn);
    Elem.second.DebugLoc = AI.getPointer();
    LocValue = AI;

    CGBuilderTy::InsertPointGuard IPG(CGF.Builder);
    CGF.Builder.SetInsertPoint(CGF.AllocaInsertPt);
    CGF.Builder.CreateMemCpy(LocValue, getOrCreateDefaultLocation(Flags),
                             CGM.getSize(getIdentSize(CGF.CGM)));
  }

  // char **psource = &.kmpc_loc_<flags>.addr.psource;
  Address PSource = createIdentFieldGEP(CGF, LocValue, IdentField_PSource);

  auto OMPDebugLoc = OpenMPDebugLocMap.lookup(Loc.getRawEncoding());
  if (OMPDebugLoc == nullptr) {
    SmallString<128> Buffer2;
    llvm::raw_svector_ostream OS2(Buffer2);
    // Build debug location
    PresumedLoc PLoc = CGF.getContext().getSourceManager().getPresumedLoc(Loc);
    OS2 << ";" << PLoc.getFilename() << ";";
    if (const FunctionDecl *FD =
            dyn_cast_or_null<FunctionDecl>(CGF.CurFuncDecl)) {
      OS2 << FD->getQualifiedNameAsString();
    }
    OS2 << ";" << PLoc.getLine() << ";" << PLoc.getColumn() << ";;";
    OMPDebugLoc = CGF.Builder.CreateGlobalStringPtr(OS2.str());
    OpenMPDebugLocMap[Loc.getRawEncoding()] = OMPDebugLoc;
  }
  // *psource = ";<File>;<Function>;<Line>;<Column>;;";
  CGF.Builder.CreateStore(OMPDebugLoc, PSource);

  // Our callers always pass this to a runtime function, so for
  // convenience, go ahead and return a naked pointer.
  return LocValue.getPointer();
}

llvm::Value *CGOpenMPRuntime::getThreadID(CodeGenFunction &CGF,
                                          SourceLocation Loc) {
  assert(CGF.CurFn && "No function in current CodeGenFunction.");

  llvm::Value *ThreadID = nullptr;
  // Check whether we've already cached a load of the thread id in this
  // function.
  auto I = OpenMPLocThreadIDMap.find(CGF.CurFn);
  if (I != OpenMPLocThreadIDMap.end()) {
    ThreadID = I->second.ThreadID;
    if (ThreadID != nullptr)
      return ThreadID;
  }
  if (auto *OMPRegionInfo =
          dyn_cast_or_null<CGOpenMPRegionInfo>(CGF.CapturedStmtInfo)) {
    if (OMPRegionInfo->getThreadIDVariable()) {
      // Check if this an outlined function with thread id passed as argument.
      auto LVal = OMPRegionInfo->getThreadIDVariableLValue(CGF);
      ThreadID = CGF.EmitLoadOfLValue(LVal, Loc).getScalarVal();
      // If value loaded in entry block, cache it and use it everywhere in
      // function.
      if (CGF.Builder.GetInsertBlock() == CGF.AllocaInsertPt->getParent()) {
        auto &Elem = OpenMPLocThreadIDMap.FindAndConstruct(CGF.CurFn);
        Elem.second.ThreadID = ThreadID;
      }
      return ThreadID;
    }
  }

  // This is not an outlined function region - need to call __kmpc_int32
  // kmpc_global_thread_num(ident_t *loc).
  // Generate thread id value and cache this value for use across the
  // function.
  CGBuilderTy::InsertPointGuard IPG(CGF.Builder);
  CGF.Builder.SetInsertPoint(CGF.AllocaInsertPt);
  ThreadID =
      CGF.EmitRuntimeCall(createRuntimeFunction(OMPRTL__kmpc_global_thread_num),
                          emitUpdateLocation(CGF, Loc));
  auto &Elem = OpenMPLocThreadIDMap.FindAndConstruct(CGF.CurFn);
  Elem.second.ThreadID = ThreadID;
  return ThreadID;
}

void CGOpenMPRuntime::functionFinished(CodeGenFunction &CGF) {
  assert(CGF.CurFn && "No function in current CodeGenFunction.");
  if (OpenMPLocThreadIDMap.count(CGF.CurFn))
    OpenMPLocThreadIDMap.erase(CGF.CurFn);
  if (FunctionUDRMap.count(CGF.CurFn) > 0) {
    for(auto *D : FunctionUDRMap[CGF.CurFn]) {
      UDRMap.erase(D);
    }
    FunctionUDRMap.erase(CGF.CurFn);
  }
}

llvm::Type *CGOpenMPRuntime::getIdentTyPointerTy() {
  return llvm::PointerType::getUnqual(IdentTy);
}

llvm::Type *CGOpenMPRuntime::getKmpc_MicroPointerTy() {
  return llvm::PointerType::getUnqual(Kmpc_MicroTy);
}

llvm::Constant *
CGOpenMPRuntime::createRuntimeFunction(unsigned Function) {
  llvm::Constant *RTLFn = nullptr;
  switch (static_cast<OpenMPRTLFunction>(Function)) {
  case OMPRTL__kmpc_fork_call: {
    // Build void __kmpc_fork_call(ident_t *loc, kmp_int32 argc, kmpc_micro
    // microtask, ...);
    llvm::Type *TypeParams[] = {getIdentTyPointerTy(), CGM.Int32Ty,
                                getKmpc_MicroPointerTy()};
    llvm::FunctionType *FnTy =
        llvm::FunctionType::get(CGM.VoidTy, TypeParams, /*isVarArg*/ true);
    RTLFn = CGM.CreateRuntimeFunction(FnTy, "__kmpc_fork_call");
    break;
  }
  case OMPRTL__kmpc_global_thread_num: {
    // Build kmp_int32 __kmpc_global_thread_num(ident_t *loc);
    llvm::Type *TypeParams[] = {getIdentTyPointerTy()};
    llvm::FunctionType *FnTy =
        llvm::FunctionType::get(CGM.Int32Ty, TypeParams, /*isVarArg*/ false);
    RTLFn = CGM.CreateRuntimeFunction(FnTy, "__kmpc_global_thread_num");
    break;
  }
  case OMPRTL__kmpc_threadprivate_cached: {
    // Build void *__kmpc_threadprivate_cached(ident_t *loc,
    // kmp_int32 global_tid, void *data, size_t size, void ***cache);
    llvm::Type *TypeParams[] = {getIdentTyPointerTy(), CGM.Int32Ty,
                                CGM.VoidPtrTy, CGM.SizeTy,
                                CGM.VoidPtrTy->getPointerTo()->getPointerTo()};
    llvm::FunctionType *FnTy =
        llvm::FunctionType::get(CGM.VoidPtrTy, TypeParams, /*isVarArg*/ false);
    RTLFn = CGM.CreateRuntimeFunction(FnTy, "__kmpc_threadprivate_cached");
    break;
  }
  case OMPRTL__kmpc_critical: {
    // Build void __kmpc_critical(ident_t *loc, kmp_int32 global_tid,
    // kmp_critical_name *crit);
    llvm::Type *TypeParams[] = {
        getIdentTyPointerTy(), CGM.Int32Ty,
        llvm::PointerType::getUnqual(KmpCriticalNameTy)};
    llvm::FunctionType *FnTy =
        llvm::FunctionType::get(CGM.VoidTy, TypeParams, /*isVarArg*/ false);
    RTLFn = CGM.CreateRuntimeFunction(FnTy, "__kmpc_critical");
    break;
  }
  case OMPRTL__kmpc_critical_with_hint: {
    // Build void __kmpc_critical_with_hint(ident_t *loc, kmp_int32 global_tid,
    // kmp_critical_name *crit, uintptr_t hint);
    llvm::Type *TypeParams[] = {getIdentTyPointerTy(), CGM.Int32Ty,
                                llvm::PointerType::getUnqual(KmpCriticalNameTy),
                                CGM.IntPtrTy};
    llvm::FunctionType *FnTy =
        llvm::FunctionType::get(CGM.VoidTy, TypeParams, /*isVarArg*/ false);
    RTLFn = CGM.CreateRuntimeFunction(FnTy, "__kmpc_critical_with_hint");
    break;
  }
  case OMPRTL__kmpc_threadprivate_register: {
    // Build void __kmpc_threadprivate_register(ident_t *, void *data,
    // kmpc_ctor ctor, kmpc_cctor cctor, kmpc_dtor dtor);
    // typedef void *(*kmpc_ctor)(void *);
    auto KmpcCtorTy =
        llvm::FunctionType::get(CGM.VoidPtrTy, CGM.VoidPtrTy,
                                /*isVarArg*/ false)->getPointerTo();
    // typedef void *(*kmpc_cctor)(void *, void *);
    llvm::Type *KmpcCopyCtorTyArgs[] = {CGM.VoidPtrTy, CGM.VoidPtrTy};
    auto KmpcCopyCtorTy =
        llvm::FunctionType::get(CGM.VoidPtrTy, KmpcCopyCtorTyArgs,
                                /*isVarArg*/ false)->getPointerTo();
    // typedef void (*kmpc_dtor)(void *);
    auto KmpcDtorTy =
        llvm::FunctionType::get(CGM.VoidTy, CGM.VoidPtrTy, /*isVarArg*/ false)
            ->getPointerTo();
    llvm::Type *FnTyArgs[] = {getIdentTyPointerTy(), CGM.VoidPtrTy, KmpcCtorTy,
                              KmpcCopyCtorTy, KmpcDtorTy};
    auto FnTy = llvm::FunctionType::get(CGM.VoidTy, FnTyArgs,
                                        /*isVarArg*/ false);
    RTLFn = CGM.CreateRuntimeFunction(FnTy, "__kmpc_threadprivate_register");
    break;
  }
  case OMPRTL__kmpc_end_critical: {
    // Build void __kmpc_end_critical(ident_t *loc, kmp_int32 global_tid,
    // kmp_critical_name *crit);
    llvm::Type *TypeParams[] = {
        getIdentTyPointerTy(), CGM.Int32Ty,
        llvm::PointerType::getUnqual(KmpCriticalNameTy)};
    llvm::FunctionType *FnTy =
        llvm::FunctionType::get(CGM.VoidTy, TypeParams, /*isVarArg*/ false);
    RTLFn = CGM.CreateRuntimeFunction(FnTy, "__kmpc_end_critical");
    break;
  }
  case OMPRTL__kmpc_cancel_barrier: {
    // Build kmp_int32 __kmpc_cancel_barrier(ident_t *loc, kmp_int32
    // global_tid);
    llvm::Type *TypeParams[] = {getIdentTyPointerTy(), CGM.Int32Ty};
    llvm::FunctionType *FnTy =
        llvm::FunctionType::get(CGM.Int32Ty, TypeParams, /*isVarArg*/ false);
    RTLFn = CGM.CreateRuntimeFunction(FnTy, /*Name*/ "__kmpc_cancel_barrier");
    break;
  }
  case OMPRTL__kmpc_barrier: {
    // Build void __kmpc_barrier(ident_t *loc, kmp_int32 global_tid);
    llvm::Type *TypeParams[] = {getIdentTyPointerTy(), CGM.Int32Ty};
    llvm::FunctionType *FnTy =
        llvm::FunctionType::get(CGM.VoidTy, TypeParams, /*isVarArg*/ false);
    RTLFn = CGM.CreateRuntimeFunction(FnTy, /*Name*/ "__kmpc_barrier");
    break;
  }
  case OMPRTL__kmpc_for_static_fini: {
    // Build void __kmpc_for_static_fini(ident_t *loc, kmp_int32 global_tid);
    llvm::Type *TypeParams[] = {getIdentTyPointerTy(), CGM.Int32Ty};
    llvm::FunctionType *FnTy =
        llvm::FunctionType::get(CGM.VoidTy, TypeParams, /*isVarArg*/ false);
    RTLFn = CGM.CreateRuntimeFunction(FnTy, "__kmpc_for_static_fini");
    break;
  }
  case OMPRTL__kmpc_push_num_threads: {
    // Build void __kmpc_push_num_threads(ident_t *loc, kmp_int32 global_tid,
    // kmp_int32 num_threads)
    llvm::Type *TypeParams[] = {getIdentTyPointerTy(), CGM.Int32Ty,
                                CGM.Int32Ty};
    llvm::FunctionType *FnTy =
        llvm::FunctionType::get(CGM.VoidTy, TypeParams, /*isVarArg*/ false);
    RTLFn = CGM.CreateRuntimeFunction(FnTy, "__kmpc_push_num_threads");
    break;
  }
  case OMPRTL__kmpc_serialized_parallel: {
    // Build void __kmpc_serialized_parallel(ident_t *loc, kmp_int32
    // global_tid);
    llvm::Type *TypeParams[] = {getIdentTyPointerTy(), CGM.Int32Ty};
    llvm::FunctionType *FnTy =
        llvm::FunctionType::get(CGM.VoidTy, TypeParams, /*isVarArg*/ false);
    RTLFn = CGM.CreateRuntimeFunction(FnTy, "__kmpc_serialized_parallel");
    break;
  }
  case OMPRTL__kmpc_end_serialized_parallel: {
    // Build void __kmpc_end_serialized_parallel(ident_t *loc, kmp_int32
    // global_tid);
    llvm::Type *TypeParams[] = {getIdentTyPointerTy(), CGM.Int32Ty};
    llvm::FunctionType *FnTy =
        llvm::FunctionType::get(CGM.VoidTy, TypeParams, /*isVarArg*/ false);
    RTLFn = CGM.CreateRuntimeFunction(FnTy, "__kmpc_end_serialized_parallel");
    break;
  }
  case OMPRTL__kmpc_flush: {
    // Build void __kmpc_flush(ident_t *loc);
    llvm::Type *TypeParams[] = {getIdentTyPointerTy()};
    llvm::FunctionType *FnTy =
        llvm::FunctionType::get(CGM.VoidTy, TypeParams, /*isVarArg*/ false);
    RTLFn = CGM.CreateRuntimeFunction(FnTy, "__kmpc_flush");
    break;
  }
  case OMPRTL__kmpc_master: {
    // Build kmp_int32 __kmpc_master(ident_t *loc, kmp_int32 global_tid);
    llvm::Type *TypeParams[] = {getIdentTyPointerTy(), CGM.Int32Ty};
    llvm::FunctionType *FnTy =
        llvm::FunctionType::get(CGM.Int32Ty, TypeParams, /*isVarArg=*/false);
    RTLFn = CGM.CreateRuntimeFunction(FnTy, /*Name=*/"__kmpc_master");
    break;
  }
  case OMPRTL__kmpc_end_master: {
    // Build void __kmpc_end_master(ident_t *loc, kmp_int32 global_tid);
    llvm::Type *TypeParams[] = {getIdentTyPointerTy(), CGM.Int32Ty};
    llvm::FunctionType *FnTy =
        llvm::FunctionType::get(CGM.VoidTy, TypeParams, /*isVarArg=*/false);
    RTLFn = CGM.CreateRuntimeFunction(FnTy, /*Name=*/"__kmpc_end_master");
    break;
  }
  case OMPRTL__kmpc_omp_taskyield: {
    // Build kmp_int32 __kmpc_omp_taskyield(ident_t *, kmp_int32 global_tid,
    // int end_part);
    llvm::Type *TypeParams[] = {getIdentTyPointerTy(), CGM.Int32Ty, CGM.IntTy};
    llvm::FunctionType *FnTy =
        llvm::FunctionType::get(CGM.Int32Ty, TypeParams, /*isVarArg=*/false);
    RTLFn = CGM.CreateRuntimeFunction(FnTy, /*Name=*/"__kmpc_omp_taskyield");
    break;
  }
  case OMPRTL__kmpc_single: {
    // Build kmp_int32 __kmpc_single(ident_t *loc, kmp_int32 global_tid);
    llvm::Type *TypeParams[] = {getIdentTyPointerTy(), CGM.Int32Ty};
    llvm::FunctionType *FnTy =
        llvm::FunctionType::get(CGM.Int32Ty, TypeParams, /*isVarArg=*/false);
    RTLFn = CGM.CreateRuntimeFunction(FnTy, /*Name=*/"__kmpc_single");
    break;
  }
  case OMPRTL__kmpc_end_single: {
    // Build void __kmpc_end_single(ident_t *loc, kmp_int32 global_tid);
    llvm::Type *TypeParams[] = {getIdentTyPointerTy(), CGM.Int32Ty};
    llvm::FunctionType *FnTy =
        llvm::FunctionType::get(CGM.VoidTy, TypeParams, /*isVarArg=*/false);
    RTLFn = CGM.CreateRuntimeFunction(FnTy, /*Name=*/"__kmpc_end_single");
    break;
  }
  case OMPRTL__kmpc_omp_task_alloc: {
    // Build kmp_task_t *__kmpc_omp_task_alloc(ident_t *, kmp_int32 gtid,
    // kmp_int32 flags, size_t sizeof_kmp_task_t, size_t sizeof_shareds,
    // kmp_routine_entry_t *task_entry);
    assert(KmpRoutineEntryPtrTy != nullptr &&
           "Type kmp_routine_entry_t must be created.");
    llvm::Type *TypeParams[] = {getIdentTyPointerTy(), CGM.Int32Ty, CGM.Int32Ty,
                                CGM.SizeTy, CGM.SizeTy, KmpRoutineEntryPtrTy};
    // Return void * and then cast to particular kmp_task_t type.
    llvm::FunctionType *FnTy =
        llvm::FunctionType::get(CGM.VoidPtrTy, TypeParams, /*isVarArg=*/false);
    RTLFn = CGM.CreateRuntimeFunction(FnTy, /*Name=*/"__kmpc_omp_task_alloc");
    break;
  }
  case OMPRTL__kmpc_omp_task: {
    // Build kmp_int32 __kmpc_omp_task(ident_t *, kmp_int32 gtid, kmp_task_t
    // *new_task);
    llvm::Type *TypeParams[] = {getIdentTyPointerTy(), CGM.Int32Ty,
                                CGM.VoidPtrTy};
    llvm::FunctionType *FnTy =
        llvm::FunctionType::get(CGM.Int32Ty, TypeParams, /*isVarArg=*/false);
    RTLFn = CGM.CreateRuntimeFunction(FnTy, /*Name=*/"__kmpc_omp_task");
    break;
  }
  case OMPRTL__kmpc_copyprivate: {
    // Build void __kmpc_copyprivate(ident_t *loc, kmp_int32 global_tid,
    // size_t cpy_size, void *cpy_data, void(*cpy_func)(void *, void *),
    // kmp_int32 didit);
    llvm::Type *CpyTypeParams[] = {CGM.VoidPtrTy, CGM.VoidPtrTy};
    auto *CpyFnTy =
        llvm::FunctionType::get(CGM.VoidTy, CpyTypeParams, /*isVarArg=*/false);
    llvm::Type *TypeParams[] = {getIdentTyPointerTy(), CGM.Int32Ty, CGM.SizeTy,
                                CGM.VoidPtrTy, CpyFnTy->getPointerTo(),
                                CGM.Int32Ty};
    llvm::FunctionType *FnTy =
        llvm::FunctionType::get(CGM.VoidTy, TypeParams, /*isVarArg=*/false);
    RTLFn = CGM.CreateRuntimeFunction(FnTy, /*Name=*/"__kmpc_copyprivate");
    break;
  }
  case OMPRTL__kmpc_reduce: {
    // Build kmp_int32 __kmpc_reduce(ident_t *loc, kmp_int32 global_tid,
    // kmp_int32 num_vars, size_t reduce_size, void *reduce_data, void
    // (*reduce_func)(void *lhs_data, void *rhs_data), kmp_critical_name *lck);
    llvm::Type *ReduceTypeParams[] = {CGM.VoidPtrTy, CGM.VoidPtrTy};
    auto *ReduceFnTy = llvm::FunctionType::get(CGM.VoidTy, ReduceTypeParams,
                                               /*isVarArg=*/false);
    llvm::Type *TypeParams[] = {
        getIdentTyPointerTy(), CGM.Int32Ty, CGM.Int32Ty, CGM.SizeTy,
        CGM.VoidPtrTy, ReduceFnTy->getPointerTo(),
        llvm::PointerType::getUnqual(KmpCriticalNameTy)};
    llvm::FunctionType *FnTy =
        llvm::FunctionType::get(CGM.Int32Ty, TypeParams, /*isVarArg=*/false);
    RTLFn = CGM.CreateRuntimeFunction(FnTy, /*Name=*/"__kmpc_reduce");
    break;
  }
  case OMPRTL__kmpc_reduce_nowait: {
    // Build kmp_int32 __kmpc_reduce_nowait(ident_t *loc, kmp_int32
    // global_tid, kmp_int32 num_vars, size_t reduce_size, void *reduce_data,
    // void (*reduce_func)(void *lhs_data, void *rhs_data), kmp_critical_name
    // *lck);
    llvm::Type *ReduceTypeParams[] = {CGM.VoidPtrTy, CGM.VoidPtrTy};
    auto *ReduceFnTy = llvm::FunctionType::get(CGM.VoidTy, ReduceTypeParams,
                                               /*isVarArg=*/false);
    llvm::Type *TypeParams[] = {
        getIdentTyPointerTy(), CGM.Int32Ty, CGM.Int32Ty, CGM.SizeTy,
        CGM.VoidPtrTy, ReduceFnTy->getPointerTo(),
        llvm::PointerType::getUnqual(KmpCriticalNameTy)};
    llvm::FunctionType *FnTy =
        llvm::FunctionType::get(CGM.Int32Ty, TypeParams, /*isVarArg=*/false);
    RTLFn = CGM.CreateRuntimeFunction(FnTy, /*Name=*/"__kmpc_reduce_nowait");
    break;
  }
  case OMPRTL__kmpc_end_reduce: {
    // Build void __kmpc_end_reduce(ident_t *loc, kmp_int32 global_tid,
    // kmp_critical_name *lck);
    llvm::Type *TypeParams[] = {
        getIdentTyPointerTy(), CGM.Int32Ty,
        llvm::PointerType::getUnqual(KmpCriticalNameTy)};
    llvm::FunctionType *FnTy =
        llvm::FunctionType::get(CGM.VoidTy, TypeParams, /*isVarArg=*/false);
    RTLFn = CGM.CreateRuntimeFunction(FnTy, /*Name=*/"__kmpc_end_reduce");
    break;
  }
  case OMPRTL__kmpc_end_reduce_nowait: {
    // Build __kmpc_end_reduce_nowait(ident_t *loc, kmp_int32 global_tid,
    // kmp_critical_name *lck);
    llvm::Type *TypeParams[] = {
        getIdentTyPointerTy(), CGM.Int32Ty,
        llvm::PointerType::getUnqual(KmpCriticalNameTy)};
    llvm::FunctionType *FnTy =
        llvm::FunctionType::get(CGM.VoidTy, TypeParams, /*isVarArg=*/false);
    RTLFn =
        CGM.CreateRuntimeFunction(FnTy, /*Name=*/"__kmpc_end_reduce_nowait");
    break;
  }
  case OMPRTL__kmpc_omp_task_begin_if0: {
    // Build void __kmpc_omp_task(ident_t *, kmp_int32 gtid, kmp_task_t
    // *new_task);
    llvm::Type *TypeParams[] = {getIdentTyPointerTy(), CGM.Int32Ty,
                                CGM.VoidPtrTy};
    llvm::FunctionType *FnTy =
        llvm::FunctionType::get(CGM.VoidTy, TypeParams, /*isVarArg=*/false);
    RTLFn =
        CGM.CreateRuntimeFunction(FnTy, /*Name=*/"__kmpc_omp_task_begin_if0");
    break;
  }
  case OMPRTL__kmpc_omp_task_complete_if0: {
    // Build void __kmpc_omp_task(ident_t *, kmp_int32 gtid, kmp_task_t
    // *new_task);
    llvm::Type *TypeParams[] = {getIdentTyPointerTy(), CGM.Int32Ty,
                                CGM.VoidPtrTy};
    llvm::FunctionType *FnTy =
        llvm::FunctionType::get(CGM.VoidTy, TypeParams, /*isVarArg=*/false);
    RTLFn = CGM.CreateRuntimeFunction(FnTy,
                                      /*Name=*/"__kmpc_omp_task_complete_if0");
    break;
  }
  case OMPRTL__kmpc_ordered: {
    // Build void __kmpc_ordered(ident_t *loc, kmp_int32 global_tid);
    llvm::Type *TypeParams[] = {getIdentTyPointerTy(), CGM.Int32Ty};
    llvm::FunctionType *FnTy =
        llvm::FunctionType::get(CGM.VoidTy, TypeParams, /*isVarArg=*/false);
    RTLFn = CGM.CreateRuntimeFunction(FnTy, "__kmpc_ordered");
    break;
  }
  case OMPRTL__kmpc_end_ordered: {
    // Build void __kmpc_end_ordered(ident_t *loc, kmp_int32 global_tid);
    llvm::Type *TypeParams[] = {getIdentTyPointerTy(), CGM.Int32Ty};
    llvm::FunctionType *FnTy =
        llvm::FunctionType::get(CGM.VoidTy, TypeParams, /*isVarArg=*/false);
    RTLFn = CGM.CreateRuntimeFunction(FnTy, "__kmpc_end_ordered");
    break;
  }
  case OMPRTL__kmpc_omp_taskwait: {
    // Build kmp_int32 __kmpc_omp_taskwait(ident_t *loc, kmp_int32 global_tid);
    llvm::Type *TypeParams[] = {getIdentTyPointerTy(), CGM.Int32Ty};
    llvm::FunctionType *FnTy =
        llvm::FunctionType::get(CGM.Int32Ty, TypeParams, /*isVarArg=*/false);
    RTLFn = CGM.CreateRuntimeFunction(FnTy, "__kmpc_omp_taskwait");
    break;
  }
  case OMPRTL__kmpc_taskgroup: {
    // Build void __kmpc_taskgroup(ident_t *loc, kmp_int32 global_tid);
    llvm::Type *TypeParams[] = {getIdentTyPointerTy(), CGM.Int32Ty};
    llvm::FunctionType *FnTy =
        llvm::FunctionType::get(CGM.VoidTy, TypeParams, /*isVarArg=*/false);
    RTLFn = CGM.CreateRuntimeFunction(FnTy, "__kmpc_taskgroup");
    break;
  }
  case OMPRTL__kmpc_end_taskgroup: {
    // Build void __kmpc_end_taskgroup(ident_t *loc, kmp_int32 global_tid);
    llvm::Type *TypeParams[] = {getIdentTyPointerTy(), CGM.Int32Ty};
    llvm::FunctionType *FnTy =
        llvm::FunctionType::get(CGM.VoidTy, TypeParams, /*isVarArg=*/false);
    RTLFn = CGM.CreateRuntimeFunction(FnTy, "__kmpc_end_taskgroup");
    break;
  }
  case OMPRTL__kmpc_push_proc_bind: {
    // Build void __kmpc_push_proc_bind(ident_t *loc, kmp_int32 global_tid,
    // int proc_bind)
    llvm::Type *TypeParams[] = {getIdentTyPointerTy(), CGM.Int32Ty, CGM.IntTy};
    llvm::FunctionType *FnTy =
        llvm::FunctionType::get(CGM.VoidTy, TypeParams, /*isVarArg*/ false);
    RTLFn = CGM.CreateRuntimeFunction(FnTy, "__kmpc_push_proc_bind");
    break;
  }
  case OMPRTL__kmpc_omp_task_with_deps: {
    // Build kmp_int32 __kmpc_omp_task_with_deps(ident_t *, kmp_int32 gtid,
    // kmp_task_t *new_task, kmp_int32 ndeps, kmp_depend_info_t *dep_list,
    // kmp_int32 ndeps_noalias, kmp_depend_info_t *noalias_dep_list);
    llvm::Type *TypeParams[] = {
        getIdentTyPointerTy(), CGM.Int32Ty, CGM.VoidPtrTy, CGM.Int32Ty,
        CGM.VoidPtrTy,         CGM.Int32Ty, CGM.VoidPtrTy};
    llvm::FunctionType *FnTy =
        llvm::FunctionType::get(CGM.Int32Ty, TypeParams, /*isVarArg=*/false);
    RTLFn =
        CGM.CreateRuntimeFunction(FnTy, /*Name=*/"__kmpc_omp_task_with_deps");
    break;
  }
  case OMPRTL__kmpc_omp_wait_deps: {
    // Build void __kmpc_omp_wait_deps(ident_t *, kmp_int32 gtid,
    // kmp_int32 ndeps, kmp_depend_info_t *dep_list, kmp_int32 ndeps_noalias,
    // kmp_depend_info_t *noalias_dep_list);
    llvm::Type *TypeParams[] = {getIdentTyPointerTy(), CGM.Int32Ty,
                                CGM.Int32Ty,           CGM.VoidPtrTy,
                                CGM.Int32Ty,           CGM.VoidPtrTy};
    llvm::FunctionType *FnTy =
        llvm::FunctionType::get(CGM.VoidTy, TypeParams, /*isVarArg=*/false);
    RTLFn = CGM.CreateRuntimeFunction(FnTy, /*Name=*/"__kmpc_omp_wait_deps");
    break;
  }
  case OMPRTL__kmpc_cancellationpoint: {
    // Build kmp_int32 __kmpc_cancellationpoint(ident_t *loc, kmp_int32
    // global_tid, kmp_int32 cncl_kind)
    llvm::Type *TypeParams[] = {getIdentTyPointerTy(), CGM.Int32Ty, CGM.IntTy};
    llvm::FunctionType *FnTy =
        llvm::FunctionType::get(CGM.Int32Ty, TypeParams, /*isVarArg*/ false);
    RTLFn = CGM.CreateRuntimeFunction(FnTy, "__kmpc_cancellationpoint");
    break;
  }
  case OMPRTL__kmpc_cancel: {
    // Build kmp_int32 __kmpc_cancel(ident_t *loc, kmp_int32 global_tid,
    // kmp_int32 cncl_kind)
    llvm::Type *TypeParams[] = {getIdentTyPointerTy(), CGM.Int32Ty, CGM.IntTy};
    llvm::FunctionType *FnTy =
        llvm::FunctionType::get(CGM.Int32Ty, TypeParams, /*isVarArg*/ false);
    RTLFn = CGM.CreateRuntimeFunction(FnTy, "__kmpc_cancel");
    break;
  }
  case OMPRTL__kmpc_push_num_teams: {
    // Build void kmpc_push_num_teams (ident_t loc, kmp_int32 global_tid,
    // kmp_int32 num_teams, kmp_int32 num_threads)
    llvm::Type *TypeParams[] = {getIdentTyPointerTy(), CGM.Int32Ty, CGM.Int32Ty,
        CGM.Int32Ty};
    llvm::FunctionType *FnTy =
        llvm::FunctionType::get(CGM.Int32Ty, TypeParams, /*isVarArg*/ false);
    RTLFn = CGM.CreateRuntimeFunction(FnTy, "__kmpc_push_num_teams");
    break;
  }
  case OMPRTL__kmpc_fork_teams: {
    // Build void __kmpc_fork_teams(ident_t *loc, kmp_int32 argc, kmpc_micro
    // microtask, ...);
    llvm::Type *TypeParams[] = {getIdentTyPointerTy(), CGM.Int32Ty,
                                getKmpc_MicroPointerTy()};
    llvm::FunctionType *FnTy =
        llvm::FunctionType::get(CGM.VoidTy, TypeParams, /*isVarArg*/ true);
    RTLFn = CGM.CreateRuntimeFunction(FnTy, "__kmpc_fork_teams");
    break;
  }
  case OMPRTL__tgt_target: {
    // Build int32_t __tgt_target(int32_t device_id, void *host_ptr, int32_t
    // arg_num, void** args_base, void **args, size_t *arg_sizes, int32_t
    // *arg_types);
    llvm::Type *TypeParams[] = {CGM.Int32Ty,
                                CGM.VoidPtrTy,
                                CGM.Int32Ty,
                                CGM.VoidPtrPtrTy,
                                CGM.VoidPtrPtrTy,
                                CGM.SizeTy->getPointerTo(),
                                CGM.Int32Ty->getPointerTo()};
    llvm::FunctionType *FnTy =
        llvm::FunctionType::get(CGM.Int32Ty, TypeParams, /*isVarArg*/ false);
    RTLFn = CGM.CreateRuntimeFunction(FnTy, "__tgt_target");
    break;
  }
  case OMPRTL__tgt_target_teams: {
    // Build int32_t __tgt_target_teams(int32_t device_id, void *host_ptr,
    // int32_t arg_num, void** args_base, void **args, size_t *arg_sizes,
    // int32_t *arg_types, int32_t num_teams, int32_t thread_limit);
    llvm::Type *TypeParams[] = {CGM.Int32Ty,
                                CGM.VoidPtrTy,
                                CGM.Int32Ty,
                                CGM.VoidPtrPtrTy,
                                CGM.VoidPtrPtrTy,
                                CGM.SizeTy->getPointerTo(),
                                CGM.Int32Ty->getPointerTo(),
                                CGM.Int32Ty,
                                CGM.Int32Ty};
    llvm::FunctionType *FnTy =
        llvm::FunctionType::get(CGM.Int32Ty, TypeParams, /*isVarArg*/ false);
    RTLFn = CGM.CreateRuntimeFunction(FnTy, "__tgt_target_teams");
    break;
  }
  case OMPRTL__tgt_register_lib: {
    // Build void __tgt_register_lib(__tgt_bin_desc *desc);
    QualType ParamTy =
        CGM.getContext().getPointerType(getTgtBinaryDescriptorQTy());
    llvm::Type *TypeParams[] = {CGM.getTypes().ConvertTypeForMem(ParamTy)};
    llvm::FunctionType *FnTy =
        llvm::FunctionType::get(CGM.Int32Ty, TypeParams, /*isVarArg*/ false);
    RTLFn = CGM.CreateRuntimeFunction(FnTy, "__tgt_register_lib");
    break;
  }
  case OMPRTL__tgt_unregister_lib: {
    // Build void __tgt_unregister_lib(__tgt_bin_desc *desc);
    QualType ParamTy =
        CGM.getContext().getPointerType(getTgtBinaryDescriptorQTy());
    llvm::Type *TypeParams[] = {CGM.getTypes().ConvertTypeForMem(ParamTy)};
    llvm::FunctionType *FnTy =
        llvm::FunctionType::get(CGM.Int32Ty, TypeParams, /*isVarArg*/ false);
    RTLFn = CGM.CreateRuntimeFunction(FnTy, "__tgt_unregister_lib");
    break;
  }
  }
  assert(RTLFn && "Unable to find OpenMP runtime function");
  return RTLFn;
}

llvm::Constant *CGOpenMPRuntime::createForStaticInitFunction(unsigned IVSize,
                                                             bool IVSigned) {
  assert((IVSize == 32 || IVSize == 64) &&
         "IV size is not compatible with the omp runtime");
  auto Name = IVSize == 32 ? (IVSigned ? "__kmpc_for_static_init_4"
                                       : "__kmpc_for_static_init_4u")
                           : (IVSigned ? "__kmpc_for_static_init_8"
                                       : "__kmpc_for_static_init_8u");
  auto ITy = IVSize == 32 ? CGM.Int32Ty : CGM.Int64Ty;
  auto PtrTy = llvm::PointerType::getUnqual(ITy);
  llvm::Type *TypeParams[] = {
    getIdentTyPointerTy(),                     // loc
    CGM.Int32Ty,                               // tid
    CGM.Int32Ty,                               // schedtype
    llvm::PointerType::getUnqual(CGM.Int32Ty), // p_lastiter
    PtrTy,                                     // p_lower
    PtrTy,                                     // p_upper
    PtrTy,                                     // p_stride
    ITy,                                       // incr
    ITy                                        // chunk
  };
  llvm::FunctionType *FnTy =
      llvm::FunctionType::get(CGM.VoidTy, TypeParams, /*isVarArg*/ false);
  return CGM.CreateRuntimeFunction(FnTy, Name);
}

llvm::Constant *CGOpenMPRuntime::createDispatchInitFunction(unsigned IVSize,
                                                            bool IVSigned) {
  assert((IVSize == 32 || IVSize == 64) &&
         "IV size is not compatible with the omp runtime");
  auto Name =
      IVSize == 32
          ? (IVSigned ? "__kmpc_dispatch_init_4" : "__kmpc_dispatch_init_4u")
          : (IVSigned ? "__kmpc_dispatch_init_8" : "__kmpc_dispatch_init_8u");
  auto ITy = IVSize == 32 ? CGM.Int32Ty : CGM.Int64Ty;
  llvm::Type *TypeParams[] = { getIdentTyPointerTy(), // loc
                               CGM.Int32Ty,           // tid
                               CGM.Int32Ty,           // schedtype
                               ITy,                   // lower
                               ITy,                   // upper
                               ITy,                   // stride
                               ITy                    // chunk
  };
  llvm::FunctionType *FnTy =
      llvm::FunctionType::get(CGM.VoidTy, TypeParams, /*isVarArg*/ false);
  return CGM.CreateRuntimeFunction(FnTy, Name);
}

llvm::Constant *CGOpenMPRuntime::createDispatchFiniFunction(unsigned IVSize,
                                                            bool IVSigned) {
  assert((IVSize == 32 || IVSize == 64) &&
         "IV size is not compatible with the omp runtime");
  auto Name =
      IVSize == 32
          ? (IVSigned ? "__kmpc_dispatch_fini_4" : "__kmpc_dispatch_fini_4u")
          : (IVSigned ? "__kmpc_dispatch_fini_8" : "__kmpc_dispatch_fini_8u");
  llvm::Type *TypeParams[] = {
      getIdentTyPointerTy(), // loc
      CGM.Int32Ty,           // tid
  };
  llvm::FunctionType *FnTy =
      llvm::FunctionType::get(CGM.VoidTy, TypeParams, /*isVarArg=*/false);
  return CGM.CreateRuntimeFunction(FnTy, Name);
}

llvm::Constant *CGOpenMPRuntime::createDispatchNextFunction(unsigned IVSize,
                                                            bool IVSigned) {
  assert((IVSize == 32 || IVSize == 64) &&
         "IV size is not compatible with the omp runtime");
  auto Name =
      IVSize == 32
          ? (IVSigned ? "__kmpc_dispatch_next_4" : "__kmpc_dispatch_next_4u")
          : (IVSigned ? "__kmpc_dispatch_next_8" : "__kmpc_dispatch_next_8u");
  auto ITy = IVSize == 32 ? CGM.Int32Ty : CGM.Int64Ty;
  auto PtrTy = llvm::PointerType::getUnqual(ITy);
  llvm::Type *TypeParams[] = {
    getIdentTyPointerTy(),                     // loc
    CGM.Int32Ty,                               // tid
    llvm::PointerType::getUnqual(CGM.Int32Ty), // p_lastiter
    PtrTy,                                     // p_lower
    PtrTy,                                     // p_upper
    PtrTy                                      // p_stride
  };
  llvm::FunctionType *FnTy =
      llvm::FunctionType::get(CGM.Int32Ty, TypeParams, /*isVarArg*/ false);
  return CGM.CreateRuntimeFunction(FnTy, Name);
}

llvm::Constant *
CGOpenMPRuntime::getOrCreateThreadPrivateCache(const VarDecl *VD) {
  assert(!CGM.getLangOpts().OpenMPUseTLS ||
         !CGM.getContext().getTargetInfo().isTLSSupported());
  // Lookup the entry, lazily creating it if necessary.
  return getOrCreateInternalVariable(CGM.Int8PtrPtrTy,
                                     Twine(CGM.getMangledName(VD)) + ".cache.");
}

Address CGOpenMPRuntime::getAddrOfThreadPrivate(CodeGenFunction &CGF,
                                                const VarDecl *VD,
                                                Address VDAddr,
                                                SourceLocation Loc) {
  if (CGM.getLangOpts().OpenMPUseTLS &&
      CGM.getContext().getTargetInfo().isTLSSupported())
    return VDAddr;

  auto VarTy = VDAddr.getElementType();
  llvm::Value *Args[] = {emitUpdateLocation(CGF, Loc), getThreadID(CGF, Loc),
                         CGF.Builder.CreatePointerCast(VDAddr.getPointer(),
                                                       CGM.Int8PtrTy),
                         CGM.getSize(CGM.GetTargetTypeStoreSize(VarTy)),
                         getOrCreateThreadPrivateCache(VD)};
  return Address(CGF.EmitRuntimeCall(
      createRuntimeFunction(OMPRTL__kmpc_threadprivate_cached), Args),
                 VDAddr.getAlignment());
}

void CGOpenMPRuntime::emitThreadPrivateVarInit(
    CodeGenFunction &CGF, Address VDAddr, llvm::Value *Ctor,
    llvm::Value *CopyCtor, llvm::Value *Dtor, SourceLocation Loc) {
  // Call kmp_int32 __kmpc_global_thread_num(&loc) to init OpenMP runtime
  // library.
  auto OMPLoc = emitUpdateLocation(CGF, Loc);
  CGF.EmitRuntimeCall(createRuntimeFunction(OMPRTL__kmpc_global_thread_num),
                      OMPLoc);
  // Call __kmpc_threadprivate_register(&loc, &var, ctor, cctor/*NULL*/, dtor)
  // to register constructor/destructor for variable.
  llvm::Value *Args[] = {OMPLoc,
                         CGF.Builder.CreatePointerCast(VDAddr.getPointer(),
                                                       CGM.VoidPtrTy),
                         Ctor, CopyCtor, Dtor};
  CGF.EmitRuntimeCall(
      createRuntimeFunction(OMPRTL__kmpc_threadprivate_register), Args);
}

llvm::Function *CGOpenMPRuntime::emitThreadPrivateVarDefinition(
    const VarDecl *VD, Address VDAddr, SourceLocation Loc,
    bool PerformInit, CodeGenFunction *CGF) {
  if (CGM.getLangOpts().OpenMPUseTLS &&
      CGM.getContext().getTargetInfo().isTLSSupported())
    return nullptr;

  VD = VD->getDefinition(CGM.getContext());
  if (VD && ThreadPrivateWithDefinition.count(VD) == 0) {
    ThreadPrivateWithDefinition.insert(VD);
    QualType ASTTy = VD->getType();

    llvm::Value *Ctor = nullptr, *CopyCtor = nullptr, *Dtor = nullptr;
    auto Init = VD->getAnyInitializer();
    if (CGM.getLangOpts().CPlusPlus && PerformInit) {
      // Generate function that re-emits the declaration's initializer into the
      // threadprivate copy of the variable VD
      CodeGenFunction CtorCGF(CGM);
      FunctionArgList Args;
      ImplicitParamDecl Dst(CGM.getContext(), /*DC=*/nullptr, SourceLocation(),
                            /*Id=*/nullptr, CGM.getContext().VoidPtrTy);
      Args.push_back(&Dst);

      auto &FI = CGM.getTypes().arrangeFreeFunctionDeclaration(
          CGM.getContext().VoidPtrTy, Args, FunctionType::ExtInfo(),
          /*isVariadic=*/false);
      auto FTy = CGM.getTypes().GetFunctionType(FI);
      auto Fn = CGM.CreateGlobalInitOrDestructFunction(
          FTy, ".__kmpc_global_ctor_.", FI, Loc);
      CtorCGF.StartFunction(GlobalDecl(), CGM.getContext().VoidPtrTy, Fn, FI,
                            Args, SourceLocation());
      auto ArgVal = CtorCGF.EmitLoadOfScalar(
          CtorCGF.GetAddrOfLocalVar(&Dst), /*Volatile=*/false,
          CGM.getContext().VoidPtrTy, Dst.getLocation());
      Address Arg = Address(ArgVal, VDAddr.getAlignment());
      Arg = CtorCGF.Builder.CreateElementBitCast(Arg,
                                             CtorCGF.ConvertTypeForMem(ASTTy));
      CtorCGF.EmitAnyExprToMem(Init, Arg, Init->getType().getQualifiers(),
                               /*IsInitializer=*/true);
      ArgVal = CtorCGF.EmitLoadOfScalar(
          CtorCGF.GetAddrOfLocalVar(&Dst), /*Volatile=*/false,
          CGM.getContext().VoidPtrTy, Dst.getLocation());
      CtorCGF.Builder.CreateStore(ArgVal, CtorCGF.ReturnValue);
      CtorCGF.FinishFunction();
      Ctor = Fn;
    }
    if (VD->getType().isDestructedType() != QualType::DK_none) {
      // Generate function that emits destructor call for the threadprivate copy
      // of the variable VD
      CodeGenFunction DtorCGF(CGM);
      FunctionArgList Args;
      ImplicitParamDecl Dst(CGM.getContext(), /*DC=*/nullptr, SourceLocation(),
                            /*Id=*/nullptr, CGM.getContext().VoidPtrTy);
      Args.push_back(&Dst);

      auto &FI = CGM.getTypes().arrangeFreeFunctionDeclaration(
          CGM.getContext().VoidTy, Args, FunctionType::ExtInfo(),
          /*isVariadic=*/false);
      auto FTy = CGM.getTypes().GetFunctionType(FI);
      auto Fn = CGM.CreateGlobalInitOrDestructFunction(
          FTy, ".__kmpc_global_dtor_.", FI, Loc);
      DtorCGF.StartFunction(GlobalDecl(), CGM.getContext().VoidTy, Fn, FI, Args,
                            SourceLocation());
      auto ArgVal = DtorCGF.EmitLoadOfScalar(
          DtorCGF.GetAddrOfLocalVar(&Dst),
          /*Volatile=*/false, CGM.getContext().VoidPtrTy, Dst.getLocation());
      DtorCGF.emitDestroy(Address(ArgVal, VDAddr.getAlignment()), ASTTy,
                          DtorCGF.getDestroyer(ASTTy.isDestructedType()),
                          DtorCGF.needsEHCleanup(ASTTy.isDestructedType()));
      DtorCGF.FinishFunction();
      Dtor = Fn;
    }
    // Do not emit init function if it is not required.
    if (!Ctor && !Dtor)
      return nullptr;

    llvm::Type *CopyCtorTyArgs[] = {CGM.VoidPtrTy, CGM.VoidPtrTy};
    auto CopyCtorTy =
        llvm::FunctionType::get(CGM.VoidPtrTy, CopyCtorTyArgs,
                                /*isVarArg=*/false)->getPointerTo();
    // Copying constructor for the threadprivate variable.
    // Must be NULL - reserved by runtime, but currently it requires that this
    // parameter is always NULL. Otherwise it fires assertion.
    CopyCtor = llvm::Constant::getNullValue(CopyCtorTy);
    if (Ctor == nullptr) {
      auto CtorTy = llvm::FunctionType::get(CGM.VoidPtrTy, CGM.VoidPtrTy,
                                            /*isVarArg=*/false)->getPointerTo();
      Ctor = llvm::Constant::getNullValue(CtorTy);
    }
    if (Dtor == nullptr) {
      auto DtorTy = llvm::FunctionType::get(CGM.VoidTy, CGM.VoidPtrTy,
                                            /*isVarArg=*/false)->getPointerTo();
      Dtor = llvm::Constant::getNullValue(DtorTy);
    }
    if (!CGF) {
      auto InitFunctionTy =
          llvm::FunctionType::get(CGM.VoidTy, /*isVarArg*/ false);
      auto InitFunction = CGM.CreateGlobalInitOrDestructFunction(
          InitFunctionTy, ".__omp_threadprivate_init_.",
          CGM.getTypes().arrangeNullaryFunction());
      CodeGenFunction InitCGF(CGM);
      FunctionArgList ArgList;
      InitCGF.StartFunction(GlobalDecl(), CGM.getContext().VoidTy, InitFunction,
                            CGM.getTypes().arrangeNullaryFunction(), ArgList,
                            Loc);
      emitThreadPrivateVarInit(InitCGF, VDAddr, Ctor, CopyCtor, Dtor, Loc);
      InitCGF.FinishFunction();
      return InitFunction;
    }
    emitThreadPrivateVarInit(*CGF, VDAddr, Ctor, CopyCtor, Dtor, Loc);
  }
  return nullptr;
}

/// \brief Emits code for OpenMP 'if' clause using specified \a CodeGen
/// function. Here is the logic:
/// if (Cond) {
///   ThenGen();
/// } else {
///   ElseGen();
/// }
static void emitOMPIfClause(CodeGenFunction &CGF, const Expr *Cond,
                            const RegionCodeGenTy &ThenGen,
                            const RegionCodeGenTy &ElseGen) {
  CodeGenFunction::LexicalScope ConditionScope(CGF, Cond->getSourceRange());

  // If the condition constant folds and can be elided, try to avoid emitting
  // the condition and the dead arm of the if/else.
  bool CondConstant;
  if (CGF.ConstantFoldsToSimpleInteger(Cond, CondConstant)) {
    CodeGenFunction::RunCleanupsScope Scope(CGF);
    if (CondConstant) {
      ThenGen(CGF);
    } else {
      ElseGen(CGF);
    }
    return;
  }

  // Otherwise, the condition did not fold, or we couldn't elide it.  Just
  // emit the conditional branch.
  auto ThenBlock = CGF.createBasicBlock("omp_if.then");
  auto ElseBlock = CGF.createBasicBlock("omp_if.else");
  auto ContBlock = CGF.createBasicBlock("omp_if.end");
  CGF.EmitBranchOnBoolExpr(Cond, ThenBlock, ElseBlock, /*TrueCount=*/0);

  // Emit the 'then' code.
  CGF.EmitBlock(ThenBlock);
  {
    CodeGenFunction::RunCleanupsScope ThenScope(CGF);
    ThenGen(CGF);
  }
  CGF.EmitBranch(ContBlock);
  // Emit the 'else' code if present.
  {
    // There is no need to emit line number for unconditional branch.
    auto NL = ApplyDebugLocation::CreateEmpty(CGF);
    CGF.EmitBlock(ElseBlock);
  }
  {
    CodeGenFunction::RunCleanupsScope ThenScope(CGF);
    ElseGen(CGF);
  }
  {
    // There is no need to emit line number for unconditional branch.
    auto NL = ApplyDebugLocation::CreateEmpty(CGF);
    CGF.EmitBranch(ContBlock);
  }
  // Emit the continuation block for code after the if.
  CGF.EmitBlock(ContBlock, /*IsFinished=*/true);
}

void CGOpenMPRuntime::emitParallelCall(CodeGenFunction &CGF, SourceLocation Loc,
                                       llvm::Value *OutlinedFn,
                                       ArrayRef<llvm::Value *> CapturedVars,
                                       const Expr *IfCond) {
  if (!CGF.HaveInsertPoint())
    return;
  auto *RTLoc = emitUpdateLocation(CGF, Loc);
  auto &&ThenGen = [this, OutlinedFn, CapturedVars,
                    RTLoc](CodeGenFunction &CGF) {
    // Build call __kmpc_fork_call(loc, n, microtask, var1, .., varn);
    llvm::Value *Args[] = {
        RTLoc,
        CGF.Builder.getInt32(CapturedVars.size()), // Number of captured vars
        CGF.Builder.CreateBitCast(OutlinedFn, getKmpc_MicroPointerTy())};
    llvm::SmallVector<llvm::Value *, 16> RealArgs;
    RealArgs.append(std::begin(Args), std::end(Args));
    RealArgs.append(CapturedVars.begin(), CapturedVars.end());

    auto RTLFn = createRuntimeFunction(OMPRTL__kmpc_fork_call);
    CGF.EmitRuntimeCall(RTLFn, RealArgs);
  };
  auto &&ElseGen = [this, OutlinedFn, CapturedVars, RTLoc,
                    Loc](CodeGenFunction &CGF) {
    auto ThreadID = getThreadID(CGF, Loc);
    // Build calls:
    // __kmpc_serialized_parallel(&Loc, GTid);
    llvm::Value *Args[] = {RTLoc, ThreadID};
    CGF.EmitRuntimeCall(createRuntimeFunction(OMPRTL__kmpc_serialized_parallel),
                        Args);

    // OutlinedFn(&GTid, &zero, CapturedStruct);
    auto ThreadIDAddr = emitThreadIDAddress(CGF, Loc);
    Address ZeroAddr =
      CGF.CreateTempAlloca(CGF.Int32Ty, CharUnits::fromQuantity(4),
                           /*Name*/ ".zero.addr");
    CGF.InitTempAlloca(ZeroAddr, CGF.Builder.getInt32(/*C*/ 0));
    llvm::SmallVector<llvm::Value *, 16> OutlinedFnArgs;
    OutlinedFnArgs.push_back(ThreadIDAddr.getPointer());
    OutlinedFnArgs.push_back(ZeroAddr.getPointer());
    OutlinedFnArgs.append(CapturedVars.begin(), CapturedVars.end());
    CGF.EmitCallOrInvoke(OutlinedFn, OutlinedFnArgs);

    // __kmpc_end_serialized_parallel(&Loc, GTid);
    llvm::Value *EndArgs[] = {emitUpdateLocation(CGF, Loc), ThreadID};
    CGF.EmitRuntimeCall(
        createRuntimeFunction(OMPRTL__kmpc_end_serialized_parallel), EndArgs);
  };
  if (IfCond) {
    emitOMPIfClause(CGF, IfCond, ThenGen, ElseGen);
  } else {
    CodeGenFunction::RunCleanupsScope Scope(CGF);
    ThenGen(CGF);
  }
}

// If we're inside an (outlined) parallel region, use the region info's
// thread-ID variable (it is passed in a first argument of the outlined function
// as "kmp_int32 *gtid"). Otherwise, if we're not inside parallel region, but in
// regular serial code region, get thread ID by calling kmp_int32
// kmpc_global_thread_num(ident_t *loc), stash this thread ID in a temporary and
// return the address of that temp.
Address CGOpenMPRuntime::emitThreadIDAddress(CodeGenFunction &CGF,
                                             SourceLocation Loc) {
  if (auto *OMPRegionInfo =
          dyn_cast_or_null<CGOpenMPRegionInfo>(CGF.CapturedStmtInfo))
    if (OMPRegionInfo->getThreadIDVariable())
      return OMPRegionInfo->getThreadIDVariableLValue(CGF).getAddress();

  auto ThreadID = getThreadID(CGF, Loc);
  auto Int32Ty =
      CGF.getContext().getIntTypeForBitwidth(/*DestWidth*/ 32, /*Signed*/ true);
  auto ThreadIDTemp = CGF.CreateMemTemp(Int32Ty, /*Name*/ ".threadid_temp.");
  CGF.EmitStoreOfScalar(ThreadID,
                        CGF.MakeAddrLValue(ThreadIDTemp, Int32Ty));

  return ThreadIDTemp;
}

llvm::Constant *
CGOpenMPRuntime::getOrCreateInternalVariable(llvm::Type *Ty,
                                             const llvm::Twine &Name) {
  SmallString<256> Buffer;
  llvm::raw_svector_ostream Out(Buffer);
  Out << Name;
  auto RuntimeName = Out.str();
  auto &Elem = *InternalVars.insert(std::make_pair(RuntimeName, nullptr)).first;
  if (Elem.second) {
    assert(Elem.second->getType()->getPointerElementType() == Ty &&
           "OMP internal variable has different type than requested");
    return &*Elem.second;
  }

  return Elem.second = new llvm::GlobalVariable(
             CGM.getModule(), Ty, /*IsConstant*/ false,
             llvm::GlobalValue::CommonLinkage, llvm::Constant::getNullValue(Ty),
             Elem.first());
}

llvm::Value *CGOpenMPRuntime::getCriticalRegionLock(StringRef CriticalName) {
  llvm::Twine Name(".gomp_critical_user_", CriticalName);
  return getOrCreateInternalVariable(KmpCriticalNameTy, Name.concat(".var"));
}

namespace {
template <size_t N> class CallEndCleanup final : public EHScopeStack::Cleanup {
  llvm::Value *Callee;
  llvm::Value *Args[N];

public:
  CallEndCleanup(llvm::Value *Callee, ArrayRef<llvm::Value *> CleanupArgs)
      : Callee(Callee) {
    assert(CleanupArgs.size() == N);
    std::copy(CleanupArgs.begin(), CleanupArgs.end(), std::begin(Args));
  }

  void Emit(CodeGenFunction &CGF, Flags /*flags*/) override {
    if (!CGF.HaveInsertPoint())
      return;
    CGF.EmitRuntimeCall(Callee, Args);
  }
};
} // anonymous namespace

void CGOpenMPRuntime::emitCriticalRegion(CodeGenFunction &CGF,
                                         StringRef CriticalName,
                                         const RegionCodeGenTy &CriticalOpGen,
                                         SourceLocation Loc, const Expr *Hint) {
  // __kmpc_critical[_with_hint](ident_t *, gtid, Lock[, hint]);
  // CriticalOpGen();
  // __kmpc_end_critical(ident_t *, gtid, Lock);
  // Prepare arguments and build a call to __kmpc_critical
  if (!CGF.HaveInsertPoint())
    return;
  CodeGenFunction::RunCleanupsScope Scope(CGF);
  llvm::Value *Args[] = {emitUpdateLocation(CGF, Loc), getThreadID(CGF, Loc),
                         getCriticalRegionLock(CriticalName)};
  if (Hint) {
    llvm::SmallVector<llvm::Value *, 8> ArgsWithHint(std::begin(Args),
                                                     std::end(Args));
    auto *HintVal = CGF.EmitScalarExpr(Hint);
    ArgsWithHint.push_back(
        CGF.Builder.CreateIntCast(HintVal, CGM.IntPtrTy, /*isSigned=*/false));
    CGF.EmitRuntimeCall(createRuntimeFunction(OMPRTL__kmpc_critical_with_hint),
                        ArgsWithHint);
  } else
    CGF.EmitRuntimeCall(createRuntimeFunction(OMPRTL__kmpc_critical), Args);
  // Build a call to __kmpc_end_critical
  CGF.EHStack.pushCleanup<CallEndCleanup<std::extent<decltype(Args)>::value>>(
      NormalAndEHCleanup, createRuntimeFunction(OMPRTL__kmpc_end_critical),
      llvm::makeArrayRef(Args));
  emitInlinedDirective(CGF, OMPD_critical, CriticalOpGen);
}

static void emitIfStmt(CodeGenFunction &CGF, llvm::Value *IfCond,
                       OpenMPDirectiveKind Kind, SourceLocation Loc,
                       const RegionCodeGenTy &BodyOpGen) {
  llvm::Value *CallBool = CGF.EmitScalarConversion(
      IfCond,
      CGF.getContext().getIntTypeForBitwidth(/*DestWidth=*/32, /*Signed=*/true),
      CGF.getContext().BoolTy, Loc);

  auto *ThenBlock = CGF.createBasicBlock("omp_if.then");
  auto *ContBlock = CGF.createBasicBlock("omp_if.end");
  // Generate the branch (If-stmt)
  CGF.Builder.CreateCondBr(CallBool, ThenBlock, ContBlock);
  CGF.EmitBlock(ThenBlock);
  CGF.CGM.getOpenMPRuntime().emitInlinedDirective(CGF, Kind, BodyOpGen);
  // Emit the rest of bblocks/branches
  CGF.EmitBranch(ContBlock);
  CGF.EmitBlock(ContBlock, true);
}

void CGOpenMPRuntime::emitMasterRegion(CodeGenFunction &CGF,
                                       const RegionCodeGenTy &MasterOpGen,
                                       SourceLocation Loc) {
  if (!CGF.HaveInsertPoint())
    return;
  // if(__kmpc_master(ident_t *, gtid)) {
  //   MasterOpGen();
  //   __kmpc_end_master(ident_t *, gtid);
  // }
  // Prepare arguments and build a call to __kmpc_master
  llvm::Value *Args[] = {emitUpdateLocation(CGF, Loc), getThreadID(CGF, Loc)};
  auto *IsMaster =
      CGF.EmitRuntimeCall(createRuntimeFunction(OMPRTL__kmpc_master), Args);
  typedef CallEndCleanup<std::extent<decltype(Args)>::value>
      MasterCallEndCleanup;
  emitIfStmt(
      CGF, IsMaster, OMPD_master, Loc, [&](CodeGenFunction &CGF) -> void {
        CodeGenFunction::RunCleanupsScope Scope(CGF);
        CGF.EHStack.pushCleanup<MasterCallEndCleanup>(
            NormalAndEHCleanup, createRuntimeFunction(OMPRTL__kmpc_end_master),
            llvm::makeArrayRef(Args));
        MasterOpGen(CGF);
      });
}

void CGOpenMPRuntime::emitTaskyieldCall(CodeGenFunction &CGF,
                                        SourceLocation Loc) {
  if (!CGF.HaveInsertPoint())
    return;
  // Build call __kmpc_omp_taskyield(loc, thread_id, 0);
  llvm::Value *Args[] = {
      emitUpdateLocation(CGF, Loc), getThreadID(CGF, Loc),
      llvm::ConstantInt::get(CGM.IntTy, /*V=*/0, /*isSigned=*/true)};
  CGF.EmitRuntimeCall(createRuntimeFunction(OMPRTL__kmpc_omp_taskyield), Args);
}

void CGOpenMPRuntime::emitTaskgroupRegion(CodeGenFunction &CGF,
                                          const RegionCodeGenTy &TaskgroupOpGen,
                                          SourceLocation Loc) {
  if (!CGF.HaveInsertPoint())
    return;
  // __kmpc_taskgroup(ident_t *, gtid);
  // TaskgroupOpGen();
  // __kmpc_end_taskgroup(ident_t *, gtid);
  // Prepare arguments and build a call to __kmpc_taskgroup
  {
    CodeGenFunction::RunCleanupsScope Scope(CGF);
    llvm::Value *Args[] = {emitUpdateLocation(CGF, Loc), getThreadID(CGF, Loc)};
    CGF.EmitRuntimeCall(createRuntimeFunction(OMPRTL__kmpc_taskgroup), Args);
    // Build a call to __kmpc_end_taskgroup
    CGF.EHStack.pushCleanup<CallEndCleanup<std::extent<decltype(Args)>::value>>(
        NormalAndEHCleanup, createRuntimeFunction(OMPRTL__kmpc_end_taskgroup),
        llvm::makeArrayRef(Args));
    emitInlinedDirective(CGF, OMPD_taskgroup, TaskgroupOpGen);
  }
}

/// Given an array of pointers to variables, project the address of a
/// given variable.
static Address emitAddrOfVarFromArray(CodeGenFunction &CGF, Address Array,
                                      unsigned Index, const VarDecl *Var) {
  // Pull out the pointer to the variable.
  Address PtrAddr =
      CGF.Builder.CreateConstArrayGEP(Array, Index, CGF.getPointerSize());
  llvm::Value *Ptr = CGF.Builder.CreateLoad(PtrAddr);

  Address Addr = Address(Ptr, CGF.getContext().getDeclAlign(Var));
  Addr = CGF.Builder.CreateElementBitCast(
      Addr, CGF.ConvertTypeForMem(Var->getType()));
  return Addr;
}

static llvm::Value *emitCopyprivateCopyFunction(
    CodeGenModule &CGM, llvm::Type *ArgsType,
    ArrayRef<const Expr *> CopyprivateVars, ArrayRef<const Expr *> DestExprs,
    ArrayRef<const Expr *> SrcExprs, ArrayRef<const Expr *> AssignmentOps) {
  auto &C = CGM.getContext();
  // void copy_func(void *LHSArg, void *RHSArg);
  FunctionArgList Args;
  ImplicitParamDecl LHSArg(C, /*DC=*/nullptr, SourceLocation(), /*Id=*/nullptr,
                           C.VoidPtrTy);
  ImplicitParamDecl RHSArg(C, /*DC=*/nullptr, SourceLocation(), /*Id=*/nullptr,
                           C.VoidPtrTy);
  Args.push_back(&LHSArg);
  Args.push_back(&RHSArg);
  FunctionType::ExtInfo EI;
  auto &CGFI = CGM.getTypes().arrangeFreeFunctionDeclaration(
      C.VoidTy, Args, EI, /*isVariadic=*/false);
  auto *Fn = llvm::Function::Create(
      CGM.getTypes().GetFunctionType(CGFI), llvm::GlobalValue::InternalLinkage,
      ".omp.copyprivate.copy_func", &CGM.getModule());
  CGM.SetInternalFunctionAttributes(/*D=*/nullptr, Fn, CGFI);
  CodeGenFunction CGF(CGM);
  CGF.StartFunction(GlobalDecl(), C.VoidTy, Fn, CGFI, Args);
  // Dest = (void*[n])(LHSArg);
  // Src = (void*[n])(RHSArg);
  Address LHS(CGF.Builder.CreatePointerBitCastOrAddrSpaceCast(
      CGF.Builder.CreateLoad(CGF.GetAddrOfLocalVar(&LHSArg)),
      ArgsType), CGF.getPointerAlign());
  Address RHS(CGF.Builder.CreatePointerBitCastOrAddrSpaceCast(
      CGF.Builder.CreateLoad(CGF.GetAddrOfLocalVar(&RHSArg)),
      ArgsType), CGF.getPointerAlign());
  // *(Type0*)Dst[0] = *(Type0*)Src[0];
  // *(Type1*)Dst[1] = *(Type1*)Src[1];
  // ...
  // *(Typen*)Dst[n] = *(Typen*)Src[n];
  for (unsigned I = 0, E = AssignmentOps.size(); I < E; ++I) {
    auto DestVar = cast<VarDecl>(cast<DeclRefExpr>(DestExprs[I])->getDecl());
    Address DestAddr = emitAddrOfVarFromArray(CGF, LHS, I, DestVar);

    auto SrcVar = cast<VarDecl>(cast<DeclRefExpr>(SrcExprs[I])->getDecl());
    Address SrcAddr = emitAddrOfVarFromArray(CGF, RHS, I, SrcVar);

    auto *VD = cast<DeclRefExpr>(CopyprivateVars[I])->getDecl();
    QualType Type = VD->getType();
    CGF.EmitOMPCopy(Type, DestAddr, SrcAddr, DestVar, SrcVar, AssignmentOps[I]);
  }
  CGF.FinishFunction();
  return Fn;
}

void CGOpenMPRuntime::emitSingleRegion(CodeGenFunction &CGF,
                                       const RegionCodeGenTy &SingleOpGen,
                                       SourceLocation Loc,
                                       ArrayRef<const Expr *> CopyprivateVars,
                                       ArrayRef<const Expr *> SrcExprs,
                                       ArrayRef<const Expr *> DstExprs,
                                       ArrayRef<const Expr *> AssignmentOps) {
  if (!CGF.HaveInsertPoint())
    return;
  assert(CopyprivateVars.size() == SrcExprs.size() &&
         CopyprivateVars.size() == DstExprs.size() &&
         CopyprivateVars.size() == AssignmentOps.size());
  auto &C = CGM.getContext();
  // int32 did_it = 0;
  // if(__kmpc_single(ident_t *, gtid)) {
  //   SingleOpGen();
  //   __kmpc_end_single(ident_t *, gtid);
  //   did_it = 1;
  // }
  // call __kmpc_copyprivate(ident_t *, gtid, <buf_size>, <copyprivate list>,
  // <copy_func>, did_it);

  Address DidIt = Address::invalid();
  if (!CopyprivateVars.empty()) {
    // int32 did_it = 0;
    auto KmpInt32Ty = C.getIntTypeForBitwidth(/*DestWidth=*/32, /*Signed=*/1);
    DidIt = CGF.CreateMemTemp(KmpInt32Ty, ".omp.copyprivate.did_it");
    CGF.Builder.CreateStore(CGF.Builder.getInt32(0), DidIt);
  }
  // Prepare arguments and build a call to __kmpc_single
  llvm::Value *Args[] = {emitUpdateLocation(CGF, Loc), getThreadID(CGF, Loc)};
  auto *IsSingle =
      CGF.EmitRuntimeCall(createRuntimeFunction(OMPRTL__kmpc_single), Args);
  typedef CallEndCleanup<std::extent<decltype(Args)>::value>
      SingleCallEndCleanup;
  emitIfStmt(
      CGF, IsSingle, OMPD_single, Loc, [&](CodeGenFunction &CGF) -> void {
        CodeGenFunction::RunCleanupsScope Scope(CGF);
        CGF.EHStack.pushCleanup<SingleCallEndCleanup>(
            NormalAndEHCleanup, createRuntimeFunction(OMPRTL__kmpc_end_single),
            llvm::makeArrayRef(Args));
        SingleOpGen(CGF);
        if (DidIt.isValid()) {
          // did_it = 1;
          CGF.Builder.CreateStore(CGF.Builder.getInt32(1), DidIt);
        }
      });
  // call __kmpc_copyprivate(ident_t *, gtid, <buf_size>, <copyprivate list>,
  // <copy_func>, did_it);
  if (DidIt.isValid()) {
    llvm::APInt ArraySize(/*unsigned int numBits=*/32, CopyprivateVars.size());
    auto CopyprivateArrayTy =
        C.getConstantArrayType(C.VoidPtrTy, ArraySize, ArrayType::Normal,
                               /*IndexTypeQuals=*/0);
    // Create a list of all private variables for copyprivate.
    Address CopyprivateList =
        CGF.CreateMemTemp(CopyprivateArrayTy, ".omp.copyprivate.cpr_list");
    for (unsigned I = 0, E = CopyprivateVars.size(); I < E; ++I) {
      Address Elem = CGF.Builder.CreateConstArrayGEP(
          CopyprivateList, I, CGF.getPointerSize());
      CGF.Builder.CreateStore(
          CGF.Builder.CreatePointerBitCastOrAddrSpaceCast(
              CGF.EmitLValue(CopyprivateVars[I]).getPointer(), CGF.VoidPtrTy),
          Elem);
    }
    // Build function that copies private values from single region to all other
    // threads in the corresponding parallel region.
    auto *CpyFn = emitCopyprivateCopyFunction(
        CGM, CGF.ConvertTypeForMem(CopyprivateArrayTy)->getPointerTo(),
        CopyprivateVars, SrcExprs, DstExprs, AssignmentOps);
    auto *BufSize = CGF.getTypeSize(CopyprivateArrayTy);
    Address CL =
      CGF.Builder.CreatePointerBitCastOrAddrSpaceCast(CopyprivateList,
                                                      CGF.VoidPtrTy);
    auto *DidItVal = CGF.Builder.CreateLoad(DidIt);
    llvm::Value *Args[] = {
        emitUpdateLocation(CGF, Loc), // ident_t *<loc>
        getThreadID(CGF, Loc),        // i32 <gtid>
        BufSize,                      // size_t <buf_size>
        CL.getPointer(),              // void *<copyprivate list>
        CpyFn,                        // void (*) (void *, void *) <copy_func>
        DidItVal                      // i32 did_it
    };
    CGF.EmitRuntimeCall(createRuntimeFunction(OMPRTL__kmpc_copyprivate), Args);
  }
}

void CGOpenMPRuntime::emitOrderedRegion(CodeGenFunction &CGF,
                                        const RegionCodeGenTy &OrderedOpGen,
                                        SourceLocation Loc, bool IsThreads) {
  if (!CGF.HaveInsertPoint())
    return;
  // __kmpc_ordered(ident_t *, gtid);
  // OrderedOpGen();
  // __kmpc_end_ordered(ident_t *, gtid);
  // Prepare arguments and build a call to __kmpc_ordered
  CodeGenFunction::RunCleanupsScope Scope(CGF);
  if (IsThreads) {
    llvm::Value *Args[] = {emitUpdateLocation(CGF, Loc), getThreadID(CGF, Loc)};
    CGF.EmitRuntimeCall(createRuntimeFunction(OMPRTL__kmpc_ordered), Args);
    // Build a call to __kmpc_end_ordered
    CGF.EHStack.pushCleanup<CallEndCleanup<std::extent<decltype(Args)>::value>>(
        NormalAndEHCleanup, createRuntimeFunction(OMPRTL__kmpc_end_ordered),
        llvm::makeArrayRef(Args));
  }
  emitInlinedDirective(CGF, OMPD_ordered, OrderedOpGen);
}

void CGOpenMPRuntime::emitBarrierCall(CodeGenFunction &CGF, SourceLocation Loc,
                                      OpenMPDirectiveKind Kind, bool EmitChecks,
                                      bool ForceSimpleCall) {
  if (!CGF.HaveInsertPoint())
    return;
  // Build call __kmpc_cancel_barrier(loc, thread_id);
  // Build call __kmpc_barrier(loc, thread_id);
  unsigned Flags;
  if (Kind == OMPD_for)
    Flags = OMP_IDENT_BARRIER_IMPL_FOR;
  else if (Kind == OMPD_sections)
    Flags = OMP_IDENT_BARRIER_IMPL_SECTIONS;
  else if (Kind == OMPD_single)
    Flags = OMP_IDENT_BARRIER_IMPL_SINGLE;
  else if (Kind == OMPD_barrier)
    Flags = OMP_IDENT_BARRIER_EXPL;
  else
    Flags = OMP_IDENT_BARRIER_IMPL;
  // Build call __kmpc_cancel_barrier(loc, thread_id) or __kmpc_barrier(loc,
  // thread_id);
  llvm::Value *Args[] = {emitUpdateLocation(CGF, Loc, Flags),
                         getThreadID(CGF, Loc)};
  if (auto *OMPRegionInfo =
          dyn_cast_or_null<CGOpenMPRegionInfo>(CGF.CapturedStmtInfo)) {
    if (!ForceSimpleCall && OMPRegionInfo->hasCancel()) {
      auto *Result = CGF.EmitRuntimeCall(
          createRuntimeFunction(OMPRTL__kmpc_cancel_barrier), Args);
      if (EmitChecks) {
        // if (__kmpc_cancel_barrier()) {
        //   exit from construct;
        // }
        auto *ExitBB = CGF.createBasicBlock(".cancel.exit");
        auto *ContBB = CGF.createBasicBlock(".cancel.continue");
        auto *Cmp = CGF.Builder.CreateIsNotNull(Result);
        CGF.Builder.CreateCondBr(Cmp, ExitBB, ContBB);
        CGF.EmitBlock(ExitBB);
        //   exit from construct;
        auto CancelDestination =
            CGF.getOMPCancelDestination(OMPRegionInfo->getDirectiveKind());
        CGF.EmitBranchThroughCleanup(CancelDestination);
        CGF.EmitBlock(ContBB, /*IsFinished=*/true);
      }
      return;
    }
  }
  CGF.EmitRuntimeCall(createRuntimeFunction(OMPRTL__kmpc_barrier), Args);
}

/// \brief Map the OpenMP loop schedule to the runtime enumeration.
static OpenMPSchedType getRuntimeSchedule(OpenMPScheduleClauseKind ScheduleKind,
                                          bool Chunked, bool Ordered) {
  switch (ScheduleKind) {
  case OMPC_SCHEDULE_static:
    return Chunked ? (Ordered ? OMP_ord_static_chunked : OMP_sch_static_chunked)
                   : (Ordered ? OMP_ord_static : OMP_sch_static);
  case OMPC_SCHEDULE_dynamic:
    return Ordered ? OMP_ord_dynamic_chunked : OMP_sch_dynamic_chunked;
  case OMPC_SCHEDULE_guided:
    return Ordered ? OMP_ord_guided_chunked : OMP_sch_guided_chunked;
  case OMPC_SCHEDULE_runtime:
    return Ordered ? OMP_ord_runtime : OMP_sch_runtime;
  case OMPC_SCHEDULE_auto:
    return Ordered ? OMP_ord_auto : OMP_sch_auto;
  case OMPC_SCHEDULE_unknown:
    assert(!Chunked && "chunk was specified but schedule kind not known");
    return Ordered ? OMP_ord_static : OMP_sch_static;
  }
  llvm_unreachable("Unexpected runtime schedule");
}

bool CGOpenMPRuntime::isStaticNonchunked(OpenMPScheduleClauseKind ScheduleKind,
                                         bool Chunked) const {
  auto Schedule = getRuntimeSchedule(ScheduleKind, Chunked, /*Ordered=*/false);
  return Schedule == OMP_sch_static;
}

bool CGOpenMPRuntime::isDynamic(OpenMPScheduleClauseKind ScheduleKind) const {
  auto Schedule =
      getRuntimeSchedule(ScheduleKind, /*Chunked=*/false, /*Ordered=*/false);
  assert(Schedule != OMP_sch_static_chunked && "cannot be chunked here");
  return Schedule != OMP_sch_static;
}

void CGOpenMPRuntime::emitForDispatchInit(CodeGenFunction &CGF,
                                          SourceLocation Loc,
                                          OpenMPScheduleClauseKind ScheduleKind,
                                          unsigned IVSize, bool IVSigned,
                                          bool Ordered, llvm::Value *UB,
                                          llvm::Value *Chunk) {
  if (!CGF.HaveInsertPoint())
    return;
  OpenMPSchedType Schedule =
      getRuntimeSchedule(ScheduleKind, Chunk != nullptr, Ordered);
  assert(Ordered ||
         (Schedule != OMP_sch_static && Schedule != OMP_sch_static_chunked &&
          Schedule != OMP_ord_static && Schedule != OMP_ord_static_chunked));
  // Call __kmpc_dispatch_init(
  //          ident_t *loc, kmp_int32 tid, kmp_int32 schedule,
  //          kmp_int[32|64] lower, kmp_int[32|64] upper,
  //          kmp_int[32|64] stride, kmp_int[32|64] chunk);

  // If the Chunk was not specified in the clause - use default value 1.
  if (Chunk == nullptr)
    Chunk = CGF.Builder.getIntN(IVSize, 1);
  llvm::Value *Args[] = {
      emitUpdateLocation(CGF, Loc),
      getThreadID(CGF, Loc),
      CGF.Builder.getInt32(Schedule), // Schedule type
      CGF.Builder.getIntN(IVSize, 0), // Lower
      UB,                             // Upper
      CGF.Builder.getIntN(IVSize, 1), // Stride
      Chunk                           // Chunk
  };
  CGF.EmitRuntimeCall(createDispatchInitFunction(IVSize, IVSigned), Args);
}

void CGOpenMPRuntime::emitForStaticInit(CodeGenFunction &CGF,
                                        SourceLocation Loc,
                                        OpenMPScheduleClauseKind ScheduleKind,
                                        unsigned IVSize, bool IVSigned,
                                        bool Ordered, Address IL, Address LB,
                                        Address UB, Address ST,
                                        llvm::Value *Chunk) {
  if (!CGF.HaveInsertPoint())
    return;
  OpenMPSchedType Schedule =
    getRuntimeSchedule(ScheduleKind, Chunk != nullptr, Ordered);
  assert(!Ordered);
  assert(Schedule == OMP_sch_static || Schedule == OMP_sch_static_chunked ||
         Schedule == OMP_ord_static || Schedule == OMP_ord_static_chunked);

  // Call __kmpc_for_static_init(
  //          ident_t *loc, kmp_int32 tid, kmp_int32 schedtype,
  //          kmp_int32 *p_lastiter, kmp_int[32|64] *p_lower,
  //          kmp_int[32|64] *p_upper, kmp_int[32|64] *p_stride,
  //          kmp_int[32|64] incr, kmp_int[32|64] chunk);
  if (Chunk == nullptr) {
    assert((Schedule == OMP_sch_static || Schedule == OMP_ord_static) &&
           "expected static non-chunked schedule");
    // If the Chunk was not specified in the clause - use default value 1.
      Chunk = CGF.Builder.getIntN(IVSize, 1);
  } else {
    assert((Schedule == OMP_sch_static_chunked ||
            Schedule == OMP_ord_static_chunked) &&
           "expected static chunked schedule");
  }
  llvm::Value *Args[] = {
      emitUpdateLocation(CGF, Loc),
      getThreadID(CGF, Loc),
      CGF.Builder.getInt32(Schedule), // Schedule type
      IL.getPointer(),                // &isLastIter
      LB.getPointer(),                // &LB
      UB.getPointer(),                // &UB
      ST.getPointer(),                // &Stride
      CGF.Builder.getIntN(IVSize, 1), // Incr
      Chunk                           // Chunk
  };
  CGF.EmitRuntimeCall(createForStaticInitFunction(IVSize, IVSigned), Args);
}

void CGOpenMPRuntime::emitForStaticFinish(CodeGenFunction &CGF,
                                          SourceLocation Loc) {
  if (!CGF.HaveInsertPoint())
    return;
  // Call __kmpc_for_static_fini(ident_t *loc, kmp_int32 tid);
  llvm::Value *Args[] = {emitUpdateLocation(CGF, Loc), getThreadID(CGF, Loc)};
  CGF.EmitRuntimeCall(createRuntimeFunction(OMPRTL__kmpc_for_static_fini),
                      Args);
}

void CGOpenMPRuntime::emitForOrderedIterationEnd(CodeGenFunction &CGF,
                                                 SourceLocation Loc,
                                                 unsigned IVSize,
                                                 bool IVSigned) {
  if (!CGF.HaveInsertPoint())
    return;
  // Call __kmpc_for_dynamic_fini_(4|8)[u](ident_t *loc, kmp_int32 tid);
  llvm::Value *Args[] = {emitUpdateLocation(CGF, Loc), getThreadID(CGF, Loc)};
  CGF.EmitRuntimeCall(createDispatchFiniFunction(IVSize, IVSigned), Args);
}

llvm::Value *CGOpenMPRuntime::emitForNext(CodeGenFunction &CGF,
                                          SourceLocation Loc, unsigned IVSize,
                                          bool IVSigned, Address IL,
                                          Address LB, Address UB,
                                          Address ST) {
  // Call __kmpc_dispatch_next(
  //          ident_t *loc, kmp_int32 tid, kmp_int32 *p_lastiter,
  //          kmp_int[32|64] *p_lower, kmp_int[32|64] *p_upper,
  //          kmp_int[32|64] *p_stride);
  llvm::Value *Args[] = {
      emitUpdateLocation(CGF, Loc),
      getThreadID(CGF, Loc),
      IL.getPointer(), // &isLastIter
      LB.getPointer(), // &Lower
      UB.getPointer(), // &Upper
      ST.getPointer()  // &Stride
  };
  llvm::Value *Call =
      CGF.EmitRuntimeCall(createDispatchNextFunction(IVSize, IVSigned), Args);
  return CGF.EmitScalarConversion(
      Call, CGF.getContext().getIntTypeForBitwidth(32, /* Signed */ true),
      CGF.getContext().BoolTy, Loc);
}

void CGOpenMPRuntime::emitNumThreadsClause(CodeGenFunction &CGF,
                                           llvm::Value *NumThreads,
                                           SourceLocation Loc) {
  if (!CGF.HaveInsertPoint())
    return;
  // Build call __kmpc_push_num_threads(&loc, global_tid, num_threads)
  llvm::Value *Args[] = {
      emitUpdateLocation(CGF, Loc), getThreadID(CGF, Loc),
      CGF.Builder.CreateIntCast(NumThreads, CGF.Int32Ty, /*isSigned*/ true)};
  CGF.EmitRuntimeCall(createRuntimeFunction(OMPRTL__kmpc_push_num_threads),
                      Args);
}

void CGOpenMPRuntime::emitProcBindClause(CodeGenFunction &CGF,
                                         OpenMPProcBindClauseKind ProcBind,
                                         SourceLocation Loc) {
  if (!CGF.HaveInsertPoint())
    return;
  // Constants for proc bind value accepted by the runtime.
  enum ProcBindTy {
    ProcBindFalse = 0,
    ProcBindTrue,
    ProcBindMaster,
    ProcBindClose,
    ProcBindSpread,
    ProcBindIntel,
    ProcBindDefault
  } RuntimeProcBind;
  switch (ProcBind) {
  case OMPC_PROC_BIND_master:
    RuntimeProcBind = ProcBindMaster;
    break;
  case OMPC_PROC_BIND_close:
    RuntimeProcBind = ProcBindClose;
    break;
  case OMPC_PROC_BIND_spread:
    RuntimeProcBind = ProcBindSpread;
    break;
  case OMPC_PROC_BIND_unknown:
    llvm_unreachable("Unsupported proc_bind value.");
  }
  // Build call __kmpc_push_proc_bind(&loc, global_tid, proc_bind)
  llvm::Value *Args[] = {
      emitUpdateLocation(CGF, Loc), getThreadID(CGF, Loc),
      llvm::ConstantInt::get(CGM.IntTy, RuntimeProcBind, /*isSigned=*/true)};
  CGF.EmitRuntimeCall(createRuntimeFunction(OMPRTL__kmpc_push_proc_bind), Args);
}

void CGOpenMPRuntime::emitFlush(CodeGenFunction &CGF, ArrayRef<const Expr *>,
                                SourceLocation Loc) {
  if (!CGF.HaveInsertPoint())
    return;
  // Build call void __kmpc_flush(ident_t *loc)
  CGF.EmitRuntimeCall(createRuntimeFunction(OMPRTL__kmpc_flush),
                      emitUpdateLocation(CGF, Loc));
}

namespace {
/// \brief Indexes of fields for type kmp_task_t.
enum KmpTaskTFields {
  /// \brief List of shared variables.
  KmpTaskTShareds,
  /// \brief Task routine.
  KmpTaskTRoutine,
  /// \brief Partition id for the untied tasks.
  KmpTaskTPartId,
  /// \brief Function with call of destructors for private variables.
  KmpTaskTDestructors,
};
} // anonymous namespace

bool CGOpenMPRuntime::OffloadEntriesInfoManagerTy::empty() const {
  // FIXME: Add other entries type when they become supported.
  return OffloadEntriesTargetRegion.empty();
}

/// \brief Initialize target region entry.
void CGOpenMPRuntime::OffloadEntriesInfoManagerTy::
    initializeTargetRegionEntryInfo(unsigned DeviceID, unsigned FileID,
                                    StringRef ParentName, unsigned LineNum,
                                    unsigned Order) {
  assert(CGM.getLangOpts().OpenMPIsDevice && "Initialization of entries is "
                                             "only required for the device "
                                             "code generation.");
  OffloadEntriesTargetRegion[DeviceID][FileID][ParentName][LineNum] =
      OffloadEntryInfoTargetRegion(Order, /*Addr=*/nullptr, /*ID=*/nullptr);
  ++OffloadingEntriesNum;
}

void CGOpenMPRuntime::OffloadEntriesInfoManagerTy::
    registerTargetRegionEntryInfo(unsigned DeviceID, unsigned FileID,
                                  StringRef ParentName, unsigned LineNum,
                                  llvm::Constant *Addr, llvm::Constant *ID) {
  // If we are emitting code for a target, the entry is already initialized,
  // only has to be registered.
  if (CGM.getLangOpts().OpenMPIsDevice) {
    assert(hasTargetRegionEntryInfo(DeviceID, FileID, ParentName, LineNum) &&
           "Entry must exist.");
    auto &Entry =
        OffloadEntriesTargetRegion[DeviceID][FileID][ParentName][LineNum];
    assert(Entry.isValid() && "Entry not initialized!");
    Entry.setAddress(Addr);
    Entry.setID(ID);
    return;
  } else {
    OffloadEntryInfoTargetRegion Entry(OffloadingEntriesNum++, Addr, ID);
    OffloadEntriesTargetRegion[DeviceID][FileID][ParentName][LineNum] = Entry;
  }
}

bool CGOpenMPRuntime::OffloadEntriesInfoManagerTy::hasTargetRegionEntryInfo(
    unsigned DeviceID, unsigned FileID, StringRef ParentName,
    unsigned LineNum) const {
  auto PerDevice = OffloadEntriesTargetRegion.find(DeviceID);
  if (PerDevice == OffloadEntriesTargetRegion.end())
    return false;
  auto PerFile = PerDevice->second.find(FileID);
  if (PerFile == PerDevice->second.end())
    return false;
  auto PerParentName = PerFile->second.find(ParentName);
  if (PerParentName == PerFile->second.end())
    return false;
  auto PerLine = PerParentName->second.find(LineNum);
  if (PerLine == PerParentName->second.end())
    return false;
  // Fail if this entry is already registered.
  if (PerLine->second.getAddress() || PerLine->second.getID())
    return false;
  return true;
}

void CGOpenMPRuntime::OffloadEntriesInfoManagerTy::actOnTargetRegionEntriesInfo(
    const OffloadTargetRegionEntryInfoActTy &Action) {
  // Scan all target region entries and perform the provided action.
  for (auto &D : OffloadEntriesTargetRegion)
    for (auto &F : D.second)
      for (auto &P : F.second)
        for (auto &L : P.second)
          Action(D.first, F.first, P.first(), L.first, L.second);
}

/// \brief Create a Ctor/Dtor-like function whose body is emitted through
/// \a Codegen. This is used to emit the two functions that register and
/// unregister the descriptor of the current compilation unit.
static llvm::Function *
createOffloadingBinaryDescriptorFunction(CodeGenModule &CGM, StringRef Name,
                                         const RegionCodeGenTy &Codegen) {
  auto &C = CGM.getContext();
  FunctionArgList Args;
  ImplicitParamDecl DummyPtr(C, /*DC=*/nullptr, SourceLocation(),
                             /*Id=*/nullptr, C.VoidPtrTy);
  Args.push_back(&DummyPtr);

  CodeGenFunction CGF(CGM);
  GlobalDecl();
  auto &FI = CGM.getTypes().arrangeFreeFunctionDeclaration(
      C.VoidTy, Args, FunctionType::ExtInfo(),
      /*isVariadic=*/false);
  auto FTy = CGM.getTypes().GetFunctionType(FI);
  auto *Fn =
      CGM.CreateGlobalInitOrDestructFunction(FTy, Name, FI, SourceLocation());
  CGF.StartFunction(GlobalDecl(), C.VoidTy, Fn, FI, Args, SourceLocation());
  Codegen(CGF);
  CGF.FinishFunction();
  return Fn;
}

llvm::Function *
CGOpenMPRuntime::createOffloadingBinaryDescriptorRegistration() {

  // If we don't have entries or if we are emitting code for the device, we
  // don't need to do anything.
  if (CGM.getLangOpts().OpenMPIsDevice || OffloadEntriesInfoManager.empty())
    return nullptr;

  auto &M = CGM.getModule();
  auto &C = CGM.getContext();

  // Get list of devices we care about
  auto &Devices = CGM.getLangOpts().OMPTargetTriples;

  // We should be creating an offloading descriptor only if there are devices
  // specified.
  assert(!Devices.empty() && "No OpenMP offloading devices??");

  // Create the external variables that will point to the begin and end of the
  // host entries section. These will be defined by the linker.
  auto *OffloadEntryTy =
      CGM.getTypes().ConvertTypeForMem(getTgtOffloadEntryQTy());
  llvm::GlobalVariable *HostEntriesBegin = new llvm::GlobalVariable(
      M, OffloadEntryTy, /*isConstant=*/true,
      llvm::GlobalValue::ExternalLinkage, /*Initializer=*/nullptr,
      ".omp_offloading.entries_begin");
  llvm::GlobalVariable *HostEntriesEnd = new llvm::GlobalVariable(
      M, OffloadEntryTy, /*isConstant=*/true,
      llvm::GlobalValue::ExternalLinkage, /*Initializer=*/nullptr,
      ".omp_offloading.entries_end");

  // Create all device images
  llvm::SmallVector<llvm::Constant *, 4> DeviceImagesEntires;
  auto *DeviceImageTy = cast<llvm::StructType>(
      CGM.getTypes().ConvertTypeForMem(getTgtDeviceImageQTy()));

  for (unsigned i = 0; i < Devices.size(); ++i) {
    StringRef T = Devices[i].getTriple();
    auto *ImgBegin = new llvm::GlobalVariable(
        M, CGM.Int8Ty, /*isConstant=*/true, llvm::GlobalValue::ExternalLinkage,
        /*Initializer=*/nullptr,
        Twine(".omp_offloading.img_start.") + Twine(T));
    auto *ImgEnd = new llvm::GlobalVariable(
        M, CGM.Int8Ty, /*isConstant=*/true, llvm::GlobalValue::ExternalLinkage,
        /*Initializer=*/nullptr, Twine(".omp_offloading.img_end.") + Twine(T));

    llvm::Constant *Dev =
        llvm::ConstantStruct::get(DeviceImageTy, ImgBegin, ImgEnd,
                                  HostEntriesBegin, HostEntriesEnd, nullptr);
    DeviceImagesEntires.push_back(Dev);
  }

  // Create device images global array.
  llvm::ArrayType *DeviceImagesInitTy =
      llvm::ArrayType::get(DeviceImageTy, DeviceImagesEntires.size());
  llvm::Constant *DeviceImagesInit =
      llvm::ConstantArray::get(DeviceImagesInitTy, DeviceImagesEntires);

  llvm::GlobalVariable *DeviceImages = new llvm::GlobalVariable(
      M, DeviceImagesInitTy, /*isConstant=*/true,
      llvm::GlobalValue::InternalLinkage, DeviceImagesInit,
      ".omp_offloading.device_images");
  DeviceImages->setUnnamedAddr(true);

  // This is a Zero array to be used in the creation of the constant expressions
  llvm::Constant *Index[] = {llvm::Constant::getNullValue(CGM.Int32Ty),
                             llvm::Constant::getNullValue(CGM.Int32Ty)};

  // Create the target region descriptor.
  auto *BinaryDescriptorTy = cast<llvm::StructType>(
      CGM.getTypes().ConvertTypeForMem(getTgtBinaryDescriptorQTy()));
  llvm::Constant *TargetRegionsDescriptorInit = llvm::ConstantStruct::get(
      BinaryDescriptorTy, llvm::ConstantInt::get(CGM.Int32Ty, Devices.size()),
      llvm::ConstantExpr::getGetElementPtr(DeviceImagesInitTy, DeviceImages,
                                           Index),
      HostEntriesBegin, HostEntriesEnd, nullptr);

  auto *Desc = new llvm::GlobalVariable(
      M, BinaryDescriptorTy, /*isConstant=*/true,
      llvm::GlobalValue::InternalLinkage, TargetRegionsDescriptorInit,
      ".omp_offloading.descriptor");

  // Emit code to register or unregister the descriptor at execution
  // startup or closing, respectively.

  // Create a variable to drive the registration and unregistration of the
  // descriptor, so we can reuse the logic that emits Ctors and Dtors.
  auto *IdentInfo = &C.Idents.get(".omp_offloading.reg_unreg_var");
  ImplicitParamDecl RegUnregVar(C, C.getTranslationUnitDecl(), SourceLocation(),
                                IdentInfo, C.CharTy);

  auto *UnRegFn = createOffloadingBinaryDescriptorFunction(
      CGM, ".omp_offloading.descriptor_unreg", [&](CodeGenFunction &CGF) {
        CGF.EmitCallOrInvoke(createRuntimeFunction(OMPRTL__tgt_unregister_lib),
                             Desc);
      });
  auto *RegFn = createOffloadingBinaryDescriptorFunction(
      CGM, ".omp_offloading.descriptor_reg", [&](CodeGenFunction &CGF) {
        CGF.EmitCallOrInvoke(createRuntimeFunction(OMPRTL__tgt_register_lib),
                             Desc);
        CGM.getCXXABI().registerGlobalDtor(CGF, RegUnregVar, UnRegFn, Desc);
      });
  return RegFn;
}

void CGOpenMPRuntime::createOffloadEntry(llvm::Constant *ID,
                                         llvm::Constant *Addr, uint64_t Size) {
  StringRef Name = Addr->getName();
  auto *TgtOffloadEntryType = cast<llvm::StructType>(
      CGM.getTypes().ConvertTypeForMem(getTgtOffloadEntryQTy()));
  llvm::LLVMContext &C = CGM.getModule().getContext();
  llvm::Module &M = CGM.getModule();

  // Make sure the address has the right type.
  llvm::Constant *AddrPtr = llvm::ConstantExpr::getBitCast(ID, CGM.VoidPtrTy);

  // Create constant string with the name.
  llvm::Constant *StrPtrInit = llvm::ConstantDataArray::getString(C, Name);

  llvm::GlobalVariable *Str =
      new llvm::GlobalVariable(M, StrPtrInit->getType(), /*isConstant=*/true,
                               llvm::GlobalValue::InternalLinkage, StrPtrInit,
                               ".omp_offloading.entry_name");
  Str->setUnnamedAddr(true);
  llvm::Constant *StrPtr = llvm::ConstantExpr::getBitCast(Str, CGM.Int8PtrTy);

  // Create the entry struct.
  llvm::Constant *EntryInit = llvm::ConstantStruct::get(
      TgtOffloadEntryType, AddrPtr, StrPtr,
      llvm::ConstantInt::get(CGM.SizeTy, Size), nullptr);
  llvm::GlobalVariable *Entry = new llvm::GlobalVariable(
      M, TgtOffloadEntryType, true, llvm::GlobalValue::ExternalLinkage,
      EntryInit, ".omp_offloading.entry");

  // The entry has to be created in the section the linker expects it to be.
  Entry->setSection(".omp_offloading.entries");
  // We can't have any padding between symbols, so we need to have 1-byte
  // alignment.
  Entry->setAlignment(1);
}

void CGOpenMPRuntime::createOffloadEntriesAndInfoMetadata() {
  // Emit the offloading entries and metadata so that the device codegen side
  // can
  // easily figure out what to emit. The produced metadata looks like this:
  //
  // !omp_offload.info = !{!1, ...}
  //
  // Right now we only generate metadata for function that contain target
  // regions.

  // If we do not have entries, we dont need to do anything.
  if (OffloadEntriesInfoManager.empty())
    return;

  llvm::Module &M = CGM.getModule();
  llvm::LLVMContext &C = M.getContext();
  SmallVector<OffloadEntriesInfoManagerTy::OffloadEntryInfo *, 16>
      OrderedEntries(OffloadEntriesInfoManager.size());

  // Create the offloading info metadata node.
  llvm::NamedMDNode *MD = M.getOrInsertNamedMetadata("omp_offload.info");

  // Auxiliar methods to create metadata values and strings.
  auto getMDInt = [&](unsigned v) {
    return llvm::ConstantAsMetadata::get(
        llvm::ConstantInt::get(llvm::Type::getInt32Ty(C), v));
  };

  auto getMDString = [&](StringRef v) { return llvm::MDString::get(C, v); };

  // Create function that emits metadata for each target region entry;
  auto &&TargetRegionMetadataEmitter = [&](
      unsigned DeviceID, unsigned FileID, StringRef ParentName, unsigned Line,
      OffloadEntriesInfoManagerTy::OffloadEntryInfoTargetRegion &E) {
    llvm::SmallVector<llvm::Metadata *, 32> Ops;
    // Generate metadata for target regions. Each entry of this metadata
    // contains:
    // - Entry 0 -> Kind of this type of metadata (0).
    // - Entry 1 -> Device ID of the file where the entry was identified.
    // - Entry 2 -> File ID of the file where the entry was identified.
    // - Entry 3 -> Mangled name of the function where the entry was identified.
    // - Entry 4 -> Line in the file where the entry was identified.
    // - Entry 5 -> Order the entry was created.
    // The first element of the metadata node is the kind.
    Ops.push_back(getMDInt(E.getKind()));
    Ops.push_back(getMDInt(DeviceID));
    Ops.push_back(getMDInt(FileID));
    Ops.push_back(getMDString(ParentName));
    Ops.push_back(getMDInt(Line));
    Ops.push_back(getMDInt(E.getOrder()));

    // Save this entry in the right position of the ordered entries array.
    OrderedEntries[E.getOrder()] = &E;

    // Add metadata to the named metadata node.
    MD->addOperand(llvm::MDNode::get(C, Ops));
  };

  OffloadEntriesInfoManager.actOnTargetRegionEntriesInfo(
      TargetRegionMetadataEmitter);

  for (auto *E : OrderedEntries) {
    assert(E && "All ordered entries must exist!");
    if (auto *CE =
            dyn_cast<OffloadEntriesInfoManagerTy::OffloadEntryInfoTargetRegion>(
                E)) {
      assert(CE->getID() && CE->getAddress() &&
             "Entry ID and Addr are invalid!");
      createOffloadEntry(CE->getID(), CE->getAddress(), /*Size=*/0);
    } else
      llvm_unreachable("Unsupported entry kind.");
  }
}

/// \brief Loads all the offload entries information from the host IR
/// metadata.
void CGOpenMPRuntime::loadOffloadInfoMetadata() {
  // If we are in target mode, load the metadata from the host IR. This code has
  // to match the metadaata creation in createOffloadEntriesAndInfoMetadata().

  if (!CGM.getLangOpts().OpenMPIsDevice)
    return;

  if (CGM.getLangOpts().OMPHostIRFile.empty())
    return;

  auto Buf = llvm::MemoryBuffer::getFile(CGM.getLangOpts().OMPHostIRFile);
  if (Buf.getError())
    return;

  llvm::LLVMContext C;
  auto ME = llvm::parseBitcodeFile(Buf.get()->getMemBufferRef(), C);

  if (ME.getError())
    return;

  llvm::NamedMDNode *MD = ME.get()->getNamedMetadata("omp_offload.info");
  if (!MD)
    return;

  for (auto I : MD->operands()) {
    llvm::MDNode *MN = cast<llvm::MDNode>(I);

    auto getMDInt = [&](unsigned Idx) {
      llvm::ConstantAsMetadata *V =
          cast<llvm::ConstantAsMetadata>(MN->getOperand(Idx));
      return cast<llvm::ConstantInt>(V->getValue())->getZExtValue();
    };

    auto getMDString = [&](unsigned Idx) {
      llvm::MDString *V = cast<llvm::MDString>(MN->getOperand(Idx));
      return V->getString();
    };

    switch (getMDInt(0)) {
    default:
      llvm_unreachable("Unexpected metadata!");
      break;
    case OffloadEntriesInfoManagerTy::OffloadEntryInfo::
        OFFLOAD_ENTRY_INFO_TARGET_REGION:
      OffloadEntriesInfoManager.initializeTargetRegionEntryInfo(
          /*DeviceID=*/getMDInt(1), /*FileID=*/getMDInt(2),
          /*ParentName=*/getMDString(3), /*Line=*/getMDInt(4),
          /*Order=*/getMDInt(5));
      break;
    }
  }
}

void CGOpenMPRuntime::emitKmpRoutineEntryT(QualType KmpInt32Ty) {
  if (!KmpRoutineEntryPtrTy) {
    // Build typedef kmp_int32 (* kmp_routine_entry_t)(kmp_int32, void *); type.
    auto &C = CGM.getContext();
    QualType KmpRoutineEntryTyArgs[] = {KmpInt32Ty, C.VoidPtrTy};
    FunctionProtoType::ExtProtoInfo EPI;
    KmpRoutineEntryPtrQTy = C.getPointerType(
        C.getFunctionType(KmpInt32Ty, KmpRoutineEntryTyArgs, EPI));
    KmpRoutineEntryPtrTy = CGM.getTypes().ConvertType(KmpRoutineEntryPtrQTy);
  }
}

static FieldDecl *addFieldToRecordDecl(ASTContext &C, DeclContext *DC,
                                       QualType FieldTy) {
  auto *Field = FieldDecl::Create(
      C, DC, SourceLocation(), SourceLocation(), /*Id=*/nullptr, FieldTy,
      C.getTrivialTypeSourceInfo(FieldTy, SourceLocation()),
      /*BW=*/nullptr, /*Mutable=*/false, /*InitStyle=*/ICIS_NoInit);
  Field->setAccess(AS_public);
  DC->addDecl(Field);
  return Field;
}

QualType CGOpenMPRuntime::getTgtOffloadEntryQTy() {

  // Make sure the type of the entry is already created. This is the type we
  // have to create:
  // struct __tgt_offload_entry{
  //   void      *addr;       // Pointer to the offload entry info.
  //                          // (function or global)
  //   char      *name;       // Name of the function or global.
  //   size_t     size;       // Size of the entry info (0 if it a function).
  // };
  if (TgtOffloadEntryQTy.isNull()) {
    ASTContext &C = CGM.getContext();
    auto *RD = C.buildImplicitRecord("__tgt_offload_entry");
    RD->startDefinition();
    addFieldToRecordDecl(C, RD, C.VoidPtrTy);
    addFieldToRecordDecl(C, RD, C.getPointerType(C.CharTy));
    addFieldToRecordDecl(C, RD, C.getSizeType());
    RD->completeDefinition();
    TgtOffloadEntryQTy = C.getRecordType(RD);
  }
  return TgtOffloadEntryQTy;
}

QualType CGOpenMPRuntime::getTgtDeviceImageQTy() {
  // These are the types we need to build:
  // struct __tgt_device_image{
  // void   *ImageStart;       // Pointer to the target code start.
  // void   *ImageEnd;         // Pointer to the target code end.
  // // We also add the host entries to the device image, as it may be useful
  // // for the target runtime to have access to that information.
  // __tgt_offload_entry  *EntriesBegin;   // Begin of the table with all
  //                                       // the entries.
  // __tgt_offload_entry  *EntriesEnd;     // End of the table with all the
  //                                       // entries (non inclusive).
  // };
  if (TgtDeviceImageQTy.isNull()) {
    ASTContext &C = CGM.getContext();
    auto *RD = C.buildImplicitRecord("__tgt_device_image");
    RD->startDefinition();
    addFieldToRecordDecl(C, RD, C.VoidPtrTy);
    addFieldToRecordDecl(C, RD, C.VoidPtrTy);
    addFieldToRecordDecl(C, RD, C.getPointerType(getTgtOffloadEntryQTy()));
    addFieldToRecordDecl(C, RD, C.getPointerType(getTgtOffloadEntryQTy()));
    RD->completeDefinition();
    TgtDeviceImageQTy = C.getRecordType(RD);
  }
  return TgtDeviceImageQTy;
}

QualType CGOpenMPRuntime::getTgtBinaryDescriptorQTy() {
  // struct __tgt_bin_desc{
  //   int32_t              NumDevices;      // Number of devices supported.
  //   __tgt_device_image   *DeviceImages;   // Arrays of device images
  //                                         // (one per device).
  //   __tgt_offload_entry  *EntriesBegin;   // Begin of the table with all the
  //                                         // entries.
  //   __tgt_offload_entry  *EntriesEnd;     // End of the table with all the
  //                                         // entries (non inclusive).
  // };
  if (TgtBinaryDescriptorQTy.isNull()) {
    ASTContext &C = CGM.getContext();
    auto *RD = C.buildImplicitRecord("__tgt_bin_desc");
    RD->startDefinition();
    addFieldToRecordDecl(
        C, RD, C.getIntTypeForBitwidth(/*DestWidth=*/32, /*Signed=*/true));
    addFieldToRecordDecl(C, RD, C.getPointerType(getTgtDeviceImageQTy()));
    addFieldToRecordDecl(C, RD, C.getPointerType(getTgtOffloadEntryQTy()));
    addFieldToRecordDecl(C, RD, C.getPointerType(getTgtOffloadEntryQTy()));
    RD->completeDefinition();
    TgtBinaryDescriptorQTy = C.getRecordType(RD);
  }
  return TgtBinaryDescriptorQTy;
}

namespace {
struct PrivateHelpersTy {
  PrivateHelpersTy(const VarDecl *Original, const VarDecl *PrivateCopy,
                   const VarDecl *PrivateElemInit)
      : Original(Original), PrivateCopy(PrivateCopy),
        PrivateElemInit(PrivateElemInit) {}
  const VarDecl *Original;
  const VarDecl *PrivateCopy;
  const VarDecl *PrivateElemInit;
};
typedef std::pair<CharUnits /*Align*/, PrivateHelpersTy> PrivateDataTy;
} // anonymous namespace

static RecordDecl *
createPrivatesRecordDecl(CodeGenModule &CGM, ArrayRef<PrivateDataTy> Privates) {
  if (!Privates.empty()) {
    auto &C = CGM.getContext();
    // Build struct .kmp_privates_t. {
    //         /*  private vars  */
    //       };
    auto *RD = C.buildImplicitRecord(".kmp_privates.t");
    RD->startDefinition();
    for (auto &&Pair : Privates) {
      auto *VD = Pair.second.Original;
      auto Type = VD->getType();
      Type = Type.getNonReferenceType();
      auto *FD = addFieldToRecordDecl(C, RD, Type);
      if (VD->hasAttrs()) {
        for (specific_attr_iterator<AlignedAttr> I(VD->getAttrs().begin()),
             E(VD->getAttrs().end());
             I != E; ++I)
          FD->addAttr(*I);
      }
    }
    RD->completeDefinition();
    return RD;
  }
  return nullptr;
}

static RecordDecl *
createKmpTaskTRecordDecl(CodeGenModule &CGM, QualType KmpInt32Ty,
                         QualType KmpRoutineEntryPointerQTy) {
  auto &C = CGM.getContext();
  // Build struct kmp_task_t {
  //         void *              shareds;
  //         kmp_routine_entry_t routine;
  //         kmp_int32           part_id;
  //         kmp_routine_entry_t destructors;
  //       };
  auto *RD = C.buildImplicitRecord("kmp_task_t");
  RD->startDefinition();
  addFieldToRecordDecl(C, RD, C.VoidPtrTy);
  addFieldToRecordDecl(C, RD, KmpRoutineEntryPointerQTy);
  addFieldToRecordDecl(C, RD, KmpInt32Ty);
  addFieldToRecordDecl(C, RD, KmpRoutineEntryPointerQTy);
  RD->completeDefinition();
  return RD;
}

static RecordDecl *
createKmpTaskTWithPrivatesRecordDecl(CodeGenModule &CGM, QualType KmpTaskTQTy,
                                     ArrayRef<PrivateDataTy> Privates) {
  auto &C = CGM.getContext();
  // Build struct kmp_task_t_with_privates {
  //         kmp_task_t task_data;
  //         .kmp_privates_t. privates;
  //       };
  auto *RD = C.buildImplicitRecord("kmp_task_t_with_privates");
  RD->startDefinition();
  addFieldToRecordDecl(C, RD, KmpTaskTQTy);
  if (auto *PrivateRD = createPrivatesRecordDecl(CGM, Privates)) {
    addFieldToRecordDecl(C, RD, C.getRecordType(PrivateRD));
  }
  RD->completeDefinition();
  return RD;
}

/// \brief Emit a proxy function which accepts kmp_task_t as the second
/// argument.
/// \code
/// kmp_int32 .omp_task_entry.(kmp_int32 gtid, kmp_task_t *tt) {
///   TaskFunction(gtid, tt->part_id, &tt->privates, task_privates_map,
///   tt->shareds);
///   return 0;
/// }
/// \endcode
static llvm::Value *
emitProxyTaskFunction(CodeGenModule &CGM, SourceLocation Loc,
                      QualType KmpInt32Ty, QualType KmpTaskTWithPrivatesPtrQTy,
                      QualType KmpTaskTWithPrivatesQTy, QualType KmpTaskTQTy,
                      QualType SharedsPtrTy, llvm::Value *TaskFunction,
                      llvm::Value *TaskPrivatesMap) {
  auto &C = CGM.getContext();
  FunctionArgList Args;
  ImplicitParamDecl GtidArg(C, /*DC=*/nullptr, Loc, /*Id=*/nullptr, KmpInt32Ty);
  ImplicitParamDecl TaskTypeArg(C, /*DC=*/nullptr, Loc,
                                /*Id=*/nullptr,
                                KmpTaskTWithPrivatesPtrQTy.withRestrict());
  Args.push_back(&GtidArg);
  Args.push_back(&TaskTypeArg);
  FunctionType::ExtInfo Info;
  auto &TaskEntryFnInfo =
      CGM.getTypes().arrangeFreeFunctionDeclaration(KmpInt32Ty, Args, Info,
                                                    /*isVariadic=*/false);
  auto *TaskEntryTy = CGM.getTypes().GetFunctionType(TaskEntryFnInfo);
  auto *TaskEntry =
      llvm::Function::Create(TaskEntryTy, llvm::GlobalValue::InternalLinkage,
                             ".omp_task_entry.", &CGM.getModule());
  CGM.SetInternalFunctionAttributes(/*D=*/nullptr, TaskEntry, TaskEntryFnInfo);
  CodeGenFunction CGF(CGM);
  CGF.disableDebugInfo();
  CGF.StartFunction(GlobalDecl(), KmpInt32Ty, TaskEntry, TaskEntryFnInfo, Args);

  // TaskFunction(gtid, tt->task_data.part_id, &tt->privates, task_privates_map,
  // tt->task_data.shareds);
  auto *GtidParam = CGF.EmitLoadOfScalar(
      CGF.GetAddrOfLocalVar(&GtidArg), /*Volatile=*/false, KmpInt32Ty, Loc);
  LValue TDBase = CGF.EmitLoadOfPointerLValue(
      CGF.GetAddrOfLocalVar(&TaskTypeArg),
      KmpTaskTWithPrivatesPtrQTy->castAs<PointerType>());
  auto *KmpTaskTWithPrivatesQTyRD =
      cast<RecordDecl>(KmpTaskTWithPrivatesQTy->getAsTagDecl());
  LValue Base =
      CGF.EmitLValueForField(TDBase, *KmpTaskTWithPrivatesQTyRD->field_begin());
  auto *KmpTaskTQTyRD = cast<RecordDecl>(KmpTaskTQTy->getAsTagDecl());
  auto PartIdFI = std::next(KmpTaskTQTyRD->field_begin(), KmpTaskTPartId);
  auto PartIdLVal = CGF.EmitLValueForField(Base, *PartIdFI);
  auto *PartidParam = CGF.EmitLoadOfLValue(PartIdLVal, Loc).getScalarVal();

  auto SharedsFI = std::next(KmpTaskTQTyRD->field_begin(), KmpTaskTShareds);
  auto SharedsLVal = CGF.EmitLValueForField(Base, *SharedsFI);
  auto *SharedsParam = CGF.Builder.CreatePointerBitCastOrAddrSpaceCast(
      CGF.EmitLoadOfLValue(SharedsLVal, Loc).getScalarVal(),
      CGF.ConvertTypeForMem(SharedsPtrTy));

  auto PrivatesFI = std::next(KmpTaskTWithPrivatesQTyRD->field_begin(), 1);
  llvm::Value *PrivatesParam;
  if (PrivatesFI != KmpTaskTWithPrivatesQTyRD->field_end()) {
    auto PrivatesLVal = CGF.EmitLValueForField(TDBase, *PrivatesFI);
    PrivatesParam = CGF.Builder.CreatePointerBitCastOrAddrSpaceCast(
        PrivatesLVal.getPointer(), CGF.VoidPtrTy);
  } else {
    PrivatesParam = llvm::ConstantPointerNull::get(CGF.VoidPtrTy);
  }

  llvm::Value *CallArgs[] = {GtidParam, PartidParam, PrivatesParam,
                             TaskPrivatesMap, SharedsParam};
  CGF.EmitCallOrInvoke(TaskFunction, CallArgs);
  CGF.EmitStoreThroughLValue(
      RValue::get(CGF.Builder.getInt32(/*C=*/0)),
      CGF.MakeAddrLValue(CGF.ReturnValue, KmpInt32Ty));
  CGF.FinishFunction();
  return TaskEntry;
}

static llvm::Value *emitDestructorsFunction(CodeGenModule &CGM,
                                            SourceLocation Loc,
                                            QualType KmpInt32Ty,
                                            QualType KmpTaskTWithPrivatesPtrQTy,
                                            QualType KmpTaskTWithPrivatesQTy) {
  auto &C = CGM.getContext();
  FunctionArgList Args;
  ImplicitParamDecl GtidArg(C, /*DC=*/nullptr, Loc, /*Id=*/nullptr, KmpInt32Ty);
  ImplicitParamDecl TaskTypeArg(C, /*DC=*/nullptr, Loc,
                                /*Id=*/nullptr,
                                KmpTaskTWithPrivatesPtrQTy.withRestrict());
  Args.push_back(&GtidArg);
  Args.push_back(&TaskTypeArg);
  FunctionType::ExtInfo Info;
  auto &DestructorFnInfo =
      CGM.getTypes().arrangeFreeFunctionDeclaration(KmpInt32Ty, Args, Info,
                                                    /*isVariadic=*/false);
  auto *DestructorFnTy = CGM.getTypes().GetFunctionType(DestructorFnInfo);
  auto *DestructorFn =
      llvm::Function::Create(DestructorFnTy, llvm::GlobalValue::InternalLinkage,
                             ".omp_task_destructor.", &CGM.getModule());
  CGM.SetInternalFunctionAttributes(/*D=*/nullptr, DestructorFn,
                                    DestructorFnInfo);
  CodeGenFunction CGF(CGM);
  CGF.disableDebugInfo();
  CGF.StartFunction(GlobalDecl(), KmpInt32Ty, DestructorFn, DestructorFnInfo,
                    Args);

  LValue Base = CGF.EmitLoadOfPointerLValue(
      CGF.GetAddrOfLocalVar(&TaskTypeArg),
      KmpTaskTWithPrivatesPtrQTy->castAs<PointerType>());
  auto *KmpTaskTWithPrivatesQTyRD =
      cast<RecordDecl>(KmpTaskTWithPrivatesQTy->getAsTagDecl());
  auto FI = std::next(KmpTaskTWithPrivatesQTyRD->field_begin());
  Base = CGF.EmitLValueForField(Base, *FI);
  for (auto *Field :
       cast<RecordDecl>(FI->getType()->getAsTagDecl())->fields()) {
    if (auto DtorKind = Field->getType().isDestructedType()) {
      auto FieldLValue = CGF.EmitLValueForField(Base, Field);
      CGF.pushDestroy(DtorKind, FieldLValue.getAddress(), Field->getType());
    }
  }
  CGF.FinishFunction();
  return DestructorFn;
}

/// \brief Emit a privates mapping function for correct handling of private and
/// firstprivate variables.
/// \code
/// void .omp_task_privates_map.(const .privates. *noalias privs, <ty1>
/// **noalias priv1,...,  <tyn> **noalias privn) {
///   *priv1 = &.privates.priv1;
///   ...;
///   *privn = &.privates.privn;
/// }
/// \endcode
static llvm::Value *
emitTaskPrivateMappingFunction(CodeGenModule &CGM, SourceLocation Loc,
                               ArrayRef<const Expr *> PrivateVars,
                               ArrayRef<const Expr *> FirstprivateVars,
                               QualType PrivatesQTy,
                               ArrayRef<PrivateDataTy> Privates) {
  auto &C = CGM.getContext();
  FunctionArgList Args;
  ImplicitParamDecl TaskPrivatesArg(
      C, /*DC=*/nullptr, Loc, /*Id=*/nullptr,
      C.getPointerType(PrivatesQTy).withConst().withRestrict());
  Args.push_back(&TaskPrivatesArg);
  llvm::DenseMap<const VarDecl *, unsigned> PrivateVarsPos;
  unsigned Counter = 1;
  for (auto *E: PrivateVars) {
    Args.push_back(ImplicitParamDecl::Create(
        C, /*DC=*/nullptr, Loc,
        /*Id=*/nullptr, C.getPointerType(C.getPointerType(E->getType()))
                            .withConst()
                            .withRestrict()));
    auto *VD = cast<VarDecl>(cast<DeclRefExpr>(E)->getDecl());
    PrivateVarsPos[VD] = Counter;
    ++Counter;
  }
  for (auto *E : FirstprivateVars) {
    Args.push_back(ImplicitParamDecl::Create(
        C, /*DC=*/nullptr, Loc,
        /*Id=*/nullptr, C.getPointerType(C.getPointerType(E->getType()))
                            .withConst()
                            .withRestrict()));
    auto *VD = cast<VarDecl>(cast<DeclRefExpr>(E)->getDecl());
    PrivateVarsPos[VD] = Counter;
    ++Counter;
  }
  FunctionType::ExtInfo Info;
  auto &TaskPrivatesMapFnInfo =
      CGM.getTypes().arrangeFreeFunctionDeclaration(C.VoidTy, Args, Info,
                                                    /*isVariadic=*/false);
  auto *TaskPrivatesMapTy =
      CGM.getTypes().GetFunctionType(TaskPrivatesMapFnInfo);
  auto *TaskPrivatesMap = llvm::Function::Create(
      TaskPrivatesMapTy, llvm::GlobalValue::InternalLinkage,
      ".omp_task_privates_map.", &CGM.getModule());
  CGM.SetInternalFunctionAttributes(/*D=*/nullptr, TaskPrivatesMap,
                                    TaskPrivatesMapFnInfo);
  TaskPrivatesMap->addFnAttr(llvm::Attribute::AlwaysInline);
  CodeGenFunction CGF(CGM);
  CGF.disableDebugInfo();
  CGF.StartFunction(GlobalDecl(), C.VoidTy, TaskPrivatesMap,
                    TaskPrivatesMapFnInfo, Args);

  // *privi = &.privates.privi;
  LValue Base = CGF.EmitLoadOfPointerLValue(
      CGF.GetAddrOfLocalVar(&TaskPrivatesArg),
      TaskPrivatesArg.getType()->castAs<PointerType>());
  auto *PrivatesQTyRD = cast<RecordDecl>(PrivatesQTy->getAsTagDecl());
  Counter = 0;
  for (auto *Field : PrivatesQTyRD->fields()) {
    auto FieldLVal = CGF.EmitLValueForField(Base, Field);
    auto *VD = Args[PrivateVarsPos[Privates[Counter].second.Original]];
    auto RefLVal = CGF.MakeAddrLValue(CGF.GetAddrOfLocalVar(VD), VD->getType());
    auto RefLoadLVal = CGF.EmitLoadOfPointerLValue(
        RefLVal.getAddress(), RefLVal.getType()->castAs<PointerType>());
    CGF.EmitStoreOfScalar(FieldLVal.getPointer(), RefLoadLVal);
    ++Counter;
  }
  CGF.FinishFunction();
  return TaskPrivatesMap;
}

static int array_pod_sort_comparator(const PrivateDataTy *P1,
                                     const PrivateDataTy *P2) {
  return P1->first < P2->first ? 1 : (P2->first < P1->first ? -1 : 0);
}

void CGOpenMPRuntime::emitTaskCall(
    CodeGenFunction &CGF, SourceLocation Loc, const OMPExecutableDirective &D,
    bool Tied, llvm::PointerIntPair<llvm::Value *, 1, bool> Final,
    llvm::Value *TaskFunction, QualType SharedsTy, Address Shareds,
    const Expr *IfCond, ArrayRef<const Expr *> PrivateVars,
    ArrayRef<const Expr *> PrivateCopies,
    ArrayRef<const Expr *> FirstprivateVars,
    ArrayRef<const Expr *> FirstprivateCopies,
    ArrayRef<const Expr *> FirstprivateInits,
    ArrayRef<std::pair<OpenMPDependClauseKind, const Expr *>> Dependences) {
  if (!CGF.HaveInsertPoint())
    return;
  auto &C = CGM.getContext();
  llvm::SmallVector<PrivateDataTy, 8> Privates;
  // Aggregate privates and sort them by the alignment.
  auto I = PrivateCopies.begin();
  for (auto *E : PrivateVars) {
    auto *VD = cast<VarDecl>(cast<DeclRefExpr>(E)->getDecl());
    Privates.push_back(std::make_pair(
        C.getDeclAlign(VD),
        PrivateHelpersTy(VD, cast<VarDecl>(cast<DeclRefExpr>(*I)->getDecl()),
                         /*PrivateElemInit=*/nullptr)));
    ++I;
  }
  I = FirstprivateCopies.begin();
  auto IElemInitRef = FirstprivateInits.begin();
  for (auto *E : FirstprivateVars) {
    auto *VD = cast<VarDecl>(cast<DeclRefExpr>(E)->getDecl());
    Privates.push_back(std::make_pair(
        C.getDeclAlign(VD),
        PrivateHelpersTy(
            VD, cast<VarDecl>(cast<DeclRefExpr>(*I)->getDecl()),
            cast<VarDecl>(cast<DeclRefExpr>(*IElemInitRef)->getDecl()))));
    ++I;
    ++IElemInitRef;
  }
  llvm::array_pod_sort(Privates.begin(), Privates.end(),
                       array_pod_sort_comparator);
  auto KmpInt32Ty = C.getIntTypeForBitwidth(/*DestWidth=*/32, /*Signed=*/1);
  // Build type kmp_routine_entry_t (if not built yet).
  emitKmpRoutineEntryT(KmpInt32Ty);
  // Build type kmp_task_t (if not built yet).
  if (KmpTaskTQTy.isNull()) {
    KmpTaskTQTy = C.getRecordType(
        createKmpTaskTRecordDecl(CGM, KmpInt32Ty, KmpRoutineEntryPtrQTy));
  }
  auto *KmpTaskTQTyRD = cast<RecordDecl>(KmpTaskTQTy->getAsTagDecl());
  // Build particular struct kmp_task_t for the given task.
  auto *KmpTaskTWithPrivatesQTyRD =
      createKmpTaskTWithPrivatesRecordDecl(CGM, KmpTaskTQTy, Privates);
  auto KmpTaskTWithPrivatesQTy = C.getRecordType(KmpTaskTWithPrivatesQTyRD);
  QualType KmpTaskTWithPrivatesPtrQTy =
      C.getPointerType(KmpTaskTWithPrivatesQTy);
  auto *KmpTaskTWithPrivatesTy = CGF.ConvertType(KmpTaskTWithPrivatesQTy);
  auto *KmpTaskTWithPrivatesPtrTy = KmpTaskTWithPrivatesTy->getPointerTo();
  auto *KmpTaskTWithPrivatesTySize = CGF.getTypeSize(KmpTaskTWithPrivatesQTy);
  QualType SharedsPtrTy = C.getPointerType(SharedsTy);

  // Emit initial values for private copies (if any).
  llvm::Value *TaskPrivatesMap = nullptr;
  auto *TaskPrivatesMapTy =
      std::next(cast<llvm::Function>(TaskFunction)->getArgumentList().begin(),
                3)
          ->getType();
  if (!Privates.empty()) {
    auto FI = std::next(KmpTaskTWithPrivatesQTyRD->field_begin());
    TaskPrivatesMap = emitTaskPrivateMappingFunction(
        CGM, Loc, PrivateVars, FirstprivateVars, FI->getType(), Privates);
    TaskPrivatesMap = CGF.Builder.CreatePointerBitCastOrAddrSpaceCast(
        TaskPrivatesMap, TaskPrivatesMapTy);
  } else {
    TaskPrivatesMap = llvm::ConstantPointerNull::get(
        cast<llvm::PointerType>(TaskPrivatesMapTy));
  }
  // Build a proxy function kmp_int32 .omp_task_entry.(kmp_int32 gtid,
  // kmp_task_t *tt);
  auto *TaskEntry = emitProxyTaskFunction(
      CGM, Loc, KmpInt32Ty, KmpTaskTWithPrivatesPtrQTy, KmpTaskTWithPrivatesQTy,
      KmpTaskTQTy, SharedsPtrTy, TaskFunction, TaskPrivatesMap);

  // Build call kmp_task_t * __kmpc_omp_task_alloc(ident_t *, kmp_int32 gtid,
  // kmp_int32 flags, size_t sizeof_kmp_task_t, size_t sizeof_shareds,
  // kmp_routine_entry_t *task_entry);
  // Task flags. Format is taken from
  // http://llvm.org/svn/llvm-project/openmp/trunk/runtime/src/kmp.h,
  // description of kmp_tasking_flags struct.
  const unsigned TiedFlag = 0x1;
  const unsigned FinalFlag = 0x2;
  unsigned Flags = Tied ? TiedFlag : 0;
  auto *TaskFlags =
      Final.getPointer()
          ? CGF.Builder.CreateSelect(Final.getPointer(),
                                     CGF.Builder.getInt32(FinalFlag),
                                     CGF.Builder.getInt32(/*C=*/0))
          : CGF.Builder.getInt32(Final.getInt() ? FinalFlag : 0);
  TaskFlags = CGF.Builder.CreateOr(TaskFlags, CGF.Builder.getInt32(Flags));
  auto *SharedsSize = CGM.getSize(C.getTypeSizeInChars(SharedsTy));
  llvm::Value *AllocArgs[] = {emitUpdateLocation(CGF, Loc),
                              getThreadID(CGF, Loc), TaskFlags,
                              KmpTaskTWithPrivatesTySize, SharedsSize,
                              CGF.Builder.CreatePointerBitCastOrAddrSpaceCast(
                                  TaskEntry, KmpRoutineEntryPtrTy)};
  auto *NewTask = CGF.EmitRuntimeCall(
      createRuntimeFunction(OMPRTL__kmpc_omp_task_alloc), AllocArgs);
  auto *NewTaskNewTaskTTy = CGF.Builder.CreatePointerBitCastOrAddrSpaceCast(
      NewTask, KmpTaskTWithPrivatesPtrTy);
  LValue Base = CGF.MakeNaturalAlignAddrLValue(NewTaskNewTaskTTy,
                                               KmpTaskTWithPrivatesQTy);
  LValue TDBase =
      CGF.EmitLValueForField(Base, *KmpTaskTWithPrivatesQTyRD->field_begin());
  // Fill the data in the resulting kmp_task_t record.
  // Copy shareds if there are any.
  Address KmpTaskSharedsPtr = Address::invalid();
  if (!SharedsTy->getAsStructureType()->getDecl()->field_empty()) {
    KmpTaskSharedsPtr =
        Address(CGF.EmitLoadOfScalar(
                    CGF.EmitLValueForField(
                        TDBase, *std::next(KmpTaskTQTyRD->field_begin(),
                                           KmpTaskTShareds)),
                    Loc),
                CGF.getNaturalTypeAlignment(SharedsTy));
    CGF.EmitAggregateCopy(KmpTaskSharedsPtr, Shareds, SharedsTy);
  }
  // Emit initial values for private copies (if any).
  bool NeedsCleanup = false;
  if (!Privates.empty()) {
    auto FI = std::next(KmpTaskTWithPrivatesQTyRD->field_begin());
    auto PrivatesBase = CGF.EmitLValueForField(Base, *FI);
    FI = cast<RecordDecl>(FI->getType()->getAsTagDecl())->field_begin();
    LValue SharedsBase;
    if (!FirstprivateVars.empty()) {
      SharedsBase = CGF.MakeAddrLValue(
          CGF.Builder.CreatePointerBitCastOrAddrSpaceCast(
              KmpTaskSharedsPtr, CGF.ConvertTypeForMem(SharedsPtrTy)),
          SharedsTy);
    }
    CodeGenFunction::CGCapturedStmtInfo CapturesInfo(
        cast<CapturedStmt>(*D.getAssociatedStmt()));
    for (auto &&Pair : Privates) {
      auto *VD = Pair.second.PrivateCopy;
      auto *Init = VD->getAnyInitializer();
      LValue PrivateLValue = CGF.EmitLValueForField(PrivatesBase, *FI);
      if (Init) {
        if (auto *Elem = Pair.second.PrivateElemInit) {
          auto *OriginalVD = Pair.second.Original;
          auto *SharedField = CapturesInfo.lookup(OriginalVD);
          auto SharedRefLValue =
              CGF.EmitLValueForField(SharedsBase, SharedField);
          SharedRefLValue = CGF.MakeAddrLValue(
              Address(SharedRefLValue.getPointer(), C.getDeclAlign(OriginalVD)),
              SharedRefLValue.getType(), AlignmentSource::Decl);
          QualType Type = OriginalVD->getType();
          if (Type->isArrayType()) {
            // Initialize firstprivate array.
            if (!isa<CXXConstructExpr>(Init) ||
                CGF.isTrivialInitializer(Init)) {
              // Perform simple memcpy.
              CGF.EmitAggregateAssign(PrivateLValue.getAddress(),
                                      SharedRefLValue.getAddress(), Type);
            } else {
              // Initialize firstprivate array using element-by-element
              // intialization.
              CGF.EmitOMPAggregateAssign(
                  PrivateLValue.getAddress(), SharedRefLValue.getAddress(),
                  Type, [&CGF, Elem, Init, &CapturesInfo](
                            Address DestElement, Address SrcElement) {
                    // Clean up any temporaries needed by the initialization.
                    CodeGenFunction::OMPPrivateScope InitScope(CGF);
                    InitScope.addPrivate(Elem, [SrcElement]() -> Address {
                      return SrcElement;
                    });
                    (void)InitScope.Privatize();
                    // Emit initialization for single element.
                    CodeGenFunction::CGCapturedStmtRAII CapInfoRAII(
                        CGF, &CapturesInfo);
                    CGF.EmitAnyExprToMem(Init, DestElement,
                                         Init->getType().getQualifiers(),
                                         /*IsInitializer=*/false);
                  });
            }
          } else {
            CodeGenFunction::OMPPrivateScope InitScope(CGF);
            InitScope.addPrivate(Elem, [SharedRefLValue]() -> Address {
              return SharedRefLValue.getAddress();
            });
            (void)InitScope.Privatize();
            CodeGenFunction::CGCapturedStmtRAII CapInfoRAII(CGF, &CapturesInfo);
            CGF.EmitExprAsInit(Init, VD, PrivateLValue,
                               /*capturedByInit=*/false);
          }
        } else {
          CGF.EmitExprAsInit(Init, VD, PrivateLValue, /*capturedByInit=*/false);
        }
      }
      NeedsCleanup = NeedsCleanup || FI->getType().isDestructedType();
      ++FI;
    }
  }
  // Provide pointer to function with destructors for privates.
  llvm::Value *DestructorFn =
      NeedsCleanup ? emitDestructorsFunction(CGM, Loc, KmpInt32Ty,
                                             KmpTaskTWithPrivatesPtrQTy,
                                             KmpTaskTWithPrivatesQTy)
                   : llvm::ConstantPointerNull::get(
                         cast<llvm::PointerType>(KmpRoutineEntryPtrTy));
  LValue Destructor = CGF.EmitLValueForField(
      TDBase, *std::next(KmpTaskTQTyRD->field_begin(), KmpTaskTDestructors));
  CGF.EmitStoreOfScalar(CGF.Builder.CreatePointerBitCastOrAddrSpaceCast(
                            DestructorFn, KmpRoutineEntryPtrTy),
                        Destructor);

  // Process list of dependences.
  Address DependenciesArray = Address::invalid();
  unsigned NumDependencies = Dependences.size();
  if (NumDependencies) {
    // Dependence kind for RTL.
    enum RTLDependenceKindTy { DepIn = 0x01, DepInOut = 0x3 };
    enum RTLDependInfoFieldsTy { BaseAddr, Len, Flags };
    RecordDecl *KmpDependInfoRD;
    QualType FlagsTy =
        C.getIntTypeForBitwidth(C.getTypeSize(C.BoolTy), /*Signed=*/false);
    llvm::Type *LLVMFlagsTy = CGF.ConvertTypeForMem(FlagsTy);
    if (KmpDependInfoTy.isNull()) {
      KmpDependInfoRD = C.buildImplicitRecord("kmp_depend_info");
      KmpDependInfoRD->startDefinition();
      addFieldToRecordDecl(C, KmpDependInfoRD, C.getIntPtrType());
      addFieldToRecordDecl(C, KmpDependInfoRD, C.getSizeType());
      addFieldToRecordDecl(C, KmpDependInfoRD, FlagsTy);
      KmpDependInfoRD->completeDefinition();
      KmpDependInfoTy = C.getRecordType(KmpDependInfoRD);
    } else {
      KmpDependInfoRD = cast<RecordDecl>(KmpDependInfoTy->getAsTagDecl());
    }
    CharUnits DependencySize = C.getTypeSizeInChars(KmpDependInfoTy);
    // Define type kmp_depend_info[<Dependences.size()>];
    QualType KmpDependInfoArrayTy = C.getConstantArrayType(
        KmpDependInfoTy, llvm::APInt(/*numBits=*/64, NumDependencies),
        ArrayType::Normal, /*IndexTypeQuals=*/0);
    // kmp_depend_info[<Dependences.size()>] deps;
    DependenciesArray = CGF.CreateMemTemp(KmpDependInfoArrayTy);
    for (unsigned i = 0; i < NumDependencies; ++i) {
      const Expr *E = Dependences[i].second;
      auto Addr = CGF.EmitLValue(E);
      llvm::Value *Size;
      QualType Ty = E->getType();
      if (auto *ASE = dyn_cast<OMPArraySectionExpr>(E->IgnoreParenImpCasts())) {
        LValue UpAddrLVal =
            CGF.EmitOMPArraySectionExpr(ASE, /*LowerBound=*/false);
        llvm::Value *UpAddr =
            CGF.Builder.CreateConstGEP1_32(UpAddrLVal.getPointer(), /*Idx0=*/1);
        llvm::Value *LowIntPtr =
            CGF.Builder.CreatePtrToInt(Addr.getPointer(), CGM.SizeTy);
        llvm::Value *UpIntPtr = CGF.Builder.CreatePtrToInt(UpAddr, CGM.SizeTy);
        Size = CGF.Builder.CreateNUWSub(UpIntPtr, LowIntPtr);
      } else
        Size = CGF.getTypeSize(Ty);
      auto Base = CGF.MakeAddrLValue(
          CGF.Builder.CreateConstArrayGEP(DependenciesArray, i, DependencySize),
          KmpDependInfoTy);
      // deps[i].base_addr = &<Dependences[i].second>;
      auto BaseAddrLVal = CGF.EmitLValueForField(
          Base, *std::next(KmpDependInfoRD->field_begin(), BaseAddr));
      CGF.EmitStoreOfScalar(
          CGF.Builder.CreatePtrToInt(Addr.getPointer(), CGF.IntPtrTy),
          BaseAddrLVal);
      // deps[i].len = sizeof(<Dependences[i].second>);
      auto LenLVal = CGF.EmitLValueForField(
          Base, *std::next(KmpDependInfoRD->field_begin(), Len));
      CGF.EmitStoreOfScalar(Size, LenLVal);
      // deps[i].flags = <Dependences[i].first>;
      RTLDependenceKindTy DepKind;
      switch (Dependences[i].first) {
      case OMPC_DEPEND_in:
        DepKind = DepIn;
        break;
      // Out and InOut dependencies must use the same code.
      case OMPC_DEPEND_out:
      case OMPC_DEPEND_inout:
        DepKind = DepInOut;
        break;
      case OMPC_DEPEND_source:
      case OMPC_DEPEND_sink:
      case OMPC_DEPEND_unknown:
        llvm_unreachable("Unknown task dependence type");
      }
      auto FlagsLVal = CGF.EmitLValueForField(
          Base, *std::next(KmpDependInfoRD->field_begin(), Flags));
      CGF.EmitStoreOfScalar(llvm::ConstantInt::get(LLVMFlagsTy, DepKind),
                            FlagsLVal);
    }
    DependenciesArray = CGF.Builder.CreatePointerBitCastOrAddrSpaceCast(
        CGF.Builder.CreateStructGEP(DependenciesArray, 0, CharUnits::Zero()),
        CGF.VoidPtrTy);
  }

  // NOTE: routine and part_id fields are intialized by __kmpc_omp_task_alloc()
  // libcall.
  // Build kmp_int32 __kmpc_omp_task(ident_t *, kmp_int32 gtid, kmp_task_t
  // *new_task);
  // Build kmp_int32 __kmpc_omp_task_with_deps(ident_t *, kmp_int32 gtid,
  // kmp_task_t *new_task, kmp_int32 ndeps, kmp_depend_info_t *dep_list,
  // kmp_int32 ndeps_noalias, kmp_depend_info_t *noalias_dep_list) if dependence
  // list is not empty
  auto *ThreadID = getThreadID(CGF, Loc);
  auto *UpLoc = emitUpdateLocation(CGF, Loc);
  llvm::Value *TaskArgs[] = { UpLoc, ThreadID, NewTask };
  llvm::Value *DepTaskArgs[7];
  if (NumDependencies) {
    DepTaskArgs[0] = UpLoc;
    DepTaskArgs[1] = ThreadID;
    DepTaskArgs[2] = NewTask;
    DepTaskArgs[3] = CGF.Builder.getInt32(NumDependencies);
    DepTaskArgs[4] = DependenciesArray.getPointer();
    DepTaskArgs[5] = CGF.Builder.getInt32(0);
    DepTaskArgs[6] = llvm::ConstantPointerNull::get(CGF.VoidPtrTy);
  }
  auto &&ThenCodeGen = [this, NumDependencies,
                        &TaskArgs, &DepTaskArgs](CodeGenFunction &CGF) {
    // TODO: add check for untied tasks.    
    if (NumDependencies) {
      CGF.EmitRuntimeCall(createRuntimeFunction(OMPRTL__kmpc_omp_task_with_deps),
                          DepTaskArgs);
    } else {
      CGF.EmitRuntimeCall(createRuntimeFunction(OMPRTL__kmpc_omp_task),
                          TaskArgs);
    }
  };
  typedef CallEndCleanup<std::extent<decltype(TaskArgs)>::value>
      IfCallEndCleanup;

  llvm::Value *DepWaitTaskArgs[6];
  if (NumDependencies) {
    DepWaitTaskArgs[0] = UpLoc;
    DepWaitTaskArgs[1] = ThreadID;
    DepWaitTaskArgs[2] = CGF.Builder.getInt32(NumDependencies);
    DepWaitTaskArgs[3] = DependenciesArray.getPointer();
    DepWaitTaskArgs[4] = CGF.Builder.getInt32(0);
    DepWaitTaskArgs[5] = llvm::ConstantPointerNull::get(CGF.VoidPtrTy);
  }
  auto &&ElseCodeGen = [this, &TaskArgs, ThreadID, NewTaskNewTaskTTy, TaskEntry,
                        NumDependencies, &DepWaitTaskArgs](CodeGenFunction &CGF) {
    CodeGenFunction::RunCleanupsScope LocalScope(CGF);
    // Build void __kmpc_omp_wait_deps(ident_t *, kmp_int32 gtid,
    // kmp_int32 ndeps, kmp_depend_info_t *dep_list, kmp_int32
    // ndeps_noalias, kmp_depend_info_t *noalias_dep_list); if dependence info
    // is specified.
    if (NumDependencies)
      CGF.EmitRuntimeCall(createRuntimeFunction(OMPRTL__kmpc_omp_wait_deps),
                          DepWaitTaskArgs);
    // Build void __kmpc_omp_task_begin_if0(ident_t *, kmp_int32 gtid,
    // kmp_task_t *new_task);
    CGF.EmitRuntimeCall(createRuntimeFunction(OMPRTL__kmpc_omp_task_begin_if0),
                        TaskArgs);
    // Build void __kmpc_omp_task_complete_if0(ident_t *, kmp_int32 gtid,
    // kmp_task_t *new_task);
    CGF.EHStack.pushCleanup<IfCallEndCleanup>(
        NormalAndEHCleanup,
        createRuntimeFunction(OMPRTL__kmpc_omp_task_complete_if0),
        llvm::makeArrayRef(TaskArgs));

    // Call proxy_task_entry(gtid, new_task);
    llvm::Value *OutlinedFnArgs[] = {ThreadID, NewTaskNewTaskTTy};
    CGF.EmitCallOrInvoke(TaskEntry, OutlinedFnArgs);
  };

  if (IfCond) {
    emitOMPIfClause(CGF, IfCond, ThenCodeGen, ElseCodeGen);
  } else {
    CodeGenFunction::RunCleanupsScope Scope(CGF);
    ThenCodeGen(CGF);
  }
}

/// \brief Emit reduction operation for each element of array (required for
/// array sections) LHS op = RHS.
/// \param Type Type of array.
/// \param LHSVar Variable on the left side of the reduction operation
/// (references element of array in original variable).
/// \param RHSVar Variable on the right side of the reduction operation
/// (references element of array in original variable).
/// \param RedOpGen Generator of reduction operation with use of LHSVar and
/// RHSVar.
static void EmitOMPAggregateReduction(
    CodeGenFunction &CGF, QualType Type, const VarDecl *LHSVar,
    const VarDecl *RHSVar,
    const llvm::function_ref<void(CodeGenFunction &CGF, const Expr *,
                                  const Expr *, const Expr *)> &RedOpGen,
    const Expr *XExpr = nullptr, const Expr *EExpr = nullptr,
    const Expr *UpExpr = nullptr) {
  // Perform element-by-element initialization.
  QualType ElementTy;
  Address LHSAddr = CGF.GetAddrOfLocalVar(LHSVar);
  Address RHSAddr = CGF.GetAddrOfLocalVar(RHSVar);

  // Drill down to the base element type on both arrays.
  auto ArrayTy = Type->getAsArrayTypeUnsafe();
  auto NumElements = CGF.emitArrayLength(ArrayTy, ElementTy, LHSAddr);

  auto RHSBegin = RHSAddr.getPointer();
  auto LHSBegin = LHSAddr.getPointer();
  // Cast from pointer to array type to pointer to single element.
  auto LHSEnd = CGF.Builder.CreateGEP(LHSBegin, NumElements);
  // The basic structure here is a while-do loop.
  auto BodyBB = CGF.createBasicBlock("omp.arraycpy.body");
  auto DoneBB = CGF.createBasicBlock("omp.arraycpy.done");
  auto IsEmpty =
      CGF.Builder.CreateICmpEQ(LHSBegin, LHSEnd, "omp.arraycpy.isempty");
  CGF.Builder.CreateCondBr(IsEmpty, DoneBB, BodyBB);

  // Enter the loop body, making that address the current address.
  auto EntryBB = CGF.Builder.GetInsertBlock();
  CGF.EmitBlock(BodyBB);

  CharUnits ElementSize = CGF.getContext().getTypeSizeInChars(ElementTy);

  llvm::PHINode *RHSElementPHI = CGF.Builder.CreatePHI(
      RHSBegin->getType(), 2, "omp.arraycpy.srcElementPast");
  RHSElementPHI->addIncoming(RHSBegin, EntryBB);
  Address RHSElementCurrent =
      Address(RHSElementPHI,
              RHSAddr.getAlignment().alignmentOfArrayElement(ElementSize));

  llvm::PHINode *LHSElementPHI = CGF.Builder.CreatePHI(
      LHSBegin->getType(), 2, "omp.arraycpy.destElementPast");
  LHSElementPHI->addIncoming(LHSBegin, EntryBB);
  Address LHSElementCurrent =
      Address(LHSElementPHI,
              LHSAddr.getAlignment().alignmentOfArrayElement(ElementSize));

  // Emit copy.
  CodeGenFunction::OMPPrivateScope Scope(CGF);
  Scope.addPrivate(LHSVar, [=]() -> Address { return LHSElementCurrent; });
  Scope.addPrivate(RHSVar, [=]() -> Address { return RHSElementCurrent; });
  Scope.Privatize();
  RedOpGen(CGF, XExpr, EExpr, UpExpr);
  Scope.ForceCleanup();

  // Shift the address forward by one element.
  auto LHSElementNext = CGF.Builder.CreateConstGEP1_32(
      LHSElementPHI, /*Idx0=*/1, "omp.arraycpy.dest.element");
  auto RHSElementNext = CGF.Builder.CreateConstGEP1_32(
      RHSElementPHI, /*Idx0=*/1, "omp.arraycpy.src.element");
  // Check whether we've reached the end.
  auto Done =
      CGF.Builder.CreateICmpEQ(LHSElementNext, LHSEnd, "omp.arraycpy.done");
  CGF.Builder.CreateCondBr(Done, DoneBB, BodyBB);
  LHSElementPHI->addIncoming(LHSElementNext, CGF.Builder.GetInsertBlock());
  RHSElementPHI->addIncoming(RHSElementNext, CGF.Builder.GetInsertBlock());

  // Done.
  CGF.EmitBlock(DoneBB, /*IsFinished=*/true);
}

static llvm::Value *emitReductionFunction(CodeGenModule &CGM,
                                          llvm::Type *ArgsType,
                                          ArrayRef<const Expr *> Privates,
                                          ArrayRef<const Expr *> LHSExprs,
                                          ArrayRef<const Expr *> RHSExprs,
                                          ArrayRef<const Expr *> ReductionOps) {
  auto &C = CGM.getContext();

  // void reduction_func(void *LHSArg, void *RHSArg);
  FunctionArgList Args;
  ImplicitParamDecl LHSArg(C, /*DC=*/nullptr, SourceLocation(), /*Id=*/nullptr,
                           C.VoidPtrTy);
  ImplicitParamDecl RHSArg(C, /*DC=*/nullptr, SourceLocation(), /*Id=*/nullptr,
                           C.VoidPtrTy);
  Args.push_back(&LHSArg);
  Args.push_back(&RHSArg);
  FunctionType::ExtInfo EI;
  auto &CGFI = CGM.getTypes().arrangeFreeFunctionDeclaration(
      C.VoidTy, Args, EI, /*isVariadic=*/false);
  auto *Fn = llvm::Function::Create(
      CGM.getTypes().GetFunctionType(CGFI), llvm::GlobalValue::InternalLinkage,
      ".omp.reduction.reduction_func", &CGM.getModule());
  CGM.SetInternalFunctionAttributes(/*D=*/nullptr, Fn, CGFI);
  CodeGenFunction CGF(CGM);
  CGF.StartFunction(GlobalDecl(), C.VoidTy, Fn, CGFI, Args);

  // Dst = (void*[n])(LHSArg);
  // Src = (void*[n])(RHSArg);
  Address LHS(CGF.Builder.CreatePointerBitCastOrAddrSpaceCast(
      CGF.Builder.CreateLoad(CGF.GetAddrOfLocalVar(&LHSArg)),
      ArgsType), CGF.getPointerAlign());
  Address RHS(CGF.Builder.CreatePointerBitCastOrAddrSpaceCast(
      CGF.Builder.CreateLoad(CGF.GetAddrOfLocalVar(&RHSArg)),
      ArgsType), CGF.getPointerAlign());

  //  ...
  //  *(Type<i>*)lhs[i] = RedOp<i>(*(Type<i>*)lhs[i], *(Type<i>*)rhs[i]);
  //  ...
  CodeGenFunction::OMPPrivateScope Scope(CGF);
  auto IPriv = Privates.begin();
  unsigned Idx = 0;
  for (unsigned I = 0, E = ReductionOps.size(); I < E; ++I, ++IPriv, ++Idx) {
    auto RHSVar = cast<VarDecl>(cast<DeclRefExpr>(RHSExprs[I])->getDecl());
    Scope.addPrivate(RHSVar, [&]() -> Address {
      return emitAddrOfVarFromArray(CGF, RHS, Idx, RHSVar);
    });
    auto LHSVar = cast<VarDecl>(cast<DeclRefExpr>(LHSExprs[I])->getDecl());
    Scope.addPrivate(LHSVar, [&]() -> Address {
      return emitAddrOfVarFromArray(CGF, LHS, Idx, LHSVar);
    });
    QualType PrivTy = (*IPriv)->getType();
    if (PrivTy->isVariablyModifiedType()) {
      // Get array size and emit VLA type.
      ++Idx;
      Address Elem =
          CGF.Builder.CreateConstArrayGEP(LHS, Idx, CGF.getPointerSize());
      llvm::Value *Ptr = CGF.Builder.CreateLoad(Elem);
      auto *VLA = CGF.getContext().getAsVariableArrayType(PrivTy);
      auto *OVE = cast<OpaqueValueExpr>(VLA->getSizeExpr());
      CodeGenFunction::OpaqueValueMapping OpaqueMap(
          CGF, OVE, RValue::get(CGF.Builder.CreatePtrToInt(Ptr, CGF.SizeTy)));
      CGF.EmitVariablyModifiedType(PrivTy);
    }
  }
  Scope.Privatize();
  IPriv = Privates.begin();
  auto ILHS = LHSExprs.begin();
  auto IRHS = RHSExprs.begin();
  for (auto *E : ReductionOps) {
    if ((*IPriv)->getType()->isArrayType()) {
      // Emit reduction for array section.
      auto *LHSVar = cast<VarDecl>(cast<DeclRefExpr>(*ILHS)->getDecl());
      auto *RHSVar = cast<VarDecl>(cast<DeclRefExpr>(*IRHS)->getDecl());
      EmitOMPAggregateReduction(CGF, (*IPriv)->getType(), LHSVar, RHSVar,
                                [=](CodeGenFunction &CGF, const Expr *,
                                    const Expr *,
                                    const Expr *) { CGF.EmitIgnoredExpr(E); });
    } else
      // Emit reduction for array subscript or single variable.
      CGF.EmitIgnoredExpr(E);
    ++IPriv;
    ++ILHS;
    ++IRHS;
  }
  Scope.ForceCleanup();
  CGF.FinishFunction();
  return Fn;
}

void CGOpenMPRuntime::emitReduction(CodeGenFunction &CGF, SourceLocation Loc,
                                    ArrayRef<const Expr *> Privates,
                                    ArrayRef<const Expr *> LHSExprs,
                                    ArrayRef<const Expr *> RHSExprs,
                                    ArrayRef<const Expr *> ReductionOps,
                                    bool WithNowait, bool SimpleReduction) {
  if (!CGF.HaveInsertPoint())
    return;
  // Next code should be emitted for reduction:
  //
  // static kmp_critical_name lock = { 0 };
  //
  // void reduce_func(void *lhs[<n>], void *rhs[<n>]) {
  //  *(Type0*)lhs[0] = ReductionOperation0(*(Type0*)lhs[0], *(Type0*)rhs[0]);
  //  ...
  //  *(Type<n>-1*)lhs[<n>-1] = ReductionOperation<n>-1(*(Type<n>-1*)lhs[<n>-1],
  //  *(Type<n>-1*)rhs[<n>-1]);
  // }
  //
  // ...
  // void *RedList[<n>] = {&<RHSExprs>[0], ..., &<RHSExprs>[<n>-1]};
  // switch (__kmpc_reduce{_nowait}(<loc>, <gtid>, <n>, sizeof(RedList),
  // RedList, reduce_func, &<lock>)) {
  // case 1:
  //  ...
  //  <LHSExprs>[i] = RedOp<i>(*<LHSExprs>[i], *<RHSExprs>[i]);
  //  ...
  // __kmpc_end_reduce{_nowait}(<loc>, <gtid>, &<lock>);
  // break;
  // case 2:
  //  ...
  //  Atomic(<LHSExprs>[i] = RedOp<i>(*<LHSExprs>[i], *<RHSExprs>[i]));
  //  ...
  // [__kmpc_end_reduce(<loc>, <gtid>, &<lock>);]
  // break;
  // default:;
  // }
  //
  // if SimpleReduction is true, only the next code is generated:
  //  ...
  //  <LHSExprs>[i] = RedOp<i>(*<LHSExprs>[i], *<RHSExprs>[i]);
  //  ...

  auto &C = CGM.getContext();

  if (SimpleReduction) {
    CodeGenFunction::RunCleanupsScope Scope(CGF);
    auto IPriv = Privates.begin();
    auto ILHS = LHSExprs.begin();
    auto IRHS = RHSExprs.begin();
    for (auto *E : ReductionOps) {
      if ((*IPriv)->getType()->isArrayType()) {
        auto *LHSVar = cast<VarDecl>(cast<DeclRefExpr>(*ILHS)->getDecl());
        auto *RHSVar = cast<VarDecl>(cast<DeclRefExpr>(*IRHS)->getDecl());
        EmitOMPAggregateReduction(
            CGF, (*IPriv)->getType(), LHSVar, RHSVar,
            [=](CodeGenFunction &CGF, const Expr *, const Expr *,
                const Expr *) { CGF.EmitIgnoredExpr(E); });
      } else
        CGF.EmitIgnoredExpr(E);
      ++IPriv;
      ++ILHS;
      ++IRHS;
    }
    return;
  }

  // 1. Build a list of reduction variables.
  // void *RedList[<n>] = {<ReductionVars>[0], ..., <ReductionVars>[<n>-1]};
  auto Size = RHSExprs.size();
  for (auto *E : Privates) {
    if (E->getType()->isVariablyModifiedType())
      // Reserve place for array size.
      ++Size;
  }
  llvm::APInt ArraySize(/*unsigned int numBits=*/32, Size);
  QualType ReductionArrayTy =
      C.getConstantArrayType(C.VoidPtrTy, ArraySize, ArrayType::Normal,
                             /*IndexTypeQuals=*/0);
  Address ReductionList =
      CGF.CreateMemTemp(ReductionArrayTy, ".omp.reduction.red_list");
  auto IPriv = Privates.begin();
  unsigned Idx = 0;
  for (unsigned I = 0, E = RHSExprs.size(); I < E; ++I, ++IPriv, ++Idx) {
    Address Elem =
      CGF.Builder.CreateConstArrayGEP(ReductionList, Idx, CGF.getPointerSize());
    CGF.Builder.CreateStore(
        CGF.Builder.CreatePointerBitCastOrAddrSpaceCast(
            CGF.EmitLValue(RHSExprs[I]).getPointer(), CGF.VoidPtrTy),
        Elem);
    if ((*IPriv)->getType()->isVariablyModifiedType()) {
      // Store array size.
      ++Idx;
      Elem = CGF.Builder.CreateConstArrayGEP(ReductionList, Idx,
                                             CGF.getPointerSize());
      llvm::Value *Size = CGF.Builder.CreateIntCast(
          CGF.getVLASize(
                 CGF.getContext().getAsVariableArrayType((*IPriv)->getType()))
              .first,
          CGF.SizeTy, /*isSigned=*/false);
      CGF.Builder.CreateStore(CGF.Builder.CreateIntToPtr(Size, CGF.VoidPtrTy),
                              Elem);
    }
  }

  // 2. Emit reduce_func().
  auto *ReductionFn = emitReductionFunction(
      CGM, CGF.ConvertTypeForMem(ReductionArrayTy)->getPointerTo(), Privates,
      LHSExprs, RHSExprs, ReductionOps);

  // 3. Create static kmp_critical_name lock = { 0 };
  auto *Lock = getCriticalRegionLock(".reduction");

  // 4. Build res = __kmpc_reduce{_nowait}(<loc>, <gtid>, <n>, sizeof(RedList),
  // RedList, reduce_func, &<lock>);
  auto *IdentTLoc = emitUpdateLocation(CGF, Loc, OMP_ATOMIC_REDUCE);
  auto *ThreadId = getThreadID(CGF, Loc);
  auto *ReductionArrayTySize = CGF.getTypeSize(ReductionArrayTy);
  auto *RL =
    CGF.Builder.CreatePointerBitCastOrAddrSpaceCast(ReductionList.getPointer(),
                                                    CGF.VoidPtrTy);
  llvm::Value *Args[] = {
      IdentTLoc,                             // ident_t *<loc>
      ThreadId,                              // i32 <gtid>
      CGF.Builder.getInt32(RHSExprs.size()), // i32 <n>
      ReductionArrayTySize,                  // size_type sizeof(RedList)
      RL,                                    // void *RedList
      ReductionFn, // void (*) (void *, void *) <reduce_func>
      Lock         // kmp_critical_name *&<lock>
  };
  auto Res = CGF.EmitRuntimeCall(
      createRuntimeFunction(WithNowait ? OMPRTL__kmpc_reduce_nowait
                                       : OMPRTL__kmpc_reduce),
      Args);

  // 5. Build switch(res)
  auto *DefaultBB = CGF.createBasicBlock(".omp.reduction.default");
  auto *SwInst = CGF.Builder.CreateSwitch(Res, DefaultBB, /*NumCases=*/2);

  // 6. Build case 1:
  //  ...
  //  <LHSExprs>[i] = RedOp<i>(*<LHSExprs>[i], *<RHSExprs>[i]);
  //  ...
  // __kmpc_end_reduce{_nowait}(<loc>, <gtid>, &<lock>);
  // break;
  auto *Case1BB = CGF.createBasicBlock(".omp.reduction.case1");
  SwInst->addCase(CGF.Builder.getInt32(1), Case1BB);
  CGF.EmitBlock(Case1BB);

  {
    CodeGenFunction::RunCleanupsScope Scope(CGF);
    // Add emission of __kmpc_end_reduce{_nowait}(<loc>, <gtid>, &<lock>);
    llvm::Value *EndArgs[] = {
        IdentTLoc, // ident_t *<loc>
        ThreadId,  // i32 <gtid>
        Lock       // kmp_critical_name *&<lock>
    };
    CGF.EHStack
        .pushCleanup<CallEndCleanup<std::extent<decltype(EndArgs)>::value>>(
            NormalAndEHCleanup,
            createRuntimeFunction(WithNowait ? OMPRTL__kmpc_end_reduce_nowait
                                             : OMPRTL__kmpc_end_reduce),
            llvm::makeArrayRef(EndArgs));
    auto IPriv = Privates.begin();
    auto ILHS = LHSExprs.begin();
    auto IRHS = RHSExprs.begin();
    for (auto *E : ReductionOps) {
      if ((*IPriv)->getType()->isArrayType()) {
        // Emit reduction for array section.
        auto *LHSVar = cast<VarDecl>(cast<DeclRefExpr>(*ILHS)->getDecl());
        auto *RHSVar = cast<VarDecl>(cast<DeclRefExpr>(*IRHS)->getDecl());
        EmitOMPAggregateReduction(
            CGF, (*IPriv)->getType(), LHSVar, RHSVar,
            [=](CodeGenFunction &CGF, const Expr *, const Expr *,
                const Expr *) { CGF.EmitIgnoredExpr(E); });
      } else
        // Emit reduction for array subscript or single variable.
        CGF.EmitIgnoredExpr(E);
      ++IPriv;
      ++ILHS;
      ++IRHS;
    }
  }

  CGF.EmitBranch(DefaultBB);

  // 7. Build case 2:
  //  ...
  //  Atomic(<LHSExprs>[i] = RedOp<i>(*<LHSExprs>[i], *<RHSExprs>[i]));
  //  ...
  // break;
  auto *Case2BB = CGF.createBasicBlock(".omp.reduction.case2");
  SwInst->addCase(CGF.Builder.getInt32(2), Case2BB);
  CGF.EmitBlock(Case2BB);

  {
    CodeGenFunction::RunCleanupsScope Scope(CGF);
    if (!WithNowait) {
      // Add emission of __kmpc_end_reduce(<loc>, <gtid>, &<lock>);
      llvm::Value *EndArgs[] = {
          IdentTLoc, // ident_t *<loc>
          ThreadId,  // i32 <gtid>
          Lock       // kmp_critical_name *&<lock>
      };
      CGF.EHStack
          .pushCleanup<CallEndCleanup<std::extent<decltype(EndArgs)>::value>>(
              NormalAndEHCleanup,
              createRuntimeFunction(OMPRTL__kmpc_end_reduce),
              llvm::makeArrayRef(EndArgs));
    }
    auto ILHS = LHSExprs.begin();
    auto IRHS = RHSExprs.begin();
    auto IPriv = Privates.begin();
    for (auto *E : ReductionOps) {
        const Expr *XExpr = nullptr;
        const Expr *EExpr = nullptr;
        const Expr *UpExpr = nullptr;
        BinaryOperatorKind BO = BO_Comma;
        if (auto *BO = dyn_cast<BinaryOperator>(E)) {
          if (BO->getOpcode() == BO_Assign) {
            XExpr = BO->getLHS();
            UpExpr = BO->getRHS();
          }
        }
        // Try to emit update expression as a simple atomic.
        auto *RHSExpr = UpExpr;
        if (RHSExpr) {
          // Analyze RHS part of the whole expression.
          if (auto *ACO = dyn_cast<AbstractConditionalOperator>(
                  RHSExpr->IgnoreParenImpCasts())) {
            // If this is a conditional operator, analyze its condition for
            // min/max reduction operator.
            RHSExpr = ACO->getCond();
          }
          if (auto *BORHS =
                  dyn_cast<BinaryOperator>(RHSExpr->IgnoreParenImpCasts())) {
            EExpr = BORHS->getRHS();
            BO = BORHS->getOpcode();
          }
        }
        if (XExpr) {
          auto *VD = cast<VarDecl>(cast<DeclRefExpr>(*ILHS)->getDecl());
          auto &&AtomicRedGen = [this, BO, VD, IPriv,
                                 Loc](CodeGenFunction &CGF, const Expr *XExpr,
                                      const Expr *EExpr, const Expr *UpExpr) {
            LValue X = CGF.EmitLValue(XExpr);
            RValue E;
            if (EExpr)
              E = CGF.EmitAnyExpr(EExpr);
            CGF.EmitOMPAtomicSimpleUpdateExpr(
                X, E, BO, /*IsXLHSInRHSPart=*/true, llvm::Monotonic, Loc,
                [&CGF, UpExpr, VD, IPriv, Loc](RValue XRValue) {
                  CodeGenFunction::OMPPrivateScope PrivateScope(CGF);
                  PrivateScope.addPrivate(
                      VD, [&CGF, VD, XRValue, Loc]() -> Address {
                        Address LHSTemp = CGF.CreateMemTemp(VD->getType());
                        CGF.emitOMPSimpleStore(
                            CGF.MakeAddrLValue(LHSTemp, VD->getType()), XRValue,
                            VD->getType().getNonReferenceType(), Loc);
                        return LHSTemp;
                      });
                  (void)PrivateScope.Privatize();
                  return CGF.EmitAnyExpr(UpExpr);
                });
          };
          if ((*IPriv)->getType()->isArrayType()) {
            // Emit atomic reduction for array section.
            auto *RHSVar = cast<VarDecl>(cast<DeclRefExpr>(*IRHS)->getDecl());
            EmitOMPAggregateReduction(CGF, (*IPriv)->getType(), VD, RHSVar,
                                      AtomicRedGen, XExpr, EExpr, UpExpr);
          } else
            // Emit atomic reduction for array subscript or single variable.
            AtomicRedGen(CGF, XExpr, EExpr, UpExpr);
        } else {
          // Emit as a critical region.
          auto &&CritRedGen = [this, E, Loc](CodeGenFunction &CGF, const Expr *,
                                             const Expr *, const Expr *) {
            emitCriticalRegion(
                CGF, ".atomic_reduction",
                [E](CodeGenFunction &CGF) { CGF.EmitIgnoredExpr(E); }, Loc);
          };
          if ((*IPriv)->getType()->isArrayType()) {
            auto *LHSVar = cast<VarDecl>(cast<DeclRefExpr>(*ILHS)->getDecl());
            auto *RHSVar = cast<VarDecl>(cast<DeclRefExpr>(*IRHS)->getDecl());
            EmitOMPAggregateReduction(CGF, (*IPriv)->getType(), LHSVar, RHSVar,
                                      CritRedGen);
          } else
            CritRedGen(CGF, nullptr, nullptr, nullptr);
        }
      ++ILHS;
      ++IRHS;
      ++IPriv;
    }
  }

  CGF.EmitBranch(DefaultBB);
  CGF.EmitBlock(DefaultBB, /*IsFinished=*/true);
}

void CGOpenMPRuntime::emitTaskwaitCall(CodeGenFunction &CGF,
                                       SourceLocation Loc) {
  if (!CGF.HaveInsertPoint())
    return;
  // Build call kmp_int32 __kmpc_omp_taskwait(ident_t *loc, kmp_int32
  // global_tid);
  llvm::Value *Args[] = {emitUpdateLocation(CGF, Loc), getThreadID(CGF, Loc)};
  // Ignore return result until untied tasks are supported.
  CGF.EmitRuntimeCall(createRuntimeFunction(OMPRTL__kmpc_omp_taskwait), Args);
}

void CGOpenMPRuntime::emitInlinedDirective(CodeGenFunction &CGF,
                                           OpenMPDirectiveKind InnerKind,
                                           const RegionCodeGenTy &CodeGen,
                                           bool HasCancel) {
  if (!CGF.HaveInsertPoint())
    return;
  InlinedOpenMPRegionRAII Region(CGF, CodeGen, InnerKind, HasCancel);
  CGF.CapturedStmtInfo->EmitBody(CGF, /*S=*/nullptr);
}

namespace {
enum RTCancelKind {
  CancelNoreq = 0,
  CancelParallel = 1,
  CancelLoop = 2,
  CancelSections = 3,
  CancelTaskgroup = 4
};
} // anonymous namespace

static RTCancelKind getCancellationKind(OpenMPDirectiveKind CancelRegion) {
  RTCancelKind CancelKind = CancelNoreq;
  if (CancelRegion == OMPD_parallel)
    CancelKind = CancelParallel;
  else if (CancelRegion == OMPD_for)
    CancelKind = CancelLoop;
  else if (CancelRegion == OMPD_sections)
    CancelKind = CancelSections;
  else {
    assert(CancelRegion == OMPD_taskgroup);
    CancelKind = CancelTaskgroup;
  }
  return CancelKind;
}

void CGOpenMPRuntime::emitCancellationPointCall(
    CodeGenFunction &CGF, SourceLocation Loc,
    OpenMPDirectiveKind CancelRegion) {
  if (!CGF.HaveInsertPoint())
    return;
  // Build call kmp_int32 __kmpc_cancellationpoint(ident_t *loc, kmp_int32
  // global_tid, kmp_int32 cncl_kind);
  if (auto *OMPRegionInfo =
          dyn_cast_or_null<CGOpenMPRegionInfo>(CGF.CapturedStmtInfo)) {
    if (OMPRegionInfo->hasCancel()) {
      llvm::Value *Args[] = {
          emitUpdateLocation(CGF, Loc), getThreadID(CGF, Loc),
          CGF.Builder.getInt32(getCancellationKind(CancelRegion))};
      // Ignore return result until untied tasks are supported.
      auto *Result = CGF.EmitRuntimeCall(
          createRuntimeFunction(OMPRTL__kmpc_cancellationpoint), Args);
      // if (__kmpc_cancellationpoint()) {
      //  __kmpc_cancel_barrier();
      //   exit from construct;
      // }
      auto *ExitBB = CGF.createBasicBlock(".cancel.exit");
      auto *ContBB = CGF.createBasicBlock(".cancel.continue");
      auto *Cmp = CGF.Builder.CreateIsNotNull(Result);
      CGF.Builder.CreateCondBr(Cmp, ExitBB, ContBB);
      CGF.EmitBlock(ExitBB);
      // __kmpc_cancel_barrier();
      emitBarrierCall(CGF, Loc, OMPD_unknown, /*EmitChecks=*/false);
      // exit from construct;
      auto CancelDest =
          CGF.getOMPCancelDestination(OMPRegionInfo->getDirectiveKind());
      CGF.EmitBranchThroughCleanup(CancelDest);
      CGF.EmitBlock(ContBB, /*IsFinished=*/true);
    }
  }
}

void CGOpenMPRuntime::emitCancelCall(CodeGenFunction &CGF, SourceLocation Loc,
                                     const Expr *IfCond,
                                     OpenMPDirectiveKind CancelRegion) {
  if (!CGF.HaveInsertPoint())
    return;
  // Build call kmp_int32 __kmpc_cancel(ident_t *loc, kmp_int32 global_tid,
  // kmp_int32 cncl_kind);
  if (auto *OMPRegionInfo =
          dyn_cast_or_null<CGOpenMPRegionInfo>(CGF.CapturedStmtInfo)) {
    auto &&ThenGen = [this, Loc, CancelRegion,
                      OMPRegionInfo](CodeGenFunction &CGF) {
      llvm::Value *Args[] = {
          emitUpdateLocation(CGF, Loc), getThreadID(CGF, Loc),
          CGF.Builder.getInt32(getCancellationKind(CancelRegion))};
      // Ignore return result until untied tasks are supported.
      auto *Result =
          CGF.EmitRuntimeCall(createRuntimeFunction(OMPRTL__kmpc_cancel), Args);
      // if (__kmpc_cancel()) {
      //  __kmpc_cancel_barrier();
      //   exit from construct;
      // }
      auto *ExitBB = CGF.createBasicBlock(".cancel.exit");
      auto *ContBB = CGF.createBasicBlock(".cancel.continue");
      auto *Cmp = CGF.Builder.CreateIsNotNull(Result);
      CGF.Builder.CreateCondBr(Cmp, ExitBB, ContBB);
      CGF.EmitBlock(ExitBB);
      // __kmpc_cancel_barrier();
      emitBarrierCall(CGF, Loc, OMPD_unknown, /*EmitChecks=*/false);
      // exit from construct;
      auto CancelDest =
          CGF.getOMPCancelDestination(OMPRegionInfo->getDirectiveKind());
      CGF.EmitBranchThroughCleanup(CancelDest);
      CGF.EmitBlock(ContBB, /*IsFinished=*/true);
    };
    if (IfCond)
      emitOMPIfClause(CGF, IfCond, ThenGen, [](CodeGenFunction &) {});
    else
      ThenGen(CGF);
  }
}

/// \brief Obtain information that uniquely identifies a target entry. This
/// consists of the file and device IDs as well as line number associated with
/// the relevant entry source location.
static void getTargetEntryUniqueInfo(ASTContext &C, SourceLocation Loc,
                                     unsigned &DeviceID, unsigned &FileID,
                                     unsigned &LineNum) {

  auto &SM = C.getSourceManager();

  // The loc should be always valid and have a file ID (the user cannot use
  // #pragma directives in macros)

  assert(Loc.isValid() && "Source location is expected to be always valid.");
  assert(Loc.isFileID() && "Source location is expected to refer to a file.");

  PresumedLoc PLoc = SM.getPresumedLoc(Loc);
  assert(PLoc.isValid() && "Source location is expected to be always valid.");

  llvm::sys::fs::UniqueID ID;
  if (llvm::sys::fs::getUniqueID(PLoc.getFilename(), ID))
    llvm_unreachable("Source file with target region no longer exists!");

  DeviceID = ID.getDevice();
  FileID = ID.getFile();
  LineNum = PLoc.getLine();
}

void CGOpenMPRuntime::emitTargetOutlinedFunction(
    const OMPExecutableDirective &D, StringRef ParentName,
    llvm::Function *&OutlinedFn, llvm::Constant *&OutlinedFnID,
    bool IsOffloadEntry) {
  assert(!ParentName.empty() && "Invalid target region parent name!");

  const CapturedStmt &CS = *cast<CapturedStmt>(D.getAssociatedStmt());

  // Emit target region as a standalone region.
  auto &&CodeGen = [&CS](CodeGenFunction &CGF) {
    CGF.EmitStmt(CS.getCapturedStmt());
  };

  // Create a unique name for the entry function using the source location
  // information of the current target region. The name will be something like:
  //
  // __omp_offloading_DD_FFFF_PP_lBB
  //
  // where DD_FFFF is an ID unique to the file (device and file IDs), PP is the
  // mangled name of the function that encloses the target region and BB is the
  // line number of the target region.

  unsigned DeviceID;
  unsigned FileID;
  unsigned Line;
  getTargetEntryUniqueInfo(CGM.getContext(), D.getLocStart(), DeviceID, FileID,
                           Line);
  SmallString<64> EntryFnName;
  {
    llvm::raw_svector_ostream OS(EntryFnName);
    OS << "__omp_offloading" << llvm::format("_%x", DeviceID)
       << llvm::format("_%x_", FileID) << ParentName << "_l" << Line;
  }

  CodeGenFunction CGF(CGM, true);
  CGOpenMPTargetRegionInfo CGInfo(CS, CodeGen, EntryFnName);
  CodeGenFunction::CGCapturedStmtRAII CapInfoRAII(CGF, &CGInfo);

  OutlinedFn = CGF.GenerateOpenMPCapturedStmtFunction(CS);

  // If this target outline function is not an offload entry, we don't need to
  // register it.
  if (!IsOffloadEntry)
    return;

  // The target region ID is used by the runtime library to identify the current
  // target region, so it only has to be unique and not necessarily point to
  // anything. It could be the pointer to the outlined function that implements
  // the target region, but we aren't using that so that the compiler doesn't
  // need to keep that, and could therefore inline the host function if proven
  // worthwhile during optimization. In the other hand, if emitting code for the
  // device, the ID has to be the function address so that it can retrieved from
  // the offloading entry and launched by the runtime library. We also mark the
  // outlined function to have external linkage in case we are emitting code for
  // the device, because these functions will be entry points to the device.

  if (CGM.getLangOpts().OpenMPIsDevice) {
    OutlinedFnID = llvm::ConstantExpr::getBitCast(OutlinedFn, CGM.Int8PtrTy);
    OutlinedFn->setLinkage(llvm::GlobalValue::ExternalLinkage);
  } else
    OutlinedFnID = new llvm::GlobalVariable(
        CGM.getModule(), CGM.Int8Ty, /*isConstant=*/true,
        llvm::GlobalValue::PrivateLinkage,
        llvm::Constant::getNullValue(CGM.Int8Ty), ".omp_offload.region_id");

  // Register the information for the entry associated with this target region.
  OffloadEntriesInfoManager.registerTargetRegionEntryInfo(
      DeviceID, FileID, ParentName, Line, OutlinedFn, OutlinedFnID);
}

<<<<<<< HEAD
namespace {
// \brief Utility to extract information from the map clauses associated with a
// given construct and provide a convenient interface to obtain the information
// and generate code for that information.
class OpenMPMapClauseHandler {
public:
=======
/// \brief Emit the num_teams clause of an enclosed teams directive at the
/// target region scope. If there is no teams directive associated with the
/// target directive, or if there is no num_teams clause associated with the
/// enclosed teams directive, return nullptr.
static llvm::Value *
emitNumTeamsClauseForTargetDirective(CGOpenMPRuntime &OMPRuntime,
                                     CodeGenFunction &CGF,
                                     const OMPExecutableDirective &D) {

  assert(!CGF.getLangOpts().OpenMPIsDevice && "Clauses associated with the "
                                              "teams directive expected to be "
                                              "emitted only for the host!");

  // FIXME: For the moment we do not support combined directives with target and
  // teams, so we do not expect to get any num_teams clause in the provided
  // directive. Once we support that, this assertion can be replaced by the
  // actual emission of the clause expression.
  assert(D.getSingleClause<OMPNumTeamsClause>() == nullptr &&
         "Not expecting clause in directive.");

  // If the current target region has a teams region enclosed, we need to get
  // the number of teams to pass to the runtime function call. This is done
  // by generating the expression in a inlined region. This is required because
  // the expression is captured in the enclosing target environment when the
  // teams directive is not combined with target.

  const CapturedStmt &CS = *cast<CapturedStmt>(D.getAssociatedStmt());

  // FIXME: Accommodate other combined directives with teams when they become
  // available.
  if (auto *TeamsDir = dyn_cast<OMPTeamsDirective>(CS.getCapturedStmt())) {
    if (auto *NTE = TeamsDir->getSingleClause<OMPNumTeamsClause>()) {
      CGOpenMPInnerExprInfo CGInfo(CGF, CS);
      CodeGenFunction::CGCapturedStmtRAII CapInfoRAII(CGF, &CGInfo);
      llvm::Value *NumTeams = CGF.EmitScalarExpr(NTE->getNumTeams());
      return CGF.Builder.CreateIntCast(NumTeams, CGF.Int32Ty,
                                       /*IsSigned=*/true);
    }

    // If we have an enclosed teams directive but no num_teams clause we use
    // the default value 0.
    return CGF.Builder.getInt32(0);
  }

  // No teams associated with the directive.
  return nullptr;
}

/// \brief Emit the thread_limit clause of an enclosed teams directive at the
/// target region scope. If there is no teams directive associated with the
/// target directive, or if there is no thread_limit clause associated with the
/// enclosed teams directive, return nullptr.
static llvm::Value *
emitThreadLimitClauseForTargetDirective(CGOpenMPRuntime &OMPRuntime,
                                        CodeGenFunction &CGF,
                                        const OMPExecutableDirective &D) {

  assert(!CGF.getLangOpts().OpenMPIsDevice && "Clauses associated with the "
                                              "teams directive expected to be "
                                              "emitted only for the host!");

  // FIXME: For the moment we do not support combined directives with target and
  // teams, so we do not expect to get any thread_limit clause in the provided
  // directive. Once we support that, this assertion can be replaced by the
  // actual emission of the clause expression.
  assert(D.getSingleClause<OMPThreadLimitClause>() == nullptr &&
         "Not expecting clause in directive.");

  // If the current target region has a teams region enclosed, we need to get
  // the thread limit to pass to the runtime function call. This is done
  // by generating the expression in a inlined region. This is required because
  // the expression is captured in the enclosing target environment when the
  // teams directive is not combined with target.

  const CapturedStmt &CS = *cast<CapturedStmt>(D.getAssociatedStmt());

  // FIXME: Accommodate other combined directives with teams when they become
  // available.
  if (auto *TeamsDir = dyn_cast<OMPTeamsDirective>(CS.getCapturedStmt())) {
    if (auto *TLE = TeamsDir->getSingleClause<OMPThreadLimitClause>()) {
      CGOpenMPInnerExprInfo CGInfo(CGF, CS);
      CodeGenFunction::CGCapturedStmtRAII CapInfoRAII(CGF, &CGInfo);
      llvm::Value *ThreadLimit = CGF.EmitScalarExpr(TLE->getThreadLimit());
      return CGF.Builder.CreateIntCast(ThreadLimit, CGF.Int32Ty,
                                       /*IsSigned=*/true);
    }

    // If we have an enclosed teams directive but no thread_limit clause we use
    // the default value 0.
    return CGF.Builder.getInt32(0);
  }

  // No teams associated with the directive.
  return nullptr;
}

void CGOpenMPRuntime::emitTargetCall(CodeGenFunction &CGF,
                                     const OMPExecutableDirective &D,
                                     llvm::Value *OutlinedFn,
                                     llvm::Value *OutlinedFnID,
                                     const Expr *IfCond, const Expr *Device,
                                     ArrayRef<llvm::Value *> CapturedVars) {
  if (!CGF.HaveInsertPoint())
    return;
>>>>>>> c9a57311
  /// \brief Values for bit flags used to specify the mapping type for
  /// offloading.
  enum OpenMPOffloadMappingFlags {
    /// \brief Only allocate memory on the device,
    OMP_MAP_ALLOC = 0x00,
    /// \brief Allocate memory on the device and move data from host to device.
    OMP_MAP_TO = 0x01,
    /// \brief Allocate memory on the device and move data from device to host.
    OMP_MAP_FROM = 0x02,
    /// \brief Always perform the requested mapping action on the element, even
    /// if it was already mapped before.
    OMP_MAP_ALWAYS = 0x04,
    /// \brief Decrement the reference count associated with the element without
    /// executing any other action.
    OMP_MAP_RELEASE = 0x08,
    /// \brief Delete the element from the device environment, ignoring the
    /// current reference count associated with the element.
    OMP_MAP_DELETE = 0x10,
    /// \brief The element passed to the device is a pointer.
    OMP_MAP_PTR = 0x20,
    /// \brief Signal the element as extra, i.e. is not argument to the target
    /// region kernel.
    OMP_MAP_EXTRA = 0x40,
    /// \brief Pass the element to the device by value.
    OMP_MAP_BYCOPY = 0x80,
  };

  typedef SmallVector<llvm::Value *, 16> MapValuesArrayTy;
  typedef SmallVector<unsigned, 16> MapFlagsArrayTy;

private:
  /// \brief Directive from where the map clauses were extracted.
  const OMPExecutableDirective &Directive;

  /// \brief Function the directive is being generated for.
  CodeGenFunction &CGF;

  struct DeclarationMapInfoEntry {
    /// \brief Array of components in the map expression.
    typedef std::pair<const Expr *, const ValueDecl *> ComponentTy;
    typedef llvm::SmallVector<ComponentTy, 4> ComponentsTy;
    ComponentsTy Components;

    // Map type and modifier associated with this expression.
    OpenMPMapClauseKind MapType;
    OpenMPMapClauseKind MapTypeModifier;

    /// \brief Build and initialize this map information record with information
    /// retrieved from the provided map clause expression.
    DeclarationMapInfoEntry(const Expr *MCE, OpenMPMapClauseKind MapType,
                            OpenMPMapClauseKind MapTypeModifier)
        : MapType(MapType), MapTypeModifier(MapTypeModifier) {
      assert(MCE && "Invalid expression??");
      while (true) {
        MCE = MCE->IgnoreParenImpCasts();

        if (auto *CurE = dyn_cast<DeclRefExpr>(MCE)) {
          Components.push_back(
              ComponentTy(CurE, cast<VarDecl>(CurE->getDecl())));
          break;
        }

        if (auto *CurE = dyn_cast<MemberExpr>(MCE)) {
          auto *BaseE = CurE->getBase()->IgnoreParenImpCasts();

          Components.push_back(
              ComponentTy(CurE, cast<FieldDecl>(CurE->getMemberDecl())));
          if (isa<CXXThisExpr>(BaseE))
            break;

          MCE = BaseE;
          continue;
        }

        if (auto *CurE = dyn_cast<ArraySubscriptExpr>(MCE)) {
          Components.push_back(ComponentTy(CurE, nullptr));
          MCE = CurE->getBase()->IgnoreParenImpCasts();
          continue;
        }

        if (auto *CurE = dyn_cast<OMPArraySectionExpr>(MCE)) {
          Components.push_back(ComponentTy(CurE, nullptr));
          MCE = CurE->getBase()->IgnoreParenImpCasts();
          continue;
        }

        llvm_unreachable("Invalid map clause expression!");
      }
    }

    /// \brief Return declaration associated with this map information. If it is
    /// a field it means the base is 'this'.
    const ValueDecl *getAssociatedDecl() const {
      assert(!Components.empty() &&
             "No expressions to extract declaration from??");
      const ValueDecl *D = Components.back().second;
      assert(D && "Declaration must exist!");
      return D;
    }
  };

  /// \brief Map between a declaration and its associated map information
  /// entries. If the map info relates to 'this' we map it to null.
  typedef SmallVector<DeclarationMapInfoEntry *, 4> DeclarationMapInfoEntriesTy;
  llvm::DenseMap<const ValueDecl *, DeclarationMapInfoEntriesTy>
      DeclarationMapInfoMap;

  llvm::Value *getExprTypeSize(const Expr *E) const {
    auto ExprTy = E->getType().getCanonicalType();

    // Reference types are ignored for mapping purposes.
    if (auto *RefTy = ExprTy->getAs<ReferenceType>())
      ExprTy = RefTy->getPointeeType().getCanonicalType();

    // Given that an array section is considered a built-in type, we need to
    // do the calculation based on the length of the section instead of relying
    // on CGF.getTypeSize(E->getType()).
    if (const auto *OAE = dyn_cast<OMPArraySectionExpr>(E)) {
      auto BaseTy = OMPArraySectionExpr::getBaseOriginalType(
                        OAE->getBase()->IgnoreParenImpCasts())
                        .getCanonicalType();

      // If there is no length associated with the expression, that means we
      // are using the whole length of the base.
      if (!OAE->getLength() && OAE->getColonLoc().isValid())
        return CGF.getTypeSize(BaseTy);

      llvm::Value *ElemSize;
      if (auto *PTy = BaseTy->getAs<PointerType>()) {
        ElemSize = CGF.getTypeSize(PTy->getPointeeType().getCanonicalType());
      } else {
        auto *ATy = cast<ArrayType>(BaseTy.getTypePtr());
        assert(ATy && "Expecting array type if not a pointer type.");
        ElemSize = CGF.getTypeSize(ATy->getElementType().getCanonicalType());
      }

      // If we don't have a length at this point, that is because we have an
      // array section with a single element.
      if (!OAE->getLength())
        return ElemSize;

      auto *LengthVal = CGF.EmitScalarExpr(OAE->getLength());
      LengthVal =
          CGF.Builder.CreateIntCast(LengthVal, CGF.SizeTy, /*isSigned=*/false);
      return CGF.Builder.CreateNUWMul(LengthVal, ElemSize);
    }
    return CGF.getTypeSize(ExprTy);
  }

  /// \brief Generate the address of the lower bound of the section defined by
  /// expression \a E.
  llvm::Value *getLowerBoundOfElement(const Expr *E) const {
    return CGF.EmitLValue(E).getPointer();
  }

  /// \brief Return the corresponding bits for a given map clause modifier. Add
  /// a flag marking the map as a pointer if requested. Add a flag marking the
  /// map as extra, meaning is not an argument of the kernel.
  unsigned getMapTypeBits(const DeclarationMapInfoEntry *Entry, bool AddPtrFlag,
                          bool AddExtraFlag) const {
    unsigned Bits = 0u;
    switch (Entry->MapType) {
    case OMPC_MAP_alloc:
      Bits = OMP_MAP_ALLOC;
      break;
    case OMPC_MAP_to:
      Bits = OMP_MAP_TO;
      break;
    case OMPC_MAP_from:
      Bits = OMP_MAP_FROM;
      break;
    case OMPC_MAP_tofrom:
      Bits = OMP_MAP_TO | OMP_MAP_FROM;
      break;
    case OMPC_MAP_delete:
      Bits = OMP_MAP_DELETE;
      break;
    case OMPC_MAP_release:
      Bits = OMP_MAP_RELEASE;
      break;
    default:
      llvm_unreachable("Unexpected map type!");
      break;
    }
    if (AddPtrFlag)
      Bits |= OMP_MAP_PTR;
    if (AddExtraFlag)
      Bits |= OMP_MAP_EXTRA;
    if (Entry->MapTypeModifier == OMPC_MAP_always)
      Bits |= OMP_MAP_ALWAYS;
    return Bits;
  }

  /// \brief Generate the base pointers, section pointers, sizes and map type
  /// bits for a given set of expressions \a MIE associated with a declaration.
  void generateInfoForEntries(const DeclarationMapInfoEntriesTy &MIE,
                              MapValuesArrayTy &BasePointers,
                              MapValuesArrayTy &Pointers,
                              MapValuesArrayTy &Sizes,
                              MapFlagsArrayTy &Types) const {
    // The following summarizes what has to be generated for each map and the
    // types bellow. The generated information is expressed in this order:
    // base pointer, section pointer, size, flags
    // (to add to the ones that come from the map type and modifier).
    //
    // double d;
    // int i[100];
    // float *p;
    //
    // struct S1 {
    //   int i;
    //   float f[50];
    // }
    // struct S2 {
    //   int i;
    //   float f[50];
    //   S1 s;
    //   double *p;
    //   struct S2 *ps;
    // }
    // S2 s;
    // S2 *ps;
    //
    // map(d)
    // &d, &d, sizeof(double), noflags
    //
    // map(i)
    // &i, &i, 100*sizeof(int), noflags
    //
    // map(i[1:23])
    // &i(=&i[0]), &i[1], 23*sizeof(int), noflags
    //
    // map(p)
    // &p, &p, sizeof(float*), noflags
    //
    // map(p[1:24])
    // p, &p[1], 24*sizeof(float), noflags
    //
    // map(s)
    // &s, &s, sizeof(S2), noflags
    //
    // map(s.i)
    // &s, &(s.i), sizeof(int), noflags
    //
    // map(s.s.f)
    // &s, &(s.i.f), 50*sizeof(int), noflags
    //
    // map(s.p)
    // &s, &(s.p), sizeof(double*), noflags
    //
    // map(s.p[:22], s.a s.b)
    // &s, &(s.p), sizeof(double*), noflags
    // &(s.p), &(s.p[0]), 22*sizeof(double), ptr_flag + extra_flag
    //
    // map(s.ps)
    // &s, &(s.ps), sizeof(S2*), noflags
    //
    // map(s.ps->s.i)
    // &s, &(s.ps), sizeof(S2*), noflags
    // &(s.ps), &(s.ps->s.i), sizeof(int), ptr_flag + extra_flag
    //
    // map(s.ps->ps)
    // &s, &(s.ps), sizeof(S2*), noflags
    // &(s.ps), &(s.ps->ps), sizeof(S2*), ptr_flag + extra_flag
    //
    // map(s.ps->ps->ps)
    // &s, &(s.ps), sizeof(S2*), noflags
    // &(s.ps), &(s.ps->ps), sizeof(S2*), ptr_flag + extra_flag
    // &(s.ps->ps), &(s.ps->ps->ps), sizeof(S2*), ptr_flag + extra_flag
    //
    // map(s.ps->ps->s.f[:22])
    // &s, &(s.ps), sizeof(S2*), noflags
    // &(s.ps), &(s.ps->ps), sizeof(S2*), ptr_flag + extra_flag
    // &(s.ps->ps), &(s.ps->ps->s.f[0]), 22*sizeof(float), ptr_flag + extra_flag
    //
    // map(ps)
    // &ps, &ps, sizeof(S2*), noflags
    //
    // map(ps->i)
    // ps, &(ps->i), sizeof(int), noflags
    //
    // map(ps->s.f)
    // ps, &(ps->s.f[0]), 50*sizeof(float), noflags
    //
    // map(ps->p)
    // ps, &(ps->p), sizeof(double*), noflags
    //
    // map(ps->p[:22])
    // ps, &(ps->p), sizeof(double*), noflags
    // &(ps->p), &(ps->p[0]), 22*sizeof(double), ptr_flag + extra_flag
    //
    // map(ps->ps)
    // ps, &(ps->ps), sizeof(S2*), noflags
    //
    // map(ps->ps->s.i)
    // ps, &(ps->ps), sizeof(S2*), noflags
    // &(ps->ps), &(ps->ps->s.i), sizeof(int), ptr_flag + extra_flag
    //
    // map(ps->ps->ps)
    // ps, &(ps->ps), sizeof(S2*), noflags
    // &(ps->ps), &(ps->ps->ps), sizeof(S2*), ptr_flag + extra_flag
    //
    // map(ps->ps->ps->ps)
    // ps, &(ps->ps), sizeof(S2*), noflags
    // &(ps->ps), &(ps->ps->ps), sizeof(S2*), ptr_flag + extra_flag
    // &(ps->ps->ps), &(ps->ps->ps->ps), sizeof(S2*), ptr_flag + extra_flag
    //
    // map(ps->ps->ps->s.f[:22])
    // ps, &(ps->ps), sizeof(S2*), noflags
    // &(ps->ps), &(ps->ps->ps), sizeof(S2*), ptr_flag + extra_flag
    // &(ps->ps->ps), &(ps->ps->ps->s.f[0]), 22*sizeof(float), ptr_flag +
    // extra_flag

    bool IsEntriesFirstInfo = true;

    // For each expression in the map clauses...
    for (auto *InfoForExpr : MIE) {
      auto CI = InfoForExpr->Components.rbegin();
      auto CE = InfoForExpr->Components.rend();
      auto I = CI;

      bool IsExpressionFirstInfo = true;
      llvm::Value *BP = nullptr;

      if (auto *ME = dyn_cast<MemberExpr>(I->first)) {
        // The base is the 'this' pointer. The content of the pointer is going
        // to be the base of the field being mapped.
        BP = CGF.EmitScalarExpr(ME->getBase());
      } else {
        // The base is the reference to the variable.
        // BP = &Var.
        BP = CGF.EmitLValue(cast<DeclRefExpr>(I->first)).getPointer();

        // If the variable is a pointer and is being dereferenced (i.e. is not
        // the last component), the base has to be the pointer itself, not his
        // reference.
        if (I->second->getType()->isAnyPointerType() && std::next(I) != CE) {
          auto PtrAddr =
              CGF.MakeNaturalAlignAddrLValue(BP, I->second->getType());
          BP = CGF.EmitLoadOfLValue(PtrAddr, SourceLocation()).getScalarVal();

          // We do not need to generate individual map information for the
          // pointer, it can be associated with the combined storage.
          ++I;
        }
      }

      for (; I != CE; ++I) {
        auto Next = std::next(I);

        // We need to generate the addresses and sizes if this is the last
        // component, if the component is a pointer or if it is an array section
        // whose length can't be proved to be one. In this is a pointer, it
        // becomes the base address for the following components.

        // A final array section, is one whose length can't be proved to be one.
        auto IsFinalArraySection = [this](const Expr *E) -> bool {
          auto *OASE = dyn_cast<OMPArraySectionExpr>(E);

          // It is not an array section and therefore not a unity-size one.
          if (!OASE)
            return false;

          // An array section with no colon always refer to a single element.
          if (OASE->getColonLoc().isInvalid())
            return false;

          auto *Length = OASE->getLength();

          // If we don't have a length we have to check if the array has size 1
          // for this dimension. Also, we should always expect a length if the
          // base type is pointer.
          if (!Length) {
            auto BaseQTy = OMPArraySectionExpr::getBaseOriginalType(
                               OASE->getBase()->IgnoreParenImpCasts())
                               .getCanonicalType();
            if (auto *ATy = dyn_cast<ConstantArrayType>(BaseQTy.getTypePtr()))
              return ATy->getSize().getSExtValue() != 1;
            // If we don't have a constant dimension length, we have to consider
            // the current section as having any size, so it is not necessarily
            // unitary. If it happen to be unity size, that's user fault.
            return true;
          }

          // Check if the length evaluates to 1.
          llvm::APSInt ConstLength;
          if (!Length->EvaluateAsInt(ConstLength, CGF.getContext()))
            return true; // Can have more that size 1.

          return ConstLength.getSExtValue() != 1;
        }(I->first);

        // Get information on whether the element is a pointer. Have to do a
        // special treatment for array sections given that they are built-in
        // types.
        const auto *OASE = dyn_cast<OMPArraySectionExpr>(I->first);
        bool IsPointer = (OASE &&
                          OMPArraySectionExpr::getBaseOriginalType(OASE)
                              .getCanonicalType()
                              ->isAnyPointerType()) ||
                         I->first->getType()->isAnyPointerType();

        if (Next == CE || IsPointer || IsFinalArraySection) {

          // If this is not the last component, we expect the pointer to be
          // associated with an array expression or member expression.
          assert((Next == CE || isa<MemberExpr>(Next->first) ||
                  isa<ArraySubscriptExpr>(Next->first) ||
                  isa<OMPArraySectionExpr>(Next->first)) &&
                 "Unexpected expression");

          // Save the base we are currently using.
          BasePointers.push_back(BP);

          auto *LB = getLowerBoundOfElement(I->first);
          auto *Size = getExprTypeSize(I->first);

          Pointers.push_back(LB);
          Sizes.push_back(Size);
          // We need to add a pointer flag for each map that comes from the the
          // same expression except for the first one. We need to add the extra
          // flag for each map that relates with the current capture, except for
          // the first one (there is a set of entries for each capture).
          Types.push_back(getMapTypeBits(InfoForExpr, !IsExpressionFirstInfo,
                                         !IsEntriesFirstInfo));

          // If we have a final array section, we are done with this expression.
          if (IsFinalArraySection)
            break;

          // The pointer becomes the base for the next element.
          if (Next != CE)
            BP = LB;

          IsExpressionFirstInfo = false;
          IsEntriesFirstInfo = false;
          continue;
        }
      }
    }
    return;
  }

public:
  OpenMPMapClauseHandler(const OMPExecutableDirective &Dir,
                         CodeGenFunction &CGF)
      : Directive(Dir), CGF(CGF) {

    // Scan and extract information from the map clauses one by one.
    for (auto *MC : Directive.getClausesOfKind<OMPMapClause>()) {
      for (auto *RE : MC->getVarRefs()) {
        auto *MI = new DeclarationMapInfoEntry(RE, MC->getMapType(),
                                               MC->getMapTypeModifier());
        const auto *D = MI->getAssociatedDecl();
        if (isa<FieldDecl>(D))
          DeclarationMapInfoMap[nullptr].push_back(MI);
        else
          DeclarationMapInfoMap[D].push_back(MI);
      }
    }
  }

  ~OpenMPMapClauseHandler() {
    // Clear the entries.
    for (auto &MapEntries : DeclarationMapInfoMap)
      for (auto *MapEntry : MapEntries.second)
        delete (MapEntry);
  }

  /// \brief Generate all the base pointers, section pointers, sizes and map
  /// types for the extracted map information.
  void generateAllInfo(MapValuesArrayTy &BasePointers,
                       MapValuesArrayTy &Pointers, MapValuesArrayTy &Sizes,
                       MapFlagsArrayTy &Types) const {
    BasePointers.clear();
    Pointers.clear();
    Sizes.clear();
    Types.clear();

    // For each declaration identified in the map clause...
    for (auto &MapEntries : DeclarationMapInfoMap) {
      const DeclarationMapInfoEntriesTy &MIE = MapEntries.second;
      generateInfoForEntries(MIE, BasePointers, Pointers, Sizes, Types);
    }
    return;
  }

  /// \brief Generate the base pointers, section pointers, sizes and map types
  /// associated to a given capture.
  void generateInfoForCapture(const CapturedStmt::Capture *Cap,
                              MapValuesArrayTy &BasePointers,
                              MapValuesArrayTy &Pointers,
                              MapValuesArrayTy &Sizes,
                              MapFlagsArrayTy &Types) const {
    assert(!Cap->capturesVariableArrayType() &&
           "Not expecting to generate map info for a variable array type!");

    BasePointers.clear();
    Pointers.clear();
    Sizes.clear();
    Types.clear();

    const ValueDecl *VD = Cap->capturesThis() ? nullptr : Cap->getCapturedVar();
    auto I = DeclarationMapInfoMap.find(VD);
    if (I == DeclarationMapInfoMap.end())
      return;

    const DeclarationMapInfoEntriesTy &MIE = I->second;
    assert(!MIE.empty() && "Not expecting declaration with empty information!");
    generateInfoForEntries(MIE, BasePointers, Pointers, Sizes, Types);

    return;
  }
};
}

void CGOpenMPRuntime::emitTargetCall(CodeGenFunction &CGF,
                                     const OMPExecutableDirective &D,
                                     llvm::Value *OutlinedFn,
                                     llvm::Value *OutlinedFnID,
                                     const Expr *IfCond, const Expr *Device,
                                     ArrayRef<llvm::Value *> CapturedVars) {
  if (!CGF.HaveInsertPoint())
    return;

  enum OpenMPOffloadingReservedDeviceIDs {
    /// \brief Device ID if the device was not defined, runtime should get it
    /// from environment variables in the spec.
    OMP_DEVICEID_UNDEF = -1,
  };

  assert(OutlinedFn && "Invalid outlined function!");

  auto &Ctx = CGF.getContext();

  // Fill up the arrays with all the captured variables.
  OpenMPMapClauseHandler::MapValuesArrayTy KernelArgs;
  OpenMPMapClauseHandler::MapValuesArrayTy BasePointers;
  OpenMPMapClauseHandler::MapValuesArrayTy Pointers;
  OpenMPMapClauseHandler::MapValuesArrayTy Sizes;
  OpenMPMapClauseHandler::MapFlagsArrayTy MapTypes;

  OpenMPMapClauseHandler::MapValuesArrayTy CurBasePointers;
  OpenMPMapClauseHandler::MapValuesArrayTy CurPointers;
  OpenMPMapClauseHandler::MapValuesArrayTy CurSizes;
  OpenMPMapClauseHandler::MapFlagsArrayTy CurMapTypes;

  // Get map clause information.
  OpenMPMapClauseHandler MCHandler(D, CGF);

  const CapturedStmt &CS = *cast<CapturedStmt>(D.getAssociatedStmt());
  auto RI = CS.getCapturedRecordDecl()->field_begin();
  auto CV = CapturedVars.begin();
  for (CapturedStmt::const_capture_iterator CI = CS.capture_begin(),
                                            CE = CS.capture_end();
       CI != CE; ++CI, ++RI, ++CV) {
    StringRef Name;
    QualType Ty;

    CurBasePointers.clear();
    CurPointers.clear();
    CurSizes.clear();
    CurMapTypes.clear();

    // VLA sizes are passed to the outlined region by copy and do not have map
    // information associated.
    if (CI->capturesVariableArrayType()) {
      CurBasePointers.push_back(*CV);
      CurPointers.push_back(*CV);
      CurSizes.push_back(CGF.getTypeSize(RI->getType()));
      // Copy to the device as an argument. No need to retrieve it.
      CurMapTypes.push_back(OpenMPMapClauseHandler::OMP_MAP_BYCOPY);
    } else {
      // If we have any information in the map clause, we use it, otherwise we
      // just do a default mapping.
      MCHandler.generateInfoForCapture(CI, CurBasePointers, CurPointers,
                                       CurSizes, CurMapTypes);

      if (CurBasePointers.empty()) {
        // Do the default mapping.
        if (CI->capturesThis()) {
          CurBasePointers.push_back(*CV);
          CurPointers.push_back(*CV);
          const PointerType *PtrTy =
              cast<PointerType>(RI->getType().getTypePtr());
          CurSizes.push_back(CGF.getTypeSize(PtrTy->getPointeeType()));
          // Default map type.
          CurMapTypes.push_back(OpenMPMapClauseHandler::OMP_MAP_TO |
                                OpenMPMapClauseHandler::OMP_MAP_FROM);
        } else if (CI->capturesVariableByCopy()) {
          CurMapTypes.push_back(OpenMPMapClauseHandler::OMP_MAP_BYCOPY);
          if (!RI->getType()->isAnyPointerType()) {
            // If the field is not a pointer, we need to save the actual value
            // and
            // load it as a void pointer.
            auto DstAddr = CGF.CreateMemTemp(
                Ctx.getUIntPtrType(),
                Twine(CI->getCapturedVar()->getName()) + ".casted");
            LValue DstLV = CGF.MakeAddrLValue(DstAddr, Ctx.getUIntPtrType());

            auto *SrcAddrVal = CGF.EmitScalarConversion(
                DstAddr.getPointer(), Ctx.getPointerType(Ctx.getUIntPtrType()),
                Ctx.getPointerType(RI->getType()), SourceLocation());
            LValue SrcLV =
                CGF.MakeNaturalAlignAddrLValue(SrcAddrVal, RI->getType());

            // Store the value using the source type pointer.
            CGF.EmitStoreThroughLValue(RValue::get(*CV), SrcLV);

            // Load the value using the destination type pointer.
            CurBasePointers.push_back(
                CGF.EmitLoadOfLValue(DstLV, SourceLocation()).getScalarVal());
            CurPointers.push_back(CurBasePointers.back());
          } else {
            CurBasePointers.push_back(*CV);
            CurPointers.push_back(*CV);
          }
          CurSizes.push_back(CGF.getTypeSize(RI->getType()));
        } else {
          assert(CI->capturesVariable() && "Expected captured reference.");
          CurBasePointers.push_back(*CV);
          CurPointers.push_back(*CV);

          const ReferenceType *PtrTy =
              cast<ReferenceType>(RI->getType().getTypePtr());
          QualType ElementType = PtrTy->getPointeeType();
          CurSizes.push_back(CGF.getTypeSize(ElementType));
          // The default map type for a scalar/complex type is 'to' because by
          // default the value doesn't have to be retrieved. For an aggregate
          // type,
          // the default is 'tofrom'.
          CurMapTypes.push_back(ElementType->isAggregateType()
                                    ? (OpenMPMapClauseHandler::OMP_MAP_TO |
                                       OpenMPMapClauseHandler::OMP_MAP_FROM)
                                    : OpenMPMapClauseHandler::OMP_MAP_TO);
        }
      }
    }
    // We expect to have at least an element of information for this capture.
    assert(!CurBasePointers.empty() && "Non-existing map pointer for capture!");
    assert(CurBasePointers.size() == CurPointers.size() &&
           CurBasePointers.size() == CurSizes.size() &&
           CurBasePointers.size() == CurMapTypes.size() &&
           "Inconsistent map information sizes!");

    // The kernel args are always the first elements of the base pointers
    // associated with a capture.
    KernelArgs.push_back(CurBasePointers.front());
    // We need to append the results of this capture to what we already have.
    BasePointers.append(CurBasePointers.begin(), CurBasePointers.end());
    Pointers.append(CurPointers.begin(), CurPointers.end());
    Sizes.append(CurSizes.begin(), CurSizes.end());
    MapTypes.append(CurMapTypes.begin(), CurMapTypes.end());
  }

  // Detect if we have any capture size requiring runtime evaluation of the size
  // so that a constant array could be eventually used.
  bool hasRuntimeEvaluationCaptureSize = false;
  for (auto *S : Sizes)
    if (!isa<llvm::Constant>(S)) {
      hasRuntimeEvaluationCaptureSize = true;
      break;
    }

  // Keep track on whether the host function has to be executed.
  auto OffloadErrorQType =
      Ctx.getIntTypeForBitwidth(/*DestWidth=*/32, /*Signed=*/true);
  auto OffloadError = CGF.MakeAddrLValue(
      CGF.CreateMemTemp(OffloadErrorQType, ".run_host_version"),
      OffloadErrorQType);
  CGF.EmitStoreOfScalar(llvm::Constant::getNullValue(CGM.Int32Ty),
                        OffloadError);

  // Fill up the pointer arrays and transfer execution to the device.
  auto &&ThenGen = [this, &Ctx, &BasePointers, &Pointers, &Sizes, &MapTypes,
<<<<<<< HEAD
                    hasRuntimeEvaluationCaptureSize, Device, OutlinedFnID,
                    OffloadError, OffloadErrorQType](CodeGenFunction &CGF) {
=======
                    hasVLACaptures, Device, OutlinedFnID, OffloadError,
                    OffloadErrorQType, &D](CodeGenFunction &CGF) {
>>>>>>> c9a57311
    unsigned PointerNumVal = BasePointers.size();
    llvm::Value *PointerNum = CGF.Builder.getInt32(PointerNumVal);
    llvm::Value *BasePointersArray;
    llvm::Value *PointersArray;
    llvm::Value *SizesArray;
    llvm::Value *MapTypesArray;

    if (PointerNumVal) {
      llvm::APInt PointerNumAP(32, PointerNumVal, /*isSigned=*/true);
      QualType PointerArrayType = Ctx.getConstantArrayType(
          Ctx.VoidPtrTy, PointerNumAP, ArrayType::Normal,
          /*IndexTypeQuals=*/0);

      BasePointersArray =
          CGF.CreateMemTemp(PointerArrayType, ".offload_baseptrs").getPointer();
      PointersArray =
          CGF.CreateMemTemp(PointerArrayType, ".offload_ptrs").getPointer();

      // If we don't have any VLA types, we can use a constant array for the map
      // sizes, otherwise we need to fill up the arrays as we do for the
      // pointers.
      if (hasRuntimeEvaluationCaptureSize) {
        QualType SizeArrayType = Ctx.getConstantArrayType(
            Ctx.getSizeType(), PointerNumAP, ArrayType::Normal,
            /*IndexTypeQuals=*/0);
        SizesArray =
            CGF.CreateMemTemp(SizeArrayType, ".offload_sizes").getPointer();
      } else {
        // We expect all the sizes to be constant, so we collect them to create
        // a constant array.
        SmallVector<llvm::Constant *, 16> ConstSizes;
        for (auto S : Sizes)
          ConstSizes.push_back(cast<llvm::Constant>(S));

        auto *SizesArrayInit = llvm::ConstantArray::get(
            llvm::ArrayType::get(CGM.SizeTy, ConstSizes.size()), ConstSizes);
        auto *SizesArrayGbl = new llvm::GlobalVariable(
            CGM.getModule(), SizesArrayInit->getType(),
            /*isConstant=*/true, llvm::GlobalValue::PrivateLinkage,
            SizesArrayInit, ".offload_sizes");
        SizesArrayGbl->setUnnamedAddr(true);
        SizesArray = SizesArrayGbl;
      }

      // The map types are always constant so we don't need to generate code to
      // fill arrays. Instead, we create an array constant.
      llvm::Constant *MapTypesArrayInit =
          llvm::ConstantDataArray::get(CGF.Builder.getContext(), MapTypes);
      auto *MapTypesArrayGbl = new llvm::GlobalVariable(
          CGM.getModule(), MapTypesArrayInit->getType(),
          /*isConstant=*/true, llvm::GlobalValue::PrivateLinkage,
          MapTypesArrayInit, ".offload_maptypes");
      MapTypesArrayGbl->setUnnamedAddr(true);
      MapTypesArray = MapTypesArrayGbl;

      for (unsigned i = 0; i < PointerNumVal; ++i) {
        llvm::Value *BPVal = BasePointers[i];
        if (BPVal->getType()->isPointerTy())
          BPVal = CGF.Builder.CreateBitCast(BPVal, CGM.VoidPtrTy);
        else {
          assert(BPVal->getType()->isIntegerTy() &&
                 "If not a pointer, the value type must be an integer.");
          BPVal = CGF.Builder.CreateIntToPtr(BPVal, CGM.VoidPtrTy);
        }
        llvm::Value *BP = CGF.Builder.CreateConstInBoundsGEP2_32(
            llvm::ArrayType::get(CGM.VoidPtrTy, PointerNumVal),
            BasePointersArray, 0, i);
        Address BPAddr(BP, Ctx.getTypeAlignInChars(Ctx.VoidPtrTy));
        CGF.Builder.CreateStore(BPVal, BPAddr);

        llvm::Value *PVal = Pointers[i];
        if (PVal->getType()->isPointerTy())
          PVal = CGF.Builder.CreateBitCast(PVal, CGM.VoidPtrTy);
        else {
          assert(PVal->getType()->isIntegerTy() &&
                 "If not a pointer, the value type must be an integer.");
          PVal = CGF.Builder.CreateIntToPtr(PVal, CGM.VoidPtrTy);
        }
        llvm::Value *P = CGF.Builder.CreateConstInBoundsGEP2_32(
            llvm::ArrayType::get(CGM.VoidPtrTy, PointerNumVal), PointersArray,
            0, i);
        Address PAddr(P, Ctx.getTypeAlignInChars(Ctx.VoidPtrTy));
        CGF.Builder.CreateStore(PVal, PAddr);

        if (hasRuntimeEvaluationCaptureSize) {
          llvm::Value *S = CGF.Builder.CreateConstInBoundsGEP2_32(
              llvm::ArrayType::get(CGM.SizeTy, PointerNumVal), SizesArray,
              /*Idx0=*/0,
              /*Idx1=*/i);
          Address SAddr(S, Ctx.getTypeAlignInChars(Ctx.getSizeType()));
          CGF.Builder.CreateStore(CGF.Builder.CreateIntCast(
                                      Sizes[i], CGM.SizeTy, /*isSigned=*/true),
                                  SAddr);
        }
      }

      BasePointersArray = CGF.Builder.CreateConstInBoundsGEP2_32(
          llvm::ArrayType::get(CGM.VoidPtrTy, PointerNumVal), BasePointersArray,
          /*Idx0=*/0, /*Idx1=*/0);
      PointersArray = CGF.Builder.CreateConstInBoundsGEP2_32(
          llvm::ArrayType::get(CGM.VoidPtrTy, PointerNumVal), PointersArray,
          /*Idx0=*/0,
          /*Idx1=*/0);
      SizesArray = CGF.Builder.CreateConstInBoundsGEP2_32(
          llvm::ArrayType::get(CGM.SizeTy, PointerNumVal), SizesArray,
          /*Idx0=*/0, /*Idx1=*/0);
      MapTypesArray = CGF.Builder.CreateConstInBoundsGEP2_32(
          llvm::ArrayType::get(CGM.Int32Ty, PointerNumVal), MapTypesArray,
          /*Idx0=*/0,
          /*Idx1=*/0);

    } else {
      BasePointersArray = llvm::ConstantPointerNull::get(CGM.VoidPtrPtrTy);
      PointersArray = llvm::ConstantPointerNull::get(CGM.VoidPtrPtrTy);
      SizesArray = llvm::ConstantPointerNull::get(CGM.SizeTy->getPointerTo());
      MapTypesArray =
          llvm::ConstantPointerNull::get(CGM.Int32Ty->getPointerTo());
    }

    // On top of the arrays that were filled up, the target offloading call
    // takes as arguments the device id as well as the host pointer. The host
    // pointer is used by the runtime library to identify the current target
    // region, so it only has to be unique and not necessarily point to
    // anything. It could be the pointer to the outlined function that
    // implements the target region, but we aren't using that so that the
    // compiler doesn't need to keep that, and could therefore inline the host
    // function if proven worthwhile during optimization.

    // From this point on, we need to have an ID of the target region defined.
    assert(OutlinedFnID && "Invalid outlined function ID!");

    // Emit device ID if any.
    llvm::Value *DeviceID;
    if (Device)
      DeviceID = CGF.Builder.CreateIntCast(CGF.EmitScalarExpr(Device),
                                           CGM.Int32Ty, /*isSigned=*/true);
    else
      DeviceID = CGF.Builder.getInt32(OMP_DEVICEID_UNDEF);

    // Return value of the runtime offloading call.
    llvm::Value *Return;

    auto *NumTeams = emitNumTeamsClauseForTargetDirective(*this, CGF, D);
    auto *ThreadLimit = emitThreadLimitClauseForTargetDirective(*this, CGF, D);

    // If we have NumTeams defined this means that we have an enclosed teams
    // region. Therefore we also expect to have ThreadLimit defined. These two
    // values should be defined in the presence of a teams directive, regardless
    // of having any clauses associated. If the user is using teams but no
    // clauses, these two values will be the default that should be passed to
    // the runtime library - a 32-bit integer with the value zero.
    if (NumTeams) {
      assert(ThreadLimit && "Thread limit expression should be available along "
                            "with number of teams.");
      llvm::Value *OffloadingArgs[] = {
          DeviceID,          OutlinedFnID,  PointerNum,
          BasePointersArray, PointersArray, SizesArray,
          MapTypesArray,     NumTeams,      ThreadLimit};
      Return = CGF.EmitRuntimeCall(
          createRuntimeFunction(OMPRTL__tgt_target_teams), OffloadingArgs);
    } else {
      llvm::Value *OffloadingArgs[] = {
          DeviceID,      OutlinedFnID, PointerNum,   BasePointersArray,
          PointersArray, SizesArray,   MapTypesArray};
      Return = CGF.EmitRuntimeCall(createRuntimeFunction(OMPRTL__tgt_target),
                                   OffloadingArgs);
    }

    CGF.EmitStoreOfScalar(Return, OffloadError);
  };

  // Notify that the host version must be executed.
  auto &&ElseGen = [this, OffloadError,
                    OffloadErrorQType](CodeGenFunction &CGF) {
    CGF.EmitStoreOfScalar(llvm::ConstantInt::get(CGM.Int32Ty, /*V=*/-1u),
                          OffloadError);
  };

  // If we have a target function ID it means that we need to support
  // offloading, otherwise, just execute on the host. We need to execute on host
  // regardless of the conditional in the if clause if, e.g., the user do not
  // specify target triples.
  if (OutlinedFnID) {
    if (IfCond) {
      emitOMPIfClause(CGF, IfCond, ThenGen, ElseGen);
    } else {
      CodeGenFunction::RunCleanupsScope Scope(CGF);
      ThenGen(CGF);
    }
  } else {
    CodeGenFunction::RunCleanupsScope Scope(CGF);
    ElseGen(CGF);
  }

  // Check the error code and execute the host version if required.
  auto OffloadFailedBlock = CGF.createBasicBlock("omp_offload.failed");
  auto OffloadContBlock = CGF.createBasicBlock("omp_offload.cont");
  auto OffloadErrorVal = CGF.EmitLoadOfScalar(OffloadError, SourceLocation());
  auto Failed = CGF.Builder.CreateIsNotNull(OffloadErrorVal);
  CGF.Builder.CreateCondBr(Failed, OffloadFailedBlock, OffloadContBlock);

  CGF.EmitBlock(OffloadFailedBlock);
  CGF.Builder.CreateCall(OutlinedFn, KernelArgs);
  CGF.EmitBranch(OffloadContBlock);

  CGF.EmitBlock(OffloadContBlock, /*IsFinished=*/true);
}

void CGOpenMPRuntime::scanForTargetRegionsFunctions(const Stmt *S,
                                                    StringRef ParentName) {
  if (!S)
    return;

  // If we find a OMP target directive, codegen the outline function and
  // register the result.
  // FIXME: Add other directives with target when they become supported.
  bool isTargetDirective = isa<OMPTargetDirective>(S);

  if (isTargetDirective) {
    auto *E = cast<OMPExecutableDirective>(S);
    unsigned DeviceID;
    unsigned FileID;
    unsigned Line;
    getTargetEntryUniqueInfo(CGM.getContext(), E->getLocStart(), DeviceID,
                             FileID, Line);

    // Is this a target region that should not be emitted as an entry point? If
    // so just signal we are done with this target region.
    if (!OffloadEntriesInfoManager.hasTargetRegionEntryInfo(DeviceID, FileID,
                                                            ParentName, Line))
      return;

    llvm::Function *Fn;
    llvm::Constant *Addr;
    emitTargetOutlinedFunction(*E, ParentName, Fn, Addr,
                               /*isOffloadEntry=*/true);
    assert(Fn && Addr && "Target region emission failed.");
    return;
  }

  if (const OMPExecutableDirective *E = dyn_cast<OMPExecutableDirective>(S)) {
    if (!E->getAssociatedStmt())
      return;

    scanForTargetRegionsFunctions(
        cast<CapturedStmt>(E->getAssociatedStmt())->getCapturedStmt(),
        ParentName);
    return;
  }

  // If this is a lambda function, look into its body.
  if (auto *L = dyn_cast<LambdaExpr>(S))
    S = L->getBody();

  // Keep looking for target regions recursively.
  for (auto *II : S->children())
    scanForTargetRegionsFunctions(II, ParentName);
}

bool CGOpenMPRuntime::emitTargetFunctions(GlobalDecl GD) {
  auto &FD = *cast<FunctionDecl>(GD.getDecl());

  // If emitting code for the host, we do not process FD here. Instead we do
  // the normal code generation.
  if (!CGM.getLangOpts().OpenMPIsDevice)
    return false;

  // Try to detect target regions in the function.
  scanForTargetRegionsFunctions(FD.getBody(), CGM.getMangledName(GD));

  // We should not emit any function othen that the ones created during the
  // scanning. Therefore, we signal that this function is completely dealt
  // with.
  return true;
}

bool CGOpenMPRuntime::emitTargetGlobalVariable(GlobalDecl GD) {
  if (!CGM.getLangOpts().OpenMPIsDevice)
    return false;

  // Check if there are Ctors/Dtors in this declaration and look for target
  // regions in it. We use the complete variant to produce the kernel name
  // mangling.
  QualType RDTy = cast<VarDecl>(GD.getDecl())->getType();
  if (auto *RD = RDTy->getBaseElementTypeUnsafe()->getAsCXXRecordDecl()) {
    for (auto *Ctor : RD->ctors()) {
      StringRef ParentName =
          CGM.getMangledName(GlobalDecl(Ctor, Ctor_Complete));
      scanForTargetRegionsFunctions(Ctor->getBody(), ParentName);
    }
    auto *Dtor = RD->getDestructor();
    if (Dtor) {
      StringRef ParentName =
          CGM.getMangledName(GlobalDecl(Dtor, Dtor_Complete));
      scanForTargetRegionsFunctions(Dtor->getBody(), ParentName);
    }
  }

  // If we are in target mode we do not emit any global (declare target is not
  // implemented yet). Therefore we signal that GD was processed in this case.
  return true;
}

bool CGOpenMPRuntime::emitTargetGlobal(GlobalDecl GD) {
  auto *VD = GD.getDecl();
  if (isa<FunctionDecl>(VD))
    return emitTargetFunctions(GD);

  return emitTargetGlobalVariable(GD);
}

llvm::Function *CGOpenMPRuntime::emitRegistrationFunction() {
  // If we have offloading in the current module, we need to emit the entries
  // now and register the offloading descriptor.
  createOffloadEntriesAndInfoMetadata();

  // Create and register the offloading binary descriptors. This is the main
  // entity that captures all the information about offloading in the current
  // compilation unit.
  return createOffloadingBinaryDescriptorRegistration();
}

void CGOpenMPRuntime::emitTeamsCall(CodeGenFunction &CGF,
                                    const OMPExecutableDirective &D,
                                    SourceLocation Loc,
                                    llvm::Value *OutlinedFn,
                                    ArrayRef<llvm::Value *> CapturedVars) {
  if (!CGF.HaveInsertPoint())
    return;

  auto *RTLoc = emitUpdateLocation(CGF, Loc);
  CodeGenFunction::RunCleanupsScope Scope(CGF);

  // Build call __kmpc_fork_teams(loc, n, microtask, var1, .., varn);
  llvm::Value *Args[] = {
      RTLoc,
      CGF.Builder.getInt32(CapturedVars.size()), // Number of captured vars
      CGF.Builder.CreateBitCast(OutlinedFn, getKmpc_MicroPointerTy())};
  llvm::SmallVector<llvm::Value *, 16> RealArgs;
  RealArgs.append(std::begin(Args), std::end(Args));
  RealArgs.append(CapturedVars.begin(), CapturedVars.end());

  auto RTLFn = createRuntimeFunction(OMPRTL__kmpc_fork_teams);
  CGF.EmitRuntimeCall(RTLFn, RealArgs);
}

void CGOpenMPRuntime::emitNumTeamsClause(CodeGenFunction &CGF,
                                         llvm::Value *NumTeams,
                                         llvm::Value *ThreadLimit,
                                         SourceLocation Loc) {
  if (!CGF.HaveInsertPoint())
    return;

  auto *RTLoc = emitUpdateLocation(CGF, Loc);

  // Build call __kmpc_push_num_teamss(&loc, global_tid, num_teams, thread_limit)
  llvm::Value *PushNumTeamsArgs[] = {
      RTLoc, getThreadID(CGF, Loc), NumTeams, ThreadLimit};
  CGF.EmitRuntimeCall(createRuntimeFunction(OMPRTL__kmpc_push_num_teams),
                      PushNumTeamsArgs);
}<|MERGE_RESOLUTION|>--- conflicted
+++ resolved
@@ -4165,14 +4165,6 @@
       DeviceID, FileID, ParentName, Line, OutlinedFn, OutlinedFnID);
 }
 
-<<<<<<< HEAD
-namespace {
-// \brief Utility to extract information from the map clauses associated with a
-// given construct and provide a convenient interface to obtain the information
-// and generate code for that information.
-class OpenMPMapClauseHandler {
-public:
-=======
 /// \brief Emit the num_teams clause of an enclosed teams directive at the
 /// target region scope. If there is no teams directive associated with the
 /// target directive, or if there is no num_teams clause associated with the
@@ -4269,15 +4261,12 @@
   return nullptr;
 }
 
-void CGOpenMPRuntime::emitTargetCall(CodeGenFunction &CGF,
-                                     const OMPExecutableDirective &D,
-                                     llvm::Value *OutlinedFn,
-                                     llvm::Value *OutlinedFnID,
-                                     const Expr *IfCond, const Expr *Device,
-                                     ArrayRef<llvm::Value *> CapturedVars) {
-  if (!CGF.HaveInsertPoint())
-    return;
->>>>>>> c9a57311
+namespace {
+// \brief Utility to extract information from the map clauses associated with a
+// given construct and provide a convenient interface to obtain the information
+// and generate code for that information.
+class OpenMPMapClauseHandler {
+public:
   /// \brief Values for bit flags used to specify the mapping type for
   /// offloading.
   enum OpenMPOffloadMappingFlags {
@@ -4953,13 +4942,8 @@
 
   // Fill up the pointer arrays and transfer execution to the device.
   auto &&ThenGen = [this, &Ctx, &BasePointers, &Pointers, &Sizes, &MapTypes,
-<<<<<<< HEAD
                     hasRuntimeEvaluationCaptureSize, Device, OutlinedFnID,
-                    OffloadError, OffloadErrorQType](CodeGenFunction &CGF) {
-=======
-                    hasVLACaptures, Device, OutlinedFnID, OffloadError,
-                    OffloadErrorQType, &D](CodeGenFunction &CGF) {
->>>>>>> c9a57311
+                    OffloadError, OffloadErrorQType, &D](CodeGenFunction &CGF) {
     unsigned PointerNumVal = BasePointers.size();
     llvm::Value *PointerNum = CGF.Builder.getInt32(PointerNumVal);
     llvm::Value *BasePointersArray;
