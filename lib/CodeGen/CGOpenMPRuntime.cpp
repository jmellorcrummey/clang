//===----- CGOpenMPRuntime.cpp - Interface to OpenMP Runtimes -------------===//
//
//                     The LLVM Compiler Infrastructure
//
// This file is distributed under the University of Illinois Open Source
// License. See LICENSE.TXT for details.
//
//===----------------------------------------------------------------------===//
//
// This provides a class for OpenMP runtime code generation.
//
//===----------------------------------------------------------------------===//

#include "CGCXXABI.h"
#include "CGCleanup.h"
#include "CGOpenMPRuntime.h"
#include "CodeGenFunction.h"
#include "clang/AST/Decl.h"
#include "clang/AST/StmtOpenMP.h"
#include "llvm/ADT/ArrayRef.h"
#include "llvm/Bitcode/ReaderWriter.h"
#include "llvm/IR/CallSite.h"
#include "llvm/IR/DerivedTypes.h"
#include "llvm/IR/GlobalValue.h"
#include "llvm/IR/Value.h"
#include "llvm/Support/Format.h"
#include "llvm/Support/raw_ostream.h"
#include <cassert>

using namespace clang;
using namespace CodeGen;

namespace {
/// \brief Base class for handling code generation inside OpenMP regions.
class CGOpenMPRegionInfo : public CodeGenFunction::CGCapturedStmtInfo {
public:
  /// \brief Kinds of OpenMP regions used in codegen.
  enum CGOpenMPRegionKind {
    /// \brief Region with outlined function for standalone 'parallel'
    /// directive.
    ParallelOutlinedRegion,
    /// \brief Region with outlined function for standalone 'task' directive.
    TaskOutlinedRegion,
    /// \brief Region for constructs that do not require function outlining,
    /// like 'for', 'sections', 'atomic' etc. directives.
    InlinedRegion,
    /// \brief Region with outlined function for standalone 'target' directive.
    TargetRegion,
  };

  CGOpenMPRegionInfo(const CapturedStmt &CS,
                     const CGOpenMPRegionKind RegionKind,
                     const RegionCodeGenTy &CodeGen, OpenMPDirectiveKind Kind,
                     bool HasCancel)
      : CGCapturedStmtInfo(CS, CR_OpenMP), RegionKind(RegionKind),
        CodeGen(CodeGen), Kind(Kind), HasCancel(HasCancel) {}

  CGOpenMPRegionInfo(const CGOpenMPRegionKind RegionKind,
                     const RegionCodeGenTy &CodeGen, OpenMPDirectiveKind Kind,
                     bool HasCancel)
      : CGCapturedStmtInfo(CR_OpenMP), RegionKind(RegionKind), CodeGen(CodeGen),
        Kind(Kind), HasCancel(HasCancel) {}

  /// \brief Get a variable or parameter for storing global thread id
  /// inside OpenMP construct.
  virtual const VarDecl *getThreadIDVariable() const = 0;

  /// \brief Emit the captured statement body.
  void EmitBody(CodeGenFunction &CGF, const Stmt *S) override;

  /// \brief Get an LValue for the current ThreadID variable.
  /// \return LValue for thread id variable. This LValue always has type int32*.
  virtual LValue getThreadIDVariableLValue(CodeGenFunction &CGF);

  virtual void emitUntiedSwitch(CodeGenFunction & /*CGF*/) {}

  CGOpenMPRegionKind getRegionKind() const { return RegionKind; }

  OpenMPDirectiveKind getDirectiveKind() const { return Kind; }

  bool hasCancel() const { return HasCancel; }

  static bool classof(const CGCapturedStmtInfo *Info) {
    return Info->getKind() == CR_OpenMP;
  }

  ~CGOpenMPRegionInfo() override = default;

protected:
  CGOpenMPRegionKind RegionKind;
  RegionCodeGenTy CodeGen;
  OpenMPDirectiveKind Kind;
  bool HasCancel;
};

/// \brief API for captured statement code generation in OpenMP constructs.
class CGOpenMPOutlinedRegionInfo final : public CGOpenMPRegionInfo {
public:
  CGOpenMPOutlinedRegionInfo(const CapturedStmt &CS, const VarDecl *ThreadIDVar,
                             const RegionCodeGenTy &CodeGen,
                             OpenMPDirectiveKind Kind, bool HasCancel)
      : CGOpenMPRegionInfo(CS, ParallelOutlinedRegion, CodeGen, Kind,
                           HasCancel),
        ThreadIDVar(ThreadIDVar) {
    assert(ThreadIDVar != nullptr && "No ThreadID in OpenMP region.");
  }

  /// \brief Get a variable or parameter for storing global thread id
  /// inside OpenMP construct.
  const VarDecl *getThreadIDVariable() const override { return ThreadIDVar; }

  /// \brief Get the name of the capture helper.
  StringRef getHelperName() const override { return ".omp_outlined."; }

  static bool classof(const CGCapturedStmtInfo *Info) {
    return CGOpenMPRegionInfo::classof(Info) &&
           cast<CGOpenMPRegionInfo>(Info)->getRegionKind() ==
               ParallelOutlinedRegion;
  }

private:
  /// \brief A variable or parameter storing global thread id for OpenMP
  /// constructs.
  const VarDecl *ThreadIDVar;
};

/// \brief API for captured statement code generation in OpenMP constructs.
class CGOpenMPTaskOutlinedRegionInfo final : public CGOpenMPRegionInfo {
public:
  class UntiedTaskActionTy final : public PrePostActionTy {
    bool Untied;
    const VarDecl *PartIDVar;
    const RegionCodeGenTy UntiedCodeGen;
    llvm::SwitchInst *UntiedSwitch = nullptr;

  public:
    UntiedTaskActionTy(bool Tied, const VarDecl *PartIDVar,
                       const RegionCodeGenTy &UntiedCodeGen)
        : Untied(!Tied), PartIDVar(PartIDVar), UntiedCodeGen(UntiedCodeGen) {}
    void Enter(CodeGenFunction &CGF) override {
      if (Untied) {
        // Emit task switching point.
        auto PartIdLVal = CGF.EmitLoadOfPointerLValue(
            CGF.GetAddrOfLocalVar(PartIDVar),
            PartIDVar->getType()->castAs<PointerType>());
        auto *Res = CGF.EmitLoadOfScalar(PartIdLVal, SourceLocation());
        auto *DoneBB = CGF.createBasicBlock(".untied.done.");
        UntiedSwitch = CGF.Builder.CreateSwitch(Res, DoneBB);
        CGF.EmitBlock(DoneBB);
        CGF.EmitBranchThroughCleanup(CGF.ReturnBlock);
        CGF.EmitBlock(CGF.createBasicBlock(".untied.jmp."));
        UntiedSwitch->addCase(CGF.Builder.getInt32(0),
                              CGF.Builder.GetInsertBlock());
        emitUntiedSwitch(CGF);
      }
    }
    void emitUntiedSwitch(CodeGenFunction &CGF) const {
      if (Untied) {
        auto PartIdLVal = CGF.EmitLoadOfPointerLValue(
            CGF.GetAddrOfLocalVar(PartIDVar),
            PartIDVar->getType()->castAs<PointerType>());
        CGF.EmitStoreOfScalar(CGF.Builder.getInt32(UntiedSwitch->getNumCases()),
                              PartIdLVal);
        UntiedCodeGen(CGF);
        CodeGenFunction::JumpDest CurPoint =
            CGF.getJumpDestInCurrentScope(".untied.next.");
        CGF.EmitBranchThroughCleanup(CGF.ReturnBlock);
        CGF.EmitBlock(CGF.createBasicBlock(".untied.jmp."));
        UntiedSwitch->addCase(CGF.Builder.getInt32(UntiedSwitch->getNumCases()),
                              CGF.Builder.GetInsertBlock());
        CGF.EmitBranchThroughCleanup(CurPoint);
        CGF.EmitBlock(CurPoint.getBlock());
      }
    }
    unsigned getNumberOfParts() const { return UntiedSwitch->getNumCases(); }
  };
  CGOpenMPTaskOutlinedRegionInfo(const CapturedStmt &CS,
                                 const VarDecl *ThreadIDVar,
                                 const RegionCodeGenTy &CodeGen,
                                 OpenMPDirectiveKind Kind, bool HasCancel,
                                 const UntiedTaskActionTy &Action)
      : CGOpenMPRegionInfo(CS, TaskOutlinedRegion, CodeGen, Kind, HasCancel),
        ThreadIDVar(ThreadIDVar), Action(Action) {
    assert(ThreadIDVar != nullptr && "No ThreadID in OpenMP region.");
  }

  /// \brief Get a variable or parameter for storing global thread id
  /// inside OpenMP construct.
  const VarDecl *getThreadIDVariable() const override { return ThreadIDVar; }

  /// \brief Get an LValue for the current ThreadID variable.
  LValue getThreadIDVariableLValue(CodeGenFunction &CGF) override;

  /// \brief Get the name of the capture helper.
  StringRef getHelperName() const override { return ".omp_outlined."; }

  void emitUntiedSwitch(CodeGenFunction &CGF) override {
    Action.emitUntiedSwitch(CGF);
  }

  static bool classof(const CGCapturedStmtInfo *Info) {
    return CGOpenMPRegionInfo::classof(Info) &&
           cast<CGOpenMPRegionInfo>(Info)->getRegionKind() ==
               TaskOutlinedRegion;
  }

private:
  /// \brief A variable or parameter storing global thread id for OpenMP
  /// constructs.
  const VarDecl *ThreadIDVar;
  /// Action for emitting code for untied tasks.
  const UntiedTaskActionTy &Action;
};

/// \brief API for inlined captured statement code generation in OpenMP
/// constructs.
class CGOpenMPInlinedRegionInfo : public CGOpenMPRegionInfo {
public:
  CGOpenMPInlinedRegionInfo(CodeGenFunction::CGCapturedStmtInfo *OldCSI,
                            const RegionCodeGenTy &CodeGen,
                            OpenMPDirectiveKind Kind, bool HasCancel)
      : CGOpenMPRegionInfo(InlinedRegion, CodeGen, Kind, HasCancel),
        OldCSI(OldCSI),
        OuterRegionInfo(dyn_cast_or_null<CGOpenMPRegionInfo>(OldCSI)) {}

  // \brief Retrieve the value of the context parameter.
  llvm::Value *getContextValue() const override {
    if (OuterRegionInfo)
      return OuterRegionInfo->getContextValue();
    llvm_unreachable("No context value for inlined OpenMP region");
  }

  void setContextValue(llvm::Value *V) override {
    if (OuterRegionInfo) {
      OuterRegionInfo->setContextValue(V);
      return;
    }
    llvm_unreachable("No context value for inlined OpenMP region");
  }

  /// \brief Lookup the captured field decl for a variable.
  const FieldDecl *lookup(const VarDecl *VD) const override {
    if (OuterRegionInfo)
      return OuterRegionInfo->lookup(VD);
    // If there is no outer outlined region,no need to lookup in a list of
    // captured variables, we can use the original one.
    return nullptr;
  }

  FieldDecl *getThisFieldDecl() const override {
    if (OuterRegionInfo)
      return OuterRegionInfo->getThisFieldDecl();
    return nullptr;
  }

  /// \brief Get a variable or parameter for storing global thread id
  /// inside OpenMP construct.
  const VarDecl *getThreadIDVariable() const override {
    if (OuterRegionInfo)
      return OuterRegionInfo->getThreadIDVariable();
    return nullptr;
  }

  /// \brief Get the name of the capture helper.
  StringRef getHelperName() const override {
    if (auto *OuterRegionInfo = getOldCSI())
      return OuterRegionInfo->getHelperName();
    llvm_unreachable("No helper name for inlined OpenMP construct");
  }

  void emitUntiedSwitch(CodeGenFunction &CGF) override {
    if (OuterRegionInfo)
      OuterRegionInfo->emitUntiedSwitch(CGF);
  }

  CodeGenFunction::CGCapturedStmtInfo *getOldCSI() const { return OldCSI; }

  static bool classof(const CGCapturedStmtInfo *Info) {
    return CGOpenMPRegionInfo::classof(Info) &&
           cast<CGOpenMPRegionInfo>(Info)->getRegionKind() == InlinedRegion;
  }

  ~CGOpenMPInlinedRegionInfo() override = default;

private:
  /// \brief CodeGen info about outer OpenMP region.
  CodeGenFunction::CGCapturedStmtInfo *OldCSI;
  CGOpenMPRegionInfo *OuterRegionInfo;
};

/// \brief API for captured statement code generation in OpenMP target
/// constructs. For this captures, implicit parameters are used instead of the
/// captured fields. The name of the target region has to be unique in a given
/// application so it is provided by the client, because only the client has
/// the information to generate that.
class CGOpenMPTargetRegionInfo final : public CGOpenMPRegionInfo {
public:
  CGOpenMPTargetRegionInfo(const CapturedStmt &CS,
                           const RegionCodeGenTy &CodeGen, StringRef HelperName)
      : CGOpenMPRegionInfo(CS, TargetRegion, CodeGen, OMPD_target,
                           /*HasCancel=*/false),
        HelperName(HelperName) {}

  /// \brief This is unused for target regions because each starts executing
  /// with a single thread.
  const VarDecl *getThreadIDVariable() const override { return nullptr; }

  /// \brief Get the name of the capture helper.
  StringRef getHelperName() const override { return HelperName; }

  static bool classof(const CGCapturedStmtInfo *Info) {
    return CGOpenMPRegionInfo::classof(Info) &&
           cast<CGOpenMPRegionInfo>(Info)->getRegionKind() == TargetRegion;
  }

private:
  StringRef HelperName;
};

static void EmptyCodeGen(CodeGenFunction &, PrePostActionTy &) {
  llvm_unreachable("No codegen for expressions");
}
/// \brief API for generation of expressions captured in a innermost OpenMP
/// region.
class CGOpenMPInnerExprInfo final : public CGOpenMPInlinedRegionInfo {
public:
  CGOpenMPInnerExprInfo(CodeGenFunction &CGF, const CapturedStmt &CS)
      : CGOpenMPInlinedRegionInfo(CGF.CapturedStmtInfo, EmptyCodeGen,
                                  OMPD_unknown,
                                  /*HasCancel=*/false),
        PrivScope(CGF) {
    // Make sure the globals captured in the provided statement are local by
    // using the privatization logic. We assume the same variable is not
    // captured more than once.
    for (auto &C : CS.captures()) {
      if (!C.capturesVariable() && !C.capturesVariableByCopy())
        continue;

      const VarDecl *VD = C.getCapturedVar();
      if (VD->isLocalVarDeclOrParm())
        continue;

      DeclRefExpr DRE(const_cast<VarDecl *>(VD),
                      /*RefersToEnclosingVariableOrCapture=*/false,
                      VD->getType().getNonReferenceType(), VK_LValue,
                      SourceLocation());
      PrivScope.addPrivate(VD, [&CGF, &DRE]() -> Address {
        return CGF.EmitLValue(&DRE).getAddress();
      });
    }
    (void)PrivScope.Privatize();
  }

  /// \brief Lookup the captured field decl for a variable.
  const FieldDecl *lookup(const VarDecl *VD) const override {
    if (auto *FD = CGOpenMPInlinedRegionInfo::lookup(VD))
      return FD;
    return nullptr;
  }

  /// \brief Emit the captured statement body.
  void EmitBody(CodeGenFunction &CGF, const Stmt *S) override {
    llvm_unreachable("No body for expressions");
  }

  /// \brief Get a variable or parameter for storing global thread id
  /// inside OpenMP construct.
  const VarDecl *getThreadIDVariable() const override {
    llvm_unreachable("No thread id for expressions");
  }

  /// \brief Get the name of the capture helper.
  StringRef getHelperName() const override {
    llvm_unreachable("No helper name for expressions");
  }

  static bool classof(const CGCapturedStmtInfo *Info) { return false; }

private:
  /// Private scope to capture global variables.
  CodeGenFunction::OMPPrivateScope PrivScope;
};

/// \brief RAII for emitting code of OpenMP constructs.
class InlinedOpenMPRegionRAII {
  CodeGenFunction &CGF;

public:
  /// \brief Constructs region for combined constructs.
  /// \param CodeGen Code generation sequence for combined directives. Includes
  /// a list of functions used for code generation of implicitly inlined
  /// regions.
  InlinedOpenMPRegionRAII(CodeGenFunction &CGF, const RegionCodeGenTy &CodeGen,
                          OpenMPDirectiveKind Kind, bool HasCancel)
      : CGF(CGF) {
    // Start emission for the construct.
    CGF.CapturedStmtInfo = new CGOpenMPInlinedRegionInfo(
        CGF.CapturedStmtInfo, CodeGen, Kind, HasCancel);
  }

  ~InlinedOpenMPRegionRAII() {
    // Restore original CapturedStmtInfo only if we're done with code emission.
    auto *OldCSI =
        cast<CGOpenMPInlinedRegionInfo>(CGF.CapturedStmtInfo)->getOldCSI();
    delete CGF.CapturedStmtInfo;
    CGF.CapturedStmtInfo = OldCSI;
  }
};

/// \brief Values for bit flags used in the ident_t to describe the fields.
/// All enumeric elements are named and described in accordance with the code
/// from http://llvm.org/svn/llvm-project/openmp/trunk/runtime/src/kmp.h
enum OpenMPLocationFlags {
  /// \brief Use trampoline for internal microtask.
  OMP_IDENT_IMD = 0x01,
  /// \brief Use c-style ident structure.
  OMP_IDENT_KMPC = 0x02,
  /// \brief Atomic reduction option for kmpc_reduce.
  OMP_ATOMIC_REDUCE = 0x10,
  /// \brief Explicit 'barrier' directive.
  OMP_IDENT_BARRIER_EXPL = 0x20,
  /// \brief Implicit barrier in code.
  OMP_IDENT_BARRIER_IMPL = 0x40,
  /// \brief Implicit barrier in 'for' directive.
  OMP_IDENT_BARRIER_IMPL_FOR = 0x40,
  /// \brief Implicit barrier in 'sections' directive.
  OMP_IDENT_BARRIER_IMPL_SECTIONS = 0xC0,
  /// \brief Implicit barrier in 'single' directive.
  OMP_IDENT_BARRIER_IMPL_SINGLE = 0x140
};

/// \brief Describes ident structure that describes a source location.
/// All descriptions are taken from
/// http://llvm.org/svn/llvm-project/openmp/trunk/runtime/src/kmp.h
/// Original structure:
/// typedef struct ident {
///    kmp_int32 reserved_1;   /**<  might be used in Fortran;
///                                  see above  */
///    kmp_int32 flags;        /**<  also f.flags; KMP_IDENT_xxx flags;
///                                  KMP_IDENT_KMPC identifies this union
///                                  member  */
///    kmp_int32 reserved_2;   /**<  not really used in Fortran any more;
///                                  see above */
///#if USE_ITT_BUILD
///                            /*  but currently used for storing
///                                region-specific ITT */
///                            /*  contextual information. */
///#endif /* USE_ITT_BUILD */
///    kmp_int32 reserved_3;   /**< source[4] in Fortran, do not use for
///                                 C++  */
///    char const *psource;    /**< String describing the source location.
///                            The string is composed of semi-colon separated
//                             fields which describe the source file,
///                            the function and a pair of line numbers that
///                            delimit the construct.
///                             */
/// } ident_t;
enum IdentFieldIndex {
  /// \brief might be used in Fortran
  IdentField_Reserved_1,
  /// \brief OMP_IDENT_xxx flags; OMP_IDENT_KMPC identifies this union member.
  IdentField_Flags,
  /// \brief Not really used in Fortran any more
  IdentField_Reserved_2,
  /// \brief Source[4] in Fortran, do not use for C++
  IdentField_Reserved_3,
  /// \brief String describing the source location. The string is composed of
  /// semi-colon separated fields which describe the source file, the function
  /// and a pair of line numbers that delimit the construct.
  IdentField_PSource
};

/// \brief Schedule types for 'omp for' loops (these enumerators are taken from
/// the enum sched_type in kmp.h).
enum OpenMPSchedType {
  /// \brief Lower bound for default (unordered) versions.
  OMP_sch_lower = 32,
  OMP_sch_static_chunked = 33,
  OMP_sch_static = 34,
  OMP_sch_dynamic_chunked = 35,
  OMP_sch_guided_chunked = 36,
  OMP_sch_runtime = 37,
  OMP_sch_auto = 38,
  /// \brief Lower bound for 'ordered' versions.
  OMP_ord_lower = 64,
  OMP_ord_static_chunked = 65,
  OMP_ord_static = 66,
  OMP_ord_dynamic_chunked = 67,
  OMP_ord_guided_chunked = 68,
  OMP_ord_runtime = 69,
  OMP_ord_auto = 70,
  OMP_sch_default = OMP_sch_static,
  /// \brief dist_schedule types
  OMP_dist_sch_static_chunked = 91,
  OMP_dist_sch_static = 92,
};

enum OpenMPRTLFunction {
  /// \brief Call to void __kmpc_fork_call(ident_t *loc, kmp_int32 argc,
  /// kmpc_micro microtask, ...);
  OMPRTL__kmpc_fork_call,
  /// \brief Call to void *__kmpc_threadprivate_cached(ident_t *loc,
  /// kmp_int32 global_tid, void *data, size_t size, void ***cache);
  OMPRTL__kmpc_threadprivate_cached,
  /// \brief Call to void __kmpc_threadprivate_register( ident_t *,
  /// void *data, kmpc_ctor ctor, kmpc_cctor cctor, kmpc_dtor dtor);
  OMPRTL__kmpc_threadprivate_register,
  // Call to __kmpc_int32 kmpc_global_thread_num(ident_t *loc);
  OMPRTL__kmpc_global_thread_num,
  // Call to void __kmpc_critical(ident_t *loc, kmp_int32 global_tid,
  // kmp_critical_name *crit);
  OMPRTL__kmpc_critical,
  // Call to void __kmpc_critical_with_hint(ident_t *loc, kmp_int32
  // global_tid, kmp_critical_name *crit, uintptr_t hint);
  OMPRTL__kmpc_critical_with_hint,
  // Call to void __kmpc_end_critical(ident_t *loc, kmp_int32 global_tid,
  // kmp_critical_name *crit);
  OMPRTL__kmpc_end_critical,
  // Call to kmp_int32 __kmpc_cancel_barrier(ident_t *loc, kmp_int32
  // global_tid);
  OMPRTL__kmpc_cancel_barrier,
  // Call to void __kmpc_barrier(ident_t *loc, kmp_int32 global_tid);
  OMPRTL__kmpc_barrier,
  // Call to void __kmpc_for_static_fini(ident_t *loc, kmp_int32 global_tid);
  OMPRTL__kmpc_for_static_fini,
  // Call to void __kmpc_serialized_parallel(ident_t *loc, kmp_int32
  // global_tid);
  OMPRTL__kmpc_serialized_parallel,
  // Call to void __kmpc_end_serialized_parallel(ident_t *loc, kmp_int32
  // global_tid);
  OMPRTL__kmpc_end_serialized_parallel,
  // Call to void __kmpc_push_num_threads(ident_t *loc, kmp_int32 global_tid,
  // kmp_int32 num_threads);
  OMPRTL__kmpc_push_num_threads,
  // Call to void __kmpc_flush(ident_t *loc);
  OMPRTL__kmpc_flush,
  // Call to kmp_int32 __kmpc_master(ident_t *, kmp_int32 global_tid);
  OMPRTL__kmpc_master,
  // Call to void __kmpc_end_master(ident_t *, kmp_int32 global_tid);
  OMPRTL__kmpc_end_master,
  // Call to kmp_int32 __kmpc_omp_taskyield(ident_t *, kmp_int32 global_tid,
  // int end_part);
  OMPRTL__kmpc_omp_taskyield,
  // Call to kmp_int32 __kmpc_single(ident_t *, kmp_int32 global_tid);
  OMPRTL__kmpc_single,
  // Call to void __kmpc_end_single(ident_t *, kmp_int32 global_tid);
  OMPRTL__kmpc_end_single,
  // Call to kmp_task_t * __kmpc_omp_task_alloc(ident_t *, kmp_int32 gtid,
  // kmp_int32 flags, size_t sizeof_kmp_task_t, size_t sizeof_shareds,
  // kmp_routine_entry_t *task_entry);
  OMPRTL__kmpc_omp_task_alloc,
  // Call to kmp_int32 __kmpc_omp_task(ident_t *, kmp_int32 gtid, kmp_task_t *
  // new_task);
  OMPRTL__kmpc_omp_task,
  // Call to void __kmpc_copyprivate(ident_t *loc, kmp_int32 global_tid,
  // size_t cpy_size, void *cpy_data, void(*cpy_func)(void *, void *),
  // kmp_int32 didit);
  OMPRTL__kmpc_copyprivate,
  // Call to kmp_int32 __kmpc_reduce(ident_t *loc, kmp_int32 global_tid,
  // kmp_int32 num_vars, size_t reduce_size, void *reduce_data, void
  // (*reduce_func)(void *lhs_data, void *rhs_data), kmp_critical_name *lck);
  OMPRTL__kmpc_reduce,
  // Call to kmp_int32 __kmpc_reduce_nowait(ident_t *loc, kmp_int32
  // global_tid, kmp_int32 num_vars, size_t reduce_size, void *reduce_data,
  // void (*reduce_func)(void *lhs_data, void *rhs_data), kmp_critical_name
  // *lck);
  OMPRTL__kmpc_reduce_nowait,
  // Call to void __kmpc_end_reduce(ident_t *loc, kmp_int32 global_tid,
  // kmp_critical_name *lck);
  OMPRTL__kmpc_end_reduce,
  // Call to void __kmpc_end_reduce_nowait(ident_t *loc, kmp_int32 global_tid,
  // kmp_critical_name *lck);
  OMPRTL__kmpc_end_reduce_nowait,
  // Call to void __kmpc_omp_task_begin_if0(ident_t *, kmp_int32 gtid,
  // kmp_task_t * new_task);
  OMPRTL__kmpc_omp_task_begin_if0,
  // Call to void __kmpc_omp_task_complete_if0(ident_t *, kmp_int32 gtid,
  // kmp_task_t * new_task);
  OMPRTL__kmpc_omp_task_complete_if0,
  // Call to void __kmpc_ordered(ident_t *loc, kmp_int32 global_tid);
  OMPRTL__kmpc_ordered,
  // Call to void __kmpc_end_ordered(ident_t *loc, kmp_int32 global_tid);
  OMPRTL__kmpc_end_ordered,
  // Call to kmp_int32 __kmpc_omp_taskwait(ident_t *loc, kmp_int32
  // global_tid);
  OMPRTL__kmpc_omp_taskwait,
  // Call to void __kmpc_taskgroup(ident_t *loc, kmp_int32 global_tid);
  OMPRTL__kmpc_taskgroup,
  // Call to void __kmpc_end_taskgroup(ident_t *loc, kmp_int32 global_tid);
  OMPRTL__kmpc_end_taskgroup,
  // Call to void __kmpc_push_proc_bind(ident_t *loc, kmp_int32 global_tid,
  // int proc_bind);
  OMPRTL__kmpc_push_proc_bind,
  // Call to kmp_int32 __kmpc_omp_task_with_deps(ident_t *loc_ref, kmp_int32
  // gtid, kmp_task_t * new_task, kmp_int32 ndeps, kmp_depend_info_t
  // *dep_list, kmp_int32 ndeps_noalias, kmp_depend_info_t *noalias_dep_list);
  OMPRTL__kmpc_omp_task_with_deps,
  // Call to void __kmpc_omp_wait_deps(ident_t *loc_ref, kmp_int32
  // gtid, kmp_int32 ndeps, kmp_depend_info_t *dep_list, kmp_int32
  // ndeps_noalias, kmp_depend_info_t *noalias_dep_list);
  OMPRTL__kmpc_omp_wait_deps,
  // Call to kmp_int32 __kmpc_cancellationpoint(ident_t *loc, kmp_int32
  // global_tid, kmp_int32 cncl_kind);
  OMPRTL__kmpc_cancellationpoint,
  // Call to kmp_int32 __kmpc_cancel(ident_t *loc, kmp_int32 global_tid,
  // kmp_int32 cncl_kind);
  OMPRTL__kmpc_cancel,
  // Call to void __kmpc_push_num_teams(ident_t *loc, kmp_int32 global_tid,
  // kmp_int32 num_teams, kmp_int32 thread_limit);
  OMPRTL__kmpc_push_num_teams,
  // Call to void __kmpc_fork_teams(ident_t *loc, kmp_int32 argc, kmpc_micro
  // microtask, ...);
  OMPRTL__kmpc_fork_teams,
  // Call to void __kmpc_taskloop(ident_t *loc, int gtid, kmp_task_t *task, int
  // if_val, kmp_uint64 *lb, kmp_uint64 *ub, kmp_int64 st, int nogroup, int
  // sched, kmp_uint64 grainsize, void *task_dup);
  OMPRTL__kmpc_taskloop,

  //
  // Offloading related calls
  //
  // Call to int32_t __tgt_target(int32_t device_id, void *host_ptr, int32_t
  // arg_num, void** args_base, void **args, size_t *arg_sizes, int32_t
  // *arg_types);
  OMPRTL__tgt_target,
  // Call to int32_t __tgt_target_teams(int32_t device_id, void *host_ptr,
  // int32_t arg_num, void** args_base, void **args, size_t *arg_sizes,
  // int32_t *arg_types, int32_t num_teams, int32_t thread_limit);
  OMPRTL__tgt_target_teams,
  // Call to void __tgt_register_lib(__tgt_bin_desc *desc);
  OMPRTL__tgt_register_lib,
  // Call to void __tgt_unregister_lib(__tgt_bin_desc *desc);
  OMPRTL__tgt_unregister_lib,
  // Call to void __tgt_target_data_begin(int32_t device_id, int32_t arg_num,
  // void** args_base, void **args, size_t *arg_sizes, int32_t *arg_types);
  OMPRTL__tgt_target_data_begin,
  // Call to void __tgt_target_data_end(int32_t device_id, int32_t arg_num,
  // void** args_base, void **args, size_t *arg_sizes, int32_t *arg_types);
  OMPRTL__tgt_target_data_end,
};

/// A basic class for pre|post-action for advanced codegen sequence for OpenMP
/// region.
class CleanupTy final : public EHScopeStack::Cleanup {
  PrePostActionTy *Action;

public:
  explicit CleanupTy(PrePostActionTy *Action) : Action(Action) {}
  void Emit(CodeGenFunction &CGF, Flags /*flags*/) override {
    if (!CGF.HaveInsertPoint())
      return;
    Action->Exit(CGF);
  }
};

} // anonymous namespace

void RegionCodeGenTy::operator()(CodeGenFunction &CGF) const {
  CodeGenFunction::RunCleanupsScope Scope(CGF);
  if (PrePostAction) {
    CGF.EHStack.pushCleanup<CleanupTy>(NormalAndEHCleanup, PrePostAction);
    Callback(CodeGen, CGF, *PrePostAction);
  } else {
    PrePostActionTy Action;
    Callback(CodeGen, CGF, Action);
  }
}

LValue CGOpenMPRegionInfo::getThreadIDVariableLValue(CodeGenFunction &CGF) {
  return CGF.EmitLoadOfPointerLValue(
      CGF.GetAddrOfLocalVar(getThreadIDVariable()),
      getThreadIDVariable()->getType()->castAs<PointerType>());
}

void CGOpenMPRegionInfo::EmitBody(CodeGenFunction &CGF, const Stmt * /*S*/) {
  if (!CGF.HaveInsertPoint())
    return;
  // 1.2.2 OpenMP Language Terminology
  // Structured block - An executable statement with a single entry at the
  // top and a single exit at the bottom.
  // The point of exit cannot be a branch out of the structured block.
  // longjmp() and throw() must not violate the entry/exit criteria.
  CGF.EHStack.pushTerminate();
  CodeGen(CGF);
  CGF.EHStack.popTerminate();
}

LValue CGOpenMPTaskOutlinedRegionInfo::getThreadIDVariableLValue(
    CodeGenFunction &CGF) {
  return CGF.MakeAddrLValue(CGF.GetAddrOfLocalVar(getThreadIDVariable()),
                            getThreadIDVariable()->getType(),
                            AlignmentSource::Decl);
}

CGOpenMPRuntime::CGOpenMPRuntime(CodeGenModule &CGM)
    : CGM(CGM), OffloadEntriesInfoManager(CGM) {
  IdentTy = llvm::StructType::create(
      "ident_t", CGM.Int32Ty /* reserved_1 */, CGM.Int32Ty /* flags */,
      CGM.Int32Ty /* reserved_2 */, CGM.Int32Ty /* reserved_3 */,
      CGM.Int8PtrTy /* psource */, nullptr);
  KmpCriticalNameTy = llvm::ArrayType::get(CGM.Int32Ty, /*NumElements*/ 8);

  loadOffloadInfoMetadata();
}

void CGOpenMPRuntime::clear() {
  InternalVars.clear();
}

static llvm::Function *
emitCombinerOrInitializer(CodeGenModule &CGM, QualType Ty,
                          const Expr *CombinerInitializer, const VarDecl *In,
                          const VarDecl *Out, bool IsCombiner) {
  // void .omp_combiner.(Ty *in, Ty *out);
  auto &C = CGM.getContext();
  QualType PtrTy = C.getPointerType(Ty).withRestrict();
  FunctionArgList Args;
  ImplicitParamDecl OmpOutParm(C, /*DC=*/nullptr, Out->getLocation(),
                               /*Id=*/nullptr, PtrTy);
  ImplicitParamDecl OmpInParm(C, /*DC=*/nullptr, In->getLocation(),
                              /*Id=*/nullptr, PtrTy);
  Args.push_back(&OmpOutParm);
  Args.push_back(&OmpInParm);
  auto &FnInfo =
      CGM.getTypes().arrangeBuiltinFunctionDeclaration(C.VoidTy, Args);
  auto *FnTy = CGM.getTypes().GetFunctionType(FnInfo);
  auto *Fn = llvm::Function::Create(
      FnTy, llvm::GlobalValue::InternalLinkage,
      IsCombiner ? ".omp_combiner." : ".omp_initializer.", &CGM.getModule());
  CGM.SetInternalFunctionAttributes(/*D=*/nullptr, Fn, FnInfo);
  Fn->addFnAttr(llvm::Attribute::AlwaysInline);
  CodeGenFunction CGF(CGM);
  // Map "T omp_in;" variable to "*omp_in_parm" value in all expressions.
  // Map "T omp_out;" variable to "*omp_out_parm" value in all expressions.
  CGF.StartFunction(GlobalDecl(), C.VoidTy, Fn, FnInfo, Args);
  CodeGenFunction::OMPPrivateScope Scope(CGF);
  Address AddrIn = CGF.GetAddrOfLocalVar(&OmpInParm);
  Scope.addPrivate(In, [&CGF, AddrIn, PtrTy]() -> Address {
    return CGF.EmitLoadOfPointerLValue(AddrIn, PtrTy->castAs<PointerType>())
        .getAddress();
  });
  Address AddrOut = CGF.GetAddrOfLocalVar(&OmpOutParm);
  Scope.addPrivate(Out, [&CGF, AddrOut, PtrTy]() -> Address {
    return CGF.EmitLoadOfPointerLValue(AddrOut, PtrTy->castAs<PointerType>())
        .getAddress();
  });
  (void)Scope.Privatize();
  CGF.EmitIgnoredExpr(CombinerInitializer);
  Scope.ForceCleanup();
  CGF.FinishFunction();
  return Fn;
}

void CGOpenMPRuntime::emitUserDefinedReduction(
    CodeGenFunction *CGF, const OMPDeclareReductionDecl *D) {
  if (UDRMap.count(D) > 0)
    return;
  auto &C = CGM.getContext();
  if (!In || !Out) {
    In = &C.Idents.get("omp_in");
    Out = &C.Idents.get("omp_out");
  }
  llvm::Function *Combiner = emitCombinerOrInitializer(
      CGM, D->getType(), D->getCombiner(), cast<VarDecl>(D->lookup(In).front()),
      cast<VarDecl>(D->lookup(Out).front()),
      /*IsCombiner=*/true);
  llvm::Function *Initializer = nullptr;
  if (auto *Init = D->getInitializer()) {
    if (!Priv || !Orig) {
      Priv = &C.Idents.get("omp_priv");
      Orig = &C.Idents.get("omp_orig");
    }
    Initializer = emitCombinerOrInitializer(
        CGM, D->getType(), Init, cast<VarDecl>(D->lookup(Orig).front()),
        cast<VarDecl>(D->lookup(Priv).front()),
        /*IsCombiner=*/false);
  }
  UDRMap.insert(std::make_pair(D, std::make_pair(Combiner, Initializer)));
  if (CGF) {
    auto &Decls = FunctionUDRMap.FindAndConstruct(CGF->CurFn);
    Decls.second.push_back(D);
  }
}

std::pair<llvm::Function *, llvm::Function *>
CGOpenMPRuntime::getUserDefinedReduction(const OMPDeclareReductionDecl *D) {
  auto I = UDRMap.find(D);
  if (I != UDRMap.end())
    return I->second;
  emitUserDefinedReduction(/*CGF=*/nullptr, D);
  return UDRMap.lookup(D);
}

// Layout information for ident_t.
static CharUnits getIdentAlign(CodeGenModule &CGM) {
  return CGM.getPointerAlign();
}
static CharUnits getIdentSize(CodeGenModule &CGM) {
  assert((4 * CGM.getPointerSize()).isMultipleOf(CGM.getPointerAlign()));
  return CharUnits::fromQuantity(16) + CGM.getPointerSize();
}
static CharUnits getOffsetOfIdentField(IdentFieldIndex Field) {
  // All the fields except the last are i32, so this works beautifully.
  return unsigned(Field) * CharUnits::fromQuantity(4);
}
static Address createIdentFieldGEP(CodeGenFunction &CGF, Address Addr,
                                   IdentFieldIndex Field,
                                   const llvm::Twine &Name = "") {
  auto Offset = getOffsetOfIdentField(Field);
  return CGF.Builder.CreateStructGEP(Addr, Field, Offset, Name);
}

llvm::Value *CGOpenMPRuntime::emitParallelOrTeamsOutlinedFunction(
    const OMPExecutableDirective &D, const VarDecl *ThreadIDVar,
    OpenMPDirectiveKind InnermostKind, const RegionCodeGenTy &CodeGen) {
  assert(ThreadIDVar->getType()->isPointerType() &&
         "thread id variable must be of type kmp_int32 *");
  const CapturedStmt *CS = cast<CapturedStmt>(D.getAssociatedStmt());
  CodeGenFunction CGF(CGM, true);
  bool HasCancel = false;
  if (auto *OPD = dyn_cast<OMPParallelDirective>(&D))
    HasCancel = OPD->hasCancel();
  else if (auto *OPSD = dyn_cast<OMPParallelSectionsDirective>(&D))
    HasCancel = OPSD->hasCancel();
  else if (auto *OPFD = dyn_cast<OMPParallelForDirective>(&D))
    HasCancel = OPFD->hasCancel();
  CGOpenMPOutlinedRegionInfo CGInfo(*CS, ThreadIDVar, CodeGen, InnermostKind,
                                    HasCancel);
  CodeGenFunction::CGCapturedStmtRAII CapInfoRAII(CGF, &CGInfo);
  return CGF.GenerateOpenMPCapturedStmtFunction(*CS);
}

llvm::Value *CGOpenMPRuntime::emitTaskOutlinedFunction(
    const OMPExecutableDirective &D, const VarDecl *ThreadIDVar,
    const VarDecl *PartIDVar, const VarDecl *TaskTVar,
    OpenMPDirectiveKind InnermostKind, const RegionCodeGenTy &CodeGen,
    bool Tied, unsigned &NumberOfParts) {
  auto &&UntiedCodeGen = [this, &D, TaskTVar](CodeGenFunction &CGF,
                                              PrePostActionTy &) {
    auto *ThreadID = getThreadID(CGF, D.getLocStart());
    auto *UpLoc = emitUpdateLocation(CGF, D.getLocStart());
    llvm::Value *TaskArgs[] = {
        UpLoc, ThreadID,
        CGF.EmitLoadOfPointerLValue(CGF.GetAddrOfLocalVar(TaskTVar),
                                    TaskTVar->getType()->castAs<PointerType>())
            .getPointer()};
    CGF.EmitRuntimeCall(createRuntimeFunction(OMPRTL__kmpc_omp_task), TaskArgs);
  };
  CGOpenMPTaskOutlinedRegionInfo::UntiedTaskActionTy Action(Tied, PartIDVar,
                                                            UntiedCodeGen);
  CodeGen.setAction(Action);
  assert(!ThreadIDVar->getType()->isPointerType() &&
         "thread id variable must be of type kmp_int32 for tasks");
  auto *CS = cast<CapturedStmt>(D.getAssociatedStmt());
  auto *TD = dyn_cast<OMPTaskDirective>(&D);
  CodeGenFunction CGF(CGM, true);
  CGOpenMPTaskOutlinedRegionInfo CGInfo(*CS, ThreadIDVar, CodeGen,
                                        InnermostKind,
                                        TD ? TD->hasCancel() : false, Action);
  CodeGenFunction::CGCapturedStmtRAII CapInfoRAII(CGF, &CGInfo);
  auto *Res = CGF.GenerateCapturedStmtFunction(*CS);
  if (!Tied)
    NumberOfParts = Action.getNumberOfParts();
  return Res;
}

Address CGOpenMPRuntime::getOrCreateDefaultLocation(unsigned Flags) {
  CharUnits Align = getIdentAlign(CGM);
  llvm::Value *Entry = OpenMPDefaultLocMap.lookup(Flags);
  if (!Entry) {
    if (!DefaultOpenMPPSource) {
      // Initialize default location for psource field of ident_t structure of
      // all ident_t objects. Format is ";file;function;line;column;;".
      // Taken from
      // http://llvm.org/svn/llvm-project/openmp/trunk/runtime/src/kmp_str.c
      DefaultOpenMPPSource =
          CGM.GetAddrOfConstantCString(";unknown;unknown;0;0;;").getPointer();
      DefaultOpenMPPSource =
          llvm::ConstantExpr::getBitCast(DefaultOpenMPPSource, CGM.Int8PtrTy);
    }
    auto DefaultOpenMPLocation = new llvm::GlobalVariable(
        CGM.getModule(), IdentTy, /*isConstant*/ true,
        llvm::GlobalValue::PrivateLinkage, /*Initializer*/ nullptr);
    DefaultOpenMPLocation->setUnnamedAddr(true);
    DefaultOpenMPLocation->setAlignment(Align.getQuantity());

    llvm::Constant *Zero = llvm::ConstantInt::get(CGM.Int32Ty, 0, true);
    llvm::Constant *Values[] = {Zero,
                                llvm::ConstantInt::get(CGM.Int32Ty, Flags),
                                Zero, Zero, DefaultOpenMPPSource};
    llvm::Constant *Init = llvm::ConstantStruct::get(IdentTy, Values);
    DefaultOpenMPLocation->setInitializer(Init);
    OpenMPDefaultLocMap[Flags] = Entry = DefaultOpenMPLocation;
  }
  return Address(Entry, Align);
}

llvm::Value *CGOpenMPRuntime::emitUpdateLocation(CodeGenFunction &CGF,
                                                 SourceLocation Loc,
                                                 unsigned Flags) {
  Flags |= OMP_IDENT_KMPC;
  // If no debug info is generated - return global default location.
  if (CGM.getCodeGenOpts().getDebugInfo() == codegenoptions::NoDebugInfo ||
      Loc.isInvalid())
    return getOrCreateDefaultLocation(Flags).getPointer();

  assert(CGF.CurFn && "No function in current CodeGenFunction.");

  Address LocValue = Address::invalid();
  auto I = OpenMPLocThreadIDMap.find(CGF.CurFn);
  if (I != OpenMPLocThreadIDMap.end())
    LocValue = Address(I->second.DebugLoc, getIdentAlign(CGF.CGM));

  // OpenMPLocThreadIDMap may have null DebugLoc and non-null ThreadID, if
  // GetOpenMPThreadID was called before this routine.
  if (!LocValue.isValid()) {
    // Generate "ident_t .kmpc_loc.addr;"
    Address AI = CGF.CreateTempAlloca(IdentTy, getIdentAlign(CGF.CGM),
                                      ".kmpc_loc.addr");
    auto &Elem = OpenMPLocThreadIDMap.FindAndConstruct(CGF.CurFn);
    Elem.second.DebugLoc = AI.getPointer();
    LocValue = AI;

    CGBuilderTy::InsertPointGuard IPG(CGF.Builder);
    CGF.Builder.SetInsertPoint(CGF.AllocaInsertPt);
    CGF.Builder.CreateMemCpy(LocValue, getOrCreateDefaultLocation(Flags),
                             CGM.getSize(getIdentSize(CGF.CGM)));
  }

  // char **psource = &.kmpc_loc_<flags>.addr.psource;
  Address PSource = createIdentFieldGEP(CGF, LocValue, IdentField_PSource);

  auto OMPDebugLoc = OpenMPDebugLocMap.lookup(Loc.getRawEncoding());
  if (OMPDebugLoc == nullptr) {
    SmallString<128> Buffer2;
    llvm::raw_svector_ostream OS2(Buffer2);
    // Build debug location
    PresumedLoc PLoc = CGF.getContext().getSourceManager().getPresumedLoc(Loc);
    OS2 << ";" << PLoc.getFilename() << ";";
    if (const FunctionDecl *FD =
            dyn_cast_or_null<FunctionDecl>(CGF.CurFuncDecl)) {
      OS2 << FD->getQualifiedNameAsString();
    }
    OS2 << ";" << PLoc.getLine() << ";" << PLoc.getColumn() << ";;";
    OMPDebugLoc = CGF.Builder.CreateGlobalStringPtr(OS2.str());
    OpenMPDebugLocMap[Loc.getRawEncoding()] = OMPDebugLoc;
  }
  // *psource = ";<File>;<Function>;<Line>;<Column>;;";
  CGF.Builder.CreateStore(OMPDebugLoc, PSource);

  // Our callers always pass this to a runtime function, so for
  // convenience, go ahead and return a naked pointer.
  return LocValue.getPointer();
}

llvm::Value *CGOpenMPRuntime::getThreadID(CodeGenFunction &CGF,
                                          SourceLocation Loc) {
  assert(CGF.CurFn && "No function in current CodeGenFunction.");

  llvm::Value *ThreadID = nullptr;
  // Check whether we've already cached a load of the thread id in this
  // function.
  auto I = OpenMPLocThreadIDMap.find(CGF.CurFn);
  if (I != OpenMPLocThreadIDMap.end()) {
    ThreadID = I->second.ThreadID;
    if (ThreadID != nullptr)
      return ThreadID;
  }
  if (auto *OMPRegionInfo =
          dyn_cast_or_null<CGOpenMPRegionInfo>(CGF.CapturedStmtInfo)) {
    if (OMPRegionInfo->getThreadIDVariable()) {
      // Check if this an outlined function with thread id passed as argument.
      auto LVal = OMPRegionInfo->getThreadIDVariableLValue(CGF);
      ThreadID = CGF.EmitLoadOfLValue(LVal, Loc).getScalarVal();
      // If value loaded in entry block, cache it and use it everywhere in
      // function.
      if (CGF.Builder.GetInsertBlock() == CGF.AllocaInsertPt->getParent()) {
        auto &Elem = OpenMPLocThreadIDMap.FindAndConstruct(CGF.CurFn);
        Elem.second.ThreadID = ThreadID;
      }
      return ThreadID;
    }
  }

  // This is not an outlined function region - need to call __kmpc_int32
  // kmpc_global_thread_num(ident_t *loc).
  // Generate thread id value and cache this value for use across the
  // function.
  CGBuilderTy::InsertPointGuard IPG(CGF.Builder);
  CGF.Builder.SetInsertPoint(CGF.AllocaInsertPt);
  ThreadID =
      CGF.EmitRuntimeCall(createRuntimeFunction(OMPRTL__kmpc_global_thread_num),
                          emitUpdateLocation(CGF, Loc));
  auto &Elem = OpenMPLocThreadIDMap.FindAndConstruct(CGF.CurFn);
  Elem.second.ThreadID = ThreadID;
  return ThreadID;
}

void CGOpenMPRuntime::functionFinished(CodeGenFunction &CGF) {
  assert(CGF.CurFn && "No function in current CodeGenFunction.");
  if (OpenMPLocThreadIDMap.count(CGF.CurFn))
    OpenMPLocThreadIDMap.erase(CGF.CurFn);
  if (FunctionUDRMap.count(CGF.CurFn) > 0) {
    for(auto *D : FunctionUDRMap[CGF.CurFn]) {
      UDRMap.erase(D);
    }
    FunctionUDRMap.erase(CGF.CurFn);
  }
}

llvm::Type *CGOpenMPRuntime::getIdentTyPointerTy() {
  if (!IdentTy) {
  }
  return llvm::PointerType::getUnqual(IdentTy);
}

llvm::Type *CGOpenMPRuntime::getKmpc_MicroPointerTy() {
  if (!Kmpc_MicroTy) {
    // Build void (*kmpc_micro)(kmp_int32 *global_tid, kmp_int32 *bound_tid,...)
    llvm::Type *MicroParams[] = {llvm::PointerType::getUnqual(CGM.Int32Ty),
                                 llvm::PointerType::getUnqual(CGM.Int32Ty)};
    Kmpc_MicroTy = llvm::FunctionType::get(CGM.VoidTy, MicroParams, true);
  }
  return llvm::PointerType::getUnqual(Kmpc_MicroTy);
}

llvm::Constant *
CGOpenMPRuntime::createRuntimeFunction(unsigned Function) {
  llvm::Constant *RTLFn = nullptr;
  switch (static_cast<OpenMPRTLFunction>(Function)) {
  case OMPRTL__kmpc_fork_call: {
    // Build void __kmpc_fork_call(ident_t *loc, kmp_int32 argc, kmpc_micro
    // microtask, ...);
    llvm::Type *TypeParams[] = {getIdentTyPointerTy(), CGM.Int32Ty,
                                getKmpc_MicroPointerTy()};
    llvm::FunctionType *FnTy =
        llvm::FunctionType::get(CGM.VoidTy, TypeParams, /*isVarArg*/ true);
    RTLFn = CGM.CreateRuntimeFunction(FnTy, "__kmpc_fork_call");
    break;
  }
  case OMPRTL__kmpc_global_thread_num: {
    // Build kmp_int32 __kmpc_global_thread_num(ident_t *loc);
    llvm::Type *TypeParams[] = {getIdentTyPointerTy()};
    llvm::FunctionType *FnTy =
        llvm::FunctionType::get(CGM.Int32Ty, TypeParams, /*isVarArg*/ false);
    RTLFn = CGM.CreateRuntimeFunction(FnTy, "__kmpc_global_thread_num");
    break;
  }
  case OMPRTL__kmpc_threadprivate_cached: {
    // Build void *__kmpc_threadprivate_cached(ident_t *loc,
    // kmp_int32 global_tid, void *data, size_t size, void ***cache);
    llvm::Type *TypeParams[] = {getIdentTyPointerTy(), CGM.Int32Ty,
                                CGM.VoidPtrTy, CGM.SizeTy,
                                CGM.VoidPtrTy->getPointerTo()->getPointerTo()};
    llvm::FunctionType *FnTy =
        llvm::FunctionType::get(CGM.VoidPtrTy, TypeParams, /*isVarArg*/ false);
    RTLFn = CGM.CreateRuntimeFunction(FnTy, "__kmpc_threadprivate_cached");
    break;
  }
  case OMPRTL__kmpc_critical: {
    // Build void __kmpc_critical(ident_t *loc, kmp_int32 global_tid,
    // kmp_critical_name *crit);
    llvm::Type *TypeParams[] = {
        getIdentTyPointerTy(), CGM.Int32Ty,
        llvm::PointerType::getUnqual(KmpCriticalNameTy)};
    llvm::FunctionType *FnTy =
        llvm::FunctionType::get(CGM.VoidTy, TypeParams, /*isVarArg*/ false);
    RTLFn = CGM.CreateRuntimeFunction(FnTy, "__kmpc_critical");
    break;
  }
  case OMPRTL__kmpc_critical_with_hint: {
    // Build void __kmpc_critical_with_hint(ident_t *loc, kmp_int32 global_tid,
    // kmp_critical_name *crit, uintptr_t hint);
    llvm::Type *TypeParams[] = {getIdentTyPointerTy(), CGM.Int32Ty,
                                llvm::PointerType::getUnqual(KmpCriticalNameTy),
                                CGM.IntPtrTy};
    llvm::FunctionType *FnTy =
        llvm::FunctionType::get(CGM.VoidTy, TypeParams, /*isVarArg*/ false);
    RTLFn = CGM.CreateRuntimeFunction(FnTy, "__kmpc_critical_with_hint");
    break;
  }
  case OMPRTL__kmpc_threadprivate_register: {
    // Build void __kmpc_threadprivate_register(ident_t *, void *data,
    // kmpc_ctor ctor, kmpc_cctor cctor, kmpc_dtor dtor);
    // typedef void *(*kmpc_ctor)(void *);
    auto KmpcCtorTy =
        llvm::FunctionType::get(CGM.VoidPtrTy, CGM.VoidPtrTy,
                                /*isVarArg*/ false)->getPointerTo();
    // typedef void *(*kmpc_cctor)(void *, void *);
    llvm::Type *KmpcCopyCtorTyArgs[] = {CGM.VoidPtrTy, CGM.VoidPtrTy};
    auto KmpcCopyCtorTy =
        llvm::FunctionType::get(CGM.VoidPtrTy, KmpcCopyCtorTyArgs,
                                /*isVarArg*/ false)->getPointerTo();
    // typedef void (*kmpc_dtor)(void *);
    auto KmpcDtorTy =
        llvm::FunctionType::get(CGM.VoidTy, CGM.VoidPtrTy, /*isVarArg*/ false)
            ->getPointerTo();
    llvm::Type *FnTyArgs[] = {getIdentTyPointerTy(), CGM.VoidPtrTy, KmpcCtorTy,
                              KmpcCopyCtorTy, KmpcDtorTy};
    auto FnTy = llvm::FunctionType::get(CGM.VoidTy, FnTyArgs,
                                        /*isVarArg*/ false);
    RTLFn = CGM.CreateRuntimeFunction(FnTy, "__kmpc_threadprivate_register");
    break;
  }
  case OMPRTL__kmpc_end_critical: {
    // Build void __kmpc_end_critical(ident_t *loc, kmp_int32 global_tid,
    // kmp_critical_name *crit);
    llvm::Type *TypeParams[] = {
        getIdentTyPointerTy(), CGM.Int32Ty,
        llvm::PointerType::getUnqual(KmpCriticalNameTy)};
    llvm::FunctionType *FnTy =
        llvm::FunctionType::get(CGM.VoidTy, TypeParams, /*isVarArg*/ false);
    RTLFn = CGM.CreateRuntimeFunction(FnTy, "__kmpc_end_critical");
    break;
  }
  case OMPRTL__kmpc_cancel_barrier: {
    // Build kmp_int32 __kmpc_cancel_barrier(ident_t *loc, kmp_int32
    // global_tid);
    llvm::Type *TypeParams[] = {getIdentTyPointerTy(), CGM.Int32Ty};
    llvm::FunctionType *FnTy =
        llvm::FunctionType::get(CGM.Int32Ty, TypeParams, /*isVarArg*/ false);
    RTLFn = CGM.CreateRuntimeFunction(FnTy, /*Name*/ "__kmpc_cancel_barrier");
    break;
  }
  case OMPRTL__kmpc_barrier: {
    // Build void __kmpc_barrier(ident_t *loc, kmp_int32 global_tid);
    llvm::Type *TypeParams[] = {getIdentTyPointerTy(), CGM.Int32Ty};
    llvm::FunctionType *FnTy =
        llvm::FunctionType::get(CGM.VoidTy, TypeParams, /*isVarArg*/ false);
    RTLFn = CGM.CreateRuntimeFunction(FnTy, /*Name*/ "__kmpc_barrier");
    break;
  }
  case OMPRTL__kmpc_for_static_fini: {
    // Build void __kmpc_for_static_fini(ident_t *loc, kmp_int32 global_tid);
    llvm::Type *TypeParams[] = {getIdentTyPointerTy(), CGM.Int32Ty};
    llvm::FunctionType *FnTy =
        llvm::FunctionType::get(CGM.VoidTy, TypeParams, /*isVarArg*/ false);
    RTLFn = CGM.CreateRuntimeFunction(FnTy, "__kmpc_for_static_fini");
    break;
  }
  case OMPRTL__kmpc_push_num_threads: {
    // Build void __kmpc_push_num_threads(ident_t *loc, kmp_int32 global_tid,
    // kmp_int32 num_threads)
    llvm::Type *TypeParams[] = {getIdentTyPointerTy(), CGM.Int32Ty,
                                CGM.Int32Ty};
    llvm::FunctionType *FnTy =
        llvm::FunctionType::get(CGM.VoidTy, TypeParams, /*isVarArg*/ false);
    RTLFn = CGM.CreateRuntimeFunction(FnTy, "__kmpc_push_num_threads");
    break;
  }
  case OMPRTL__kmpc_serialized_parallel: {
    // Build void __kmpc_serialized_parallel(ident_t *loc, kmp_int32
    // global_tid);
    llvm::Type *TypeParams[] = {getIdentTyPointerTy(), CGM.Int32Ty};
    llvm::FunctionType *FnTy =
        llvm::FunctionType::get(CGM.VoidTy, TypeParams, /*isVarArg*/ false);
    RTLFn = CGM.CreateRuntimeFunction(FnTy, "__kmpc_serialized_parallel");
    break;
  }
  case OMPRTL__kmpc_end_serialized_parallel: {
    // Build void __kmpc_end_serialized_parallel(ident_t *loc, kmp_int32
    // global_tid);
    llvm::Type *TypeParams[] = {getIdentTyPointerTy(), CGM.Int32Ty};
    llvm::FunctionType *FnTy =
        llvm::FunctionType::get(CGM.VoidTy, TypeParams, /*isVarArg*/ false);
    RTLFn = CGM.CreateRuntimeFunction(FnTy, "__kmpc_end_serialized_parallel");
    break;
  }
  case OMPRTL__kmpc_flush: {
    // Build void __kmpc_flush(ident_t *loc);
    llvm::Type *TypeParams[] = {getIdentTyPointerTy()};
    llvm::FunctionType *FnTy =
        llvm::FunctionType::get(CGM.VoidTy, TypeParams, /*isVarArg*/ false);
    RTLFn = CGM.CreateRuntimeFunction(FnTy, "__kmpc_flush");
    break;
  }
  case OMPRTL__kmpc_master: {
    // Build kmp_int32 __kmpc_master(ident_t *loc, kmp_int32 global_tid);
    llvm::Type *TypeParams[] = {getIdentTyPointerTy(), CGM.Int32Ty};
    llvm::FunctionType *FnTy =
        llvm::FunctionType::get(CGM.Int32Ty, TypeParams, /*isVarArg=*/false);
    RTLFn = CGM.CreateRuntimeFunction(FnTy, /*Name=*/"__kmpc_master");
    break;
  }
  case OMPRTL__kmpc_end_master: {
    // Build void __kmpc_end_master(ident_t *loc, kmp_int32 global_tid);
    llvm::Type *TypeParams[] = {getIdentTyPointerTy(), CGM.Int32Ty};
    llvm::FunctionType *FnTy =
        llvm::FunctionType::get(CGM.VoidTy, TypeParams, /*isVarArg=*/false);
    RTLFn = CGM.CreateRuntimeFunction(FnTy, /*Name=*/"__kmpc_end_master");
    break;
  }
  case OMPRTL__kmpc_omp_taskyield: {
    // Build kmp_int32 __kmpc_omp_taskyield(ident_t *, kmp_int32 global_tid,
    // int end_part);
    llvm::Type *TypeParams[] = {getIdentTyPointerTy(), CGM.Int32Ty, CGM.IntTy};
    llvm::FunctionType *FnTy =
        llvm::FunctionType::get(CGM.Int32Ty, TypeParams, /*isVarArg=*/false);
    RTLFn = CGM.CreateRuntimeFunction(FnTy, /*Name=*/"__kmpc_omp_taskyield");
    break;
  }
  case OMPRTL__kmpc_single: {
    // Build kmp_int32 __kmpc_single(ident_t *loc, kmp_int32 global_tid);
    llvm::Type *TypeParams[] = {getIdentTyPointerTy(), CGM.Int32Ty};
    llvm::FunctionType *FnTy =
        llvm::FunctionType::get(CGM.Int32Ty, TypeParams, /*isVarArg=*/false);
    RTLFn = CGM.CreateRuntimeFunction(FnTy, /*Name=*/"__kmpc_single");
    break;
  }
  case OMPRTL__kmpc_end_single: {
    // Build void __kmpc_end_single(ident_t *loc, kmp_int32 global_tid);
    llvm::Type *TypeParams[] = {getIdentTyPointerTy(), CGM.Int32Ty};
    llvm::FunctionType *FnTy =
        llvm::FunctionType::get(CGM.VoidTy, TypeParams, /*isVarArg=*/false);
    RTLFn = CGM.CreateRuntimeFunction(FnTy, /*Name=*/"__kmpc_end_single");
    break;
  }
  case OMPRTL__kmpc_omp_task_alloc: {
    // Build kmp_task_t *__kmpc_omp_task_alloc(ident_t *, kmp_int32 gtid,
    // kmp_int32 flags, size_t sizeof_kmp_task_t, size_t sizeof_shareds,
    // kmp_routine_entry_t *task_entry);
    assert(KmpRoutineEntryPtrTy != nullptr &&
           "Type kmp_routine_entry_t must be created.");
    llvm::Type *TypeParams[] = {getIdentTyPointerTy(), CGM.Int32Ty, CGM.Int32Ty,
                                CGM.SizeTy, CGM.SizeTy, KmpRoutineEntryPtrTy};
    // Return void * and then cast to particular kmp_task_t type.
    llvm::FunctionType *FnTy =
        llvm::FunctionType::get(CGM.VoidPtrTy, TypeParams, /*isVarArg=*/false);
    RTLFn = CGM.CreateRuntimeFunction(FnTy, /*Name=*/"__kmpc_omp_task_alloc");
    break;
  }
  case OMPRTL__kmpc_omp_task: {
    // Build kmp_int32 __kmpc_omp_task(ident_t *, kmp_int32 gtid, kmp_task_t
    // *new_task);
    llvm::Type *TypeParams[] = {getIdentTyPointerTy(), CGM.Int32Ty,
                                CGM.VoidPtrTy};
    llvm::FunctionType *FnTy =
        llvm::FunctionType::get(CGM.Int32Ty, TypeParams, /*isVarArg=*/false);
    RTLFn = CGM.CreateRuntimeFunction(FnTy, /*Name=*/"__kmpc_omp_task");
    break;
  }
  case OMPRTL__kmpc_copyprivate: {
    // Build void __kmpc_copyprivate(ident_t *loc, kmp_int32 global_tid,
    // size_t cpy_size, void *cpy_data, void(*cpy_func)(void *, void *),
    // kmp_int32 didit);
    llvm::Type *CpyTypeParams[] = {CGM.VoidPtrTy, CGM.VoidPtrTy};
    auto *CpyFnTy =
        llvm::FunctionType::get(CGM.VoidTy, CpyTypeParams, /*isVarArg=*/false);
    llvm::Type *TypeParams[] = {getIdentTyPointerTy(), CGM.Int32Ty, CGM.SizeTy,
                                CGM.VoidPtrTy, CpyFnTy->getPointerTo(),
                                CGM.Int32Ty};
    llvm::FunctionType *FnTy =
        llvm::FunctionType::get(CGM.VoidTy, TypeParams, /*isVarArg=*/false);
    RTLFn = CGM.CreateRuntimeFunction(FnTy, /*Name=*/"__kmpc_copyprivate");
    break;
  }
  case OMPRTL__kmpc_reduce: {
    // Build kmp_int32 __kmpc_reduce(ident_t *loc, kmp_int32 global_tid,
    // kmp_int32 num_vars, size_t reduce_size, void *reduce_data, void
    // (*reduce_func)(void *lhs_data, void *rhs_data), kmp_critical_name *lck);
    llvm::Type *ReduceTypeParams[] = {CGM.VoidPtrTy, CGM.VoidPtrTy};
    auto *ReduceFnTy = llvm::FunctionType::get(CGM.VoidTy, ReduceTypeParams,
                                               /*isVarArg=*/false);
    llvm::Type *TypeParams[] = {
        getIdentTyPointerTy(), CGM.Int32Ty, CGM.Int32Ty, CGM.SizeTy,
        CGM.VoidPtrTy, ReduceFnTy->getPointerTo(),
        llvm::PointerType::getUnqual(KmpCriticalNameTy)};
    llvm::FunctionType *FnTy =
        llvm::FunctionType::get(CGM.Int32Ty, TypeParams, /*isVarArg=*/false);
    RTLFn = CGM.CreateRuntimeFunction(FnTy, /*Name=*/"__kmpc_reduce");
    break;
  }
  case OMPRTL__kmpc_reduce_nowait: {
    // Build kmp_int32 __kmpc_reduce_nowait(ident_t *loc, kmp_int32
    // global_tid, kmp_int32 num_vars, size_t reduce_size, void *reduce_data,
    // void (*reduce_func)(void *lhs_data, void *rhs_data), kmp_critical_name
    // *lck);
    llvm::Type *ReduceTypeParams[] = {CGM.VoidPtrTy, CGM.VoidPtrTy};
    auto *ReduceFnTy = llvm::FunctionType::get(CGM.VoidTy, ReduceTypeParams,
                                               /*isVarArg=*/false);
    llvm::Type *TypeParams[] = {
        getIdentTyPointerTy(), CGM.Int32Ty, CGM.Int32Ty, CGM.SizeTy,
        CGM.VoidPtrTy, ReduceFnTy->getPointerTo(),
        llvm::PointerType::getUnqual(KmpCriticalNameTy)};
    llvm::FunctionType *FnTy =
        llvm::FunctionType::get(CGM.Int32Ty, TypeParams, /*isVarArg=*/false);
    RTLFn = CGM.CreateRuntimeFunction(FnTy, /*Name=*/"__kmpc_reduce_nowait");
    break;
  }
  case OMPRTL__kmpc_end_reduce: {
    // Build void __kmpc_end_reduce(ident_t *loc, kmp_int32 global_tid,
    // kmp_critical_name *lck);
    llvm::Type *TypeParams[] = {
        getIdentTyPointerTy(), CGM.Int32Ty,
        llvm::PointerType::getUnqual(KmpCriticalNameTy)};
    llvm::FunctionType *FnTy =
        llvm::FunctionType::get(CGM.VoidTy, TypeParams, /*isVarArg=*/false);
    RTLFn = CGM.CreateRuntimeFunction(FnTy, /*Name=*/"__kmpc_end_reduce");
    break;
  }
  case OMPRTL__kmpc_end_reduce_nowait: {
    // Build __kmpc_end_reduce_nowait(ident_t *loc, kmp_int32 global_tid,
    // kmp_critical_name *lck);
    llvm::Type *TypeParams[] = {
        getIdentTyPointerTy(), CGM.Int32Ty,
        llvm::PointerType::getUnqual(KmpCriticalNameTy)};
    llvm::FunctionType *FnTy =
        llvm::FunctionType::get(CGM.VoidTy, TypeParams, /*isVarArg=*/false);
    RTLFn =
        CGM.CreateRuntimeFunction(FnTy, /*Name=*/"__kmpc_end_reduce_nowait");
    break;
  }
  case OMPRTL__kmpc_omp_task_begin_if0: {
    // Build void __kmpc_omp_task(ident_t *, kmp_int32 gtid, kmp_task_t
    // *new_task);
    llvm::Type *TypeParams[] = {getIdentTyPointerTy(), CGM.Int32Ty,
                                CGM.VoidPtrTy};
    llvm::FunctionType *FnTy =
        llvm::FunctionType::get(CGM.VoidTy, TypeParams, /*isVarArg=*/false);
    RTLFn =
        CGM.CreateRuntimeFunction(FnTy, /*Name=*/"__kmpc_omp_task_begin_if0");
    break;
  }
  case OMPRTL__kmpc_omp_task_complete_if0: {
    // Build void __kmpc_omp_task(ident_t *, kmp_int32 gtid, kmp_task_t
    // *new_task);
    llvm::Type *TypeParams[] = {getIdentTyPointerTy(), CGM.Int32Ty,
                                CGM.VoidPtrTy};
    llvm::FunctionType *FnTy =
        llvm::FunctionType::get(CGM.VoidTy, TypeParams, /*isVarArg=*/false);
    RTLFn = CGM.CreateRuntimeFunction(FnTy,
                                      /*Name=*/"__kmpc_omp_task_complete_if0");
    break;
  }
  case OMPRTL__kmpc_ordered: {
    // Build void __kmpc_ordered(ident_t *loc, kmp_int32 global_tid);
    llvm::Type *TypeParams[] = {getIdentTyPointerTy(), CGM.Int32Ty};
    llvm::FunctionType *FnTy =
        llvm::FunctionType::get(CGM.VoidTy, TypeParams, /*isVarArg=*/false);
    RTLFn = CGM.CreateRuntimeFunction(FnTy, "__kmpc_ordered");
    break;
  }
  case OMPRTL__kmpc_end_ordered: {
    // Build void __kmpc_end_ordered(ident_t *loc, kmp_int32 global_tid);
    llvm::Type *TypeParams[] = {getIdentTyPointerTy(), CGM.Int32Ty};
    llvm::FunctionType *FnTy =
        llvm::FunctionType::get(CGM.VoidTy, TypeParams, /*isVarArg=*/false);
    RTLFn = CGM.CreateRuntimeFunction(FnTy, "__kmpc_end_ordered");
    break;
  }
  case OMPRTL__kmpc_omp_taskwait: {
    // Build kmp_int32 __kmpc_omp_taskwait(ident_t *loc, kmp_int32 global_tid);
    llvm::Type *TypeParams[] = {getIdentTyPointerTy(), CGM.Int32Ty};
    llvm::FunctionType *FnTy =
        llvm::FunctionType::get(CGM.Int32Ty, TypeParams, /*isVarArg=*/false);
    RTLFn = CGM.CreateRuntimeFunction(FnTy, "__kmpc_omp_taskwait");
    break;
  }
  case OMPRTL__kmpc_taskgroup: {
    // Build void __kmpc_taskgroup(ident_t *loc, kmp_int32 global_tid);
    llvm::Type *TypeParams[] = {getIdentTyPointerTy(), CGM.Int32Ty};
    llvm::FunctionType *FnTy =
        llvm::FunctionType::get(CGM.VoidTy, TypeParams, /*isVarArg=*/false);
    RTLFn = CGM.CreateRuntimeFunction(FnTy, "__kmpc_taskgroup");
    break;
  }
  case OMPRTL__kmpc_end_taskgroup: {
    // Build void __kmpc_end_taskgroup(ident_t *loc, kmp_int32 global_tid);
    llvm::Type *TypeParams[] = {getIdentTyPointerTy(), CGM.Int32Ty};
    llvm::FunctionType *FnTy =
        llvm::FunctionType::get(CGM.VoidTy, TypeParams, /*isVarArg=*/false);
    RTLFn = CGM.CreateRuntimeFunction(FnTy, "__kmpc_end_taskgroup");
    break;
  }
  case OMPRTL__kmpc_push_proc_bind: {
    // Build void __kmpc_push_proc_bind(ident_t *loc, kmp_int32 global_tid,
    // int proc_bind)
    llvm::Type *TypeParams[] = {getIdentTyPointerTy(), CGM.Int32Ty, CGM.IntTy};
    llvm::FunctionType *FnTy =
        llvm::FunctionType::get(CGM.VoidTy, TypeParams, /*isVarArg*/ false);
    RTLFn = CGM.CreateRuntimeFunction(FnTy, "__kmpc_push_proc_bind");
    break;
  }
  case OMPRTL__kmpc_omp_task_with_deps: {
    // Build kmp_int32 __kmpc_omp_task_with_deps(ident_t *, kmp_int32 gtid,
    // kmp_task_t *new_task, kmp_int32 ndeps, kmp_depend_info_t *dep_list,
    // kmp_int32 ndeps_noalias, kmp_depend_info_t *noalias_dep_list);
    llvm::Type *TypeParams[] = {
        getIdentTyPointerTy(), CGM.Int32Ty, CGM.VoidPtrTy, CGM.Int32Ty,
        CGM.VoidPtrTy,         CGM.Int32Ty, CGM.VoidPtrTy};
    llvm::FunctionType *FnTy =
        llvm::FunctionType::get(CGM.Int32Ty, TypeParams, /*isVarArg=*/false);
    RTLFn =
        CGM.CreateRuntimeFunction(FnTy, /*Name=*/"__kmpc_omp_task_with_deps");
    break;
  }
  case OMPRTL__kmpc_omp_wait_deps: {
    // Build void __kmpc_omp_wait_deps(ident_t *, kmp_int32 gtid,
    // kmp_int32 ndeps, kmp_depend_info_t *dep_list, kmp_int32 ndeps_noalias,
    // kmp_depend_info_t *noalias_dep_list);
    llvm::Type *TypeParams[] = {getIdentTyPointerTy(), CGM.Int32Ty,
                                CGM.Int32Ty,           CGM.VoidPtrTy,
                                CGM.Int32Ty,           CGM.VoidPtrTy};
    llvm::FunctionType *FnTy =
        llvm::FunctionType::get(CGM.VoidTy, TypeParams, /*isVarArg=*/false);
    RTLFn = CGM.CreateRuntimeFunction(FnTy, /*Name=*/"__kmpc_omp_wait_deps");
    break;
  }
  case OMPRTL__kmpc_cancellationpoint: {
    // Build kmp_int32 __kmpc_cancellationpoint(ident_t *loc, kmp_int32
    // global_tid, kmp_int32 cncl_kind)
    llvm::Type *TypeParams[] = {getIdentTyPointerTy(), CGM.Int32Ty, CGM.IntTy};
    llvm::FunctionType *FnTy =
        llvm::FunctionType::get(CGM.Int32Ty, TypeParams, /*isVarArg*/ false);
    RTLFn = CGM.CreateRuntimeFunction(FnTy, "__kmpc_cancellationpoint");
    break;
  }
  case OMPRTL__kmpc_cancel: {
    // Build kmp_int32 __kmpc_cancel(ident_t *loc, kmp_int32 global_tid,
    // kmp_int32 cncl_kind)
    llvm::Type *TypeParams[] = {getIdentTyPointerTy(), CGM.Int32Ty, CGM.IntTy};
    llvm::FunctionType *FnTy =
        llvm::FunctionType::get(CGM.Int32Ty, TypeParams, /*isVarArg*/ false);
    RTLFn = CGM.CreateRuntimeFunction(FnTy, "__kmpc_cancel");
    break;
  }
  case OMPRTL__kmpc_push_num_teams: {
    // Build void kmpc_push_num_teams (ident_t loc, kmp_int32 global_tid,
    // kmp_int32 num_teams, kmp_int32 num_threads)
    llvm::Type *TypeParams[] = {getIdentTyPointerTy(), CGM.Int32Ty, CGM.Int32Ty,
        CGM.Int32Ty};
    llvm::FunctionType *FnTy =
        llvm::FunctionType::get(CGM.Int32Ty, TypeParams, /*isVarArg*/ false);
    RTLFn = CGM.CreateRuntimeFunction(FnTy, "__kmpc_push_num_teams");
    break;
  }
  case OMPRTL__kmpc_fork_teams: {
    // Build void __kmpc_fork_teams(ident_t *loc, kmp_int32 argc, kmpc_micro
    // microtask, ...);
    llvm::Type *TypeParams[] = {getIdentTyPointerTy(), CGM.Int32Ty,
                                getKmpc_MicroPointerTy()};
    llvm::FunctionType *FnTy =
        llvm::FunctionType::get(CGM.VoidTy, TypeParams, /*isVarArg*/ true);
    RTLFn = CGM.CreateRuntimeFunction(FnTy, "__kmpc_fork_teams");
    break;
  }
  case OMPRTL__kmpc_taskloop: {
    // Build void __kmpc_taskloop(ident_t *loc, int gtid, kmp_task_t *task, int
    // if_val, kmp_uint64 *lb, kmp_uint64 *ub, kmp_int64 st, int nogroup, int
    // sched, kmp_uint64 grainsize, void *task_dup);
    llvm::Type *TypeParams[] = {getIdentTyPointerTy(),
                                CGM.IntTy,
                                CGM.VoidPtrTy,
                                CGM.IntTy,
                                CGM.Int64Ty->getPointerTo(),
                                CGM.Int64Ty->getPointerTo(),
                                CGM.Int64Ty,
                                CGM.IntTy,
                                CGM.IntTy,
                                CGM.Int64Ty,
                                CGM.VoidPtrTy};
    llvm::FunctionType *FnTy =
        llvm::FunctionType::get(CGM.VoidTy, TypeParams, /*isVarArg=*/false);
    RTLFn = CGM.CreateRuntimeFunction(FnTy, /*Name=*/"__kmpc_taskloop");
    break;
  }
  case OMPRTL__tgt_target: {
    // Build int32_t __tgt_target(int32_t device_id, void *host_ptr, int32_t
    // arg_num, void** args_base, void **args, size_t *arg_sizes, int32_t
    // *arg_types);
    llvm::Type *TypeParams[] = {CGM.Int32Ty,
                                CGM.VoidPtrTy,
                                CGM.Int32Ty,
                                CGM.VoidPtrPtrTy,
                                CGM.VoidPtrPtrTy,
                                CGM.SizeTy->getPointerTo(),
                                CGM.Int32Ty->getPointerTo()};
    llvm::FunctionType *FnTy =
        llvm::FunctionType::get(CGM.Int32Ty, TypeParams, /*isVarArg*/ false);
    RTLFn = CGM.CreateRuntimeFunction(FnTy, "__tgt_target");
    break;
  }
  case OMPRTL__tgt_target_teams: {
    // Build int32_t __tgt_target_teams(int32_t device_id, void *host_ptr,
    // int32_t arg_num, void** args_base, void **args, size_t *arg_sizes,
    // int32_t *arg_types, int32_t num_teams, int32_t thread_limit);
    llvm::Type *TypeParams[] = {CGM.Int32Ty,
                                CGM.VoidPtrTy,
                                CGM.Int32Ty,
                                CGM.VoidPtrPtrTy,
                                CGM.VoidPtrPtrTy,
                                CGM.SizeTy->getPointerTo(),
                                CGM.Int32Ty->getPointerTo(),
                                CGM.Int32Ty,
                                CGM.Int32Ty};
    llvm::FunctionType *FnTy =
        llvm::FunctionType::get(CGM.Int32Ty, TypeParams, /*isVarArg*/ false);
    RTLFn = CGM.CreateRuntimeFunction(FnTy, "__tgt_target_teams");
    break;
  }
  case OMPRTL__tgt_register_lib: {
    // Build void __tgt_register_lib(__tgt_bin_desc *desc);
    QualType ParamTy =
        CGM.getContext().getPointerType(getTgtBinaryDescriptorQTy());
    llvm::Type *TypeParams[] = {CGM.getTypes().ConvertTypeForMem(ParamTy)};
    llvm::FunctionType *FnTy =
        llvm::FunctionType::get(CGM.Int32Ty, TypeParams, /*isVarArg*/ false);
    RTLFn = CGM.CreateRuntimeFunction(FnTy, "__tgt_register_lib");
    break;
  }
  case OMPRTL__tgt_unregister_lib: {
    // Build void __tgt_unregister_lib(__tgt_bin_desc *desc);
    QualType ParamTy =
        CGM.getContext().getPointerType(getTgtBinaryDescriptorQTy());
    llvm::Type *TypeParams[] = {CGM.getTypes().ConvertTypeForMem(ParamTy)};
    llvm::FunctionType *FnTy =
        llvm::FunctionType::get(CGM.Int32Ty, TypeParams, /*isVarArg*/ false);
    RTLFn = CGM.CreateRuntimeFunction(FnTy, "__tgt_unregister_lib");
    break;
  }
  case OMPRTL__tgt_target_data_begin: {
    // Build void __tgt_target_data_begin(int32_t device_id, int32_t arg_num,
    // void** args_base, void **args, size_t *arg_sizes, int32_t *arg_types);
    llvm::Type *TypeParams[] = {CGM.Int32Ty,
                                CGM.Int32Ty,
                                CGM.VoidPtrPtrTy,
                                CGM.VoidPtrPtrTy,
                                CGM.SizeTy->getPointerTo(),
                                CGM.Int32Ty->getPointerTo()};
    llvm::FunctionType *FnTy =
        llvm::FunctionType::get(CGM.VoidTy, TypeParams, /*isVarArg*/ false);
    RTLFn = CGM.CreateRuntimeFunction(FnTy, "__tgt_target_data_begin");
    break;
  }
  case OMPRTL__tgt_target_data_end: {
    // Build void __tgt_target_data_end(int32_t device_id, int32_t arg_num,
    // void** args_base, void **args, size_t *arg_sizes, int32_t *arg_types);
    llvm::Type *TypeParams[] = {CGM.Int32Ty,
                                CGM.Int32Ty,
                                CGM.VoidPtrPtrTy,
                                CGM.VoidPtrPtrTy,
                                CGM.SizeTy->getPointerTo(),
                                CGM.Int32Ty->getPointerTo()};
    llvm::FunctionType *FnTy =
        llvm::FunctionType::get(CGM.VoidTy, TypeParams, /*isVarArg*/ false);
    RTLFn = CGM.CreateRuntimeFunction(FnTy, "__tgt_target_data_end");
    break;
  }
  }
  assert(RTLFn && "Unable to find OpenMP runtime function");
  return RTLFn;
}

llvm::Constant *CGOpenMPRuntime::createForStaticInitFunction(unsigned IVSize,
                                                             bool IVSigned) {
  assert((IVSize == 32 || IVSize == 64) &&
         "IV size is not compatible with the omp runtime");
  auto Name = IVSize == 32 ? (IVSigned ? "__kmpc_for_static_init_4"
                                       : "__kmpc_for_static_init_4u")
                           : (IVSigned ? "__kmpc_for_static_init_8"
                                       : "__kmpc_for_static_init_8u");
  auto ITy = IVSize == 32 ? CGM.Int32Ty : CGM.Int64Ty;
  auto PtrTy = llvm::PointerType::getUnqual(ITy);
  llvm::Type *TypeParams[] = {
    getIdentTyPointerTy(),                     // loc
    CGM.Int32Ty,                               // tid
    CGM.Int32Ty,                               // schedtype
    llvm::PointerType::getUnqual(CGM.Int32Ty), // p_lastiter
    PtrTy,                                     // p_lower
    PtrTy,                                     // p_upper
    PtrTy,                                     // p_stride
    ITy,                                       // incr
    ITy                                        // chunk
  };
  llvm::FunctionType *FnTy =
      llvm::FunctionType::get(CGM.VoidTy, TypeParams, /*isVarArg*/ false);
  return CGM.CreateRuntimeFunction(FnTy, Name);
}

llvm::Constant *CGOpenMPRuntime::createDispatchInitFunction(unsigned IVSize,
                                                            bool IVSigned) {
  assert((IVSize == 32 || IVSize == 64) &&
         "IV size is not compatible with the omp runtime");
  auto Name =
      IVSize == 32
          ? (IVSigned ? "__kmpc_dispatch_init_4" : "__kmpc_dispatch_init_4u")
          : (IVSigned ? "__kmpc_dispatch_init_8" : "__kmpc_dispatch_init_8u");
  auto ITy = IVSize == 32 ? CGM.Int32Ty : CGM.Int64Ty;
  llvm::Type *TypeParams[] = { getIdentTyPointerTy(), // loc
                               CGM.Int32Ty,           // tid
                               CGM.Int32Ty,           // schedtype
                               ITy,                   // lower
                               ITy,                   // upper
                               ITy,                   // stride
                               ITy                    // chunk
  };
  llvm::FunctionType *FnTy =
      llvm::FunctionType::get(CGM.VoidTy, TypeParams, /*isVarArg*/ false);
  return CGM.CreateRuntimeFunction(FnTy, Name);
}

llvm::Constant *CGOpenMPRuntime::createDispatchFiniFunction(unsigned IVSize,
                                                            bool IVSigned) {
  assert((IVSize == 32 || IVSize == 64) &&
         "IV size is not compatible with the omp runtime");
  auto Name =
      IVSize == 32
          ? (IVSigned ? "__kmpc_dispatch_fini_4" : "__kmpc_dispatch_fini_4u")
          : (IVSigned ? "__kmpc_dispatch_fini_8" : "__kmpc_dispatch_fini_8u");
  llvm::Type *TypeParams[] = {
      getIdentTyPointerTy(), // loc
      CGM.Int32Ty,           // tid
  };
  llvm::FunctionType *FnTy =
      llvm::FunctionType::get(CGM.VoidTy, TypeParams, /*isVarArg=*/false);
  return CGM.CreateRuntimeFunction(FnTy, Name);
}

llvm::Constant *CGOpenMPRuntime::createDispatchNextFunction(unsigned IVSize,
                                                            bool IVSigned) {
  assert((IVSize == 32 || IVSize == 64) &&
         "IV size is not compatible with the omp runtime");
  auto Name =
      IVSize == 32
          ? (IVSigned ? "__kmpc_dispatch_next_4" : "__kmpc_dispatch_next_4u")
          : (IVSigned ? "__kmpc_dispatch_next_8" : "__kmpc_dispatch_next_8u");
  auto ITy = IVSize == 32 ? CGM.Int32Ty : CGM.Int64Ty;
  auto PtrTy = llvm::PointerType::getUnqual(ITy);
  llvm::Type *TypeParams[] = {
    getIdentTyPointerTy(),                     // loc
    CGM.Int32Ty,                               // tid
    llvm::PointerType::getUnqual(CGM.Int32Ty), // p_lastiter
    PtrTy,                                     // p_lower
    PtrTy,                                     // p_upper
    PtrTy                                      // p_stride
  };
  llvm::FunctionType *FnTy =
      llvm::FunctionType::get(CGM.Int32Ty, TypeParams, /*isVarArg*/ false);
  return CGM.CreateRuntimeFunction(FnTy, Name);
}

llvm::Constant *
CGOpenMPRuntime::getOrCreateThreadPrivateCache(const VarDecl *VD) {
  assert(!CGM.getLangOpts().OpenMPUseTLS ||
         !CGM.getContext().getTargetInfo().isTLSSupported());
  // Lookup the entry, lazily creating it if necessary.
  return getOrCreateInternalVariable(CGM.Int8PtrPtrTy,
                                     Twine(CGM.getMangledName(VD)) + ".cache.");
}

Address CGOpenMPRuntime::getAddrOfThreadPrivate(CodeGenFunction &CGF,
                                                const VarDecl *VD,
                                                Address VDAddr,
                                                SourceLocation Loc) {
  if (CGM.getLangOpts().OpenMPUseTLS &&
      CGM.getContext().getTargetInfo().isTLSSupported())
    return VDAddr;

  auto VarTy = VDAddr.getElementType();
  llvm::Value *Args[] = {emitUpdateLocation(CGF, Loc), getThreadID(CGF, Loc),
                         CGF.Builder.CreatePointerCast(VDAddr.getPointer(),
                                                       CGM.Int8PtrTy),
                         CGM.getSize(CGM.GetTargetTypeStoreSize(VarTy)),
                         getOrCreateThreadPrivateCache(VD)};
  return Address(CGF.EmitRuntimeCall(
      createRuntimeFunction(OMPRTL__kmpc_threadprivate_cached), Args),
                 VDAddr.getAlignment());
}

void CGOpenMPRuntime::emitThreadPrivateVarInit(
    CodeGenFunction &CGF, Address VDAddr, llvm::Value *Ctor,
    llvm::Value *CopyCtor, llvm::Value *Dtor, SourceLocation Loc) {
  // Call kmp_int32 __kmpc_global_thread_num(&loc) to init OpenMP runtime
  // library.
  auto OMPLoc = emitUpdateLocation(CGF, Loc);
  CGF.EmitRuntimeCall(createRuntimeFunction(OMPRTL__kmpc_global_thread_num),
                      OMPLoc);
  // Call __kmpc_threadprivate_register(&loc, &var, ctor, cctor/*NULL*/, dtor)
  // to register constructor/destructor for variable.
  llvm::Value *Args[] = {OMPLoc,
                         CGF.Builder.CreatePointerCast(VDAddr.getPointer(),
                                                       CGM.VoidPtrTy),
                         Ctor, CopyCtor, Dtor};
  CGF.EmitRuntimeCall(
      createRuntimeFunction(OMPRTL__kmpc_threadprivate_register), Args);
}

llvm::Function *CGOpenMPRuntime::emitThreadPrivateVarDefinition(
    const VarDecl *VD, Address VDAddr, SourceLocation Loc,
    bool PerformInit, CodeGenFunction *CGF) {
  if (CGM.getLangOpts().OpenMPUseTLS &&
      CGM.getContext().getTargetInfo().isTLSSupported())
    return nullptr;

  VD = VD->getDefinition(CGM.getContext());
  if (VD && ThreadPrivateWithDefinition.count(VD) == 0) {
    ThreadPrivateWithDefinition.insert(VD);
    QualType ASTTy = VD->getType();

    llvm::Value *Ctor = nullptr, *CopyCtor = nullptr, *Dtor = nullptr;
    auto Init = VD->getAnyInitializer();
    if (CGM.getLangOpts().CPlusPlus && PerformInit) {
      // Generate function that re-emits the declaration's initializer into the
      // threadprivate copy of the variable VD
      CodeGenFunction CtorCGF(CGM);
      FunctionArgList Args;
      ImplicitParamDecl Dst(CGM.getContext(), /*DC=*/nullptr, SourceLocation(),
                            /*Id=*/nullptr, CGM.getContext().VoidPtrTy);
      Args.push_back(&Dst);

      auto &FI = CGM.getTypes().arrangeBuiltinFunctionDeclaration(
          CGM.getContext().VoidPtrTy, Args);
      auto FTy = CGM.getTypes().GetFunctionType(FI);
      auto Fn = CGM.CreateGlobalInitOrDestructFunction(
          FTy, ".__kmpc_global_ctor_.", FI, Loc);
      CtorCGF.StartFunction(GlobalDecl(), CGM.getContext().VoidPtrTy, Fn, FI,
                            Args, SourceLocation());
      auto ArgVal = CtorCGF.EmitLoadOfScalar(
          CtorCGF.GetAddrOfLocalVar(&Dst), /*Volatile=*/false,
          CGM.getContext().VoidPtrTy, Dst.getLocation());
      Address Arg = Address(ArgVal, VDAddr.getAlignment());
      Arg = CtorCGF.Builder.CreateElementBitCast(Arg,
                                             CtorCGF.ConvertTypeForMem(ASTTy));
      CtorCGF.EmitAnyExprToMem(Init, Arg, Init->getType().getQualifiers(),
                               /*IsInitializer=*/true);
      ArgVal = CtorCGF.EmitLoadOfScalar(
          CtorCGF.GetAddrOfLocalVar(&Dst), /*Volatile=*/false,
          CGM.getContext().VoidPtrTy, Dst.getLocation());
      CtorCGF.Builder.CreateStore(ArgVal, CtorCGF.ReturnValue);
      CtorCGF.FinishFunction();
      Ctor = Fn;
    }
    if (VD->getType().isDestructedType() != QualType::DK_none) {
      // Generate function that emits destructor call for the threadprivate copy
      // of the variable VD
      CodeGenFunction DtorCGF(CGM);
      FunctionArgList Args;
      ImplicitParamDecl Dst(CGM.getContext(), /*DC=*/nullptr, SourceLocation(),
                            /*Id=*/nullptr, CGM.getContext().VoidPtrTy);
      Args.push_back(&Dst);

      auto &FI = CGM.getTypes().arrangeBuiltinFunctionDeclaration(
          CGM.getContext().VoidTy, Args);
      auto FTy = CGM.getTypes().GetFunctionType(FI);
      auto Fn = CGM.CreateGlobalInitOrDestructFunction(
          FTy, ".__kmpc_global_dtor_.", FI, Loc);
      auto NL = ApplyDebugLocation::CreateEmpty(DtorCGF);
      DtorCGF.StartFunction(GlobalDecl(), CGM.getContext().VoidTy, Fn, FI, Args,
                            SourceLocation());
      // Create a scope with an artificial location for the body of this function.
      auto AL = ApplyDebugLocation::CreateArtificial(DtorCGF);
      auto ArgVal = DtorCGF.EmitLoadOfScalar(
          DtorCGF.GetAddrOfLocalVar(&Dst),
          /*Volatile=*/false, CGM.getContext().VoidPtrTy, Dst.getLocation());
      DtorCGF.emitDestroy(Address(ArgVal, VDAddr.getAlignment()), ASTTy,
                          DtorCGF.getDestroyer(ASTTy.isDestructedType()),
                          DtorCGF.needsEHCleanup(ASTTy.isDestructedType()));
      DtorCGF.FinishFunction();
      Dtor = Fn;
    }
    // Do not emit init function if it is not required.
    if (!Ctor && !Dtor)
      return nullptr;

    llvm::Type *CopyCtorTyArgs[] = {CGM.VoidPtrTy, CGM.VoidPtrTy};
    auto CopyCtorTy =
        llvm::FunctionType::get(CGM.VoidPtrTy, CopyCtorTyArgs,
                                /*isVarArg=*/false)->getPointerTo();
    // Copying constructor for the threadprivate variable.
    // Must be NULL - reserved by runtime, but currently it requires that this
    // parameter is always NULL. Otherwise it fires assertion.
    CopyCtor = llvm::Constant::getNullValue(CopyCtorTy);
    if (Ctor == nullptr) {
      auto CtorTy = llvm::FunctionType::get(CGM.VoidPtrTy, CGM.VoidPtrTy,
                                            /*isVarArg=*/false)->getPointerTo();
      Ctor = llvm::Constant::getNullValue(CtorTy);
    }
    if (Dtor == nullptr) {
      auto DtorTy = llvm::FunctionType::get(CGM.VoidTy, CGM.VoidPtrTy,
                                            /*isVarArg=*/false)->getPointerTo();
      Dtor = llvm::Constant::getNullValue(DtorTy);
    }
    if (!CGF) {
      auto InitFunctionTy =
          llvm::FunctionType::get(CGM.VoidTy, /*isVarArg*/ false);
      auto InitFunction = CGM.CreateGlobalInitOrDestructFunction(
          InitFunctionTy, ".__omp_threadprivate_init_.",
          CGM.getTypes().arrangeNullaryFunction());
      CodeGenFunction InitCGF(CGM);
      FunctionArgList ArgList;
      InitCGF.StartFunction(GlobalDecl(), CGM.getContext().VoidTy, InitFunction,
                            CGM.getTypes().arrangeNullaryFunction(), ArgList,
                            Loc);
      emitThreadPrivateVarInit(InitCGF, VDAddr, Ctor, CopyCtor, Dtor, Loc);
      InitCGF.FinishFunction();
      return InitFunction;
    }
    emitThreadPrivateVarInit(*CGF, VDAddr, Ctor, CopyCtor, Dtor, Loc);
  }
  return nullptr;
}

/// \brief Emits code for OpenMP 'if' clause using specified \a CodeGen
/// function. Here is the logic:
/// if (Cond) {
///   ThenGen();
/// } else {
///   ElseGen();
/// }
static void emitOMPIfClause(CodeGenFunction &CGF, const Expr *Cond,
                            const RegionCodeGenTy &ThenGen,
                            const RegionCodeGenTy &ElseGen) {
  CodeGenFunction::LexicalScope ConditionScope(CGF, Cond->getSourceRange());

  // If the condition constant folds and can be elided, try to avoid emitting
  // the condition and the dead arm of the if/else.
  bool CondConstant;
  if (CGF.ConstantFoldsToSimpleInteger(Cond, CondConstant)) {
    if (CondConstant)
      ThenGen(CGF);
    else
      ElseGen(CGF);
    return;
  }

  // Otherwise, the condition did not fold, or we couldn't elide it.  Just
  // emit the conditional branch.
  auto ThenBlock = CGF.createBasicBlock("omp_if.then");
  auto ElseBlock = CGF.createBasicBlock("omp_if.else");
  auto ContBlock = CGF.createBasicBlock("omp_if.end");
  CGF.EmitBranchOnBoolExpr(Cond, ThenBlock, ElseBlock, /*TrueCount=*/0);

  // Emit the 'then' code.
  CGF.EmitBlock(ThenBlock);
  ThenGen(CGF);
  CGF.EmitBranch(ContBlock);
  // Emit the 'else' code if present.
  // There is no need to emit line number for unconditional branch.
  (void)ApplyDebugLocation::CreateEmpty(CGF);
  CGF.EmitBlock(ElseBlock);
  ElseGen(CGF);
  // There is no need to emit line number for unconditional branch.
  (void)ApplyDebugLocation::CreateEmpty(CGF);
  CGF.EmitBranch(ContBlock);
  // Emit the continuation block for code after the if.
  CGF.EmitBlock(ContBlock, /*IsFinished=*/true);
}

void CGOpenMPRuntime::emitParallelCall(CodeGenFunction &CGF, SourceLocation Loc,
                                       llvm::Value *OutlinedFn,
                                       ArrayRef<llvm::Value *> CapturedVars,
                                       const Expr *IfCond) {
  if (!CGF.HaveInsertPoint())
    return;
  auto *RTLoc = emitUpdateLocation(CGF, Loc);
  auto &&ThenGen = [OutlinedFn, CapturedVars, RTLoc](CodeGenFunction &CGF,
                                                     PrePostActionTy &) {
    // Build call __kmpc_fork_call(loc, n, microtask, var1, .., varn);
    auto &RT = CGF.CGM.getOpenMPRuntime();
    llvm::Value *Args[] = {
        RTLoc,
        CGF.Builder.getInt32(CapturedVars.size()), // Number of captured vars
        CGF.Builder.CreateBitCast(OutlinedFn, RT.getKmpc_MicroPointerTy())};
    llvm::SmallVector<llvm::Value *, 16> RealArgs;
    RealArgs.append(std::begin(Args), std::end(Args));
    RealArgs.append(CapturedVars.begin(), CapturedVars.end());

    auto RTLFn = RT.createRuntimeFunction(OMPRTL__kmpc_fork_call);
    CGF.EmitRuntimeCall(RTLFn, RealArgs);
  };
  auto &&ElseGen = [OutlinedFn, CapturedVars, RTLoc, Loc](CodeGenFunction &CGF,
                                                          PrePostActionTy &) {
    auto &RT = CGF.CGM.getOpenMPRuntime();
    auto ThreadID = RT.getThreadID(CGF, Loc);
    // Build calls:
    // __kmpc_serialized_parallel(&Loc, GTid);
    llvm::Value *Args[] = {RTLoc, ThreadID};
    CGF.EmitRuntimeCall(
        RT.createRuntimeFunction(OMPRTL__kmpc_serialized_parallel), Args);

    // OutlinedFn(&GTid, &zero, CapturedStruct);
    auto ThreadIDAddr = RT.emitThreadIDAddress(CGF, Loc);
    Address ZeroAddr =
        CGF.CreateTempAlloca(CGF.Int32Ty, CharUnits::fromQuantity(4),
                             /*Name*/ ".zero.addr");
    CGF.InitTempAlloca(ZeroAddr, CGF.Builder.getInt32(/*C*/ 0));
    llvm::SmallVector<llvm::Value *, 16> OutlinedFnArgs;
    OutlinedFnArgs.push_back(ThreadIDAddr.getPointer());
    OutlinedFnArgs.push_back(ZeroAddr.getPointer());
    OutlinedFnArgs.append(CapturedVars.begin(), CapturedVars.end());
    CGF.EmitCallOrInvoke(OutlinedFn, OutlinedFnArgs);

    // __kmpc_end_serialized_parallel(&Loc, GTid);
    llvm::Value *EndArgs[] = {RT.emitUpdateLocation(CGF, Loc), ThreadID};
    CGF.EmitRuntimeCall(
        RT.createRuntimeFunction(OMPRTL__kmpc_end_serialized_parallel),
        EndArgs);
  };
  if (IfCond)
    emitOMPIfClause(CGF, IfCond, ThenGen, ElseGen);
  else {
    RegionCodeGenTy ThenRCG(ThenGen);
    ThenRCG(CGF);
  }
}

// If we're inside an (outlined) parallel region, use the region info's
// thread-ID variable (it is passed in a first argument of the outlined function
// as "kmp_int32 *gtid"). Otherwise, if we're not inside parallel region, but in
// regular serial code region, get thread ID by calling kmp_int32
// kmpc_global_thread_num(ident_t *loc), stash this thread ID in a temporary and
// return the address of that temp.
Address CGOpenMPRuntime::emitThreadIDAddress(CodeGenFunction &CGF,
                                             SourceLocation Loc) {
  if (auto *OMPRegionInfo =
          dyn_cast_or_null<CGOpenMPRegionInfo>(CGF.CapturedStmtInfo))
    if (OMPRegionInfo->getThreadIDVariable())
      return OMPRegionInfo->getThreadIDVariableLValue(CGF).getAddress();

  auto ThreadID = getThreadID(CGF, Loc);
  auto Int32Ty =
      CGF.getContext().getIntTypeForBitwidth(/*DestWidth*/ 32, /*Signed*/ true);
  auto ThreadIDTemp = CGF.CreateMemTemp(Int32Ty, /*Name*/ ".threadid_temp.");
  CGF.EmitStoreOfScalar(ThreadID,
                        CGF.MakeAddrLValue(ThreadIDTemp, Int32Ty));

  return ThreadIDTemp;
}

llvm::Constant *
CGOpenMPRuntime::getOrCreateInternalVariable(llvm::Type *Ty,
                                             const llvm::Twine &Name) {
  SmallString<256> Buffer;
  llvm::raw_svector_ostream Out(Buffer);
  Out << Name;
  auto RuntimeName = Out.str();
  auto &Elem = *InternalVars.insert(std::make_pair(RuntimeName, nullptr)).first;
  if (Elem.second) {
    assert(Elem.second->getType()->getPointerElementType() == Ty &&
           "OMP internal variable has different type than requested");
    return &*Elem.second;
  }

  return Elem.second = new llvm::GlobalVariable(
             CGM.getModule(), Ty, /*IsConstant*/ false,
             llvm::GlobalValue::CommonLinkage, llvm::Constant::getNullValue(Ty),
             Elem.first());
}

llvm::Value *CGOpenMPRuntime::getCriticalRegionLock(StringRef CriticalName) {
  llvm::Twine Name(".gomp_critical_user_", CriticalName);
  return getOrCreateInternalVariable(KmpCriticalNameTy, Name.concat(".var"));
}

namespace {
/// Common pre(post)-action for different OpenMP constructs.
class CommonActionTy final : public PrePostActionTy {
  llvm::Value *EnterCallee;
  ArrayRef<llvm::Value *> EnterArgs;
  llvm::Value *ExitCallee;
  ArrayRef<llvm::Value *> ExitArgs;
  bool Conditional;
  llvm::BasicBlock *ContBlock = nullptr;

public:
  CommonActionTy(llvm::Value *EnterCallee, ArrayRef<llvm::Value *> EnterArgs,
                 llvm::Value *ExitCallee, ArrayRef<llvm::Value *> ExitArgs,
                 bool Conditional = false)
      : EnterCallee(EnterCallee), EnterArgs(EnterArgs), ExitCallee(ExitCallee),
        ExitArgs(ExitArgs), Conditional(Conditional) {}
  void Enter(CodeGenFunction &CGF) override {
    llvm::Value *EnterRes = CGF.EmitRuntimeCall(EnterCallee, EnterArgs);
    if (Conditional) {
      llvm::Value *CallBool = CGF.Builder.CreateIsNotNull(EnterRes);
      auto *ThenBlock = CGF.createBasicBlock("omp_if.then");
      ContBlock = CGF.createBasicBlock("omp_if.end");
      // Generate the branch (If-stmt)
      CGF.Builder.CreateCondBr(CallBool, ThenBlock, ContBlock);
      CGF.EmitBlock(ThenBlock);
    }
  }
  void Done(CodeGenFunction &CGF) {
    // Emit the rest of blocks/branches
    CGF.EmitBranch(ContBlock);
    CGF.EmitBlock(ContBlock, true);
  }
  void Exit(CodeGenFunction &CGF) override {
    CGF.EmitRuntimeCall(ExitCallee, ExitArgs);
  }
};
} // anonymous namespace

void CGOpenMPRuntime::emitCriticalRegion(CodeGenFunction &CGF,
                                         StringRef CriticalName,
                                         const RegionCodeGenTy &CriticalOpGen,
                                         SourceLocation Loc, const Expr *Hint) {
  // __kmpc_critical[_with_hint](ident_t *, gtid, Lock[, hint]);
  // CriticalOpGen();
  // __kmpc_end_critical(ident_t *, gtid, Lock);
  // Prepare arguments and build a call to __kmpc_critical
  if (!CGF.HaveInsertPoint())
    return;
  llvm::Value *Args[] = {emitUpdateLocation(CGF, Loc), getThreadID(CGF, Loc),
                         getCriticalRegionLock(CriticalName)};
  llvm::SmallVector<llvm::Value *, 4> EnterArgs(std::begin(Args),
                                                std::end(Args));
  if (Hint) {
    EnterArgs.push_back(CGF.Builder.CreateIntCast(
        CGF.EmitScalarExpr(Hint), CGM.IntPtrTy, /*isSigned=*/false));
  }
  CommonActionTy Action(
      createRuntimeFunction(Hint ? OMPRTL__kmpc_critical_with_hint
                                 : OMPRTL__kmpc_critical),
      EnterArgs, createRuntimeFunction(OMPRTL__kmpc_end_critical), Args);
  CriticalOpGen.setAction(Action);
  emitInlinedDirective(CGF, OMPD_critical, CriticalOpGen);
}

void CGOpenMPRuntime::emitMasterRegion(CodeGenFunction &CGF,
                                       const RegionCodeGenTy &MasterOpGen,
                                       SourceLocation Loc) {
  if (!CGF.HaveInsertPoint())
    return;
  // if(__kmpc_master(ident_t *, gtid)) {
  //   MasterOpGen();
  //   __kmpc_end_master(ident_t *, gtid);
  // }
  // Prepare arguments and build a call to __kmpc_master
  llvm::Value *Args[] = {emitUpdateLocation(CGF, Loc), getThreadID(CGF, Loc)};
  CommonActionTy Action(createRuntimeFunction(OMPRTL__kmpc_master), Args,
                        createRuntimeFunction(OMPRTL__kmpc_end_master), Args,
                        /*Conditional=*/true);
  MasterOpGen.setAction(Action);
  emitInlinedDirective(CGF, OMPD_master, MasterOpGen);
  Action.Done(CGF);
}

void CGOpenMPRuntime::emitTaskyieldCall(CodeGenFunction &CGF,
                                        SourceLocation Loc) {
  if (!CGF.HaveInsertPoint())
    return;
  // Build call __kmpc_omp_taskyield(loc, thread_id, 0);
  llvm::Value *Args[] = {
      emitUpdateLocation(CGF, Loc), getThreadID(CGF, Loc),
      llvm::ConstantInt::get(CGM.IntTy, /*V=*/0, /*isSigned=*/true)};
  CGF.EmitRuntimeCall(createRuntimeFunction(OMPRTL__kmpc_omp_taskyield), Args);
  if (auto *Region = dyn_cast_or_null<CGOpenMPRegionInfo>(CGF.CapturedStmtInfo))
    Region->emitUntiedSwitch(CGF);
}

void CGOpenMPRuntime::emitTaskgroupRegion(CodeGenFunction &CGF,
                                          const RegionCodeGenTy &TaskgroupOpGen,
                                          SourceLocation Loc) {
  if (!CGF.HaveInsertPoint())
    return;
  // __kmpc_taskgroup(ident_t *, gtid);
  // TaskgroupOpGen();
  // __kmpc_end_taskgroup(ident_t *, gtid);
  // Prepare arguments and build a call to __kmpc_taskgroup
  llvm::Value *Args[] = {emitUpdateLocation(CGF, Loc), getThreadID(CGF, Loc)};
  CommonActionTy Action(createRuntimeFunction(OMPRTL__kmpc_taskgroup), Args,
                        createRuntimeFunction(OMPRTL__kmpc_end_taskgroup),
                        Args);
  TaskgroupOpGen.setAction(Action);
  emitInlinedDirective(CGF, OMPD_taskgroup, TaskgroupOpGen);
}

/// Given an array of pointers to variables, project the address of a
/// given variable.
static Address emitAddrOfVarFromArray(CodeGenFunction &CGF, Address Array,
                                      unsigned Index, const VarDecl *Var) {
  // Pull out the pointer to the variable.
  Address PtrAddr =
      CGF.Builder.CreateConstArrayGEP(Array, Index, CGF.getPointerSize());
  llvm::Value *Ptr = CGF.Builder.CreateLoad(PtrAddr);

  Address Addr = Address(Ptr, CGF.getContext().getDeclAlign(Var));
  Addr = CGF.Builder.CreateElementBitCast(
      Addr, CGF.ConvertTypeForMem(Var->getType()));
  return Addr;
}

static llvm::Value *emitCopyprivateCopyFunction(
    CodeGenModule &CGM, llvm::Type *ArgsType,
    ArrayRef<const Expr *> CopyprivateVars, ArrayRef<const Expr *> DestExprs,
    ArrayRef<const Expr *> SrcExprs, ArrayRef<const Expr *> AssignmentOps) {
  auto &C = CGM.getContext();
  // void copy_func(void *LHSArg, void *RHSArg);
  FunctionArgList Args;
  ImplicitParamDecl LHSArg(C, /*DC=*/nullptr, SourceLocation(), /*Id=*/nullptr,
                           C.VoidPtrTy);
  ImplicitParamDecl RHSArg(C, /*DC=*/nullptr, SourceLocation(), /*Id=*/nullptr,
                           C.VoidPtrTy);
  Args.push_back(&LHSArg);
  Args.push_back(&RHSArg);
  auto &CGFI = CGM.getTypes().arrangeBuiltinFunctionDeclaration(C.VoidTy, Args);
  auto *Fn = llvm::Function::Create(
      CGM.getTypes().GetFunctionType(CGFI), llvm::GlobalValue::InternalLinkage,
      ".omp.copyprivate.copy_func", &CGM.getModule());
  CGM.SetInternalFunctionAttributes(/*D=*/nullptr, Fn, CGFI);
  CodeGenFunction CGF(CGM);
  CGF.StartFunction(GlobalDecl(), C.VoidTy, Fn, CGFI, Args);
  // Dest = (void*[n])(LHSArg);
  // Src = (void*[n])(RHSArg);
  Address LHS(CGF.Builder.CreatePointerBitCastOrAddrSpaceCast(
      CGF.Builder.CreateLoad(CGF.GetAddrOfLocalVar(&LHSArg)),
      ArgsType), CGF.getPointerAlign());
  Address RHS(CGF.Builder.CreatePointerBitCastOrAddrSpaceCast(
      CGF.Builder.CreateLoad(CGF.GetAddrOfLocalVar(&RHSArg)),
      ArgsType), CGF.getPointerAlign());
  // *(Type0*)Dst[0] = *(Type0*)Src[0];
  // *(Type1*)Dst[1] = *(Type1*)Src[1];
  // ...
  // *(Typen*)Dst[n] = *(Typen*)Src[n];
  for (unsigned I = 0, E = AssignmentOps.size(); I < E; ++I) {
    auto DestVar = cast<VarDecl>(cast<DeclRefExpr>(DestExprs[I])->getDecl());
    Address DestAddr = emitAddrOfVarFromArray(CGF, LHS, I, DestVar);

    auto SrcVar = cast<VarDecl>(cast<DeclRefExpr>(SrcExprs[I])->getDecl());
    Address SrcAddr = emitAddrOfVarFromArray(CGF, RHS, I, SrcVar);

    auto *VD = cast<DeclRefExpr>(CopyprivateVars[I])->getDecl();
    QualType Type = VD->getType();
    CGF.EmitOMPCopy(Type, DestAddr, SrcAddr, DestVar, SrcVar, AssignmentOps[I]);
  }
  CGF.FinishFunction();
  return Fn;
}

void CGOpenMPRuntime::emitSingleRegion(CodeGenFunction &CGF,
                                       const RegionCodeGenTy &SingleOpGen,
                                       SourceLocation Loc,
                                       ArrayRef<const Expr *> CopyprivateVars,
                                       ArrayRef<const Expr *> SrcExprs,
                                       ArrayRef<const Expr *> DstExprs,
                                       ArrayRef<const Expr *> AssignmentOps) {
  if (!CGF.HaveInsertPoint())
    return;
  assert(CopyprivateVars.size() == SrcExprs.size() &&
         CopyprivateVars.size() == DstExprs.size() &&
         CopyprivateVars.size() == AssignmentOps.size());
  auto &C = CGM.getContext();
  // int32 did_it = 0;
  // if(__kmpc_single(ident_t *, gtid)) {
  //   SingleOpGen();
  //   __kmpc_end_single(ident_t *, gtid);
  //   did_it = 1;
  // }
  // call __kmpc_copyprivate(ident_t *, gtid, <buf_size>, <copyprivate list>,
  // <copy_func>, did_it);

  Address DidIt = Address::invalid();
  if (!CopyprivateVars.empty()) {
    // int32 did_it = 0;
    auto KmpInt32Ty = C.getIntTypeForBitwidth(/*DestWidth=*/32, /*Signed=*/1);
    DidIt = CGF.CreateMemTemp(KmpInt32Ty, ".omp.copyprivate.did_it");
    CGF.Builder.CreateStore(CGF.Builder.getInt32(0), DidIt);
  }
  // Prepare arguments and build a call to __kmpc_single
  llvm::Value *Args[] = {emitUpdateLocation(CGF, Loc), getThreadID(CGF, Loc)};
  CommonActionTy Action(createRuntimeFunction(OMPRTL__kmpc_single), Args,
                        createRuntimeFunction(OMPRTL__kmpc_end_single), Args,
                        /*Conditional=*/true);
  SingleOpGen.setAction(Action);
  emitInlinedDirective(CGF, OMPD_single, SingleOpGen);
  if (DidIt.isValid()) {
    // did_it = 1;
    CGF.Builder.CreateStore(CGF.Builder.getInt32(1), DidIt);
  }
  Action.Done(CGF);
  // call __kmpc_copyprivate(ident_t *, gtid, <buf_size>, <copyprivate list>,
  // <copy_func>, did_it);
  if (DidIt.isValid()) {
    llvm::APInt ArraySize(/*unsigned int numBits=*/32, CopyprivateVars.size());
    auto CopyprivateArrayTy =
        C.getConstantArrayType(C.VoidPtrTy, ArraySize, ArrayType::Normal,
                               /*IndexTypeQuals=*/0);
    // Create a list of all private variables for copyprivate.
    Address CopyprivateList =
        CGF.CreateMemTemp(CopyprivateArrayTy, ".omp.copyprivate.cpr_list");
    for (unsigned I = 0, E = CopyprivateVars.size(); I < E; ++I) {
      Address Elem = CGF.Builder.CreateConstArrayGEP(
          CopyprivateList, I, CGF.getPointerSize());
      CGF.Builder.CreateStore(
          CGF.Builder.CreatePointerBitCastOrAddrSpaceCast(
              CGF.EmitLValue(CopyprivateVars[I]).getPointer(), CGF.VoidPtrTy),
          Elem);
    }
    // Build function that copies private values from single region to all other
    // threads in the corresponding parallel region.
    auto *CpyFn = emitCopyprivateCopyFunction(
        CGM, CGF.ConvertTypeForMem(CopyprivateArrayTy)->getPointerTo(),
        CopyprivateVars, SrcExprs, DstExprs, AssignmentOps);
    auto *BufSize = CGF.getTypeSize(CopyprivateArrayTy);
    Address CL =
      CGF.Builder.CreatePointerBitCastOrAddrSpaceCast(CopyprivateList,
                                                      CGF.VoidPtrTy);
    auto *DidItVal = CGF.Builder.CreateLoad(DidIt);
    llvm::Value *Args[] = {
        emitUpdateLocation(CGF, Loc), // ident_t *<loc>
        getThreadID(CGF, Loc),        // i32 <gtid>
        BufSize,                      // size_t <buf_size>
        CL.getPointer(),              // void *<copyprivate list>
        CpyFn,                        // void (*) (void *, void *) <copy_func>
        DidItVal                      // i32 did_it
    };
    CGF.EmitRuntimeCall(createRuntimeFunction(OMPRTL__kmpc_copyprivate), Args);
  }
}

void CGOpenMPRuntime::emitOrderedRegion(CodeGenFunction &CGF,
                                        const RegionCodeGenTy &OrderedOpGen,
                                        SourceLocation Loc, bool IsThreads) {
  if (!CGF.HaveInsertPoint())
    return;
  // __kmpc_ordered(ident_t *, gtid);
  // OrderedOpGen();
  // __kmpc_end_ordered(ident_t *, gtid);
  // Prepare arguments and build a call to __kmpc_ordered
  if (IsThreads) {
    llvm::Value *Args[] = {emitUpdateLocation(CGF, Loc), getThreadID(CGF, Loc)};
    CommonActionTy Action(createRuntimeFunction(OMPRTL__kmpc_ordered), Args,
                          createRuntimeFunction(OMPRTL__kmpc_end_ordered),
                          Args);
    OrderedOpGen.setAction(Action);
    emitInlinedDirective(CGF, OMPD_ordered, OrderedOpGen);
    return;
  }
  emitInlinedDirective(CGF, OMPD_ordered, OrderedOpGen);
}

void CGOpenMPRuntime::emitBarrierCall(CodeGenFunction &CGF, SourceLocation Loc,
                                      OpenMPDirectiveKind Kind, bool EmitChecks,
                                      bool ForceSimpleCall) {
  if (!CGF.HaveInsertPoint())
    return;
  // Build call __kmpc_cancel_barrier(loc, thread_id);
  // Build call __kmpc_barrier(loc, thread_id);
  unsigned Flags;
  if (Kind == OMPD_for)
    Flags = OMP_IDENT_BARRIER_IMPL_FOR;
  else if (Kind == OMPD_sections)
    Flags = OMP_IDENT_BARRIER_IMPL_SECTIONS;
  else if (Kind == OMPD_single)
    Flags = OMP_IDENT_BARRIER_IMPL_SINGLE;
  else if (Kind == OMPD_barrier)
    Flags = OMP_IDENT_BARRIER_EXPL;
  else
    Flags = OMP_IDENT_BARRIER_IMPL;
  // Build call __kmpc_cancel_barrier(loc, thread_id) or __kmpc_barrier(loc,
  // thread_id);
  llvm::Value *Args[] = {emitUpdateLocation(CGF, Loc, Flags),
                         getThreadID(CGF, Loc)};
  if (auto *OMPRegionInfo =
          dyn_cast_or_null<CGOpenMPRegionInfo>(CGF.CapturedStmtInfo)) {
    if (!ForceSimpleCall && OMPRegionInfo->hasCancel()) {
      auto *Result = CGF.EmitRuntimeCall(
          createRuntimeFunction(OMPRTL__kmpc_cancel_barrier), Args);
      if (EmitChecks) {
        // if (__kmpc_cancel_barrier()) {
        //   exit from construct;
        // }
        auto *ExitBB = CGF.createBasicBlock(".cancel.exit");
        auto *ContBB = CGF.createBasicBlock(".cancel.continue");
        auto *Cmp = CGF.Builder.CreateIsNotNull(Result);
        CGF.Builder.CreateCondBr(Cmp, ExitBB, ContBB);
        CGF.EmitBlock(ExitBB);
        //   exit from construct;
        auto CancelDestination =
            CGF.getOMPCancelDestination(OMPRegionInfo->getDirectiveKind());
        CGF.EmitBranchThroughCleanup(CancelDestination);
        CGF.EmitBlock(ContBB, /*IsFinished=*/true);
      }
      return;
    }
  }
  CGF.EmitRuntimeCall(createRuntimeFunction(OMPRTL__kmpc_barrier), Args);
}

/// \brief Map the OpenMP loop schedule to the runtime enumeration.
static OpenMPSchedType getRuntimeSchedule(OpenMPScheduleClauseKind ScheduleKind,
                                          bool Chunked, bool Ordered) {
  switch (ScheduleKind) {
  case OMPC_SCHEDULE_static:
    return Chunked ? (Ordered ? OMP_ord_static_chunked : OMP_sch_static_chunked)
                   : (Ordered ? OMP_ord_static : OMP_sch_static);
  case OMPC_SCHEDULE_dynamic:
    return Ordered ? OMP_ord_dynamic_chunked : OMP_sch_dynamic_chunked;
  case OMPC_SCHEDULE_guided:
    return Ordered ? OMP_ord_guided_chunked : OMP_sch_guided_chunked;
  case OMPC_SCHEDULE_runtime:
    return Ordered ? OMP_ord_runtime : OMP_sch_runtime;
  case OMPC_SCHEDULE_auto:
    return Ordered ? OMP_ord_auto : OMP_sch_auto;
  case OMPC_SCHEDULE_unknown:
    assert(!Chunked && "chunk was specified but schedule kind not known");
    return Ordered ? OMP_ord_static : OMP_sch_static;
  }
  llvm_unreachable("Unexpected runtime schedule");
}

/// \brief Map the OpenMP distribute schedule to the runtime enumeration.
static OpenMPSchedType
getRuntimeSchedule(OpenMPDistScheduleClauseKind ScheduleKind, bool Chunked) {
  // only static is allowed for dist_schedule
  return Chunked ? OMP_dist_sch_static_chunked : OMP_dist_sch_static;
}

bool CGOpenMPRuntime::isStaticNonchunked(OpenMPScheduleClauseKind ScheduleKind,
                                         bool Chunked) const {
  auto Schedule = getRuntimeSchedule(ScheduleKind, Chunked, /*Ordered=*/false);
  return Schedule == OMP_sch_static;
}

bool CGOpenMPRuntime::isStaticNonchunked(
    OpenMPDistScheduleClauseKind ScheduleKind, bool Chunked) const {
  auto Schedule = getRuntimeSchedule(ScheduleKind, Chunked);
  return Schedule == OMP_dist_sch_static;
}


bool CGOpenMPRuntime::isDynamic(OpenMPScheduleClauseKind ScheduleKind) const {
  auto Schedule =
      getRuntimeSchedule(ScheduleKind, /*Chunked=*/false, /*Ordered=*/false);
  assert(Schedule != OMP_sch_static_chunked && "cannot be chunked here");
  return Schedule != OMP_sch_static;
}

void CGOpenMPRuntime::emitForDispatchInit(CodeGenFunction &CGF,
                                          SourceLocation Loc,
                                          OpenMPScheduleClauseKind ScheduleKind,
                                          unsigned IVSize, bool IVSigned,
                                          bool Ordered, llvm::Value *UB,
                                          llvm::Value *Chunk) {
  if (!CGF.HaveInsertPoint())
    return;
  OpenMPSchedType Schedule =
      getRuntimeSchedule(ScheduleKind, Chunk != nullptr, Ordered);
  assert(Ordered ||
         (Schedule != OMP_sch_static && Schedule != OMP_sch_static_chunked &&
          Schedule != OMP_ord_static && Schedule != OMP_ord_static_chunked));
  // Call __kmpc_dispatch_init(
  //          ident_t *loc, kmp_int32 tid, kmp_int32 schedule,
  //          kmp_int[32|64] lower, kmp_int[32|64] upper,
  //          kmp_int[32|64] stride, kmp_int[32|64] chunk);

  // If the Chunk was not specified in the clause - use default value 1.
  if (Chunk == nullptr)
    Chunk = CGF.Builder.getIntN(IVSize, 1);
  llvm::Value *Args[] = {
      emitUpdateLocation(CGF, Loc),
      getThreadID(CGF, Loc),
      CGF.Builder.getInt32(Schedule), // Schedule type
      CGF.Builder.getIntN(IVSize, 0), // Lower
      UB,                             // Upper
      CGF.Builder.getIntN(IVSize, 1), // Stride
      Chunk                           // Chunk
  };
  CGF.EmitRuntimeCall(createDispatchInitFunction(IVSize, IVSigned), Args);
}

static void emitForStaticInitCall(CodeGenFunction &CGF,
                                  SourceLocation Loc,
                                  llvm::Value * UpdateLocation,
                                  llvm::Value * ThreadId,
                                  llvm::Constant * ForStaticInitFunction,
                                  OpenMPSchedType Schedule,
                                  unsigned IVSize, bool IVSigned, bool Ordered,
                                  Address IL, Address LB, Address UB,
                                  Address ST, llvm::Value *Chunk) {
  if (!CGF.HaveInsertPoint())
     return;

   assert(!Ordered);
   assert(Schedule == OMP_sch_static || Schedule == OMP_sch_static_chunked ||
          Schedule == OMP_ord_static || Schedule == OMP_ord_static_chunked ||
          Schedule == OMP_dist_sch_static ||
          Schedule == OMP_dist_sch_static_chunked);

   // Call __kmpc_for_static_init(
   //          ident_t *loc, kmp_int32 tid, kmp_int32 schedtype,
   //          kmp_int32 *p_lastiter, kmp_int[32|64] *p_lower,
   //          kmp_int[32|64] *p_upper, kmp_int[32|64] *p_stride,
   //          kmp_int[32|64] incr, kmp_int[32|64] chunk);
   if (Chunk == nullptr) {
     assert((Schedule == OMP_sch_static || Schedule == OMP_ord_static ||
             Schedule == OMP_dist_sch_static) &&
            "expected static non-chunked schedule");
     // If the Chunk was not specified in the clause - use default value 1.
       Chunk = CGF.Builder.getIntN(IVSize, 1);
   } else {
     assert((Schedule == OMP_sch_static_chunked ||
             Schedule == OMP_ord_static_chunked ||
             Schedule == OMP_dist_sch_static_chunked) &&
            "expected static chunked schedule");
   }
   llvm::Value *Args[] = {
     UpdateLocation,
     ThreadId,
     CGF.Builder.getInt32(Schedule), // Schedule type
     IL.getPointer(),                // &isLastIter
     LB.getPointer(),                // &LB
     UB.getPointer(),                // &UB
     ST.getPointer(),                // &Stride
     CGF.Builder.getIntN(IVSize, 1), // Incr
     Chunk                           // Chunk
   };
   CGF.EmitRuntimeCall(ForStaticInitFunction, Args);
}

void CGOpenMPRuntime::emitForStaticInit(CodeGenFunction &CGF,
                                        SourceLocation Loc,
                                        OpenMPScheduleClauseKind ScheduleKind,
                                        unsigned IVSize, bool IVSigned,
                                        bool Ordered, Address IL, Address LB,
                                        Address UB, Address ST,
                                        llvm::Value *Chunk) {
  OpenMPSchedType ScheduleNum = getRuntimeSchedule(ScheduleKind, Chunk != nullptr,
                                                   Ordered);
  auto *UpdatedLocation = emitUpdateLocation(CGF, Loc);
  auto *ThreadId = getThreadID(CGF, Loc);
  auto *StaticInitFunction = createForStaticInitFunction(IVSize, IVSigned);
  emitForStaticInitCall(CGF, Loc, UpdatedLocation, ThreadId, StaticInitFunction,
      ScheduleNum, IVSize, IVSigned, Ordered, IL, LB, UB, ST, Chunk);
}

void CGOpenMPRuntime::emitDistributeStaticInit(CodeGenFunction &CGF,
    SourceLocation Loc, OpenMPDistScheduleClauseKind SchedKind,
    unsigned IVSize, bool IVSigned,
    bool Ordered, Address IL, Address LB,
    Address UB, Address ST,
    llvm::Value *Chunk) {
  OpenMPSchedType ScheduleNum = getRuntimeSchedule(SchedKind, Chunk != nullptr);
  auto *UpdatedLocation = emitUpdateLocation(CGF, Loc);
  auto *ThreadId = getThreadID(CGF, Loc);
  auto *StaticInitFunction = createForStaticInitFunction(IVSize, IVSigned);
  emitForStaticInitCall(CGF, Loc, UpdatedLocation, ThreadId, StaticInitFunction,
      ScheduleNum, IVSize, IVSigned, Ordered, IL, LB, UB, ST, Chunk);
}

void CGOpenMPRuntime::emitForStaticFinish(CodeGenFunction &CGF,
                                          SourceLocation Loc) {
  if (!CGF.HaveInsertPoint())
    return;
  // Call __kmpc_for_static_fini(ident_t *loc, kmp_int32 tid);
  llvm::Value *Args[] = {emitUpdateLocation(CGF, Loc), getThreadID(CGF, Loc)};
  CGF.EmitRuntimeCall(createRuntimeFunction(OMPRTL__kmpc_for_static_fini),
                      Args);
}

void CGOpenMPRuntime::emitForOrderedIterationEnd(CodeGenFunction &CGF,
                                                 SourceLocation Loc,
                                                 unsigned IVSize,
                                                 bool IVSigned) {
  if (!CGF.HaveInsertPoint())
    return;
  // Call __kmpc_for_dynamic_fini_(4|8)[u](ident_t *loc, kmp_int32 tid);
  llvm::Value *Args[] = {emitUpdateLocation(CGF, Loc), getThreadID(CGF, Loc)};
  CGF.EmitRuntimeCall(createDispatchFiniFunction(IVSize, IVSigned), Args);
}

llvm::Value *CGOpenMPRuntime::emitForNext(CodeGenFunction &CGF,
                                          SourceLocation Loc, unsigned IVSize,
                                          bool IVSigned, Address IL,
                                          Address LB, Address UB,
                                          Address ST) {
  // Call __kmpc_dispatch_next(
  //          ident_t *loc, kmp_int32 tid, kmp_int32 *p_lastiter,
  //          kmp_int[32|64] *p_lower, kmp_int[32|64] *p_upper,
  //          kmp_int[32|64] *p_stride);
  llvm::Value *Args[] = {
      emitUpdateLocation(CGF, Loc),
      getThreadID(CGF, Loc),
      IL.getPointer(), // &isLastIter
      LB.getPointer(), // &Lower
      UB.getPointer(), // &Upper
      ST.getPointer()  // &Stride
  };
  llvm::Value *Call =
      CGF.EmitRuntimeCall(createDispatchNextFunction(IVSize, IVSigned), Args);
  return CGF.EmitScalarConversion(
      Call, CGF.getContext().getIntTypeForBitwidth(32, /* Signed */ true),
      CGF.getContext().BoolTy, Loc);
}

void CGOpenMPRuntime::emitNumThreadsClause(CodeGenFunction &CGF,
                                           llvm::Value *NumThreads,
                                           SourceLocation Loc) {
  if (!CGF.HaveInsertPoint())
    return;
  // Build call __kmpc_push_num_threads(&loc, global_tid, num_threads)
  llvm::Value *Args[] = {
      emitUpdateLocation(CGF, Loc), getThreadID(CGF, Loc),
      CGF.Builder.CreateIntCast(NumThreads, CGF.Int32Ty, /*isSigned*/ true)};
  CGF.EmitRuntimeCall(createRuntimeFunction(OMPRTL__kmpc_push_num_threads),
                      Args);
}

void CGOpenMPRuntime::emitProcBindClause(CodeGenFunction &CGF,
                                         OpenMPProcBindClauseKind ProcBind,
                                         SourceLocation Loc) {
  if (!CGF.HaveInsertPoint())
    return;
  // Constants for proc bind value accepted by the runtime.
  enum ProcBindTy {
    ProcBindFalse = 0,
    ProcBindTrue,
    ProcBindMaster,
    ProcBindClose,
    ProcBindSpread,
    ProcBindIntel,
    ProcBindDefault
  } RuntimeProcBind;
  switch (ProcBind) {
  case OMPC_PROC_BIND_master:
    RuntimeProcBind = ProcBindMaster;
    break;
  case OMPC_PROC_BIND_close:
    RuntimeProcBind = ProcBindClose;
    break;
  case OMPC_PROC_BIND_spread:
    RuntimeProcBind = ProcBindSpread;
    break;
  case OMPC_PROC_BIND_unknown:
    llvm_unreachable("Unsupported proc_bind value.");
  }
  // Build call __kmpc_push_proc_bind(&loc, global_tid, proc_bind)
  llvm::Value *Args[] = {
      emitUpdateLocation(CGF, Loc), getThreadID(CGF, Loc),
      llvm::ConstantInt::get(CGM.IntTy, RuntimeProcBind, /*isSigned=*/true)};
  CGF.EmitRuntimeCall(createRuntimeFunction(OMPRTL__kmpc_push_proc_bind), Args);
}

void CGOpenMPRuntime::emitFlush(CodeGenFunction &CGF, ArrayRef<const Expr *>,
                                SourceLocation Loc) {
  if (!CGF.HaveInsertPoint())
    return;
  // Build call void __kmpc_flush(ident_t *loc)
  CGF.EmitRuntimeCall(createRuntimeFunction(OMPRTL__kmpc_flush),
                      emitUpdateLocation(CGF, Loc));
}

namespace {
/// \brief Indexes of fields for type kmp_task_t.
enum KmpTaskTFields {
  /// \brief List of shared variables.
  KmpTaskTShareds,
  /// \brief Task routine.
  KmpTaskTRoutine,
  /// \brief Partition id for the untied tasks.
  KmpTaskTPartId,
  /// \brief Function with call of destructors for private variables.
  KmpTaskTDestructors,
  /// (Taskloops only) Lower bound.
  KmpTaskTLowerBound,
  /// (Taskloops only) Upper bound.
  KmpTaskTUpperBound,
  /// (Taskloops only) Stride.
  KmpTaskTStride,
  /// (Taskloops only) Is last iteration flag.
  KmpTaskTLastIter,
};
} // anonymous namespace

bool CGOpenMPRuntime::OffloadEntriesInfoManagerTy::empty() const {
  // FIXME: Add other entries type when they become supported.
  return OffloadEntriesTargetRegion.empty();
}

/// \brief Initialize target region entry.
void CGOpenMPRuntime::OffloadEntriesInfoManagerTy::
    initializeTargetRegionEntryInfo(unsigned DeviceID, unsigned FileID,
                                    StringRef ParentName, unsigned LineNum,
                                    unsigned Order) {
  assert(CGM.getLangOpts().OpenMPIsDevice && "Initialization of entries is "
                                             "only required for the device "
                                             "code generation.");
  OffloadEntriesTargetRegion[DeviceID][FileID][ParentName][LineNum] =
      OffloadEntryInfoTargetRegion(Order, /*Addr=*/nullptr, /*ID=*/nullptr);
  ++OffloadingEntriesNum;
}

void CGOpenMPRuntime::OffloadEntriesInfoManagerTy::
    registerTargetRegionEntryInfo(unsigned DeviceID, unsigned FileID,
                                  StringRef ParentName, unsigned LineNum,
                                  llvm::Constant *Addr, llvm::Constant *ID) {
  // If we are emitting code for a target, the entry is already initialized,
  // only has to be registered.
  if (CGM.getLangOpts().OpenMPIsDevice) {
    assert(hasTargetRegionEntryInfo(DeviceID, FileID, ParentName, LineNum) &&
           "Entry must exist.");
    auto &Entry =
        OffloadEntriesTargetRegion[DeviceID][FileID][ParentName][LineNum];
    assert(Entry.isValid() && "Entry not initialized!");
    Entry.setAddress(Addr);
    Entry.setID(ID);
    return;
  } else {
    OffloadEntryInfoTargetRegion Entry(OffloadingEntriesNum++, Addr, ID);
    OffloadEntriesTargetRegion[DeviceID][FileID][ParentName][LineNum] = Entry;
  }
}

bool CGOpenMPRuntime::OffloadEntriesInfoManagerTy::hasTargetRegionEntryInfo(
    unsigned DeviceID, unsigned FileID, StringRef ParentName,
    unsigned LineNum) const {
  auto PerDevice = OffloadEntriesTargetRegion.find(DeviceID);
  if (PerDevice == OffloadEntriesTargetRegion.end())
    return false;
  auto PerFile = PerDevice->second.find(FileID);
  if (PerFile == PerDevice->second.end())
    return false;
  auto PerParentName = PerFile->second.find(ParentName);
  if (PerParentName == PerFile->second.end())
    return false;
  auto PerLine = PerParentName->second.find(LineNum);
  if (PerLine == PerParentName->second.end())
    return false;
  // Fail if this entry is already registered.
  if (PerLine->second.getAddress() || PerLine->second.getID())
    return false;
  return true;
}

void CGOpenMPRuntime::OffloadEntriesInfoManagerTy::actOnTargetRegionEntriesInfo(
    const OffloadTargetRegionEntryInfoActTy &Action) {
  // Scan all target region entries and perform the provided action.
  for (auto &D : OffloadEntriesTargetRegion)
    for (auto &F : D.second)
      for (auto &P : F.second)
        for (auto &L : P.second)
          Action(D.first, F.first, P.first(), L.first, L.second);
}

/// \brief Create a Ctor/Dtor-like function whose body is emitted through
/// \a Codegen. This is used to emit the two functions that register and
/// unregister the descriptor of the current compilation unit.
static llvm::Function *
createOffloadingBinaryDescriptorFunction(CodeGenModule &CGM, StringRef Name,
                                         const RegionCodeGenTy &Codegen) {
  auto &C = CGM.getContext();
  FunctionArgList Args;
  ImplicitParamDecl DummyPtr(C, /*DC=*/nullptr, SourceLocation(),
                             /*Id=*/nullptr, C.VoidPtrTy);
  Args.push_back(&DummyPtr);

  CodeGenFunction CGF(CGM);
  GlobalDecl();
  auto &FI = CGM.getTypes().arrangeBuiltinFunctionDeclaration(C.VoidTy, Args);
  auto FTy = CGM.getTypes().GetFunctionType(FI);
  auto *Fn =
      CGM.CreateGlobalInitOrDestructFunction(FTy, Name, FI, SourceLocation());
  CGF.StartFunction(GlobalDecl(), C.VoidTy, Fn, FI, Args, SourceLocation());
  Codegen(CGF);
  CGF.FinishFunction();
  return Fn;
}

llvm::Function *
CGOpenMPRuntime::createOffloadingBinaryDescriptorRegistration() {

  // If we don't have entries or if we are emitting code for the device, we
  // don't need to do anything.
  if (CGM.getLangOpts().OpenMPIsDevice || OffloadEntriesInfoManager.empty())
    return nullptr;

  auto &M = CGM.getModule();
  auto &C = CGM.getContext();

  // Get list of devices we care about
  auto &Devices = CGM.getLangOpts().OMPTargetTriples;

  // We should be creating an offloading descriptor only if there are devices
  // specified.
  assert(!Devices.empty() && "No OpenMP offloading devices??");

  // Create the external variables that will point to the begin and end of the
  // host entries section. These will be defined by the linker.
  auto *OffloadEntryTy =
      CGM.getTypes().ConvertTypeForMem(getTgtOffloadEntryQTy());
  llvm::GlobalVariable *HostEntriesBegin = new llvm::GlobalVariable(
      M, OffloadEntryTy, /*isConstant=*/true,
      llvm::GlobalValue::ExternalLinkage, /*Initializer=*/nullptr,
      ".omp_offloading.entries_begin");
  llvm::GlobalVariable *HostEntriesEnd = new llvm::GlobalVariable(
      M, OffloadEntryTy, /*isConstant=*/true,
      llvm::GlobalValue::ExternalLinkage, /*Initializer=*/nullptr,
      ".omp_offloading.entries_end");

  // Create all device images
  llvm::SmallVector<llvm::Constant *, 4> DeviceImagesEntires;
  auto *DeviceImageTy = cast<llvm::StructType>(
      CGM.getTypes().ConvertTypeForMem(getTgtDeviceImageQTy()));

  for (unsigned i = 0; i < Devices.size(); ++i) {
    StringRef T = Devices[i].getTriple();
    auto *ImgBegin = new llvm::GlobalVariable(
        M, CGM.Int8Ty, /*isConstant=*/true, llvm::GlobalValue::ExternalLinkage,
        /*Initializer=*/nullptr,
        Twine(".omp_offloading.img_start.") + Twine(T));
    auto *ImgEnd = new llvm::GlobalVariable(
        M, CGM.Int8Ty, /*isConstant=*/true, llvm::GlobalValue::ExternalLinkage,
        /*Initializer=*/nullptr, Twine(".omp_offloading.img_end.") + Twine(T));

    llvm::Constant *Dev =
        llvm::ConstantStruct::get(DeviceImageTy, ImgBegin, ImgEnd,
                                  HostEntriesBegin, HostEntriesEnd, nullptr);
    DeviceImagesEntires.push_back(Dev);
  }

  // Create device images global array.
  llvm::ArrayType *DeviceImagesInitTy =
      llvm::ArrayType::get(DeviceImageTy, DeviceImagesEntires.size());
  llvm::Constant *DeviceImagesInit =
      llvm::ConstantArray::get(DeviceImagesInitTy, DeviceImagesEntires);

  llvm::GlobalVariable *DeviceImages = new llvm::GlobalVariable(
      M, DeviceImagesInitTy, /*isConstant=*/true,
      llvm::GlobalValue::InternalLinkage, DeviceImagesInit,
      ".omp_offloading.device_images");
  DeviceImages->setUnnamedAddr(true);

  // This is a Zero array to be used in the creation of the constant expressions
  llvm::Constant *Index[] = {llvm::Constant::getNullValue(CGM.Int32Ty),
                             llvm::Constant::getNullValue(CGM.Int32Ty)};

  // Create the target region descriptor.
  auto *BinaryDescriptorTy = cast<llvm::StructType>(
      CGM.getTypes().ConvertTypeForMem(getTgtBinaryDescriptorQTy()));
  llvm::Constant *TargetRegionsDescriptorInit = llvm::ConstantStruct::get(
      BinaryDescriptorTy, llvm::ConstantInt::get(CGM.Int32Ty, Devices.size()),
      llvm::ConstantExpr::getGetElementPtr(DeviceImagesInitTy, DeviceImages,
                                           Index),
      HostEntriesBegin, HostEntriesEnd, nullptr);

  auto *Desc = new llvm::GlobalVariable(
      M, BinaryDescriptorTy, /*isConstant=*/true,
      llvm::GlobalValue::InternalLinkage, TargetRegionsDescriptorInit,
      ".omp_offloading.descriptor");

  // Emit code to register or unregister the descriptor at execution
  // startup or closing, respectively.

  // Create a variable to drive the registration and unregistration of the
  // descriptor, so we can reuse the logic that emits Ctors and Dtors.
  auto *IdentInfo = &C.Idents.get(".omp_offloading.reg_unreg_var");
  ImplicitParamDecl RegUnregVar(C, C.getTranslationUnitDecl(), SourceLocation(),
                                IdentInfo, C.CharTy);

  auto *UnRegFn = createOffloadingBinaryDescriptorFunction(
      CGM, ".omp_offloading.descriptor_unreg",
      [&](CodeGenFunction &CGF, PrePostActionTy &) {
        CGF.EmitCallOrInvoke(createRuntimeFunction(OMPRTL__tgt_unregister_lib),
                             Desc);
      });
  auto *RegFn = createOffloadingBinaryDescriptorFunction(
      CGM, ".omp_offloading.descriptor_reg",
      [&](CodeGenFunction &CGF, PrePostActionTy &) {
        CGF.EmitCallOrInvoke(createRuntimeFunction(OMPRTL__tgt_register_lib),
                             Desc);
        CGM.getCXXABI().registerGlobalDtor(CGF, RegUnregVar, UnRegFn, Desc);
      });
  return RegFn;
}

void CGOpenMPRuntime::createOffloadEntry(llvm::Constant *ID,
                                         llvm::Constant *Addr, uint64_t Size) {
  StringRef Name = Addr->getName();
  auto *TgtOffloadEntryType = cast<llvm::StructType>(
      CGM.getTypes().ConvertTypeForMem(getTgtOffloadEntryQTy()));
  llvm::LLVMContext &C = CGM.getModule().getContext();
  llvm::Module &M = CGM.getModule();

  // Make sure the address has the right type.
  llvm::Constant *AddrPtr = llvm::ConstantExpr::getBitCast(ID, CGM.VoidPtrTy);

  // Create constant string with the name.
  llvm::Constant *StrPtrInit = llvm::ConstantDataArray::getString(C, Name);

  llvm::GlobalVariable *Str =
      new llvm::GlobalVariable(M, StrPtrInit->getType(), /*isConstant=*/true,
                               llvm::GlobalValue::InternalLinkage, StrPtrInit,
                               ".omp_offloading.entry_name");
  Str->setUnnamedAddr(true);
  llvm::Constant *StrPtr = llvm::ConstantExpr::getBitCast(Str, CGM.Int8PtrTy);

  // Create the entry struct.
  llvm::Constant *EntryInit = llvm::ConstantStruct::get(
      TgtOffloadEntryType, AddrPtr, StrPtr,
      llvm::ConstantInt::get(CGM.SizeTy, Size), nullptr);
  llvm::GlobalVariable *Entry = new llvm::GlobalVariable(
      M, TgtOffloadEntryType, true, llvm::GlobalValue::ExternalLinkage,
      EntryInit, ".omp_offloading.entry");

  // The entry has to be created in the section the linker expects it to be.
  Entry->setSection(".omp_offloading.entries");
  // We can't have any padding between symbols, so we need to have 1-byte
  // alignment.
  Entry->setAlignment(1);
}

void CGOpenMPRuntime::createOffloadEntriesAndInfoMetadata() {
  // Emit the offloading entries and metadata so that the device codegen side
  // can
  // easily figure out what to emit. The produced metadata looks like this:
  //
  // !omp_offload.info = !{!1, ...}
  //
  // Right now we only generate metadata for function that contain target
  // regions.

  // If we do not have entries, we dont need to do anything.
  if (OffloadEntriesInfoManager.empty())
    return;

  llvm::Module &M = CGM.getModule();
  llvm::LLVMContext &C = M.getContext();
  SmallVector<OffloadEntriesInfoManagerTy::OffloadEntryInfo *, 16>
      OrderedEntries(OffloadEntriesInfoManager.size());

  // Create the offloading info metadata node.
  llvm::NamedMDNode *MD = M.getOrInsertNamedMetadata("omp_offload.info");

  // Auxiliar methods to create metadata values and strings.
  auto getMDInt = [&](unsigned v) {
    return llvm::ConstantAsMetadata::get(
        llvm::ConstantInt::get(llvm::Type::getInt32Ty(C), v));
  };

  auto getMDString = [&](StringRef v) { return llvm::MDString::get(C, v); };

  // Create function that emits metadata for each target region entry;
  auto &&TargetRegionMetadataEmitter = [&](
      unsigned DeviceID, unsigned FileID, StringRef ParentName, unsigned Line,
      OffloadEntriesInfoManagerTy::OffloadEntryInfoTargetRegion &E) {
    llvm::SmallVector<llvm::Metadata *, 32> Ops;
    // Generate metadata for target regions. Each entry of this metadata
    // contains:
    // - Entry 0 -> Kind of this type of metadata (0).
    // - Entry 1 -> Device ID of the file where the entry was identified.
    // - Entry 2 -> File ID of the file where the entry was identified.
    // - Entry 3 -> Mangled name of the function where the entry was identified.
    // - Entry 4 -> Line in the file where the entry was identified.
    // - Entry 5 -> Order the entry was created.
    // The first element of the metadata node is the kind.
    Ops.push_back(getMDInt(E.getKind()));
    Ops.push_back(getMDInt(DeviceID));
    Ops.push_back(getMDInt(FileID));
    Ops.push_back(getMDString(ParentName));
    Ops.push_back(getMDInt(Line));
    Ops.push_back(getMDInt(E.getOrder()));

    // Save this entry in the right position of the ordered entries array.
    OrderedEntries[E.getOrder()] = &E;

    // Add metadata to the named metadata node.
    MD->addOperand(llvm::MDNode::get(C, Ops));
  };

  OffloadEntriesInfoManager.actOnTargetRegionEntriesInfo(
      TargetRegionMetadataEmitter);

  for (auto *E : OrderedEntries) {
    assert(E && "All ordered entries must exist!");
    if (auto *CE =
            dyn_cast<OffloadEntriesInfoManagerTy::OffloadEntryInfoTargetRegion>(
                E)) {
      assert(CE->getID() && CE->getAddress() &&
             "Entry ID and Addr are invalid!");
      createOffloadEntry(CE->getID(), CE->getAddress(), /*Size=*/0);
    } else
      llvm_unreachable("Unsupported entry kind.");
  }
}

/// \brief Loads all the offload entries information from the host IR
/// metadata.
void CGOpenMPRuntime::loadOffloadInfoMetadata() {
  // If we are in target mode, load the metadata from the host IR. This code has
  // to match the metadaata creation in createOffloadEntriesAndInfoMetadata().

  if (!CGM.getLangOpts().OpenMPIsDevice)
    return;

  if (CGM.getLangOpts().OMPHostIRFile.empty())
    return;

  auto Buf = llvm::MemoryBuffer::getFile(CGM.getLangOpts().OMPHostIRFile);
  if (Buf.getError())
    return;

  llvm::LLVMContext C;
  auto ME = llvm::parseBitcodeFile(Buf.get()->getMemBufferRef(), C);

  if (ME.getError())
    return;

  llvm::NamedMDNode *MD = ME.get()->getNamedMetadata("omp_offload.info");
  if (!MD)
    return;

  for (auto I : MD->operands()) {
    llvm::MDNode *MN = cast<llvm::MDNode>(I);

    auto getMDInt = [&](unsigned Idx) {
      llvm::ConstantAsMetadata *V =
          cast<llvm::ConstantAsMetadata>(MN->getOperand(Idx));
      return cast<llvm::ConstantInt>(V->getValue())->getZExtValue();
    };

    auto getMDString = [&](unsigned Idx) {
      llvm::MDString *V = cast<llvm::MDString>(MN->getOperand(Idx));
      return V->getString();
    };

    switch (getMDInt(0)) {
    default:
      llvm_unreachable("Unexpected metadata!");
      break;
    case OffloadEntriesInfoManagerTy::OffloadEntryInfo::
        OFFLOAD_ENTRY_INFO_TARGET_REGION:
      OffloadEntriesInfoManager.initializeTargetRegionEntryInfo(
          /*DeviceID=*/getMDInt(1), /*FileID=*/getMDInt(2),
          /*ParentName=*/getMDString(3), /*Line=*/getMDInt(4),
          /*Order=*/getMDInt(5));
      break;
    }
  }
}

void CGOpenMPRuntime::emitKmpRoutineEntryT(QualType KmpInt32Ty) {
  if (!KmpRoutineEntryPtrTy) {
    // Build typedef kmp_int32 (* kmp_routine_entry_t)(kmp_int32, void *); type.
    auto &C = CGM.getContext();
    QualType KmpRoutineEntryTyArgs[] = {KmpInt32Ty, C.VoidPtrTy};
    FunctionProtoType::ExtProtoInfo EPI;
    KmpRoutineEntryPtrQTy = C.getPointerType(
        C.getFunctionType(KmpInt32Ty, KmpRoutineEntryTyArgs, EPI));
    KmpRoutineEntryPtrTy = CGM.getTypes().ConvertType(KmpRoutineEntryPtrQTy);
  }
}

static FieldDecl *addFieldToRecordDecl(ASTContext &C, DeclContext *DC,
                                       QualType FieldTy) {
  auto *Field = FieldDecl::Create(
      C, DC, SourceLocation(), SourceLocation(), /*Id=*/nullptr, FieldTy,
      C.getTrivialTypeSourceInfo(FieldTy, SourceLocation()),
      /*BW=*/nullptr, /*Mutable=*/false, /*InitStyle=*/ICIS_NoInit);
  Field->setAccess(AS_public);
  DC->addDecl(Field);
  return Field;
}

QualType CGOpenMPRuntime::getTgtOffloadEntryQTy() {

  // Make sure the type of the entry is already created. This is the type we
  // have to create:
  // struct __tgt_offload_entry{
  //   void      *addr;       // Pointer to the offload entry info.
  //                          // (function or global)
  //   char      *name;       // Name of the function or global.
  //   size_t     size;       // Size of the entry info (0 if it a function).
  // };
  if (TgtOffloadEntryQTy.isNull()) {
    ASTContext &C = CGM.getContext();
    auto *RD = C.buildImplicitRecord("__tgt_offload_entry");
    RD->startDefinition();
    addFieldToRecordDecl(C, RD, C.VoidPtrTy);
    addFieldToRecordDecl(C, RD, C.getPointerType(C.CharTy));
    addFieldToRecordDecl(C, RD, C.getSizeType());
    RD->completeDefinition();
    TgtOffloadEntryQTy = C.getRecordType(RD);
  }
  return TgtOffloadEntryQTy;
}

QualType CGOpenMPRuntime::getTgtDeviceImageQTy() {
  // These are the types we need to build:
  // struct __tgt_device_image{
  // void   *ImageStart;       // Pointer to the target code start.
  // void   *ImageEnd;         // Pointer to the target code end.
  // // We also add the host entries to the device image, as it may be useful
  // // for the target runtime to have access to that information.
  // __tgt_offload_entry  *EntriesBegin;   // Begin of the table with all
  //                                       // the entries.
  // __tgt_offload_entry  *EntriesEnd;     // End of the table with all the
  //                                       // entries (non inclusive).
  // };
  if (TgtDeviceImageQTy.isNull()) {
    ASTContext &C = CGM.getContext();
    auto *RD = C.buildImplicitRecord("__tgt_device_image");
    RD->startDefinition();
    addFieldToRecordDecl(C, RD, C.VoidPtrTy);
    addFieldToRecordDecl(C, RD, C.VoidPtrTy);
    addFieldToRecordDecl(C, RD, C.getPointerType(getTgtOffloadEntryQTy()));
    addFieldToRecordDecl(C, RD, C.getPointerType(getTgtOffloadEntryQTy()));
    RD->completeDefinition();
    TgtDeviceImageQTy = C.getRecordType(RD);
  }
  return TgtDeviceImageQTy;
}

QualType CGOpenMPRuntime::getTgtBinaryDescriptorQTy() {
  // struct __tgt_bin_desc{
  //   int32_t              NumDevices;      // Number of devices supported.
  //   __tgt_device_image   *DeviceImages;   // Arrays of device images
  //                                         // (one per device).
  //   __tgt_offload_entry  *EntriesBegin;   // Begin of the table with all the
  //                                         // entries.
  //   __tgt_offload_entry  *EntriesEnd;     // End of the table with all the
  //                                         // entries (non inclusive).
  // };
  if (TgtBinaryDescriptorQTy.isNull()) {
    ASTContext &C = CGM.getContext();
    auto *RD = C.buildImplicitRecord("__tgt_bin_desc");
    RD->startDefinition();
    addFieldToRecordDecl(
        C, RD, C.getIntTypeForBitwidth(/*DestWidth=*/32, /*Signed=*/true));
    addFieldToRecordDecl(C, RD, C.getPointerType(getTgtDeviceImageQTy()));
    addFieldToRecordDecl(C, RD, C.getPointerType(getTgtOffloadEntryQTy()));
    addFieldToRecordDecl(C, RD, C.getPointerType(getTgtOffloadEntryQTy()));
    RD->completeDefinition();
    TgtBinaryDescriptorQTy = C.getRecordType(RD);
  }
  return TgtBinaryDescriptorQTy;
}

namespace {
struct PrivateHelpersTy {
  PrivateHelpersTy(const VarDecl *Original, const VarDecl *PrivateCopy,
                   const VarDecl *PrivateElemInit)
      : Original(Original), PrivateCopy(PrivateCopy),
        PrivateElemInit(PrivateElemInit) {}
  const VarDecl *Original;
  const VarDecl *PrivateCopy;
  const VarDecl *PrivateElemInit;
};
typedef std::pair<CharUnits /*Align*/, PrivateHelpersTy> PrivateDataTy;
} // anonymous namespace

static RecordDecl *
createPrivatesRecordDecl(CodeGenModule &CGM, ArrayRef<PrivateDataTy> Privates) {
  if (!Privates.empty()) {
    auto &C = CGM.getContext();
    // Build struct .kmp_privates_t. {
    //         /*  private vars  */
    //       };
    auto *RD = C.buildImplicitRecord(".kmp_privates.t");
    RD->startDefinition();
    for (auto &&Pair : Privates) {
      auto *VD = Pair.second.Original;
      auto Type = VD->getType();
      Type = Type.getNonReferenceType();
      auto *FD = addFieldToRecordDecl(C, RD, Type);
      if (VD->hasAttrs()) {
        for (specific_attr_iterator<AlignedAttr> I(VD->getAttrs().begin()),
             E(VD->getAttrs().end());
             I != E; ++I)
          FD->addAttr(*I);
      }
    }
    RD->completeDefinition();
    return RD;
  }
  return nullptr;
}

static RecordDecl *
createKmpTaskTRecordDecl(CodeGenModule &CGM, OpenMPDirectiveKind Kind,
                         QualType KmpInt32Ty,
                         QualType KmpRoutineEntryPointerQTy) {
  auto &C = CGM.getContext();
  // Build struct kmp_task_t {
  //         void *              shareds;
  //         kmp_routine_entry_t routine;
  //         kmp_int32           part_id;
  //         kmp_routine_entry_t destructors;
  // For taskloops additional fields:
  //         kmp_uint64          lb;
  //         kmp_uint64          ub;
  //         kmp_int64           st;
  //         kmp_int32           liter;
  //       };
  auto *RD = C.buildImplicitRecord("kmp_task_t");
  RD->startDefinition();
  addFieldToRecordDecl(C, RD, C.VoidPtrTy);
  addFieldToRecordDecl(C, RD, KmpRoutineEntryPointerQTy);
  addFieldToRecordDecl(C, RD, KmpInt32Ty);
  addFieldToRecordDecl(C, RD, KmpRoutineEntryPointerQTy);
  if (isOpenMPTaskLoopDirective(Kind)) {
    QualType KmpUInt64Ty =
        CGM.getContext().getIntTypeForBitwidth(/*DestWidth=*/64, /*Signed=*/0);
    QualType KmpInt64Ty =
        CGM.getContext().getIntTypeForBitwidth(/*DestWidth=*/64, /*Signed=*/1);
    addFieldToRecordDecl(C, RD, KmpUInt64Ty);
    addFieldToRecordDecl(C, RD, KmpUInt64Ty);
    addFieldToRecordDecl(C, RD, KmpInt64Ty);
    addFieldToRecordDecl(C, RD, KmpInt32Ty);
  }
  RD->completeDefinition();
  return RD;
}

static RecordDecl *
createKmpTaskTWithPrivatesRecordDecl(CodeGenModule &CGM, QualType KmpTaskTQTy,
                                     ArrayRef<PrivateDataTy> Privates) {
  auto &C = CGM.getContext();
  // Build struct kmp_task_t_with_privates {
  //         kmp_task_t task_data;
  //         .kmp_privates_t. privates;
  //       };
  auto *RD = C.buildImplicitRecord("kmp_task_t_with_privates");
  RD->startDefinition();
  addFieldToRecordDecl(C, RD, KmpTaskTQTy);
  if (auto *PrivateRD = createPrivatesRecordDecl(CGM, Privates)) {
    addFieldToRecordDecl(C, RD, C.getRecordType(PrivateRD));
  }
  RD->completeDefinition();
  return RD;
}

/// \brief Emit a proxy function which accepts kmp_task_t as the second
/// argument.
/// \code
/// kmp_int32 .omp_task_entry.(kmp_int32 gtid, kmp_task_t *tt) {
///   TaskFunction(gtid, tt->part_id, &tt->privates, task_privates_map, tt,
///   For taskloops:
///   tt->task_data.lb, tt->task_data.ub, tt->task_data.st, tt->task_data.liter,
///   tt->shareds);
///   return 0;
/// }
/// \endcode
static llvm::Value *
emitProxyTaskFunction(CodeGenModule &CGM, SourceLocation Loc,
                      OpenMPDirectiveKind Kind, QualType KmpInt32Ty,
                      QualType KmpTaskTWithPrivatesPtrQTy,
                      QualType KmpTaskTWithPrivatesQTy, QualType KmpTaskTQTy,
                      QualType SharedsPtrTy, llvm::Value *TaskFunction,
                      llvm::Value *TaskPrivatesMap) {
  auto &C = CGM.getContext();
  FunctionArgList Args;
  ImplicitParamDecl GtidArg(C, /*DC=*/nullptr, Loc, /*Id=*/nullptr, KmpInt32Ty);
  ImplicitParamDecl TaskTypeArg(C, /*DC=*/nullptr, Loc,
                                /*Id=*/nullptr,
                                KmpTaskTWithPrivatesPtrQTy.withRestrict());
  Args.push_back(&GtidArg);
  Args.push_back(&TaskTypeArg);
  auto &TaskEntryFnInfo =
      CGM.getTypes().arrangeBuiltinFunctionDeclaration(KmpInt32Ty, Args);
  auto *TaskEntryTy = CGM.getTypes().GetFunctionType(TaskEntryFnInfo);
  auto *TaskEntry =
      llvm::Function::Create(TaskEntryTy, llvm::GlobalValue::InternalLinkage,
                             ".omp_task_entry.", &CGM.getModule());
  CGM.SetInternalFunctionAttributes(/*D=*/nullptr, TaskEntry, TaskEntryFnInfo);
  CodeGenFunction CGF(CGM);
  CGF.disableDebugInfo();
  CGF.StartFunction(GlobalDecl(), KmpInt32Ty, TaskEntry, TaskEntryFnInfo, Args);

  // TaskFunction(gtid, tt->task_data.part_id, &tt->privates, task_privates_map,
  // tt,
  // For taskloops:
  // tt->task_data.lb, tt->task_data.ub, tt->task_data.st, tt->task_data.liter,
  // tt->task_data.shareds);
  auto *GtidParam = CGF.EmitLoadOfScalar(
      CGF.GetAddrOfLocalVar(&GtidArg), /*Volatile=*/false, KmpInt32Ty, Loc);
  LValue TDBase = CGF.EmitLoadOfPointerLValue(
      CGF.GetAddrOfLocalVar(&TaskTypeArg),
      KmpTaskTWithPrivatesPtrQTy->castAs<PointerType>());
  auto *KmpTaskTWithPrivatesQTyRD =
      cast<RecordDecl>(KmpTaskTWithPrivatesQTy->getAsTagDecl());
  LValue Base =
      CGF.EmitLValueForField(TDBase, *KmpTaskTWithPrivatesQTyRD->field_begin());
  auto *KmpTaskTQTyRD = cast<RecordDecl>(KmpTaskTQTy->getAsTagDecl());
  auto PartIdFI = std::next(KmpTaskTQTyRD->field_begin(), KmpTaskTPartId);
  auto PartIdLVal = CGF.EmitLValueForField(Base, *PartIdFI);
  auto *PartidParam = PartIdLVal.getPointer();

  auto SharedsFI = std::next(KmpTaskTQTyRD->field_begin(), KmpTaskTShareds);
  auto SharedsLVal = CGF.EmitLValueForField(Base, *SharedsFI);
  auto *SharedsParam = CGF.Builder.CreatePointerBitCastOrAddrSpaceCast(
      CGF.EmitLoadOfLValue(SharedsLVal, Loc).getScalarVal(),
      CGF.ConvertTypeForMem(SharedsPtrTy));

  auto PrivatesFI = std::next(KmpTaskTWithPrivatesQTyRD->field_begin(), 1);
  llvm::Value *PrivatesParam;
  if (PrivatesFI != KmpTaskTWithPrivatesQTyRD->field_end()) {
    auto PrivatesLVal = CGF.EmitLValueForField(TDBase, *PrivatesFI);
    PrivatesParam = CGF.Builder.CreatePointerBitCastOrAddrSpaceCast(
        PrivatesLVal.getPointer(), CGF.VoidPtrTy);
  } else
    PrivatesParam = llvm::ConstantPointerNull::get(CGF.VoidPtrTy);

  llvm::Value *CommonArgs[] = {GtidParam, PartidParam, PrivatesParam,
                               TaskPrivatesMap,
                               CGF.Builder
                                   .CreatePointerBitCastOrAddrSpaceCast(
                                       TDBase.getAddress(), CGF.VoidPtrTy)
                                   .getPointer()};
  SmallVector<llvm::Value *, 16> CallArgs(std::begin(CommonArgs),
                                          std::end(CommonArgs));
  if (isOpenMPTaskLoopDirective(Kind)) {
    auto LBFI = std::next(KmpTaskTQTyRD->field_begin(), KmpTaskTLowerBound);
    auto LBLVal = CGF.EmitLValueForField(Base, *LBFI);
    auto *LBParam = CGF.EmitLoadOfLValue(LBLVal, Loc).getScalarVal();
    auto UBFI = std::next(KmpTaskTQTyRD->field_begin(), KmpTaskTUpperBound);
    auto UBLVal = CGF.EmitLValueForField(Base, *UBFI);
    auto *UBParam = CGF.EmitLoadOfLValue(UBLVal, Loc).getScalarVal();
    auto StFI = std::next(KmpTaskTQTyRD->field_begin(), KmpTaskTStride);
    auto StLVal = CGF.EmitLValueForField(Base, *StFI);
    auto *StParam = CGF.EmitLoadOfLValue(StLVal, Loc).getScalarVal();
    auto LIFI = std::next(KmpTaskTQTyRD->field_begin(), KmpTaskTLastIter);
    auto LILVal = CGF.EmitLValueForField(Base, *LIFI);
    auto *LIParam = CGF.EmitLoadOfLValue(LILVal, Loc).getScalarVal();
    CallArgs.push_back(LBParam);
    CallArgs.push_back(UBParam);
    CallArgs.push_back(StParam);
    CallArgs.push_back(LIParam);
  }
  CallArgs.push_back(SharedsParam);

  CGF.EmitCallOrInvoke(TaskFunction, CallArgs);
  CGF.EmitStoreThroughLValue(
      RValue::get(CGF.Builder.getInt32(/*C=*/0)),
      CGF.MakeAddrLValue(CGF.ReturnValue, KmpInt32Ty));
  CGF.FinishFunction();
  return TaskEntry;
}

static llvm::Value *emitDestructorsFunction(CodeGenModule &CGM,
                                            SourceLocation Loc,
                                            QualType KmpInt32Ty,
                                            QualType KmpTaskTWithPrivatesPtrQTy,
                                            QualType KmpTaskTWithPrivatesQTy) {
  auto &C = CGM.getContext();
  FunctionArgList Args;
  ImplicitParamDecl GtidArg(C, /*DC=*/nullptr, Loc, /*Id=*/nullptr, KmpInt32Ty);
  ImplicitParamDecl TaskTypeArg(C, /*DC=*/nullptr, Loc,
                                /*Id=*/nullptr,
                                KmpTaskTWithPrivatesPtrQTy.withRestrict());
  Args.push_back(&GtidArg);
  Args.push_back(&TaskTypeArg);
  FunctionType::ExtInfo Info;
  auto &DestructorFnInfo =
      CGM.getTypes().arrangeBuiltinFunctionDeclaration(KmpInt32Ty, Args);
  auto *DestructorFnTy = CGM.getTypes().GetFunctionType(DestructorFnInfo);
  auto *DestructorFn =
      llvm::Function::Create(DestructorFnTy, llvm::GlobalValue::InternalLinkage,
                             ".omp_task_destructor.", &CGM.getModule());
  CGM.SetInternalFunctionAttributes(/*D=*/nullptr, DestructorFn,
                                    DestructorFnInfo);
  CodeGenFunction CGF(CGM);
  CGF.disableDebugInfo();
  CGF.StartFunction(GlobalDecl(), KmpInt32Ty, DestructorFn, DestructorFnInfo,
                    Args);

  LValue Base = CGF.EmitLoadOfPointerLValue(
      CGF.GetAddrOfLocalVar(&TaskTypeArg),
      KmpTaskTWithPrivatesPtrQTy->castAs<PointerType>());
  auto *KmpTaskTWithPrivatesQTyRD =
      cast<RecordDecl>(KmpTaskTWithPrivatesQTy->getAsTagDecl());
  auto FI = std::next(KmpTaskTWithPrivatesQTyRD->field_begin());
  Base = CGF.EmitLValueForField(Base, *FI);
  for (auto *Field :
       cast<RecordDecl>(FI->getType()->getAsTagDecl())->fields()) {
    if (auto DtorKind = Field->getType().isDestructedType()) {
      auto FieldLValue = CGF.EmitLValueForField(Base, Field);
      CGF.pushDestroy(DtorKind, FieldLValue.getAddress(), Field->getType());
    }
  }
  CGF.FinishFunction();
  return DestructorFn;
}

/// \brief Emit a privates mapping function for correct handling of private and
/// firstprivate variables.
/// \code
/// void .omp_task_privates_map.(const .privates. *noalias privs, <ty1>
/// **noalias priv1,...,  <tyn> **noalias privn) {
///   *priv1 = &.privates.priv1;
///   ...;
///   *privn = &.privates.privn;
/// }
/// \endcode
static llvm::Value *
emitTaskPrivateMappingFunction(CodeGenModule &CGM, SourceLocation Loc,
                               ArrayRef<const Expr *> PrivateVars,
                               ArrayRef<const Expr *> FirstprivateVars,
                               QualType PrivatesQTy,
                               ArrayRef<PrivateDataTy> Privates) {
  auto &C = CGM.getContext();
  FunctionArgList Args;
  ImplicitParamDecl TaskPrivatesArg(
      C, /*DC=*/nullptr, Loc, /*Id=*/nullptr,
      C.getPointerType(PrivatesQTy).withConst().withRestrict());
  Args.push_back(&TaskPrivatesArg);
  llvm::DenseMap<const VarDecl *, unsigned> PrivateVarsPos;
  unsigned Counter = 1;
  for (auto *E: PrivateVars) {
    Args.push_back(ImplicitParamDecl::Create(
        C, /*DC=*/nullptr, Loc,
        /*Id=*/nullptr, C.getPointerType(C.getPointerType(E->getType()))
                            .withConst()
                            .withRestrict()));
    auto *VD = cast<VarDecl>(cast<DeclRefExpr>(E)->getDecl());
    PrivateVarsPos[VD] = Counter;
    ++Counter;
  }
  for (auto *E : FirstprivateVars) {
    Args.push_back(ImplicitParamDecl::Create(
        C, /*DC=*/nullptr, Loc,
        /*Id=*/nullptr, C.getPointerType(C.getPointerType(E->getType()))
                            .withConst()
                            .withRestrict()));
    auto *VD = cast<VarDecl>(cast<DeclRefExpr>(E)->getDecl());
    PrivateVarsPos[VD] = Counter;
    ++Counter;
  }
  auto &TaskPrivatesMapFnInfo =
      CGM.getTypes().arrangeBuiltinFunctionDeclaration(C.VoidTy, Args);
  auto *TaskPrivatesMapTy =
      CGM.getTypes().GetFunctionType(TaskPrivatesMapFnInfo);
  auto *TaskPrivatesMap = llvm::Function::Create(
      TaskPrivatesMapTy, llvm::GlobalValue::InternalLinkage,
      ".omp_task_privates_map.", &CGM.getModule());
  CGM.SetInternalFunctionAttributes(/*D=*/nullptr, TaskPrivatesMap,
                                    TaskPrivatesMapFnInfo);
  TaskPrivatesMap->addFnAttr(llvm::Attribute::AlwaysInline);
  CodeGenFunction CGF(CGM);
  CGF.disableDebugInfo();
  CGF.StartFunction(GlobalDecl(), C.VoidTy, TaskPrivatesMap,
                    TaskPrivatesMapFnInfo, Args);

  // *privi = &.privates.privi;
  LValue Base = CGF.EmitLoadOfPointerLValue(
      CGF.GetAddrOfLocalVar(&TaskPrivatesArg),
      TaskPrivatesArg.getType()->castAs<PointerType>());
  auto *PrivatesQTyRD = cast<RecordDecl>(PrivatesQTy->getAsTagDecl());
  Counter = 0;
  for (auto *Field : PrivatesQTyRD->fields()) {
    auto FieldLVal = CGF.EmitLValueForField(Base, Field);
    auto *VD = Args[PrivateVarsPos[Privates[Counter].second.Original]];
    auto RefLVal = CGF.MakeAddrLValue(CGF.GetAddrOfLocalVar(VD), VD->getType());
    auto RefLoadLVal = CGF.EmitLoadOfPointerLValue(
        RefLVal.getAddress(), RefLVal.getType()->castAs<PointerType>());
    CGF.EmitStoreOfScalar(FieldLVal.getPointer(), RefLoadLVal);
    ++Counter;
  }
  CGF.FinishFunction();
  return TaskPrivatesMap;
}

static int array_pod_sort_comparator(const PrivateDataTy *P1,
                                     const PrivateDataTy *P2) {
  return P1->first < P2->first ? 1 : (P2->first < P1->first ? -1 : 0);
}

CGOpenMPRuntime::TaskDataTy CGOpenMPRuntime::emitTaskInit(
    CodeGenFunction &CGF, SourceLocation Loc, const OMPExecutableDirective &D,
    bool Tied, llvm::PointerIntPair<llvm::Value *, 1, bool> Final,
    unsigned NumberOfParts, llvm::Value *TaskFunction, QualType SharedsTy,
    Address Shareds, ArrayRef<const Expr *> PrivateVars,
    ArrayRef<const Expr *> PrivateCopies,
    ArrayRef<const Expr *> FirstprivateVars,
    ArrayRef<const Expr *> FirstprivateCopies,
    ArrayRef<const Expr *> FirstprivateInits) {
  auto &C = CGM.getContext();
  llvm::SmallVector<PrivateDataTy, 4> Privates;
  // Aggregate privates and sort them by the alignment.
  auto I = PrivateCopies.begin();
  for (auto *E : PrivateVars) {
    auto *VD = cast<VarDecl>(cast<DeclRefExpr>(E)->getDecl());
    Privates.push_back(std::make_pair(
        C.getDeclAlign(VD),
        PrivateHelpersTy(VD, cast<VarDecl>(cast<DeclRefExpr>(*I)->getDecl()),
                         /*PrivateElemInit=*/nullptr)));
    ++I;
  }
  I = FirstprivateCopies.begin();
  auto IElemInitRef = FirstprivateInits.begin();
  for (auto *E : FirstprivateVars) {
    auto *VD = cast<VarDecl>(cast<DeclRefExpr>(E)->getDecl());
    Privates.push_back(std::make_pair(
        C.getDeclAlign(VD),
        PrivateHelpersTy(
            VD, cast<VarDecl>(cast<DeclRefExpr>(*I)->getDecl()),
            cast<VarDecl>(cast<DeclRefExpr>(*IElemInitRef)->getDecl()))));
    ++I;
    ++IElemInitRef;
  }
  llvm::array_pod_sort(Privates.begin(), Privates.end(),
                       array_pod_sort_comparator);
  auto KmpInt32Ty = C.getIntTypeForBitwidth(/*DestWidth=*/32, /*Signed=*/1);
  // Build type kmp_routine_entry_t (if not built yet).
  emitKmpRoutineEntryT(KmpInt32Ty);
  // Build type kmp_task_t (if not built yet).
  if (KmpTaskTQTy.isNull()) {
    KmpTaskTQTy = C.getRecordType(createKmpTaskTRecordDecl(
        CGM, D.getDirectiveKind(), KmpInt32Ty, KmpRoutineEntryPtrQTy));
  }
  auto *KmpTaskTQTyRD = cast<RecordDecl>(KmpTaskTQTy->getAsTagDecl());
  // Build particular struct kmp_task_t for the given task.
  auto *KmpTaskTWithPrivatesQTyRD =
      createKmpTaskTWithPrivatesRecordDecl(CGM, KmpTaskTQTy, Privates);
  auto KmpTaskTWithPrivatesQTy = C.getRecordType(KmpTaskTWithPrivatesQTyRD);
  QualType KmpTaskTWithPrivatesPtrQTy =
      C.getPointerType(KmpTaskTWithPrivatesQTy);
  auto *KmpTaskTWithPrivatesTy = CGF.ConvertType(KmpTaskTWithPrivatesQTy);
  auto *KmpTaskTWithPrivatesPtrTy = KmpTaskTWithPrivatesTy->getPointerTo();
  auto *KmpTaskTWithPrivatesTySize = CGF.getTypeSize(KmpTaskTWithPrivatesQTy);
  QualType SharedsPtrTy = C.getPointerType(SharedsTy);

  // Emit initial values for private copies (if any).
  llvm::Value *TaskPrivatesMap = nullptr;
  auto *TaskPrivatesMapTy =
      std::next(cast<llvm::Function>(TaskFunction)->getArgumentList().begin(),
                3)
          ->getType();
  if (!Privates.empty()) {
    auto FI = std::next(KmpTaskTWithPrivatesQTyRD->field_begin());
    TaskPrivatesMap = emitTaskPrivateMappingFunction(
        CGM, Loc, PrivateVars, FirstprivateVars, FI->getType(), Privates);
    TaskPrivatesMap = CGF.Builder.CreatePointerBitCastOrAddrSpaceCast(
        TaskPrivatesMap, TaskPrivatesMapTy);
  } else {
    TaskPrivatesMap = llvm::ConstantPointerNull::get(
        cast<llvm::PointerType>(TaskPrivatesMapTy));
  }
  // Build a proxy function kmp_int32 .omp_task_entry.(kmp_int32 gtid,
  // kmp_task_t *tt);
  auto *TaskEntry = emitProxyTaskFunction(
      CGM, Loc, D.getDirectiveKind(), KmpInt32Ty, KmpTaskTWithPrivatesPtrQTy,
      KmpTaskTWithPrivatesQTy, KmpTaskTQTy, SharedsPtrTy, TaskFunction,
      TaskPrivatesMap);

  // Build call kmp_task_t * __kmpc_omp_task_alloc(ident_t *, kmp_int32 gtid,
  // kmp_int32 flags, size_t sizeof_kmp_task_t, size_t sizeof_shareds,
  // kmp_routine_entry_t *task_entry);
  // Task flags. Format is taken from
  // http://llvm.org/svn/llvm-project/openmp/trunk/runtime/src/kmp.h,
  // description of kmp_tasking_flags struct.
  const unsigned TiedFlag = 0x1;
  const unsigned FinalFlag = 0x2;
  unsigned Flags = Tied ? TiedFlag : 0;
  auto *TaskFlags =
      Final.getPointer()
          ? CGF.Builder.CreateSelect(Final.getPointer(),
                                     CGF.Builder.getInt32(FinalFlag),
                                     CGF.Builder.getInt32(/*C=*/0))
          : CGF.Builder.getInt32(Final.getInt() ? FinalFlag : 0);
  TaskFlags = CGF.Builder.CreateOr(TaskFlags, CGF.Builder.getInt32(Flags));
  auto *SharedsSize = CGM.getSize(C.getTypeSizeInChars(SharedsTy));
  llvm::Value *AllocArgs[] = {emitUpdateLocation(CGF, Loc),
                              getThreadID(CGF, Loc), TaskFlags,
                              KmpTaskTWithPrivatesTySize, SharedsSize,
                              CGF.Builder.CreatePointerBitCastOrAddrSpaceCast(
                                  TaskEntry, KmpRoutineEntryPtrTy)};
  auto *NewTask = CGF.EmitRuntimeCall(
      createRuntimeFunction(OMPRTL__kmpc_omp_task_alloc), AllocArgs);
  auto *NewTaskNewTaskTTy = CGF.Builder.CreatePointerBitCastOrAddrSpaceCast(
      NewTask, KmpTaskTWithPrivatesPtrTy);
  LValue Base = CGF.MakeNaturalAlignAddrLValue(NewTaskNewTaskTTy,
                                               KmpTaskTWithPrivatesQTy);
  LValue TDBase =
      CGF.EmitLValueForField(Base, *KmpTaskTWithPrivatesQTyRD->field_begin());
  // Fill the data in the resulting kmp_task_t record.
  // Copy shareds if there are any.
  Address KmpTaskSharedsPtr = Address::invalid();
  if (!SharedsTy->getAsStructureType()->getDecl()->field_empty()) {
    KmpTaskSharedsPtr =
        Address(CGF.EmitLoadOfScalar(
                    CGF.EmitLValueForField(
                        TDBase, *std::next(KmpTaskTQTyRD->field_begin(),
                                           KmpTaskTShareds)),
                    Loc),
                CGF.getNaturalTypeAlignment(SharedsTy));
    CGF.EmitAggregateCopy(KmpTaskSharedsPtr, Shareds, SharedsTy);
  }
  // Emit initial values for private copies (if any).
  bool NeedsCleanup = false;
  if (!Privates.empty()) {
    auto FI = std::next(KmpTaskTWithPrivatesQTyRD->field_begin());
    auto PrivatesBase = CGF.EmitLValueForField(Base, *FI);
    FI = cast<RecordDecl>(FI->getType()->getAsTagDecl())->field_begin();
    LValue SharedsBase;
    if (!FirstprivateVars.empty()) {
      SharedsBase = CGF.MakeAddrLValue(
          CGF.Builder.CreatePointerBitCastOrAddrSpaceCast(
              KmpTaskSharedsPtr, CGF.ConvertTypeForMem(SharedsPtrTy)),
          SharedsTy);
    }
    CodeGenFunction::CGCapturedStmtInfo CapturesInfo(
        cast<CapturedStmt>(*D.getAssociatedStmt()));
    for (auto &&Pair : Privates) {
      auto *VD = Pair.second.PrivateCopy;
      auto *Init = VD->getAnyInitializer();
      LValue PrivateLValue = CGF.EmitLValueForField(PrivatesBase, *FI);
      if (Init) {
        if (auto *Elem = Pair.second.PrivateElemInit) {
          auto *OriginalVD = Pair.second.Original;
          auto *SharedField = CapturesInfo.lookup(OriginalVD);
          auto SharedRefLValue =
              CGF.EmitLValueForField(SharedsBase, SharedField);
          SharedRefLValue = CGF.MakeAddrLValue(
              Address(SharedRefLValue.getPointer(), C.getDeclAlign(OriginalVD)),
              SharedRefLValue.getType(), AlignmentSource::Decl);
          QualType Type = OriginalVD->getType();
          if (Type->isArrayType()) {
            // Initialize firstprivate array.
            if (!isa<CXXConstructExpr>(Init) ||
                CGF.isTrivialInitializer(Init)) {
              // Perform simple memcpy.
              CGF.EmitAggregateAssign(PrivateLValue.getAddress(),
                                      SharedRefLValue.getAddress(), Type);
            } else {
              // Initialize firstprivate array using element-by-element
              // intialization.
              CGF.EmitOMPAggregateAssign(
                  PrivateLValue.getAddress(), SharedRefLValue.getAddress(),
                  Type, [&CGF, Elem, Init, &CapturesInfo](
                            Address DestElement, Address SrcElement) {
                    // Clean up any temporaries needed by the initialization.
                    CodeGenFunction::OMPPrivateScope InitScope(CGF);
                    InitScope.addPrivate(Elem, [SrcElement]() -> Address {
                      return SrcElement;
                    });
                    (void)InitScope.Privatize();
                    // Emit initialization for single element.
                    CodeGenFunction::CGCapturedStmtRAII CapInfoRAII(
                        CGF, &CapturesInfo);
                    CGF.EmitAnyExprToMem(Init, DestElement,
                                         Init->getType().getQualifiers(),
                                         /*IsInitializer=*/false);
                  });
            }
          } else {
            CodeGenFunction::OMPPrivateScope InitScope(CGF);
            InitScope.addPrivate(Elem, [SharedRefLValue]() -> Address {
              return SharedRefLValue.getAddress();
            });
            (void)InitScope.Privatize();
            CodeGenFunction::CGCapturedStmtRAII CapInfoRAII(CGF, &CapturesInfo);
            CGF.EmitExprAsInit(Init, VD, PrivateLValue,
                               /*capturedByInit=*/false);
          }
        } else {
          CGF.EmitExprAsInit(Init, VD, PrivateLValue, /*capturedByInit=*/false);
        }
      }
      NeedsCleanup = NeedsCleanup || FI->getType().isDestructedType();
      ++FI;
    }
  }
  // Provide pointer to function with destructors for privates.
  llvm::Value *DestructorFn =
      NeedsCleanup ? emitDestructorsFunction(CGM, Loc, KmpInt32Ty,
                                             KmpTaskTWithPrivatesPtrQTy,
                                             KmpTaskTWithPrivatesQTy)
                   : llvm::ConstantPointerNull::get(
                         cast<llvm::PointerType>(KmpRoutineEntryPtrTy));
  LValue Destructor = CGF.EmitLValueForField(
      TDBase, *std::next(KmpTaskTQTyRD->field_begin(), KmpTaskTDestructors));
  CGF.EmitStoreOfScalar(CGF.Builder.CreatePointerBitCastOrAddrSpaceCast(
                            DestructorFn, KmpRoutineEntryPtrTy),
                        Destructor);
  TaskDataTy Data;
  Data.NewTask = NewTask;
  Data.TaskEntry = TaskEntry;
  Data.NewTaskNewTaskTTy = NewTaskNewTaskTTy;
  Data.TDBase = TDBase;
  Data.KmpTaskTQTyRD = KmpTaskTQTyRD;
  return Data;
}

void CGOpenMPRuntime::emitTaskCall(
    CodeGenFunction &CGF, SourceLocation Loc, const OMPExecutableDirective &D,
    bool Tied, llvm::PointerIntPair<llvm::Value *, 1, bool> Final,
    unsigned NumberOfParts, llvm::Value *TaskFunction, QualType SharedsTy,
    Address Shareds, const Expr *IfCond, ArrayRef<const Expr *> PrivateVars,
    ArrayRef<const Expr *> PrivateCopies,
    ArrayRef<const Expr *> FirstprivateVars,
    ArrayRef<const Expr *> FirstprivateCopies,
    ArrayRef<const Expr *> FirstprivateInits,
    ArrayRef<std::pair<OpenMPDependClauseKind, const Expr *>> Dependences) {
  if (!CGF.HaveInsertPoint())
    return;

  TaskDataTy Data =
      emitTaskInit(CGF, Loc, D, Tied, Final, NumberOfParts, TaskFunction,
                   SharedsTy, Shareds, PrivateVars, PrivateCopies,
                   FirstprivateVars, FirstprivateCopies, FirstprivateInits);
  llvm::Value *NewTask = Data.NewTask;
  llvm::Value *TaskEntry = Data.TaskEntry;
  llvm::Value *NewTaskNewTaskTTy = Data.NewTaskNewTaskTTy;
  LValue TDBase = Data.TDBase;
  RecordDecl *KmpTaskTQTyRD = Data.KmpTaskTQTyRD;
  auto &C = CGM.getContext();
  // Process list of dependences.
  Address DependenciesArray = Address::invalid();
  unsigned NumDependencies = Dependences.size();
  if (NumDependencies) {
    // Dependence kind for RTL.
    enum RTLDependenceKindTy { DepIn = 0x01, DepInOut = 0x3 };
    enum RTLDependInfoFieldsTy { BaseAddr, Len, Flags };
    RecordDecl *KmpDependInfoRD;
    QualType FlagsTy =
        C.getIntTypeForBitwidth(C.getTypeSize(C.BoolTy), /*Signed=*/false);
    llvm::Type *LLVMFlagsTy = CGF.ConvertTypeForMem(FlagsTy);
    if (KmpDependInfoTy.isNull()) {
      KmpDependInfoRD = C.buildImplicitRecord("kmp_depend_info");
      KmpDependInfoRD->startDefinition();
      addFieldToRecordDecl(C, KmpDependInfoRD, C.getIntPtrType());
      addFieldToRecordDecl(C, KmpDependInfoRD, C.getSizeType());
      addFieldToRecordDecl(C, KmpDependInfoRD, FlagsTy);
      KmpDependInfoRD->completeDefinition();
      KmpDependInfoTy = C.getRecordType(KmpDependInfoRD);
    } else {
      KmpDependInfoRD = cast<RecordDecl>(KmpDependInfoTy->getAsTagDecl());
    }
    CharUnits DependencySize = C.getTypeSizeInChars(KmpDependInfoTy);
    // Define type kmp_depend_info[<Dependences.size()>];
    QualType KmpDependInfoArrayTy = C.getConstantArrayType(
        KmpDependInfoTy, llvm::APInt(/*numBits=*/64, NumDependencies),
        ArrayType::Normal, /*IndexTypeQuals=*/0);
    // kmp_depend_info[<Dependences.size()>] deps;
    DependenciesArray =
        CGF.CreateMemTemp(KmpDependInfoArrayTy, ".dep.arr.addr");
    for (unsigned i = 0; i < NumDependencies; ++i) {
      const Expr *E = Dependences[i].second;
      auto Addr = CGF.EmitLValue(E);
      llvm::Value *Size;
      QualType Ty = E->getType();
      if (auto *ASE = dyn_cast<OMPArraySectionExpr>(E->IgnoreParenImpCasts())) {
        LValue UpAddrLVal =
            CGF.EmitOMPArraySectionExpr(ASE, /*LowerBound=*/false);
        llvm::Value *UpAddr =
            CGF.Builder.CreateConstGEP1_32(UpAddrLVal.getPointer(), /*Idx0=*/1);
        llvm::Value *LowIntPtr =
            CGF.Builder.CreatePtrToInt(Addr.getPointer(), CGM.SizeTy);
        llvm::Value *UpIntPtr = CGF.Builder.CreatePtrToInt(UpAddr, CGM.SizeTy);
        Size = CGF.Builder.CreateNUWSub(UpIntPtr, LowIntPtr);
      } else
        Size = CGF.getTypeSize(Ty);
      auto Base = CGF.MakeAddrLValue(
          CGF.Builder.CreateConstArrayGEP(DependenciesArray, i, DependencySize),
          KmpDependInfoTy);
      // deps[i].base_addr = &<Dependences[i].second>;
      auto BaseAddrLVal = CGF.EmitLValueForField(
          Base, *std::next(KmpDependInfoRD->field_begin(), BaseAddr));
      CGF.EmitStoreOfScalar(
          CGF.Builder.CreatePtrToInt(Addr.getPointer(), CGF.IntPtrTy),
          BaseAddrLVal);
      // deps[i].len = sizeof(<Dependences[i].second>);
      auto LenLVal = CGF.EmitLValueForField(
          Base, *std::next(KmpDependInfoRD->field_begin(), Len));
      CGF.EmitStoreOfScalar(Size, LenLVal);
      // deps[i].flags = <Dependences[i].first>;
      RTLDependenceKindTy DepKind;
      switch (Dependences[i].first) {
      case OMPC_DEPEND_in:
        DepKind = DepIn;
        break;
      // Out and InOut dependencies must use the same code.
      case OMPC_DEPEND_out:
      case OMPC_DEPEND_inout:
        DepKind = DepInOut;
        break;
      case OMPC_DEPEND_source:
      case OMPC_DEPEND_sink:
      case OMPC_DEPEND_unknown:
        llvm_unreachable("Unknown task dependence type");
      }
      auto FlagsLVal = CGF.EmitLValueForField(
          Base, *std::next(KmpDependInfoRD->field_begin(), Flags));
      CGF.EmitStoreOfScalar(llvm::ConstantInt::get(LLVMFlagsTy, DepKind),
                            FlagsLVal);
    }
    DependenciesArray = CGF.Builder.CreatePointerBitCastOrAddrSpaceCast(
        CGF.Builder.CreateStructGEP(DependenciesArray, 0, CharUnits::Zero()),
        CGF.VoidPtrTy);
  }

  // NOTE: routine and part_id fields are intialized by __kmpc_omp_task_alloc()
  // libcall.
  // Build kmp_int32 __kmpc_omp_task_with_deps(ident_t *, kmp_int32 gtid,
  // kmp_task_t *new_task, kmp_int32 ndeps, kmp_depend_info_t *dep_list,
  // kmp_int32 ndeps_noalias, kmp_depend_info_t *noalias_dep_list) if dependence
  // list is not empty
  auto *ThreadID = getThreadID(CGF, Loc);
  auto *UpLoc = emitUpdateLocation(CGF, Loc);
  llvm::Value *TaskArgs[] = { UpLoc, ThreadID, NewTask };
  llvm::Value *DepTaskArgs[7];
  if (NumDependencies) {
    DepTaskArgs[0] = UpLoc;
    DepTaskArgs[1] = ThreadID;
    DepTaskArgs[2] = NewTask;
    DepTaskArgs[3] = CGF.Builder.getInt32(NumDependencies);
    DepTaskArgs[4] = DependenciesArray.getPointer();
    DepTaskArgs[5] = CGF.Builder.getInt32(0);
    DepTaskArgs[6] = llvm::ConstantPointerNull::get(CGF.VoidPtrTy);
  }
  auto &&ThenCodeGen = [this, Tied, Loc, NumberOfParts, TDBase, KmpTaskTQTyRD,
                        NumDependencies, &TaskArgs,
                        &DepTaskArgs](CodeGenFunction &CGF, PrePostActionTy &) {
    if (!Tied) {
      auto PartIdFI = std::next(KmpTaskTQTyRD->field_begin(), KmpTaskTPartId);
      auto PartIdLVal = CGF.EmitLValueForField(TDBase, *PartIdFI);
      CGF.EmitStoreOfScalar(CGF.Builder.getInt32(0), PartIdLVal);
    }
    if (NumDependencies) {
      CGF.EmitRuntimeCall(
          createRuntimeFunction(OMPRTL__kmpc_omp_task_with_deps), DepTaskArgs);
    } else {
      CGF.EmitRuntimeCall(createRuntimeFunction(OMPRTL__kmpc_omp_task),
                          TaskArgs);
    }
    // Check if parent region is untied and build return for untied task;
    if (auto *Region =
            dyn_cast_or_null<CGOpenMPRegionInfo>(CGF.CapturedStmtInfo))
      Region->emitUntiedSwitch(CGF);
  };

  llvm::Value *DepWaitTaskArgs[6];
  if (NumDependencies) {
    DepWaitTaskArgs[0] = UpLoc;
    DepWaitTaskArgs[1] = ThreadID;
    DepWaitTaskArgs[2] = CGF.Builder.getInt32(NumDependencies);
    DepWaitTaskArgs[3] = DependenciesArray.getPointer();
    DepWaitTaskArgs[4] = CGF.Builder.getInt32(0);
    DepWaitTaskArgs[5] = llvm::ConstantPointerNull::get(CGF.VoidPtrTy);
  }
  auto &&ElseCodeGen = [&TaskArgs, ThreadID, NewTaskNewTaskTTy, TaskEntry,
                        NumDependencies, &DepWaitTaskArgs](CodeGenFunction &CGF,
                                                           PrePostActionTy &) {
    auto &RT = CGF.CGM.getOpenMPRuntime();
    CodeGenFunction::RunCleanupsScope LocalScope(CGF);
    // Build void __kmpc_omp_wait_deps(ident_t *, kmp_int32 gtid,
    // kmp_int32 ndeps, kmp_depend_info_t *dep_list, kmp_int32
    // ndeps_noalias, kmp_depend_info_t *noalias_dep_list); if dependence info
    // is specified.
    if (NumDependencies)
      CGF.EmitRuntimeCall(RT.createRuntimeFunction(OMPRTL__kmpc_omp_wait_deps),
                          DepWaitTaskArgs);
    // Call proxy_task_entry(gtid, new_task);
    auto &&CodeGen = [TaskEntry, ThreadID, NewTaskNewTaskTTy](
        CodeGenFunction &CGF, PrePostActionTy &Action) {
      Action.Enter(CGF);
      llvm::Value *OutlinedFnArgs[] = {ThreadID, NewTaskNewTaskTTy};
      CGF.EmitCallOrInvoke(TaskEntry, OutlinedFnArgs);
    };

    // Build void __kmpc_omp_task_begin_if0(ident_t *, kmp_int32 gtid,
    // kmp_task_t *new_task);
    // Build void __kmpc_omp_task_complete_if0(ident_t *, kmp_int32 gtid,
    // kmp_task_t *new_task);
    RegionCodeGenTy RCG(CodeGen);
    CommonActionTy Action(
        RT.createRuntimeFunction(OMPRTL__kmpc_omp_task_begin_if0), TaskArgs,
        RT.createRuntimeFunction(OMPRTL__kmpc_omp_task_complete_if0), TaskArgs);
    RCG.setAction(Action);
    RCG(CGF);
  };

  if (IfCond)
    emitOMPIfClause(CGF, IfCond, ThenCodeGen, ElseCodeGen);
  else {
    RegionCodeGenTy ThenRCG(ThenCodeGen);
    ThenRCG(CGF);
  }
}

void CGOpenMPRuntime::emitTaskLoopCall(
    CodeGenFunction &CGF, SourceLocation Loc, const OMPLoopDirective &D,
    bool Tied, llvm::PointerIntPair<llvm::Value *, 1, bool> Final, bool Nogroup,
    unsigned NumberOfParts, llvm::Value *TaskFunction, QualType SharedsTy,
    Address Shareds, const Expr *IfCond, ArrayRef<const Expr *> PrivateVars,
    ArrayRef<const Expr *> PrivateCopies,
    ArrayRef<const Expr *> FirstprivateVars,
    ArrayRef<const Expr *> FirstprivateCopies,
    ArrayRef<const Expr *> FirstprivateInits) {
  if (!CGF.HaveInsertPoint())
    return;
  TaskDataTy Data =
      emitTaskInit(CGF, Loc, D, Tied, Final, NumberOfParts, TaskFunction,
                   SharedsTy, Shareds, PrivateVars, PrivateCopies,
                   FirstprivateVars, FirstprivateCopies, FirstprivateInits);
  // NOTE: routine and part_id fields are intialized by __kmpc_omp_task_alloc()
  // libcall.
  // Call to void __kmpc_taskloop(ident_t *loc, int gtid, kmp_task_t *task, int
  // if_val, kmp_uint64 *lb, kmp_uint64 *ub, kmp_int64 st, int nogroup, int
  // sched, kmp_uint64 grainsize, void *task_dup);
  llvm::Value *ThreadID = getThreadID(CGF, Loc);
  llvm::Value *UpLoc = emitUpdateLocation(CGF, Loc);
  llvm::Value *IfVal;
  if (IfCond) {
    IfVal = CGF.Builder.CreateIntCast(CGF.EvaluateExprAsBool(IfCond), CGF.IntTy,
                                      /*isSigned=*/true);
  } else
    IfVal = llvm::ConstantInt::getSigned(CGF.IntTy, /*V=*/1);

  LValue LBLVal = CGF.EmitLValueForField(
      Data.TDBase,
      *std::next(Data.KmpTaskTQTyRD->field_begin(), KmpTaskTLowerBound));
  auto *LBVar =
      cast<VarDecl>(cast<DeclRefExpr>(D.getLowerBoundVariable())->getDecl());
  CGF.EmitAnyExprToMem(LBVar->getInit(), LBLVal.getAddress(), LBLVal.getQuals(),
                       /*IsInitializer=*/true);
  LValue UBLVal = CGF.EmitLValueForField(
      Data.TDBase,
      *std::next(Data.KmpTaskTQTyRD->field_begin(), KmpTaskTUpperBound));
  auto *UBVar =
      cast<VarDecl>(cast<DeclRefExpr>(D.getUpperBoundVariable())->getDecl());
  CGF.EmitAnyExprToMem(UBVar->getInit(), UBLVal.getAddress(), UBLVal.getQuals(),
                       /*IsInitializer=*/true);
  LValue StLVal = CGF.EmitLValueForField(
      Data.TDBase,
      *std::next(Data.KmpTaskTQTyRD->field_begin(), KmpTaskTStride));
  auto *StVar =
      cast<VarDecl>(cast<DeclRefExpr>(D.getStrideVariable())->getDecl());
  CGF.EmitAnyExprToMem(StVar->getInit(), StLVal.getAddress(), StLVal.getQuals(),
                       /*IsInitializer=*/true);
  llvm::Value *TaskArgs[] = {
      UpLoc,
      ThreadID,
      Data.NewTask,
      IfVal,
      LBLVal.getPointer(),
      UBLVal.getPointer(),
      CGF.EmitLoadOfScalar(StLVal, SourceLocation()),
      llvm::ConstantInt::getSigned(CGF.IntTy, Nogroup ? 1 : 0),
      llvm::ConstantInt::getSigned(CGF.IntTy, /*V=*/0),
      llvm::ConstantInt::get(CGF.Int64Ty, /*V=*/0),
      llvm::ConstantPointerNull::get(CGF.VoidPtrTy)};
  CGF.EmitRuntimeCall(createRuntimeFunction(OMPRTL__kmpc_taskloop), TaskArgs);
}

/// \brief Emit reduction operation for each element of array (required for
/// array sections) LHS op = RHS.
/// \param Type Type of array.
/// \param LHSVar Variable on the left side of the reduction operation
/// (references element of array in original variable).
/// \param RHSVar Variable on the right side of the reduction operation
/// (references element of array in original variable).
/// \param RedOpGen Generator of reduction operation with use of LHSVar and
/// RHSVar.
static void EmitOMPAggregateReduction(
    CodeGenFunction &CGF, QualType Type, const VarDecl *LHSVar,
    const VarDecl *RHSVar,
    const llvm::function_ref<void(CodeGenFunction &CGF, const Expr *,
                                  const Expr *, const Expr *)> &RedOpGen,
    const Expr *XExpr = nullptr, const Expr *EExpr = nullptr,
    const Expr *UpExpr = nullptr) {
  // Perform element-by-element initialization.
  QualType ElementTy;
  Address LHSAddr = CGF.GetAddrOfLocalVar(LHSVar);
  Address RHSAddr = CGF.GetAddrOfLocalVar(RHSVar);

  // Drill down to the base element type on both arrays.
  auto ArrayTy = Type->getAsArrayTypeUnsafe();
  auto NumElements = CGF.emitArrayLength(ArrayTy, ElementTy, LHSAddr);

  auto RHSBegin = RHSAddr.getPointer();
  auto LHSBegin = LHSAddr.getPointer();
  // Cast from pointer to array type to pointer to single element.
  auto LHSEnd = CGF.Builder.CreateGEP(LHSBegin, NumElements);
  // The basic structure here is a while-do loop.
  auto BodyBB = CGF.createBasicBlock("omp.arraycpy.body");
  auto DoneBB = CGF.createBasicBlock("omp.arraycpy.done");
  auto IsEmpty =
      CGF.Builder.CreateICmpEQ(LHSBegin, LHSEnd, "omp.arraycpy.isempty");
  CGF.Builder.CreateCondBr(IsEmpty, DoneBB, BodyBB);

  // Enter the loop body, making that address the current address.
  auto EntryBB = CGF.Builder.GetInsertBlock();
  CGF.EmitBlock(BodyBB);

  CharUnits ElementSize = CGF.getContext().getTypeSizeInChars(ElementTy);

  llvm::PHINode *RHSElementPHI = CGF.Builder.CreatePHI(
      RHSBegin->getType(), 2, "omp.arraycpy.srcElementPast");
  RHSElementPHI->addIncoming(RHSBegin, EntryBB);
  Address RHSElementCurrent =
      Address(RHSElementPHI,
              RHSAddr.getAlignment().alignmentOfArrayElement(ElementSize));

  llvm::PHINode *LHSElementPHI = CGF.Builder.CreatePHI(
      LHSBegin->getType(), 2, "omp.arraycpy.destElementPast");
  LHSElementPHI->addIncoming(LHSBegin, EntryBB);
  Address LHSElementCurrent =
      Address(LHSElementPHI,
              LHSAddr.getAlignment().alignmentOfArrayElement(ElementSize));

  // Emit copy.
  CodeGenFunction::OMPPrivateScope Scope(CGF);
  Scope.addPrivate(LHSVar, [=]() -> Address { return LHSElementCurrent; });
  Scope.addPrivate(RHSVar, [=]() -> Address { return RHSElementCurrent; });
  Scope.Privatize();
  RedOpGen(CGF, XExpr, EExpr, UpExpr);
  Scope.ForceCleanup();

  // Shift the address forward by one element.
  auto LHSElementNext = CGF.Builder.CreateConstGEP1_32(
      LHSElementPHI, /*Idx0=*/1, "omp.arraycpy.dest.element");
  auto RHSElementNext = CGF.Builder.CreateConstGEP1_32(
      RHSElementPHI, /*Idx0=*/1, "omp.arraycpy.src.element");
  // Check whether we've reached the end.
  auto Done =
      CGF.Builder.CreateICmpEQ(LHSElementNext, LHSEnd, "omp.arraycpy.done");
  CGF.Builder.CreateCondBr(Done, DoneBB, BodyBB);
  LHSElementPHI->addIncoming(LHSElementNext, CGF.Builder.GetInsertBlock());
  RHSElementPHI->addIncoming(RHSElementNext, CGF.Builder.GetInsertBlock());

  // Done.
  CGF.EmitBlock(DoneBB, /*IsFinished=*/true);
}

/// Emit reduction combiner. If the combiner is a simple expression emit it as
/// is, otherwise consider it as combiner of UDR decl and emit it as a call of
/// UDR combiner function.
static void emitReductionCombiner(CodeGenFunction &CGF,
                                  const Expr *ReductionOp) {
  if (auto *CE = dyn_cast<CallExpr>(ReductionOp))
    if (auto *OVE = dyn_cast<OpaqueValueExpr>(CE->getCallee()))
      if (auto *DRE =
              dyn_cast<DeclRefExpr>(OVE->getSourceExpr()->IgnoreImpCasts()))
        if (auto *DRD = dyn_cast<OMPDeclareReductionDecl>(DRE->getDecl())) {
          std::pair<llvm::Function *, llvm::Function *> Reduction =
              CGF.CGM.getOpenMPRuntime().getUserDefinedReduction(DRD);
          RValue Func = RValue::get(Reduction.first);
          CodeGenFunction::OpaqueValueMapping Map(CGF, OVE, Func);
          CGF.EmitIgnoredExpr(ReductionOp);
          return;
        }
  CGF.EmitIgnoredExpr(ReductionOp);
}

static llvm::Value *emitReductionFunction(CodeGenModule &CGM,
                                          llvm::Type *ArgsType,
                                          ArrayRef<const Expr *> Privates,
                                          ArrayRef<const Expr *> LHSExprs,
                                          ArrayRef<const Expr *> RHSExprs,
                                          ArrayRef<const Expr *> ReductionOps) {
  auto &C = CGM.getContext();

  // void reduction_func(void *LHSArg, void *RHSArg);
  FunctionArgList Args;
  ImplicitParamDecl LHSArg(C, /*DC=*/nullptr, SourceLocation(), /*Id=*/nullptr,
                           C.VoidPtrTy);
  ImplicitParamDecl RHSArg(C, /*DC=*/nullptr, SourceLocation(), /*Id=*/nullptr,
                           C.VoidPtrTy);
  Args.push_back(&LHSArg);
  Args.push_back(&RHSArg);
  auto &CGFI = CGM.getTypes().arrangeBuiltinFunctionDeclaration(C.VoidTy, Args);
  auto *Fn = llvm::Function::Create(
      CGM.getTypes().GetFunctionType(CGFI), llvm::GlobalValue::InternalLinkage,
      ".omp.reduction.reduction_func", &CGM.getModule());
  CGM.SetInternalFunctionAttributes(/*D=*/nullptr, Fn, CGFI);
  CodeGenFunction CGF(CGM);
  CGF.StartFunction(GlobalDecl(), C.VoidTy, Fn, CGFI, Args);

  // Dst = (void*[n])(LHSArg);
  // Src = (void*[n])(RHSArg);
  Address LHS(CGF.Builder.CreatePointerBitCastOrAddrSpaceCast(
      CGF.Builder.CreateLoad(CGF.GetAddrOfLocalVar(&LHSArg)),
      ArgsType), CGF.getPointerAlign());
  Address RHS(CGF.Builder.CreatePointerBitCastOrAddrSpaceCast(
      CGF.Builder.CreateLoad(CGF.GetAddrOfLocalVar(&RHSArg)),
      ArgsType), CGF.getPointerAlign());

  //  ...
  //  *(Type<i>*)lhs[i] = RedOp<i>(*(Type<i>*)lhs[i], *(Type<i>*)rhs[i]);
  //  ...
  CodeGenFunction::OMPPrivateScope Scope(CGF);
  auto IPriv = Privates.begin();
  unsigned Idx = 0;
  for (unsigned I = 0, E = ReductionOps.size(); I < E; ++I, ++IPriv, ++Idx) {
    auto RHSVar = cast<VarDecl>(cast<DeclRefExpr>(RHSExprs[I])->getDecl());
    Scope.addPrivate(RHSVar, [&]() -> Address {
      return emitAddrOfVarFromArray(CGF, RHS, Idx, RHSVar);
    });
    auto LHSVar = cast<VarDecl>(cast<DeclRefExpr>(LHSExprs[I])->getDecl());
    Scope.addPrivate(LHSVar, [&]() -> Address {
      return emitAddrOfVarFromArray(CGF, LHS, Idx, LHSVar);
    });
    QualType PrivTy = (*IPriv)->getType();
    if (PrivTy->isVariablyModifiedType()) {
      // Get array size and emit VLA type.
      ++Idx;
      Address Elem =
          CGF.Builder.CreateConstArrayGEP(LHS, Idx, CGF.getPointerSize());
      llvm::Value *Ptr = CGF.Builder.CreateLoad(Elem);
      auto *VLA = CGF.getContext().getAsVariableArrayType(PrivTy);
      auto *OVE = cast<OpaqueValueExpr>(VLA->getSizeExpr());
      CodeGenFunction::OpaqueValueMapping OpaqueMap(
          CGF, OVE, RValue::get(CGF.Builder.CreatePtrToInt(Ptr, CGF.SizeTy)));
      CGF.EmitVariablyModifiedType(PrivTy);
    }
  }
  Scope.Privatize();
  IPriv = Privates.begin();
  auto ILHS = LHSExprs.begin();
  auto IRHS = RHSExprs.begin();
  for (auto *E : ReductionOps) {
    if ((*IPriv)->getType()->isArrayType()) {
      // Emit reduction for array section.
      auto *LHSVar = cast<VarDecl>(cast<DeclRefExpr>(*ILHS)->getDecl());
      auto *RHSVar = cast<VarDecl>(cast<DeclRefExpr>(*IRHS)->getDecl());
      EmitOMPAggregateReduction(
          CGF, (*IPriv)->getType(), LHSVar, RHSVar,
          [=](CodeGenFunction &CGF, const Expr *, const Expr *, const Expr *) {
            emitReductionCombiner(CGF, E);
          });
    } else
      // Emit reduction for array subscript or single variable.
      emitReductionCombiner(CGF, E);
    ++IPriv;
    ++ILHS;
    ++IRHS;
  }
  Scope.ForceCleanup();
  CGF.FinishFunction();
  return Fn;
}

static void emitSingleReductionCombiner(CodeGenFunction &CGF,
                                        const Expr *ReductionOp,
                                        const Expr *PrivateRef,
                                        const DeclRefExpr *LHS,
                                        const DeclRefExpr *RHS) {
  if (PrivateRef->getType()->isArrayType()) {
    // Emit reduction for array section.
    auto *LHSVar = cast<VarDecl>(LHS->getDecl());
    auto *RHSVar = cast<VarDecl>(RHS->getDecl());
    EmitOMPAggregateReduction(
        CGF, PrivateRef->getType(), LHSVar, RHSVar,
        [=](CodeGenFunction &CGF, const Expr *, const Expr *, const Expr *) {
          emitReductionCombiner(CGF, ReductionOp);
        });
  } else
    // Emit reduction for array subscript or single variable.
    emitReductionCombiner(CGF, ReductionOp);
}

void CGOpenMPRuntime::emitReduction(CodeGenFunction &CGF, SourceLocation Loc,
                                    ArrayRef<const Expr *> Privates,
                                    ArrayRef<const Expr *> LHSExprs,
                                    ArrayRef<const Expr *> RHSExprs,
                                    ArrayRef<const Expr *> ReductionOps,
                                    bool WithNowait, bool SimpleReduction) {
  if (!CGF.HaveInsertPoint())
    return;
  // Next code should be emitted for reduction:
  //
  // static kmp_critical_name lock = { 0 };
  //
  // void reduce_func(void *lhs[<n>], void *rhs[<n>]) {
  //  *(Type0*)lhs[0] = ReductionOperation0(*(Type0*)lhs[0], *(Type0*)rhs[0]);
  //  ...
  //  *(Type<n>-1*)lhs[<n>-1] = ReductionOperation<n>-1(*(Type<n>-1*)lhs[<n>-1],
  //  *(Type<n>-1*)rhs[<n>-1]);
  // }
  //
  // ...
  // void *RedList[<n>] = {&<RHSExprs>[0], ..., &<RHSExprs>[<n>-1]};
  // switch (__kmpc_reduce{_nowait}(<loc>, <gtid>, <n>, sizeof(RedList),
  // RedList, reduce_func, &<lock>)) {
  // case 1:
  //  ...
  //  <LHSExprs>[i] = RedOp<i>(*<LHSExprs>[i], *<RHSExprs>[i]);
  //  ...
  // __kmpc_end_reduce{_nowait}(<loc>, <gtid>, &<lock>);
  // break;
  // case 2:
  //  ...
  //  Atomic(<LHSExprs>[i] = RedOp<i>(*<LHSExprs>[i], *<RHSExprs>[i]));
  //  ...
  // [__kmpc_end_reduce(<loc>, <gtid>, &<lock>);]
  // break;
  // default:;
  // }
  //
  // if SimpleReduction is true, only the next code is generated:
  //  ...
  //  <LHSExprs>[i] = RedOp<i>(*<LHSExprs>[i], *<RHSExprs>[i]);
  //  ...

  auto &C = CGM.getContext();

  if (SimpleReduction) {
    CodeGenFunction::RunCleanupsScope Scope(CGF);
    auto IPriv = Privates.begin();
    auto ILHS = LHSExprs.begin();
    auto IRHS = RHSExprs.begin();
    for (auto *E : ReductionOps) {
      emitSingleReductionCombiner(CGF, E, *IPriv, cast<DeclRefExpr>(*ILHS),
                                  cast<DeclRefExpr>(*IRHS));
      ++IPriv;
      ++ILHS;
      ++IRHS;
    }
    return;
  }

  // 1. Build a list of reduction variables.
  // void *RedList[<n>] = {<ReductionVars>[0], ..., <ReductionVars>[<n>-1]};
  auto Size = RHSExprs.size();
  for (auto *E : Privates) {
    if (E->getType()->isVariablyModifiedType())
      // Reserve place for array size.
      ++Size;
  }
  llvm::APInt ArraySize(/*unsigned int numBits=*/32, Size);
  QualType ReductionArrayTy =
      C.getConstantArrayType(C.VoidPtrTy, ArraySize, ArrayType::Normal,
                             /*IndexTypeQuals=*/0);
  Address ReductionList =
      CGF.CreateMemTemp(ReductionArrayTy, ".omp.reduction.red_list");
  auto IPriv = Privates.begin();
  unsigned Idx = 0;
  for (unsigned I = 0, E = RHSExprs.size(); I < E; ++I, ++IPriv, ++Idx) {
    Address Elem =
      CGF.Builder.CreateConstArrayGEP(ReductionList, Idx, CGF.getPointerSize());
    CGF.Builder.CreateStore(
        CGF.Builder.CreatePointerBitCastOrAddrSpaceCast(
            CGF.EmitLValue(RHSExprs[I]).getPointer(), CGF.VoidPtrTy),
        Elem);
    if ((*IPriv)->getType()->isVariablyModifiedType()) {
      // Store array size.
      ++Idx;
      Elem = CGF.Builder.CreateConstArrayGEP(ReductionList, Idx,
                                             CGF.getPointerSize());
      llvm::Value *Size = CGF.Builder.CreateIntCast(
          CGF.getVLASize(
                 CGF.getContext().getAsVariableArrayType((*IPriv)->getType()))
              .first,
          CGF.SizeTy, /*isSigned=*/false);
      CGF.Builder.CreateStore(CGF.Builder.CreateIntToPtr(Size, CGF.VoidPtrTy),
                              Elem);
    }
  }

  // 2. Emit reduce_func().
  auto *ReductionFn = emitReductionFunction(
      CGM, CGF.ConvertTypeForMem(ReductionArrayTy)->getPointerTo(), Privates,
      LHSExprs, RHSExprs, ReductionOps);

  // 3. Create static kmp_critical_name lock = { 0 };
  auto *Lock = getCriticalRegionLock(".reduction");

  // 4. Build res = __kmpc_reduce{_nowait}(<loc>, <gtid>, <n>, sizeof(RedList),
  // RedList, reduce_func, &<lock>);
  auto *IdentTLoc = emitUpdateLocation(CGF, Loc, OMP_ATOMIC_REDUCE);
  auto *ThreadId = getThreadID(CGF, Loc);
  auto *ReductionArrayTySize = CGF.getTypeSize(ReductionArrayTy);
  auto *RL =
    CGF.Builder.CreatePointerBitCastOrAddrSpaceCast(ReductionList.getPointer(),
                                                    CGF.VoidPtrTy);
  llvm::Value *Args[] = {
      IdentTLoc,                             // ident_t *<loc>
      ThreadId,                              // i32 <gtid>
      CGF.Builder.getInt32(RHSExprs.size()), // i32 <n>
      ReductionArrayTySize,                  // size_type sizeof(RedList)
      RL,                                    // void *RedList
      ReductionFn, // void (*) (void *, void *) <reduce_func>
      Lock         // kmp_critical_name *&<lock>
  };
  auto Res = CGF.EmitRuntimeCall(
      createRuntimeFunction(WithNowait ? OMPRTL__kmpc_reduce_nowait
                                       : OMPRTL__kmpc_reduce),
      Args);

  // 5. Build switch(res)
  auto *DefaultBB = CGF.createBasicBlock(".omp.reduction.default");
  auto *SwInst = CGF.Builder.CreateSwitch(Res, DefaultBB, /*NumCases=*/2);

  // 6. Build case 1:
  //  ...
  //  <LHSExprs>[i] = RedOp<i>(*<LHSExprs>[i], *<RHSExprs>[i]);
  //  ...
  // __kmpc_end_reduce{_nowait}(<loc>, <gtid>, &<lock>);
  // break;
  auto *Case1BB = CGF.createBasicBlock(".omp.reduction.case1");
  SwInst->addCase(CGF.Builder.getInt32(1), Case1BB);
  CGF.EmitBlock(Case1BB);

  // Add emission of __kmpc_end_reduce{_nowait}(<loc>, <gtid>, &<lock>);
  llvm::Value *EndArgs[] = {
      IdentTLoc, // ident_t *<loc>
      ThreadId,  // i32 <gtid>
      Lock       // kmp_critical_name *&<lock>
  };
  auto &&CodeGen = [&Privates, &LHSExprs, &RHSExprs, &ReductionOps](
      CodeGenFunction &CGF, PrePostActionTy &Action) {
    auto IPriv = Privates.begin();
    auto ILHS = LHSExprs.begin();
    auto IRHS = RHSExprs.begin();
    for (auto *E : ReductionOps) {
      emitSingleReductionCombiner(CGF, E, *IPriv, cast<DeclRefExpr>(*ILHS),
                                  cast<DeclRefExpr>(*IRHS));
      ++IPriv;
      ++ILHS;
      ++IRHS;
    }
  };
  RegionCodeGenTy RCG(CodeGen);
  CommonActionTy Action(
      nullptr, llvm::None,
      createRuntimeFunction(WithNowait ? OMPRTL__kmpc_end_reduce_nowait
                                       : OMPRTL__kmpc_end_reduce),
      EndArgs);
  RCG.setAction(Action);
  RCG(CGF);

  CGF.EmitBranch(DefaultBB);

  // 7. Build case 2:
  //  ...
  //  Atomic(<LHSExprs>[i] = RedOp<i>(*<LHSExprs>[i], *<RHSExprs>[i]));
  //  ...
  // break;
  auto *Case2BB = CGF.createBasicBlock(".omp.reduction.case2");
  SwInst->addCase(CGF.Builder.getInt32(2), Case2BB);
  CGF.EmitBlock(Case2BB);

  auto &&AtomicCodeGen = [Loc, &Privates, &LHSExprs, &RHSExprs, &ReductionOps](
      CodeGenFunction &CGF, PrePostActionTy &Action) {
    auto ILHS = LHSExprs.begin();
    auto IRHS = RHSExprs.begin();
    auto IPriv = Privates.begin();
    for (auto *E : ReductionOps) {
      const Expr *XExpr = nullptr;
      const Expr *EExpr = nullptr;
      const Expr *UpExpr = nullptr;
      BinaryOperatorKind BO = BO_Comma;
      if (auto *BO = dyn_cast<BinaryOperator>(E)) {
        if (BO->getOpcode() == BO_Assign) {
          XExpr = BO->getLHS();
          UpExpr = BO->getRHS();
        }
      }
      // Try to emit update expression as a simple atomic.
      auto *RHSExpr = UpExpr;
      if (RHSExpr) {
        // Analyze RHS part of the whole expression.
        if (auto *ACO = dyn_cast<AbstractConditionalOperator>(
                RHSExpr->IgnoreParenImpCasts())) {
          // If this is a conditional operator, analyze its condition for
          // min/max reduction operator.
          RHSExpr = ACO->getCond();
        }
        if (auto *BORHS =
                dyn_cast<BinaryOperator>(RHSExpr->IgnoreParenImpCasts())) {
          EExpr = BORHS->getRHS();
          BO = BORHS->getOpcode();
        }
      }
      if (XExpr) {
        auto *VD = cast<VarDecl>(cast<DeclRefExpr>(*ILHS)->getDecl());
        auto &&AtomicRedGen = [BO, VD, IPriv,
                               Loc](CodeGenFunction &CGF, const Expr *XExpr,
                                    const Expr *EExpr, const Expr *UpExpr) {
          LValue X = CGF.EmitLValue(XExpr);
          RValue E;
          if (EExpr)
            E = CGF.EmitAnyExpr(EExpr);
          CGF.EmitOMPAtomicSimpleUpdateExpr(
              X, E, BO, /*IsXLHSInRHSPart=*/true,
              llvm::AtomicOrdering::Monotonic, Loc,
              [&CGF, UpExpr, VD, IPriv, Loc](RValue XRValue) {
                CodeGenFunction::OMPPrivateScope PrivateScope(CGF);
                PrivateScope.addPrivate(
                    VD, [&CGF, VD, XRValue, Loc]() -> Address {
                      Address LHSTemp = CGF.CreateMemTemp(VD->getType());
                      CGF.emitOMPSimpleStore(
                          CGF.MakeAddrLValue(LHSTemp, VD->getType()), XRValue,
                          VD->getType().getNonReferenceType(), Loc);
                      return LHSTemp;
                    });
                (void)PrivateScope.Privatize();
                return CGF.EmitAnyExpr(UpExpr);
              });
        };
        if ((*IPriv)->getType()->isArrayType()) {
          // Emit atomic reduction for array section.
          auto *RHSVar = cast<VarDecl>(cast<DeclRefExpr>(*IRHS)->getDecl());
          EmitOMPAggregateReduction(CGF, (*IPriv)->getType(), VD, RHSVar,
                                    AtomicRedGen, XExpr, EExpr, UpExpr);
        } else
          // Emit atomic reduction for array subscript or single variable.
          AtomicRedGen(CGF, XExpr, EExpr, UpExpr);
      } else {
        // Emit as a critical region.
        auto &&CritRedGen = [E, Loc](CodeGenFunction &CGF, const Expr *,
                                     const Expr *, const Expr *) {
          auto &RT = CGF.CGM.getOpenMPRuntime();
          RT.emitCriticalRegion(
              CGF, ".atomic_reduction",
              [=](CodeGenFunction &CGF, PrePostActionTy &Action) {
                Action.Enter(CGF);
                emitReductionCombiner(CGF, E);
              },
              Loc);
        };
        if ((*IPriv)->getType()->isArrayType()) {
          auto *LHSVar = cast<VarDecl>(cast<DeclRefExpr>(*ILHS)->getDecl());
          auto *RHSVar = cast<VarDecl>(cast<DeclRefExpr>(*IRHS)->getDecl());
          EmitOMPAggregateReduction(CGF, (*IPriv)->getType(), LHSVar, RHSVar,
                                    CritRedGen);
        } else
          CritRedGen(CGF, nullptr, nullptr, nullptr);
      }
      ++ILHS;
      ++IRHS;
      ++IPriv;
    }
  };
  RegionCodeGenTy AtomicRCG(AtomicCodeGen);
  if (!WithNowait) {
    // Add emission of __kmpc_end_reduce(<loc>, <gtid>, &<lock>);
    llvm::Value *EndArgs[] = {
        IdentTLoc, // ident_t *<loc>
        ThreadId,  // i32 <gtid>
        Lock       // kmp_critical_name *&<lock>
    };
    CommonActionTy Action(nullptr, llvm::None,
                          createRuntimeFunction(OMPRTL__kmpc_end_reduce),
                          EndArgs);
    AtomicRCG.setAction(Action);
    AtomicRCG(CGF);
  } else
    AtomicRCG(CGF);

  CGF.EmitBranch(DefaultBB);
  CGF.EmitBlock(DefaultBB, /*IsFinished=*/true);
}

void CGOpenMPRuntime::emitTaskwaitCall(CodeGenFunction &CGF,
                                       SourceLocation Loc) {
  if (!CGF.HaveInsertPoint())
    return;
  // Build call kmp_int32 __kmpc_omp_taskwait(ident_t *loc, kmp_int32
  // global_tid);
  llvm::Value *Args[] = {emitUpdateLocation(CGF, Loc), getThreadID(CGF, Loc)};
  // Ignore return result until untied tasks are supported.
  CGF.EmitRuntimeCall(createRuntimeFunction(OMPRTL__kmpc_omp_taskwait), Args);
  if (auto *Region = dyn_cast_or_null<CGOpenMPRegionInfo>(CGF.CapturedStmtInfo))
    Region->emitUntiedSwitch(CGF);
}

void CGOpenMPRuntime::emitInlinedDirective(CodeGenFunction &CGF,
                                           OpenMPDirectiveKind InnerKind,
                                           const RegionCodeGenTy &CodeGen,
                                           bool HasCancel) {
  if (!CGF.HaveInsertPoint())
    return;
  InlinedOpenMPRegionRAII Region(CGF, CodeGen, InnerKind, HasCancel);
  CGF.CapturedStmtInfo->EmitBody(CGF, /*S=*/nullptr);
}

namespace {
enum RTCancelKind {
  CancelNoreq = 0,
  CancelParallel = 1,
  CancelLoop = 2,
  CancelSections = 3,
  CancelTaskgroup = 4
};
} // anonymous namespace

static RTCancelKind getCancellationKind(OpenMPDirectiveKind CancelRegion) {
  RTCancelKind CancelKind = CancelNoreq;
  if (CancelRegion == OMPD_parallel)
    CancelKind = CancelParallel;
  else if (CancelRegion == OMPD_for)
    CancelKind = CancelLoop;
  else if (CancelRegion == OMPD_sections)
    CancelKind = CancelSections;
  else {
    assert(CancelRegion == OMPD_taskgroup);
    CancelKind = CancelTaskgroup;
  }
  return CancelKind;
}

void CGOpenMPRuntime::emitCancellationPointCall(
    CodeGenFunction &CGF, SourceLocation Loc,
    OpenMPDirectiveKind CancelRegion) {
  if (!CGF.HaveInsertPoint())
    return;
  // Build call kmp_int32 __kmpc_cancellationpoint(ident_t *loc, kmp_int32
  // global_tid, kmp_int32 cncl_kind);
  if (auto *OMPRegionInfo =
          dyn_cast_or_null<CGOpenMPRegionInfo>(CGF.CapturedStmtInfo)) {
    if (OMPRegionInfo->hasCancel()) {
      llvm::Value *Args[] = {
          emitUpdateLocation(CGF, Loc), getThreadID(CGF, Loc),
          CGF.Builder.getInt32(getCancellationKind(CancelRegion))};
      // Ignore return result until untied tasks are supported.
      auto *Result = CGF.EmitRuntimeCall(
          createRuntimeFunction(OMPRTL__kmpc_cancellationpoint), Args);
      // if (__kmpc_cancellationpoint()) {
      //  __kmpc_cancel_barrier();
      //   exit from construct;
      // }
      auto *ExitBB = CGF.createBasicBlock(".cancel.exit");
      auto *ContBB = CGF.createBasicBlock(".cancel.continue");
      auto *Cmp = CGF.Builder.CreateIsNotNull(Result);
      CGF.Builder.CreateCondBr(Cmp, ExitBB, ContBB);
      CGF.EmitBlock(ExitBB);
      // __kmpc_cancel_barrier();
      emitBarrierCall(CGF, Loc, OMPD_unknown, /*EmitChecks=*/false);
      // exit from construct;
      auto CancelDest =
          CGF.getOMPCancelDestination(OMPRegionInfo->getDirectiveKind());
      CGF.EmitBranchThroughCleanup(CancelDest);
      CGF.EmitBlock(ContBB, /*IsFinished=*/true);
    }
  }
}

void CGOpenMPRuntime::emitCancelCall(CodeGenFunction &CGF, SourceLocation Loc,
                                     const Expr *IfCond,
                                     OpenMPDirectiveKind CancelRegion) {
  if (!CGF.HaveInsertPoint())
    return;
  // Build call kmp_int32 __kmpc_cancel(ident_t *loc, kmp_int32 global_tid,
  // kmp_int32 cncl_kind);
  if (auto *OMPRegionInfo =
          dyn_cast_or_null<CGOpenMPRegionInfo>(CGF.CapturedStmtInfo)) {
    auto &&ThenGen = [Loc, CancelRegion, OMPRegionInfo](CodeGenFunction &CGF,
                                                        PrePostActionTy &) {
      auto &RT = CGF.CGM.getOpenMPRuntime();
      llvm::Value *Args[] = {
          RT.emitUpdateLocation(CGF, Loc), RT.getThreadID(CGF, Loc),
          CGF.Builder.getInt32(getCancellationKind(CancelRegion))};
      // Ignore return result until untied tasks are supported.
      auto *Result = CGF.EmitRuntimeCall(
          RT.createRuntimeFunction(OMPRTL__kmpc_cancel), Args);
      // if (__kmpc_cancel()) {
      //  __kmpc_cancel_barrier();
      //   exit from construct;
      // }
      auto *ExitBB = CGF.createBasicBlock(".cancel.exit");
      auto *ContBB = CGF.createBasicBlock(".cancel.continue");
      auto *Cmp = CGF.Builder.CreateIsNotNull(Result);
      CGF.Builder.CreateCondBr(Cmp, ExitBB, ContBB);
      CGF.EmitBlock(ExitBB);
      // __kmpc_cancel_barrier();
      RT.emitBarrierCall(CGF, Loc, OMPD_unknown, /*EmitChecks=*/false);
      // exit from construct;
      auto CancelDest =
          CGF.getOMPCancelDestination(OMPRegionInfo->getDirectiveKind());
      CGF.EmitBranchThroughCleanup(CancelDest);
      CGF.EmitBlock(ContBB, /*IsFinished=*/true);
    };
    if (IfCond)
      emitOMPIfClause(CGF, IfCond, ThenGen,
                      [](CodeGenFunction &, PrePostActionTy &) {});
    else {
      RegionCodeGenTy ThenRCG(ThenGen);
      ThenRCG(CGF);
    }
  }
}

/// \brief Obtain information that uniquely identifies a target entry. This
/// consists of the file and device IDs as well as line number associated with
/// the relevant entry source location.
static void getTargetEntryUniqueInfo(ASTContext &C, SourceLocation Loc,
                                     unsigned &DeviceID, unsigned &FileID,
                                     unsigned &LineNum) {

  auto &SM = C.getSourceManager();

  // The loc should be always valid and have a file ID (the user cannot use
  // #pragma directives in macros)

  assert(Loc.isValid() && "Source location is expected to be always valid.");
  assert(Loc.isFileID() && "Source location is expected to refer to a file.");

  PresumedLoc PLoc = SM.getPresumedLoc(Loc);
  assert(PLoc.isValid() && "Source location is expected to be always valid.");

  llvm::sys::fs::UniqueID ID;
  if (llvm::sys::fs::getUniqueID(PLoc.getFilename(), ID))
    llvm_unreachable("Source file with target region no longer exists!");

  DeviceID = ID.getDevice();
  FileID = ID.getFile();
  LineNum = PLoc.getLine();
}

void CGOpenMPRuntime::emitTargetOutlinedFunction(
    const OMPExecutableDirective &D, StringRef ParentName,
    llvm::Function *&OutlinedFn, llvm::Constant *&OutlinedFnID,
    bool IsOffloadEntry, const RegionCodeGenTy &CodeGen) {
  assert(!ParentName.empty() && "Invalid target region parent name!");

  emitTargetOutlinedFunctionHelper(D, ParentName, OutlinedFn, OutlinedFnID,
                                   IsOffloadEntry, CodeGen);
}

void CGOpenMPRuntime::emitTargetOutlinedFunctionHelper(
    const OMPExecutableDirective &D, StringRef ParentName,
    llvm::Function *&OutlinedFn, llvm::Constant *&OutlinedFnID,
    bool IsOffloadEntry, const RegionCodeGenTy &CodeGen) {
  // Create a unique name for the entry function using the source location
  // information of the current target region. The name will be something like:
  //
  // __omp_offloading_DD_FFFF_PP_lBB
  //
  // where DD_FFFF is an ID unique to the file (device and file IDs), PP is the
  // mangled name of the function that encloses the target region and BB is the
  // line number of the target region.

  unsigned DeviceID;
  unsigned FileID;
  unsigned Line;
  getTargetEntryUniqueInfo(CGM.getContext(), D.getLocStart(), DeviceID, FileID,
                           Line);
  SmallString<64> EntryFnName;
  {
    llvm::raw_svector_ostream OS(EntryFnName);
    OS << "__omp_offloading" << llvm::format("_%x", DeviceID)
       << llvm::format("_%x_", FileID) << ParentName << "_l" << Line;
  }

  const CapturedStmt &CS = *cast<CapturedStmt>(D.getAssociatedStmt());

  CodeGenFunction CGF(CGM, true);
  CGOpenMPTargetRegionInfo CGInfo(CS, CodeGen, EntryFnName);
  CodeGenFunction::CGCapturedStmtRAII CapInfoRAII(CGF, &CGInfo);

  OutlinedFn = CGF.GenerateOpenMPCapturedStmtFunction(CS);

  // If this target outline function is not an offload entry, we don't need to
  // register it.
  if (!IsOffloadEntry)
    return;

  // The target region ID is used by the runtime library to identify the current
  // target region, so it only has to be unique and not necessarily point to
  // anything. It could be the pointer to the outlined function that implements
  // the target region, but we aren't using that so that the compiler doesn't
  // need to keep that, and could therefore inline the host function if proven
  // worthwhile during optimization. In the other hand, if emitting code for the
  // device, the ID has to be the function address so that it can retrieved from
  // the offloading entry and launched by the runtime library. We also mark the
  // outlined function to have external linkage in case we are emitting code for
  // the device, because these functions will be entry points to the device.

  if (CGM.getLangOpts().OpenMPIsDevice) {
    OutlinedFnID = llvm::ConstantExpr::getBitCast(OutlinedFn, CGM.Int8PtrTy);
    OutlinedFn->setLinkage(llvm::GlobalValue::ExternalLinkage);
  } else
    OutlinedFnID = new llvm::GlobalVariable(
        CGM.getModule(), CGM.Int8Ty, /*isConstant=*/true,
        llvm::GlobalValue::PrivateLinkage,
        llvm::Constant::getNullValue(CGM.Int8Ty), ".omp_offload.region_id");

  // Register the information for the entry associated with this target region.
  OffloadEntriesInfoManager.registerTargetRegionEntryInfo(
      DeviceID, FileID, ParentName, Line, OutlinedFn, OutlinedFnID);
}

/// \brief Emit the num_teams clause of an enclosed teams directive at the
/// target region scope. If there is no teams directive associated with the
/// target directive, or if there is no num_teams clause associated with the
/// enclosed teams directive, return nullptr.
static llvm::Value *
emitNumTeamsClauseForTargetDirective(CGOpenMPRuntime &OMPRuntime,
                                     CodeGenFunction &CGF,
                                     const OMPExecutableDirective &D) {

  assert(!CGF.getLangOpts().OpenMPIsDevice && "Clauses associated with the "
                                              "teams directive expected to be "
                                              "emitted only for the host!");

  // FIXME: For the moment we do not support combined directives with target and
  // teams, so we do not expect to get any num_teams clause in the provided
  // directive. Once we support that, this assertion can be replaced by the
  // actual emission of the clause expression.
  assert(D.getSingleClause<OMPNumTeamsClause>() == nullptr &&
         "Not expecting clause in directive.");

  // If the current target region has a teams region enclosed, we need to get
  // the number of teams to pass to the runtime function call. This is done
  // by generating the expression in a inlined region. This is required because
  // the expression is captured in the enclosing target environment when the
  // teams directive is not combined with target.

  const CapturedStmt &CS = *cast<CapturedStmt>(D.getAssociatedStmt());

  // FIXME: Accommodate other combined directives with teams when they become
  // available.
  if (auto *TeamsDir = dyn_cast<OMPTeamsDirective>(CS.getCapturedStmt())) {
    if (auto *NTE = TeamsDir->getSingleClause<OMPNumTeamsClause>()) {
      CGOpenMPInnerExprInfo CGInfo(CGF, CS);
      CodeGenFunction::CGCapturedStmtRAII CapInfoRAII(CGF, &CGInfo);
      llvm::Value *NumTeams = CGF.EmitScalarExpr(NTE->getNumTeams());
      return CGF.Builder.CreateIntCast(NumTeams, CGF.Int32Ty,
                                       /*IsSigned=*/true);
    }

    // If we have an enclosed teams directive but no num_teams clause we use
    // the default value 0.
    return CGF.Builder.getInt32(0);
  }

  // No teams associated with the directive.
  return nullptr;
}

/// \brief Emit the thread_limit clause of an enclosed teams directive at the
/// target region scope. If there is no teams directive associated with the
/// target directive, or if there is no thread_limit clause associated with the
/// enclosed teams directive, return nullptr.
static llvm::Value *
emitThreadLimitClauseForTargetDirective(CGOpenMPRuntime &OMPRuntime,
                                        CodeGenFunction &CGF,
                                        const OMPExecutableDirective &D) {

  assert(!CGF.getLangOpts().OpenMPIsDevice && "Clauses associated with the "
                                              "teams directive expected to be "
                                              "emitted only for the host!");

  // FIXME: For the moment we do not support combined directives with target and
  // teams, so we do not expect to get any thread_limit clause in the provided
  // directive. Once we support that, this assertion can be replaced by the
  // actual emission of the clause expression.
  assert(D.getSingleClause<OMPThreadLimitClause>() == nullptr &&
         "Not expecting clause in directive.");

  // If the current target region has a teams region enclosed, we need to get
  // the thread limit to pass to the runtime function call. This is done
  // by generating the expression in a inlined region. This is required because
  // the expression is captured in the enclosing target environment when the
  // teams directive is not combined with target.

  const CapturedStmt &CS = *cast<CapturedStmt>(D.getAssociatedStmt());

  // FIXME: Accommodate other combined directives with teams when they become
  // available.
  if (auto *TeamsDir = dyn_cast<OMPTeamsDirective>(CS.getCapturedStmt())) {
    if (auto *TLE = TeamsDir->getSingleClause<OMPThreadLimitClause>()) {
      CGOpenMPInnerExprInfo CGInfo(CGF, CS);
      CodeGenFunction::CGCapturedStmtRAII CapInfoRAII(CGF, &CGInfo);
      llvm::Value *ThreadLimit = CGF.EmitScalarExpr(TLE->getThreadLimit());
      return CGF.Builder.CreateIntCast(ThreadLimit, CGF.Int32Ty,
                                       /*IsSigned=*/true);
    }

    // If we have an enclosed teams directive but no thread_limit clause we use
    // the default value 0.
    return CGF.Builder.getInt32(0);
  }

  // No teams associated with the directive.
  return nullptr;
}

namespace {
// \brief Utility to handle information from clauses associated with a given
// construct that use mappable expressions (e.g. 'map' clause, 'to' clause).
// It provides a convenient interface to obtain the information and generate
// code for that information.
class MappableExprsHandler {
public:
  /// \brief Values for bit flags used to specify the mapping type for
  /// offloading.
  enum OpenMPOffloadMappingFlags {
    /// \brief Only allocate memory on the device,
    OMP_MAP_ALLOC = 0x00,
    /// \brief Allocate memory on the device and move data from host to device.
    OMP_MAP_TO = 0x01,
    /// \brief Allocate memory on the device and move data from device to host.
    OMP_MAP_FROM = 0x02,
    /// \brief Always perform the requested mapping action on the element, even
    /// if it was already mapped before.
    OMP_MAP_ALWAYS = 0x04,
    /// \brief Decrement the reference count associated with the element without
    /// executing any other action.
    OMP_MAP_RELEASE = 0x08,
    /// \brief Delete the element from the device environment, ignoring the
    /// current reference count associated with the element.
    OMP_MAP_DELETE = 0x10,
    /// \brief The element passed to the device is a pointer.
    OMP_MAP_PTR = 0x20,
    /// \brief Signal the element as extra, i.e. is not argument to the target
    /// region kernel.
    OMP_MAP_EXTRA = 0x40,
    /// \brief Pass the element to the device by value.
    OMP_MAP_BYCOPY = 0x80,
  };

  typedef SmallVector<llvm::Value *, 16> MapValuesArrayTy;
  typedef SmallVector<unsigned, 16> MapFlagsArrayTy;

private:
  /// \brief Directive from where the map clauses were extracted.
  const OMPExecutableDirective &Directive;

  /// \brief Function the directive is being generated for.
  CodeGenFunction &CGF;

  llvm::Value *getExprTypeSize(const Expr *E) const {
    auto ExprTy = E->getType().getCanonicalType();

    // Reference types are ignored for mapping purposes.
    if (auto *RefTy = ExprTy->getAs<ReferenceType>())
      ExprTy = RefTy->getPointeeType().getCanonicalType();

    // Given that an array section is considered a built-in type, we need to
    // do the calculation based on the length of the section instead of relying
    // on CGF.getTypeSize(E->getType()).
    if (const auto *OAE = dyn_cast<OMPArraySectionExpr>(E)) {
      QualType BaseTy = OMPArraySectionExpr::getBaseOriginalType(
                            OAE->getBase()->IgnoreParenImpCasts())
                            .getCanonicalType();

      // If there is no length associated with the expression, that means we
      // are using the whole length of the base.
      if (!OAE->getLength() && OAE->getColonLoc().isValid())
        return CGF.getTypeSize(BaseTy);

      llvm::Value *ElemSize;
      if (auto *PTy = BaseTy->getAs<PointerType>()) {
        ElemSize = CGF.getTypeSize(PTy->getPointeeType().getCanonicalType());
      } else {
        auto *ATy = cast<ArrayType>(BaseTy.getTypePtr());
        assert(ATy && "Expecting array type if not a pointer type.");
        ElemSize = CGF.getTypeSize(ATy->getElementType().getCanonicalType());
      }

      // If we don't have a length at this point, that is because we have an
      // array section with a single element.
      if (!OAE->getLength())
        return ElemSize;

      auto *LengthVal = CGF.EmitScalarExpr(OAE->getLength());
      LengthVal =
          CGF.Builder.CreateIntCast(LengthVal, CGF.SizeTy, /*isSigned=*/false);
      return CGF.Builder.CreateNUWMul(LengthVal, ElemSize);
    }
    return CGF.getTypeSize(ExprTy);
  }

  /// \brief Return the corresponding bits for a given map clause modifier. Add
  /// a flag marking the map as a pointer if requested. Add a flag marking the
  /// map as extra, meaning is not an argument of the kernel.
  unsigned getMapTypeBits(OpenMPMapClauseKind MapType,
                          OpenMPMapClauseKind MapTypeModifier, bool AddPtrFlag,
                          bool AddExtraFlag) const {
    unsigned Bits = 0u;
    switch (MapType) {
    case OMPC_MAP_alloc:
      Bits = OMP_MAP_ALLOC;
      break;
    case OMPC_MAP_to:
      Bits = OMP_MAP_TO;
      break;
    case OMPC_MAP_from:
      Bits = OMP_MAP_FROM;
      break;
    case OMPC_MAP_tofrom:
      Bits = OMP_MAP_TO | OMP_MAP_FROM;
      break;
    case OMPC_MAP_delete:
      Bits = OMP_MAP_DELETE;
      break;
    case OMPC_MAP_release:
      Bits = OMP_MAP_RELEASE;
      break;
    default:
      llvm_unreachable("Unexpected map type!");
      break;
    }
    if (AddPtrFlag)
      Bits |= OMP_MAP_PTR;
    if (AddExtraFlag)
      Bits |= OMP_MAP_EXTRA;
    if (MapTypeModifier == OMPC_MAP_always)
      Bits |= OMP_MAP_ALWAYS;
    return Bits;
  }

  /// \brief Return true if the provided expression is a final array section. A
  /// final array section, is one whose length can't be proved to be one.
  bool isFinalArraySectionExpression(const Expr *E) const {
    auto *OASE = dyn_cast<OMPArraySectionExpr>(E);

    // It is not an array section and therefore not a unity-size one.
    if (!OASE)
      return false;

    // An array section with no colon always refer to a single element.
    if (OASE->getColonLoc().isInvalid())
      return false;

    auto *Length = OASE->getLength();

    // If we don't have a length we have to check if the array has size 1
    // for this dimension. Also, we should always expect a length if the
    // base type is pointer.
    if (!Length) {
      auto BaseQTy = OMPArraySectionExpr::getBaseOriginalType(
                         OASE->getBase()->IgnoreParenImpCasts())
                         .getCanonicalType();
      if (auto *ATy = dyn_cast<ConstantArrayType>(BaseQTy.getTypePtr()))
        return ATy->getSize().getSExtValue() != 1;
      // If we don't have a constant dimension length, we have to consider
      // the current section as having any size, so it is not necessarily
      // unitary. If it happen to be unity size, that's user fault.
      return true;
    }

    // Check if the length evaluates to 1.
    llvm::APSInt ConstLength;
    if (!Length->EvaluateAsInt(ConstLength, CGF.getContext()))
      return true; // Can have more that size 1.

    return ConstLength.getSExtValue() != 1;
  }

  /// \brief Generate the base pointers, section pointers, sizes and map type
  /// bits for the provided map type, map modifier, and expression components.
  /// \a IsFirstComponent should be set to true if the provided set of
  /// components is the first associated with a capture.
  void generateInfoForComponentList(
      OpenMPMapClauseKind MapType, OpenMPMapClauseKind MapTypeModifier,
      OMPClauseMappableExprCommon::MappableExprComponentListRef Components,
      MapValuesArrayTy &BasePointers, MapValuesArrayTy &Pointers,
      MapValuesArrayTy &Sizes, MapFlagsArrayTy &Types,
      bool IsFirstComponentList) const {

    // The following summarizes what has to be generated for each map and the
    // types bellow. The generated information is expressed in this order:
    // base pointer, section pointer, size, flags
    // (to add to the ones that come from the map type and modifier).
    //
    // double d;
    // int i[100];
    // float *p;
    //
    // struct S1 {
    //   int i;
    //   float f[50];
    // }
    // struct S2 {
    //   int i;
    //   float f[50];
    //   S1 s;
    //   double *p;
    //   struct S2 *ps;
    // }
    // S2 s;
    // S2 *ps;
    //
    // map(d)
    // &d, &d, sizeof(double), noflags
    //
    // map(i)
    // &i, &i, 100*sizeof(int), noflags
    //
    // map(i[1:23])
    // &i(=&i[0]), &i[1], 23*sizeof(int), noflags
    //
    // map(p)
    // &p, &p, sizeof(float*), noflags
    //
    // map(p[1:24])
    // p, &p[1], 24*sizeof(float), noflags
    //
    // map(s)
    // &s, &s, sizeof(S2), noflags
    //
    // map(s.i)
    // &s, &(s.i), sizeof(int), noflags
    //
    // map(s.s.f)
    // &s, &(s.i.f), 50*sizeof(int), noflags
    //
    // map(s.p)
    // &s, &(s.p), sizeof(double*), noflags
    //
    // map(s.p[:22], s.a s.b)
    // &s, &(s.p), sizeof(double*), noflags
    // &(s.p), &(s.p[0]), 22*sizeof(double), ptr_flag + extra_flag
    //
    // map(s.ps)
    // &s, &(s.ps), sizeof(S2*), noflags
    //
    // map(s.ps->s.i)
    // &s, &(s.ps), sizeof(S2*), noflags
    // &(s.ps), &(s.ps->s.i), sizeof(int), ptr_flag + extra_flag
    //
    // map(s.ps->ps)
    // &s, &(s.ps), sizeof(S2*), noflags
    // &(s.ps), &(s.ps->ps), sizeof(S2*), ptr_flag + extra_flag
    //
    // map(s.ps->ps->ps)
    // &s, &(s.ps), sizeof(S2*), noflags
    // &(s.ps), &(s.ps->ps), sizeof(S2*), ptr_flag + extra_flag
    // &(s.ps->ps), &(s.ps->ps->ps), sizeof(S2*), ptr_flag + extra_flag
    //
    // map(s.ps->ps->s.f[:22])
    // &s, &(s.ps), sizeof(S2*), noflags
    // &(s.ps), &(s.ps->ps), sizeof(S2*), ptr_flag + extra_flag
    // &(s.ps->ps), &(s.ps->ps->s.f[0]), 22*sizeof(float), ptr_flag + extra_flag
    //
    // map(ps)
    // &ps, &ps, sizeof(S2*), noflags
    //
    // map(ps->i)
    // ps, &(ps->i), sizeof(int), noflags
    //
    // map(ps->s.f)
    // ps, &(ps->s.f[0]), 50*sizeof(float), noflags
    //
    // map(ps->p)
    // ps, &(ps->p), sizeof(double*), noflags
    //
    // map(ps->p[:22])
    // ps, &(ps->p), sizeof(double*), noflags
    // &(ps->p), &(ps->p[0]), 22*sizeof(double), ptr_flag + extra_flag
    //
    // map(ps->ps)
    // ps, &(ps->ps), sizeof(S2*), noflags
    //
    // map(ps->ps->s.i)
    // ps, &(ps->ps), sizeof(S2*), noflags
    // &(ps->ps), &(ps->ps->s.i), sizeof(int), ptr_flag + extra_flag
    //
    // map(ps->ps->ps)
    // ps, &(ps->ps), sizeof(S2*), noflags
    // &(ps->ps), &(ps->ps->ps), sizeof(S2*), ptr_flag + extra_flag
    //
    // map(ps->ps->ps->ps)
    // ps, &(ps->ps), sizeof(S2*), noflags
    // &(ps->ps), &(ps->ps->ps), sizeof(S2*), ptr_flag + extra_flag
    // &(ps->ps->ps), &(ps->ps->ps->ps), sizeof(S2*), ptr_flag + extra_flag
    //
    // map(ps->ps->ps->s.f[:22])
    // ps, &(ps->ps), sizeof(S2*), noflags
    // &(ps->ps), &(ps->ps->ps), sizeof(S2*), ptr_flag + extra_flag
    // &(ps->ps->ps), &(ps->ps->ps->s.f[0]), 22*sizeof(float), ptr_flag +
    // extra_flag

    // Track if the map information being generated is the first for a capture.
    bool IsCaptureFirstInfo = IsFirstComponentList;

    // Scan the components from the base to the complete expression.
    auto CI = Components.rbegin();
    auto CE = Components.rend();
    auto I = CI;

    // Track if the map information being generated is the first for a list of
    // components.
    bool IsExpressionFirstInfo = true;
    llvm::Value *BP = nullptr;

    if (auto *ME = dyn_cast<MemberExpr>(I->getAssociatedExpression())) {
      // The base is the 'this' pointer. The content of the pointer is going
      // to be the base of the field being mapped.
      BP = CGF.EmitScalarExpr(ME->getBase());
    } else {
      // The base is the reference to the variable.
      // BP = &Var.
      BP = CGF.EmitLValue(cast<DeclRefExpr>(I->getAssociatedExpression()))
               .getPointer();

      // If the variable is a pointer and is being dereferenced (i.e. is not
      // the last component), the base has to be the pointer itself, not his
      // reference.
      if (I->getAssociatedDeclaration()->getType()->isAnyPointerType() &&
          std::next(I) != CE) {
        auto PtrAddr = CGF.MakeNaturalAlignAddrLValue(
            BP, I->getAssociatedDeclaration()->getType());
        BP = CGF.EmitLoadOfPointerLValue(PtrAddr.getAddress(),
                                         I->getAssociatedDeclaration()
                                             ->getType()
                                             ->getAs<PointerType>())
                 .getPointer();

        // We do not need to generate individual map information for the
        // pointer, it can be associated with the combined storage.
        ++I;
      }
    }

    for (; I != CE; ++I) {
      auto Next = std::next(I);

      // We need to generate the addresses and sizes if this is the last
      // component, if the component is a pointer or if it is an array section
      // whose length can't be proved to be one. If this is a pointer, it
      // becomes the base address for the following components.

      // A final array section, is one whose length can't be proved to be one.
      bool IsFinalArraySection =
          isFinalArraySectionExpression(I->getAssociatedExpression());

      // Get information on whether the element is a pointer. Have to do a
      // special treatment for array sections given that they are built-in
      // types.
      const auto *OASE =
          dyn_cast<OMPArraySectionExpr>(I->getAssociatedExpression());
      bool IsPointer =
          (OASE &&
           OMPArraySectionExpr::getBaseOriginalType(OASE)
               .getCanonicalType()
               ->isAnyPointerType()) ||
          I->getAssociatedExpression()->getType()->isAnyPointerType();

      if (Next == CE || IsPointer || IsFinalArraySection) {

        // If this is not the last component, we expect the pointer to be
        // associated with an array expression or member expression.
        assert((Next == CE ||
                isa<MemberExpr>(Next->getAssociatedExpression()) ||
                isa<ArraySubscriptExpr>(Next->getAssociatedExpression()) ||
                isa<OMPArraySectionExpr>(Next->getAssociatedExpression())) &&
               "Unexpected expression");

        // Save the base we are currently using.
        BasePointers.push_back(BP);

        auto *LB = CGF.EmitLValue(I->getAssociatedExpression()).getPointer();
        auto *Size = getExprTypeSize(I->getAssociatedExpression());

        Pointers.push_back(LB);
        Sizes.push_back(Size);
        // We need to add a pointer flag for each map that comes from the the
        // same expression except for the first one. We need to add the extra
        // flag for each map that relates with the current capture, except for
        // the first one (there is a set of entries for each capture).
        Types.push_back(getMapTypeBits(MapType, MapTypeModifier,
                                       !IsExpressionFirstInfo,
                                       !IsCaptureFirstInfo));

        // If we have a final array section, we are done with this expression.
        if (IsFinalArraySection)
          break;

        // The pointer becomes the base for the next element.
        if (Next != CE)
          BP = LB;

        IsExpressionFirstInfo = false;
        IsCaptureFirstInfo = false;
        continue;
      }
    }
  }

public:
  MappableExprsHandler(const OMPExecutableDirective &Dir, CodeGenFunction &CGF)
      : Directive(Dir), CGF(CGF) {}

  /// \brief Generate all the base pointers, section pointers, sizes and map
  /// types for the extracted mappable expressions.
  void generateAllInfo(MapValuesArrayTy &BasePointers,
                       MapValuesArrayTy &Pointers, MapValuesArrayTy &Sizes,
                       MapFlagsArrayTy &Types) const {
    BasePointers.clear();
    Pointers.clear();
    Sizes.clear();
    Types.clear();

    struct MapInfo {
      OMPClauseMappableExprCommon::MappableExprComponentListRef Components;
      OpenMPMapClauseKind MapType;
      OpenMPMapClauseKind MapTypeModifier;
    };

    // We have to process the component lists that relate with the same
    // declaration in a single chunk so that we can generate the map flags
    // correctly. Therefore, we organize all lists in a map.
    llvm::DenseMap<const ValueDecl *, SmallVector<MapInfo, 8>> Info;
    for (auto *C : Directive.getClausesOfKind<OMPMapClause>())
      for (auto L : C->component_lists()) {
        const ValueDecl *VD =
            L.first ? cast<ValueDecl>(L.first->getCanonicalDecl()) : nullptr;
        Info[VD].push_back(
            {L.second, C->getMapType(), C->getMapTypeModifier()});
      }

    for (auto &M : Info) {
      // We need to know when we generate information for the first component
      // associated with a capture, because the mapping flags depend on it.
      bool IsFirstComponentList = true;
      for (MapInfo &L : M.second) {
        assert(!L.Components.empty() &&
               "Not expecting declaration with no component lists.");
        generateInfoForComponentList(L.MapType, L.MapTypeModifier, L.Components,
                                     BasePointers, Pointers, Sizes, Types,
                                     IsFirstComponentList);
        IsFirstComponentList = false;
      }
    }
  }

  /// \brief Generate the base pointers, section pointers, sizes and map types
  /// associated to a given capture.
  void generateInfoForCapture(const CapturedStmt::Capture *Cap,
                              MapValuesArrayTy &BasePointers,
                              MapValuesArrayTy &Pointers,
                              MapValuesArrayTy &Sizes,
                              MapFlagsArrayTy &Types) const {
    assert(!Cap->capturesVariableArrayType() &&
           "Not expecting to generate map info for a variable array type!");

    BasePointers.clear();
    Pointers.clear();
    Sizes.clear();
    Types.clear();

    const ValueDecl *VD =
        Cap->capturesThis()
            ? nullptr
            : cast<ValueDecl>(Cap->getCapturedVar()->getCanonicalDecl());

    // We need to know when we generating information for the first component
    // associated with a capture, because the mapping flags depend on it.
    bool IsFirstComponentList = true;
    for (auto *C : Directive.getClausesOfKind<OMPMapClause>())
      for (auto L : C->decl_component_lists(VD)) {
        assert(L.first == VD &&
               "We got information for the wrong declaration??");
        assert(!L.second.empty() &&
               "Not expecting declaration with no component lists.");
        generateInfoForComponentList(C->getMapType(), C->getMapTypeModifier(),
                                     L.second, BasePointers, Pointers, Sizes,
                                     Types, IsFirstComponentList);
        IsFirstComponentList = false;
      }

    return;
  }
};

enum OpenMPOffloadingReservedDeviceIDs {
  /// \brief Device ID if the device was not defined, runtime should get it
  /// from environment variables in the spec.
  OMP_DEVICEID_UNDEF = -1,
};
} // anonymous namespace

/// \brief Emit the arrays used to pass the captures and map information to the
/// offloading runtime library. If there is no map or capture information,
/// return nullptr by reference.
static void
emitOffloadingArrays(CodeGenFunction &CGF, llvm::Value *&BasePointersArray,
                     llvm::Value *&PointersArray, llvm::Value *&SizesArray,
                     llvm::Value *&MapTypesArray,
                     MappableExprsHandler::MapValuesArrayTy &BasePointers,
                     MappableExprsHandler::MapValuesArrayTy &Pointers,
                     MappableExprsHandler::MapValuesArrayTy &Sizes,
                     MappableExprsHandler::MapFlagsArrayTy &MapTypes) {
  auto &CGM = CGF.CGM;
  auto &Ctx = CGF.getContext();

  BasePointersArray = PointersArray = SizesArray = MapTypesArray = nullptr;

  if (unsigned PointerNumVal = BasePointers.size()) {
    // Detect if we have any capture size requiring runtime evaluation of the
    // size so that a constant array could be eventually used.
    bool hasRuntimeEvaluationCaptureSize = false;
    for (auto *S : Sizes)
      if (!isa<llvm::Constant>(S)) {
        hasRuntimeEvaluationCaptureSize = true;
        break;
      }

    llvm::APInt PointerNumAP(32, PointerNumVal, /*isSigned=*/true);
    QualType PointerArrayType =
        Ctx.getConstantArrayType(Ctx.VoidPtrTy, PointerNumAP, ArrayType::Normal,
                                 /*IndexTypeQuals=*/0);

    BasePointersArray =
        CGF.CreateMemTemp(PointerArrayType, ".offload_baseptrs").getPointer();
    PointersArray =
        CGF.CreateMemTemp(PointerArrayType, ".offload_ptrs").getPointer();

    // If we don't have any VLA types or other types that require runtime
    // evaluation, we can use a constant array for the map sizes, otherwise we
    // need to fill up the arrays as we do for the pointers.
    if (hasRuntimeEvaluationCaptureSize) {
      QualType SizeArrayType = Ctx.getConstantArrayType(
          Ctx.getSizeType(), PointerNumAP, ArrayType::Normal,
          /*IndexTypeQuals=*/0);
      SizesArray =
          CGF.CreateMemTemp(SizeArrayType, ".offload_sizes").getPointer();
    } else {
      // We expect all the sizes to be constant, so we collect them to create
      // a constant array.
      SmallVector<llvm::Constant *, 16> ConstSizes;
      for (auto S : Sizes)
        ConstSizes.push_back(cast<llvm::Constant>(S));

      auto *SizesArrayInit = llvm::ConstantArray::get(
          llvm::ArrayType::get(CGM.SizeTy, ConstSizes.size()), ConstSizes);
      auto *SizesArrayGbl = new llvm::GlobalVariable(
          CGM.getModule(), SizesArrayInit->getType(),
          /*isConstant=*/true, llvm::GlobalValue::PrivateLinkage,
          SizesArrayInit, ".offload_sizes");
      SizesArrayGbl->setUnnamedAddr(true);
      SizesArray = SizesArrayGbl;
    }

    // The map types are always constant so we don't need to generate code to
    // fill arrays. Instead, we create an array constant.
    llvm::Constant *MapTypesArrayInit =
        llvm::ConstantDataArray::get(CGF.Builder.getContext(), MapTypes);
    auto *MapTypesArrayGbl = new llvm::GlobalVariable(
        CGM.getModule(), MapTypesArrayInit->getType(),
        /*isConstant=*/true, llvm::GlobalValue::PrivateLinkage,
        MapTypesArrayInit, ".offload_maptypes");
    MapTypesArrayGbl->setUnnamedAddr(true);
    MapTypesArray = MapTypesArrayGbl;

    for (unsigned i = 0; i < PointerNumVal; ++i) {
      llvm::Value *BPVal = BasePointers[i];
      if (BPVal->getType()->isPointerTy())
        BPVal = CGF.Builder.CreateBitCast(BPVal, CGM.VoidPtrTy);
      else {
        assert(BPVal->getType()->isIntegerTy() &&
               "If not a pointer, the value type must be an integer.");
        BPVal = CGF.Builder.CreateIntToPtr(BPVal, CGM.VoidPtrTy);
      }
      llvm::Value *BP = CGF.Builder.CreateConstInBoundsGEP2_32(
          llvm::ArrayType::get(CGM.VoidPtrTy, PointerNumVal), BasePointersArray,
          0, i);
      Address BPAddr(BP, Ctx.getTypeAlignInChars(Ctx.VoidPtrTy));
      CGF.Builder.CreateStore(BPVal, BPAddr);

      llvm::Value *PVal = Pointers[i];
      if (PVal->getType()->isPointerTy())
        PVal = CGF.Builder.CreateBitCast(PVal, CGM.VoidPtrTy);
      else {
        assert(PVal->getType()->isIntegerTy() &&
               "If not a pointer, the value type must be an integer.");
        PVal = CGF.Builder.CreateIntToPtr(PVal, CGM.VoidPtrTy);
      }
      llvm::Value *P = CGF.Builder.CreateConstInBoundsGEP2_32(
          llvm::ArrayType::get(CGM.VoidPtrTy, PointerNumVal), PointersArray, 0,
          i);
      Address PAddr(P, Ctx.getTypeAlignInChars(Ctx.VoidPtrTy));
      CGF.Builder.CreateStore(PVal, PAddr);

      if (hasRuntimeEvaluationCaptureSize) {
        llvm::Value *S = CGF.Builder.CreateConstInBoundsGEP2_32(
            llvm::ArrayType::get(CGM.SizeTy, PointerNumVal), SizesArray,
            /*Idx0=*/0,
            /*Idx1=*/i);
        Address SAddr(S, Ctx.getTypeAlignInChars(Ctx.getSizeType()));
        CGF.Builder.CreateStore(
            CGF.Builder.CreateIntCast(Sizes[i], CGM.SizeTy, /*isSigned=*/true),
            SAddr);
      }
    }
  }
}
/// \brief Emit the arguments to be passed to the runtime library based on the
/// arrays of pointers, sizes and map types.
static void emitOffloadingArraysArgument(
    CodeGenFunction &CGF, llvm::Value *&BasePointersArrayArg,
    llvm::Value *&PointersArrayArg, llvm::Value *&SizesArrayArg,
    llvm::Value *&MapTypesArrayArg, llvm::Value *BasePointersArray,
    llvm::Value *PointersArray, llvm::Value *SizesArray,
    llvm::Value *MapTypesArray, unsigned NumElems) {
  auto &CGM = CGF.CGM;
  if (NumElems) {
    BasePointersArrayArg = CGF.Builder.CreateConstInBoundsGEP2_32(
        llvm::ArrayType::get(CGM.VoidPtrTy, NumElems), BasePointersArray,
        /*Idx0=*/0, /*Idx1=*/0);
    PointersArrayArg = CGF.Builder.CreateConstInBoundsGEP2_32(
        llvm::ArrayType::get(CGM.VoidPtrTy, NumElems), PointersArray,
        /*Idx0=*/0,
        /*Idx1=*/0);
    SizesArrayArg = CGF.Builder.CreateConstInBoundsGEP2_32(
        llvm::ArrayType::get(CGM.SizeTy, NumElems), SizesArray,
        /*Idx0=*/0, /*Idx1=*/0);
    MapTypesArrayArg = CGF.Builder.CreateConstInBoundsGEP2_32(
        llvm::ArrayType::get(CGM.Int32Ty, NumElems), MapTypesArray,
        /*Idx0=*/0,
        /*Idx1=*/0);
  } else {
    BasePointersArrayArg = llvm::ConstantPointerNull::get(CGM.VoidPtrPtrTy);
    PointersArrayArg = llvm::ConstantPointerNull::get(CGM.VoidPtrPtrTy);
    SizesArrayArg = llvm::ConstantPointerNull::get(CGM.SizeTy->getPointerTo());
    MapTypesArrayArg =
        llvm::ConstantPointerNull::get(CGM.Int32Ty->getPointerTo());
  }
}

void CGOpenMPRuntime::emitTargetCall(CodeGenFunction &CGF,
                                     const OMPExecutableDirective &D,
                                     llvm::Value *OutlinedFn,
                                     llvm::Value *OutlinedFnID,
                                     const Expr *IfCond, const Expr *Device,
                                     ArrayRef<llvm::Value *> CapturedVars) {
  if (!CGF.HaveInsertPoint())
    return;

  assert(OutlinedFn && "Invalid outlined function!");

  auto &Ctx = CGF.getContext();

  // Fill up the arrays with all the captured variables.
  MappableExprsHandler::MapValuesArrayTy KernelArgs;
  MappableExprsHandler::MapValuesArrayTy BasePointers;
  MappableExprsHandler::MapValuesArrayTy Pointers;
  MappableExprsHandler::MapValuesArrayTy Sizes;
  MappableExprsHandler::MapFlagsArrayTy MapTypes;

  MappableExprsHandler::MapValuesArrayTy CurBasePointers;
  MappableExprsHandler::MapValuesArrayTy CurPointers;
  MappableExprsHandler::MapValuesArrayTy CurSizes;
  MappableExprsHandler::MapFlagsArrayTy CurMapTypes;

  // Get map clause information.
  MappableExprsHandler MCHandler(D, CGF);

  const CapturedStmt &CS = *cast<CapturedStmt>(D.getAssociatedStmt());
  auto RI = CS.getCapturedRecordDecl()->field_begin();
  auto CV = CapturedVars.begin();
  for (CapturedStmt::const_capture_iterator CI = CS.capture_begin(),
                                            CE = CS.capture_end();
       CI != CE; ++CI, ++RI, ++CV) {
    StringRef Name;
    QualType Ty;

    CurBasePointers.clear();
    CurPointers.clear();
    CurSizes.clear();
    CurMapTypes.clear();

    // VLA sizes are passed to the outlined region by copy and do not have map
    // information associated.
    if (CI->capturesVariableArrayType()) {
      CurBasePointers.push_back(*CV);
      CurPointers.push_back(*CV);
      CurSizes.push_back(CGF.getTypeSize(RI->getType()));
      // Copy to the device as an argument. No need to retrieve it.
      CurMapTypes.push_back(MappableExprsHandler::OMP_MAP_BYCOPY);
    } else {
      // If we have any information in the map clause, we use it, otherwise we
      // just do a default mapping.
      MCHandler.generateInfoForCapture(CI, CurBasePointers, CurPointers,
                                       CurSizes, CurMapTypes);

      if (CurBasePointers.empty()) {
        // Do the default mapping.
        if (CI->capturesThis()) {
          CurBasePointers.push_back(*CV);
          CurPointers.push_back(*CV);
          const PointerType *PtrTy =
              cast<PointerType>(RI->getType().getTypePtr());
          CurSizes.push_back(CGF.getTypeSize(PtrTy->getPointeeType()));
          // Default map type.
          CurMapTypes.push_back(MappableExprsHandler::OMP_MAP_TO |
                                MappableExprsHandler::OMP_MAP_FROM);
        } else if (CI->capturesVariableByCopy()) {
          CurMapTypes.push_back(MappableExprsHandler::OMP_MAP_BYCOPY);
          if (!RI->getType()->isAnyPointerType()) {
            // If the field is not a pointer, we need to save the actual value
            // and
            // load it as a void pointer.
            auto DstAddr = CGF.CreateMemTemp(
                Ctx.getUIntPtrType(),
                Twine(CI->getCapturedVar()->getName()) + ".casted");
            LValue DstLV = CGF.MakeAddrLValue(DstAddr, Ctx.getUIntPtrType());

            auto *SrcAddrVal = CGF.EmitScalarConversion(
                DstAddr.getPointer(), Ctx.getPointerType(Ctx.getUIntPtrType()),
                Ctx.getPointerType(RI->getType()), SourceLocation());
            LValue SrcLV =
                CGF.MakeNaturalAlignAddrLValue(SrcAddrVal, RI->getType());

            // Store the value using the source type pointer.
            CGF.EmitStoreThroughLValue(RValue::get(*CV), SrcLV);

            // Load the value using the destination type pointer.
            CurBasePointers.push_back(
                CGF.EmitLoadOfLValue(DstLV, SourceLocation()).getScalarVal());
            CurPointers.push_back(CurBasePointers.back());
          } else {
            CurBasePointers.push_back(*CV);
            CurPointers.push_back(*CV);
          }
          CurSizes.push_back(CGF.getTypeSize(RI->getType()));
        } else {
          assert(CI->capturesVariable() && "Expected captured reference.");
          CurBasePointers.push_back(*CV);
          CurPointers.push_back(*CV);

          const ReferenceType *PtrTy =
              cast<ReferenceType>(RI->getType().getTypePtr());
          QualType ElementType = PtrTy->getPointeeType();
          CurSizes.push_back(CGF.getTypeSize(ElementType));
          // The default map type for a scalar/complex type is 'to' because by
          // default the value doesn't have to be retrieved. For an aggregate
          // type,
          // the default is 'tofrom'.
          CurMapTypes.push_back(ElementType->isAggregateType()
                                    ? (MappableExprsHandler::OMP_MAP_TO |
                                       MappableExprsHandler::OMP_MAP_FROM)
                                    : MappableExprsHandler::OMP_MAP_TO);
        }
      }
    }
    // We expect to have at least an element of information for this capture.
    assert(!CurBasePointers.empty() && "Non-existing map pointer for capture!");
    assert(CurBasePointers.size() == CurPointers.size() &&
           CurBasePointers.size() == CurSizes.size() &&
           CurBasePointers.size() == CurMapTypes.size() &&
           "Inconsistent map information sizes!");

    // The kernel args are always the first elements of the base pointers
    // associated with a capture.
    KernelArgs.push_back(CurBasePointers.front());
    // We need to append the results of this capture to what we already have.
    BasePointers.append(CurBasePointers.begin(), CurBasePointers.end());
    Pointers.append(CurPointers.begin(), CurPointers.end());
    Sizes.append(CurSizes.begin(), CurSizes.end());
    MapTypes.append(CurMapTypes.begin(), CurMapTypes.end());
  }

  // Keep track on whether the host function has to be executed.
  auto OffloadErrorQType =
      Ctx.getIntTypeForBitwidth(/*DestWidth=*/32, /*Signed=*/true);
  auto OffloadError = CGF.MakeAddrLValue(
      CGF.CreateMemTemp(OffloadErrorQType, ".run_host_version"),
      OffloadErrorQType);
  CGF.EmitStoreOfScalar(llvm::Constant::getNullValue(CGM.Int32Ty),
                        OffloadError);

  // Fill up the pointer arrays and transfer execution to the device.
  auto &&ThenGen = [&Ctx, &BasePointers, &Pointers, &Sizes, &MapTypes, Device,
                    OutlinedFnID, OffloadError, OffloadErrorQType,
                    &D](CodeGenFunction &CGF, PrePostActionTy &) {
    auto &RT = CGF.CGM.getOpenMPRuntime();
    // Emit the offloading arrays.
    llvm::Value *BasePointersArray;
    llvm::Value *PointersArray;
    llvm::Value *SizesArray;
    llvm::Value *MapTypesArray;
    emitOffloadingArrays(CGF, BasePointersArray, PointersArray, SizesArray,
                         MapTypesArray, BasePointers, Pointers, Sizes,
                         MapTypes);
    emitOffloadingArraysArgument(CGF, BasePointersArray, PointersArray,
                                 SizesArray, MapTypesArray, BasePointersArray,
                                 PointersArray, SizesArray, MapTypesArray,
                                 BasePointers.size());

    // On top of the arrays that were filled up, the target offloading call
    // takes as arguments the device id as well as the host pointer. The host
    // pointer is used by the runtime library to identify the current target
    // region, so it only has to be unique and not necessarily point to
    // anything. It could be the pointer to the outlined function that
    // implements the target region, but we aren't using that so that the
    // compiler doesn't need to keep that, and could therefore inline the host
    // function if proven worthwhile during optimization.

    // From this point on, we need to have an ID of the target region defined.
    assert(OutlinedFnID && "Invalid outlined function ID!");

    // Emit device ID if any.
    llvm::Value *DeviceID;
    if (Device)
      DeviceID = CGF.Builder.CreateIntCast(CGF.EmitScalarExpr(Device),
                                           CGF.Int32Ty, /*isSigned=*/true);
    else
      DeviceID = CGF.Builder.getInt32(OMP_DEVICEID_UNDEF);

    // Emit the number of elements in the offloading arrays.
    llvm::Value *PointerNum = CGF.Builder.getInt32(BasePointers.size());

    // Return value of the runtime offloading call.
    llvm::Value *Return;

    auto *NumTeams = emitNumTeamsClauseForTargetDirective(RT, CGF, D);
    auto *ThreadLimit = emitThreadLimitClauseForTargetDirective(RT, CGF, D);

    // If we have NumTeams defined this means that we have an enclosed teams
    // region. Therefore we also expect to have ThreadLimit defined. These two
    // values should be defined in the presence of a teams directive, regardless
    // of having any clauses associated. If the user is using teams but no
    // clauses, these two values will be the default that should be passed to
    // the runtime library - a 32-bit integer with the value zero.
    if (NumTeams) {
      assert(ThreadLimit && "Thread limit expression should be available along "
                            "with number of teams.");
      llvm::Value *OffloadingArgs[] = {
          DeviceID,          OutlinedFnID,  PointerNum,
          BasePointersArray, PointersArray, SizesArray,
          MapTypesArray,     NumTeams,      ThreadLimit};
      Return = CGF.EmitRuntimeCall(
          RT.createRuntimeFunction(OMPRTL__tgt_target_teams), OffloadingArgs);
    } else {
      llvm::Value *OffloadingArgs[] = {
          DeviceID,      OutlinedFnID, PointerNum,   BasePointersArray,
          PointersArray, SizesArray,   MapTypesArray};
      Return = CGF.EmitRuntimeCall(RT.createRuntimeFunction(OMPRTL__tgt_target),
                                   OffloadingArgs);
    }

    CGF.EmitStoreOfScalar(Return, OffloadError);
  };

  // Notify that the host version must be executed.
  auto &&ElseGen = [OffloadError](CodeGenFunction &CGF, PrePostActionTy &) {
    CGF.EmitStoreOfScalar(llvm::ConstantInt::get(CGF.Int32Ty, /*V=*/-1u),
                          OffloadError);
  };

  // If we have a target function ID it means that we need to support
  // offloading, otherwise, just execute on the host. We need to execute on host
  // regardless of the conditional in the if clause if, e.g., the user do not
  // specify target triples.
  if (OutlinedFnID) {
    if (IfCond)
      emitOMPIfClause(CGF, IfCond, ThenGen, ElseGen);
    else {
      RegionCodeGenTy ThenRCG(ThenGen);
      ThenRCG(CGF);
    }
  } else {
    RegionCodeGenTy ElseRCG(ElseGen);
    ElseRCG(CGF);
  }

  // Check the error code and execute the host version if required.
  auto OffloadFailedBlock = CGF.createBasicBlock("omp_offload.failed");
  auto OffloadContBlock = CGF.createBasicBlock("omp_offload.cont");
  auto OffloadErrorVal = CGF.EmitLoadOfScalar(OffloadError, SourceLocation());
  auto Failed = CGF.Builder.CreateIsNotNull(OffloadErrorVal);
  CGF.Builder.CreateCondBr(Failed, OffloadFailedBlock, OffloadContBlock);

  CGF.EmitBlock(OffloadFailedBlock);
  CGF.Builder.CreateCall(OutlinedFn, KernelArgs);
  CGF.EmitBranch(OffloadContBlock);

  CGF.EmitBlock(OffloadContBlock, /*IsFinished=*/true);
}

void CGOpenMPRuntime::scanForTargetRegionsFunctions(const Stmt *S,
                                                    StringRef ParentName) {
  if (!S)
    return;

  // If we find a OMP target directive, codegen the outline function and
  // register the result.
  // FIXME: Add other directives with target when they become supported.
  bool isTargetDirective = isa<OMPTargetDirective>(S);

  if (isTargetDirective) {
    auto *E = cast<OMPExecutableDirective>(S);
    unsigned DeviceID;
    unsigned FileID;
    unsigned Line;
    getTargetEntryUniqueInfo(CGM.getContext(), E->getLocStart(), DeviceID,
                             FileID, Line);

    // Is this a target region that should not be emitted as an entry point? If
    // so just signal we are done with this target region.
    if (!OffloadEntriesInfoManager.hasTargetRegionEntryInfo(DeviceID, FileID,
                                                            ParentName, Line))
      return;

    llvm::Function *Fn;
    llvm::Constant *Addr;
    std::tie(Fn, Addr) =
        CodeGenFunction::EmitOMPTargetDirectiveOutlinedFunction(
            CGM, cast<OMPTargetDirective>(*E), ParentName,
            /*isOffloadEntry=*/true);
    assert(Fn && Addr && "Target region emission failed.");
    return;
  }

  if (const OMPExecutableDirective *E = dyn_cast<OMPExecutableDirective>(S)) {
    if (!E->getAssociatedStmt())
      return;

    scanForTargetRegionsFunctions(
        cast<CapturedStmt>(E->getAssociatedStmt())->getCapturedStmt(),
        ParentName);
    return;
  }

  // If this is a lambda function, look into its body.
  if (auto *L = dyn_cast<LambdaExpr>(S))
    S = L->getBody();

  // Keep looking for target regions recursively.
  for (auto *II : S->children())
    scanForTargetRegionsFunctions(II, ParentName);
}

bool CGOpenMPRuntime::emitTargetFunctions(GlobalDecl GD) {
  auto &FD = *cast<FunctionDecl>(GD.getDecl());

  // If emitting code for the host, we do not process FD here. Instead we do
  // the normal code generation.
  if (!CGM.getLangOpts().OpenMPIsDevice)
    return false;

  // Try to detect target regions in the function.
  scanForTargetRegionsFunctions(FD.getBody(), CGM.getMangledName(GD));

  // We should not emit any function othen that the ones created during the
  // scanning. Therefore, we signal that this function is completely dealt
  // with.
  return true;
}

bool CGOpenMPRuntime::emitTargetGlobalVariable(GlobalDecl GD) {
  if (!CGM.getLangOpts().OpenMPIsDevice)
    return false;

  // Check if there are Ctors/Dtors in this declaration and look for target
  // regions in it. We use the complete variant to produce the kernel name
  // mangling.
  QualType RDTy = cast<VarDecl>(GD.getDecl())->getType();
  if (auto *RD = RDTy->getBaseElementTypeUnsafe()->getAsCXXRecordDecl()) {
    for (auto *Ctor : RD->ctors()) {
      StringRef ParentName =
          CGM.getMangledName(GlobalDecl(Ctor, Ctor_Complete));
      scanForTargetRegionsFunctions(Ctor->getBody(), ParentName);
    }
    auto *Dtor = RD->getDestructor();
    if (Dtor) {
      StringRef ParentName =
          CGM.getMangledName(GlobalDecl(Dtor, Dtor_Complete));
      scanForTargetRegionsFunctions(Dtor->getBody(), ParentName);
    }
  }

  // If we are in target mode we do not emit any global (declare target is not
  // implemented yet). Therefore we signal that GD was processed in this case.
  return true;
}

bool CGOpenMPRuntime::emitTargetGlobal(GlobalDecl GD) {
  auto *VD = GD.getDecl();
  if (isa<FunctionDecl>(VD))
    return emitTargetFunctions(GD);

  return emitTargetGlobalVariable(GD);
}

llvm::Function *CGOpenMPRuntime::emitRegistrationFunction() {
  // If we have offloading in the current module, we need to emit the entries
  // now and register the offloading descriptor.
  createOffloadEntriesAndInfoMetadata();

  // Create and register the offloading binary descriptors. This is the main
  // entity that captures all the information about offloading in the current
  // compilation unit.
  return createOffloadingBinaryDescriptorRegistration();
}

void CGOpenMPRuntime::emitTeamsCall(CodeGenFunction &CGF,
                                    const OMPExecutableDirective &D,
                                    SourceLocation Loc,
                                    llvm::Value *OutlinedFn,
                                    ArrayRef<llvm::Value *> CapturedVars) {
  if (!CGF.HaveInsertPoint())
    return;

  auto *RTLoc = emitUpdateLocation(CGF, Loc);
  CodeGenFunction::RunCleanupsScope Scope(CGF);

  // Build call __kmpc_fork_teams(loc, n, microtask, var1, .., varn);
  llvm::Value *Args[] = {
      RTLoc,
      CGF.Builder.getInt32(CapturedVars.size()), // Number of captured vars
      CGF.Builder.CreateBitCast(OutlinedFn, getKmpc_MicroPointerTy())};
  llvm::SmallVector<llvm::Value *, 16> RealArgs;
  RealArgs.append(std::begin(Args), std::end(Args));
  RealArgs.append(CapturedVars.begin(), CapturedVars.end());

  auto RTLFn = createRuntimeFunction(OMPRTL__kmpc_fork_teams);
  CGF.EmitRuntimeCall(RTLFn, RealArgs);
}

void CGOpenMPRuntime::emitNumTeamsClause(CodeGenFunction &CGF,
                                         const Expr *NumTeams,
                                         const Expr *ThreadLimit,
                                         SourceLocation Loc) {
  if (!CGF.HaveInsertPoint())
    return;

  auto *RTLoc = emitUpdateLocation(CGF, Loc);

  llvm::Value *NumTeamsVal =
      (NumTeams)
          ? CGF.Builder.CreateIntCast(CGF.EmitScalarExpr(NumTeams),
                                      CGF.CGM.Int32Ty, /* isSigned = */ true)
          : CGF.Builder.getInt32(0);

  llvm::Value *ThreadLimitVal =
      (ThreadLimit)
          ? CGF.Builder.CreateIntCast(CGF.EmitScalarExpr(ThreadLimit),
                                      CGF.CGM.Int32Ty, /* isSigned = */ true)
          : CGF.Builder.getInt32(0);

  // Build call __kmpc_push_num_teamss(&loc, global_tid, num_teams, thread_limit)
  llvm::Value *PushNumTeamsArgs[] = {RTLoc, getThreadID(CGF, Loc), NumTeamsVal,
                                     ThreadLimitVal};
  CGF.EmitRuntimeCall(createRuntimeFunction(OMPRTL__kmpc_push_num_teams),
                      PushNumTeamsArgs);
}

void CGOpenMPRuntime::emitTargetDataCalls(CodeGenFunction &CGF,
                                          const OMPExecutableDirective &D,
                                          const Expr *IfCond,
                                          const Expr *Device,
                                          const RegionCodeGenTy &CodeGen) {

  if (!CGF.HaveInsertPoint())
    return;

  llvm::Value *BasePointersArray = nullptr;
  llvm::Value *PointersArray = nullptr;
  llvm::Value *SizesArray = nullptr;
  llvm::Value *MapTypesArray = nullptr;
  unsigned NumOfPtrs = 0;

  // Generate the code for the opening of the data environment. Capture all the
  // arguments of the runtime call by reference because they are used in the
  // closing of the region.
  auto &&BeginThenGen = [&D, &CGF, &BasePointersArray, &PointersArray,
                         &SizesArray, &MapTypesArray, Device,
                         &NumOfPtrs](CodeGenFunction &CGF, PrePostActionTy &) {
    // Fill up the arrays with all the mapped variables.
    MappableExprsHandler::MapValuesArrayTy BasePointers;
    MappableExprsHandler::MapValuesArrayTy Pointers;
    MappableExprsHandler::MapValuesArrayTy Sizes;
    MappableExprsHandler::MapFlagsArrayTy MapTypes;

    // Get map clause information.
    MappableExprsHandler MCHandler(D, CGF);
    MCHandler.generateAllInfo(BasePointers, Pointers, Sizes, MapTypes);
    NumOfPtrs = BasePointers.size();

    // Fill up the arrays and create the arguments.
    emitOffloadingArrays(CGF, BasePointersArray, PointersArray, SizesArray,
                         MapTypesArray, BasePointers, Pointers, Sizes,
                         MapTypes);

    llvm::Value *BasePointersArrayArg = nullptr;
    llvm::Value *PointersArrayArg = nullptr;
    llvm::Value *SizesArrayArg = nullptr;
    llvm::Value *MapTypesArrayArg = nullptr;
    emitOffloadingArraysArgument(CGF, BasePointersArrayArg, PointersArrayArg,
                                 SizesArrayArg, MapTypesArrayArg,
                                 BasePointersArray, PointersArray, SizesArray,
                                 MapTypesArray, NumOfPtrs);

    // Emit device ID if any.
    llvm::Value *DeviceID = nullptr;
    if (Device)
      DeviceID = CGF.Builder.CreateIntCast(CGF.EmitScalarExpr(Device),
                                           CGF.Int32Ty, /*isSigned=*/true);
    else
      DeviceID = CGF.Builder.getInt32(OMP_DEVICEID_UNDEF);

    // Emit the number of elements in the offloading arrays.
    auto *PointerNum = CGF.Builder.getInt32(NumOfPtrs);

    llvm::Value *OffloadingArgs[] = {
        DeviceID,         PointerNum,    BasePointersArrayArg,
        PointersArrayArg, SizesArrayArg, MapTypesArrayArg};
    auto &RT = CGF.CGM.getOpenMPRuntime();
    CGF.EmitRuntimeCall(RT.createRuntimeFunction(OMPRTL__tgt_target_data_begin),
                        OffloadingArgs);
  };

  // Generate code for the closing of the data region.
  auto &&EndThenGen = [&CGF, &BasePointersArray, &PointersArray, &SizesArray,
                       &MapTypesArray, Device,
                       &NumOfPtrs](CodeGenFunction &CGF, PrePostActionTy &) {
    assert(BasePointersArray && PointersArray && SizesArray && MapTypesArray &&
           NumOfPtrs && "Invalid data environment closing arguments.");

    llvm::Value *BasePointersArrayArg = nullptr;
    llvm::Value *PointersArrayArg = nullptr;
    llvm::Value *SizesArrayArg = nullptr;
    llvm::Value *MapTypesArrayArg = nullptr;
    emitOffloadingArraysArgument(CGF, BasePointersArrayArg, PointersArrayArg,
                                 SizesArrayArg, MapTypesArrayArg,
                                 BasePointersArray, PointersArray, SizesArray,
                                 MapTypesArray, NumOfPtrs);

    // Emit device ID if any.
    llvm::Value *DeviceID = nullptr;
    if (Device)
      DeviceID = CGF.Builder.CreateIntCast(CGF.EmitScalarExpr(Device),
                                           CGF.Int32Ty, /*isSigned=*/true);
    else
      DeviceID = CGF.Builder.getInt32(OMP_DEVICEID_UNDEF);

    // Emit the number of elements in the offloading arrays.
    auto *PointerNum = CGF.Builder.getInt32(NumOfPtrs);

    llvm::Value *OffloadingArgs[] = {
        DeviceID,         PointerNum,    BasePointersArrayArg,
        PointersArrayArg, SizesArrayArg, MapTypesArrayArg};
    auto &RT = CGF.CGM.getOpenMPRuntime();
    CGF.EmitRuntimeCall(RT.createRuntimeFunction(OMPRTL__tgt_target_data_end),
                        OffloadingArgs);
  };

  // In the event we get an if clause, we don't have to take any action on the
  // else side.
  auto &&ElseGen = [](CodeGenFunction &CGF, PrePostActionTy &) {};

  if (IfCond) {
    emitOMPIfClause(CGF, IfCond, BeginThenGen, ElseGen);
  } else {
    RegionCodeGenTy BeginThenRCG(BeginThenGen);
    BeginThenRCG(CGF);
  }

  CGM.getOpenMPRuntime().emitInlinedDirective(CGF, OMPD_target_data, CodeGen);

  if (IfCond) {
    emitOMPIfClause(CGF, IfCond, EndThenGen, ElseGen);
  } else {
    RegionCodeGenTy EndThenRCG(EndThenGen);
    EndThenRCG(CGF);
  }
}

void CGOpenMPRuntime::emitTargetEnterOrExitDataCall(
    CodeGenFunction &CGF, const OMPExecutableDirective &D, const Expr *IfCond,
    const Expr *Device) {
  if (!CGF.HaveInsertPoint())
    return;

  assert((isa<OMPTargetEnterDataDirective>(D) ||
          isa<OMPTargetExitDataDirective>(D)) &&
         "Expecting either target enter or exit data directives.");

  // Generate the code for the opening of the data environment.
  auto &&ThenGen = [&D, &CGF, Device](CodeGenFunction &CGF, PrePostActionTy &) {
    // Fill up the arrays with all the mapped variables.
    MappableExprsHandler::MapValuesArrayTy BasePointers;
    MappableExprsHandler::MapValuesArrayTy Pointers;
    MappableExprsHandler::MapValuesArrayTy Sizes;
    MappableExprsHandler::MapFlagsArrayTy MapTypes;

    // Get map clause information.
    MappableExprsHandler MCHandler(D, CGF);
    MCHandler.generateAllInfo(BasePointers, Pointers, Sizes, MapTypes);

    llvm::Value *BasePointersArrayArg = nullptr;
    llvm::Value *PointersArrayArg = nullptr;
    llvm::Value *SizesArrayArg = nullptr;
    llvm::Value *MapTypesArrayArg = nullptr;

    // Fill up the arrays and create the arguments.
    emitOffloadingArrays(CGF, BasePointersArrayArg, PointersArrayArg,
                         SizesArrayArg, MapTypesArrayArg, BasePointers,
                         Pointers, Sizes, MapTypes);
    emitOffloadingArraysArgument(
        CGF, BasePointersArrayArg, PointersArrayArg, SizesArrayArg,
        MapTypesArrayArg, BasePointersArrayArg, PointersArrayArg, SizesArrayArg,
        MapTypesArrayArg, BasePointers.size());

    // Emit device ID if any.
    llvm::Value *DeviceID = nullptr;
    if (Device)
      DeviceID = CGF.Builder.CreateIntCast(CGF.EmitScalarExpr(Device),
                                           CGF.Int32Ty, /*isSigned=*/true);
    else
      DeviceID = CGF.Builder.getInt32(OMP_DEVICEID_UNDEF);

    // Emit the number of elements in the offloading arrays.
    auto *PointerNum = CGF.Builder.getInt32(BasePointers.size());

    llvm::Value *OffloadingArgs[] = {
        DeviceID,         PointerNum,    BasePointersArrayArg,
        PointersArrayArg, SizesArrayArg, MapTypesArrayArg};
<<<<<<< HEAD
    CGF.EmitRuntimeCall(
        createRuntimeFunction(isa<OMPTargetEnterDataDirective>(D)
                                  ? OMPRTL__tgt_target_data_begin
                                  : OMPRTL__tgt_target_data_end),
        OffloadingArgs);
=======
    auto &RT = CGF.CGM.getOpenMPRuntime();
    CGF.EmitRuntimeCall(RT.createRuntimeFunction(OMPRTL__tgt_target_data_begin),
                        OffloadingArgs);
>>>>>>> 6e97b236
  };

  // In the event we get an if clause, we don't have to take any action on the
  // else side.
  auto &&ElseGen = [](CodeGenFunction &CGF, PrePostActionTy &) {};

  if (IfCond) {
    emitOMPIfClause(CGF, IfCond, ThenGen, ElseGen);
  } else {
    RegionCodeGenTy ThenGenRCG(ThenGen);
    ThenGenRCG(CGF);
  }
}<|MERGE_RESOLUTION|>--- conflicted
+++ resolved
@@ -5883,17 +5883,12 @@
     llvm::Value *OffloadingArgs[] = {
         DeviceID,         PointerNum,    BasePointersArrayArg,
         PointersArrayArg, SizesArrayArg, MapTypesArrayArg};
-<<<<<<< HEAD
+    auto &RT = CGF.CGM.getOpenMPRuntime();
     CGF.EmitRuntimeCall(
-        createRuntimeFunction(isa<OMPTargetEnterDataDirective>(D)
-                                  ? OMPRTL__tgt_target_data_begin
-                                  : OMPRTL__tgt_target_data_end),
+        RT.createRuntimeFunction(isa<OMPTargetEnterDataDirective>(D)
+                                     ? OMPRTL__tgt_target_data_begin
+                                     : OMPRTL__tgt_target_data_end),
         OffloadingArgs);
-=======
-    auto &RT = CGF.CGM.getOpenMPRuntime();
-    CGF.EmitRuntimeCall(RT.createRuntimeFunction(OMPRTL__tgt_target_data_begin),
-                        OffloadingArgs);
->>>>>>> 6e97b236
   };
 
   // In the event we get an if clause, we don't have to take any action on the
