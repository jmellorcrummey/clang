//===----- CGOpenMPRuntime.cpp - Interface to OpenMP Runtimes -------------===//
//
//                     The LLVM Compiler Infrastructure
//
// This file is distributed under the University of Illinois Open Source
// License. See LICENSE.TXT for details.
//
//===----------------------------------------------------------------------===//
//
// This provides a class for OpenMP runtime code generation.
//
//===----------------------------------------------------------------------===//

#include "CGOpenMPRuntime.h"
#include "CGCXXABI.h"
#include "CGCleanup.h"
#include "CodeGenFunction.h"
#include "clang/AST/Decl.h"
#include "clang/AST/DeclTemplate.h"
#include "clang/AST/StmtOpenMP.h"
#include "llvm/ADT/ArrayRef.h"
#include "llvm/Bitcode/ReaderWriter.h"
#include "llvm/IR/CallSite.h"
#include "llvm/IR/DerivedTypes.h"
#include "llvm/IR/GlobalValue.h"
#include "llvm/IR/Value.h"
#include "llvm/Support/Format.h"
#include "llvm/Support/raw_ostream.h"
#include <cassert>

using namespace clang;
using namespace CodeGen;

namespace {
/// \brief Base class for handling code generation inside OpenMP regions.
class CGOpenMPRegionInfo : public CodeGenFunction::CGCapturedStmtInfo {
public:
  /// \brief Kinds of OpenMP regions used in codegen.
  enum CGOpenMPRegionKind {
    /// \brief Region with outlined function for standalone 'parallel'
    /// directive.
    ParallelOutlinedRegion,
    /// \brief Region with outlined function for standalone 'simd'
    /// directive.
    SimdOutlinedRegion,
    /// \brief Region with outlined function for standalone 'task' directive.
    TaskOutlinedRegion,
    /// \brief Region for constructs that do not require function outlining,
    /// like 'for', 'sections', 'atomic' etc. directives.
    InlinedRegion,
    /// \brief Region with outlined function for standalone 'target' directive.
    TargetRegion,
  };

  CGOpenMPRegionInfo(const CapturedStmt &CS,
                     const CGOpenMPRegionKind RegionKind,
                     const RegionCodeGenTy &CodeGen, OpenMPDirectiveKind Kind,
                     bool HasCancel)
      : CGCapturedStmtInfo(CS, CR_OpenMP), RegionKind(RegionKind),
        CodeGen(CodeGen), Kind(Kind), HasCancel(HasCancel) {}

  CGOpenMPRegionInfo(const CGOpenMPRegionKind RegionKind,
                     const RegionCodeGenTy &CodeGen, OpenMPDirectiveKind Kind,
                     bool HasCancel)
      : CGCapturedStmtInfo(CR_OpenMP), RegionKind(RegionKind), CodeGen(CodeGen),
        Kind(Kind), HasCancel(HasCancel) {}

  /// \brief Get a variable or parameter for storing the lane id
  /// inside OpenMP construct.
  virtual const VarDecl *getLaneIDVariable() const { return nullptr; }

  /// \brief Get a variable or parameter for storing the number of lanes
  /// inside OpenMP construct.
  virtual const VarDecl *getNumLanesVariable() const { return nullptr; }

  /// \brief Get a variable or parameter for storing global thread id
  /// inside OpenMP construct.
  virtual const VarDecl *getThreadIDVariable() const = 0;

  /// \brief Emit the captured statement body.
  void EmitBody(CodeGenFunction &CGF, const Stmt *S) override;

  /// \brief Get an LValue for the current ThreadID variable.
  /// \return LValue for thread id variable. This LValue always has type int32*.
  virtual LValue getThreadIDVariableLValue(CodeGenFunction &CGF);

  /// \brief Get an LValue for the current LaneID variable.
  /// \return LValue for lane id variable. This LValue always has type int32*.
  virtual LValue getLaneIDVariableLValue(CodeGenFunction &CGF);

  /// \brief Get an LValue for the current NumLanes variable.
  /// \return LValue for num lanes variable. This LValue always has type int32*.
  virtual LValue getNumLanesVariableLValue(CodeGenFunction &CGF);

  virtual void emitUntiedSwitch(CodeGenFunction & /*CGF*/) {}

  CGOpenMPRegionKind getRegionKind() const { return RegionKind; }

  OpenMPDirectiveKind getDirectiveKind() const { return Kind; }

  bool hasCancel() const { return HasCancel; }

  static bool classof(const CGCapturedStmtInfo *Info) {
    return Info->getKind() == CR_OpenMP;
  }

  ~CGOpenMPRegionInfo() override = default;

protected:
  CGOpenMPRegionKind RegionKind;
  RegionCodeGenTy CodeGen;
  OpenMPDirectiveKind Kind;
  bool HasCancel;
};

/// \brief API for captured statement code generation in OpenMP constructs.
class CGOpenMPOutlinedRegionInfo final : public CGOpenMPRegionInfo {
public:
  CGOpenMPOutlinedRegionInfo(const CapturedStmt &CS, const VarDecl *ThreadIDVar,
                             const RegionCodeGenTy &CodeGen,
                             OpenMPDirectiveKind Kind, bool HasCancel)
      : CGOpenMPRegionInfo(CS, ParallelOutlinedRegion, CodeGen, Kind,
                           HasCancel),
        ThreadIDVar(ThreadIDVar) {
    assert(ThreadIDVar != nullptr && "No ThreadID in OpenMP region.");
  }

  /// \brief Get a variable or parameter for storing global thread id
  /// inside OpenMP construct.
  const VarDecl *getThreadIDVariable() const override { return ThreadIDVar; }

  /// \brief Get the name of the capture helper.
  StringRef getHelperName() const override { return ".omp_outlined."; }

  static bool classof(const CGCapturedStmtInfo *Info) {
    return CGOpenMPRegionInfo::classof(Info) &&
           cast<CGOpenMPRegionInfo>(Info)->getRegionKind() ==
               ParallelOutlinedRegion;
  }

private:
  /// \brief A variable or parameter storing global thread id for OpenMP
  /// constructs.
  const VarDecl *ThreadIDVar;
};

/// \brief API for captured statement code generation in OpenMP constructs.
class CGOpenMPSimdOutlinedRegionInfo final : public CGOpenMPRegionInfo {
public:
  CGOpenMPSimdOutlinedRegionInfo(const CapturedStmt &CS,
                                 const VarDecl *LaneIDVar,
                                 const VarDecl *NumLanesVar,
                                 const RegionCodeGenTy &CodeGen,
                                 OpenMPDirectiveKind Kind)
      : CGOpenMPRegionInfo(CS, SimdOutlinedRegion, CodeGen, Kind, false),
        LaneIDVar(LaneIDVar), NumLanesVar(NumLanesVar) {
    assert(LaneIDVar != nullptr && "No LaneID in OpenMP region.");
    assert(NumLanesVar != nullptr && "No # Lanes in OpenMP region.");
  }

  /// \brief Get a variable or parameter for storing the lane id
  /// inside OpenMP construct.
  const VarDecl *getLaneIDVariable() const override { return LaneIDVar; }

  /// \brief Get a variable or parameter for storing the number of lanes
  /// inside OpenMP construct.
  const VarDecl *getNumLanesVariable() const override { return NumLanesVar; }

  /// \brief This is unused for simd regions.
  const VarDecl *getThreadIDVariable() const override { return nullptr; }

  /// \brief Get the name of the capture helper.
  StringRef getHelperName() const override { return ".omp_simd_outlined."; }

  static bool classof(const CGCapturedStmtInfo *Info) {
    return CGOpenMPRegionInfo::classof(Info) &&
           cast<CGOpenMPRegionInfo>(Info)->getRegionKind() ==
               SimdOutlinedRegion;
  }

private:
  /// \brief A variable or parameter storing the lane id for OpenMP
  /// constructs.
  const VarDecl *LaneIDVar;
  /// \brief A variable or parameter storing the number of lanes for OpenMP
  /// constructs.
  const VarDecl *NumLanesVar;
};

/// \brief API for captured statement code generation in OpenMP constructs.
class CGOpenMPTaskOutlinedRegionInfo final : public CGOpenMPRegionInfo {
public:
  class UntiedTaskActionTy final : public PrePostActionTy {
    bool Untied;
    const VarDecl *PartIDVar;
    const RegionCodeGenTy UntiedCodeGen;
    llvm::SwitchInst *UntiedSwitch = nullptr;

  public:
    UntiedTaskActionTy(bool Tied, const VarDecl *PartIDVar,
                       const RegionCodeGenTy &UntiedCodeGen)
        : Untied(!Tied), PartIDVar(PartIDVar), UntiedCodeGen(UntiedCodeGen) {}
    void Enter(CodeGenFunction &CGF) override {
      if (Untied) {
        // Emit task switching point.
        auto PartIdLVal = CGF.EmitLoadOfPointerLValue(
            CGF.GetAddrOfLocalVar(PartIDVar),
            PartIDVar->getType()->castAs<PointerType>());
        auto *Res = CGF.EmitLoadOfScalar(PartIdLVal, SourceLocation());
        auto *DoneBB = CGF.createBasicBlock(".untied.done.");
        UntiedSwitch = CGF.Builder.CreateSwitch(Res, DoneBB);
        CGF.EmitBlock(DoneBB);
        CGF.EmitBranchThroughCleanup(CGF.ReturnBlock);
        CGF.EmitBlock(CGF.createBasicBlock(".untied.jmp."));
        UntiedSwitch->addCase(CGF.Builder.getInt32(0),
                              CGF.Builder.GetInsertBlock());
        emitUntiedSwitch(CGF);
      }
    }
    void emitUntiedSwitch(CodeGenFunction &CGF) const {
      if (Untied) {
        auto PartIdLVal = CGF.EmitLoadOfPointerLValue(
            CGF.GetAddrOfLocalVar(PartIDVar),
            PartIDVar->getType()->castAs<PointerType>());
        CGF.EmitStoreOfScalar(CGF.Builder.getInt32(UntiedSwitch->getNumCases()),
                              PartIdLVal);
        UntiedCodeGen(CGF);
        CodeGenFunction::JumpDest CurPoint =
            CGF.getJumpDestInCurrentScope(".untied.next.");
        CGF.EmitBranchThroughCleanup(CGF.ReturnBlock);
        CGF.EmitBlock(CGF.createBasicBlock(".untied.jmp."));
        UntiedSwitch->addCase(CGF.Builder.getInt32(UntiedSwitch->getNumCases()),
                              CGF.Builder.GetInsertBlock());
        CGF.EmitBranchThroughCleanup(CurPoint);
        CGF.EmitBlock(CurPoint.getBlock());
      }
    }
    unsigned getNumberOfParts() const { return UntiedSwitch->getNumCases(); }
  };
  CGOpenMPTaskOutlinedRegionInfo(const CapturedStmt &CS,
                                 const VarDecl *ThreadIDVar,
                                 const RegionCodeGenTy &CodeGen,
                                 OpenMPDirectiveKind Kind, bool HasCancel,
                                 const UntiedTaskActionTy &Action)
      : CGOpenMPRegionInfo(CS, TaskOutlinedRegion, CodeGen, Kind, HasCancel),
        ThreadIDVar(ThreadIDVar), Action(Action) {
    assert(ThreadIDVar != nullptr && "No ThreadID in OpenMP region.");
  }

  /// \brief Get a variable or parameter for storing global thread id
  /// inside OpenMP construct.
  const VarDecl *getThreadIDVariable() const override { return ThreadIDVar; }

  /// \brief Get an LValue for the current ThreadID variable.
  LValue getThreadIDVariableLValue(CodeGenFunction &CGF) override;

  /// \brief Get the name of the capture helper.
  StringRef getHelperName() const override { return ".omp_outlined."; }

  void emitUntiedSwitch(CodeGenFunction &CGF) override {
    Action.emitUntiedSwitch(CGF);
  }

  static bool classof(const CGCapturedStmtInfo *Info) {
    return CGOpenMPRegionInfo::classof(Info) &&
           cast<CGOpenMPRegionInfo>(Info)->getRegionKind() ==
               TaskOutlinedRegion;
  }

private:
  /// \brief A variable or parameter storing global thread id for OpenMP
  /// constructs.
  const VarDecl *ThreadIDVar;
  /// Action for emitting code for untied tasks.
  const UntiedTaskActionTy &Action;
};

/// \brief API for inlined captured statement code generation in OpenMP
/// constructs.
class CGOpenMPInlinedRegionInfo : public CGOpenMPRegionInfo {
public:
  CGOpenMPInlinedRegionInfo(CodeGenFunction::CGCapturedStmtInfo *OldCSI,
                            const RegionCodeGenTy &CodeGen,
                            OpenMPDirectiveKind Kind, bool HasCancel)
      : CGOpenMPRegionInfo(InlinedRegion, CodeGen, Kind, HasCancel),
        OldCSI(OldCSI),
        OuterRegionInfo(dyn_cast_or_null<CGOpenMPRegionInfo>(OldCSI)) {}

  // \brief Retrieve the value of the context parameter.
  llvm::Value *getContextValue() const override {
    if (OuterRegionInfo)
      return OuterRegionInfo->getContextValue();
    llvm_unreachable("No context value for inlined OpenMP region");
  }

  void setContextValue(llvm::Value *V) override {
    if (OuterRegionInfo) {
      OuterRegionInfo->setContextValue(V);
      return;
    }
    llvm_unreachable("No context value for inlined OpenMP region");
  }

  /// \brief Lookup the captured field decl for a variable.
  const FieldDecl *lookup(const VarDecl *VD) const override {
    if (OuterRegionInfo)
      return OuterRegionInfo->lookup(VD);
    // If there is no outer outlined region,no need to lookup in a list of
    // captured variables, we can use the original one.
    return nullptr;
  }

  FieldDecl *getThisFieldDecl() const override {
    if (OuterRegionInfo)
      return OuterRegionInfo->getThisFieldDecl();
    return nullptr;
  }

  /// \brief Get a variable or parameter for storing global thread id
  /// inside OpenMP construct.
  const VarDecl *getThreadIDVariable() const override {
    if (OuterRegionInfo)
      return OuterRegionInfo->getThreadIDVariable();
    return nullptr;
  }

  /// \brief Get the name of the capture helper.
  StringRef getHelperName() const override {
    if (auto *OuterRegionInfo = getOldCSI())
      return OuterRegionInfo->getHelperName();
    llvm_unreachable("No helper name for inlined OpenMP construct");
  }

  void emitUntiedSwitch(CodeGenFunction &CGF) override {
    if (OuterRegionInfo)
      OuterRegionInfo->emitUntiedSwitch(CGF);
  }

  CodeGenFunction::CGCapturedStmtInfo *getOldCSI() const { return OldCSI; }

  static bool classof(const CGCapturedStmtInfo *Info) {
    return CGOpenMPRegionInfo::classof(Info) &&
           cast<CGOpenMPRegionInfo>(Info)->getRegionKind() == InlinedRegion;
  }

  ~CGOpenMPInlinedRegionInfo() override = default;

private:
  /// \brief CodeGen info about outer OpenMP region.
  CodeGenFunction::CGCapturedStmtInfo *OldCSI;
  CGOpenMPRegionInfo *OuterRegionInfo;
};

/// \brief API for captured statement code generation in OpenMP target
/// constructs. For this captures, implicit parameters are used instead of the
/// captured fields. The name of the target region has to be unique in a given
/// application so it is provided by the client, because only the client has
/// the information to generate that.
class CGOpenMPTargetRegionInfo final : public CGOpenMPRegionInfo {
public:
  CGOpenMPTargetRegionInfo(const CapturedStmt &CS,
                           const RegionCodeGenTy &CodeGen, StringRef HelperName)
      : CGOpenMPRegionInfo(CS, TargetRegion, CodeGen, OMPD_target,
                           /*HasCancel=*/false),
        HelperName(HelperName) {}

  /// \brief This is unused for target regions because each starts executing
  /// with a single thread.
  const VarDecl *getThreadIDVariable() const override { return nullptr; }

  /// \brief Get the name of the capture helper.
  StringRef getHelperName() const override { return HelperName; }

  static bool classof(const CGCapturedStmtInfo *Info) {
    return CGOpenMPRegionInfo::classof(Info) &&
           cast<CGOpenMPRegionInfo>(Info)->getRegionKind() == TargetRegion;
  }

private:
  StringRef HelperName;
};

static void EmptyCodeGen(CodeGenFunction &, PrePostActionTy &) {
  llvm_unreachable("No codegen for expressions");
}
/// \brief API for generation of expressions captured in a innermost OpenMP
/// region.
class CGOpenMPInnerExprInfo final : public CGOpenMPInlinedRegionInfo {
public:
  CGOpenMPInnerExprInfo(CodeGenFunction &CGF, const CapturedStmt &CS)
      : CGOpenMPInlinedRegionInfo(CGF.CapturedStmtInfo, EmptyCodeGen,
                                  OMPD_unknown,
                                  /*HasCancel=*/false),
        PrivScope(CGF) {
    // Make sure the globals captured in the provided statement are local by
    // using the privatization logic. We assume the same variable is not
    // captured more than once.
    for (auto &C : CS.captures()) {
      if (!C.capturesVariable() && !C.capturesVariableByCopy())
        continue;

      const VarDecl *VD = C.getCapturedVar();
      if (VD->isLocalVarDeclOrParm())
        continue;

      DeclRefExpr DRE(const_cast<VarDecl *>(VD),
                      /*RefersToEnclosingVariableOrCapture=*/false,
                      VD->getType().getNonReferenceType(), VK_LValue,
                      SourceLocation());
      PrivScope.addPrivate(VD, [&CGF, &DRE]() -> Address {
        return CGF.EmitLValue(&DRE).getAddress();
      });
    }
    (void)PrivScope.Privatize();
  }

  /// \brief Lookup the captured field decl for a variable.
  const FieldDecl *lookup(const VarDecl *VD) const override {
    if (auto *FD = CGOpenMPInlinedRegionInfo::lookup(VD))
      return FD;
    return nullptr;
  }

  /// \brief Emit the captured statement body.
  void EmitBody(CodeGenFunction &CGF, const Stmt *S) override {
    llvm_unreachable("No body for expressions");
  }

  /// \brief Get a variable or parameter for storing global thread id
  /// inside OpenMP construct.
  const VarDecl *getThreadIDVariable() const override {
    llvm_unreachable("No thread id for expressions");
  }

  /// \brief Get the name of the capture helper.
  StringRef getHelperName() const override {
    llvm_unreachable("No helper name for expressions");
  }

  static bool classof(const CGCapturedStmtInfo *Info) { return false; }

private:
  /// Private scope to capture global variables.
  CodeGenFunction::OMPPrivateScope PrivScope;
};

/// \brief RAII for emitting code of OpenMP constructs.
class InlinedOpenMPRegionRAII {
  CodeGenFunction &CGF;
  llvm::DenseMap<const VarDecl *, FieldDecl *> LambdaCaptureFields;
  FieldDecl *LambdaThisCaptureField = nullptr;

public:
  /// \brief Constructs region for combined constructs.
  /// \param CodeGen Code generation sequence for combined directives. Includes
  /// a list of functions used for code generation of implicitly inlined
  /// regions.
  InlinedOpenMPRegionRAII(CodeGenFunction &CGF, const RegionCodeGenTy &CodeGen,
                          OpenMPDirectiveKind Kind, bool HasCancel)
      : CGF(CGF) {
    // Start emission for the construct.
    CGF.CapturedStmtInfo = new CGOpenMPInlinedRegionInfo(
        CGF.CapturedStmtInfo, CodeGen, Kind, HasCancel);
    std::swap(CGF.LambdaCaptureFields, LambdaCaptureFields);
    LambdaThisCaptureField = CGF.LambdaThisCaptureField;
    CGF.LambdaThisCaptureField = nullptr;
  }

  ~InlinedOpenMPRegionRAII() {
    // Restore original CapturedStmtInfo only if we're done with code emission.
    auto *OldCSI =
        cast<CGOpenMPInlinedRegionInfo>(CGF.CapturedStmtInfo)->getOldCSI();
    delete CGF.CapturedStmtInfo;
    CGF.CapturedStmtInfo = OldCSI;
    std::swap(CGF.LambdaCaptureFields, LambdaCaptureFields);
    CGF.LambdaThisCaptureField = LambdaThisCaptureField;
  }
};

/// \brief Values for bit flags used in the ident_t to describe the fields.
/// All enumeric elements are named and described in accordance with the code
/// from http://llvm.org/svn/llvm-project/openmp/trunk/runtime/src/kmp.h
enum OpenMPLocationFlags {
  /// \brief Use trampoline for internal microtask.
  OMP_IDENT_IMD = 0x01,
  /// \brief Use c-style ident structure.
  OMP_IDENT_KMPC = 0x02,
  /// \brief Atomic reduction option for kmpc_reduce.
  OMP_ATOMIC_REDUCE = 0x10,
  /// \brief Explicit 'barrier' directive.
  OMP_IDENT_BARRIER_EXPL = 0x20,
  /// \brief Implicit barrier in code.
  OMP_IDENT_BARRIER_IMPL = 0x40,
  /// \brief Implicit barrier in 'for' directive.
  OMP_IDENT_BARRIER_IMPL_FOR = 0x40,
  /// \brief Implicit barrier in 'sections' directive.
  OMP_IDENT_BARRIER_IMPL_SECTIONS = 0xC0,
  /// \brief Implicit barrier in 'single' directive.
  OMP_IDENT_BARRIER_IMPL_SINGLE = 0x140
};

/// \brief Describes ident structure that describes a source location.
/// All descriptions are taken from
/// http://llvm.org/svn/llvm-project/openmp/trunk/runtime/src/kmp.h
/// Original structure:
/// typedef struct ident {
///    kmp_int32 reserved_1;   /**<  might be used in Fortran;
///                                  see above  */
///    kmp_int32 flags;        /**<  also f.flags; KMP_IDENT_xxx flags;
///                                  KMP_IDENT_KMPC identifies this union
///                                  member  */
///    kmp_int32 reserved_2;   /**<  not really used in Fortran any more;
///                                  see above */
///#if USE_ITT_BUILD
///                            /*  but currently used for storing
///                                region-specific ITT */
///                            /*  contextual information. */
///#endif /* USE_ITT_BUILD */
///    kmp_int32 reserved_3;   /**< source[4] in Fortran, do not use for
///                                 C++  */
///    char const *psource;    /**< String describing the source location.
///                            The string is composed of semi-colon separated
//                             fields which describe the source file,
///                            the function and a pair of line numbers that
///                            delimit the construct.
///                             */
/// } ident_t;
enum IdentFieldIndex {
  /// \brief might be used in Fortran
  IdentField_Reserved_1,
  /// \brief OMP_IDENT_xxx flags; OMP_IDENT_KMPC identifies this union member.
  IdentField_Flags,
  /// \brief Not really used in Fortran any more
  IdentField_Reserved_2,
  /// \brief Source[4] in Fortran, do not use for C++
  IdentField_Reserved_3,
  /// \brief String describing the source location. The string is composed of
  /// semi-colon separated fields which describe the source file, the function
  /// and a pair of line numbers that delimit the construct.
  IdentField_PSource
};

/// \brief Schedule types for 'omp for' loops (these enumerators are taken from
/// the enum sched_type in kmp.h).
enum OpenMPSchedType {
  /// \brief Lower bound for default (unordered) versions.
  OMP_sch_lower = 32,
  OMP_sch_static_chunked = 33,
  OMP_sch_static = 34,
  OMP_sch_dynamic_chunked = 35,
  OMP_sch_guided_chunked = 36,
  OMP_sch_runtime = 37,
  OMP_sch_auto = 38,
  /// \brief Lower bound for 'ordered' versions.
  OMP_ord_lower = 64,
  OMP_ord_static_chunked = 65,
  OMP_ord_static = 66,
  OMP_ord_dynamic_chunked = 67,
  OMP_ord_guided_chunked = 68,
  OMP_ord_runtime = 69,
  OMP_ord_auto = 70,
  OMP_sch_default = OMP_sch_static,
  /// \brief dist_schedule types
  OMP_dist_sch_static_chunked = 91,
  OMP_dist_sch_static = 92,
  OMP_dist_sch_static_sch_static_chunkone = 93,
  /// Support for OpenMP 4.5 monotonic and nonmonotonic schedule modifiers.
  /// Set if the monotonic schedule modifier was present.
  OMP_sch_modifier_monotonic = (1 << 29),
  /// Set if the nonmonotonic schedule modifier was present.
  OMP_sch_modifier_nonmonotonic = (1 << 30),
};

enum OpenMPRTLFunction {
  /// \brief Call to void __kmpc_fork_call(ident_t *loc, kmp_int32 argc,
  /// kmpc_micro microtask, ...);
  OMPRTL__kmpc_fork_call,
  /// \brief Call to void *__kmpc_threadprivate_cached(ident_t *loc,
  /// kmp_int32 global_tid, void *data, size_t size, void ***cache);
  OMPRTL__kmpc_threadprivate_cached,
  /// \brief Call to void __kmpc_threadprivate_register( ident_t *,
  /// void *data, kmpc_ctor ctor, kmpc_cctor cctor, kmpc_dtor dtor);
  OMPRTL__kmpc_threadprivate_register,
  // Call to __kmpc_int32 kmpc_global_thread_num(ident_t *loc);
  OMPRTL__kmpc_global_thread_num,
  // Call to void __kmpc_critical(ident_t *loc, kmp_int32 global_tid,
  // kmp_critical_name *crit);
  OMPRTL__kmpc_critical,
  // Call to void __kmpc_critical_with_hint(ident_t *loc, kmp_int32
  // global_tid, kmp_critical_name *crit, uintptr_t hint);
  OMPRTL__kmpc_critical_with_hint,
  // Call to void __kmpc_end_critical(ident_t *loc, kmp_int32 global_tid,
  // kmp_critical_name *crit);
  OMPRTL__kmpc_end_critical,
  // Call to kmp_int32 __kmpc_cancel_barrier(ident_t *loc, kmp_int32
  // global_tid);
  OMPRTL__kmpc_cancel_barrier,
  // Call to void __kmpc_barrier(ident_t *loc, kmp_int32 global_tid);
  OMPRTL__kmpc_barrier,
  // Call to void __kmpc_for_static_fini(ident_t *loc, kmp_int32 global_tid);
  OMPRTL__kmpc_for_static_fini,
  // Call to void __kmpc_serialized_parallel(ident_t *loc, kmp_int32
  // global_tid);
  OMPRTL__kmpc_serialized_parallel,
  // Call to void __kmpc_end_serialized_parallel(ident_t *loc, kmp_int32
  // global_tid);
  OMPRTL__kmpc_end_serialized_parallel,
  // Call to void __kmpc_push_num_threads(ident_t *loc, kmp_int32 global_tid,
  // kmp_int32 num_threads);
  OMPRTL__kmpc_push_num_threads,
  // Call to void __kmpc_push_simd_limit(ident_t *loc, kmp_int32 global_tid,
  // kmp_int32 simd_limit);
  OMPRTL__kmpc_push_simd_limit,
  // Call to void __kmpc_flush(ident_t *loc);
  OMPRTL__kmpc_flush,
  // Call to kmp_int32 __kmpc_master(ident_t *, kmp_int32 global_tid);
  OMPRTL__kmpc_master,
  // Call to void __kmpc_end_master(ident_t *, kmp_int32 global_tid);
  OMPRTL__kmpc_end_master,
  // Call to kmp_int32 __kmpc_omp_taskyield(ident_t *, kmp_int32 global_tid,
  // int end_part);
  OMPRTL__kmpc_omp_taskyield,
  // Call to kmp_int32 __kmpc_single(ident_t *, kmp_int32 global_tid);
  OMPRTL__kmpc_single,
  // Call to void __kmpc_end_single(ident_t *, kmp_int32 global_tid);
  OMPRTL__kmpc_end_single,
  // Call to kmp_task_t * __kmpc_omp_task_alloc(ident_t *, kmp_int32 gtid,
  // kmp_int32 flags, size_t sizeof_kmp_task_t, size_t sizeof_shareds,
  // kmp_routine_entry_t *task_entry);
  OMPRTL__kmpc_omp_task_alloc,
  // Call to kmp_int32 __kmpc_omp_task(ident_t *, kmp_int32 gtid, kmp_task_t *
  // new_task);
  OMPRTL__kmpc_omp_task,
  // Call to void __kmpc_copyprivate(ident_t *loc, kmp_int32 global_tid,
  // size_t cpy_size, void *cpy_data, void(*cpy_func)(void *, void *),
  // kmp_int32 didit);
  OMPRTL__kmpc_copyprivate,
  // Call to kmp_int32 __kmpc_reduce(ident_t *loc, kmp_int32 global_tid,
  // kmp_int32 num_vars, size_t reduce_size, void *reduce_data, void
  // (*reduce_func)(void *lhs_data, void *rhs_data), kmp_critical_name *lck);
  OMPRTL__kmpc_reduce,
  // Call to kmp_int32 __kmpc_reduce_nowait(ident_t *loc, kmp_int32
  // global_tid, kmp_int32 num_vars, size_t reduce_size, void *reduce_data,
  // void (*reduce_func)(void *lhs_data, void *rhs_data), kmp_critical_name
  // *lck);
  OMPRTL__kmpc_reduce_nowait,
  // Call to void __kmpc_end_reduce(ident_t *loc, kmp_int32 global_tid,
  // kmp_critical_name *lck);
  OMPRTL__kmpc_end_reduce,
  // Call to void __kmpc_end_reduce_nowait(ident_t *loc, kmp_int32 global_tid,
  // kmp_critical_name *lck);
  OMPRTL__kmpc_end_reduce_nowait,
  // Call to void __kmpc_omp_task_begin_if0(ident_t *, kmp_int32 gtid,
  // kmp_task_t * new_task);
  OMPRTL__kmpc_omp_task_begin_if0,
  // Call to void __kmpc_omp_task_complete_if0(ident_t *, kmp_int32 gtid,
  // kmp_task_t * new_task);
  OMPRTL__kmpc_omp_task_complete_if0,
  // Call to void __kmpc_ordered(ident_t *loc, kmp_int32 global_tid);
  OMPRTL__kmpc_ordered,
  // Call to void __kmpc_end_ordered(ident_t *loc, kmp_int32 global_tid);
  OMPRTL__kmpc_end_ordered,
  // Call to kmp_int32 __kmpc_omp_taskwait(ident_t *loc, kmp_int32
  // global_tid);
  OMPRTL__kmpc_omp_taskwait,
  // Call to void __kmpc_taskgroup(ident_t *loc, kmp_int32 global_tid);
  OMPRTL__kmpc_taskgroup,
  // Call to void __kmpc_end_taskgroup(ident_t *loc, kmp_int32 global_tid);
  OMPRTL__kmpc_end_taskgroup,
  // Call to void __kmpc_push_proc_bind(ident_t *loc, kmp_int32 global_tid,
  // int proc_bind);
  OMPRTL__kmpc_push_proc_bind,
  // Call to kmp_int32 __kmpc_omp_task_with_deps(ident_t *loc_ref, kmp_int32
  // gtid, kmp_task_t * new_task, kmp_int32 ndeps, kmp_depend_info_t
  // *dep_list, kmp_int32 ndeps_noalias, kmp_depend_info_t *noalias_dep_list);
  OMPRTL__kmpc_omp_task_with_deps,
  // Call to void __kmpc_omp_wait_deps(ident_t *loc_ref, kmp_int32
  // gtid, kmp_int32 ndeps, kmp_depend_info_t *dep_list, kmp_int32
  // ndeps_noalias, kmp_depend_info_t *noalias_dep_list);
  OMPRTL__kmpc_omp_wait_deps,
  // Call to kmp_int32 __kmpc_cancellationpoint(ident_t *loc, kmp_int32
  // global_tid, kmp_int32 cncl_kind);
  OMPRTL__kmpc_cancellationpoint,
  // Call to kmp_int32 __kmpc_cancel(ident_t *loc, kmp_int32 global_tid,
  // kmp_int32 cncl_kind);
  OMPRTL__kmpc_cancel,
  // Call to void __kmpc_push_num_teams(ident_t *loc, kmp_int32 global_tid,
  // kmp_int32 num_teams, kmp_int32 thread_limit);
  OMPRTL__kmpc_push_num_teams,
  // Call to void __kmpc_fork_teams(ident_t *loc, kmp_int32 argc, kmpc_micro
  // microtask, ...);
  OMPRTL__kmpc_fork_teams,
  // Call to void __kmpc_taskloop(ident_t *loc, int gtid, kmp_task_t *task, int
  // if_val, kmp_uint64 *lb, kmp_uint64 *ub, kmp_int64 st, int nogroup, int
  // sched, kmp_uint64 grainsize, void *task_dup);
  OMPRTL__kmpc_taskloop,

  //
  // Offloading related calls
  //
  // Call to int32_t __tgt_target(int32_t device_id, void *host_ptr, int32_t
  // arg_num, void** args_base, void **args, size_t *arg_sizes, int32_t
  // *arg_types);
  OMPRTL__tgt_target,
  // Call to int32_t __tgt_target_teams(int32_t device_id, void *host_ptr,
  // int32_t arg_num, void** args_base, void **args, size_t *arg_sizes,
  // int32_t *arg_types, int32_t num_teams, int32_t thread_limit);
  OMPRTL__tgt_target_teams,
  // Call to void __tgt_register_lib(__tgt_bin_desc *desc);
  OMPRTL__tgt_register_lib,
  // Call to void __tgt_unregister_lib(__tgt_bin_desc *desc);
  OMPRTL__tgt_unregister_lib,
  // Call to void __tgt_target_data_begin(int32_t device_id, int32_t arg_num,
  // void** args_base, void **args, size_t *arg_sizes, int32_t *arg_types);
  OMPRTL__tgt_target_data_begin,
  // Call to void __tgt_target_data_end(int32_t device_id, int32_t arg_num,
  // void** args_base, void **args, size_t *arg_sizes, int32_t *arg_types);
  OMPRTL__tgt_target_data_end,
};

/// A basic class for pre|post-action for advanced codegen sequence for OpenMP
/// region.
class CleanupTy final : public EHScopeStack::Cleanup {
  PrePostActionTy *Action;

public:
  explicit CleanupTy(PrePostActionTy *Action) : Action(Action) {}
  void Emit(CodeGenFunction &CGF, Flags /*flags*/) override {
    if (!CGF.HaveInsertPoint())
      return;
    Action->Exit(CGF);
  }
};

} // anonymous namespace

void RegionCodeGenTy::operator()(CodeGenFunction &CGF) const {
  CodeGenFunction::RunCleanupsScope Scope(CGF);
  if (PrePostAction) {
    CGF.EHStack.pushCleanup<CleanupTy>(NormalAndEHCleanup, PrePostAction);
    Callback(CodeGen, CGF, *PrePostAction);
  } else {
    PrePostActionTy Action;
    Callback(CodeGen, CGF, Action);
  }
}

LValue CGOpenMPRegionInfo::getThreadIDVariableLValue(CodeGenFunction &CGF) {
  return CGF.EmitLoadOfPointerLValue(
      CGF.GetAddrOfLocalVar(getThreadIDVariable()),
      getThreadIDVariable()->getType()->castAs<PointerType>());
}

LValue CGOpenMPRegionInfo::getLaneIDVariableLValue(CodeGenFunction &CGF) {
  return CGF.EmitLoadOfPointerLValue(
      CGF.GetAddrOfLocalVar(getLaneIDVariable()),
      getLaneIDVariable()->getType()->castAs<PointerType>());
}

LValue CGOpenMPRegionInfo::getNumLanesVariableLValue(CodeGenFunction &CGF) {
  return CGF.EmitLoadOfPointerLValue(
      CGF.GetAddrOfLocalVar(getNumLanesVariable()),
      getNumLanesVariable()->getType()->castAs<PointerType>());
}

void CGOpenMPRegionInfo::EmitBody(CodeGenFunction &CGF, const Stmt * /*S*/) {
  if (!CGF.HaveInsertPoint())
    return;
  // 1.2.2 OpenMP Language Terminology
  // Structured block - An executable statement with a single entry at the
  // top and a single exit at the bottom.
  // The point of exit cannot be a branch out of the structured block.
  // longjmp() and throw() must not violate the entry/exit criteria.
  CGF.EHStack.pushTerminate();
  CodeGen(CGF);
  CGF.EHStack.popTerminate();
}

LValue CGOpenMPTaskOutlinedRegionInfo::getThreadIDVariableLValue(
    CodeGenFunction &CGF) {
  return CGF.MakeAddrLValue(CGF.GetAddrOfLocalVar(getThreadIDVariable()),
                            getThreadIDVariable()->getType(),
                            AlignmentSource::Decl);
}

CGOpenMPRuntime::CGOpenMPRuntime(CodeGenModule &CGM)
    : CGM(CGM), OffloadEntriesInfoManager(CGM) {
  IdentTy = llvm::StructType::create(
      "ident_t", CGM.Int32Ty /* reserved_1 */, CGM.Int32Ty /* flags */,
      CGM.Int32Ty /* reserved_2 */, CGM.Int32Ty /* reserved_3 */,
      CGM.Int8PtrTy /* psource */, nullptr);
  KmpCriticalNameTy = llvm::ArrayType::get(CGM.Int32Ty, /*NumElements*/ 8);

  loadOffloadInfoMetadata();
}

void CGOpenMPRuntime::clear() {
  InternalVars.clear();
}

static llvm::Function *
emitCombinerOrInitializer(CodeGenModule &CGM, QualType Ty,
                          const Expr *CombinerInitializer, const VarDecl *In,
                          const VarDecl *Out, bool IsCombiner) {
  // void .omp_combiner.(Ty *in, Ty *out);
  auto &C = CGM.getContext();
  QualType PtrTy = C.getPointerType(Ty).withRestrict();
  FunctionArgList Args;
  ImplicitParamDecl OmpOutParm(C, /*DC=*/nullptr, Out->getLocation(),
                               /*Id=*/nullptr, PtrTy);
  ImplicitParamDecl OmpInParm(C, /*DC=*/nullptr, In->getLocation(),
                              /*Id=*/nullptr, PtrTy);
  Args.push_back(&OmpOutParm);
  Args.push_back(&OmpInParm);
  auto &FnInfo =
      CGM.getTypes().arrangeBuiltinFunctionDeclaration(C.VoidTy, Args);
  auto *FnTy = CGM.getTypes().GetFunctionType(FnInfo);
  auto *Fn = llvm::Function::Create(
      FnTy, llvm::GlobalValue::InternalLinkage,
      IsCombiner ? ".omp_combiner." : ".omp_initializer.", &CGM.getModule());
  CGM.SetInternalFunctionAttributes(/*D=*/nullptr, Fn, FnInfo);
  Fn->addFnAttr(llvm::Attribute::AlwaysInline);
  CodeGenFunction CGF(CGM);
  // Map "T omp_in;" variable to "*omp_in_parm" value in all expressions.
  // Map "T omp_out;" variable to "*omp_out_parm" value in all expressions.
  CGF.StartFunction(GlobalDecl(), C.VoidTy, Fn, FnInfo, Args);
  CodeGenFunction::OMPPrivateScope Scope(CGF);
  Address AddrIn = CGF.GetAddrOfLocalVar(&OmpInParm);
  Scope.addPrivate(In, [&CGF, AddrIn, PtrTy]() -> Address {
    return CGF.EmitLoadOfPointerLValue(AddrIn, PtrTy->castAs<PointerType>())
        .getAddress();
  });
  Address AddrOut = CGF.GetAddrOfLocalVar(&OmpOutParm);
  Scope.addPrivate(Out, [&CGF, AddrOut, PtrTy]() -> Address {
    return CGF.EmitLoadOfPointerLValue(AddrOut, PtrTy->castAs<PointerType>())
        .getAddress();
  });
  (void)Scope.Privatize();
  CGF.EmitIgnoredExpr(CombinerInitializer);
  Scope.ForceCleanup();
  CGF.FinishFunction();
  return Fn;
}

void CGOpenMPRuntime::emitUserDefinedReduction(
    CodeGenFunction *CGF, const OMPDeclareReductionDecl *D) {
  if (UDRMap.count(D) > 0)
    return;
  auto &C = CGM.getContext();
  if (!In || !Out) {
    In = &C.Idents.get("omp_in");
    Out = &C.Idents.get("omp_out");
  }
  llvm::Function *Combiner = emitCombinerOrInitializer(
      CGM, D->getType(), D->getCombiner(), cast<VarDecl>(D->lookup(In).front()),
      cast<VarDecl>(D->lookup(Out).front()),
      /*IsCombiner=*/true);
  llvm::Function *Initializer = nullptr;
  if (auto *Init = D->getInitializer()) {
    if (!Priv || !Orig) {
      Priv = &C.Idents.get("omp_priv");
      Orig = &C.Idents.get("omp_orig");
    }
    Initializer = emitCombinerOrInitializer(
        CGM, D->getType(), Init, cast<VarDecl>(D->lookup(Orig).front()),
        cast<VarDecl>(D->lookup(Priv).front()),
        /*IsCombiner=*/false);
  }
  UDRMap.insert(std::make_pair(D, std::make_pair(Combiner, Initializer)));
  if (CGF) {
    auto &Decls = FunctionUDRMap.FindAndConstruct(CGF->CurFn);
    Decls.second.push_back(D);
  }
}

std::pair<llvm::Function *, llvm::Function *>
CGOpenMPRuntime::getUserDefinedReduction(const OMPDeclareReductionDecl *D) {
  auto I = UDRMap.find(D);
  if (I != UDRMap.end())
    return I->second;
  emitUserDefinedReduction(/*CGF=*/nullptr, D);
  return UDRMap.lookup(D);
}

// Layout information for ident_t.
static CharUnits getIdentAlign(CodeGenModule &CGM) {
  return CGM.getPointerAlign();
}
static CharUnits getIdentSize(CodeGenModule &CGM) {
  assert((4 * CGM.getPointerSize()).isMultipleOf(CGM.getPointerAlign()));
  return CharUnits::fromQuantity(16) + CGM.getPointerSize();
}
static CharUnits getOffsetOfIdentField(IdentFieldIndex Field) {
  // All the fields except the last are i32, so this works beautifully.
  return unsigned(Field) * CharUnits::fromQuantity(4);
}
static Address createIdentFieldGEP(CodeGenFunction &CGF, Address Addr,
                                   IdentFieldIndex Field,
                                   const llvm::Twine &Name = "") {
  auto Offset = getOffsetOfIdentField(Field);
  return CGF.Builder.CreateStructGEP(Addr, Field, Offset, Name);
}

void CGOpenMPRuntime::emitCapturedVars(
    CodeGenFunction &CGF, const OMPExecutableDirective &S,
    llvm::SmallVector<llvm::Value *, 16> &CapturedVars) {
  auto CS = cast<CapturedStmt>(S.getAssociatedStmt());
  CGF.GenerateOpenMPCapturedVars(*CS, CapturedVars);
}

llvm::Value *CGOpenMPRuntime::emitParallelOrTeamsOutlinedFunction(
    const OMPExecutableDirective &D, const VarDecl *ThreadIDVar,
    OpenMPDirectiveKind InnermostKind, const RegionCodeGenTy &CodeGen) {
  assert(ThreadIDVar->getType()->isPointerType() &&
         "thread id variable must be of type kmp_int32 *");
  const CapturedStmt *CS = cast<CapturedStmt>(D.getAssociatedStmt());
  CodeGenFunction CGF(CGM, true);
  bool HasCancel = false;
  if (auto *OPD = dyn_cast<OMPParallelDirective>(&D))
    HasCancel = OPD->hasCancel();
  else if (auto *OPSD = dyn_cast<OMPParallelSectionsDirective>(&D))
    HasCancel = OPSD->hasCancel();
  else if (auto *OPFD = dyn_cast<OMPParallelForDirective>(&D))
    HasCancel = OPFD->hasCancel();
  CGOpenMPOutlinedRegionInfo CGInfo(*CS, ThreadIDVar, CodeGen, InnermostKind,
                                    HasCancel);
  CodeGenFunction::CGCapturedStmtRAII CapInfoRAII(CGF, &CGInfo);
  return CGF.GenerateOpenMPCapturedStmtFunction(*CS);
}

llvm::Value *CGOpenMPRuntime::emitSimdOutlinedFunction(
    const OMPExecutableDirective &D, const VarDecl *LaneIDVar,
    const VarDecl *NumLanesVar, OpenMPDirectiveKind InnermostKind,
    const RegionCodeGenTy &CodeGen) {
  const CapturedStmt *CS = cast<CapturedStmt>(D.getAssociatedStmt());
  CodeGenFunction CGF(CGM, true);
  CGOpenMPSimdOutlinedRegionInfo CGInfo(*CS, LaneIDVar, NumLanesVar, CodeGen,
                                        InnermostKind);
  CodeGenFunction::CGCapturedStmtRAII CapInfoRAII(CGF, &CGInfo);
  return CGF.GenerateCapturedStmtFunction(*CS);
}

llvm::Value *CGOpenMPRuntime::emitTaskOutlinedFunction(
    const OMPExecutableDirective &D, const VarDecl *ThreadIDVar,
    const VarDecl *PartIDVar, const VarDecl *TaskTVar,
    OpenMPDirectiveKind InnermostKind, const RegionCodeGenTy &CodeGen,
    bool Tied, unsigned &NumberOfParts) {
  auto &&UntiedCodeGen = [this, &D, TaskTVar](CodeGenFunction &CGF,
                                              PrePostActionTy &) {
    auto *ThreadID = getThreadID(CGF, D.getLocStart());
    auto *UpLoc = emitUpdateLocation(CGF, D.getLocStart());
    llvm::Value *TaskArgs[] = {
        UpLoc, ThreadID,
        CGF.EmitLoadOfPointerLValue(CGF.GetAddrOfLocalVar(TaskTVar),
                                    TaskTVar->getType()->castAs<PointerType>())
            .getPointer()};
    CGF.EmitRuntimeCall(createRuntimeFunction(OMPRTL__kmpc_omp_task), TaskArgs);
  };
  CGOpenMPTaskOutlinedRegionInfo::UntiedTaskActionTy Action(Tied, PartIDVar,
                                                            UntiedCodeGen);
  CodeGen.setAction(Action);
  assert(!ThreadIDVar->getType()->isPointerType() &&
         "thread id variable must be of type kmp_int32 for tasks");
  auto *CS = cast<CapturedStmt>(D.getAssociatedStmt());
  auto *TD = dyn_cast<OMPTaskDirective>(&D);
  CodeGenFunction CGF(CGM, true);
  CGOpenMPTaskOutlinedRegionInfo CGInfo(*CS, ThreadIDVar, CodeGen,
                                        InnermostKind,
                                        TD ? TD->hasCancel() : false, Action);
  CodeGenFunction::CGCapturedStmtRAII CapInfoRAII(CGF, &CGInfo);
  auto *Res = CGF.GenerateCapturedStmtFunction(*CS);
  if (!Tied)
    NumberOfParts = Action.getNumberOfParts();
  return Res;
}

Address CGOpenMPRuntime::getOrCreateDefaultLocation(unsigned Flags) {
  CharUnits Align = getIdentAlign(CGM);
  llvm::Value *Entry = OpenMPDefaultLocMap.lookup(Flags);
  if (!Entry) {
    if (!DefaultOpenMPPSource) {
      // Initialize default location for psource field of ident_t structure of
      // all ident_t objects. Format is ";file;function;line;column;;".
      // Taken from
      // http://llvm.org/svn/llvm-project/openmp/trunk/runtime/src/kmp_str.c
      DefaultOpenMPPSource =
          CGM.GetAddrOfConstantCString(";unknown;unknown;0;0;;").getPointer();
      DefaultOpenMPPSource =
          llvm::ConstantExpr::getBitCast(DefaultOpenMPPSource, CGM.Int8PtrTy);
    }
    auto DefaultOpenMPLocation = new llvm::GlobalVariable(
        CGM.getModule(), IdentTy, /*isConstant*/ true,
        llvm::GlobalValue::PrivateLinkage, /*Initializer*/ nullptr);
    DefaultOpenMPLocation->setUnnamedAddr(true);
    DefaultOpenMPLocation->setAlignment(Align.getQuantity());

    llvm::Constant *Zero = llvm::ConstantInt::get(CGM.Int32Ty, 0, true);
    llvm::Constant *Values[] = {Zero,
                                llvm::ConstantInt::get(CGM.Int32Ty, Flags),
                                Zero, Zero, DefaultOpenMPPSource};
    llvm::Constant *Init = llvm::ConstantStruct::get(IdentTy, Values);
    DefaultOpenMPLocation->setInitializer(Init);
    OpenMPDefaultLocMap[Flags] = Entry = DefaultOpenMPLocation;
  }
  return Address(Entry, Align);
}

llvm::Value *CGOpenMPRuntime::emitUpdateLocation(CodeGenFunction &CGF,
                                                 SourceLocation Loc,
                                                 unsigned Flags) {
  Flags |= OMP_IDENT_KMPC;
  // If no debug info is generated - return global default location.
  if (CGM.getCodeGenOpts().getDebugInfo() == codegenoptions::NoDebugInfo ||
      Loc.isInvalid())
    return getOrCreateDefaultLocation(Flags).getPointer();

  assert(CGF.CurFn && "No function in current CodeGenFunction.");

  Address LocValue = Address::invalid();
  auto I = OpenMPLocThreadIDMap.find(CGF.CurFn);
  if (I != OpenMPLocThreadIDMap.end())
    LocValue = Address(I->second.DebugLoc, getIdentAlign(CGF.CGM));

  // OpenMPLocThreadIDMap may have null DebugLoc and non-null ThreadID, if
  // GetOpenMPThreadID was called before this routine.
  if (!LocValue.isValid()) {
    // Generate "ident_t .kmpc_loc.addr;"
    Address AI = CGF.CreateTempAlloca(IdentTy, getIdentAlign(CGF.CGM),
                                      ".kmpc_loc.addr");
    auto &Elem = OpenMPLocThreadIDMap.FindAndConstruct(CGF.CurFn);
    Elem.second.DebugLoc = AI.getPointer();
    LocValue = AI;

    CGBuilderTy::InsertPointGuard IPG(CGF.Builder);
    CGF.Builder.SetInsertPoint(CGF.AllocaInsertPt);
    CGF.Builder.CreateMemCpy(LocValue, getOrCreateDefaultLocation(Flags),
                             CGM.getSize(getIdentSize(CGF.CGM)));
  }

  // char **psource = &.kmpc_loc_<flags>.addr.psource;
  Address PSource = createIdentFieldGEP(CGF, LocValue, IdentField_PSource);

  auto OMPDebugLoc = OpenMPDebugLocMap.lookup(Loc.getRawEncoding());
  if (OMPDebugLoc == nullptr) {
    SmallString<128> Buffer2;
    llvm::raw_svector_ostream OS2(Buffer2);
    // Build debug location
    PresumedLoc PLoc = CGF.getContext().getSourceManager().getPresumedLoc(Loc);
    OS2 << ";" << PLoc.getFilename() << ";";
    if (const FunctionDecl *FD =
            dyn_cast_or_null<FunctionDecl>(CGF.CurFuncDecl)) {
      OS2 << FD->getQualifiedNameAsString();
    }
    OS2 << ";" << PLoc.getLine() << ";" << PLoc.getColumn() << ";;";
    OMPDebugLoc = CGF.Builder.CreateGlobalStringPtr(OS2.str());
    OpenMPDebugLocMap[Loc.getRawEncoding()] = OMPDebugLoc;
  }
  // *psource = ";<File>;<Function>;<Line>;<Column>;;";
  CGF.Builder.CreateStore(OMPDebugLoc, PSource);

  // Our callers always pass this to a runtime function, so for
  // convenience, go ahead and return a naked pointer.
  return LocValue.getPointer();
}

llvm::Value *CGOpenMPRuntime::getLaneID(CodeGenFunction &CGF,
                                        SourceLocation Loc) {
  assert(CGF.CurFn && "No function in current CodeGenFunction.");
  if (auto *OMPRegionInfo =
          dyn_cast_or_null<CGOpenMPRegionInfo>(CGF.CapturedStmtInfo))
    if (OMPRegionInfo->getLaneIDVariable()) {
      auto LVal = OMPRegionInfo->getLaneIDVariableLValue(CGF);
      return CGF.EmitLoadOfLValue(LVal, Loc).getScalarVal();
    }

  return nullptr;
}

llvm::Value *CGOpenMPRuntime::getNumLanes(CodeGenFunction &CGF,
                                          SourceLocation Loc) {
  assert(CGF.CurFn && "No function in current CodeGenFunction.");
  if (auto *OMPRegionInfo =
          dyn_cast_or_null<CGOpenMPRegionInfo>(CGF.CapturedStmtInfo))
    if (OMPRegionInfo->getNumLanesVariable()) {
      auto LVal = OMPRegionInfo->getNumLanesVariableLValue(CGF);
      return CGF.EmitLoadOfLValue(LVal, Loc).getScalarVal();
    }

  return nullptr;
}

llvm::Value *CGOpenMPRuntime::getThreadID(CodeGenFunction &CGF,
                                          SourceLocation Loc) {
  assert(CGF.CurFn && "No function in current CodeGenFunction.");

  llvm::Value *ThreadID = nullptr;
  // Check whether we've already cached a load of the thread id in this
  // function.
  auto I = OpenMPLocThreadIDMap.find(CGF.CurFn);
  if (I != OpenMPLocThreadIDMap.end()) {
    ThreadID = I->second.ThreadID;
    if (ThreadID != nullptr)
      return ThreadID;
  }
  if (auto *OMPRegionInfo =
          dyn_cast_or_null<CGOpenMPRegionInfo>(CGF.CapturedStmtInfo)) {
    if (OMPRegionInfo->getThreadIDVariable()) {
      // Check if this an outlined function with thread id passed as argument.
      auto LVal = OMPRegionInfo->getThreadIDVariableLValue(CGF);
      ThreadID = CGF.EmitLoadOfLValue(LVal, Loc).getScalarVal();
      // If value loaded in entry block, cache it and use it everywhere in
      // function.
      if (CGF.Builder.GetInsertBlock() == CGF.AllocaInsertPt->getParent()) {
        auto &Elem = OpenMPLocThreadIDMap.FindAndConstruct(CGF.CurFn);
        Elem.second.ThreadID = ThreadID;
      }
      return ThreadID;
    }
  }

  // This is not an outlined function region - need to call __kmpc_int32
  // kmpc_global_thread_num(ident_t *loc).
  // Generate thread id value and cache this value for use across the
  // function.
  CGBuilderTy::InsertPointGuard IPG(CGF.Builder);
  CGF.Builder.SetInsertPoint(CGF.AllocaInsertPt);
  ThreadID =
      CGF.EmitRuntimeCall(createRuntimeFunction(OMPRTL__kmpc_global_thread_num),
                          emitUpdateLocation(CGF, Loc));
  auto &Elem = OpenMPLocThreadIDMap.FindAndConstruct(CGF.CurFn);
  Elem.second.ThreadID = ThreadID;
  return ThreadID;
}

void CGOpenMPRuntime::functionFinished(CodeGenFunction &CGF) {
  assert(CGF.CurFn && "No function in current CodeGenFunction.");
  if (OpenMPLocThreadIDMap.count(CGF.CurFn))
    OpenMPLocThreadIDMap.erase(CGF.CurFn);
  if (FunctionUDRMap.count(CGF.CurFn) > 0) {
    for(auto *D : FunctionUDRMap[CGF.CurFn]) {
      UDRMap.erase(D);
    }
    FunctionUDRMap.erase(CGF.CurFn);
  }
}

llvm::Type *CGOpenMPRuntime::getIdentTyPointerTy() {
  if (!IdentTy) {
  }
  return llvm::PointerType::getUnqual(IdentTy);
}

llvm::Type *CGOpenMPRuntime::getKmpc_MicroPointerTy() {
  if (!Kmpc_MicroTy) {
    // Build void (*kmpc_micro)(kmp_int32 *global_tid, kmp_int32 *bound_tid,...)
    llvm::Type *MicroParams[] = {llvm::PointerType::getUnqual(CGM.Int32Ty),
                                 llvm::PointerType::getUnqual(CGM.Int32Ty)};
    Kmpc_MicroTy = llvm::FunctionType::get(CGM.VoidTy, MicroParams, true);
  }
  return llvm::PointerType::getUnqual(Kmpc_MicroTy);
}

llvm::Constant *
CGOpenMPRuntime::createRuntimeFunction(unsigned Function) {
  llvm::Constant *RTLFn = nullptr;
  switch (static_cast<OpenMPRTLFunction>(Function)) {
  case OMPRTL__kmpc_fork_call: {
    // Build void __kmpc_fork_call(ident_t *loc, kmp_int32 argc, kmpc_micro
    // microtask, ...);
    llvm::Type *TypeParams[] = {getIdentTyPointerTy(), CGM.Int32Ty,
                                getKmpc_MicroPointerTy()};
    llvm::FunctionType *FnTy =
        llvm::FunctionType::get(CGM.VoidTy, TypeParams, /*isVarArg*/ true);
    RTLFn = CGM.CreateRuntimeFunction(FnTy, "__kmpc_fork_call");
    break;
  }
  case OMPRTL__kmpc_global_thread_num: {
    // Build kmp_int32 __kmpc_global_thread_num(ident_t *loc);
    llvm::Type *TypeParams[] = {getIdentTyPointerTy()};
    llvm::FunctionType *FnTy =
        llvm::FunctionType::get(CGM.Int32Ty, TypeParams, /*isVarArg*/ false);
    RTLFn = CGM.CreateRuntimeFunction(FnTy, "__kmpc_global_thread_num");
    break;
  }
  case OMPRTL__kmpc_threadprivate_cached: {
    // Build void *__kmpc_threadprivate_cached(ident_t *loc,
    // kmp_int32 global_tid, void *data, size_t size, void ***cache);
    llvm::Type *TypeParams[] = {getIdentTyPointerTy(), CGM.Int32Ty,
                                CGM.VoidPtrTy, CGM.SizeTy,
                                CGM.VoidPtrTy->getPointerTo()->getPointerTo()};
    llvm::FunctionType *FnTy =
        llvm::FunctionType::get(CGM.VoidPtrTy, TypeParams, /*isVarArg*/ false);
    RTLFn = CGM.CreateRuntimeFunction(FnTy, "__kmpc_threadprivate_cached");
    break;
  }
  case OMPRTL__kmpc_critical: {
    // Build void __kmpc_critical(ident_t *loc, kmp_int32 global_tid,
    // kmp_critical_name *crit);
    llvm::Type *TypeParams[] = {
        getIdentTyPointerTy(), CGM.Int32Ty,
        llvm::PointerType::getUnqual(KmpCriticalNameTy)};
    llvm::FunctionType *FnTy =
        llvm::FunctionType::get(CGM.VoidTy, TypeParams, /*isVarArg*/ false);
    RTLFn = CGM.CreateRuntimeFunction(FnTy, "__kmpc_critical");
    break;
  }
  case OMPRTL__kmpc_critical_with_hint: {
    // Build void __kmpc_critical_with_hint(ident_t *loc, kmp_int32 global_tid,
    // kmp_critical_name *crit, uintptr_t hint);
    llvm::Type *TypeParams[] = {getIdentTyPointerTy(), CGM.Int32Ty,
                                llvm::PointerType::getUnqual(KmpCriticalNameTy),
                                CGM.IntPtrTy};
    llvm::FunctionType *FnTy =
        llvm::FunctionType::get(CGM.VoidTy, TypeParams, /*isVarArg*/ false);
    RTLFn = CGM.CreateRuntimeFunction(FnTy, "__kmpc_critical_with_hint");
    break;
  }
  case OMPRTL__kmpc_threadprivate_register: {
    // Build void __kmpc_threadprivate_register(ident_t *, void *data,
    // kmpc_ctor ctor, kmpc_cctor cctor, kmpc_dtor dtor);
    // typedef void *(*kmpc_ctor)(void *);
    auto KmpcCtorTy =
        llvm::FunctionType::get(CGM.VoidPtrTy, CGM.VoidPtrTy,
                                /*isVarArg*/ false)->getPointerTo();
    // typedef void *(*kmpc_cctor)(void *, void *);
    llvm::Type *KmpcCopyCtorTyArgs[] = {CGM.VoidPtrTy, CGM.VoidPtrTy};
    auto KmpcCopyCtorTy =
        llvm::FunctionType::get(CGM.VoidPtrTy, KmpcCopyCtorTyArgs,
                                /*isVarArg*/ false)->getPointerTo();
    // typedef void (*kmpc_dtor)(void *);
    auto KmpcDtorTy =
        llvm::FunctionType::get(CGM.VoidTy, CGM.VoidPtrTy, /*isVarArg*/ false)
            ->getPointerTo();
    llvm::Type *FnTyArgs[] = {getIdentTyPointerTy(), CGM.VoidPtrTy, KmpcCtorTy,
                              KmpcCopyCtorTy, KmpcDtorTy};
    auto FnTy = llvm::FunctionType::get(CGM.VoidTy, FnTyArgs,
                                        /*isVarArg*/ false);
    RTLFn = CGM.CreateRuntimeFunction(FnTy, "__kmpc_threadprivate_register");
    break;
  }
  case OMPRTL__kmpc_end_critical: {
    // Build void __kmpc_end_critical(ident_t *loc, kmp_int32 global_tid,
    // kmp_critical_name *crit);
    llvm::Type *TypeParams[] = {
        getIdentTyPointerTy(), CGM.Int32Ty,
        llvm::PointerType::getUnqual(KmpCriticalNameTy)};
    llvm::FunctionType *FnTy =
        llvm::FunctionType::get(CGM.VoidTy, TypeParams, /*isVarArg*/ false);
    RTLFn = CGM.CreateRuntimeFunction(FnTy, "__kmpc_end_critical");
    break;
  }
  case OMPRTL__kmpc_cancel_barrier: {
    // Build kmp_int32 __kmpc_cancel_barrier(ident_t *loc, kmp_int32
    // global_tid);
    llvm::Type *TypeParams[] = {getIdentTyPointerTy(), CGM.Int32Ty};
    llvm::FunctionType *FnTy =
        llvm::FunctionType::get(CGM.Int32Ty, TypeParams, /*isVarArg*/ false);
    RTLFn = CGM.CreateRuntimeFunction(FnTy, /*Name*/ "__kmpc_cancel_barrier");
    break;
  }
  case OMPRTL__kmpc_barrier: {
    // Build void __kmpc_barrier(ident_t *loc, kmp_int32 global_tid);
    llvm::Type *TypeParams[] = {getIdentTyPointerTy(), CGM.Int32Ty};
    llvm::FunctionType *FnTy =
        llvm::FunctionType::get(CGM.VoidTy, TypeParams, /*isVarArg*/ false);
    RTLFn = CGM.CreateRuntimeFunction(FnTy, /*Name*/ "__kmpc_barrier");
    break;
  }
  case OMPRTL__kmpc_for_static_fini: {
    // Build void __kmpc_for_static_fini(ident_t *loc, kmp_int32 global_tid);
    llvm::Type *TypeParams[] = {getIdentTyPointerTy(), CGM.Int32Ty};
    llvm::FunctionType *FnTy =
        llvm::FunctionType::get(CGM.VoidTy, TypeParams, /*isVarArg*/ false);
    RTLFn = CGM.CreateRuntimeFunction(FnTy, "__kmpc_for_static_fini");
    break;
  }
  case OMPRTL__kmpc_push_num_threads: {
    // Build void __kmpc_push_num_threads(ident_t *loc, kmp_int32 global_tid,
    // kmp_int32 num_threads)
    llvm::Type *TypeParams[] = {getIdentTyPointerTy(), CGM.Int32Ty,
                                CGM.Int32Ty};
    llvm::FunctionType *FnTy =
        llvm::FunctionType::get(CGM.VoidTy, TypeParams, /*isVarArg*/ false);
    RTLFn = CGM.CreateRuntimeFunction(FnTy, "__kmpc_push_num_threads");
    break;
  }
  case OMPRTL__kmpc_push_simd_limit: {
    // Build void __kmpc_push_simd_limit(ident_t *loc, kmp_int32 global_tid,
    // kmp_int32 simd_limit)
    llvm::Type *TypeParams[] = {getIdentTyPointerTy(), CGM.Int32Ty,
                                CGM.Int32Ty};
    llvm::FunctionType *FnTy =
        llvm::FunctionType::get(CGM.VoidTy, TypeParams, /*isVarArg*/ false);
    RTLFn = CGM.CreateRuntimeFunction(FnTy, "__kmpc_push_simd_limit");
    break;
  }
  case OMPRTL__kmpc_serialized_parallel: {
    // Build void __kmpc_serialized_parallel(ident_t *loc, kmp_int32
    // global_tid);
    llvm::Type *TypeParams[] = {getIdentTyPointerTy(), CGM.Int32Ty};
    llvm::FunctionType *FnTy =
        llvm::FunctionType::get(CGM.VoidTy, TypeParams, /*isVarArg*/ false);
    RTLFn = CGM.CreateRuntimeFunction(FnTy, "__kmpc_serialized_parallel");
    break;
  }
  case OMPRTL__kmpc_end_serialized_parallel: {
    // Build void __kmpc_end_serialized_parallel(ident_t *loc, kmp_int32
    // global_tid);
    llvm::Type *TypeParams[] = {getIdentTyPointerTy(), CGM.Int32Ty};
    llvm::FunctionType *FnTy =
        llvm::FunctionType::get(CGM.VoidTy, TypeParams, /*isVarArg*/ false);
    RTLFn = CGM.CreateRuntimeFunction(FnTy, "__kmpc_end_serialized_parallel");
    break;
  }
  case OMPRTL__kmpc_flush: {
    // Build void __kmpc_flush(ident_t *loc);
    llvm::Type *TypeParams[] = {getIdentTyPointerTy()};
    llvm::FunctionType *FnTy =
        llvm::FunctionType::get(CGM.VoidTy, TypeParams, /*isVarArg*/ false);
    RTLFn = CGM.CreateRuntimeFunction(FnTy, "__kmpc_flush");
    break;
  }
  case OMPRTL__kmpc_master: {
    // Build kmp_int32 __kmpc_master(ident_t *loc, kmp_int32 global_tid);
    llvm::Type *TypeParams[] = {getIdentTyPointerTy(), CGM.Int32Ty};
    llvm::FunctionType *FnTy =
        llvm::FunctionType::get(CGM.Int32Ty, TypeParams, /*isVarArg=*/false);
    RTLFn = CGM.CreateRuntimeFunction(FnTy, /*Name=*/"__kmpc_master");
    break;
  }
  case OMPRTL__kmpc_end_master: {
    // Build void __kmpc_end_master(ident_t *loc, kmp_int32 global_tid);
    llvm::Type *TypeParams[] = {getIdentTyPointerTy(), CGM.Int32Ty};
    llvm::FunctionType *FnTy =
        llvm::FunctionType::get(CGM.VoidTy, TypeParams, /*isVarArg=*/false);
    RTLFn = CGM.CreateRuntimeFunction(FnTy, /*Name=*/"__kmpc_end_master");
    break;
  }
  case OMPRTL__kmpc_omp_taskyield: {
    // Build kmp_int32 __kmpc_omp_taskyield(ident_t *, kmp_int32 global_tid,
    // int end_part);
    llvm::Type *TypeParams[] = {getIdentTyPointerTy(), CGM.Int32Ty, CGM.IntTy};
    llvm::FunctionType *FnTy =
        llvm::FunctionType::get(CGM.Int32Ty, TypeParams, /*isVarArg=*/false);
    RTLFn = CGM.CreateRuntimeFunction(FnTy, /*Name=*/"__kmpc_omp_taskyield");
    break;
  }
  case OMPRTL__kmpc_single: {
    // Build kmp_int32 __kmpc_single(ident_t *loc, kmp_int32 global_tid);
    llvm::Type *TypeParams[] = {getIdentTyPointerTy(), CGM.Int32Ty};
    llvm::FunctionType *FnTy =
        llvm::FunctionType::get(CGM.Int32Ty, TypeParams, /*isVarArg=*/false);
    RTLFn = CGM.CreateRuntimeFunction(FnTy, /*Name=*/"__kmpc_single");
    break;
  }
  case OMPRTL__kmpc_end_single: {
    // Build void __kmpc_end_single(ident_t *loc, kmp_int32 global_tid);
    llvm::Type *TypeParams[] = {getIdentTyPointerTy(), CGM.Int32Ty};
    llvm::FunctionType *FnTy =
        llvm::FunctionType::get(CGM.VoidTy, TypeParams, /*isVarArg=*/false);
    RTLFn = CGM.CreateRuntimeFunction(FnTy, /*Name=*/"__kmpc_end_single");
    break;
  }
  case OMPRTL__kmpc_omp_task_alloc: {
    // Build kmp_task_t *__kmpc_omp_task_alloc(ident_t *, kmp_int32 gtid,
    // kmp_int32 flags, size_t sizeof_kmp_task_t, size_t sizeof_shareds,
    // kmp_routine_entry_t *task_entry);
    assert(KmpRoutineEntryPtrTy != nullptr &&
           "Type kmp_routine_entry_t must be created.");
    llvm::Type *TypeParams[] = {getIdentTyPointerTy(), CGM.Int32Ty, CGM.Int32Ty,
                                CGM.SizeTy, CGM.SizeTy, KmpRoutineEntryPtrTy};
    // Return void * and then cast to particular kmp_task_t type.
    llvm::FunctionType *FnTy =
        llvm::FunctionType::get(CGM.VoidPtrTy, TypeParams, /*isVarArg=*/false);
    RTLFn = CGM.CreateRuntimeFunction(FnTy, /*Name=*/"__kmpc_omp_task_alloc");
    break;
  }
  case OMPRTL__kmpc_omp_task: {
    // Build kmp_int32 __kmpc_omp_task(ident_t *, kmp_int32 gtid, kmp_task_t
    // *new_task);
    llvm::Type *TypeParams[] = {getIdentTyPointerTy(), CGM.Int32Ty,
                                CGM.VoidPtrTy};
    llvm::FunctionType *FnTy =
        llvm::FunctionType::get(CGM.Int32Ty, TypeParams, /*isVarArg=*/false);
    RTLFn = CGM.CreateRuntimeFunction(FnTy, /*Name=*/"__kmpc_omp_task");
    break;
  }
  case OMPRTL__kmpc_copyprivate: {
    // Build void __kmpc_copyprivate(ident_t *loc, kmp_int32 global_tid,
    // size_t cpy_size, void *cpy_data, void(*cpy_func)(void *, void *),
    // kmp_int32 didit);
    llvm::Type *CpyTypeParams[] = {CGM.VoidPtrTy, CGM.VoidPtrTy};
    auto *CpyFnTy =
        llvm::FunctionType::get(CGM.VoidTy, CpyTypeParams, /*isVarArg=*/false);
    llvm::Type *TypeParams[] = {getIdentTyPointerTy(), CGM.Int32Ty, CGM.SizeTy,
                                CGM.VoidPtrTy, CpyFnTy->getPointerTo(),
                                CGM.Int32Ty};
    llvm::FunctionType *FnTy =
        llvm::FunctionType::get(CGM.VoidTy, TypeParams, /*isVarArg=*/false);
    RTLFn = CGM.CreateRuntimeFunction(FnTy, /*Name=*/"__kmpc_copyprivate");
    break;
  }
  case OMPRTL__kmpc_reduce: {
    // Build kmp_int32 __kmpc_reduce(ident_t *loc, kmp_int32 global_tid,
    // kmp_int32 num_vars, size_t reduce_size, void *reduce_data, void
    // (*reduce_func)(void *lhs_data, void *rhs_data), kmp_critical_name *lck);
    llvm::Type *ReduceTypeParams[] = {CGM.VoidPtrTy, CGM.VoidPtrTy};
    auto *ReduceFnTy = llvm::FunctionType::get(CGM.VoidTy, ReduceTypeParams,
                                               /*isVarArg=*/false);
    llvm::Type *TypeParams[] = {
        getIdentTyPointerTy(), CGM.Int32Ty, CGM.Int32Ty, CGM.SizeTy,
        CGM.VoidPtrTy, ReduceFnTy->getPointerTo(),
        llvm::PointerType::getUnqual(KmpCriticalNameTy)};
    llvm::FunctionType *FnTy =
        llvm::FunctionType::get(CGM.Int32Ty, TypeParams, /*isVarArg=*/false);
    RTLFn = CGM.CreateRuntimeFunction(FnTy, /*Name=*/"__kmpc_reduce");
    break;
  }
  case OMPRTL__kmpc_reduce_nowait: {
    // Build kmp_int32 __kmpc_reduce_nowait(ident_t *loc, kmp_int32
    // global_tid, kmp_int32 num_vars, size_t reduce_size, void *reduce_data,
    // void (*reduce_func)(void *lhs_data, void *rhs_data), kmp_critical_name
    // *lck);
    llvm::Type *ReduceTypeParams[] = {CGM.VoidPtrTy, CGM.VoidPtrTy};
    auto *ReduceFnTy = llvm::FunctionType::get(CGM.VoidTy, ReduceTypeParams,
                                               /*isVarArg=*/false);
    llvm::Type *TypeParams[] = {
        getIdentTyPointerTy(), CGM.Int32Ty, CGM.Int32Ty, CGM.SizeTy,
        CGM.VoidPtrTy, ReduceFnTy->getPointerTo(),
        llvm::PointerType::getUnqual(KmpCriticalNameTy)};
    llvm::FunctionType *FnTy =
        llvm::FunctionType::get(CGM.Int32Ty, TypeParams, /*isVarArg=*/false);
    RTLFn = CGM.CreateRuntimeFunction(FnTy, /*Name=*/"__kmpc_reduce_nowait");
    break;
  }
  case OMPRTL__kmpc_end_reduce: {
    // Build void __kmpc_end_reduce(ident_t *loc, kmp_int32 global_tid,
    // kmp_critical_name *lck);
    llvm::Type *TypeParams[] = {
        getIdentTyPointerTy(), CGM.Int32Ty,
        llvm::PointerType::getUnqual(KmpCriticalNameTy)};
    llvm::FunctionType *FnTy =
        llvm::FunctionType::get(CGM.VoidTy, TypeParams, /*isVarArg=*/false);
    RTLFn = CGM.CreateRuntimeFunction(FnTy, /*Name=*/"__kmpc_end_reduce");
    break;
  }
  case OMPRTL__kmpc_end_reduce_nowait: {
    // Build __kmpc_end_reduce_nowait(ident_t *loc, kmp_int32 global_tid,
    // kmp_critical_name *lck);
    llvm::Type *TypeParams[] = {
        getIdentTyPointerTy(), CGM.Int32Ty,
        llvm::PointerType::getUnqual(KmpCriticalNameTy)};
    llvm::FunctionType *FnTy =
        llvm::FunctionType::get(CGM.VoidTy, TypeParams, /*isVarArg=*/false);
    RTLFn =
        CGM.CreateRuntimeFunction(FnTy, /*Name=*/"__kmpc_end_reduce_nowait");
    break;
  }
  case OMPRTL__kmpc_omp_task_begin_if0: {
    // Build void __kmpc_omp_task(ident_t *, kmp_int32 gtid, kmp_task_t
    // *new_task);
    llvm::Type *TypeParams[] = {getIdentTyPointerTy(), CGM.Int32Ty,
                                CGM.VoidPtrTy};
    llvm::FunctionType *FnTy =
        llvm::FunctionType::get(CGM.VoidTy, TypeParams, /*isVarArg=*/false);
    RTLFn =
        CGM.CreateRuntimeFunction(FnTy, /*Name=*/"__kmpc_omp_task_begin_if0");
    break;
  }
  case OMPRTL__kmpc_omp_task_complete_if0: {
    // Build void __kmpc_omp_task(ident_t *, kmp_int32 gtid, kmp_task_t
    // *new_task);
    llvm::Type *TypeParams[] = {getIdentTyPointerTy(), CGM.Int32Ty,
                                CGM.VoidPtrTy};
    llvm::FunctionType *FnTy =
        llvm::FunctionType::get(CGM.VoidTy, TypeParams, /*isVarArg=*/false);
    RTLFn = CGM.CreateRuntimeFunction(FnTy,
                                      /*Name=*/"__kmpc_omp_task_complete_if0");
    break;
  }
  case OMPRTL__kmpc_ordered: {
    // Build void __kmpc_ordered(ident_t *loc, kmp_int32 global_tid);
    llvm::Type *TypeParams[] = {getIdentTyPointerTy(), CGM.Int32Ty};
    llvm::FunctionType *FnTy =
        llvm::FunctionType::get(CGM.VoidTy, TypeParams, /*isVarArg=*/false);
    RTLFn = CGM.CreateRuntimeFunction(FnTy, "__kmpc_ordered");
    break;
  }
  case OMPRTL__kmpc_end_ordered: {
    // Build void __kmpc_end_ordered(ident_t *loc, kmp_int32 global_tid);
    llvm::Type *TypeParams[] = {getIdentTyPointerTy(), CGM.Int32Ty};
    llvm::FunctionType *FnTy =
        llvm::FunctionType::get(CGM.VoidTy, TypeParams, /*isVarArg=*/false);
    RTLFn = CGM.CreateRuntimeFunction(FnTy, "__kmpc_end_ordered");
    break;
  }
  case OMPRTL__kmpc_omp_taskwait: {
    // Build kmp_int32 __kmpc_omp_taskwait(ident_t *loc, kmp_int32 global_tid);
    llvm::Type *TypeParams[] = {getIdentTyPointerTy(), CGM.Int32Ty};
    llvm::FunctionType *FnTy =
        llvm::FunctionType::get(CGM.Int32Ty, TypeParams, /*isVarArg=*/false);
    RTLFn = CGM.CreateRuntimeFunction(FnTy, "__kmpc_omp_taskwait");
    break;
  }
  case OMPRTL__kmpc_taskgroup: {
    // Build void __kmpc_taskgroup(ident_t *loc, kmp_int32 global_tid);
    llvm::Type *TypeParams[] = {getIdentTyPointerTy(), CGM.Int32Ty};
    llvm::FunctionType *FnTy =
        llvm::FunctionType::get(CGM.VoidTy, TypeParams, /*isVarArg=*/false);
    RTLFn = CGM.CreateRuntimeFunction(FnTy, "__kmpc_taskgroup");
    break;
  }
  case OMPRTL__kmpc_end_taskgroup: {
    // Build void __kmpc_end_taskgroup(ident_t *loc, kmp_int32 global_tid);
    llvm::Type *TypeParams[] = {getIdentTyPointerTy(), CGM.Int32Ty};
    llvm::FunctionType *FnTy =
        llvm::FunctionType::get(CGM.VoidTy, TypeParams, /*isVarArg=*/false);
    RTLFn = CGM.CreateRuntimeFunction(FnTy, "__kmpc_end_taskgroup");
    break;
  }
  case OMPRTL__kmpc_push_proc_bind: {
    // Build void __kmpc_push_proc_bind(ident_t *loc, kmp_int32 global_tid,
    // int proc_bind)
    llvm::Type *TypeParams[] = {getIdentTyPointerTy(), CGM.Int32Ty, CGM.IntTy};
    llvm::FunctionType *FnTy =
        llvm::FunctionType::get(CGM.VoidTy, TypeParams, /*isVarArg*/ false);
    RTLFn = CGM.CreateRuntimeFunction(FnTy, "__kmpc_push_proc_bind");
    break;
  }
  case OMPRTL__kmpc_omp_task_with_deps: {
    // Build kmp_int32 __kmpc_omp_task_with_deps(ident_t *, kmp_int32 gtid,
    // kmp_task_t *new_task, kmp_int32 ndeps, kmp_depend_info_t *dep_list,
    // kmp_int32 ndeps_noalias, kmp_depend_info_t *noalias_dep_list);
    llvm::Type *TypeParams[] = {
        getIdentTyPointerTy(), CGM.Int32Ty, CGM.VoidPtrTy, CGM.Int32Ty,
        CGM.VoidPtrTy,         CGM.Int32Ty, CGM.VoidPtrTy};
    llvm::FunctionType *FnTy =
        llvm::FunctionType::get(CGM.Int32Ty, TypeParams, /*isVarArg=*/false);
    RTLFn =
        CGM.CreateRuntimeFunction(FnTy, /*Name=*/"__kmpc_omp_task_with_deps");
    break;
  }
  case OMPRTL__kmpc_omp_wait_deps: {
    // Build void __kmpc_omp_wait_deps(ident_t *, kmp_int32 gtid,
    // kmp_int32 ndeps, kmp_depend_info_t *dep_list, kmp_int32 ndeps_noalias,
    // kmp_depend_info_t *noalias_dep_list);
    llvm::Type *TypeParams[] = {getIdentTyPointerTy(), CGM.Int32Ty,
                                CGM.Int32Ty,           CGM.VoidPtrTy,
                                CGM.Int32Ty,           CGM.VoidPtrTy};
    llvm::FunctionType *FnTy =
        llvm::FunctionType::get(CGM.VoidTy, TypeParams, /*isVarArg=*/false);
    RTLFn = CGM.CreateRuntimeFunction(FnTy, /*Name=*/"__kmpc_omp_wait_deps");
    break;
  }
  case OMPRTL__kmpc_cancellationpoint: {
    // Build kmp_int32 __kmpc_cancellationpoint(ident_t *loc, kmp_int32
    // global_tid, kmp_int32 cncl_kind)
    llvm::Type *TypeParams[] = {getIdentTyPointerTy(), CGM.Int32Ty, CGM.IntTy};
    llvm::FunctionType *FnTy =
        llvm::FunctionType::get(CGM.Int32Ty, TypeParams, /*isVarArg*/ false);
    RTLFn = CGM.CreateRuntimeFunction(FnTy, "__kmpc_cancellationpoint");
    break;
  }
  case OMPRTL__kmpc_cancel: {
    // Build kmp_int32 __kmpc_cancel(ident_t *loc, kmp_int32 global_tid,
    // kmp_int32 cncl_kind)
    llvm::Type *TypeParams[] = {getIdentTyPointerTy(), CGM.Int32Ty, CGM.IntTy};
    llvm::FunctionType *FnTy =
        llvm::FunctionType::get(CGM.Int32Ty, TypeParams, /*isVarArg*/ false);
    RTLFn = CGM.CreateRuntimeFunction(FnTy, "__kmpc_cancel");
    break;
  }
  case OMPRTL__kmpc_push_num_teams: {
    // Build void kmpc_push_num_teams (ident_t loc, kmp_int32 global_tid,
    // kmp_int32 num_teams, kmp_int32 num_threads)
    llvm::Type *TypeParams[] = {getIdentTyPointerTy(), CGM.Int32Ty, CGM.Int32Ty,
        CGM.Int32Ty};
    llvm::FunctionType *FnTy =
        llvm::FunctionType::get(CGM.Int32Ty, TypeParams, /*isVarArg*/ false);
    RTLFn = CGM.CreateRuntimeFunction(FnTy, "__kmpc_push_num_teams");
    break;
  }
  case OMPRTL__kmpc_fork_teams: {
    // Build void __kmpc_fork_teams(ident_t *loc, kmp_int32 argc, kmpc_micro
    // microtask, ...);
    llvm::Type *TypeParams[] = {getIdentTyPointerTy(), CGM.Int32Ty,
                                getKmpc_MicroPointerTy()};
    llvm::FunctionType *FnTy =
        llvm::FunctionType::get(CGM.VoidTy, TypeParams, /*isVarArg*/ true);
    RTLFn = CGM.CreateRuntimeFunction(FnTy, "__kmpc_fork_teams");
    break;
  }
  case OMPRTL__kmpc_taskloop: {
    // Build void __kmpc_taskloop(ident_t *loc, int gtid, kmp_task_t *task, int
    // if_val, kmp_uint64 *lb, kmp_uint64 *ub, kmp_int64 st, int nogroup, int
    // sched, kmp_uint64 grainsize, void *task_dup);
    llvm::Type *TypeParams[] = {getIdentTyPointerTy(),
                                CGM.IntTy,
                                CGM.VoidPtrTy,
                                CGM.IntTy,
                                CGM.Int64Ty->getPointerTo(),
                                CGM.Int64Ty->getPointerTo(),
                                CGM.Int64Ty,
                                CGM.IntTy,
                                CGM.IntTy,
                                CGM.Int64Ty,
                                CGM.VoidPtrTy};
    llvm::FunctionType *FnTy =
        llvm::FunctionType::get(CGM.VoidTy, TypeParams, /*isVarArg=*/false);
    RTLFn = CGM.CreateRuntimeFunction(FnTy, /*Name=*/"__kmpc_taskloop");
    break;
  }
  case OMPRTL__tgt_target: {
    // Build int32_t __tgt_target(int32_t device_id, void *host_ptr, int32_t
    // arg_num, void** args_base, void **args, size_t *arg_sizes, int32_t
    // *arg_types);
    llvm::Type *TypeParams[] = {CGM.Int32Ty,
                                CGM.VoidPtrTy,
                                CGM.Int32Ty,
                                CGM.VoidPtrPtrTy,
                                CGM.VoidPtrPtrTy,
                                CGM.SizeTy->getPointerTo(),
                                CGM.Int32Ty->getPointerTo()};
    llvm::FunctionType *FnTy =
        llvm::FunctionType::get(CGM.Int32Ty, TypeParams, /*isVarArg*/ false);
    RTLFn = CGM.CreateRuntimeFunction(FnTy, "__tgt_target");
    break;
  }
  case OMPRTL__tgt_target_teams: {
    // Build int32_t __tgt_target_teams(int32_t device_id, void *host_ptr,
    // int32_t arg_num, void** args_base, void **args, size_t *arg_sizes,
    // int32_t *arg_types, int32_t num_teams, int32_t thread_limit);
    llvm::Type *TypeParams[] = {CGM.Int32Ty,
                                CGM.VoidPtrTy,
                                CGM.Int32Ty,
                                CGM.VoidPtrPtrTy,
                                CGM.VoidPtrPtrTy,
                                CGM.SizeTy->getPointerTo(),
                                CGM.Int32Ty->getPointerTo(),
                                CGM.Int32Ty,
                                CGM.Int32Ty};
    llvm::FunctionType *FnTy =
        llvm::FunctionType::get(CGM.Int32Ty, TypeParams, /*isVarArg*/ false);
    RTLFn = CGM.CreateRuntimeFunction(FnTy, "__tgt_target_teams");
    break;
  }
  case OMPRTL__tgt_register_lib: {
    // Build void __tgt_register_lib(__tgt_bin_desc *desc);
    QualType ParamTy =
        CGM.getContext().getPointerType(getTgtBinaryDescriptorQTy());
    llvm::Type *TypeParams[] = {CGM.getTypes().ConvertTypeForMem(ParamTy)};
    llvm::FunctionType *FnTy =
        llvm::FunctionType::get(CGM.Int32Ty, TypeParams, /*isVarArg*/ false);
    RTLFn = CGM.CreateRuntimeFunction(FnTy, "__tgt_register_lib");
    break;
  }
  case OMPRTL__tgt_unregister_lib: {
    // Build void __tgt_unregister_lib(__tgt_bin_desc *desc);
    QualType ParamTy =
        CGM.getContext().getPointerType(getTgtBinaryDescriptorQTy());
    llvm::Type *TypeParams[] = {CGM.getTypes().ConvertTypeForMem(ParamTy)};
    llvm::FunctionType *FnTy =
        llvm::FunctionType::get(CGM.Int32Ty, TypeParams, /*isVarArg*/ false);
    RTLFn = CGM.CreateRuntimeFunction(FnTy, "__tgt_unregister_lib");
    break;
  }
  case OMPRTL__tgt_target_data_begin: {
    // Build void __tgt_target_data_begin(int32_t device_id, int32_t arg_num,
    // void** args_base, void **args, size_t *arg_sizes, int32_t *arg_types);
    llvm::Type *TypeParams[] = {CGM.Int32Ty,
                                CGM.Int32Ty,
                                CGM.VoidPtrPtrTy,
                                CGM.VoidPtrPtrTy,
                                CGM.SizeTy->getPointerTo(),
                                CGM.Int32Ty->getPointerTo()};
    llvm::FunctionType *FnTy =
        llvm::FunctionType::get(CGM.VoidTy, TypeParams, /*isVarArg*/ false);
    RTLFn = CGM.CreateRuntimeFunction(FnTy, "__tgt_target_data_begin");
    break;
  }
  case OMPRTL__tgt_target_data_end: {
    // Build void __tgt_target_data_end(int32_t device_id, int32_t arg_num,
    // void** args_base, void **args, size_t *arg_sizes, int32_t *arg_types);
    llvm::Type *TypeParams[] = {CGM.Int32Ty,
                                CGM.Int32Ty,
                                CGM.VoidPtrPtrTy,
                                CGM.VoidPtrPtrTy,
                                CGM.SizeTy->getPointerTo(),
                                CGM.Int32Ty->getPointerTo()};
    llvm::FunctionType *FnTy =
        llvm::FunctionType::get(CGM.VoidTy, TypeParams, /*isVarArg*/ false);
    RTLFn = CGM.CreateRuntimeFunction(FnTy, "__tgt_target_data_end");
    break;
  }
  }
  assert(RTLFn && "Unable to find OpenMP runtime function");
  return RTLFn;
}

llvm::Constant *CGOpenMPRuntime::createForStaticInitFunction(unsigned IVSize,
                                                             bool IVSigned) {
  assert((IVSize == 32 || IVSize == 64) &&
         "IV size is not compatible with the omp runtime");
  auto Name = IVSize == 32 ? (IVSigned ? "__kmpc_for_static_init_4"
                                       : "__kmpc_for_static_init_4u")
                           : (IVSigned ? "__kmpc_for_static_init_8"
                                       : "__kmpc_for_static_init_8u");
  auto ITy = IVSize == 32 ? CGM.Int32Ty : CGM.Int64Ty;
  auto PtrTy = llvm::PointerType::getUnqual(ITy);
  llvm::Type *TypeParams[] = {
    getIdentTyPointerTy(),                     // loc
    CGM.Int32Ty,                               // tid
    CGM.Int32Ty,                               // schedtype
    llvm::PointerType::getUnqual(CGM.Int32Ty), // p_lastiter
    PtrTy,                                     // p_lower
    PtrTy,                                     // p_upper
    PtrTy,                                     // p_stride
    ITy,                                       // incr
    ITy                                        // chunk
  };
  llvm::FunctionType *FnTy =
      llvm::FunctionType::get(CGM.VoidTy, TypeParams, /*isVarArg*/ false);
  return CGM.CreateRuntimeFunction(FnTy, Name);
}

llvm::Constant *CGOpenMPRuntime::createDispatchInitFunction(unsigned IVSize,
                                                            bool IVSigned) {
  assert((IVSize == 32 || IVSize == 64) &&
         "IV size is not compatible with the omp runtime");
  auto Name =
      IVSize == 32
          ? (IVSigned ? "__kmpc_dispatch_init_4" : "__kmpc_dispatch_init_4u")
          : (IVSigned ? "__kmpc_dispatch_init_8" : "__kmpc_dispatch_init_8u");
  auto ITy = IVSize == 32 ? CGM.Int32Ty : CGM.Int64Ty;
  llvm::Type *TypeParams[] = { getIdentTyPointerTy(), // loc
                               CGM.Int32Ty,           // tid
                               CGM.Int32Ty,           // schedtype
                               ITy,                   // lower
                               ITy,                   // upper
                               ITy,                   // stride
                               ITy                    // chunk
  };
  llvm::FunctionType *FnTy =
      llvm::FunctionType::get(CGM.VoidTy, TypeParams, /*isVarArg*/ false);
  return CGM.CreateRuntimeFunction(FnTy, Name);
}

llvm::Constant *CGOpenMPRuntime::createDispatchFiniFunction(unsigned IVSize,
                                                            bool IVSigned) {
  assert((IVSize == 32 || IVSize == 64) &&
         "IV size is not compatible with the omp runtime");
  auto Name =
      IVSize == 32
          ? (IVSigned ? "__kmpc_dispatch_fini_4" : "__kmpc_dispatch_fini_4u")
          : (IVSigned ? "__kmpc_dispatch_fini_8" : "__kmpc_dispatch_fini_8u");
  llvm::Type *TypeParams[] = {
      getIdentTyPointerTy(), // loc
      CGM.Int32Ty,           // tid
  };
  llvm::FunctionType *FnTy =
      llvm::FunctionType::get(CGM.VoidTy, TypeParams, /*isVarArg=*/false);
  return CGM.CreateRuntimeFunction(FnTy, Name);
}

llvm::Constant *CGOpenMPRuntime::createDispatchNextFunction(unsigned IVSize,
                                                            bool IVSigned) {
  assert((IVSize == 32 || IVSize == 64) &&
         "IV size is not compatible with the omp runtime");
  auto Name =
      IVSize == 32
          ? (IVSigned ? "__kmpc_dispatch_next_4" : "__kmpc_dispatch_next_4u")
          : (IVSigned ? "__kmpc_dispatch_next_8" : "__kmpc_dispatch_next_8u");
  auto ITy = IVSize == 32 ? CGM.Int32Ty : CGM.Int64Ty;
  auto PtrTy = llvm::PointerType::getUnqual(ITy);
  llvm::Type *TypeParams[] = {
    getIdentTyPointerTy(),                     // loc
    CGM.Int32Ty,                               // tid
    llvm::PointerType::getUnqual(CGM.Int32Ty), // p_lastiter
    PtrTy,                                     // p_lower
    PtrTy,                                     // p_upper
    PtrTy                                      // p_stride
  };
  llvm::FunctionType *FnTy =
      llvm::FunctionType::get(CGM.Int32Ty, TypeParams, /*isVarArg*/ false);
  return CGM.CreateRuntimeFunction(FnTy, Name);
}

llvm::Constant *
CGOpenMPRuntime::getOrCreateThreadPrivateCache(const VarDecl *VD) {
  assert(!CGM.getLangOpts().OpenMPUseTLS ||
         !CGM.getContext().getTargetInfo().isTLSSupported());
  // Lookup the entry, lazily creating it if necessary.
  return getOrCreateInternalVariable(CGM.Int8PtrPtrTy,
                                     Twine(CGM.getMangledName(VD)) + ".cache.");
}

Address CGOpenMPRuntime::getAddrOfThreadPrivate(CodeGenFunction &CGF,
                                                const VarDecl *VD,
                                                Address VDAddr,
                                                SourceLocation Loc) {
  if (CGM.getLangOpts().OpenMPUseTLS &&
      CGM.getContext().getTargetInfo().isTLSSupported())
    return VDAddr;

  auto VarTy = VDAddr.getElementType();
  llvm::Value *Args[] = {emitUpdateLocation(CGF, Loc), getThreadID(CGF, Loc),
                         CGF.Builder.CreatePointerCast(VDAddr.getPointer(),
                                                       CGM.Int8PtrTy),
                         CGM.getSize(CGM.GetTargetTypeStoreSize(VarTy)),
                         getOrCreateThreadPrivateCache(VD)};
  return Address(CGF.EmitRuntimeCall(
      createRuntimeFunction(OMPRTL__kmpc_threadprivate_cached), Args),
                 VDAddr.getAlignment());
}

void CGOpenMPRuntime::emitThreadPrivateVarInit(
    CodeGenFunction &CGF, Address VDAddr, llvm::Value *Ctor,
    llvm::Value *CopyCtor, llvm::Value *Dtor, SourceLocation Loc) {
  // Call kmp_int32 __kmpc_global_thread_num(&loc) to init OpenMP runtime
  // library.
  auto OMPLoc = emitUpdateLocation(CGF, Loc);
  CGF.EmitRuntimeCall(createRuntimeFunction(OMPRTL__kmpc_global_thread_num),
                      OMPLoc);
  // Call __kmpc_threadprivate_register(&loc, &var, ctor, cctor/*NULL*/, dtor)
  // to register constructor/destructor for variable.
  llvm::Value *Args[] = {OMPLoc,
                         CGF.Builder.CreatePointerCast(VDAddr.getPointer(),
                                                       CGM.VoidPtrTy),
                         Ctor, CopyCtor, Dtor};
  CGF.EmitRuntimeCall(
      createRuntimeFunction(OMPRTL__kmpc_threadprivate_register), Args);
}

llvm::Function *CGOpenMPRuntime::emitThreadPrivateVarDefinition(
    const VarDecl *VD, Address VDAddr, SourceLocation Loc,
    bool PerformInit, CodeGenFunction *CGF) {
  if (CGM.getLangOpts().OpenMPUseTLS &&
      CGM.getContext().getTargetInfo().isTLSSupported())
    return nullptr;

  VD = VD->getDefinition(CGM.getContext());
  if (VD && ThreadPrivateWithDefinition.count(VD) == 0) {
    ThreadPrivateWithDefinition.insert(VD);
    QualType ASTTy = VD->getType();

    llvm::Value *Ctor = nullptr, *CopyCtor = nullptr, *Dtor = nullptr;
    auto Init = VD->getAnyInitializer();
    if (CGM.getLangOpts().CPlusPlus && PerformInit) {
      // Generate function that re-emits the declaration's initializer into the
      // threadprivate copy of the variable VD
      CodeGenFunction CtorCGF(CGM);
      FunctionArgList Args;
      ImplicitParamDecl Dst(CGM.getContext(), /*DC=*/nullptr, SourceLocation(),
                            /*Id=*/nullptr, CGM.getContext().VoidPtrTy);
      Args.push_back(&Dst);

      auto &FI = CGM.getTypes().arrangeBuiltinFunctionDeclaration(
          CGM.getContext().VoidPtrTy, Args);
      auto FTy = CGM.getTypes().GetFunctionType(FI);
      auto Fn = CGM.CreateGlobalInitOrDestructFunction(
          FTy, ".__kmpc_global_ctor_.", FI, Loc);
      CtorCGF.StartFunction(GlobalDecl(), CGM.getContext().VoidPtrTy, Fn, FI,
                            Args, SourceLocation());
      auto ArgVal = CtorCGF.EmitLoadOfScalar(
          CtorCGF.GetAddrOfLocalVar(&Dst), /*Volatile=*/false,
          CGM.getContext().VoidPtrTy, Dst.getLocation());
      Address Arg = Address(ArgVal, VDAddr.getAlignment());
      Arg = CtorCGF.Builder.CreateElementBitCast(Arg,
                                             CtorCGF.ConvertTypeForMem(ASTTy));
      CtorCGF.EmitAnyExprToMem(Init, Arg, Init->getType().getQualifiers(),
                               /*IsInitializer=*/true);
      ArgVal = CtorCGF.EmitLoadOfScalar(
          CtorCGF.GetAddrOfLocalVar(&Dst), /*Volatile=*/false,
          CGM.getContext().VoidPtrTy, Dst.getLocation());
      CtorCGF.Builder.CreateStore(ArgVal, CtorCGF.ReturnValue);
      CtorCGF.FinishFunction();
      Ctor = Fn;
    }
    if (VD->getType().isDestructedType() != QualType::DK_none) {
      // Generate function that emits destructor call for the threadprivate copy
      // of the variable VD
      CodeGenFunction DtorCGF(CGM);
      FunctionArgList Args;
      ImplicitParamDecl Dst(CGM.getContext(), /*DC=*/nullptr, SourceLocation(),
                            /*Id=*/nullptr, CGM.getContext().VoidPtrTy);
      Args.push_back(&Dst);

      auto &FI = CGM.getTypes().arrangeBuiltinFunctionDeclaration(
          CGM.getContext().VoidTy, Args);
      auto FTy = CGM.getTypes().GetFunctionType(FI);
      auto Fn = CGM.CreateGlobalInitOrDestructFunction(
          FTy, ".__kmpc_global_dtor_.", FI, Loc);
      auto NL = ApplyDebugLocation::CreateEmpty(DtorCGF);
      DtorCGF.StartFunction(GlobalDecl(), CGM.getContext().VoidTy, Fn, FI, Args,
                            SourceLocation());
      // Create a scope with an artificial location for the body of this function.
      auto AL = ApplyDebugLocation::CreateArtificial(DtorCGF);
      auto ArgVal = DtorCGF.EmitLoadOfScalar(
          DtorCGF.GetAddrOfLocalVar(&Dst),
          /*Volatile=*/false, CGM.getContext().VoidPtrTy, Dst.getLocation());
      DtorCGF.emitDestroy(Address(ArgVal, VDAddr.getAlignment()), ASTTy,
                          DtorCGF.getDestroyer(ASTTy.isDestructedType()),
                          DtorCGF.needsEHCleanup(ASTTy.isDestructedType()));
      DtorCGF.FinishFunction();
      Dtor = Fn;
    }
    // Do not emit init function if it is not required.
    if (!Ctor && !Dtor)
      return nullptr;

    llvm::Type *CopyCtorTyArgs[] = {CGM.VoidPtrTy, CGM.VoidPtrTy};
    auto CopyCtorTy =
        llvm::FunctionType::get(CGM.VoidPtrTy, CopyCtorTyArgs,
                                /*isVarArg=*/false)->getPointerTo();
    // Copying constructor for the threadprivate variable.
    // Must be NULL - reserved by runtime, but currently it requires that this
    // parameter is always NULL. Otherwise it fires assertion.
    CopyCtor = llvm::Constant::getNullValue(CopyCtorTy);
    if (Ctor == nullptr) {
      auto CtorTy = llvm::FunctionType::get(CGM.VoidPtrTy, CGM.VoidPtrTy,
                                            /*isVarArg=*/false)->getPointerTo();
      Ctor = llvm::Constant::getNullValue(CtorTy);
    }
    if (Dtor == nullptr) {
      auto DtorTy = llvm::FunctionType::get(CGM.VoidTy, CGM.VoidPtrTy,
                                            /*isVarArg=*/false)->getPointerTo();
      Dtor = llvm::Constant::getNullValue(DtorTy);
    }
    if (!CGF) {
      auto InitFunctionTy =
          llvm::FunctionType::get(CGM.VoidTy, /*isVarArg*/ false);
      auto InitFunction = CGM.CreateGlobalInitOrDestructFunction(
          InitFunctionTy, ".__omp_threadprivate_init_.",
          CGM.getTypes().arrangeNullaryFunction());
      CodeGenFunction InitCGF(CGM);
      FunctionArgList ArgList;
      InitCGF.StartFunction(GlobalDecl(), CGM.getContext().VoidTy, InitFunction,
                            CGM.getTypes().arrangeNullaryFunction(), ArgList,
                            Loc);
      emitThreadPrivateVarInit(InitCGF, VDAddr, Ctor, CopyCtor, Dtor, Loc);
      InitCGF.FinishFunction();
      return InitFunction;
    }
    emitThreadPrivateVarInit(*CGF, VDAddr, Ctor, CopyCtor, Dtor, Loc);
  }
  return nullptr;
}

/// \brief Emits code for OpenMP 'if' clause using specified \a CodeGen
/// function. Here is the logic:
/// if (Cond) {
///   ThenGen();
/// } else {
///   ElseGen();
/// }
void CGOpenMPRuntime::emitOMPIfClause(CodeGenFunction &CGF, const Expr *Cond,
                                      const RegionCodeGenTy &ThenGen,
                                      const RegionCodeGenTy &ElseGen) {
  CodeGenFunction::LexicalScope ConditionScope(CGF, Cond->getSourceRange());

  // If the condition constant folds and can be elided, try to avoid emitting
  // the condition and the dead arm of the if/else.
  bool CondConstant;
  if (CGF.ConstantFoldsToSimpleInteger(Cond, CondConstant)) {
    if (CondConstant)
      ThenGen(CGF);
    else
      ElseGen(CGF);
    return;
  }

  // Otherwise, the condition did not fold, or we couldn't elide it.  Just
  // emit the conditional branch.
  auto ThenBlock = CGF.createBasicBlock("omp_if.then");
  auto ElseBlock = CGF.createBasicBlock("omp_if.else");
  auto ContBlock = CGF.createBasicBlock("omp_if.end");
  CGF.EmitBranchOnBoolExpr(Cond, ThenBlock, ElseBlock, /*TrueCount=*/0);

  // Emit the 'then' code.
  CGF.EmitBlock(ThenBlock);
  ThenGen(CGF);
  CGF.EmitBranch(ContBlock);
  // Emit the 'else' code if present.
  // There is no need to emit line number for unconditional branch.
  (void)ApplyDebugLocation::CreateEmpty(CGF);
  CGF.EmitBlock(ElseBlock);
  ElseGen(CGF);
  // There is no need to emit line number for unconditional branch.
  (void)ApplyDebugLocation::CreateEmpty(CGF);
  CGF.EmitBranch(ContBlock);
  // Emit the continuation block for code after the if.
  CGF.EmitBlock(ContBlock, /*IsFinished=*/true);
}

void CGOpenMPRuntime::emitParallelCall(CodeGenFunction &CGF, SourceLocation Loc,
                                       llvm::Value *OutlinedFn,
                                       ArrayRef<llvm::Value *> CapturedVars,
                                       const Expr *IfCond) {
  if (!CGF.HaveInsertPoint())
    return;
  auto *RTLoc = emitUpdateLocation(CGF, Loc);
  auto &&ThenGen = [OutlinedFn, CapturedVars, RTLoc](CodeGenFunction &CGF,
                                                     PrePostActionTy &) {
    // Build call __kmpc_fork_call(loc, n, microtask, var1, .., varn);
    auto &RT = CGF.CGM.getOpenMPRuntime();
    llvm::Value *Args[] = {
        RTLoc,
        CGF.Builder.getInt32(CapturedVars.size()), // Number of captured vars
        CGF.Builder.CreateBitCast(OutlinedFn, RT.getKmpc_MicroPointerTy())};
    llvm::SmallVector<llvm::Value *, 16> RealArgs;
    RealArgs.append(std::begin(Args), std::end(Args));
    RealArgs.append(CapturedVars.begin(), CapturedVars.end());

    auto RTLFn = RT.createRuntimeFunction(OMPRTL__kmpc_fork_call);
    CGF.EmitRuntimeCall(RTLFn, RealArgs);
  };
  auto &&ElseGen = [OutlinedFn, CapturedVars, RTLoc, Loc](CodeGenFunction &CGF,
                                                          PrePostActionTy &) {
    auto &RT = CGF.CGM.getOpenMPRuntime();
    auto ThreadID = RT.getThreadID(CGF, Loc);
    // Build calls:
    // __kmpc_serialized_parallel(&Loc, GTid);
    llvm::Value *Args[] = {RTLoc, ThreadID};
    CGF.EmitRuntimeCall(
        RT.createRuntimeFunction(OMPRTL__kmpc_serialized_parallel), Args);

    // OutlinedFn(&GTid, &zero, CapturedStruct);
    auto ThreadIDAddr = RT.emitThreadIDAddress(CGF, Loc);
    Address ZeroAddr =
        CGF.CreateTempAlloca(CGF.Int32Ty, CharUnits::fromQuantity(4),
                             /*Name*/ ".zero.addr");
    CGF.InitTempAlloca(ZeroAddr, CGF.Builder.getInt32(/*C*/ 0));
    llvm::SmallVector<llvm::Value *, 16> OutlinedFnArgs;
    OutlinedFnArgs.push_back(ThreadIDAddr.getPointer());
    OutlinedFnArgs.push_back(ZeroAddr.getPointer());
    OutlinedFnArgs.append(CapturedVars.begin(), CapturedVars.end());
    CGF.EmitCallOrInvoke(OutlinedFn, OutlinedFnArgs);

    // __kmpc_end_serialized_parallel(&Loc, GTid);
    llvm::Value *EndArgs[] = {RT.emitUpdateLocation(CGF, Loc), ThreadID};
    CGF.EmitRuntimeCall(
        RT.createRuntimeFunction(OMPRTL__kmpc_end_serialized_parallel),
        EndArgs);
  };
  if (IfCond)
    emitOMPIfClause(CGF, IfCond, ThenGen, ElseGen);
  else {
    RegionCodeGenTy ThenRCG(ThenGen);
    ThenRCG(CGF);
  }
}

void CGOpenMPRuntime::emitSimdCall(CodeGenFunction &CGF, SourceLocation Loc,
                                   llvm::Value *OutlinedFn,
                                   ArrayRef<llvm::Value *> CapturedVars) {}

// If we're inside an (outlined) parallel region, use the region info's
// thread-ID variable (it is passed in a first argument of the outlined function
// as "kmp_int32 *gtid"). Otherwise, if we're not inside parallel region, but in
// regular serial code region, get thread ID by calling kmp_int32
// kmpc_global_thread_num(ident_t *loc), stash this thread ID in a temporary and
// return the address of that temp.
Address CGOpenMPRuntime::emitThreadIDAddress(CodeGenFunction &CGF,
                                             SourceLocation Loc) {
  if (auto *OMPRegionInfo =
          dyn_cast_or_null<CGOpenMPRegionInfo>(CGF.CapturedStmtInfo))
    if (OMPRegionInfo->getThreadIDVariable())
      return OMPRegionInfo->getThreadIDVariableLValue(CGF).getAddress();

  auto ThreadID = getThreadID(CGF, Loc);
  auto Int32Ty =
      CGF.getContext().getIntTypeForBitwidth(/*DestWidth*/ 32, /*Signed*/ true);
  auto ThreadIDTemp = CGF.CreateMemTemp(Int32Ty, /*Name*/ ".threadid_temp.");
  CGF.EmitStoreOfScalar(ThreadID,
                        CGF.MakeAddrLValue(ThreadIDTemp, Int32Ty));

  return ThreadIDTemp;
}

llvm::Constant *
CGOpenMPRuntime::getOrCreateInternalVariable(llvm::Type *Ty,
                                             const llvm::Twine &Name) {
  SmallString<256> Buffer;
  llvm::raw_svector_ostream Out(Buffer);
  Out << Name;
  auto RuntimeName = Out.str();
  auto &Elem = *InternalVars.insert(std::make_pair(RuntimeName, nullptr)).first;
  if (Elem.second) {
    assert(Elem.second->getType()->getPointerElementType() == Ty &&
           "OMP internal variable has different type than requested");
    return &*Elem.second;
  }

  return Elem.second = new llvm::GlobalVariable(
             CGM.getModule(), Ty, /*IsConstant*/ false,
             llvm::GlobalValue::CommonLinkage, llvm::Constant::getNullValue(Ty),
             Elem.first());
}

llvm::Value *CGOpenMPRuntime::getCriticalRegionLock(StringRef CriticalName) {
  llvm::Twine Name(".gomp_critical_user_", CriticalName);
  return getOrCreateInternalVariable(KmpCriticalNameTy, Name.concat(".var"));
}

namespace {
/// Common pre(post)-action for different OpenMP constructs.
class CommonActionTy final : public PrePostActionTy {
  llvm::Value *EnterCallee;
  ArrayRef<llvm::Value *> EnterArgs;
  llvm::Value *ExitCallee;
  ArrayRef<llvm::Value *> ExitArgs;
  bool Conditional;
  llvm::BasicBlock *ContBlock = nullptr;

public:
  CommonActionTy(llvm::Value *EnterCallee, ArrayRef<llvm::Value *> EnterArgs,
                 llvm::Value *ExitCallee, ArrayRef<llvm::Value *> ExitArgs,
                 bool Conditional = false)
      : EnterCallee(EnterCallee), EnterArgs(EnterArgs), ExitCallee(ExitCallee),
        ExitArgs(ExitArgs), Conditional(Conditional) {}
  void Enter(CodeGenFunction &CGF) override {
    llvm::Value *EnterRes = CGF.EmitRuntimeCall(EnterCallee, EnterArgs);
    if (Conditional) {
      llvm::Value *CallBool = CGF.Builder.CreateIsNotNull(EnterRes);
      auto *ThenBlock = CGF.createBasicBlock("omp_if.then");
      ContBlock = CGF.createBasicBlock("omp_if.end");
      // Generate the branch (If-stmt)
      CGF.Builder.CreateCondBr(CallBool, ThenBlock, ContBlock);
      CGF.EmitBlock(ThenBlock);
    }
  }
  void Done(CodeGenFunction &CGF) {
    // Emit the rest of blocks/branches
    CGF.EmitBranch(ContBlock);
    CGF.EmitBlock(ContBlock, true);
  }
  void Exit(CodeGenFunction &CGF) override {
    CGF.EmitRuntimeCall(ExitCallee, ExitArgs);
  }
};
} // anonymous namespace

void CGOpenMPRuntime::emitCriticalRegion(CodeGenFunction &CGF,
                                         StringRef CriticalName,
                                         const RegionCodeGenTy &CriticalOpGen,
                                         SourceLocation Loc, const Expr *Hint) {
  // __kmpc_critical[_with_hint](ident_t *, gtid, Lock[, hint]);
  // CriticalOpGen();
  // __kmpc_end_critical(ident_t *, gtid, Lock);
  // Prepare arguments and build a call to __kmpc_critical
  if (!CGF.HaveInsertPoint())
    return;
  llvm::Value *Args[] = {emitUpdateLocation(CGF, Loc), getThreadID(CGF, Loc),
                         getCriticalRegionLock(CriticalName)};
  llvm::SmallVector<llvm::Value *, 4> EnterArgs(std::begin(Args),
                                                std::end(Args));
  if (Hint) {
    EnterArgs.push_back(CGF.Builder.CreateIntCast(
        CGF.EmitScalarExpr(Hint), CGM.IntPtrTy, /*isSigned=*/false));
  }
  CommonActionTy Action(
      createRuntimeFunction(Hint ? OMPRTL__kmpc_critical_with_hint
                                 : OMPRTL__kmpc_critical),
      EnterArgs, createRuntimeFunction(OMPRTL__kmpc_end_critical), Args);
  CriticalOpGen.setAction(Action);
  emitInlinedDirective(CGF, OMPD_critical, CriticalOpGen);
}

void CGOpenMPRuntime::emitMasterRegion(CodeGenFunction &CGF,
                                       const RegionCodeGenTy &MasterOpGen,
                                       SourceLocation Loc) {
  if (!CGF.HaveInsertPoint())
    return;
  // if(__kmpc_master(ident_t *, gtid)) {
  //   MasterOpGen();
  //   __kmpc_end_master(ident_t *, gtid);
  // }
  // Prepare arguments and build a call to __kmpc_master
  llvm::Value *Args[] = {emitUpdateLocation(CGF, Loc), getThreadID(CGF, Loc)};
  CommonActionTy Action(createRuntimeFunction(OMPRTL__kmpc_master), Args,
                        createRuntimeFunction(OMPRTL__kmpc_end_master), Args,
                        /*Conditional=*/true);
  MasterOpGen.setAction(Action);
  emitInlinedDirective(CGF, OMPD_master, MasterOpGen);
  Action.Done(CGF);
}

void CGOpenMPRuntime::emitTaskyieldCall(CodeGenFunction &CGF,
                                        SourceLocation Loc) {
  if (!CGF.HaveInsertPoint())
    return;
  // Build call __kmpc_omp_taskyield(loc, thread_id, 0);
  llvm::Value *Args[] = {
      emitUpdateLocation(CGF, Loc), getThreadID(CGF, Loc),
      llvm::ConstantInt::get(CGM.IntTy, /*V=*/0, /*isSigned=*/true)};
  CGF.EmitRuntimeCall(createRuntimeFunction(OMPRTL__kmpc_omp_taskyield), Args);
  if (auto *Region = dyn_cast_or_null<CGOpenMPRegionInfo>(CGF.CapturedStmtInfo))
    Region->emitUntiedSwitch(CGF);
}

void CGOpenMPRuntime::emitTaskgroupRegion(CodeGenFunction &CGF,
                                          const RegionCodeGenTy &TaskgroupOpGen,
                                          SourceLocation Loc) {
  if (!CGF.HaveInsertPoint())
    return;
  // __kmpc_taskgroup(ident_t *, gtid);
  // TaskgroupOpGen();
  // __kmpc_end_taskgroup(ident_t *, gtid);
  // Prepare arguments and build a call to __kmpc_taskgroup
  llvm::Value *Args[] = {emitUpdateLocation(CGF, Loc), getThreadID(CGF, Loc)};
  CommonActionTy Action(createRuntimeFunction(OMPRTL__kmpc_taskgroup), Args,
                        createRuntimeFunction(OMPRTL__kmpc_end_taskgroup),
                        Args);
  TaskgroupOpGen.setAction(Action);
  emitInlinedDirective(CGF, OMPD_taskgroup, TaskgroupOpGen);
}

/// Given an array of pointers to variables, project the address of a
/// given variable.
static Address emitAddrOfVarFromArray(CodeGenFunction &CGF, Address Array,
                                      unsigned Index, const VarDecl *Var) {
  // Pull out the pointer to the variable.
  Address PtrAddr =
      CGF.Builder.CreateConstArrayGEP(Array, Index, CGF.getPointerSize());
  llvm::Value *Ptr = CGF.Builder.CreateLoad(PtrAddr);

  Address Addr = Address(Ptr, CGF.getContext().getDeclAlign(Var));
  Addr = CGF.Builder.CreateElementBitCast(
      Addr, CGF.ConvertTypeForMem(Var->getType()));
  return Addr;
}

static llvm::Value *emitCopyprivateCopyFunction(
    CodeGenModule &CGM, llvm::Type *ArgsType,
    ArrayRef<const Expr *> CopyprivateVars, ArrayRef<const Expr *> DestExprs,
    ArrayRef<const Expr *> SrcExprs, ArrayRef<const Expr *> AssignmentOps) {
  auto &C = CGM.getContext();
  // void copy_func(void *LHSArg, void *RHSArg);
  FunctionArgList Args;
  ImplicitParamDecl LHSArg(C, /*DC=*/nullptr, SourceLocation(), /*Id=*/nullptr,
                           C.VoidPtrTy);
  ImplicitParamDecl RHSArg(C, /*DC=*/nullptr, SourceLocation(), /*Id=*/nullptr,
                           C.VoidPtrTy);
  Args.push_back(&LHSArg);
  Args.push_back(&RHSArg);
  auto &CGFI = CGM.getTypes().arrangeBuiltinFunctionDeclaration(C.VoidTy, Args);
  auto *Fn = llvm::Function::Create(
      CGM.getTypes().GetFunctionType(CGFI), llvm::GlobalValue::InternalLinkage,
      ".omp.copyprivate.copy_func", &CGM.getModule());
  CGM.SetInternalFunctionAttributes(/*D=*/nullptr, Fn, CGFI);
  CodeGenFunction CGF(CGM);
  CGF.StartFunction(GlobalDecl(), C.VoidTy, Fn, CGFI, Args);
  // Dest = (void*[n])(LHSArg);
  // Src = (void*[n])(RHSArg);
  Address LHS(CGF.Builder.CreatePointerBitCastOrAddrSpaceCast(
      CGF.Builder.CreateLoad(CGF.GetAddrOfLocalVar(&LHSArg)),
      ArgsType), CGF.getPointerAlign());
  Address RHS(CGF.Builder.CreatePointerBitCastOrAddrSpaceCast(
      CGF.Builder.CreateLoad(CGF.GetAddrOfLocalVar(&RHSArg)),
      ArgsType), CGF.getPointerAlign());
  // *(Type0*)Dst[0] = *(Type0*)Src[0];
  // *(Type1*)Dst[1] = *(Type1*)Src[1];
  // ...
  // *(Typen*)Dst[n] = *(Typen*)Src[n];
  for (unsigned I = 0, E = AssignmentOps.size(); I < E; ++I) {
    auto DestVar = cast<VarDecl>(cast<DeclRefExpr>(DestExprs[I])->getDecl());
    Address DestAddr = emitAddrOfVarFromArray(CGF, LHS, I, DestVar);

    auto SrcVar = cast<VarDecl>(cast<DeclRefExpr>(SrcExprs[I])->getDecl());
    Address SrcAddr = emitAddrOfVarFromArray(CGF, RHS, I, SrcVar);

    auto *VD = cast<DeclRefExpr>(CopyprivateVars[I])->getDecl();
    QualType Type = VD->getType();
    CGF.EmitOMPCopy(Type, DestAddr, SrcAddr, DestVar, SrcVar, AssignmentOps[I]);
  }
  CGF.FinishFunction();
  return Fn;
}

void CGOpenMPRuntime::emitSingleRegion(CodeGenFunction &CGF,
                                       const RegionCodeGenTy &SingleOpGen,
                                       SourceLocation Loc,
                                       ArrayRef<const Expr *> CopyprivateVars,
                                       ArrayRef<const Expr *> SrcExprs,
                                       ArrayRef<const Expr *> DstExprs,
                                       ArrayRef<const Expr *> AssignmentOps) {
  if (!CGF.HaveInsertPoint())
    return;
  assert(CopyprivateVars.size() == SrcExprs.size() &&
         CopyprivateVars.size() == DstExprs.size() &&
         CopyprivateVars.size() == AssignmentOps.size());
  auto &C = CGM.getContext();
  // int32 did_it = 0;
  // if(__kmpc_single(ident_t *, gtid)) {
  //   SingleOpGen();
  //   __kmpc_end_single(ident_t *, gtid);
  //   did_it = 1;
  // }
  // call __kmpc_copyprivate(ident_t *, gtid, <buf_size>, <copyprivate list>,
  // <copy_func>, did_it);

  Address DidIt = Address::invalid();
  if (!CopyprivateVars.empty()) {
    // int32 did_it = 0;
    auto KmpInt32Ty = C.getIntTypeForBitwidth(/*DestWidth=*/32, /*Signed=*/1);
    DidIt = CGF.CreateMemTemp(KmpInt32Ty, ".omp.copyprivate.did_it");
    CGF.Builder.CreateStore(CGF.Builder.getInt32(0), DidIt);
  }
  // Prepare arguments and build a call to __kmpc_single
  llvm::Value *Args[] = {emitUpdateLocation(CGF, Loc), getThreadID(CGF, Loc)};
  CommonActionTy Action(createRuntimeFunction(OMPRTL__kmpc_single), Args,
                        createRuntimeFunction(OMPRTL__kmpc_end_single), Args,
                        /*Conditional=*/true);
  SingleOpGen.setAction(Action);
  emitInlinedDirective(CGF, OMPD_single, SingleOpGen);
  if (DidIt.isValid()) {
    // did_it = 1;
    CGF.Builder.CreateStore(CGF.Builder.getInt32(1), DidIt);
  }
  Action.Done(CGF);
  // call __kmpc_copyprivate(ident_t *, gtid, <buf_size>, <copyprivate list>,
  // <copy_func>, did_it);
  if (DidIt.isValid()) {
    llvm::APInt ArraySize(/*unsigned int numBits=*/32, CopyprivateVars.size());
    auto CopyprivateArrayTy =
        C.getConstantArrayType(C.VoidPtrTy, ArraySize, ArrayType::Normal,
                               /*IndexTypeQuals=*/0);
    // Create a list of all private variables for copyprivate.
    Address CopyprivateList =
        CGF.CreateMemTemp(CopyprivateArrayTy, ".omp.copyprivate.cpr_list");
    for (unsigned I = 0, E = CopyprivateVars.size(); I < E; ++I) {
      Address Elem = CGF.Builder.CreateConstArrayGEP(
          CopyprivateList, I, CGF.getPointerSize());
      CGF.Builder.CreateStore(
          CGF.Builder.CreatePointerBitCastOrAddrSpaceCast(
              CGF.EmitLValue(CopyprivateVars[I]).getPointer(), CGF.VoidPtrTy),
          Elem);
    }
    // Build function that copies private values from single region to all other
    // threads in the corresponding parallel region.
    auto *CpyFn = emitCopyprivateCopyFunction(
        CGM, CGF.ConvertTypeForMem(CopyprivateArrayTy)->getPointerTo(),
        CopyprivateVars, SrcExprs, DstExprs, AssignmentOps);
    auto *BufSize = CGF.getTypeSize(CopyprivateArrayTy);
    Address CL =
      CGF.Builder.CreatePointerBitCastOrAddrSpaceCast(CopyprivateList,
                                                      CGF.VoidPtrTy);
    auto *DidItVal = CGF.Builder.CreateLoad(DidIt);
    llvm::Value *Args[] = {
        emitUpdateLocation(CGF, Loc), // ident_t *<loc>
        getThreadID(CGF, Loc),        // i32 <gtid>
        BufSize,                      // size_t <buf_size>
        CL.getPointer(),              // void *<copyprivate list>
        CpyFn,                        // void (*) (void *, void *) <copy_func>
        DidItVal                      // i32 did_it
    };
    CGF.EmitRuntimeCall(createRuntimeFunction(OMPRTL__kmpc_copyprivate), Args);
  }
}

void CGOpenMPRuntime::emitOrderedRegion(CodeGenFunction &CGF,
                                        const RegionCodeGenTy &OrderedOpGen,
                                        SourceLocation Loc, bool IsThreads) {
  if (!CGF.HaveInsertPoint())
    return;
  // __kmpc_ordered(ident_t *, gtid);
  // OrderedOpGen();
  // __kmpc_end_ordered(ident_t *, gtid);
  // Prepare arguments and build a call to __kmpc_ordered
  if (IsThreads) {
    llvm::Value *Args[] = {emitUpdateLocation(CGF, Loc), getThreadID(CGF, Loc)};
    CommonActionTy Action(createRuntimeFunction(OMPRTL__kmpc_ordered), Args,
                          createRuntimeFunction(OMPRTL__kmpc_end_ordered),
                          Args);
    OrderedOpGen.setAction(Action);
    emitInlinedDirective(CGF, OMPD_ordered, OrderedOpGen);
    return;
  }
  emitInlinedDirective(CGF, OMPD_ordered, OrderedOpGen);
}

void CGOpenMPRuntime::emitBarrierCall(CodeGenFunction &CGF, SourceLocation Loc,
                                      OpenMPDirectiveKind Kind, bool EmitChecks,
                                      bool ForceSimpleCall) {
  if (!CGF.HaveInsertPoint())
    return;
  // Build call __kmpc_cancel_barrier(loc, thread_id);
  // Build call __kmpc_barrier(loc, thread_id);
  unsigned Flags;
  if (Kind == OMPD_for)
    Flags = OMP_IDENT_BARRIER_IMPL_FOR;
  else if (Kind == OMPD_sections)
    Flags = OMP_IDENT_BARRIER_IMPL_SECTIONS;
  else if (Kind == OMPD_single)
    Flags = OMP_IDENT_BARRIER_IMPL_SINGLE;
  else if (Kind == OMPD_barrier)
    Flags = OMP_IDENT_BARRIER_EXPL;
  else
    Flags = OMP_IDENT_BARRIER_IMPL;
  // Build call __kmpc_cancel_barrier(loc, thread_id) or __kmpc_barrier(loc,
  // thread_id);
  llvm::Value *Args[] = {emitUpdateLocation(CGF, Loc, Flags),
                         getThreadID(CGF, Loc)};
  if (auto *OMPRegionInfo =
          dyn_cast_or_null<CGOpenMPRegionInfo>(CGF.CapturedStmtInfo)) {
    if (!ForceSimpleCall && OMPRegionInfo->hasCancel()) {
      auto *Result = CGF.EmitRuntimeCall(
          createRuntimeFunction(OMPRTL__kmpc_cancel_barrier), Args);
      if (EmitChecks) {
        // if (__kmpc_cancel_barrier()) {
        //   exit from construct;
        // }
        auto *ExitBB = CGF.createBasicBlock(".cancel.exit");
        auto *ContBB = CGF.createBasicBlock(".cancel.continue");
        auto *Cmp = CGF.Builder.CreateIsNotNull(Result);
        CGF.Builder.CreateCondBr(Cmp, ExitBB, ContBB);
        CGF.EmitBlock(ExitBB);
        //   exit from construct;
        auto CancelDestination =
            CGF.getOMPCancelDestination(OMPRegionInfo->getDirectiveKind());
        CGF.EmitBranchThroughCleanup(CancelDestination);
        CGF.EmitBlock(ContBB, /*IsFinished=*/true);
      }
      return;
    }
  }
  CGF.EmitRuntimeCall(createRuntimeFunction(OMPRTL__kmpc_barrier), Args);
}

/// \brief Map the OpenMP loop schedule to the runtime enumeration.
static OpenMPSchedType getRuntimeSchedule(OpenMPScheduleClauseKind ScheduleKind,
                                          bool Chunked, bool Ordered) {
  switch (ScheduleKind) {
  case OMPC_SCHEDULE_static:
    return Chunked ? (Ordered ? OMP_ord_static_chunked : OMP_sch_static_chunked)
                   : (Ordered ? OMP_ord_static : OMP_sch_static);
  case OMPC_SCHEDULE_dynamic:
    return Ordered ? OMP_ord_dynamic_chunked : OMP_sch_dynamic_chunked;
  case OMPC_SCHEDULE_guided:
    return Ordered ? OMP_ord_guided_chunked : OMP_sch_guided_chunked;
  case OMPC_SCHEDULE_runtime:
    return Ordered ? OMP_ord_runtime : OMP_sch_runtime;
  case OMPC_SCHEDULE_auto:
    return Ordered ? OMP_ord_auto : OMP_sch_auto;
  case OMPC_SCHEDULE_unknown:
    assert(!Chunked && "chunk was specified but schedule kind not known");
    return Ordered ? OMP_ord_static : OMP_sch_static;
  }
  llvm_unreachable("Unexpected runtime schedule");
}

/// \brief Map the OpenMP distribute schedule to the runtime enumeration.
static OpenMPSchedType
getRuntimeSchedule(OpenMPDistScheduleClauseKind ScheduleKind, bool Chunked) {
  // only static is allowed for dist_schedule
  return Chunked ? OMP_dist_sch_static_chunked : OMP_dist_sch_static;
}

bool CGOpenMPRuntime::isStaticNonchunked(OpenMPScheduleClauseKind ScheduleKind,
                                         bool Chunked) const {
  auto Schedule = getRuntimeSchedule(ScheduleKind, Chunked, /*Ordered=*/false);
  return Schedule == OMP_sch_static;
}

bool CGOpenMPRuntime::isStaticNonchunked(
    OpenMPDistScheduleClauseKind ScheduleKind, bool Chunked) const {
  auto Schedule = getRuntimeSchedule(ScheduleKind, Chunked);
  return Schedule == OMP_dist_sch_static;
}

bool CGOpenMPRuntime::generateCoalescedSchedule(
    OpenMPScheduleClauseKind ScheduleKind, bool ChunkSizeOne,
    bool Ordered) const {
  return false;
}

bool CGOpenMPRuntime::generateCoalescedSchedule(
    OpenMPDistScheduleClauseKind DistScheduleKind,
    OpenMPScheduleClauseKind ScheduleKind, bool DistChunked, bool ChunkSizeOne,
    bool Ordered) const {
  return false;
}

bool CGOpenMPRuntime::isDynamic(OpenMPScheduleClauseKind ScheduleKind) const {
  auto Schedule =
      getRuntimeSchedule(ScheduleKind, /*Chunked=*/false, /*Ordered=*/false);
  assert(Schedule != OMP_sch_static_chunked && "cannot be chunked here");
  return Schedule != OMP_sch_static;
}

static int addMonoNonMonoModifier(OpenMPSchedType Schedule,
                                  OpenMPScheduleClauseModifier M1,
                                  OpenMPScheduleClauseModifier M2) {
  switch (M1) {
  case OMPC_SCHEDULE_MODIFIER_monotonic:
    return Schedule | OMP_sch_modifier_monotonic;
  case OMPC_SCHEDULE_MODIFIER_nonmonotonic:
    return Schedule | OMP_sch_modifier_nonmonotonic;
  case OMPC_SCHEDULE_MODIFIER_simd:
  case OMPC_SCHEDULE_MODIFIER_last:
  case OMPC_SCHEDULE_MODIFIER_unknown:
    break;
  }
  switch (M2) {
  case OMPC_SCHEDULE_MODIFIER_monotonic:
    return Schedule | OMP_sch_modifier_monotonic;
  case OMPC_SCHEDULE_MODIFIER_nonmonotonic:
    return Schedule | OMP_sch_modifier_nonmonotonic;
  case OMPC_SCHEDULE_MODIFIER_simd:
  case OMPC_SCHEDULE_MODIFIER_last:
  case OMPC_SCHEDULE_MODIFIER_unknown:
    break;
  }
  return Schedule;
}

void CGOpenMPRuntime::emitForDispatchInit(CodeGenFunction &CGF,
                                          SourceLocation Loc,
                                          const OpenMPScheduleTy &ScheduleKind,
                                          unsigned IVSize, bool IVSigned,
                                          bool Ordered, llvm::Value *UB,
                                          llvm::Value *Chunk) {
  if (!CGF.HaveInsertPoint())
    return;
  OpenMPSchedType Schedule =
      getRuntimeSchedule(ScheduleKind.Schedule, Chunk != nullptr, Ordered);
  assert(Ordered ||
         (Schedule != OMP_sch_static && Schedule != OMP_sch_static_chunked &&
          Schedule != OMP_ord_static && Schedule != OMP_ord_static_chunked));
  // Call __kmpc_dispatch_init(
  //          ident_t *loc, kmp_int32 tid, kmp_int32 schedule,
  //          kmp_int[32|64] lower, kmp_int[32|64] upper,
  //          kmp_int[32|64] stride, kmp_int[32|64] chunk);

  // If the Chunk was not specified in the clause - use default value 1.
  if (Chunk == nullptr)
    Chunk = CGF.Builder.getIntN(IVSize, 1);
  llvm::Value *Args[] = {
      emitUpdateLocation(CGF, Loc), getThreadID(CGF, Loc),
      CGF.Builder.getInt32(addMonoNonMonoModifier(
          Schedule, ScheduleKind.M1, ScheduleKind.M2)), // Schedule type
      CGF.Builder.getIntN(IVSize, 0),                   // Lower
      UB,                                               // Upper
      CGF.Builder.getIntN(IVSize, 1),                   // Stride
      Chunk                                             // Chunk
  };
  CGF.EmitRuntimeCall(createDispatchInitFunction(IVSize, IVSigned), Args);
}

static void emitForStaticInitCall(
    CodeGenFunction &CGF, llvm::Value *UpdateLocation, llvm::Value *ThreadId,
    llvm::Constant *ForStaticInitFunction, OpenMPSchedType Schedule,
    OpenMPScheduleClauseModifier M1, OpenMPScheduleClauseModifier M2,
    unsigned IVSize, bool Ordered, Address IL, Address LB, Address UB,
    Address ST, llvm::Value *Chunk) {
  if (!CGF.HaveInsertPoint())
     return;

   assert(!Ordered);
   assert(Schedule == OMP_sch_static || Schedule == OMP_sch_static_chunked ||
          Schedule == OMP_ord_static || Schedule == OMP_ord_static_chunked ||
          Schedule == OMP_dist_sch_static ||
          Schedule == OMP_dist_sch_static_chunked ||
          Schedule == OMP_dist_sch_static_sch_static_chunkone);

   // Call __kmpc_for_static_init(
   //          ident_t *loc, kmp_int32 tid, kmp_int32 schedtype,
   //          kmp_int32 *p_lastiter, kmp_int[32|64] *p_lower,
   //          kmp_int[32|64] *p_upper, kmp_int[32|64] *p_stride,
   //          kmp_int[32|64] incr, kmp_int[32|64] chunk);
   if (Chunk == nullptr) {
     assert((Schedule == OMP_sch_static || Schedule == OMP_ord_static ||
             Schedule == OMP_dist_sch_static) &&
            "expected static non-chunked schedule");
     // If the Chunk was not specified in the clause - use default value 1.
       Chunk = CGF.Builder.getIntN(IVSize, 1);
   } else {
     assert((Schedule == OMP_sch_static_chunked ||
             Schedule == OMP_ord_static_chunked ||
             Schedule == OMP_dist_sch_static_chunked ||
             Schedule == OMP_dist_sch_static_sch_static_chunkone) &&
            "expected static chunked schedule");
   }
   llvm::Value *Args[] = {
       UpdateLocation, ThreadId, CGF.Builder.getInt32(addMonoNonMonoModifier(
                                     Schedule, M1, M2)), // Schedule type
       IL.getPointer(),                                  // &isLastIter
       LB.getPointer(),                                  // &LB
       UB.getPointer(),                                  // &UB
       ST.getPointer(),                                  // &Stride
       CGF.Builder.getIntN(IVSize, 1),                   // Incr
       Chunk                                             // Chunk
   };
   CGF.EmitRuntimeCall(ForStaticInitFunction, Args);
}

void CGOpenMPRuntime::emitForStaticInit(CodeGenFunction &CGF,
                                        SourceLocation Loc,
                                        const OpenMPScheduleTy &ScheduleKind,
                                        unsigned IVSize, bool IVSigned,
                                        bool Ordered, Address IL, Address LB,
                                        Address UB, Address ST,
                                        llvm::Value *Chunk) {
  OpenMPSchedType ScheduleNum =
      getRuntimeSchedule(ScheduleKind.Schedule, Chunk != nullptr, Ordered);
  auto *UpdatedLocation = emitUpdateLocation(CGF, Loc);
  auto *ThreadId = getThreadID(CGF, Loc);
  auto *StaticInitFunction = createForStaticInitFunction(IVSize, IVSigned);
  emitForStaticInitCall(CGF, UpdatedLocation, ThreadId, StaticInitFunction,
                        ScheduleNum, ScheduleKind.M1, ScheduleKind.M2, IVSize,
                        Ordered, IL, LB, UB, ST, Chunk);
}

void CGOpenMPRuntime::emitDistributeStaticInit(
    CodeGenFunction &CGF, SourceLocation Loc,
    OpenMPDistScheduleClauseKind SchedKind, unsigned IVSize, bool IVSigned,
    bool Ordered, Address IL, Address LB, Address UB, Address ST,
    llvm::Value *Chunk) {
  OpenMPSchedType ScheduleNum = getRuntimeSchedule(SchedKind, Chunk != nullptr);
  auto *UpdatedLocation = emitUpdateLocation(CGF, Loc);
  auto *ThreadId = getThreadID(CGF, Loc);
  auto *StaticInitFunction = createForStaticInitFunction(IVSize, IVSigned);
  emitForStaticInitCall(CGF, UpdatedLocation, ThreadId, StaticInitFunction,
                        ScheduleNum, OMPC_SCHEDULE_MODIFIER_unknown,
                        OMPC_SCHEDULE_MODIFIER_unknown, IVSize, Ordered, IL, LB,
                        UB, ST, Chunk);
}

void CGOpenMPRuntime::emitDistributeForStaticInit(
    CodeGenFunction &CGF, SourceLocation Loc, unsigned IVSize, bool IVSigned,
    Address IL, Address LB, Address UB, Address ST, llvm::Value *Chunk) {
  OpenMPSchedType ScheduleNum = OMP_dist_sch_static_sch_static_chunkone;
  auto *UpdatedLocation = emitUpdateLocation(CGF, Loc);
  auto *ThreadId = getThreadID(CGF, Loc);
  auto *StaticInitFunction = createForStaticInitFunction(IVSize, IVSigned);
  emitForStaticInitCall(CGF, UpdatedLocation, ThreadId, StaticInitFunction,
                        ScheduleNum, OMPC_SCHEDULE_MODIFIER_unknown,
                        OMPC_SCHEDULE_MODIFIER_unknown, IVSize, false, IL, LB,
                        UB, ST, Chunk);
}

void CGOpenMPRuntime::emitForStaticFinish(CodeGenFunction &CGF,
                                          SourceLocation Loc) {
  if (!CGF.HaveInsertPoint())
    return;
  // Call __kmpc_for_static_fini(ident_t *loc, kmp_int32 tid);
  llvm::Value *Args[] = {emitUpdateLocation(CGF, Loc), getThreadID(CGF, Loc)};
  CGF.EmitRuntimeCall(createRuntimeFunction(OMPRTL__kmpc_for_static_fini),
                      Args);
}

void CGOpenMPRuntime::emitForOrderedIterationEnd(CodeGenFunction &CGF,
                                                 SourceLocation Loc,
                                                 unsigned IVSize,
                                                 bool IVSigned) {
  if (!CGF.HaveInsertPoint())
    return;
  // Call __kmpc_for_dynamic_fini_(4|8)[u](ident_t *loc, kmp_int32 tid);
  llvm::Value *Args[] = {emitUpdateLocation(CGF, Loc), getThreadID(CGF, Loc)};
  CGF.EmitRuntimeCall(createDispatchFiniFunction(IVSize, IVSigned), Args);
}

llvm::Value *CGOpenMPRuntime::emitForNext(CodeGenFunction &CGF,
                                          SourceLocation Loc, unsigned IVSize,
                                          bool IVSigned, Address IL,
                                          Address LB, Address UB,
                                          Address ST) {
  // Call __kmpc_dispatch_next(
  //          ident_t *loc, kmp_int32 tid, kmp_int32 *p_lastiter,
  //          kmp_int[32|64] *p_lower, kmp_int[32|64] *p_upper,
  //          kmp_int[32|64] *p_stride);
  llvm::Value *Args[] = {
      emitUpdateLocation(CGF, Loc),
      getThreadID(CGF, Loc),
      IL.getPointer(), // &isLastIter
      LB.getPointer(), // &Lower
      UB.getPointer(), // &Upper
      ST.getPointer()  // &Stride
  };
  llvm::Value *Call =
      CGF.EmitRuntimeCall(createDispatchNextFunction(IVSize, IVSigned), Args);
  return CGF.EmitScalarConversion(
      Call, CGF.getContext().getIntTypeForBitwidth(32, /* Signed */ true),
      CGF.getContext().BoolTy, Loc);
}

void CGOpenMPRuntime::emitNumThreadsClause(CodeGenFunction &CGF,
                                           llvm::Value *NumThreads,
                                           SourceLocation Loc) {
  if (!CGF.HaveInsertPoint())
    return;
  // Build call __kmpc_push_num_threads(&loc, global_tid, num_threads)
  llvm::Value *Args[] = {
      emitUpdateLocation(CGF, Loc), getThreadID(CGF, Loc),
      CGF.Builder.CreateIntCast(NumThreads, CGF.Int32Ty, /*isSigned*/ true)};
  CGF.EmitRuntimeCall(createRuntimeFunction(OMPRTL__kmpc_push_num_threads),
                      Args);
}

void CGOpenMPRuntime::emitProcBindClause(CodeGenFunction &CGF,
                                         OpenMPProcBindClauseKind ProcBind,
                                         SourceLocation Loc) {
  if (!CGF.HaveInsertPoint())
    return;
  // Constants for proc bind value accepted by the runtime.
  enum ProcBindTy {
    ProcBindFalse = 0,
    ProcBindTrue,
    ProcBindMaster,
    ProcBindClose,
    ProcBindSpread,
    ProcBindIntel,
    ProcBindDefault
  } RuntimeProcBind;
  switch (ProcBind) {
  case OMPC_PROC_BIND_master:
    RuntimeProcBind = ProcBindMaster;
    break;
  case OMPC_PROC_BIND_close:
    RuntimeProcBind = ProcBindClose;
    break;
  case OMPC_PROC_BIND_spread:
    RuntimeProcBind = ProcBindSpread;
    break;
  case OMPC_PROC_BIND_unknown:
    llvm_unreachable("Unsupported proc_bind value.");
  }
  // Build call __kmpc_push_proc_bind(&loc, global_tid, proc_bind)
  llvm::Value *Args[] = {
      emitUpdateLocation(CGF, Loc), getThreadID(CGF, Loc),
      llvm::ConstantInt::get(CGM.IntTy, RuntimeProcBind, /*isSigned=*/true)};
  CGF.EmitRuntimeCall(createRuntimeFunction(OMPRTL__kmpc_push_proc_bind), Args);
}

void CGOpenMPRuntime::emitSimdLimit(CodeGenFunction &CGF,
                                    llvm::Value *SimdLimit,
                                    SourceLocation Loc) {
  if (!CGF.HaveInsertPoint())
    return;
  // Build call __kmpc_push_simd_limit(&loc, global_tid, simd_limit)
  llvm::Value *Args[] = {
      emitUpdateLocation(CGF, Loc), getThreadID(CGF, Loc),
      CGF.Builder.CreateIntCast(SimdLimit, CGF.Int32Ty, /*isSigned*/ true)};
  CGF.EmitRuntimeCall(createRuntimeFunction(OMPRTL__kmpc_push_simd_limit),
                      Args);
}

bool CGOpenMPRuntime::requiresBarrier(const OMPLoopDirective &S) const {
  return false;
}

void CGOpenMPRuntime::emitFlush(CodeGenFunction &CGF, ArrayRef<const Expr *>,
                                SourceLocation Loc) {
  if (!CGF.HaveInsertPoint())
    return;
  // Build call void __kmpc_flush(ident_t *loc)
  CGF.EmitRuntimeCall(createRuntimeFunction(OMPRTL__kmpc_flush),
                      emitUpdateLocation(CGF, Loc));
}

namespace {
/// \brief Indexes of fields for type kmp_task_t.
enum KmpTaskTFields {
  /// \brief List of shared variables.
  KmpTaskTShareds,
  /// \brief Task routine.
  KmpTaskTRoutine,
  /// \brief Partition id for the untied tasks.
  KmpTaskTPartId,
  /// \brief Function with call of destructors for private variables.
  KmpTaskTDestructors,
  /// (Taskloops only) Lower bound.
  KmpTaskTLowerBound,
  /// (Taskloops only) Upper bound.
  KmpTaskTUpperBound,
  /// (Taskloops only) Stride.
  KmpTaskTStride,
  /// (Taskloops only) Is last iteration flag.
  KmpTaskTLastIter,
};
} // anonymous namespace

bool CGOpenMPRuntime::OffloadEntriesInfoManagerTy::empty() const {
  // FIXME: Add other entries type when they become supported.
  return OffloadEntriesTargetRegion.empty() &&
         OffloadEntriesDeviceGlobalVar.empty() &&
         OffloadEntriesDeviceFunction.empty();
}

/// \brief Initialize target region entry.
void CGOpenMPRuntime::OffloadEntriesInfoManagerTy::
    initializeTargetRegionEntryInfo(unsigned DeviceID, unsigned FileID,
                                    StringRef ParentName, unsigned LineNum,
                                    unsigned Order) {
  assert(CGM.getLangOpts().OpenMPIsDevice && "Initialization of entries is "
                                             "only required for the device "
                                             "code generation.");
  OffloadEntriesTargetRegion[DeviceID][FileID][ParentName][LineNum] =
      OffloadEntryInfoTargetRegion(Order, /*Addr=*/nullptr, /*ID=*/nullptr);
  ++OffloadingOrderedEntriesNum;
}

void CGOpenMPRuntime::OffloadEntriesInfoManagerTy::
    registerTargetRegionEntryInfo(unsigned DeviceID, unsigned FileID,
                                  StringRef ParentName, unsigned LineNum,
                                  llvm::Constant *Addr, llvm::Constant *ID) {
  // If we are emitting code for a target, the entry is already initialized,
  // only has to be registered.
  if (CGM.getLangOpts().OpenMPIsDevice) {
    assert(hasTargetRegionEntryInfo(DeviceID, FileID, ParentName, LineNum) &&
           "Entry must exist.");
    auto &Entry =
        OffloadEntriesTargetRegion[DeviceID][FileID][ParentName][LineNum];
    assert(Entry.isValid() && "Entry not initialized!");
    Entry.setAddress(Addr);
    Entry.setID(ID);
    return;
  } else {
    OffloadEntryInfoTargetRegion Entry(OffloadingOrderedEntriesNum++, Addr, ID);
    OffloadEntriesTargetRegion[DeviceID][FileID][ParentName][LineNum] = Entry;
  }
}

bool CGOpenMPRuntime::OffloadEntriesInfoManagerTy::hasTargetRegionEntryInfo(
    unsigned DeviceID, unsigned FileID, StringRef ParentName,
    unsigned LineNum) const {
  auto PerDevice = OffloadEntriesTargetRegion.find(DeviceID);
  if (PerDevice == OffloadEntriesTargetRegion.end())
    return false;
  auto PerFile = PerDevice->second.find(FileID);
  if (PerFile == PerDevice->second.end())
    return false;
  auto PerParentName = PerFile->second.find(ParentName);
  if (PerParentName == PerFile->second.end())
    return false;
  auto PerLine = PerParentName->second.find(LineNum);
  if (PerLine == PerParentName->second.end())
    return false;
  // Fail if this entry is already registered.
  if (PerLine->second.getAddress() || PerLine->second.getID())
    return false;
  return true;
}

void CGOpenMPRuntime::OffloadEntriesInfoManagerTy::actOnTargetRegionEntriesInfo(
    const OffloadTargetRegionEntryInfoActTy &Action) {
  // Scan all target region entries and perform the provided action.
  for (auto &D : OffloadEntriesTargetRegion)
    for (auto &F : D.second)
      for (auto &P : F.second)
        for (auto &L : P.second)
          Action(D.first, F.first, P.first(), L.first, L.second);
}

/// \brief Initialize device global variable entry.
void CGOpenMPRuntime::OffloadEntriesInfoManagerTy::
    initializeDeviceGlobalVarEntryInfo(StringRef MangledName, unsigned Order) {
  assert(CGM.getLangOpts().OpenMPIsDevice && "Initialization of entries is "
                                             "only required for the device "
                                             "code generation.");
  OffloadEntriesDeviceGlobalVar[MangledName] =
      OffloadEntryInfoDeviceGlobalVar(Order, /*Addr=*/nullptr, QualType());
  ++OffloadingOrderedEntriesNum;
}

void CGOpenMPRuntime::OffloadEntriesInfoManagerTy::
    registerDeviceGlobalVarEntryInfo(StringRef MangledName,
                                     llvm::Constant *Addr, QualType Ty) {
  // If we are emitting code for a target, the entry is already initialized,
  // only has to be registered.
  if (CGM.getLangOpts().OpenMPIsDevice) {
    assert(hasDeviceGlobalVarEntryInfo(MangledName) && "Entry must exist.");
    auto &Entry = OffloadEntriesDeviceGlobalVar[MangledName];
    assert(Entry.isValid() && "Entry not initialized!");
    Entry.setAddress(Addr);
    Entry.setType(Ty);
    return;
  } else {
    OffloadEntryInfoDeviceGlobalVar Entry(OffloadingOrderedEntriesNum++, Addr,
                                          Ty);
    OffloadEntriesDeviceGlobalVar[MangledName] = Entry;
  }
}

bool CGOpenMPRuntime::OffloadEntriesInfoManagerTy::hasDeviceGlobalVarEntryInfo(
    StringRef MangledName) const {
  auto Entry = OffloadEntriesDeviceGlobalVar.find(MangledName);
  if (Entry == OffloadEntriesDeviceGlobalVar.end())
    return false;
  // Fail if this entry is already registered.
  if (Entry->second.getAddress())
    return false;
  return true;
}

void CGOpenMPRuntime::OffloadEntriesInfoManagerTy::
    actOnDeviceGlobalVarEntriesInfo(
        const OffloadDeviceGlobalVarEntryInfoActTy &Action) {
  // Scan all target region entries and perform the provided action.
  for (auto &E : OffloadEntriesDeviceGlobalVar)
    Action(E.first(), E.second);
}

/// \brief Initialize device function entry.
void CGOpenMPRuntime::OffloadEntriesInfoManagerTy::
    initializeDeviceFunctionEntryInfo(StringRef MangledName) {
  assert(CGM.getLangOpts().OpenMPIsDevice && "Initialization of entries is "
                                             "only required for the device "
                                             "code generation.");
  OffloadEntriesDeviceFunction[MangledName] = OffloadEntryInfoDeviceFunction();
}

void CGOpenMPRuntime::OffloadEntriesInfoManagerTy::
    registerDeviceFunctionEntryInfo(StringRef MangledName) {
  // If we are emitting code for a target, the entry is already initialized,
  // only has to be registered.
  if (CGM.getLangOpts().OpenMPIsDevice) {
    assert(hasDeviceFunctionEntryInfo(MangledName) && "Entry must exist.");
    auto &Entry = OffloadEntriesDeviceFunction[MangledName];
    Entry.setIsRegistered(/*Val=*/true);
    return;
  } else
    OffloadEntriesDeviceFunction[MangledName] =
        OffloadEntryInfoDeviceFunction(/*IsRegistred=*/true);
}

bool CGOpenMPRuntime::OffloadEntriesInfoManagerTy::hasDeviceFunctionEntryInfo(
    StringRef MangledName) const {
  auto Entry = OffloadEntriesDeviceFunction.find(MangledName);
  if (Entry == OffloadEntriesDeviceFunction.end())
    return false;
  // Fail if this entry is already registered.
  if (Entry->second.isRegistered())
    return false;
  return true;
}

void CGOpenMPRuntime::OffloadEntriesInfoManagerTy::
    actOnDeviceFunctionEntriesInfo(
        const OffloadDeviceFunctionEntryInfoActTy &Action) {
  // Scan all target region entries and perform the provided action.
  for (auto &E : OffloadEntriesDeviceFunction)
    Action(E.first(), E.second);
}

/// \brief Create a Ctor/Dtor-like function whose body is emitted through
/// \a Codegen. This is used to emit the two functions that register and
/// unregister the descriptor of the current compilation unit.
static llvm::Function *
createOffloadingBinaryDescriptorFunction(CodeGenModule &CGM, StringRef Name,
                                         const RegionCodeGenTy &Codegen) {
  auto &C = CGM.getContext();
  FunctionArgList Args;
  ImplicitParamDecl DummyPtr(C, /*DC=*/nullptr, SourceLocation(),
                             /*Id=*/nullptr, C.VoidPtrTy);
  Args.push_back(&DummyPtr);

  CodeGenFunction CGF(CGM);
  GlobalDecl();
  auto &FI = CGM.getTypes().arrangeBuiltinFunctionDeclaration(C.VoidTy, Args);
  auto FTy = CGM.getTypes().GetFunctionType(FI);
  auto *Fn =
      CGM.CreateGlobalInitOrDestructFunction(FTy, Name, FI, SourceLocation());
  CGF.StartFunction(GlobalDecl(), C.VoidTy, Fn, FI, Args, SourceLocation());
  Codegen(CGF);
  CGF.FinishFunction();
  return Fn;
}

llvm::Function *
CGOpenMPRuntime::createOffloadingBinaryDescriptorRegistration() {

  // If we don't have entries or if we are emitting code for the device, we
  // don't need to do anything.
  if (CGM.getLangOpts().OpenMPIsDevice || OffloadEntriesInfoManager.empty())
    return nullptr;

  auto &M = CGM.getModule();
  auto &C = CGM.getContext();

  // Get list of devices we care about
  auto &Devices = CGM.getLangOpts().OMPTargetTriples;

  // We should be creating an offloading descriptor only if there are devices
  // specified.
  assert(!Devices.empty() && "No OpenMP offloading devices??");

  // Create the external variables that will point to the begin and end of the
  // host entries section. These will be defined by the linker.
  auto *OffloadEntryTy =
      CGM.getTypes().ConvertTypeForMem(getTgtOffloadEntryQTy());
  llvm::GlobalVariable *HostEntriesBegin = new llvm::GlobalVariable(
      M, OffloadEntryTy, /*isConstant=*/true,
      llvm::GlobalValue::ExternalLinkage, /*Initializer=*/nullptr,
      ".omp_offloading.entries_begin");
  llvm::GlobalVariable *HostEntriesEnd = new llvm::GlobalVariable(
      M, OffloadEntryTy, /*isConstant=*/true,
      llvm::GlobalValue::ExternalLinkage, /*Initializer=*/nullptr,
      ".omp_offloading.entries_end");

  // Create all device images
  llvm::SmallVector<llvm::Constant *, 4> DeviceImagesEntires;
  auto *DeviceImageTy = cast<llvm::StructType>(
      CGM.getTypes().ConvertTypeForMem(getTgtDeviceImageQTy()));

  for (unsigned i = 0; i < Devices.size(); ++i) {
    StringRef T = Devices[i].getTriple();
    auto *ImgBegin = new llvm::GlobalVariable(
        M, CGM.Int8Ty, /*isConstant=*/true, llvm::GlobalValue::ExternalLinkage,
        /*Initializer=*/nullptr,
        Twine(".omp_offloading.img_start.") + Twine(T));
    auto *ImgEnd = new llvm::GlobalVariable(
        M, CGM.Int8Ty, /*isConstant=*/true, llvm::GlobalValue::ExternalLinkage,
        /*Initializer=*/nullptr, Twine(".omp_offloading.img_end.") + Twine(T));

    llvm::Constant *Dev =
        llvm::ConstantStruct::get(DeviceImageTy, ImgBegin, ImgEnd,
                                  HostEntriesBegin, HostEntriesEnd, nullptr);
    DeviceImagesEntires.push_back(Dev);
  }

  // Create device images global array.
  llvm::ArrayType *DeviceImagesInitTy =
      llvm::ArrayType::get(DeviceImageTy, DeviceImagesEntires.size());
  llvm::Constant *DeviceImagesInit =
      llvm::ConstantArray::get(DeviceImagesInitTy, DeviceImagesEntires);

  llvm::GlobalVariable *DeviceImages = new llvm::GlobalVariable(
      M, DeviceImagesInitTy, /*isConstant=*/true,
      llvm::GlobalValue::InternalLinkage, DeviceImagesInit,
      ".omp_offloading.device_images");
  DeviceImages->setUnnamedAddr(true);

  // This is a Zero array to be used in the creation of the constant expressions
  llvm::Constant *Index[] = {llvm::Constant::getNullValue(CGM.Int32Ty),
                             llvm::Constant::getNullValue(CGM.Int32Ty)};

  // Create the target region descriptor.
  auto *BinaryDescriptorTy = cast<llvm::StructType>(
      CGM.getTypes().ConvertTypeForMem(getTgtBinaryDescriptorQTy()));
  llvm::Constant *TargetRegionsDescriptorInit = llvm::ConstantStruct::get(
      BinaryDescriptorTy, llvm::ConstantInt::get(CGM.Int32Ty, Devices.size()),
      llvm::ConstantExpr::getGetElementPtr(DeviceImagesInitTy, DeviceImages,
                                           Index),
      HostEntriesBegin, HostEntriesEnd, nullptr);

  auto *Desc = new llvm::GlobalVariable(
      M, BinaryDescriptorTy, /*isConstant=*/true,
      llvm::GlobalValue::InternalLinkage, TargetRegionsDescriptorInit,
      ".omp_offloading.descriptor");

  // Emit code to register or unregister the descriptor at execution
  // startup or closing, respectively.

  // Create a variable to drive the registration and unregistration of the
  // descriptor, so we can reuse the logic that emits Ctors and Dtors.
  auto *IdentInfo = &C.Idents.get(".omp_offloading.reg_unreg_var");
  ImplicitParamDecl RegUnregVar(C, C.getTranslationUnitDecl(), SourceLocation(),
                                IdentInfo, C.CharTy);

  auto *UnRegFn = createOffloadingBinaryDescriptorFunction(
      CGM, ".omp_offloading.descriptor_unreg",
      [&](CodeGenFunction &CGF, PrePostActionTy &) {
        CGF.EmitCallOrInvoke(createRuntimeFunction(OMPRTL__tgt_unregister_lib),
                             Desc);
      });
  auto *RegFn = createOffloadingBinaryDescriptorFunction(
      CGM, ".omp_offloading.descriptor_reg",
      [&](CodeGenFunction &CGF, PrePostActionTy &) {
        CGF.EmitCallOrInvoke(createRuntimeFunction(OMPRTL__tgt_register_lib),
                             Desc);
        CGM.getCXXABI().registerGlobalDtor(CGF, RegUnregVar, UnRegFn, Desc);
      });
  return RegFn;
}

void CGOpenMPRuntime::createOffloadEntry(llvm::Constant *ID,
                                         llvm::Constant *Addr, uint64_t Size) {
  StringRef Name = Addr->getName();
  auto *TgtOffloadEntryType = cast<llvm::StructType>(
      CGM.getTypes().ConvertTypeForMem(getTgtOffloadEntryQTy()));
  llvm::LLVMContext &C = CGM.getModule().getContext();
  llvm::Module &M = CGM.getModule();

  // Make sure the address has the right type.
  llvm::Constant *AddrPtr = llvm::ConstantExpr::getBitCast(ID, CGM.VoidPtrTy);

  // Create constant string with the name.
  llvm::Constant *StrPtrInit = llvm::ConstantDataArray::getString(C, Name);

  llvm::GlobalVariable *Str =
      new llvm::GlobalVariable(M, StrPtrInit->getType(), /*isConstant=*/true,
                               llvm::GlobalValue::InternalLinkage, StrPtrInit,
                               ".omp_offloading.entry_name");
  Str->setUnnamedAddr(true);
  llvm::Constant *StrPtr = llvm::ConstantExpr::getBitCast(Str, CGM.Int8PtrTy);

  // Create the entry struct.
  llvm::Constant *EntryInit = llvm::ConstantStruct::get(
      TgtOffloadEntryType, AddrPtr, StrPtr,
      llvm::ConstantInt::get(CGM.SizeTy, Size), nullptr);
  llvm::GlobalVariable *Entry = new llvm::GlobalVariable(
      M, TgtOffloadEntryType, true, llvm::GlobalValue::ExternalLinkage,
      EntryInit, ".omp_offloading.entry");

  // The entry has to be created in the section the linker expects it to be.
  Entry->setSection(".omp_offloading.entries");
  // We can't have any padding between symbols, so we need to have 1-byte
  // alignment.
  Entry->setAlignment(1);
}

void CGOpenMPRuntime::createOffloadEntriesAndInfoMetadata() {
  // Emit the offloading entries and metadata so that the device codegen side
  // can easily figure out what to emit. The produced metadata looks like this:
  //
  // !omp_offload.info = !{!1, ...}
  //
  // Right now we only generate metadata for function that contain target
  // regions.

  // If we do not have entries, we dont need to do anything.
  if (OffloadEntriesInfoManager.empty())
    return;

  llvm::Module &M = CGM.getModule();
  llvm::LLVMContext &C = M.getContext();
  SmallVector<OffloadEntriesInfoManagerTy::OffloadEntryInfo *, 16>
      OrderedEntries(OffloadEntriesInfoManager.getOrderedEntriesNum());

  // Create the offloading info metadata node.
  llvm::NamedMDNode *MD = M.getOrInsertNamedMetadata("omp_offload.info");

  // Auxiliar methods to create metadata values and strings.
  auto getMDInt = [&](unsigned v) {
    return llvm::ConstantAsMetadata::get(
        llvm::ConstantInt::get(llvm::Type::getInt32Ty(C), v));
  };

  auto getMDString = [&](StringRef v) { return llvm::MDString::get(C, v); };

  // Create function that emits metadata for each target region entry;
  auto &&TargetRegionMetadataEmitter = [&](
      unsigned DeviceID, unsigned FileID, StringRef ParentName, unsigned Line,
      OffloadEntriesInfoManagerTy::OffloadEntryInfoTargetRegion &E) {
    llvm::SmallVector<llvm::Metadata *, 6> Ops;
    // Generate metadata for target regions. Each entry of this metadata
    // contains:
    // - Entry 0 -> Kind of this type of metadata (0).
    // - Entry 1 -> Device ID of the file where the entry was identified.
    // - Entry 2 -> File ID of the file where the entry was identified.
    // - Entry 3 -> Mangled name of the function where the entry was identified.
    // - Entry 4 -> Line in the file where the entry was identified.
    // - Entry 5 -> Order the entry was created.
    // The first element of the metadata node is the kind.
    Ops.push_back(getMDInt(E.getKind()));
    Ops.push_back(getMDInt(DeviceID));
    Ops.push_back(getMDInt(FileID));
    Ops.push_back(getMDString(ParentName));
    Ops.push_back(getMDInt(Line));
    Ops.push_back(getMDInt(E.getOrder()));

    // Save this entry in the right position of the ordered entries array.
    OrderedEntries[E.getOrder()] = &E;

    // Add metadata to the named metadata node.
    MD->addOperand(llvm::MDNode::get(C, Ops));
  };

  OffloadEntriesInfoManager.actOnTargetRegionEntriesInfo(
      TargetRegionMetadataEmitter);

  // Create function that emits metadata for each device global variable entry;
  auto &&DeviceGlobalVarMetadataEmitter =
      [&](StringRef MangledName,
          OffloadEntriesInfoManagerTy::OffloadEntryInfoDeviceGlobalVar &E) {
        llvm::SmallVector<llvm::Metadata *, 3> Ops;
        // Generate metadata for global variables. Each entry of this metadata
        // contains:
        // - Entry 0 -> Kind of this type of metadata (1).
        // - Entry 1 -> Mangled name of the variable.
        // - Entry 2 -> Order the entry was created.
        // The first element of the metadata node is the kind.
        Ops.push_back(getMDInt(E.getKind()));
        Ops.push_back(getMDString(MangledName));
        Ops.push_back(getMDInt(E.getOrder()));

        // Save this entry in the right position of the ordered entries array.
        OrderedEntries[E.getOrder()] = &E;

        // Add metadata to the named metadata node.
        MD->addOperand(llvm::MDNode::get(C, Ops));
      };

  OffloadEntriesInfoManager.actOnDeviceGlobalVarEntriesInfo(
      DeviceGlobalVarMetadataEmitter);

  // Create function that emits metadata for each device function entry;
  auto &&DeviceFunctionMetadataEmitter =
      [&](StringRef MangledName,
          OffloadEntriesInfoManagerTy::OffloadEntryInfoDeviceFunction &E) {
        llvm::SmallVector<llvm::Metadata *, 2> Ops;
        // Generate metadata for global variables. Each entry of this metadata
        // contains:
        // - Entry 0 -> Kind of this type of metadata (2).
        // - Entry 1 -> Mangled name of the variable.
        // The first element of the metadata node is the kind.
        Ops.push_back(getMDInt(E.getKind()));
        Ops.push_back(getMDString(MangledName));

        // Add metadata to the named metadata node.
        MD->addOperand(llvm::MDNode::get(C, Ops));
      };

  OffloadEntriesInfoManager.actOnDeviceFunctionEntriesInfo(
      DeviceFunctionMetadataEmitter);

  for (auto *E : OrderedEntries) {
    assert(E && "All ordered entries must exist!");
    if (auto *CE =
            dyn_cast<OffloadEntriesInfoManagerTy::OffloadEntryInfoTargetRegion>(
                E)) {
      assert(CE->getID() && CE->getAddress() &&
             "Entry ID and Addr are invalid!");
      createOffloadEntry(CE->getID(), CE->getAddress(), /*Size=*/0);
    } else if (auto *CE = dyn_cast<OffloadEntriesInfoManagerTy::
                                       OffloadEntryInfoDeviceGlobalVar>(E)) {
      assert(CE->getAddress() && "Entry Addr is invalid!");
      // The global address can be used as ID.
      createOffloadEntry(
          CE->getAddress(), CE->getAddress(),
          CGM.getContext().getTypeSizeInChars(CE->getType()).getQuantity());
    } else
      llvm_unreachable("Unsupported ordered entry kind.");
  }
}

/// \brief Loads all the offload entries information from the host IR
/// metadata.
void CGOpenMPRuntime::loadOffloadInfoMetadata() {
  // If we are in target mode, load the metadata from the host IR. This code has
  // to match the metadaata creation in createOffloadEntriesAndInfoMetadata().

  if (!CGM.getLangOpts().OpenMPIsDevice)
    return;

  if (CGM.getLangOpts().OMPHostIRFile.empty())
    return;

  auto Buf = llvm::MemoryBuffer::getFile(CGM.getLangOpts().OMPHostIRFile);
  if (Buf.getError())
    return;

  llvm::LLVMContext C;
  auto ME = llvm::parseBitcodeFile(Buf.get()->getMemBufferRef(), C);

  if (ME.getError())
    return;

  llvm::NamedMDNode *MD = ME.get()->getNamedMetadata("omp_offload.info");
  if (!MD)
    return;

  for (auto I : MD->operands()) {
    llvm::MDNode *MN = cast<llvm::MDNode>(I);

    auto getMDInt = [&](unsigned Idx) {
      llvm::ConstantAsMetadata *V =
          cast<llvm::ConstantAsMetadata>(MN->getOperand(Idx));
      return cast<llvm::ConstantInt>(V->getValue())->getZExtValue();
    };

    auto getMDString = [&](unsigned Idx) {
      llvm::MDString *V = cast<llvm::MDString>(MN->getOperand(Idx));
      return V->getString();
    };

    switch (getMDInt(0)) {
    default:
      llvm_unreachable("Unexpected metadata!");
      break;
    case OffloadEntriesInfoManagerTy::OffloadEntryInfo::
        OFFLOAD_ENTRY_INFO_TARGET_REGION:
      OffloadEntriesInfoManager.initializeTargetRegionEntryInfo(
          /*DeviceID=*/getMDInt(1), /*FileID=*/getMDInt(2),
          /*ParentName=*/getMDString(3), /*Line=*/getMDInt(4),
          /*Order=*/getMDInt(5));
      break;
    case OffloadEntriesInfoManagerTy::OffloadEntryInfo::
        OFFLOAD_ENTRY_INFO_DEVICE_GLOBAL_VAR:
      OffloadEntriesInfoManager.initializeDeviceGlobalVarEntryInfo(
          /*MangledName=*/getMDString(1),
          /*Order=*/getMDInt(2));
      break;
    case OffloadEntriesInfoManagerTy::OffloadEntryInfo::
        OFFLOAD_ENTRY_INFO_DEVICE_FUNCTION:
      OffloadEntriesInfoManager.initializeDeviceFunctionEntryInfo(
          /*MangledName=*/getMDString(1));
      break;
    }
  }
}

void CGOpenMPRuntime::emitKmpRoutineEntryT(QualType KmpInt32Ty) {
  if (!KmpRoutineEntryPtrTy) {
    // Build typedef kmp_int32 (* kmp_routine_entry_t)(kmp_int32, void *); type.
    auto &C = CGM.getContext();
    QualType KmpRoutineEntryTyArgs[] = {KmpInt32Ty, C.VoidPtrTy};
    FunctionProtoType::ExtProtoInfo EPI;
    KmpRoutineEntryPtrQTy = C.getPointerType(
        C.getFunctionType(KmpInt32Ty, KmpRoutineEntryTyArgs, EPI));
    KmpRoutineEntryPtrTy = CGM.getTypes().ConvertType(KmpRoutineEntryPtrQTy);
  }
}

static FieldDecl *addFieldToRecordDecl(ASTContext &C, DeclContext *DC,
                                       QualType FieldTy) {
  auto *Field = FieldDecl::Create(
      C, DC, SourceLocation(), SourceLocation(), /*Id=*/nullptr, FieldTy,
      C.getTrivialTypeSourceInfo(FieldTy, SourceLocation()),
      /*BW=*/nullptr, /*Mutable=*/false, /*InitStyle=*/ICIS_NoInit);
  Field->setAccess(AS_public);
  DC->addDecl(Field);
  return Field;
}

QualType CGOpenMPRuntime::getTgtOffloadEntryQTy() {

  // Make sure the type of the entry is already created. This is the type we
  // have to create:
  // struct __tgt_offload_entry{
  //   void      *addr;       // Pointer to the offload entry info.
  //                          // (function or global)
  //   char      *name;       // Name of the function or global.
  //   size_t     size;       // Size of the entry info (0 if it a function).
  // };
  if (TgtOffloadEntryQTy.isNull()) {
    ASTContext &C = CGM.getContext();
    auto *RD = C.buildImplicitRecord("__tgt_offload_entry");
    RD->startDefinition();
    addFieldToRecordDecl(C, RD, C.VoidPtrTy);
    addFieldToRecordDecl(C, RD, C.getPointerType(C.CharTy));
    addFieldToRecordDecl(C, RD, C.getSizeType());
    RD->completeDefinition();
    TgtOffloadEntryQTy = C.getRecordType(RD);
  }
  return TgtOffloadEntryQTy;
}

QualType CGOpenMPRuntime::getTgtDeviceImageQTy() {
  // These are the types we need to build:
  // struct __tgt_device_image{
  // void   *ImageStart;       // Pointer to the target code start.
  // void   *ImageEnd;         // Pointer to the target code end.
  // // We also add the host entries to the device image, as it may be useful
  // // for the target runtime to have access to that information.
  // __tgt_offload_entry  *EntriesBegin;   // Begin of the table with all
  //                                       // the entries.
  // __tgt_offload_entry  *EntriesEnd;     // End of the table with all the
  //                                       // entries (non inclusive).
  // };
  if (TgtDeviceImageQTy.isNull()) {
    ASTContext &C = CGM.getContext();
    auto *RD = C.buildImplicitRecord("__tgt_device_image");
    RD->startDefinition();
    addFieldToRecordDecl(C, RD, C.VoidPtrTy);
    addFieldToRecordDecl(C, RD, C.VoidPtrTy);
    addFieldToRecordDecl(C, RD, C.getPointerType(getTgtOffloadEntryQTy()));
    addFieldToRecordDecl(C, RD, C.getPointerType(getTgtOffloadEntryQTy()));
    RD->completeDefinition();
    TgtDeviceImageQTy = C.getRecordType(RD);
  }
  return TgtDeviceImageQTy;
}

QualType CGOpenMPRuntime::getTgtBinaryDescriptorQTy() {
  // struct __tgt_bin_desc{
  //   int32_t              NumDevices;      // Number of devices supported.
  //   __tgt_device_image   *DeviceImages;   // Arrays of device images
  //                                         // (one per device).
  //   __tgt_offload_entry  *EntriesBegin;   // Begin of the table with all the
  //                                         // entries.
  //   __tgt_offload_entry  *EntriesEnd;     // End of the table with all the
  //                                         // entries (non inclusive).
  // };
  if (TgtBinaryDescriptorQTy.isNull()) {
    ASTContext &C = CGM.getContext();
    auto *RD = C.buildImplicitRecord("__tgt_bin_desc");
    RD->startDefinition();
    addFieldToRecordDecl(
        C, RD, C.getIntTypeForBitwidth(/*DestWidth=*/32, /*Signed=*/true));
    addFieldToRecordDecl(C, RD, C.getPointerType(getTgtDeviceImageQTy()));
    addFieldToRecordDecl(C, RD, C.getPointerType(getTgtOffloadEntryQTy()));
    addFieldToRecordDecl(C, RD, C.getPointerType(getTgtOffloadEntryQTy()));
    RD->completeDefinition();
    TgtBinaryDescriptorQTy = C.getRecordType(RD);
  }
  return TgtBinaryDescriptorQTy;
}

namespace {
struct PrivateHelpersTy {
  PrivateHelpersTy(const VarDecl *Original, const VarDecl *PrivateCopy,
                   const VarDecl *PrivateElemInit)
      : Original(Original), PrivateCopy(PrivateCopy),
        PrivateElemInit(PrivateElemInit) {}
  const VarDecl *Original;
  const VarDecl *PrivateCopy;
  const VarDecl *PrivateElemInit;
};
typedef std::pair<CharUnits /*Align*/, PrivateHelpersTy> PrivateDataTy;
} // anonymous namespace

static RecordDecl *
createPrivatesRecordDecl(CodeGenModule &CGM, ArrayRef<PrivateDataTy> Privates) {
  if (!Privates.empty()) {
    auto &C = CGM.getContext();
    // Build struct .kmp_privates_t. {
    //         /*  private vars  */
    //       };
    auto *RD = C.buildImplicitRecord(".kmp_privates.t");
    RD->startDefinition();
    for (auto &&Pair : Privates) {
      auto *VD = Pair.second.Original;
      auto Type = VD->getType();
      Type = Type.getNonReferenceType();
      auto *FD = addFieldToRecordDecl(C, RD, Type);
      if (VD->hasAttrs()) {
        for (specific_attr_iterator<AlignedAttr> I(VD->getAttrs().begin()),
             E(VD->getAttrs().end());
             I != E; ++I)
          FD->addAttr(*I);
      }
    }
    RD->completeDefinition();
    return RD;
  }
  return nullptr;
}

static RecordDecl *
createKmpTaskTRecordDecl(CodeGenModule &CGM, OpenMPDirectiveKind Kind,
                         QualType KmpInt32Ty,
                         QualType KmpRoutineEntryPointerQTy) {
  auto &C = CGM.getContext();
  // Build struct kmp_task_t {
  //         void *              shareds;
  //         kmp_routine_entry_t routine;
  //         kmp_int32           part_id;
  //         kmp_routine_entry_t destructors;
  // For taskloops additional fields:
  //         kmp_uint64          lb;
  //         kmp_uint64          ub;
  //         kmp_int64           st;
  //         kmp_int32           liter;
  //       };
  auto *RD = C.buildImplicitRecord("kmp_task_t");
  RD->startDefinition();
  addFieldToRecordDecl(C, RD, C.VoidPtrTy);
  addFieldToRecordDecl(C, RD, KmpRoutineEntryPointerQTy);
  addFieldToRecordDecl(C, RD, KmpInt32Ty);
  addFieldToRecordDecl(C, RD, KmpRoutineEntryPointerQTy);
  if (isOpenMPTaskLoopDirective(Kind)) {
    QualType KmpUInt64Ty =
        CGM.getContext().getIntTypeForBitwidth(/*DestWidth=*/64, /*Signed=*/0);
    QualType KmpInt64Ty =
        CGM.getContext().getIntTypeForBitwidth(/*DestWidth=*/64, /*Signed=*/1);
    addFieldToRecordDecl(C, RD, KmpUInt64Ty);
    addFieldToRecordDecl(C, RD, KmpUInt64Ty);
    addFieldToRecordDecl(C, RD, KmpInt64Ty);
    addFieldToRecordDecl(C, RD, KmpInt32Ty);
  }
  RD->completeDefinition();
  return RD;
}

static RecordDecl *
createKmpTaskTWithPrivatesRecordDecl(CodeGenModule &CGM, QualType KmpTaskTQTy,
                                     ArrayRef<PrivateDataTy> Privates) {
  auto &C = CGM.getContext();
  // Build struct kmp_task_t_with_privates {
  //         kmp_task_t task_data;
  //         .kmp_privates_t. privates;
  //       };
  auto *RD = C.buildImplicitRecord("kmp_task_t_with_privates");
  RD->startDefinition();
  addFieldToRecordDecl(C, RD, KmpTaskTQTy);
  if (auto *PrivateRD = createPrivatesRecordDecl(CGM, Privates)) {
    addFieldToRecordDecl(C, RD, C.getRecordType(PrivateRD));
  }
  RD->completeDefinition();
  return RD;
}

/// \brief Emit a proxy function which accepts kmp_task_t as the second
/// argument.
/// \code
/// kmp_int32 .omp_task_entry.(kmp_int32 gtid, kmp_task_t *tt) {
///   TaskFunction(gtid, tt->part_id, &tt->privates, task_privates_map, tt,
///   For taskloops:
///   tt->task_data.lb, tt->task_data.ub, tt->task_data.st, tt->task_data.liter,
///   tt->shareds);
///   return 0;
/// }
/// \endcode
static llvm::Value *
emitProxyTaskFunction(CodeGenModule &CGM, SourceLocation Loc,
                      OpenMPDirectiveKind Kind, QualType KmpInt32Ty,
                      QualType KmpTaskTWithPrivatesPtrQTy,
                      QualType KmpTaskTWithPrivatesQTy, QualType KmpTaskTQTy,
                      QualType SharedsPtrTy, llvm::Value *TaskFunction,
                      llvm::Value *TaskPrivatesMap) {
  auto &C = CGM.getContext();
  FunctionArgList Args;
  ImplicitParamDecl GtidArg(C, /*DC=*/nullptr, Loc, /*Id=*/nullptr, KmpInt32Ty);
  ImplicitParamDecl TaskTypeArg(C, /*DC=*/nullptr, Loc,
                                /*Id=*/nullptr,
                                KmpTaskTWithPrivatesPtrQTy.withRestrict());
  Args.push_back(&GtidArg);
  Args.push_back(&TaskTypeArg);
  auto &TaskEntryFnInfo =
      CGM.getTypes().arrangeBuiltinFunctionDeclaration(KmpInt32Ty, Args);
  auto *TaskEntryTy = CGM.getTypes().GetFunctionType(TaskEntryFnInfo);
  auto *TaskEntry =
      llvm::Function::Create(TaskEntryTy, llvm::GlobalValue::InternalLinkage,
                             ".omp_task_entry.", &CGM.getModule());
  CGM.SetInternalFunctionAttributes(/*D=*/nullptr, TaskEntry, TaskEntryFnInfo);
  CodeGenFunction CGF(CGM);
  CGF.disableDebugInfo();
  CGF.StartFunction(GlobalDecl(), KmpInt32Ty, TaskEntry, TaskEntryFnInfo, Args);

  // TaskFunction(gtid, tt->task_data.part_id, &tt->privates, task_privates_map,
  // tt,
  // For taskloops:
  // tt->task_data.lb, tt->task_data.ub, tt->task_data.st, tt->task_data.liter,
  // tt->task_data.shareds);
  auto *GtidParam = CGF.EmitLoadOfScalar(
      CGF.GetAddrOfLocalVar(&GtidArg), /*Volatile=*/false, KmpInt32Ty, Loc);
  LValue TDBase = CGF.EmitLoadOfPointerLValue(
      CGF.GetAddrOfLocalVar(&TaskTypeArg),
      KmpTaskTWithPrivatesPtrQTy->castAs<PointerType>());
  auto *KmpTaskTWithPrivatesQTyRD =
      cast<RecordDecl>(KmpTaskTWithPrivatesQTy->getAsTagDecl());
  LValue Base =
      CGF.EmitLValueForField(TDBase, *KmpTaskTWithPrivatesQTyRD->field_begin());
  auto *KmpTaskTQTyRD = cast<RecordDecl>(KmpTaskTQTy->getAsTagDecl());
  auto PartIdFI = std::next(KmpTaskTQTyRD->field_begin(), KmpTaskTPartId);
  auto PartIdLVal = CGF.EmitLValueForField(Base, *PartIdFI);
  auto *PartidParam = PartIdLVal.getPointer();

  auto SharedsFI = std::next(KmpTaskTQTyRD->field_begin(), KmpTaskTShareds);
  auto SharedsLVal = CGF.EmitLValueForField(Base, *SharedsFI);
  auto *SharedsParam = CGF.Builder.CreatePointerBitCastOrAddrSpaceCast(
      CGF.EmitLoadOfLValue(SharedsLVal, Loc).getScalarVal(),
      CGF.ConvertTypeForMem(SharedsPtrTy));

  auto PrivatesFI = std::next(KmpTaskTWithPrivatesQTyRD->field_begin(), 1);
  llvm::Value *PrivatesParam;
  if (PrivatesFI != KmpTaskTWithPrivatesQTyRD->field_end()) {
    auto PrivatesLVal = CGF.EmitLValueForField(TDBase, *PrivatesFI);
    PrivatesParam = CGF.Builder.CreatePointerBitCastOrAddrSpaceCast(
        PrivatesLVal.getPointer(), CGF.VoidPtrTy);
  } else
    PrivatesParam = llvm::ConstantPointerNull::get(CGF.VoidPtrTy);

  llvm::Value *CommonArgs[] = {GtidParam, PartidParam, PrivatesParam,
                               TaskPrivatesMap,
                               CGF.Builder
                                   .CreatePointerBitCastOrAddrSpaceCast(
                                       TDBase.getAddress(), CGF.VoidPtrTy)
                                   .getPointer()};
  SmallVector<llvm::Value *, 16> CallArgs(std::begin(CommonArgs),
                                          std::end(CommonArgs));
  if (isOpenMPTaskLoopDirective(Kind)) {
    auto LBFI = std::next(KmpTaskTQTyRD->field_begin(), KmpTaskTLowerBound);
    auto LBLVal = CGF.EmitLValueForField(Base, *LBFI);
    auto *LBParam = CGF.EmitLoadOfLValue(LBLVal, Loc).getScalarVal();
    auto UBFI = std::next(KmpTaskTQTyRD->field_begin(), KmpTaskTUpperBound);
    auto UBLVal = CGF.EmitLValueForField(Base, *UBFI);
    auto *UBParam = CGF.EmitLoadOfLValue(UBLVal, Loc).getScalarVal();
    auto StFI = std::next(KmpTaskTQTyRD->field_begin(), KmpTaskTStride);
    auto StLVal = CGF.EmitLValueForField(Base, *StFI);
    auto *StParam = CGF.EmitLoadOfLValue(StLVal, Loc).getScalarVal();
    auto LIFI = std::next(KmpTaskTQTyRD->field_begin(), KmpTaskTLastIter);
    auto LILVal = CGF.EmitLValueForField(Base, *LIFI);
    auto *LIParam = CGF.EmitLoadOfLValue(LILVal, Loc).getScalarVal();
    CallArgs.push_back(LBParam);
    CallArgs.push_back(UBParam);
    CallArgs.push_back(StParam);
    CallArgs.push_back(LIParam);
  }
  CallArgs.push_back(SharedsParam);

  CGF.EmitCallOrInvoke(TaskFunction, CallArgs);
  CGF.EmitStoreThroughLValue(
      RValue::get(CGF.Builder.getInt32(/*C=*/0)),
      CGF.MakeAddrLValue(CGF.ReturnValue, KmpInt32Ty));
  CGF.FinishFunction();
  return TaskEntry;
}

static llvm::Value *emitDestructorsFunction(CodeGenModule &CGM,
                                            SourceLocation Loc,
                                            QualType KmpInt32Ty,
                                            QualType KmpTaskTWithPrivatesPtrQTy,
                                            QualType KmpTaskTWithPrivatesQTy) {
  auto &C = CGM.getContext();
  FunctionArgList Args;
  ImplicitParamDecl GtidArg(C, /*DC=*/nullptr, Loc, /*Id=*/nullptr, KmpInt32Ty);
  ImplicitParamDecl TaskTypeArg(C, /*DC=*/nullptr, Loc,
                                /*Id=*/nullptr,
                                KmpTaskTWithPrivatesPtrQTy.withRestrict());
  Args.push_back(&GtidArg);
  Args.push_back(&TaskTypeArg);
  FunctionType::ExtInfo Info;
  auto &DestructorFnInfo =
      CGM.getTypes().arrangeBuiltinFunctionDeclaration(KmpInt32Ty, Args);
  auto *DestructorFnTy = CGM.getTypes().GetFunctionType(DestructorFnInfo);
  auto *DestructorFn =
      llvm::Function::Create(DestructorFnTy, llvm::GlobalValue::InternalLinkage,
                             ".omp_task_destructor.", &CGM.getModule());
  CGM.SetInternalFunctionAttributes(/*D=*/nullptr, DestructorFn,
                                    DestructorFnInfo);
  CodeGenFunction CGF(CGM);
  CGF.disableDebugInfo();
  CGF.StartFunction(GlobalDecl(), KmpInt32Ty, DestructorFn, DestructorFnInfo,
                    Args);

  LValue Base = CGF.EmitLoadOfPointerLValue(
      CGF.GetAddrOfLocalVar(&TaskTypeArg),
      KmpTaskTWithPrivatesPtrQTy->castAs<PointerType>());
  auto *KmpTaskTWithPrivatesQTyRD =
      cast<RecordDecl>(KmpTaskTWithPrivatesQTy->getAsTagDecl());
  auto FI = std::next(KmpTaskTWithPrivatesQTyRD->field_begin());
  Base = CGF.EmitLValueForField(Base, *FI);
  for (auto *Field :
       cast<RecordDecl>(FI->getType()->getAsTagDecl())->fields()) {
    if (auto DtorKind = Field->getType().isDestructedType()) {
      auto FieldLValue = CGF.EmitLValueForField(Base, Field);
      CGF.pushDestroy(DtorKind, FieldLValue.getAddress(), Field->getType());
    }
  }
  CGF.FinishFunction();
  return DestructorFn;
}

/// \brief Emit a privates mapping function for correct handling of private and
/// firstprivate variables.
/// \code
/// void .omp_task_privates_map.(const .privates. *noalias privs, <ty1>
/// **noalias priv1,...,  <tyn> **noalias privn) {
///   *priv1 = &.privates.priv1;
///   ...;
///   *privn = &.privates.privn;
/// }
/// \endcode
static llvm::Value *
emitTaskPrivateMappingFunction(CodeGenModule &CGM, SourceLocation Loc,
                               ArrayRef<const Expr *> PrivateVars,
                               ArrayRef<const Expr *> FirstprivateVars,
                               ArrayRef<const Expr *> LastprivateVars,
                               QualType PrivatesQTy,
                               ArrayRef<PrivateDataTy> Privates) {
  auto &C = CGM.getContext();
  FunctionArgList Args;
  ImplicitParamDecl TaskPrivatesArg(
      C, /*DC=*/nullptr, Loc, /*Id=*/nullptr,
      C.getPointerType(PrivatesQTy).withConst().withRestrict());
  Args.push_back(&TaskPrivatesArg);
  llvm::DenseMap<const VarDecl *, unsigned> PrivateVarsPos;
  unsigned Counter = 1;
  for (auto *E: PrivateVars) {
    Args.push_back(ImplicitParamDecl::Create(
        C, /*DC=*/nullptr, Loc,
        /*Id=*/nullptr, C.getPointerType(C.getPointerType(E->getType()))
                            .withConst()
                            .withRestrict()));
    auto *VD = cast<VarDecl>(cast<DeclRefExpr>(E)->getDecl());
    PrivateVarsPos[VD] = Counter;
    ++Counter;
  }
  for (auto *E : FirstprivateVars) {
    Args.push_back(ImplicitParamDecl::Create(
        C, /*DC=*/nullptr, Loc,
        /*Id=*/nullptr, C.getPointerType(C.getPointerType(E->getType()))
                            .withConst()
                            .withRestrict()));
    auto *VD = cast<VarDecl>(cast<DeclRefExpr>(E)->getDecl());
    PrivateVarsPos[VD] = Counter;
    ++Counter;
  }
  for (auto *E: LastprivateVars) {
    Args.push_back(ImplicitParamDecl::Create(
        C, /*DC=*/nullptr, Loc,
        /*Id=*/nullptr, C.getPointerType(C.getPointerType(E->getType()))
                            .withConst()
                            .withRestrict()));
    auto *VD = cast<VarDecl>(cast<DeclRefExpr>(E)->getDecl());
    PrivateVarsPos[VD] = Counter;
    ++Counter;
  }
  auto &TaskPrivatesMapFnInfo =
      CGM.getTypes().arrangeBuiltinFunctionDeclaration(C.VoidTy, Args);
  auto *TaskPrivatesMapTy =
      CGM.getTypes().GetFunctionType(TaskPrivatesMapFnInfo);
  auto *TaskPrivatesMap = llvm::Function::Create(
      TaskPrivatesMapTy, llvm::GlobalValue::InternalLinkage,
      ".omp_task_privates_map.", &CGM.getModule());
  CGM.SetInternalFunctionAttributes(/*D=*/nullptr, TaskPrivatesMap,
                                    TaskPrivatesMapFnInfo);
  TaskPrivatesMap->addFnAttr(llvm::Attribute::AlwaysInline);
  CodeGenFunction CGF(CGM);
  CGF.disableDebugInfo();
  CGF.StartFunction(GlobalDecl(), C.VoidTy, TaskPrivatesMap,
                    TaskPrivatesMapFnInfo, Args);

  // *privi = &.privates.privi;
  LValue Base = CGF.EmitLoadOfPointerLValue(
      CGF.GetAddrOfLocalVar(&TaskPrivatesArg),
      TaskPrivatesArg.getType()->castAs<PointerType>());
  auto *PrivatesQTyRD = cast<RecordDecl>(PrivatesQTy->getAsTagDecl());
  Counter = 0;
  for (auto *Field : PrivatesQTyRD->fields()) {
    auto FieldLVal = CGF.EmitLValueForField(Base, Field);
    auto *VD = Args[PrivateVarsPos[Privates[Counter].second.Original]];
    auto RefLVal = CGF.MakeAddrLValue(CGF.GetAddrOfLocalVar(VD), VD->getType());
    auto RefLoadLVal = CGF.EmitLoadOfPointerLValue(
        RefLVal.getAddress(), RefLVal.getType()->castAs<PointerType>());
    CGF.EmitStoreOfScalar(FieldLVal.getPointer(), RefLoadLVal);
    ++Counter;
  }
  CGF.FinishFunction();
  return TaskPrivatesMap;
}

static int array_pod_sort_comparator(const PrivateDataTy *P1,
                                     const PrivateDataTy *P2) {
  return P1->first < P2->first ? 1 : (P2->first < P1->first ? -1 : 0);
}

/// Emit initialization for private variables in task-based directives.
static void emitPrivatesInit(CodeGenFunction &CGF,
                             const OMPExecutableDirective &D,
                             Address KmpTaskSharedsPtr, LValue TDBase,
                             const RecordDecl *KmpTaskTWithPrivatesQTyRD,
                             QualType SharedsTy, QualType SharedsPtrTy,
                             const OMPTaskDataTy &Data,
                             ArrayRef<PrivateDataTy> Privates, bool ForDup) {
  auto &C = CGF.getContext();
  auto FI = std::next(KmpTaskTWithPrivatesQTyRD->field_begin());
  LValue PrivatesBase = CGF.EmitLValueForField(TDBase, *FI);
  LValue SrcBase;
  if (!Data.FirstprivateVars.empty()) {
    SrcBase = CGF.MakeAddrLValue(
        CGF.Builder.CreatePointerBitCastOrAddrSpaceCast(
            KmpTaskSharedsPtr, CGF.ConvertTypeForMem(SharedsPtrTy)),
        SharedsTy);
  }
  CodeGenFunction::CGCapturedStmtInfo CapturesInfo(
      cast<CapturedStmt>(*D.getAssociatedStmt()));
  FI = cast<RecordDecl>(FI->getType()->getAsTagDecl())->field_begin();
  for (auto &&Pair : Privates) {
    auto *VD = Pair.second.PrivateCopy;
    auto *Init = VD->getAnyInitializer();
    if (Init && (!ForDup || (isa<CXXConstructExpr>(Init) &&
                             !CGF.isTrivialInitializer(Init)))) {
      LValue PrivateLValue = CGF.EmitLValueForField(PrivatesBase, *FI);
      if (auto *Elem = Pair.second.PrivateElemInit) {
        auto *OriginalVD = Pair.second.Original;
        auto *SharedField = CapturesInfo.lookup(OriginalVD);
        auto SharedRefLValue = CGF.EmitLValueForField(SrcBase, SharedField);
        SharedRefLValue = CGF.MakeAddrLValue(
            Address(SharedRefLValue.getPointer(), C.getDeclAlign(OriginalVD)),
            SharedRefLValue.getType(), AlignmentSource::Decl);
        QualType Type = OriginalVD->getType();
        if (Type->isArrayType()) {
          // Initialize firstprivate array.
          if (!isa<CXXConstructExpr>(Init) || CGF.isTrivialInitializer(Init)) {
            // Perform simple memcpy.
            CGF.EmitAggregateAssign(PrivateLValue.getAddress(),
                                    SharedRefLValue.getAddress(), Type);
          } else {
            // Initialize firstprivate array using element-by-element
            // intialization.
            CGF.EmitOMPAggregateAssign(
                PrivateLValue.getAddress(), SharedRefLValue.getAddress(), Type,
                [&CGF, Elem, Init, &CapturesInfo](Address DestElement,
                                                  Address SrcElement) {
                  // Clean up any temporaries needed by the initialization.
                  CodeGenFunction::OMPPrivateScope InitScope(CGF);
                  InitScope.addPrivate(
                      Elem, [SrcElement]() -> Address { return SrcElement; });
                  (void)InitScope.Privatize();
                  // Emit initialization for single element.
                  CodeGenFunction::CGCapturedStmtRAII CapInfoRAII(
                      CGF, &CapturesInfo);
                  CGF.EmitAnyExprToMem(Init, DestElement,
                                       Init->getType().getQualifiers(),
                                       /*IsInitializer=*/false);
                });
          }
        } else {
          CodeGenFunction::OMPPrivateScope InitScope(CGF);
          InitScope.addPrivate(Elem, [SharedRefLValue]() -> Address {
            return SharedRefLValue.getAddress();
          });
          (void)InitScope.Privatize();
          CodeGenFunction::CGCapturedStmtRAII CapInfoRAII(CGF, &CapturesInfo);
          CGF.EmitExprAsInit(Init, VD, PrivateLValue,
                             /*capturedByInit=*/false);
        }
      } else
        CGF.EmitExprAsInit(Init, VD, PrivateLValue, /*capturedByInit=*/false);
    }
    ++FI;
  }
}

/// Check if duplication function is required for taskloops.
static bool checkInitIsRequired(CodeGenFunction &CGF,
                                ArrayRef<PrivateDataTy> Privates) {
  bool InitRequired = false;
  for (auto &&Pair : Privates) {
    auto *VD = Pair.second.PrivateCopy;
    auto *Init = VD->getAnyInitializer();
    InitRequired = InitRequired || (Init && isa<CXXConstructExpr>(Init) &&
                                    !CGF.isTrivialInitializer(Init));
  }
  return InitRequired;
}


/// Emit task_dup function (for initialization of
/// private/firstprivate/lastprivate vars and last_iter flag)
/// \code
/// void __task_dup_entry(kmp_task_t *task_dst, const kmp_task_t *task_src, int
/// lastpriv) {
/// // setup lastprivate flag
///    task_dst->last = lastpriv;
/// // could be constructor calls here...
/// }
/// \endcode
static llvm::Value *
emitTaskDupFunction(CodeGenModule &CGM, SourceLocation Loc,
                    const OMPExecutableDirective &D,
                    QualType KmpTaskTWithPrivatesPtrQTy,
                    const RecordDecl *KmpTaskTWithPrivatesQTyRD,
                    const RecordDecl *KmpTaskTQTyRD, QualType SharedsTy,
                    QualType SharedsPtrTy, const OMPTaskDataTy &Data,
                    ArrayRef<PrivateDataTy> Privates, bool WithLastIter) {
  auto &C = CGM.getContext();
  FunctionArgList Args;
  ImplicitParamDecl DstArg(C, /*DC=*/nullptr, Loc,
                           /*Id=*/nullptr, KmpTaskTWithPrivatesPtrQTy);
  ImplicitParamDecl SrcArg(C, /*DC=*/nullptr, Loc,
                           /*Id=*/nullptr, KmpTaskTWithPrivatesPtrQTy);
  ImplicitParamDecl LastprivArg(C, /*DC=*/nullptr, Loc,
                                /*Id=*/nullptr, C.IntTy);
  Args.push_back(&DstArg);
  Args.push_back(&SrcArg);
  Args.push_back(&LastprivArg);
  auto &TaskDupFnInfo =
      CGM.getTypes().arrangeBuiltinFunctionDeclaration(C.VoidTy, Args);
  auto *TaskDupTy = CGM.getTypes().GetFunctionType(TaskDupFnInfo);
  auto *TaskDup =
      llvm::Function::Create(TaskDupTy, llvm::GlobalValue::InternalLinkage,
                             ".omp_task_dup.", &CGM.getModule());
  CGM.SetInternalFunctionAttributes(/*D=*/nullptr, TaskDup, TaskDupFnInfo);
  CodeGenFunction CGF(CGM);
  CGF.disableDebugInfo();
  CGF.StartFunction(GlobalDecl(), C.VoidTy, TaskDup, TaskDupFnInfo, Args);

  LValue TDBase = CGF.EmitLoadOfPointerLValue(
      CGF.GetAddrOfLocalVar(&DstArg),
      KmpTaskTWithPrivatesPtrQTy->castAs<PointerType>());
  // task_dst->liter = lastpriv;
  if (WithLastIter) {
    auto LIFI = std::next(KmpTaskTQTyRD->field_begin(), KmpTaskTLastIter);
    LValue Base = CGF.EmitLValueForField(
        TDBase, *KmpTaskTWithPrivatesQTyRD->field_begin());
    LValue LILVal = CGF.EmitLValueForField(Base, *LIFI);
    llvm::Value *Lastpriv = CGF.EmitLoadOfScalar(
        CGF.GetAddrOfLocalVar(&LastprivArg), /*Volatile=*/false, C.IntTy, Loc);
    CGF.EmitStoreOfScalar(Lastpriv, LILVal);
  }

  // Emit initial values for private copies (if any).
  assert(!Privates.empty());
  Address KmpTaskSharedsPtr = Address::invalid();
  if (!Data.FirstprivateVars.empty()) {
    LValue TDBase = CGF.EmitLoadOfPointerLValue(
        CGF.GetAddrOfLocalVar(&SrcArg),
        KmpTaskTWithPrivatesPtrQTy->castAs<PointerType>());
    LValue Base = CGF.EmitLValueForField(
        TDBase, *KmpTaskTWithPrivatesQTyRD->field_begin());
    KmpTaskSharedsPtr = Address(
        CGF.EmitLoadOfScalar(CGF.EmitLValueForField(
                                 Base, *std::next(KmpTaskTQTyRD->field_begin(),
                                                  KmpTaskTShareds)),
                             Loc),
        CGF.getNaturalTypeAlignment(SharedsTy));
  }
  emitPrivatesInit(CGF, D, KmpTaskSharedsPtr, TDBase, KmpTaskTWithPrivatesQTyRD,
                   SharedsTy, SharedsPtrTy, Data, Privates, /*ForDup=*/true);
  CGF.FinishFunction();
  return TaskDup;
}

/// Checks if destructor function is required to be generated.
/// \return true if cleanups are required, false otherwise.
static bool
checkDestructorsRequired(const RecordDecl *KmpTaskTWithPrivatesQTyRD) {
  bool NeedsCleanup = false;
  auto FI = std::next(KmpTaskTWithPrivatesQTyRD->field_begin());
  auto *PrivateRD = cast<RecordDecl>(FI->getType()->getAsTagDecl());
  for (auto *FD : PrivateRD->fields()) {
    NeedsCleanup = NeedsCleanup || FD->getType().isDestructedType();
    if (NeedsCleanup)
      break;
  }
  return NeedsCleanup;
}

CGOpenMPRuntime::TaskResultTy
CGOpenMPRuntime::emitTaskInit(CodeGenFunction &CGF, SourceLocation Loc,
                              const OMPExecutableDirective &D,
                              llvm::Value *TaskFunction, QualType SharedsTy,
                              Address Shareds, const OMPTaskDataTy &Data) {
  auto &C = CGM.getContext();
  llvm::SmallVector<PrivateDataTy, 4> Privates;
  // Aggregate privates and sort them by the alignment.
  auto I = Data.PrivateCopies.begin();
  for (auto *E : Data.PrivateVars) {
    auto *VD = cast<VarDecl>(cast<DeclRefExpr>(E)->getDecl());
    Privates.push_back(std::make_pair(
        C.getDeclAlign(VD),
        PrivateHelpersTy(VD, cast<VarDecl>(cast<DeclRefExpr>(*I)->getDecl()),
                         /*PrivateElemInit=*/nullptr)));
    ++I;
  }
  I = Data.FirstprivateCopies.begin();
  auto IElemInitRef = Data.FirstprivateInits.begin();
  for (auto *E : Data.FirstprivateVars) {
    auto *VD = cast<VarDecl>(cast<DeclRefExpr>(E)->getDecl());
    Privates.push_back(std::make_pair(
        C.getDeclAlign(VD),
        PrivateHelpersTy(
            VD, cast<VarDecl>(cast<DeclRefExpr>(*I)->getDecl()),
            cast<VarDecl>(cast<DeclRefExpr>(*IElemInitRef)->getDecl()))));
    ++I;
    ++IElemInitRef;
  }
  I = Data.LastprivateCopies.begin();
  for (auto *E : Data.LastprivateVars) {
    auto *VD = cast<VarDecl>(cast<DeclRefExpr>(E)->getDecl());
    Privates.push_back(std::make_pair(
        C.getDeclAlign(VD),
        PrivateHelpersTy(VD, cast<VarDecl>(cast<DeclRefExpr>(*I)->getDecl()),
                         /*PrivateElemInit=*/nullptr)));
    ++I;
  }
  llvm::array_pod_sort(Privates.begin(), Privates.end(),
                       array_pod_sort_comparator);
  auto KmpInt32Ty = C.getIntTypeForBitwidth(/*DestWidth=*/32, /*Signed=*/1);
  // Build type kmp_routine_entry_t (if not built yet).
  emitKmpRoutineEntryT(KmpInt32Ty);
  // Build type kmp_task_t (if not built yet).
  if (KmpTaskTQTy.isNull()) {
    KmpTaskTQTy = C.getRecordType(createKmpTaskTRecordDecl(
        CGM, D.getDirectiveKind(), KmpInt32Ty, KmpRoutineEntryPtrQTy));
  }
  auto *KmpTaskTQTyRD = cast<RecordDecl>(KmpTaskTQTy->getAsTagDecl());
  // Build particular struct kmp_task_t for the given task.
  auto *KmpTaskTWithPrivatesQTyRD =
      createKmpTaskTWithPrivatesRecordDecl(CGM, KmpTaskTQTy, Privates);
  auto KmpTaskTWithPrivatesQTy = C.getRecordType(KmpTaskTWithPrivatesQTyRD);
  QualType KmpTaskTWithPrivatesPtrQTy =
      C.getPointerType(KmpTaskTWithPrivatesQTy);
  auto *KmpTaskTWithPrivatesTy = CGF.ConvertType(KmpTaskTWithPrivatesQTy);
  auto *KmpTaskTWithPrivatesPtrTy = KmpTaskTWithPrivatesTy->getPointerTo();
  auto *KmpTaskTWithPrivatesTySize = CGF.getTypeSize(KmpTaskTWithPrivatesQTy);
  QualType SharedsPtrTy = C.getPointerType(SharedsTy);

  // Emit initial values for private copies (if any).
  llvm::Value *TaskPrivatesMap = nullptr;
  auto *TaskPrivatesMapTy =
      std::next(cast<llvm::Function>(TaskFunction)->getArgumentList().begin(),
                3)
          ->getType();
  if (!Privates.empty()) {
    auto FI = std::next(KmpTaskTWithPrivatesQTyRD->field_begin());
    TaskPrivatesMap = emitTaskPrivateMappingFunction(
        CGM, Loc, Data.PrivateVars, Data.FirstprivateVars, Data.LastprivateVars,
        FI->getType(), Privates);
    TaskPrivatesMap = CGF.Builder.CreatePointerBitCastOrAddrSpaceCast(
        TaskPrivatesMap, TaskPrivatesMapTy);
  } else {
    TaskPrivatesMap = llvm::ConstantPointerNull::get(
        cast<llvm::PointerType>(TaskPrivatesMapTy));
  }
  // Build a proxy function kmp_int32 .omp_task_entry.(kmp_int32 gtid,
  // kmp_task_t *tt);
  auto *TaskEntry = emitProxyTaskFunction(
      CGM, Loc, D.getDirectiveKind(), KmpInt32Ty, KmpTaskTWithPrivatesPtrQTy,
      KmpTaskTWithPrivatesQTy, KmpTaskTQTy, SharedsPtrTy, TaskFunction,
      TaskPrivatesMap);

  // Build call kmp_task_t * __kmpc_omp_task_alloc(ident_t *, kmp_int32 gtid,
  // kmp_int32 flags, size_t sizeof_kmp_task_t, size_t sizeof_shareds,
  // kmp_routine_entry_t *task_entry);
  // Task flags. Format is taken from
  // http://llvm.org/svn/llvm-project/openmp/trunk/runtime/src/kmp.h,
  // description of kmp_tasking_flags struct.
  enum {
    TiedFlag = 0x1,
    FinalFlag = 0x2,
    DestructorsFlag = 0x8,
    PriorityFlag = 0x20
  };
  unsigned Flags = Data.Tied ? TiedFlag : 0;
  bool NeedsCleanup = false;
  if (!Privates.empty()) {
    NeedsCleanup = checkDestructorsRequired(KmpTaskTWithPrivatesQTyRD);
    if (NeedsCleanup)
      Flags = Flags | DestructorsFlag;
  }
  if (Data.Priority.getInt())
    Flags = Flags | PriorityFlag;
  auto *TaskFlags =
      Data.Final.getPointer()
          ? CGF.Builder.CreateSelect(Data.Final.getPointer(),
                                     CGF.Builder.getInt32(FinalFlag),
                                     CGF.Builder.getInt32(/*C=*/0))
          : CGF.Builder.getInt32(Data.Final.getInt() ? FinalFlag : 0);
  TaskFlags = CGF.Builder.CreateOr(TaskFlags, CGF.Builder.getInt32(Flags));
  auto *SharedsSize = CGM.getSize(C.getTypeSizeInChars(SharedsTy));
  llvm::Value *AllocArgs[] = {emitUpdateLocation(CGF, Loc),
                              getThreadID(CGF, Loc), TaskFlags,
                              KmpTaskTWithPrivatesTySize, SharedsSize,
                              CGF.Builder.CreatePointerBitCastOrAddrSpaceCast(
                                  TaskEntry, KmpRoutineEntryPtrTy)};
  auto *NewTask = CGF.EmitRuntimeCall(
      createRuntimeFunction(OMPRTL__kmpc_omp_task_alloc), AllocArgs);
  auto *NewTaskNewTaskTTy = CGF.Builder.CreatePointerBitCastOrAddrSpaceCast(
      NewTask, KmpTaskTWithPrivatesPtrTy);
  LValue Base = CGF.MakeNaturalAlignAddrLValue(NewTaskNewTaskTTy,
                                               KmpTaskTWithPrivatesQTy);
  LValue TDBase =
      CGF.EmitLValueForField(Base, *KmpTaskTWithPrivatesQTyRD->field_begin());
  // Fill the data in the resulting kmp_task_t record.
  // Copy shareds if there are any.
  Address KmpTaskSharedsPtr = Address::invalid();
  if (!SharedsTy->getAsStructureType()->getDecl()->field_empty()) {
    KmpTaskSharedsPtr =
        Address(CGF.EmitLoadOfScalar(
                    CGF.EmitLValueForField(
                        TDBase, *std::next(KmpTaskTQTyRD->field_begin(),
                                           KmpTaskTShareds)),
                    Loc),
                CGF.getNaturalTypeAlignment(SharedsTy));
    CGF.EmitAggregateCopy(KmpTaskSharedsPtr, Shareds, SharedsTy);
  }
  // Emit initial values for private copies (if any).
  TaskResultTy Result;
  if (!Privates.empty()) {
    emitPrivatesInit(CGF, D, KmpTaskSharedsPtr, Base, KmpTaskTWithPrivatesQTyRD,
                     SharedsTy, SharedsPtrTy, Data, Privates,
                     /*ForDup=*/false);
    if (isOpenMPTaskLoopDirective(D.getDirectiveKind()) &&
        (!Data.LastprivateVars.empty() || checkInitIsRequired(CGF, Privates))) {
      Result.TaskDupFn = emitTaskDupFunction(
          CGM, Loc, D, KmpTaskTWithPrivatesPtrQTy, KmpTaskTWithPrivatesQTyRD,
          KmpTaskTQTyRD, SharedsTy, SharedsPtrTy, Data, Privates,
          /*WithLastIter=*/!Data.LastprivateVars.empty());
    }
  }
  // Provide pointer to function with destructors for privates.
  llvm::Value *DestructorFn =
      NeedsCleanup ? emitDestructorsFunction(CGM, Loc, KmpInt32Ty,
                                             KmpTaskTWithPrivatesPtrQTy,
                                             KmpTaskTWithPrivatesQTy)
                   : llvm::ConstantPointerNull::get(
                         cast<llvm::PointerType>(KmpRoutineEntryPtrTy));
  LValue Destructor = CGF.EmitLValueForField(
      TDBase, *std::next(KmpTaskTQTyRD->field_begin(), KmpTaskTDestructors));
  CGF.EmitStoreOfScalar(CGF.Builder.CreatePointerBitCastOrAddrSpaceCast(
                            DestructorFn, KmpRoutineEntryPtrTy),
                        Destructor);
  Result.NewTask = NewTask;
  Result.TaskEntry = TaskEntry;
  Result.NewTaskNewTaskTTy = NewTaskNewTaskTTy;
  Result.TDBase = TDBase;
  Result.KmpTaskTQTyRD = KmpTaskTQTyRD;
  return Result;
}

void CGOpenMPRuntime::emitTaskCall(CodeGenFunction &CGF, SourceLocation Loc,
                                   const OMPExecutableDirective &D,
                                   llvm::Value *TaskFunction,
                                   QualType SharedsTy, Address Shareds,
                                   const Expr *IfCond,
                                   const OMPTaskDataTy &Data) {
  if (!CGF.HaveInsertPoint())
    return;

  TaskResultTy Result =
      emitTaskInit(CGF, Loc, D, TaskFunction, SharedsTy, Shareds, Data);
  llvm::Value *NewTask = Result.NewTask;
  llvm::Value *TaskEntry = Result.TaskEntry;
  llvm::Value *NewTaskNewTaskTTy = Result.NewTaskNewTaskTTy;
  LValue TDBase = Result.TDBase;
  RecordDecl *KmpTaskTQTyRD = Result.KmpTaskTQTyRD;
  auto &C = CGM.getContext();
  // Process list of dependences.
  Address DependenciesArray = Address::invalid();
  unsigned NumDependencies = Data.Dependences.size();
  if (NumDependencies) {
    // Dependence kind for RTL.
    enum RTLDependenceKindTy { DepIn = 0x01, DepInOut = 0x3 };
    enum RTLDependInfoFieldsTy { BaseAddr, Len, Flags };
    RecordDecl *KmpDependInfoRD;
    QualType FlagsTy =
        C.getIntTypeForBitwidth(C.getTypeSize(C.BoolTy), /*Signed=*/false);
    llvm::Type *LLVMFlagsTy = CGF.ConvertTypeForMem(FlagsTy);
    if (KmpDependInfoTy.isNull()) {
      KmpDependInfoRD = C.buildImplicitRecord("kmp_depend_info");
      KmpDependInfoRD->startDefinition();
      addFieldToRecordDecl(C, KmpDependInfoRD, C.getIntPtrType());
      addFieldToRecordDecl(C, KmpDependInfoRD, C.getSizeType());
      addFieldToRecordDecl(C, KmpDependInfoRD, FlagsTy);
      KmpDependInfoRD->completeDefinition();
      KmpDependInfoTy = C.getRecordType(KmpDependInfoRD);
    } else
      KmpDependInfoRD = cast<RecordDecl>(KmpDependInfoTy->getAsTagDecl());
    CharUnits DependencySize = C.getTypeSizeInChars(KmpDependInfoTy);
    // Define type kmp_depend_info[<Dependences.size()>];
    QualType KmpDependInfoArrayTy = C.getConstantArrayType(
        KmpDependInfoTy, llvm::APInt(/*numBits=*/64, NumDependencies),
        ArrayType::Normal, /*IndexTypeQuals=*/0);
    // kmp_depend_info[<Dependences.size()>] deps;
    DependenciesArray =
        CGF.CreateMemTemp(KmpDependInfoArrayTy, ".dep.arr.addr");
    for (unsigned i = 0; i < NumDependencies; ++i) {
      const Expr *E = Data.Dependences[i].second;
      auto Addr = CGF.EmitLValue(E);
      llvm::Value *Size;
      QualType Ty = E->getType();
      if (auto *ASE = dyn_cast<OMPArraySectionExpr>(E->IgnoreParenImpCasts())) {
        LValue UpAddrLVal =
            CGF.EmitOMPArraySectionExpr(ASE, /*LowerBound=*/false);
        llvm::Value *UpAddr =
            CGF.Builder.CreateConstGEP1_32(UpAddrLVal.getPointer(), /*Idx0=*/1);
        llvm::Value *LowIntPtr =
            CGF.Builder.CreatePtrToInt(Addr.getPointer(), CGM.SizeTy);
        llvm::Value *UpIntPtr = CGF.Builder.CreatePtrToInt(UpAddr, CGM.SizeTy);
        Size = CGF.Builder.CreateNUWSub(UpIntPtr, LowIntPtr);
      } else
        Size = CGF.getTypeSize(Ty);
      auto Base = CGF.MakeAddrLValue(
          CGF.Builder.CreateConstArrayGEP(DependenciesArray, i, DependencySize),
          KmpDependInfoTy);
      // deps[i].base_addr = &<Dependences[i].second>;
      auto BaseAddrLVal = CGF.EmitLValueForField(
          Base, *std::next(KmpDependInfoRD->field_begin(), BaseAddr));
      CGF.EmitStoreOfScalar(
          CGF.Builder.CreatePtrToInt(Addr.getPointer(), CGF.IntPtrTy),
          BaseAddrLVal);
      // deps[i].len = sizeof(<Dependences[i].second>);
      auto LenLVal = CGF.EmitLValueForField(
          Base, *std::next(KmpDependInfoRD->field_begin(), Len));
      CGF.EmitStoreOfScalar(Size, LenLVal);
      // deps[i].flags = <Dependences[i].first>;
      RTLDependenceKindTy DepKind;
      switch (Data.Dependences[i].first) {
      case OMPC_DEPEND_in:
        DepKind = DepIn;
        break;
      // Out and InOut dependencies must use the same code.
      case OMPC_DEPEND_out:
      case OMPC_DEPEND_inout:
        DepKind = DepInOut;
        break;
      case OMPC_DEPEND_source:
      case OMPC_DEPEND_sink:
      case OMPC_DEPEND_unknown:
        llvm_unreachable("Unknown task dependence type");
      }
      auto FlagsLVal = CGF.EmitLValueForField(
          Base, *std::next(KmpDependInfoRD->field_begin(), Flags));
      CGF.EmitStoreOfScalar(llvm::ConstantInt::get(LLVMFlagsTy, DepKind),
                            FlagsLVal);
    }
    DependenciesArray = CGF.Builder.CreatePointerBitCastOrAddrSpaceCast(
        CGF.Builder.CreateStructGEP(DependenciesArray, 0, CharUnits::Zero()),
        CGF.VoidPtrTy);
  }

  // NOTE: routine and part_id fields are intialized by __kmpc_omp_task_alloc()
  // libcall.
  // Build kmp_int32 __kmpc_omp_task_with_deps(ident_t *, kmp_int32 gtid,
  // kmp_task_t *new_task, kmp_int32 ndeps, kmp_depend_info_t *dep_list,
  // kmp_int32 ndeps_noalias, kmp_depend_info_t *noalias_dep_list) if dependence
  // list is not empty
  auto *ThreadID = getThreadID(CGF, Loc);
  auto *UpLoc = emitUpdateLocation(CGF, Loc);
  llvm::Value *TaskArgs[] = { UpLoc, ThreadID, NewTask };
  llvm::Value *DepTaskArgs[7];
  if (NumDependencies) {
    DepTaskArgs[0] = UpLoc;
    DepTaskArgs[1] = ThreadID;
    DepTaskArgs[2] = NewTask;
    DepTaskArgs[3] = CGF.Builder.getInt32(NumDependencies);
    DepTaskArgs[4] = DependenciesArray.getPointer();
    DepTaskArgs[5] = CGF.Builder.getInt32(0);
    DepTaskArgs[6] = llvm::ConstantPointerNull::get(CGF.VoidPtrTy);
  }
  auto &&ThenCodeGen = [this, Loc, &Data, TDBase, KmpTaskTQTyRD,
                        NumDependencies, &TaskArgs,
                        &DepTaskArgs](CodeGenFunction &CGF, PrePostActionTy &) {
    if (!Data.Tied) {
      auto PartIdFI = std::next(KmpTaskTQTyRD->field_begin(), KmpTaskTPartId);
      auto PartIdLVal = CGF.EmitLValueForField(TDBase, *PartIdFI);
      CGF.EmitStoreOfScalar(CGF.Builder.getInt32(0), PartIdLVal);
    }
    if (NumDependencies) {
      CGF.EmitRuntimeCall(
          createRuntimeFunction(OMPRTL__kmpc_omp_task_with_deps), DepTaskArgs);
    } else {
      CGF.EmitRuntimeCall(createRuntimeFunction(OMPRTL__kmpc_omp_task),
                          TaskArgs);
    }
    // Check if parent region is untied and build return for untied task;
    if (auto *Region =
            dyn_cast_or_null<CGOpenMPRegionInfo>(CGF.CapturedStmtInfo))
      Region->emitUntiedSwitch(CGF);
  };

  llvm::Value *DepWaitTaskArgs[6];
  if (NumDependencies) {
    DepWaitTaskArgs[0] = UpLoc;
    DepWaitTaskArgs[1] = ThreadID;
    DepWaitTaskArgs[2] = CGF.Builder.getInt32(NumDependencies);
    DepWaitTaskArgs[3] = DependenciesArray.getPointer();
    DepWaitTaskArgs[4] = CGF.Builder.getInt32(0);
    DepWaitTaskArgs[5] = llvm::ConstantPointerNull::get(CGF.VoidPtrTy);
  }
  auto &&ElseCodeGen = [&TaskArgs, ThreadID, NewTaskNewTaskTTy, TaskEntry,
                        NumDependencies, &DepWaitTaskArgs](CodeGenFunction &CGF,
                                                           PrePostActionTy &) {
    auto &RT = CGF.CGM.getOpenMPRuntime();
    CodeGenFunction::RunCleanupsScope LocalScope(CGF);
    // Build void __kmpc_omp_wait_deps(ident_t *, kmp_int32 gtid,
    // kmp_int32 ndeps, kmp_depend_info_t *dep_list, kmp_int32
    // ndeps_noalias, kmp_depend_info_t *noalias_dep_list); if dependence info
    // is specified.
    if (NumDependencies)
      CGF.EmitRuntimeCall(RT.createRuntimeFunction(OMPRTL__kmpc_omp_wait_deps),
                          DepWaitTaskArgs);
    // Call proxy_task_entry(gtid, new_task);
    auto &&CodeGen = [TaskEntry, ThreadID, NewTaskNewTaskTTy](
        CodeGenFunction &CGF, PrePostActionTy &Action) {
      Action.Enter(CGF);
      llvm::Value *OutlinedFnArgs[] = {ThreadID, NewTaskNewTaskTTy};
      CGF.EmitCallOrInvoke(TaskEntry, OutlinedFnArgs);
    };

    // Build void __kmpc_omp_task_begin_if0(ident_t *, kmp_int32 gtid,
    // kmp_task_t *new_task);
    // Build void __kmpc_omp_task_complete_if0(ident_t *, kmp_int32 gtid,
    // kmp_task_t *new_task);
    RegionCodeGenTy RCG(CodeGen);
    CommonActionTy Action(
        RT.createRuntimeFunction(OMPRTL__kmpc_omp_task_begin_if0), TaskArgs,
        RT.createRuntimeFunction(OMPRTL__kmpc_omp_task_complete_if0), TaskArgs);
    RCG.setAction(Action);
    RCG(CGF);
  };

  if (IfCond)
    emitOMPIfClause(CGF, IfCond, ThenCodeGen, ElseCodeGen);
  else {
    RegionCodeGenTy ThenRCG(ThenCodeGen);
    ThenRCG(CGF);
  }
}

void CGOpenMPRuntime::emitTaskLoopCall(CodeGenFunction &CGF, SourceLocation Loc,
                                       const OMPLoopDirective &D,
                                       llvm::Value *TaskFunction,
                                       QualType SharedsTy, Address Shareds,
                                       const Expr *IfCond,
                                       const OMPTaskDataTy &Data) {
  if (!CGF.HaveInsertPoint())
    return;
  TaskResultTy Result =
      emitTaskInit(CGF, Loc, D, TaskFunction, SharedsTy, Shareds, Data);
  // NOTE: routine and part_id fields are intialized by __kmpc_omp_task_alloc()
  // libcall.
  // Call to void __kmpc_taskloop(ident_t *loc, int gtid, kmp_task_t *task, int
  // if_val, kmp_uint64 *lb, kmp_uint64 *ub, kmp_int64 st, int nogroup, int
  // sched, kmp_uint64 grainsize, void *task_dup);
  llvm::Value *ThreadID = getThreadID(CGF, Loc);
  llvm::Value *UpLoc = emitUpdateLocation(CGF, Loc);
  llvm::Value *IfVal;
  if (IfCond) {
    IfVal = CGF.Builder.CreateIntCast(CGF.EvaluateExprAsBool(IfCond), CGF.IntTy,
                                      /*isSigned=*/true);
  } else
    IfVal = llvm::ConstantInt::getSigned(CGF.IntTy, /*V=*/1);

  LValue LBLVal = CGF.EmitLValueForField(
      Result.TDBase,
      *std::next(Result.KmpTaskTQTyRD->field_begin(), KmpTaskTLowerBound));
  auto *LBVar =
      cast<VarDecl>(cast<DeclRefExpr>(D.getLowerBoundVariable())->getDecl());
  CGF.EmitAnyExprToMem(LBVar->getInit(), LBLVal.getAddress(), LBLVal.getQuals(),
                       /*IsInitializer=*/true);
  LValue UBLVal = CGF.EmitLValueForField(
      Result.TDBase,
      *std::next(Result.KmpTaskTQTyRD->field_begin(), KmpTaskTUpperBound));
  auto *UBVar =
      cast<VarDecl>(cast<DeclRefExpr>(D.getUpperBoundVariable())->getDecl());
  CGF.EmitAnyExprToMem(UBVar->getInit(), UBLVal.getAddress(), UBLVal.getQuals(),
                       /*IsInitializer=*/true);
  LValue StLVal = CGF.EmitLValueForField(
      Result.TDBase,
      *std::next(Result.KmpTaskTQTyRD->field_begin(), KmpTaskTStride));
  auto *StVar =
      cast<VarDecl>(cast<DeclRefExpr>(D.getStrideVariable())->getDecl());
  CGF.EmitAnyExprToMem(StVar->getInit(), StLVal.getAddress(), StLVal.getQuals(),
                       /*IsInitializer=*/true);
  enum { NoSchedule = 0, Grainsize = 1, NumTasks = 2 };
  llvm::Value *TaskArgs[] = {
      UpLoc, ThreadID, Result.NewTask, IfVal, LBLVal.getPointer(),
      UBLVal.getPointer(), CGF.EmitLoadOfScalar(StLVal, SourceLocation()),
      llvm::ConstantInt::getSigned(CGF.IntTy, Data.Nogroup ? 1 : 0),
      llvm::ConstantInt::getSigned(
          CGF.IntTy, Data.Schedule.getPointer()
                         ? Data.Schedule.getInt() ? NumTasks : Grainsize
                         : NoSchedule),
      Data.Schedule.getPointer()
          ? CGF.Builder.CreateIntCast(Data.Schedule.getPointer(), CGF.Int64Ty,
                                      /*isSigned=*/false)
          : llvm::ConstantInt::get(CGF.Int64Ty, /*V=*/0),
      Result.TaskDupFn
          ? CGF.Builder.CreatePointerBitCastOrAddrSpaceCast(Result.TaskDupFn,
                                                            CGF.VoidPtrTy)
          : llvm::ConstantPointerNull::get(CGF.VoidPtrTy)};
  CGF.EmitRuntimeCall(createRuntimeFunction(OMPRTL__kmpc_taskloop), TaskArgs);
}

/// \brief Emit reduction operation for each element of array (required for
/// array sections) LHS op = RHS.
/// \param Type Type of array.
/// \param LHSVar Variable on the left side of the reduction operation
/// (references element of array in original variable).
/// \param RHSVar Variable on the right side of the reduction operation
/// (references element of array in original variable).
/// \param RedOpGen Generator of reduction operation with use of LHSVar and
/// RHSVar.
static void EmitOMPAggregateReduction(
    CodeGenFunction &CGF, QualType Type, const VarDecl *LHSVar,
    const VarDecl *RHSVar,
    const llvm::function_ref<void(CodeGenFunction &CGF, const Expr *,
                                  const Expr *, const Expr *)> &RedOpGen,
    const Expr *XExpr = nullptr, const Expr *EExpr = nullptr,
    const Expr *UpExpr = nullptr) {
  // Perform element-by-element initialization.
  QualType ElementTy;
  Address LHSAddr = CGF.GetAddrOfLocalVar(LHSVar);
  Address RHSAddr = CGF.GetAddrOfLocalVar(RHSVar);

  // Drill down to the base element type on both arrays.
  auto ArrayTy = Type->getAsArrayTypeUnsafe();
  auto NumElements = CGF.emitArrayLength(ArrayTy, ElementTy, LHSAddr);

  auto RHSBegin = RHSAddr.getPointer();
  auto LHSBegin = LHSAddr.getPointer();
  // Cast from pointer to array type to pointer to single element.
  auto LHSEnd = CGF.Builder.CreateGEP(LHSBegin, NumElements);
  // The basic structure here is a while-do loop.
  auto BodyBB = CGF.createBasicBlock("omp.arraycpy.body");
  auto DoneBB = CGF.createBasicBlock("omp.arraycpy.done");
  auto IsEmpty =
      CGF.Builder.CreateICmpEQ(LHSBegin, LHSEnd, "omp.arraycpy.isempty");
  CGF.Builder.CreateCondBr(IsEmpty, DoneBB, BodyBB);

  // Enter the loop body, making that address the current address.
  auto EntryBB = CGF.Builder.GetInsertBlock();
  CGF.EmitBlock(BodyBB);

  CharUnits ElementSize = CGF.getContext().getTypeSizeInChars(ElementTy);

  llvm::PHINode *RHSElementPHI = CGF.Builder.CreatePHI(
      RHSBegin->getType(), 2, "omp.arraycpy.srcElementPast");
  RHSElementPHI->addIncoming(RHSBegin, EntryBB);
  Address RHSElementCurrent =
      Address(RHSElementPHI,
              RHSAddr.getAlignment().alignmentOfArrayElement(ElementSize));

  llvm::PHINode *LHSElementPHI = CGF.Builder.CreatePHI(
      LHSBegin->getType(), 2, "omp.arraycpy.destElementPast");
  LHSElementPHI->addIncoming(LHSBegin, EntryBB);
  Address LHSElementCurrent =
      Address(LHSElementPHI,
              LHSAddr.getAlignment().alignmentOfArrayElement(ElementSize));

  // Emit copy.
  CodeGenFunction::OMPPrivateScope Scope(CGF);
  Scope.addPrivate(LHSVar, [=]() -> Address { return LHSElementCurrent; });
  Scope.addPrivate(RHSVar, [=]() -> Address { return RHSElementCurrent; });
  Scope.Privatize();
  RedOpGen(CGF, XExpr, EExpr, UpExpr);
  Scope.ForceCleanup();

  // Shift the address forward by one element.
  auto LHSElementNext = CGF.Builder.CreateConstGEP1_32(
      LHSElementPHI, /*Idx0=*/1, "omp.arraycpy.dest.element");
  auto RHSElementNext = CGF.Builder.CreateConstGEP1_32(
      RHSElementPHI, /*Idx0=*/1, "omp.arraycpy.src.element");
  // Check whether we've reached the end.
  auto Done =
      CGF.Builder.CreateICmpEQ(LHSElementNext, LHSEnd, "omp.arraycpy.done");
  CGF.Builder.CreateCondBr(Done, DoneBB, BodyBB);
  LHSElementPHI->addIncoming(LHSElementNext, CGF.Builder.GetInsertBlock());
  RHSElementPHI->addIncoming(RHSElementNext, CGF.Builder.GetInsertBlock());

  // Done.
  CGF.EmitBlock(DoneBB, /*IsFinished=*/true);
}

/// Emit reduction combiner. If the combiner is a simple expression emit it as
/// is, otherwise consider it as combiner of UDR decl and emit it as a call of
/// UDR combiner function.
static void emitReductionCombiner(CodeGenFunction &CGF,
                                  const Expr *ReductionOp) {
  if (auto *CE = dyn_cast<CallExpr>(ReductionOp))
    if (auto *OVE = dyn_cast<OpaqueValueExpr>(CE->getCallee()))
      if (auto *DRE =
              dyn_cast<DeclRefExpr>(OVE->getSourceExpr()->IgnoreImpCasts()))
        if (auto *DRD = dyn_cast<OMPDeclareReductionDecl>(DRE->getDecl())) {
          std::pair<llvm::Function *, llvm::Function *> Reduction =
              CGF.CGM.getOpenMPRuntime().getUserDefinedReduction(DRD);
          RValue Func = RValue::get(Reduction.first);
          CodeGenFunction::OpaqueValueMapping Map(CGF, OVE, Func);
          CGF.EmitIgnoredExpr(ReductionOp);
          return;
        }
  CGF.EmitIgnoredExpr(ReductionOp);
}

static llvm::Value *emitReductionFunction(CodeGenModule &CGM,
                                          llvm::Type *ArgsType,
                                          ArrayRef<const Expr *> Privates,
                                          ArrayRef<const Expr *> LHSExprs,
                                          ArrayRef<const Expr *> RHSExprs,
                                          ArrayRef<const Expr *> ReductionOps) {
  auto &C = CGM.getContext();

  // void reduction_func(void *LHSArg, void *RHSArg);
  FunctionArgList Args;
  ImplicitParamDecl LHSArg(C, /*DC=*/nullptr, SourceLocation(), /*Id=*/nullptr,
                           C.VoidPtrTy);
  ImplicitParamDecl RHSArg(C, /*DC=*/nullptr, SourceLocation(), /*Id=*/nullptr,
                           C.VoidPtrTy);
  Args.push_back(&LHSArg);
  Args.push_back(&RHSArg);
  auto &CGFI = CGM.getTypes().arrangeBuiltinFunctionDeclaration(C.VoidTy, Args);
  auto *Fn = llvm::Function::Create(
      CGM.getTypes().GetFunctionType(CGFI), llvm::GlobalValue::InternalLinkage,
      ".omp.reduction.reduction_func", &CGM.getModule());
  CGM.SetInternalFunctionAttributes(/*D=*/nullptr, Fn, CGFI);
  CodeGenFunction CGF(CGM);
  CGF.StartFunction(GlobalDecl(), C.VoidTy, Fn, CGFI, Args);

  // Dst = (void*[n])(LHSArg);
  // Src = (void*[n])(RHSArg);
  Address LHS(CGF.Builder.CreatePointerBitCastOrAddrSpaceCast(
      CGF.Builder.CreateLoad(CGF.GetAddrOfLocalVar(&LHSArg)),
      ArgsType), CGF.getPointerAlign());
  Address RHS(CGF.Builder.CreatePointerBitCastOrAddrSpaceCast(
      CGF.Builder.CreateLoad(CGF.GetAddrOfLocalVar(&RHSArg)),
      ArgsType), CGF.getPointerAlign());

  //  ...
  //  *(Type<i>*)lhs[i] = RedOp<i>(*(Type<i>*)lhs[i], *(Type<i>*)rhs[i]);
  //  ...
  CodeGenFunction::OMPPrivateScope Scope(CGF);
  auto IPriv = Privates.begin();
  unsigned Idx = 0;
  for (unsigned I = 0, E = ReductionOps.size(); I < E; ++I, ++IPriv, ++Idx) {
    auto RHSVar = cast<VarDecl>(cast<DeclRefExpr>(RHSExprs[I])->getDecl());
    Scope.addPrivate(RHSVar, [&]() -> Address {
      return emitAddrOfVarFromArray(CGF, RHS, Idx, RHSVar);
    });
    auto LHSVar = cast<VarDecl>(cast<DeclRefExpr>(LHSExprs[I])->getDecl());
    Scope.addPrivate(LHSVar, [&]() -> Address {
      return emitAddrOfVarFromArray(CGF, LHS, Idx, LHSVar);
    });
    QualType PrivTy = (*IPriv)->getType();
    if (PrivTy->isVariablyModifiedType()) {
      // Get array size and emit VLA type.
      ++Idx;
      Address Elem =
          CGF.Builder.CreateConstArrayGEP(LHS, Idx, CGF.getPointerSize());
      llvm::Value *Ptr = CGF.Builder.CreateLoad(Elem);
      auto *VLA = CGF.getContext().getAsVariableArrayType(PrivTy);
      auto *OVE = cast<OpaqueValueExpr>(VLA->getSizeExpr());
      CodeGenFunction::OpaqueValueMapping OpaqueMap(
          CGF, OVE, RValue::get(CGF.Builder.CreatePtrToInt(Ptr, CGF.SizeTy)));
      CGF.EmitVariablyModifiedType(PrivTy);
    }
  }
  Scope.Privatize();
  IPriv = Privates.begin();
  auto ILHS = LHSExprs.begin();
  auto IRHS = RHSExprs.begin();
  for (auto *E : ReductionOps) {
    if ((*IPriv)->getType()->isArrayType()) {
      // Emit reduction for array section.
      auto *LHSVar = cast<VarDecl>(cast<DeclRefExpr>(*ILHS)->getDecl());
      auto *RHSVar = cast<VarDecl>(cast<DeclRefExpr>(*IRHS)->getDecl());
      EmitOMPAggregateReduction(
          CGF, (*IPriv)->getType(), LHSVar, RHSVar,
          [=](CodeGenFunction &CGF, const Expr *, const Expr *, const Expr *) {
            emitReductionCombiner(CGF, E);
          });
    } else
      // Emit reduction for array subscript or single variable.
      emitReductionCombiner(CGF, E);
    ++IPriv;
    ++ILHS;
    ++IRHS;
  }
  Scope.ForceCleanup();
  CGF.FinishFunction();
  return Fn;
}

static void emitSingleReductionCombiner(CodeGenFunction &CGF,
                                        const Expr *ReductionOp,
                                        const Expr *PrivateRef,
                                        const DeclRefExpr *LHS,
                                        const DeclRefExpr *RHS) {
  if (PrivateRef->getType()->isArrayType()) {
    // Emit reduction for array section.
    auto *LHSVar = cast<VarDecl>(LHS->getDecl());
    auto *RHSVar = cast<VarDecl>(RHS->getDecl());
    EmitOMPAggregateReduction(
        CGF, PrivateRef->getType(), LHSVar, RHSVar,
        [=](CodeGenFunction &CGF, const Expr *, const Expr *, const Expr *) {
          emitReductionCombiner(CGF, ReductionOp);
        });
  } else
    // Emit reduction for array subscript or single variable.
    emitReductionCombiner(CGF, ReductionOp);
}

void CGOpenMPRuntime::emitReduction(CodeGenFunction &CGF, SourceLocation Loc,
                                    ArrayRef<const Expr *> Privates,
                                    ArrayRef<const Expr *> LHSExprs,
                                    ArrayRef<const Expr *> RHSExprs,
                                    ArrayRef<const Expr *> ReductionOps,
                                    bool WithNowait, bool SimpleReduction) {
  if (!CGF.HaveInsertPoint())
    return;
  // Next code should be emitted for reduction:
  //
  // static kmp_critical_name lock = { 0 };
  //
  // void reduce_func(void *lhs[<n>], void *rhs[<n>]) {
  //  *(Type0*)lhs[0] = ReductionOperation0(*(Type0*)lhs[0], *(Type0*)rhs[0]);
  //  ...
  //  *(Type<n>-1*)lhs[<n>-1] = ReductionOperation<n>-1(*(Type<n>-1*)lhs[<n>-1],
  //  *(Type<n>-1*)rhs[<n>-1]);
  // }
  //
  // ...
  // void *RedList[<n>] = {&<RHSExprs>[0], ..., &<RHSExprs>[<n>-1]};
  // switch (__kmpc_reduce{_nowait}(<loc>, <gtid>, <n>, sizeof(RedList),
  // RedList, reduce_func, &<lock>)) {
  // case 1:
  //  ...
  //  <LHSExprs>[i] = RedOp<i>(*<LHSExprs>[i], *<RHSExprs>[i]);
  //  ...
  // __kmpc_end_reduce{_nowait}(<loc>, <gtid>, &<lock>);
  // break;
  // case 2:
  //  ...
  //  Atomic(<LHSExprs>[i] = RedOp<i>(*<LHSExprs>[i], *<RHSExprs>[i]));
  //  ...
  // [__kmpc_end_reduce(<loc>, <gtid>, &<lock>);]
  // break;
  // default:;
  // }
  //
  // if SimpleReduction is true, only the next code is generated:
  //  ...
  //  <LHSExprs>[i] = RedOp<i>(*<LHSExprs>[i], *<RHSExprs>[i]);
  //  ...

  auto &C = CGM.getContext();

  if (SimpleReduction) {
    CodeGenFunction::RunCleanupsScope Scope(CGF);
    auto IPriv = Privates.begin();
    auto ILHS = LHSExprs.begin();
    auto IRHS = RHSExprs.begin();
    for (auto *E : ReductionOps) {
      emitSingleReductionCombiner(CGF, E, *IPriv, cast<DeclRefExpr>(*ILHS),
                                  cast<DeclRefExpr>(*IRHS));
      ++IPriv;
      ++ILHS;
      ++IRHS;
    }
    return;
  }

  // 1. Build a list of reduction variables.
  // void *RedList[<n>] = {<ReductionVars>[0], ..., <ReductionVars>[<n>-1]};
  auto Size = RHSExprs.size();
  for (auto *E : Privates) {
    if (E->getType()->isVariablyModifiedType())
      // Reserve place for array size.
      ++Size;
  }
  llvm::APInt ArraySize(/*unsigned int numBits=*/32, Size);
  QualType ReductionArrayTy =
      C.getConstantArrayType(C.VoidPtrTy, ArraySize, ArrayType::Normal,
                             /*IndexTypeQuals=*/0);
  Address ReductionList =
      CGF.CreateMemTemp(ReductionArrayTy, ".omp.reduction.red_list");
  auto IPriv = Privates.begin();
  unsigned Idx = 0;
  for (unsigned I = 0, E = RHSExprs.size(); I < E; ++I, ++IPriv, ++Idx) {
    Address Elem =
      CGF.Builder.CreateConstArrayGEP(ReductionList, Idx, CGF.getPointerSize());
    CGF.Builder.CreateStore(
        CGF.Builder.CreatePointerBitCastOrAddrSpaceCast(
            CGF.EmitLValue(RHSExprs[I]).getPointer(), CGF.VoidPtrTy),
        Elem);
    if ((*IPriv)->getType()->isVariablyModifiedType()) {
      // Store array size.
      ++Idx;
      Elem = CGF.Builder.CreateConstArrayGEP(ReductionList, Idx,
                                             CGF.getPointerSize());
      llvm::Value *Size = CGF.Builder.CreateIntCast(
          CGF.getVLASize(
                 CGF.getContext().getAsVariableArrayType((*IPriv)->getType()))
              .first,
          CGF.SizeTy, /*isSigned=*/false);
      CGF.Builder.CreateStore(CGF.Builder.CreateIntToPtr(Size, CGF.VoidPtrTy),
                              Elem);
    }
  }

  // 2. Emit reduce_func().
  auto *ReductionFn = emitReductionFunction(
      CGM, CGF.ConvertTypeForMem(ReductionArrayTy)->getPointerTo(), Privates,
      LHSExprs, RHSExprs, ReductionOps);

  // 3. Create static kmp_critical_name lock = { 0 };
  auto *Lock = getCriticalRegionLock(".reduction");

  // 4. Build res = __kmpc_reduce{_nowait}(<loc>, <gtid>, <n>, sizeof(RedList),
  // RedList, reduce_func, &<lock>);
  auto *IdentTLoc = emitUpdateLocation(CGF, Loc, OMP_ATOMIC_REDUCE);
  auto *ThreadId = getThreadID(CGF, Loc);
  auto *ReductionArrayTySize = CGF.getTypeSize(ReductionArrayTy);
  auto *RL =
    CGF.Builder.CreatePointerBitCastOrAddrSpaceCast(ReductionList.getPointer(),
                                                    CGF.VoidPtrTy);
  llvm::Value *Args[] = {
      IdentTLoc,                             // ident_t *<loc>
      ThreadId,                              // i32 <gtid>
      CGF.Builder.getInt32(RHSExprs.size()), // i32 <n>
      ReductionArrayTySize,                  // size_type sizeof(RedList)
      RL,                                    // void *RedList
      ReductionFn, // void (*) (void *, void *) <reduce_func>
      Lock         // kmp_critical_name *&<lock>
  };
  auto Res = CGF.EmitRuntimeCall(
      createRuntimeFunction(WithNowait ? OMPRTL__kmpc_reduce_nowait
                                       : OMPRTL__kmpc_reduce),
      Args);

  // 5. Build switch(res)
  auto *DefaultBB = CGF.createBasicBlock(".omp.reduction.default");
  auto *SwInst = CGF.Builder.CreateSwitch(Res, DefaultBB, /*NumCases=*/2);

  // 6. Build case 1:
  //  ...
  //  <LHSExprs>[i] = RedOp<i>(*<LHSExprs>[i], *<RHSExprs>[i]);
  //  ...
  // __kmpc_end_reduce{_nowait}(<loc>, <gtid>, &<lock>);
  // break;
  auto *Case1BB = CGF.createBasicBlock(".omp.reduction.case1");
  SwInst->addCase(CGF.Builder.getInt32(1), Case1BB);
  CGF.EmitBlock(Case1BB);

  // Add emission of __kmpc_end_reduce{_nowait}(<loc>, <gtid>, &<lock>);
  llvm::Value *EndArgs[] = {
      IdentTLoc, // ident_t *<loc>
      ThreadId,  // i32 <gtid>
      Lock       // kmp_critical_name *&<lock>
  };
  auto &&CodeGen = [&Privates, &LHSExprs, &RHSExprs, &ReductionOps](
      CodeGenFunction &CGF, PrePostActionTy &Action) {
    auto IPriv = Privates.begin();
    auto ILHS = LHSExprs.begin();
    auto IRHS = RHSExprs.begin();
    for (auto *E : ReductionOps) {
      emitSingleReductionCombiner(CGF, E, *IPriv, cast<DeclRefExpr>(*ILHS),
                                  cast<DeclRefExpr>(*IRHS));
      ++IPriv;
      ++ILHS;
      ++IRHS;
    }
  };
  RegionCodeGenTy RCG(CodeGen);
  CommonActionTy Action(
      nullptr, llvm::None,
      createRuntimeFunction(WithNowait ? OMPRTL__kmpc_end_reduce_nowait
                                       : OMPRTL__kmpc_end_reduce),
      EndArgs);
  RCG.setAction(Action);
  RCG(CGF);

  CGF.EmitBranch(DefaultBB);

  // 7. Build case 2:
  //  ...
  //  Atomic(<LHSExprs>[i] = RedOp<i>(*<LHSExprs>[i], *<RHSExprs>[i]));
  //  ...
  // break;
  auto *Case2BB = CGF.createBasicBlock(".omp.reduction.case2");
  SwInst->addCase(CGF.Builder.getInt32(2), Case2BB);
  CGF.EmitBlock(Case2BB);

  auto &&AtomicCodeGen = [Loc, &Privates, &LHSExprs, &RHSExprs, &ReductionOps](
      CodeGenFunction &CGF, PrePostActionTy &Action) {
    auto ILHS = LHSExprs.begin();
    auto IRHS = RHSExprs.begin();
    auto IPriv = Privates.begin();
    for (auto *E : ReductionOps) {
      const Expr *XExpr = nullptr;
      const Expr *EExpr = nullptr;
      const Expr *UpExpr = nullptr;
      BinaryOperatorKind BO = BO_Comma;
      if (auto *BO = dyn_cast<BinaryOperator>(E)) {
        if (BO->getOpcode() == BO_Assign) {
          XExpr = BO->getLHS();
          UpExpr = BO->getRHS();
        }
      }
      // Try to emit update expression as a simple atomic.
      auto *RHSExpr = UpExpr;
      if (RHSExpr) {
        // Analyze RHS part of the whole expression.
        if (auto *ACO = dyn_cast<AbstractConditionalOperator>(
                RHSExpr->IgnoreParenImpCasts())) {
          // If this is a conditional operator, analyze its condition for
          // min/max reduction operator.
          RHSExpr = ACO->getCond();
        }
        if (auto *BORHS =
                dyn_cast<BinaryOperator>(RHSExpr->IgnoreParenImpCasts())) {
          EExpr = BORHS->getRHS();
          BO = BORHS->getOpcode();
        }
      }
      if (XExpr) {
        auto *VD = cast<VarDecl>(cast<DeclRefExpr>(*ILHS)->getDecl());
        auto &&AtomicRedGen = [BO, VD, IPriv,
                               Loc](CodeGenFunction &CGF, const Expr *XExpr,
                                    const Expr *EExpr, const Expr *UpExpr) {
          LValue X = CGF.EmitLValue(XExpr);
          RValue E;
          if (EExpr)
            E = CGF.EmitAnyExpr(EExpr);
          CGF.EmitOMPAtomicSimpleUpdateExpr(
              X, E, BO, /*IsXLHSInRHSPart=*/true,
              llvm::AtomicOrdering::Monotonic, Loc,
              [&CGF, UpExpr, VD, IPriv, Loc](RValue XRValue) {
                CodeGenFunction::OMPPrivateScope PrivateScope(CGF);
                PrivateScope.addPrivate(
                    VD, [&CGF, VD, XRValue, Loc]() -> Address {
                      Address LHSTemp = CGF.CreateMemTemp(VD->getType());
                      CGF.emitOMPSimpleStore(
                          CGF.MakeAddrLValue(LHSTemp, VD->getType()), XRValue,
                          VD->getType().getNonReferenceType(), Loc);
                      return LHSTemp;
                    });
                (void)PrivateScope.Privatize();
                return CGF.EmitAnyExpr(UpExpr);
              });
        };
        if ((*IPriv)->getType()->isArrayType()) {
          // Emit atomic reduction for array section.
          auto *RHSVar = cast<VarDecl>(cast<DeclRefExpr>(*IRHS)->getDecl());
          EmitOMPAggregateReduction(CGF, (*IPriv)->getType(), VD, RHSVar,
                                    AtomicRedGen, XExpr, EExpr, UpExpr);
        } else
          // Emit atomic reduction for array subscript or single variable.
          AtomicRedGen(CGF, XExpr, EExpr, UpExpr);
      } else {
        // Emit as a critical region.
        auto &&CritRedGen = [E, Loc](CodeGenFunction &CGF, const Expr *,
                                     const Expr *, const Expr *) {
          auto &RT = CGF.CGM.getOpenMPRuntime();
          RT.emitCriticalRegion(
              CGF, ".atomic_reduction",
              [=](CodeGenFunction &CGF, PrePostActionTy &Action) {
                Action.Enter(CGF);
                emitReductionCombiner(CGF, E);
              },
              Loc);
        };
        if ((*IPriv)->getType()->isArrayType()) {
          auto *LHSVar = cast<VarDecl>(cast<DeclRefExpr>(*ILHS)->getDecl());
          auto *RHSVar = cast<VarDecl>(cast<DeclRefExpr>(*IRHS)->getDecl());
          EmitOMPAggregateReduction(CGF, (*IPriv)->getType(), LHSVar, RHSVar,
                                    CritRedGen);
        } else
          CritRedGen(CGF, nullptr, nullptr, nullptr);
      }
      ++ILHS;
      ++IRHS;
      ++IPriv;
    }
  };
  RegionCodeGenTy AtomicRCG(AtomicCodeGen);
  if (!WithNowait) {
    // Add emission of __kmpc_end_reduce(<loc>, <gtid>, &<lock>);
    llvm::Value *EndArgs[] = {
        IdentTLoc, // ident_t *<loc>
        ThreadId,  // i32 <gtid>
        Lock       // kmp_critical_name *&<lock>
    };
    CommonActionTy Action(nullptr, llvm::None,
                          createRuntimeFunction(OMPRTL__kmpc_end_reduce),
                          EndArgs);
    AtomicRCG.setAction(Action);
    AtomicRCG(CGF);
  } else
    AtomicRCG(CGF);

  CGF.EmitBranch(DefaultBB);
  CGF.EmitBlock(DefaultBB, /*IsFinished=*/true);
}

void CGOpenMPRuntime::emitTaskwaitCall(CodeGenFunction &CGF,
                                       SourceLocation Loc) {
  if (!CGF.HaveInsertPoint())
    return;
  // Build call kmp_int32 __kmpc_omp_taskwait(ident_t *loc, kmp_int32
  // global_tid);
  llvm::Value *Args[] = {emitUpdateLocation(CGF, Loc), getThreadID(CGF, Loc)};
  // Ignore return result until untied tasks are supported.
  CGF.EmitRuntimeCall(createRuntimeFunction(OMPRTL__kmpc_omp_taskwait), Args);
  if (auto *Region = dyn_cast_or_null<CGOpenMPRegionInfo>(CGF.CapturedStmtInfo))
    Region->emitUntiedSwitch(CGF);
}

void CGOpenMPRuntime::emitInlinedDirective(CodeGenFunction &CGF,
                                           OpenMPDirectiveKind InnerKind,
                                           const RegionCodeGenTy &CodeGen,
                                           bool HasCancel) {
  if (!CGF.HaveInsertPoint())
    return;
  InlinedOpenMPRegionRAII Region(CGF, CodeGen, InnerKind, HasCancel);
  CGF.CapturedStmtInfo->EmitBody(CGF, /*S=*/nullptr);
}

namespace {
enum RTCancelKind {
  CancelNoreq = 0,
  CancelParallel = 1,
  CancelLoop = 2,
  CancelSections = 3,
  CancelTaskgroup = 4
};
} // anonymous namespace

static RTCancelKind getCancellationKind(OpenMPDirectiveKind CancelRegion) {
  RTCancelKind CancelKind = CancelNoreq;
  if (CancelRegion == OMPD_parallel)
    CancelKind = CancelParallel;
  else if (CancelRegion == OMPD_for)
    CancelKind = CancelLoop;
  else if (CancelRegion == OMPD_sections)
    CancelKind = CancelSections;
  else {
    assert(CancelRegion == OMPD_taskgroup);
    CancelKind = CancelTaskgroup;
  }
  return CancelKind;
}

void CGOpenMPRuntime::emitCancellationPointCall(
    CodeGenFunction &CGF, SourceLocation Loc,
    OpenMPDirectiveKind CancelRegion) {
  if (!CGF.HaveInsertPoint())
    return;
  // Build call kmp_int32 __kmpc_cancellationpoint(ident_t *loc, kmp_int32
  // global_tid, kmp_int32 cncl_kind);
  if (auto *OMPRegionInfo =
          dyn_cast_or_null<CGOpenMPRegionInfo>(CGF.CapturedStmtInfo)) {
    if (OMPRegionInfo->hasCancel()) {
      llvm::Value *Args[] = {
          emitUpdateLocation(CGF, Loc), getThreadID(CGF, Loc),
          CGF.Builder.getInt32(getCancellationKind(CancelRegion))};
      // Ignore return result until untied tasks are supported.
      auto *Result = CGF.EmitRuntimeCall(
          createRuntimeFunction(OMPRTL__kmpc_cancellationpoint), Args);
      // if (__kmpc_cancellationpoint()) {
      //  __kmpc_cancel_barrier();
      //   exit from construct;
      // }
      auto *ExitBB = CGF.createBasicBlock(".cancel.exit");
      auto *ContBB = CGF.createBasicBlock(".cancel.continue");
      auto *Cmp = CGF.Builder.CreateIsNotNull(Result);
      CGF.Builder.CreateCondBr(Cmp, ExitBB, ContBB);
      CGF.EmitBlock(ExitBB);
      // __kmpc_cancel_barrier();
      emitBarrierCall(CGF, Loc, OMPD_unknown, /*EmitChecks=*/false);
      // exit from construct;
      auto CancelDest =
          CGF.getOMPCancelDestination(OMPRegionInfo->getDirectiveKind());
      CGF.EmitBranchThroughCleanup(CancelDest);
      CGF.EmitBlock(ContBB, /*IsFinished=*/true);
    }
  }
}

void CGOpenMPRuntime::emitCancelCall(CodeGenFunction &CGF, SourceLocation Loc,
                                     const Expr *IfCond,
                                     OpenMPDirectiveKind CancelRegion) {
  if (!CGF.HaveInsertPoint())
    return;
  // Build call kmp_int32 __kmpc_cancel(ident_t *loc, kmp_int32 global_tid,
  // kmp_int32 cncl_kind);
  if (auto *OMPRegionInfo =
          dyn_cast_or_null<CGOpenMPRegionInfo>(CGF.CapturedStmtInfo)) {
    auto &&ThenGen = [Loc, CancelRegion, OMPRegionInfo](CodeGenFunction &CGF,
                                                        PrePostActionTy &) {
      auto &RT = CGF.CGM.getOpenMPRuntime();
      llvm::Value *Args[] = {
          RT.emitUpdateLocation(CGF, Loc), RT.getThreadID(CGF, Loc),
          CGF.Builder.getInt32(getCancellationKind(CancelRegion))};
      // Ignore return result until untied tasks are supported.
      auto *Result = CGF.EmitRuntimeCall(
          RT.createRuntimeFunction(OMPRTL__kmpc_cancel), Args);
      // if (__kmpc_cancel()) {
      //  __kmpc_cancel_barrier();
      //   exit from construct;
      // }
      auto *ExitBB = CGF.createBasicBlock(".cancel.exit");
      auto *ContBB = CGF.createBasicBlock(".cancel.continue");
      auto *Cmp = CGF.Builder.CreateIsNotNull(Result);
      CGF.Builder.CreateCondBr(Cmp, ExitBB, ContBB);
      CGF.EmitBlock(ExitBB);
      // __kmpc_cancel_barrier();
      RT.emitBarrierCall(CGF, Loc, OMPD_unknown, /*EmitChecks=*/false);
      // exit from construct;
      auto CancelDest =
          CGF.getOMPCancelDestination(OMPRegionInfo->getDirectiveKind());
      CGF.EmitBranchThroughCleanup(CancelDest);
      CGF.EmitBlock(ContBB, /*IsFinished=*/true);
    };
    if (IfCond)
      emitOMPIfClause(CGF, IfCond, ThenGen,
                      [](CodeGenFunction &, PrePostActionTy &) {});
    else {
      RegionCodeGenTy ThenRCG(ThenGen);
      ThenRCG(CGF);
    }
  }
}

/// \brief Obtain information that uniquely identifies a target entry. This
/// consists of the file and device IDs as well as line number associated with
/// the relevant entry source location.
static void getTargetEntryUniqueInfo(ASTContext &C, SourceLocation Loc,
                                     unsigned &DeviceID, unsigned &FileID,
                                     unsigned &LineNum) {

  auto &SM = C.getSourceManager();

  // The loc should be always valid and have a file ID (the user cannot use
  // #pragma directives in macros)

  assert(Loc.isValid() && "Source location is expected to be always valid.");
  // assert(Loc.isFileID() && "Source location is expected to refer to a
  // file.");

  PresumedLoc PLoc = SM.getPresumedLoc(Loc);
  assert(PLoc.isValid() && "Source location is expected to be always valid.");

  llvm::sys::fs::UniqueID ID;
  if (llvm::sys::fs::getUniqueID(PLoc.getFilename(), ID))
    llvm_unreachable("Source file with target region no longer exists!");

  DeviceID = ID.getDevice();
  FileID = ID.getFile();
  LineNum = PLoc.getLine();
}

void CGOpenMPRuntime::emitTargetOutlinedFunction(
    const OMPExecutableDirective &D, StringRef ParentName,
    llvm::Function *&OutlinedFn, llvm::Constant *&OutlinedFnID,
    bool IsOffloadEntry, const RegionCodeGenTy &CodeGen) {
  assert(!ParentName.empty() && "Invalid target region parent name!");

  emitTargetOutlinedFunctionHelper(D, ParentName, OutlinedFn, OutlinedFnID,
                                   IsOffloadEntry, CodeGen);
}

void CGOpenMPRuntime::emitTargetOutlinedFunctionHelper(
    const OMPExecutableDirective &D, StringRef ParentName,
    llvm::Function *&OutlinedFn, llvm::Constant *&OutlinedFnID,
    bool IsOffloadEntry, const RegionCodeGenTy &CodeGen) {
  // Create a unique name for the entry function using the source location
  // information of the current target region. The name will be something like:
  //
  // __omp_offloading_DD_FFFF_PP_lBB
  //
  // where DD_FFFF is an ID unique to the file (device and file IDs), PP is the
  // mangled name of the function that encloses the target region and BB is the
  // line number of the target region.

  unsigned DeviceID;
  unsigned FileID;
  unsigned Line;
  getTargetEntryUniqueInfo(CGM.getContext(), D.getLocStart(), DeviceID, FileID,
                           Line);
  SmallString<64> EntryFnName;
  {
    llvm::raw_svector_ostream OS(EntryFnName);
    OS << "__omp_offloading" << llvm::format("_%x", DeviceID)
       << llvm::format("_%x_", FileID) << ParentName << "_l" << Line;
  }

  const CapturedStmt &CS = *cast<CapturedStmt>(D.getAssociatedStmt());

  CodeGenFunction CGF(CGM, true);
  CGOpenMPTargetRegionInfo CGInfo(CS, CodeGen, EntryFnName);
  CodeGenFunction::CGCapturedStmtRAII CapInfoRAII(CGF, &CGInfo);

  OutlinedFn =
      CGF.GenerateOpenMPCapturedStmtFunction(CS, /*CastValToPtr=*/true);

  // If this target outline function is not an offload entry, we don't need to
  // register it.
  if (!IsOffloadEntry)
    return;

  // The target region ID is used by the runtime library to identify the current
  // target region, so it only has to be unique and not necessarily point to
  // anything. It could be the pointer to the outlined function that implements
  // the target region, but we aren't using that so that the compiler doesn't
  // need to keep that, and could therefore inline the host function if proven
  // worthwhile during optimization. In the other hand, if emitting code for the
  // device, the ID has to be the function address so that it can retrieved from
  // the offloading entry and launched by the runtime library. We also mark the
  // outlined function to have external linkage in case we are emitting code for
  // the device, because these functions will be entry points to the device.

  if (CGM.getLangOpts().OpenMPIsDevice) {
    OutlinedFnID = llvm::ConstantExpr::getBitCast(OutlinedFn, CGM.Int8PtrTy);
    OutlinedFn->setLinkage(llvm::GlobalValue::ExternalLinkage);
  } else
    OutlinedFnID = new llvm::GlobalVariable(
        CGM.getModule(), CGM.Int8Ty, /*isConstant=*/true,
        llvm::GlobalValue::PrivateLinkage,
        llvm::Constant::getNullValue(CGM.Int8Ty), ".omp_offload.region_id");

  // Register the information for the entry associated with this target region.
  OffloadEntriesInfoManager.registerTargetRegionEntryInfo(
      DeviceID, FileID, ParentName, Line, OutlinedFn, OutlinedFnID);
}

/// discard all CompoundStmts intervening between two constructs
static const Stmt *ignoreCompoundStmts(const Stmt *Body) {
  while (auto *CS = dyn_cast_or_null<CompoundStmt>(Body))
    Body = CS->body_front();

  return Body;
}

/// \brief Emit the num_teams clause of an enclosed teams directive at the
/// target region scope. If there is no teams directive associated with the
/// target directive, or if there is no num_teams clause associated with the
/// enclosed teams directive, return nullptr.
static llvm::Value *
emitNumTeamsClauseForTargetDirective(CGOpenMPRuntime &OMPRuntime,
                                     CodeGenFunction &CGF,
                                     const OMPExecutableDirective &D) {

  assert(!CGF.getLangOpts().OpenMPIsDevice && "Clauses associated with the "
                                              "teams directive expected to be "
                                              "emitted only for the host!");

  // If the target directive is combined with a teams directive:
  //   Return the value in the num_teams clause, if any.
  //   Otherwise, return 0 to denote the runtime default.
  if (isOpenMPTeamsDirective(D.getDirectiveKind())) {
    if (const auto *NumTeamsClause = D.getSingleClause<OMPNumTeamsClause>()) {
      CodeGenFunction::RunCleanupsScope NumTeamsScope(CGF);
      auto NumTeams = CGF.EmitScalarExpr(NumTeamsClause->getNumTeams(),
                                         /*IgnoreResultAssign*/ true);
      return CGF.Builder.CreateIntCast(NumTeams, CGF.Int32Ty,
                                       /*IsSigned=*/true);
    }

    // The default value is 0.
    return CGF.Builder.getInt32(0);
  }

  // If the target directive is combined with a parallel directive but not a
  // teams directive, start one team.
  if (isOpenMPParallelDirective(D.getDirectiveKind())) {
    return CGF.Builder.getInt32(1);
  }

  // If the current target region has a teams region enclosed, we need to get
  // the number of teams to pass to the runtime function call. This is done
  // by generating the expression in a inlined region. This is required because
  // the expression is captured in the enclosing target environment when the
  // teams directive is not combined with target.

  const CapturedStmt &CS = *cast<CapturedStmt>(D.getAssociatedStmt());

  // FIXME: Accommodate other combined directives with teams when they become
  // available.
  if (auto *TeamsDir = dyn_cast_or_null<OMPTeamsDirective>(
          ignoreCompoundStmts(CS.getCapturedStmt()))) {
    if (auto *NTE = TeamsDir->getSingleClause<OMPNumTeamsClause>()) {
      CGOpenMPInnerExprInfo CGInfo(CGF, CS);
      CodeGenFunction::CGCapturedStmtRAII CapInfoRAII(CGF, &CGInfo);
      llvm::Value *NumTeams = CGF.EmitScalarExpr(NTE->getNumTeams());
      return CGF.Builder.CreateIntCast(NumTeams, CGF.Int32Ty,
                                       /*IsSigned=*/true);
    }

    // If we have an enclosed teams directive but no num_teams clause we use
    // the default value 0.
    return CGF.Builder.getInt32(0);
  }

  // No teams associated with the directive.
  return nullptr;
}

/// \brief Emit the thread_limit clause of an enclosed teams directive at the
/// target region scope. If there is no teams directive associated with the
/// target directive, or if there is no thread_limit clause associated with the
/// enclosed teams directive, return nullptr.
static llvm::Value *
emitThreadLimitClauseForTargetDirective(CGOpenMPRuntime &OMPRuntime,
                                        CodeGenFunction &CGF,
                                        const OMPExecutableDirective &D) {

  assert(!CGF.getLangOpts().OpenMPIsDevice && "Clauses associated with the "
                                              "teams directive expected to be "
                                              "emitted only for the host!");

  auto &Bld = CGF.Builder;

  // If the target directive is combined with a teams directive:
  //   Return the value in the thread_limit clause, if any.
  //
  // If the target directive is combined with a parallel directive:
  //   Return the value in the num_threads clause, if any.
  //
  // If both clauses are set, select the minimum of the two.
  //
  // If neither teams or parallel combined directives set the number of threads
  // in a team, return 0 to denote the runtime default.
  if (isOpenMPTeamsDirective(D.getDirectiveKind()) ||
      isOpenMPParallelDirective(D.getDirectiveKind())) {
    llvm::Value *ThreadLimitExpr = nullptr;
    if (const auto *ThreadLimitClause =
            D.getSingleClause<OMPThreadLimitClause>()) {
      CodeGenFunction::RunCleanupsScope ThreadLimitScope(CGF);
      auto ThreadLimit = CGF.EmitScalarExpr(ThreadLimitClause->getThreadLimit(),
                                            /*IgnoreResultAssign*/ true);
      ThreadLimitExpr = Bld.CreateIntCast(ThreadLimit, CGF.Int32Ty,
                                          /*IsSigned=*/true);
    }

    if (const auto *NumThreadsClause =
            D.getSingleClause<OMPNumThreadsClause>()) {
      CodeGenFunction::RunCleanupsScope NumThreadsScope(CGF);
      auto NumThreads = CGF.EmitScalarExpr(NumThreadsClause->getNumThreads(),
                                           /*IgnoreResultAssign*/ true);
      llvm::Value *NumThreadsExpr =
          Bld.CreateIntCast(NumThreads, CGF.Int32Ty, /*IsSigned=*/true);
      ThreadLimitExpr =
          ThreadLimitExpr
              ? Bld.CreateSelect(
                    Bld.CreateICmpSLT(NumThreadsExpr, ThreadLimitExpr),
                    NumThreadsExpr, ThreadLimitExpr)
              : NumThreadsExpr;
    }

    // The default value is 0.
    return ThreadLimitExpr ? ThreadLimitExpr : Bld.getInt32(0);
  }

  // If the current target region has a teams region enclosed, we need to get
  // the thread limit to pass to the runtime function call. This is done
  // by generating the expression in a inlined region. This is required because
  // the expression is captured in the enclosing target environment when the
  // teams directive is not combined with target.

  const CapturedStmt &CS = *cast<CapturedStmt>(D.getAssociatedStmt());

  // FIXME: Accommodate other combined directives with teams when they become
  // available.
  if (auto *TeamsDir = dyn_cast_or_null<OMPTeamsDirective>(
          ignoreCompoundStmts(CS.getCapturedStmt()))) {
    if (auto *TLE = TeamsDir->getSingleClause<OMPThreadLimitClause>()) {
      CGOpenMPInnerExprInfo CGInfo(CGF, CS);
      CodeGenFunction::CGCapturedStmtRAII CapInfoRAII(CGF, &CGInfo);
      llvm::Value *ThreadLimit = CGF.EmitScalarExpr(TLE->getThreadLimit());
      return CGF.Builder.CreateIntCast(ThreadLimit, CGF.Int32Ty,
                                       /*IsSigned=*/true);
    }

    // If we have an enclosed teams directive but no thread_limit clause we use
    // the default value 0.
    return CGF.Builder.getInt32(0);
  }

  // No teams associated with the directive.
  return nullptr;
}

namespace {
// \brief Utility to handle information from clauses associated with a given
// construct that use mappable expressions (e.g. 'map' clause, 'to' clause).
// It provides a convenient interface to obtain the information and generate
// code for that information.
class MappableExprsHandler {
public:
  /// \brief Values for bit flags used to specify the mapping type for
  /// offloading.
  enum OpenMPOffloadMappingFlags {
    /// \brief Allocate memory on the device and move data from host to device.
    OMP_MAP_TO = 0x01,
    /// \brief Allocate memory on the device and move data from device to host.
    OMP_MAP_FROM = 0x02,
    /// \brief Always perform the requested mapping action on the element, even
    /// if it was already mapped before.
    OMP_MAP_ALWAYS = 0x04,
    /// \brief Delete the element from the device environment, ignoring the
    /// current reference count associated with the element.
    OMP_MAP_DELETE = 0x08,
    /// \brief The element being mapped is a pointer, therefore the pointee
    /// should be mapped as well.
    OMP_MAP_IS_PTR = 0x10,
    /// \brief This flags signals that an argument is the first one relating to
    /// a map/private clause expression. For some cases a single
    /// map/privatization results in multiple arguments passed to the runtime
    /// library.
    OMP_MAP_FIRST_REF = 0x20,
    /// \brief This flag signals that the reference being passed is a pointer to
    /// private data.
    OMP_MAP_PRIVATE_PTR = 0x80,
    /// \brief Pass the element to the device by value.
    OMP_MAP_PRIVATE_VAL = 0x100,
  };

  typedef SmallVector<llvm::Value *, 16> MapValuesArrayTy;
  typedef SmallVector<unsigned, 16> MapFlagsArrayTy;

private:
  /// \brief Directive from where the map clauses were extracted.
  const OMPExecutableDirective &Directive;

  /// \brief Function the directive is being generated for.
  CodeGenFunction &CGF;

  llvm::Value *getExprTypeSize(const Expr *E) const {
    auto ExprTy = E->getType().getCanonicalType();

    // Reference types are ignored for mapping purposes.
    if (auto *RefTy = ExprTy->getAs<ReferenceType>())
      ExprTy = RefTy->getPointeeType().getCanonicalType();

    // Given that an array section is considered a built-in type, we need to
    // do the calculation based on the length of the section instead of relying
    // on CGF.getTypeSize(E->getType()).
    if (const auto *OAE = dyn_cast<OMPArraySectionExpr>(E)) {
      QualType BaseTy = OMPArraySectionExpr::getBaseOriginalType(
                            OAE->getBase()->IgnoreParenImpCasts())
                            .getCanonicalType();

      // If there is no length associated with the expression, that means we
      // are using the whole length of the base.
      if (!OAE->getLength() && OAE->getColonLoc().isValid())
        return CGF.getTypeSize(BaseTy);

      llvm::Value *ElemSize;
      if (auto *PTy = BaseTy->getAs<PointerType>())
        ElemSize = CGF.getTypeSize(PTy->getPointeeType().getCanonicalType());
      else {
        auto *ATy = cast<ArrayType>(BaseTy.getTypePtr());
        assert(ATy && "Expecting array type if not a pointer type.");
        ElemSize = CGF.getTypeSize(ATy->getElementType().getCanonicalType());
      }

      // If we don't have a length at this point, that is because we have an
      // array section with a single element.
      if (!OAE->getLength())
        return ElemSize;

      auto *LengthVal = CGF.EmitScalarExpr(OAE->getLength());
      LengthVal =
          CGF.Builder.CreateIntCast(LengthVal, CGF.SizeTy, /*isSigned=*/false);
      return CGF.Builder.CreateNUWMul(LengthVal, ElemSize);
    }
    return CGF.getTypeSize(ExprTy);
  }

  /// \brief Return the corresponding bits for a given map clause modifier. Add
  /// a flag marking the map as a pointer if requested. Add a flag marking the
  /// map as the first one of a series of maps that relate to the same map
  /// expression.
  unsigned getMapTypeBits(OpenMPMapClauseKind MapType,
                          OpenMPMapClauseKind MapTypeModifier, bool AddPtrFlag,
                          bool AddIsFirstFlag) const {
    unsigned Bits = 0u;
    switch (MapType) {
    case OMPC_MAP_alloc:
    case OMPC_MAP_release:
      // alloc and release require a default behavior by the runtime library,
      // therefore they do not need to be signaled.
      break;
    case OMPC_MAP_to:
      Bits = OMP_MAP_TO;
      break;
    case OMPC_MAP_from:
      Bits = OMP_MAP_FROM;
      break;
    case OMPC_MAP_tofrom:
      Bits = OMP_MAP_TO | OMP_MAP_FROM;
      break;
    case OMPC_MAP_delete:
      Bits = OMP_MAP_DELETE;
      break;
    default:
      llvm_unreachable("Unexpected map type!");
      break;
    }
    if (AddPtrFlag)
      Bits |= OMP_MAP_IS_PTR;
    if (AddIsFirstFlag)
      Bits |= OMP_MAP_FIRST_REF;
    if (MapTypeModifier == OMPC_MAP_always)
      Bits |= OMP_MAP_ALWAYS;
    return Bits;
  }

  /// \brief Return true if the provided expression is a final array section. A
  /// final array section, is one whose length can't be proved to be one.
  bool isFinalArraySectionExpression(const Expr *E) const {
    auto *OASE = dyn_cast<OMPArraySectionExpr>(E);

    // It is not an array section and therefore not a unity-size one.
    if (!OASE)
      return false;

    // An array section with no colon always refer to a single element.
    if (OASE->getColonLoc().isInvalid())
      return false;

    auto *Length = OASE->getLength();

    // If we don't have a length we have to check if the array has size 1
    // for this dimension. Also, we should always expect a length if the
    // base type is pointer.
    if (!Length) {
      auto BaseQTy = OMPArraySectionExpr::getBaseOriginalType(
                         OASE->getBase()->IgnoreParenImpCasts())
                         .getCanonicalType();
      if (auto *ATy = dyn_cast<ConstantArrayType>(BaseQTy.getTypePtr()))
        return ATy->getSize().getSExtValue() != 1;
      // If we don't have a constant dimension length, we have to consider
      // the current section as having any size, so it is not necessarily
      // unitary. If it happen to be unity size, that's user fault.
      return true;
    }

    // Check if the length evaluates to 1.
    llvm::APSInt ConstLength;
    if (!Length->EvaluateAsInt(ConstLength, CGF.getContext()))
      return true; // Can have more that size 1.

    return ConstLength.getSExtValue() != 1;
  }

  /// \brief Generate the base pointers, section pointers, sizes and map type
  /// bits for the provided map type, map modifier, and expression components.
  /// \a IsFirstComponent should be set to true if the provided set of
  /// components is the first associated with a capture.
  void generateInfoForComponentList(
      OpenMPMapClauseKind MapType, OpenMPMapClauseKind MapTypeModifier,
      OMPClauseMappableExprCommon::MappableExprComponentListRef Components,
      MapValuesArrayTy &BasePointers, MapValuesArrayTy &Pointers,
      MapValuesArrayTy &Sizes, MapFlagsArrayTy &Types,
      bool IsFirstComponentList) const {

    // The following summarizes what has to be generated for each map and the
    // types bellow. The generated information is expressed in this order:
    // base pointer, section pointer, size, flags
    // (to add to the ones that come from the map type and modifier).
    //
    // double d;
    // int i[100];
    // float *p;
    //
    // struct S1 {
    //   int i;
    //   float f[50];
    // }
    // struct S2 {
    //   int i;
    //   float f[50];
    //   S1 s;
    //   double *p;
    //   struct S2 *ps;
    // }
    // S2 s;
    // S2 *ps;
    //
    // map(d)
    // &d, &d, sizeof(double), noflags
    //
    // map(i)
    // &i, &i, 100*sizeof(int), noflags
    //
    // map(i[1:23])
    // &i(=&i[0]), &i[1], 23*sizeof(int), noflags
    //
    // map(p)
    // &p, &p, sizeof(float*), noflags
    //
    // map(p[1:24])
    // p, &p[1], 24*sizeof(float), noflags
    //
    // map(s)
    // &s, &s, sizeof(S2), noflags
    //
    // map(s.i)
    // &s, &(s.i), sizeof(int), noflags
    //
    // map(s.s.f)
    // &s, &(s.i.f), 50*sizeof(int), noflags
    //
    // map(s.p)
    // &s, &(s.p), sizeof(double*), noflags
    //
    // map(s.p[:22], s.a s.b)
    // &s, &(s.p), sizeof(double*), noflags
    // &(s.p), &(s.p[0]), 22*sizeof(double), ptr_flag + extra_flag
    //
    // map(s.ps)
    // &s, &(s.ps), sizeof(S2*), noflags
    //
    // map(s.ps->s.i)
    // &s, &(s.ps), sizeof(S2*), noflags
    // &(s.ps), &(s.ps->s.i), sizeof(int), ptr_flag + extra_flag
    //
    // map(s.ps->ps)
    // &s, &(s.ps), sizeof(S2*), noflags
    // &(s.ps), &(s.ps->ps), sizeof(S2*), ptr_flag + extra_flag
    //
    // map(s.ps->ps->ps)
    // &s, &(s.ps), sizeof(S2*), noflags
    // &(s.ps), &(s.ps->ps), sizeof(S2*), ptr_flag + extra_flag
    // &(s.ps->ps), &(s.ps->ps->ps), sizeof(S2*), ptr_flag + extra_flag
    //
    // map(s.ps->ps->s.f[:22])
    // &s, &(s.ps), sizeof(S2*), noflags
    // &(s.ps), &(s.ps->ps), sizeof(S2*), ptr_flag + extra_flag
    // &(s.ps->ps), &(s.ps->ps->s.f[0]), 22*sizeof(float), ptr_flag + extra_flag
    //
    // map(ps)
    // &ps, &ps, sizeof(S2*), noflags
    //
    // map(ps->i)
    // ps, &(ps->i), sizeof(int), noflags
    //
    // map(ps->s.f)
    // ps, &(ps->s.f[0]), 50*sizeof(float), noflags
    //
    // map(ps->p)
    // ps, &(ps->p), sizeof(double*), noflags
    //
    // map(ps->p[:22])
    // ps, &(ps->p), sizeof(double*), noflags
    // &(ps->p), &(ps->p[0]), 22*sizeof(double), ptr_flag + extra_flag
    //
    // map(ps->ps)
    // ps, &(ps->ps), sizeof(S2*), noflags
    //
    // map(ps->ps->s.i)
    // ps, &(ps->ps), sizeof(S2*), noflags
    // &(ps->ps), &(ps->ps->s.i), sizeof(int), ptr_flag + extra_flag
    //
    // map(ps->ps->ps)
    // ps, &(ps->ps), sizeof(S2*), noflags
    // &(ps->ps), &(ps->ps->ps), sizeof(S2*), ptr_flag + extra_flag
    //
    // map(ps->ps->ps->ps)
    // ps, &(ps->ps), sizeof(S2*), noflags
    // &(ps->ps), &(ps->ps->ps), sizeof(S2*), ptr_flag + extra_flag
    // &(ps->ps->ps), &(ps->ps->ps->ps), sizeof(S2*), ptr_flag + extra_flag
    //
    // map(ps->ps->ps->s.f[:22])
    // ps, &(ps->ps), sizeof(S2*), noflags
    // &(ps->ps), &(ps->ps->ps), sizeof(S2*), ptr_flag + extra_flag
    // &(ps->ps->ps), &(ps->ps->ps->s.f[0]), 22*sizeof(float), ptr_flag +
    // extra_flag

    // Track if the map information being generated is the first for a capture.
    bool IsCaptureFirstInfo = IsFirstComponentList;

    // Scan the components from the base to the complete expression.
    auto CI = Components.rbegin();
    auto CE = Components.rend();
    auto I = CI;

    // Track if the map information being generated is the first for a list of
    // components.
    bool IsExpressionFirstInfo = true;
    llvm::Value *BP = nullptr;

    if (auto *ME = dyn_cast<MemberExpr>(I->getAssociatedExpression())) {
      // The base is the 'this' pointer. The content of the pointer is going
      // to be the base of the field being mapped.
      BP = CGF.EmitScalarExpr(ME->getBase());
    } else {
      // The base is the reference to the variable.
      // BP = &Var.
      BP = CGF.EmitLValue(cast<DeclRefExpr>(I->getAssociatedExpression()))
               .getPointer();

      // If the variable is a pointer and is being dereferenced (i.e. is not
      // the last component), the base has to be the pointer itself, not his
      // reference.
      if (I->getAssociatedDeclaration()->getType()->isAnyPointerType() &&
          std::next(I) != CE) {
        auto PtrAddr = CGF.MakeNaturalAlignAddrLValue(
            BP, I->getAssociatedDeclaration()->getType());
        BP = CGF.EmitLoadOfPointerLValue(PtrAddr.getAddress(),
                                         I->getAssociatedDeclaration()
                                             ->getType()
                                             ->getAs<PointerType>())
                 .getPointer();

        // We do not need to generate individual map information for the
        // pointer, it can be associated with the combined storage.
        ++I;
      }
    }

    for (; I != CE; ++I) {
      auto Next = std::next(I);

      // We need to generate the addresses and sizes if this is the last
      // component, if the component is a pointer or if it is an array section
      // whose length can't be proved to be one. If this is a pointer, it
      // becomes the base address for the following components.

      // A final array section, is one whose length can't be proved to be one.
      bool IsFinalArraySection =
          isFinalArraySectionExpression(I->getAssociatedExpression());

      // Get information on whether the element is a pointer. Have to do a
      // special treatment for array sections given that they are built-in
      // types.
      const auto *OASE =
          dyn_cast<OMPArraySectionExpr>(I->getAssociatedExpression());
      bool IsPointer =
          (OASE &&
           OMPArraySectionExpr::getBaseOriginalType(OASE)
               .getCanonicalType()
               ->isAnyPointerType()) ||
          I->getAssociatedExpression()->getType()->isAnyPointerType();

      if (Next == CE || IsPointer || IsFinalArraySection) {

        // If this is not the last component, we expect the pointer to be
        // associated with an array expression or member expression.
        assert((Next == CE ||
                isa<MemberExpr>(Next->getAssociatedExpression()) ||
                isa<ArraySubscriptExpr>(Next->getAssociatedExpression()) ||
                isa<OMPArraySectionExpr>(Next->getAssociatedExpression())) &&
               "Unexpected expression");

        // Save the base we are currently using.
        BasePointers.push_back(BP);

        auto *LB = CGF.EmitLValue(I->getAssociatedExpression()).getPointer();
        auto *Size = getExprTypeSize(I->getAssociatedExpression());

        Pointers.push_back(LB);
        Sizes.push_back(Size);
        // We need to add a pointer flag for each map that comes from the
        // same expression except for the first one. We also need to signal
        // this map is the first one that relates with the current capture
        // (there is a set of entries for each capture).
        Types.push_back(getMapTypeBits(MapType, MapTypeModifier,
                                       !IsExpressionFirstInfo,
                                       IsCaptureFirstInfo));

        // If we have a final array section, we are done with this expression.
        if (IsFinalArraySection)
          break;

        // The pointer becomes the base for the next element.
        if (Next != CE)
          BP = LB;

        IsExpressionFirstInfo = false;
        IsCaptureFirstInfo = false;
        continue;
      }
    }
  }

public:
  MappableExprsHandler(const OMPExecutableDirective &Dir, CodeGenFunction &CGF)
      : Directive(Dir), CGF(CGF) {}

  /// \brief Generate all the base pointers, section pointers, sizes and map
  /// types for the extracted mappable expressions.
  void generateAllInfo(MapValuesArrayTy &BasePointers,
                       MapValuesArrayTy &Pointers, MapValuesArrayTy &Sizes,
                       MapFlagsArrayTy &Types) const {
    BasePointers.clear();
    Pointers.clear();
    Sizes.clear();
    Types.clear();

    struct MapInfo {
      OMPClauseMappableExprCommon::MappableExprComponentListRef Components;
      OpenMPMapClauseKind MapType;
      OpenMPMapClauseKind MapTypeModifier;
    };

    // We have to process the component lists that relate with the same
    // declaration in a single chunk so that we can generate the map flags
    // correctly. Therefore, we organize all lists in a map.
    llvm::DenseMap<const ValueDecl *, SmallVector<MapInfo, 8>> Info;
    for (auto *C : Directive.getClausesOfKind<OMPMapClause>())
      for (auto L : C->component_lists()) {
        const ValueDecl *VD =
            L.first ? cast<ValueDecl>(L.first->getCanonicalDecl()) : nullptr;
        Info[VD].push_back(
            {L.second, C->getMapType(), C->getMapTypeModifier()});
      }

    for (auto &M : Info) {
      // We need to know when we generate information for the first component
      // associated with a capture, because the mapping flags depend on it.
      bool IsFirstComponentList = true;
      for (MapInfo &L : M.second) {
        assert(!L.Components.empty() &&
               "Not expecting declaration with no component lists.");
        generateInfoForComponentList(L.MapType, L.MapTypeModifier, L.Components,
                                     BasePointers, Pointers, Sizes, Types,
                                     IsFirstComponentList);
        IsFirstComponentList = false;
      }
    }
  }

  /// \brief Generate the base pointers, section pointers, sizes and map types
  /// associated to a given capture.
  void generateInfoForCapture(const CapturedStmt::Capture *Cap,
                              MapValuesArrayTy &BasePointers,
                              MapValuesArrayTy &Pointers,
                              MapValuesArrayTy &Sizes,
                              MapFlagsArrayTy &Types) const {
    assert(!Cap->capturesVariableArrayType() &&
           "Not expecting to generate map info for a variable array type!");

    BasePointers.clear();
    Pointers.clear();
    Sizes.clear();
    Types.clear();

    const ValueDecl *VD =
        Cap->capturesThis()
            ? nullptr
            : cast<ValueDecl>(Cap->getCapturedVar()->getCanonicalDecl());

    // We need to know when we generating information for the first component
    // associated with a capture, because the mapping flags depend on it.
    bool IsFirstComponentList = true;
    for (auto *C : Directive.getClausesOfKind<OMPMapClause>())
      for (auto L : C->decl_component_lists(VD)) {
        assert(L.first == VD &&
               "We got information for the wrong declaration??");
        assert(!L.second.empty() &&
               "Not expecting declaration with no component lists.");
        generateInfoForComponentList(C->getMapType(), C->getMapTypeModifier(),
                                     L.second, BasePointers, Pointers, Sizes,
                                     Types, IsFirstComponentList);
        IsFirstComponentList = false;
      }

    return;
  }
};

enum OpenMPOffloadingReservedDeviceIDs {
  /// \brief Device ID if the device was not defined, runtime should get it
  /// from environment variables in the spec.
  OMP_DEVICEID_UNDEF = -1,
};
} // anonymous namespace

/// \brief Emit the arrays used to pass the captures and map information to the
/// offloading runtime library. If there is no map or capture information,
/// return nullptr by reference.
static void
emitOffloadingArrays(CodeGenFunction &CGF, llvm::Value *&BasePointersArray,
                     llvm::Value *&PointersArray, llvm::Value *&SizesArray,
                     llvm::Value *&MapTypesArray,
                     MappableExprsHandler::MapValuesArrayTy &BasePointers,
                     MappableExprsHandler::MapValuesArrayTy &Pointers,
                     MappableExprsHandler::MapValuesArrayTy &Sizes,
                     MappableExprsHandler::MapFlagsArrayTy &MapTypes) {
  auto &CGM = CGF.CGM;
  auto &Ctx = CGF.getContext();

  BasePointersArray = PointersArray = SizesArray = MapTypesArray = nullptr;

  if (unsigned PointerNumVal = BasePointers.size()) {
    // Detect if we have any capture size requiring runtime evaluation of the
    // size so that a constant array could be eventually used.
    bool hasRuntimeEvaluationCaptureSize = false;
    for (auto *S : Sizes)
      if (!isa<llvm::Constant>(S)) {
        hasRuntimeEvaluationCaptureSize = true;
        break;
      }

    llvm::APInt PointerNumAP(32, PointerNumVal, /*isSigned=*/true);
    QualType PointerArrayType =
        Ctx.getConstantArrayType(Ctx.VoidPtrTy, PointerNumAP, ArrayType::Normal,
                                 /*IndexTypeQuals=*/0);

    BasePointersArray =
        CGF.CreateMemTemp(PointerArrayType, ".offload_baseptrs").getPointer();
    PointersArray =
        CGF.CreateMemTemp(PointerArrayType, ".offload_ptrs").getPointer();

    // If we don't have any VLA types or other types that require runtime
    // evaluation, we can use a constant array for the map sizes, otherwise we
    // need to fill up the arrays as we do for the pointers.
    if (hasRuntimeEvaluationCaptureSize) {
      QualType SizeArrayType = Ctx.getConstantArrayType(
          Ctx.getSizeType(), PointerNumAP, ArrayType::Normal,
          /*IndexTypeQuals=*/0);
      SizesArray =
          CGF.CreateMemTemp(SizeArrayType, ".offload_sizes").getPointer();
    } else {
      // We expect all the sizes to be constant, so we collect them to create
      // a constant array.
      SmallVector<llvm::Constant *, 16> ConstSizes;
      for (auto S : Sizes)
        ConstSizes.push_back(cast<llvm::Constant>(S));

      auto *SizesArrayInit = llvm::ConstantArray::get(
          llvm::ArrayType::get(CGM.SizeTy, ConstSizes.size()), ConstSizes);
      auto *SizesArrayGbl = new llvm::GlobalVariable(
          CGM.getModule(), SizesArrayInit->getType(),
          /*isConstant=*/true, llvm::GlobalValue::PrivateLinkage,
          SizesArrayInit, ".offload_sizes");
      SizesArrayGbl->setUnnamedAddr(true);
      SizesArray = SizesArrayGbl;
    }

    // The map types are always constant so we don't need to generate code to
    // fill arrays. Instead, we create an array constant.
    llvm::Constant *MapTypesArrayInit =
        llvm::ConstantDataArray::get(CGF.Builder.getContext(), MapTypes);
    auto *MapTypesArrayGbl = new llvm::GlobalVariable(
        CGM.getModule(), MapTypesArrayInit->getType(),
        /*isConstant=*/true, llvm::GlobalValue::PrivateLinkage,
        MapTypesArrayInit, ".offload_maptypes");
    MapTypesArrayGbl->setUnnamedAddr(true);
    MapTypesArray = MapTypesArrayGbl;

    for (unsigned i = 0; i < PointerNumVal; ++i) {
      llvm::Value *BPVal = BasePointers[i];
      if (BPVal->getType()->isPointerTy())
        BPVal = CGF.Builder.CreateBitCast(BPVal, CGM.VoidPtrTy);
      else {
        assert(BPVal->getType()->isIntegerTy() &&
               "If not a pointer, the value type must be an integer.");
        BPVal = CGF.Builder.CreateIntToPtr(BPVal, CGM.VoidPtrTy);
      }
      llvm::Value *BP = CGF.Builder.CreateConstInBoundsGEP2_32(
          llvm::ArrayType::get(CGM.VoidPtrTy, PointerNumVal), BasePointersArray,
          0, i);
      Address BPAddr(BP, Ctx.getTypeAlignInChars(Ctx.VoidPtrTy));
      CGF.Builder.CreateStore(BPVal, BPAddr);

      llvm::Value *PVal = Pointers[i];
      if (PVal->getType()->isPointerTy())
        PVal = CGF.Builder.CreateBitCast(PVal, CGM.VoidPtrTy);
      else {
        assert(PVal->getType()->isIntegerTy() &&
               "If not a pointer, the value type must be an integer.");
        PVal = CGF.Builder.CreateIntToPtr(PVal, CGM.VoidPtrTy);
      }
      llvm::Value *P = CGF.Builder.CreateConstInBoundsGEP2_32(
          llvm::ArrayType::get(CGM.VoidPtrTy, PointerNumVal), PointersArray, 0,
          i);
      Address PAddr(P, Ctx.getTypeAlignInChars(Ctx.VoidPtrTy));
      CGF.Builder.CreateStore(PVal, PAddr);

      if (hasRuntimeEvaluationCaptureSize) {
        llvm::Value *S = CGF.Builder.CreateConstInBoundsGEP2_32(
            llvm::ArrayType::get(CGM.SizeTy, PointerNumVal), SizesArray,
            /*Idx0=*/0,
            /*Idx1=*/i);
        Address SAddr(S, Ctx.getTypeAlignInChars(Ctx.getSizeType()));
        CGF.Builder.CreateStore(
            CGF.Builder.CreateIntCast(Sizes[i], CGM.SizeTy, /*isSigned=*/true),
            SAddr);
      }
    }
  }
}
/// \brief Emit the arguments to be passed to the runtime library based on the
/// arrays of pointers, sizes and map types.
static void emitOffloadingArraysArgument(
    CodeGenFunction &CGF, llvm::Value *&BasePointersArrayArg,
    llvm::Value *&PointersArrayArg, llvm::Value *&SizesArrayArg,
    llvm::Value *&MapTypesArrayArg, llvm::Value *BasePointersArray,
    llvm::Value *PointersArray, llvm::Value *SizesArray,
    llvm::Value *MapTypesArray, unsigned NumElems) {
  auto &CGM = CGF.CGM;
  if (NumElems) {
    BasePointersArrayArg = CGF.Builder.CreateConstInBoundsGEP2_32(
        llvm::ArrayType::get(CGM.VoidPtrTy, NumElems), BasePointersArray,
        /*Idx0=*/0, /*Idx1=*/0);
    PointersArrayArg = CGF.Builder.CreateConstInBoundsGEP2_32(
        llvm::ArrayType::get(CGM.VoidPtrTy, NumElems), PointersArray,
        /*Idx0=*/0,
        /*Idx1=*/0);
    SizesArrayArg = CGF.Builder.CreateConstInBoundsGEP2_32(
        llvm::ArrayType::get(CGM.SizeTy, NumElems), SizesArray,
        /*Idx0=*/0, /*Idx1=*/0);
    MapTypesArrayArg = CGF.Builder.CreateConstInBoundsGEP2_32(
        llvm::ArrayType::get(CGM.Int32Ty, NumElems), MapTypesArray,
        /*Idx0=*/0,
        /*Idx1=*/0);
  } else {
    BasePointersArrayArg = llvm::ConstantPointerNull::get(CGM.VoidPtrPtrTy);
    PointersArrayArg = llvm::ConstantPointerNull::get(CGM.VoidPtrPtrTy);
    SizesArrayArg = llvm::ConstantPointerNull::get(CGM.SizeTy->getPointerTo());
    MapTypesArrayArg =
        llvm::ConstantPointerNull::get(CGM.Int32Ty->getPointerTo());
  }
}

/// \brief Return the adjusted map modifiers if the declaration a capture refers
/// to appears in a private or first-private clause.
static unsigned
adjustMapModifiersForPrivateClauses(const OMPExecutableDirective &D,
                                    const CapturedStmt::Capture *Cap,
                                    unsigned CurrentModifiers) {
  assert(Cap->capturesVariable() && "Expected capture by reference only!");

  // The declaration that is being captured.
  const VarDecl *VD = Cap->getCapturedVar();

  // Check all the private clauses and see if this variable is referred to in
  // there.
  for (const auto *C : D.getClausesOfKind<OMPPrivateClause>()) {
    for (const auto *D : C->varlists()) {
      const auto *CurVD =
          cast<VarDecl>(cast<DeclRefExpr>(D)->getDecl())->getCanonicalDecl();
      // A private variable captured by reference will use only the 'private
      // ptr' flag.
      if (CurVD == VD)
        return MappableExprsHandler::OMP_MAP_PRIVATE_PTR;
    }
  }

  // Check all the first private clauses and see if this variable is referred to
  // in there.
  for (const auto *C : D.getClausesOfKind<OMPFirstprivateClause>()) {
    for (const auto *D : C->varlists()) {
      const auto *CurVD =
          cast<VarDecl>(cast<DeclRefExpr>(D)->getDecl())->getCanonicalDecl();
      // A first private variable captured by reference will use only the
      // 'private ptr' and 'map to' flag.
      if (CurVD == VD)
        return MappableExprsHandler::OMP_MAP_PRIVATE_PTR |
               MappableExprsHandler::OMP_MAP_TO;
    }
  }

  // We didn't modify anything.
  return CurrentModifiers;
}

void CGOpenMPRuntime::emitTargetCall(CodeGenFunction &CGF,
                                     const OMPExecutableDirective &D,
                                     llvm::Value *OutlinedFn,
                                     llvm::Value *OutlinedFnID,
                                     const Expr *IfCond, const Expr *Device,
                                     ArrayRef<llvm::Value *> CapturedVars) {
  if (!CGF.HaveInsertPoint())
    return;

  assert(OutlinedFn && "Invalid outlined function!");

  auto &Ctx = CGF.getContext();

  // Fill up the arrays with all the captured variables.
  MappableExprsHandler::MapValuesArrayTy KernelArgs;
  MappableExprsHandler::MapValuesArrayTy BasePointers;
  MappableExprsHandler::MapValuesArrayTy Pointers;
  MappableExprsHandler::MapValuesArrayTy Sizes;
  MappableExprsHandler::MapFlagsArrayTy MapTypes;

  MappableExprsHandler::MapValuesArrayTy CurBasePointers;
  MappableExprsHandler::MapValuesArrayTy CurPointers;
  MappableExprsHandler::MapValuesArrayTy CurSizes;
  MappableExprsHandler::MapFlagsArrayTy CurMapTypes;

  // Get map clause information.
  MappableExprsHandler MCHandler(D, CGF);

  const CapturedStmt &CS = *cast<CapturedStmt>(D.getAssociatedStmt());
  auto RI = CS.getCapturedRecordDecl()->field_begin();
  auto CV = CapturedVars.begin();
  for (CapturedStmt::const_capture_iterator CI = CS.capture_begin(),
                                            CE = CS.capture_end();
       CI != CE; ++CI, ++RI, ++CV) {
    StringRef Name;
    QualType Ty;

    CurBasePointers.clear();
    CurPointers.clear();
    CurSizes.clear();
    CurMapTypes.clear();

    // VLA sizes are passed to the outlined region by copy and do not have map
    // information associated.
    if (CI->capturesVariableArrayType()) {
      CurBasePointers.push_back(*CV);
      CurPointers.push_back(*CV);
      CurSizes.push_back(CGF.getTypeSize(RI->getType()));
      // Copy to the device as an argument. No need to retrieve it.
      CurMapTypes.push_back(MappableExprsHandler::OMP_MAP_PRIVATE_VAL |
                            MappableExprsHandler::OMP_MAP_FIRST_REF);
    } else {
      // If we have any information in the map clause, we use it, otherwise we
      // just do a default mapping.
      MCHandler.generateInfoForCapture(CI, CurBasePointers, CurPointers,
                                       CurSizes, CurMapTypes);

      if (CurBasePointers.empty()) {
        // Do the default mapping.
        if (CI->capturesThis()) {
          CurBasePointers.push_back(*CV);
          CurPointers.push_back(*CV);
          const PointerType *PtrTy =
              cast<PointerType>(RI->getType().getTypePtr());
          CurSizes.push_back(CGF.getTypeSize(PtrTy->getPointeeType()));
          // Default map type.
          CurMapTypes.push_back(MappableExprsHandler::OMP_MAP_TO |
                                MappableExprsHandler::OMP_MAP_FROM);
        } else if (CI->capturesVariableByCopy()) {
          if (!RI->getType()->isAnyPointerType()) {
            // If the field is not a pointer, we need to save the actual value
            // and load it as a void pointer.
<<<<<<< HEAD
            CurMapTypes.push_back(MappableExprsHandler::OMP_MAP_PRIVATE_VAL);
=======
>>>>>>> ee626ade
            auto DstAddr = CGF.CreateMemTemp(
                Ctx.getUIntPtrType(),
                Twine(CI->getCapturedVar()->getName()) + ".casted");
            LValue DstLV = CGF.MakeAddrLValue(DstAddr, Ctx.getUIntPtrType());

            auto *SrcAddrVal = CGF.EmitScalarConversion(
                DstAddr.getPointer(), Ctx.getPointerType(Ctx.getUIntPtrType()),
                Ctx.getPointerType(RI->getType()), SourceLocation());
            LValue SrcLV =
                CGF.MakeNaturalAlignAddrLValue(SrcAddrVal, RI->getType());

            // Store the value using the source type pointer.
            CGF.EmitStoreThroughLValue(RValue::get(*CV), SrcLV);

            // Load the value using the destination type pointer.
            CurBasePointers.push_back(
                CGF.EmitLoadOfLValue(DstLV, SourceLocation()).getScalarVal());
            CurPointers.push_back(CurBasePointers.back());

            // Get the size of the type to be used in the map.
            CurSizes.push_back(CGF.getTypeSize(RI->getType()));
          } else {
            // Pointers are implicitly mapped with a zero size and no flags
            // (other than first map that is added for all implicit maps).
            CurMapTypes.push_back(0u);
            CurBasePointers.push_back(*CV);
            CurPointers.push_back(*CV);
            CurSizes.push_back(llvm::Constant::getNullValue(CGM.SizeTy));
          }
        } else {
          assert(CI->capturesVariable() && "Expected captured reference.");
          CurBasePointers.push_back(*CV);
          CurPointers.push_back(*CV);

          const ReferenceType *PtrTy =
              cast<ReferenceType>(RI->getType().getTypePtr());
          QualType ElementType = PtrTy->getPointeeType();
          CurSizes.push_back(CGF.getTypeSize(ElementType));
          // The default map type for a scalar/complex type is 'to' because by
          // default the value doesn't have to be retrieved. For an aggregate
          // type, the default is 'tofrom'.
          CurMapTypes.push_back(ElementType->isAggregateType()
                                    ? (MappableExprsHandler::OMP_MAP_TO |
                                       MappableExprsHandler::OMP_MAP_FROM)
                                    : MappableExprsHandler::OMP_MAP_TO);

          // If we have a capture by reference we may need to add the private
          // pointer flag if the base declaration shows in some first-private or
          // private clauses.
          CurMapTypes.back() =
              adjustMapModifiersForPrivateClauses(D, CI, CurMapTypes.back());
        
				}
        // Every default map produces a single argument, so, it is always the
        // first one.
        CurMapTypes.back() |= MappableExprsHandler::OMP_MAP_FIRST_REF;
      }
    }
    // We expect to have at least an element of information for this capture.
    assert(!CurBasePointers.empty() && "Non-existing map pointer for capture!");
    assert(CurBasePointers.size() == CurPointers.size() &&
           CurBasePointers.size() == CurSizes.size() &&
           CurBasePointers.size() == CurMapTypes.size() &&
           "Inconsistent map information sizes!");

    // The kernel args are always the first elements of the base pointers
    // associated with a capture.
    KernelArgs.push_back(CurBasePointers.front());
    // We need to append the results of this capture to what we already have.
    BasePointers.append(CurBasePointers.begin(), CurBasePointers.end());
    Pointers.append(CurPointers.begin(), CurPointers.end());
    Sizes.append(CurSizes.begin(), CurSizes.end());
    MapTypes.append(CurMapTypes.begin(), CurMapTypes.end());
  }

  // Keep track on whether the host function has to be executed.
  auto OffloadErrorQType =
      Ctx.getIntTypeForBitwidth(/*DestWidth=*/32, /*Signed=*/true);
  auto OffloadError = CGF.MakeAddrLValue(
      CGF.CreateMemTemp(OffloadErrorQType, ".run_host_version"),
      OffloadErrorQType);
  CGF.EmitStoreOfScalar(llvm::Constant::getNullValue(CGM.Int32Ty),
                        OffloadError);

  // Fill up the pointer arrays and transfer execution to the device.
  auto &&ThenGen = [&Ctx, &BasePointers, &Pointers, &Sizes, &MapTypes, Device,
                    OutlinedFnID, OffloadError, OffloadErrorQType,
                    &D](CodeGenFunction &CGF, PrePostActionTy &) {
    auto &RT = CGF.CGM.getOpenMPRuntime();
    // Emit the offloading arrays.
    llvm::Value *BasePointersArray;
    llvm::Value *PointersArray;
    llvm::Value *SizesArray;
    llvm::Value *MapTypesArray;
    emitOffloadingArrays(CGF, BasePointersArray, PointersArray, SizesArray,
                         MapTypesArray, BasePointers, Pointers, Sizes,
                         MapTypes);
    emitOffloadingArraysArgument(CGF, BasePointersArray, PointersArray,
                                 SizesArray, MapTypesArray, BasePointersArray,
                                 PointersArray, SizesArray, MapTypesArray,
                                 BasePointers.size());

    // On top of the arrays that were filled up, the target offloading call
    // takes as arguments the device id as well as the host pointer. The host
    // pointer is used by the runtime library to identify the current target
    // region, so it only has to be unique and not necessarily point to
    // anything. It could be the pointer to the outlined function that
    // implements the target region, but we aren't using that so that the
    // compiler doesn't need to keep that, and could therefore inline the host
    // function if proven worthwhile during optimization.

    // From this point on, we need to have an ID of the target region defined.
    assert(OutlinedFnID && "Invalid outlined function ID!");

    // Emit device ID if any.
    llvm::Value *DeviceID;
    if (Device)
      DeviceID = CGF.Builder.CreateIntCast(CGF.EmitScalarExpr(Device),
                                           CGF.Int32Ty, /*isSigned=*/true);
    else
      DeviceID = CGF.Builder.getInt32(OMP_DEVICEID_UNDEF);

    // Emit the number of elements in the offloading arrays.
    llvm::Value *PointerNum = CGF.Builder.getInt32(BasePointers.size());

    // Return value of the runtime offloading call.
    llvm::Value *Return;

    auto *NumTeams = emitNumTeamsClauseForTargetDirective(RT, CGF, D);
    auto *ThreadLimit = emitThreadLimitClauseForTargetDirective(RT, CGF, D);

    // If we have NumTeams defined this means that we have an enclosed teams
    // region. Therefore we also expect to have ThreadLimit defined. These two
    // values should be defined in the presence of a teams directive, regardless
    // of having any clauses associated. If the user is using teams but no
    // clauses, these two values will be the default that should be passed to
    // the runtime library - a 32-bit integer with the value zero.
    if (NumTeams) {
      assert(ThreadLimit && "Thread limit expression should be available along "
                            "with number of teams.");
      llvm::Value *OffloadingArgs[] = {
          DeviceID,          OutlinedFnID,  PointerNum,
          BasePointersArray, PointersArray, SizesArray,
          MapTypesArray,     NumTeams,      ThreadLimit};
      Return = CGF.EmitRuntimeCall(
          RT.createRuntimeFunction(OMPRTL__tgt_target_teams), OffloadingArgs);
    } else {
      llvm::Value *OffloadingArgs[] = {
          DeviceID,      OutlinedFnID, PointerNum,   BasePointersArray,
          PointersArray, SizesArray,   MapTypesArray};
      Return = CGF.EmitRuntimeCall(RT.createRuntimeFunction(OMPRTL__tgt_target),
                                   OffloadingArgs);
    }

    CGF.EmitStoreOfScalar(Return, OffloadError);
  };

  // Notify that the host version must be executed.
  auto &&ElseGen = [OffloadError](CodeGenFunction &CGF, PrePostActionTy &) {
    CGF.EmitStoreOfScalar(llvm::ConstantInt::get(CGF.Int32Ty, /*V=*/-1u),
                          OffloadError);
  };

  // If we have a target function ID it means that we need to support
  // offloading, otherwise, just execute on the host. We need to execute on host
  // regardless of the conditional in the if clause if, e.g., the user do not
  // specify target triples.
  if (OutlinedFnID) {
    if (IfCond)
      emitOMPIfClause(CGF, IfCond, ThenGen, ElseGen);
    else {
      RegionCodeGenTy ThenRCG(ThenGen);
      ThenRCG(CGF);
    }
  } else {
    RegionCodeGenTy ElseRCG(ElseGen);
    ElseRCG(CGF);
  }

  // Check the error code and execute the host version if required.
  auto OffloadFailedBlock = CGF.createBasicBlock("omp_offload.failed");
  auto OffloadContBlock = CGF.createBasicBlock("omp_offload.cont");
  auto OffloadErrorVal = CGF.EmitLoadOfScalar(OffloadError, SourceLocation());
  auto Failed = CGF.Builder.CreateIsNotNull(OffloadErrorVal);
  CGF.Builder.CreateCondBr(Failed, OffloadFailedBlock, OffloadContBlock);

  CGF.EmitBlock(OffloadFailedBlock);
  llvm::SmallVector<llvm::Value *, 16> OutlinedFnArgs;
  auto ThreadIDAddr = emitThreadIDAddress(CGF, SourceLocation());
  Address ZeroAddr =
      CGF.CreateTempAlloca(CGF.Int32Ty, CharUnits::fromQuantity(4),
                           /*Name*/ ".zero.addr");
  CGF.InitTempAlloca(ZeroAddr, CGF.Builder.getInt32(/*C*/ 0));
  OutlinedFnArgs.push_back(ThreadIDAddr.getPointer());
  // FIXME: What should bound_tid be set to?
  OutlinedFnArgs.push_back(ZeroAddr.getPointer());
  OutlinedFnArgs.append(KernelArgs.begin(), KernelArgs.end());
  CGF.Builder.CreateCall(OutlinedFn, OutlinedFnArgs);
  CGF.EmitBranch(OffloadContBlock);

  CGF.EmitBlock(OffloadContBlock, /*IsFinished=*/true);
}

void CGOpenMPRuntime::scanForTargetRegionsFunctions(const Stmt *S,
                                                    StringRef ParentName) {
  if (!S)
    return;

  // If we find a OMP target directive, codegen the outline function and
  // register the result.
  bool requiresDeviceCodegen =
      isa<OMPExecutableDirective>(S) &&
      isOpenMPTargetExecutionDirective(
          cast<OMPExecutableDirective>(S)->getDirectiveKind());

  if (requiresDeviceCodegen) {
    auto &E = *cast<OMPExecutableDirective>(S);
    unsigned DeviceID;
    unsigned FileID;
    unsigned Line;
    getTargetEntryUniqueInfo(CGM.getContext(), E.getLocStart(), DeviceID,
                             FileID, Line);

    // Is this a target region that should not be emitted as an entry point? If
    // so just signal we are done with this target region.
    if (!OffloadEntriesInfoManager.hasTargetRegionEntryInfo(DeviceID, FileID,
                                                            ParentName, Line))
      return;

    switch (S->getStmtClass()) {
    case Stmt::OMPTargetDirectiveClass:
      CodeGenFunction::EmitOMPTargetDeviceFunction(
          CGM, ParentName, cast<OMPTargetDirective>(*S));
      break;
    case Stmt::OMPTargetParallelDirectiveClass:
      CodeGenFunction::EmitOMPTargetParallelDeviceFunction(
          CGM, ParentName, cast<OMPTargetParallelDirective>(*S));
      break;
    case Stmt::OMPTargetParallelForDirectiveClass:
      CodeGenFunction::EmitOMPTargetParallelForDeviceFunction(
          CGM, ParentName, cast<OMPTargetParallelForDirective>(*S));
      break;
    case Stmt::OMPTargetTeamsDistributeParallelForDirectiveClass:
      CodeGenFunction::EmitOMPTargetTeamsDistributeParallelForDeviceFunction(
          CGM, ParentName,
          cast<OMPTargetTeamsDistributeParallelForDirective>(*S));
      break;
    default:
      llvm_unreachable("Unknown target directive for OpenMP device codegen.");
    }
    return;
  }

  if (const OMPExecutableDirective *E = dyn_cast<OMPExecutableDirective>(S)) {
    if (!E->hasAssociatedStmt())
      return;

    scanForTargetRegionsFunctions(
        cast<CapturedStmt>(E->getAssociatedStmt())->getCapturedStmt(),
        ParentName);
    return;
  }

  // If this is a lambda function, look into its body.
  if (auto *L = dyn_cast<LambdaExpr>(S))
    S = L->getBody();

  // Keep looking for target regions recursively.
  for (auto *II : S->children())
    scanForTargetRegionsFunctions(II, ParentName);
}

bool CGOpenMPRuntime::emitTargetFunctions(GlobalDecl GD) {
  auto &FD = *cast<FunctionDecl>(GD.getDecl());

  // If emitting code for the host, we do not process FD here. Instead we do
  // the normal code generation.
  if (!CGM.getLangOpts().OpenMPIsDevice)
    return false;

  // Emit this function normally if it is a device function.
  if (OffloadEntriesInfoManager.hasDeviceFunctionEntryInfo(
          CGM.getMangledName(GD)))
    return false;

  // Try to detect target regions in the function.
  scanForTargetRegionsFunctions(FD.getBody(), CGM.getMangledName(GD));

  // We should not emit any function other that the ones created during the
  // scanning. Therefore, we signal that this function is completely dealt
  // with.
  return true;
}

bool CGOpenMPRuntime::emitTargetGlobalVariable(GlobalDecl GD) {
  if (!CGM.getLangOpts().OpenMPIsDevice)
    return false;

  // Check if there are Ctors/Dtors in this declaration and look for target
  // regions in it. We use the complete variant to produce the kernel name
  // mangling.
  QualType RDTy = cast<VarDecl>(GD.getDecl())->getType();
  if (auto *RD = RDTy->getBaseElementTypeUnsafe()->getAsCXXRecordDecl()) {
    for (auto *Ctor : RD->ctors()) {
      StringRef ParentName =
          CGM.getMangledName(GlobalDecl(Ctor, Ctor_Complete));
      scanForTargetRegionsFunctions(Ctor->getBody(), ParentName);
    }
    auto *Dtor = RD->getDestructor();
    if (Dtor) {
      StringRef ParentName =
          CGM.getMangledName(GlobalDecl(Dtor, Dtor_Complete));
      scanForTargetRegionsFunctions(Dtor->getBody(), ParentName);
    }
  }

  // If we are in target mode we only emit global variables that we could find
  // in the host metadata.
  return !OffloadEntriesInfoManager.hasDeviceGlobalVarEntryInfo(
      CGM.getMangledName(GD));
}

bool CGOpenMPRuntime::emitTargetGlobal(GlobalDecl GD) {
  auto *VD = GD.getDecl();
  if (isa<FunctionDecl>(VD))
    return emitTargetFunctions(GD);

  return emitTargetGlobalVariable(GD);
}

/// \brief Return true if the declaration is marked as 'declare target', i.e.
/// the declaration itself or its template declaration have the 'declare target'
/// attribute.
static bool IsDeclareTargetDeclaration(const ValueDecl *VD) {
  if (VD->hasAttr<OMPDeclareTargetDeclAttr>())
    return true;
  if (auto *FD = dyn_cast<FunctionDecl>(VD)) {
    auto *Tmpl = FD->getPrimaryTemplate();
    if (Tmpl && Tmpl->hasAttr<OMPDeclareTargetDeclAttr>())
      return true;
  }
  return false;
}

void CGOpenMPRuntime::registerTargetFunctionDefinition(GlobalDecl GD) {
  // We don't have to register anything if compiling for the host with no target
  // devices specified.
  if (!CGM.getLangOpts().OpenMPIsDevice &&
      CGM.getLangOpts().OMPTargetTriples.empty())
    return;

  auto *FD = cast<FunctionDecl>(GD.getDecl());
  // Only declare target functions are registered.
  if (!IsDeclareTargetDeclaration(FD))
    return;
  OffloadEntriesInfoManager.registerDeviceFunctionEntryInfo(
      CGM.getMangledName(GD));
}

void CGOpenMPRuntime::registerTargetVariableDefinition(const VarDecl *D,
                                                       llvm::Constant *Addr) {
  // We don't have to register anything if compiling for the host with no target
  // devices specified.
  if (!CGM.getLangOpts().OpenMPIsDevice &&
      CGM.getLangOpts().OMPTargetTriples.empty())
    return;

  // Only declare target functions are registered.
  if (!IsDeclareTargetDeclaration(D))
    return

        assert(D && Addr && "Invalid variable information!");
  OffloadEntriesInfoManager.registerDeviceGlobalVarEntryInfo(
      CGM.getMangledName(GlobalDecl(D)), Addr, D->getType());
}

llvm::Function *CGOpenMPRuntime::emitRegistrationFunction() {
  // If we have offloading in the current module, we need to emit the entries
  // now and register the offloading descriptor.
  createOffloadEntriesAndInfoMetadata();

  // Create and register the offloading binary descriptors. This is the main
  // entity that captures all the information about offloading in the current
  // compilation unit.
  return createOffloadingBinaryDescriptorRegistration();
}

void CGOpenMPRuntime::emitTeamsCall(CodeGenFunction &CGF,
                                    const OMPExecutableDirective &D,
                                    SourceLocation Loc,
                                    llvm::Value *OutlinedFn,
                                    ArrayRef<llvm::Value *> CapturedVars) {
  if (!CGF.HaveInsertPoint())
    return;

  auto *RTLoc = emitUpdateLocation(CGF, Loc);
  CodeGenFunction::RunCleanupsScope Scope(CGF);

  // Build call __kmpc_fork_teams(loc, n, microtask, var1, .., varn);
  llvm::Value *Args[] = {
      RTLoc,
      CGF.Builder.getInt32(CapturedVars.size()), // Number of captured vars
      CGF.Builder.CreateBitCast(OutlinedFn, getKmpc_MicroPointerTy())};
  llvm::SmallVector<llvm::Value *, 16> RealArgs;
  RealArgs.append(std::begin(Args), std::end(Args));
  RealArgs.append(CapturedVars.begin(), CapturedVars.end());

  auto RTLFn = createRuntimeFunction(OMPRTL__kmpc_fork_teams);
  CGF.EmitRuntimeCall(RTLFn, RealArgs);
}

void CGOpenMPRuntime::emitNumTeamsClause(CodeGenFunction &CGF,
                                         const Expr *NumTeams,
                                         const Expr *ThreadLimit,
                                         SourceLocation Loc) {
  if (!CGF.HaveInsertPoint())
    return;

  auto *RTLoc = emitUpdateLocation(CGF, Loc);

  llvm::Value *NumTeamsVal =
      (NumTeams)
          ? CGF.Builder.CreateIntCast(CGF.EmitScalarExpr(NumTeams),
                                      CGF.CGM.Int32Ty, /* isSigned = */ true)
          : CGF.Builder.getInt32(0);

  llvm::Value *ThreadLimitVal =
      (ThreadLimit)
          ? CGF.Builder.CreateIntCast(CGF.EmitScalarExpr(ThreadLimit),
                                      CGF.CGM.Int32Ty, /* isSigned = */ true)
          : CGF.Builder.getInt32(0);

  // Build call __kmpc_push_num_teamss(&loc, global_tid, num_teams, thread_limit)
  llvm::Value *PushNumTeamsArgs[] = {RTLoc, getThreadID(CGF, Loc), NumTeamsVal,
                                     ThreadLimitVal};
  CGF.EmitRuntimeCall(createRuntimeFunction(OMPRTL__kmpc_push_num_teams),
                      PushNumTeamsArgs);
}

void CGOpenMPRuntime::emitTargetDataCalls(CodeGenFunction &CGF,
                                          const OMPExecutableDirective &D,
                                          const Expr *IfCond,
                                          const Expr *Device,
                                          const RegionCodeGenTy &CodeGen) {

  if (!CGF.HaveInsertPoint())
    return;

  llvm::Value *BasePointersArray = nullptr;
  llvm::Value *PointersArray = nullptr;
  llvm::Value *SizesArray = nullptr;
  llvm::Value *MapTypesArray = nullptr;
  unsigned NumOfPtrs = 0;

  // Generate the code for the opening of the data environment. Capture all the
  // arguments of the runtime call by reference because they are used in the
  // closing of the region.
  auto &&BeginThenGen = [&D, &CGF, &BasePointersArray, &PointersArray,
                         &SizesArray, &MapTypesArray, Device,
                         &NumOfPtrs](CodeGenFunction &CGF, PrePostActionTy &) {
    // Fill up the arrays with all the mapped variables.
    MappableExprsHandler::MapValuesArrayTy BasePointers;
    MappableExprsHandler::MapValuesArrayTy Pointers;
    MappableExprsHandler::MapValuesArrayTy Sizes;
    MappableExprsHandler::MapFlagsArrayTy MapTypes;

    // Get map clause information.
    MappableExprsHandler MCHandler(D, CGF);
    MCHandler.generateAllInfo(BasePointers, Pointers, Sizes, MapTypes);
    NumOfPtrs = BasePointers.size();

    // Fill up the arrays and create the arguments.
    emitOffloadingArrays(CGF, BasePointersArray, PointersArray, SizesArray,
                         MapTypesArray, BasePointers, Pointers, Sizes,
                         MapTypes);

    llvm::Value *BasePointersArrayArg = nullptr;
    llvm::Value *PointersArrayArg = nullptr;
    llvm::Value *SizesArrayArg = nullptr;
    llvm::Value *MapTypesArrayArg = nullptr;
    emitOffloadingArraysArgument(CGF, BasePointersArrayArg, PointersArrayArg,
                                 SizesArrayArg, MapTypesArrayArg,
                                 BasePointersArray, PointersArray, SizesArray,
                                 MapTypesArray, NumOfPtrs);

    // Emit device ID if any.
    llvm::Value *DeviceID = nullptr;
    if (Device)
      DeviceID = CGF.Builder.CreateIntCast(CGF.EmitScalarExpr(Device),
                                           CGF.Int32Ty, /*isSigned=*/true);
    else
      DeviceID = CGF.Builder.getInt32(OMP_DEVICEID_UNDEF);

    // Emit the number of elements in the offloading arrays.
    auto *PointerNum = CGF.Builder.getInt32(NumOfPtrs);

    llvm::Value *OffloadingArgs[] = {
        DeviceID,         PointerNum,    BasePointersArrayArg,
        PointersArrayArg, SizesArrayArg, MapTypesArrayArg};
    auto &RT = CGF.CGM.getOpenMPRuntime();
    CGF.EmitRuntimeCall(RT.createRuntimeFunction(OMPRTL__tgt_target_data_begin),
                        OffloadingArgs);
  };

  // Generate code for the closing of the data region.
  auto &&EndThenGen = [&CGF, &BasePointersArray, &PointersArray, &SizesArray,
                       &MapTypesArray, Device,
                       &NumOfPtrs](CodeGenFunction &CGF, PrePostActionTy &) {
    assert(BasePointersArray && PointersArray && SizesArray && MapTypesArray &&
           NumOfPtrs && "Invalid data environment closing arguments.");

    llvm::Value *BasePointersArrayArg = nullptr;
    llvm::Value *PointersArrayArg = nullptr;
    llvm::Value *SizesArrayArg = nullptr;
    llvm::Value *MapTypesArrayArg = nullptr;
    emitOffloadingArraysArgument(CGF, BasePointersArrayArg, PointersArrayArg,
                                 SizesArrayArg, MapTypesArrayArg,
                                 BasePointersArray, PointersArray, SizesArray,
                                 MapTypesArray, NumOfPtrs);

    // Emit device ID if any.
    llvm::Value *DeviceID = nullptr;
    if (Device)
      DeviceID = CGF.Builder.CreateIntCast(CGF.EmitScalarExpr(Device),
                                           CGF.Int32Ty, /*isSigned=*/true);
    else
      DeviceID = CGF.Builder.getInt32(OMP_DEVICEID_UNDEF);

    // Emit the number of elements in the offloading arrays.
    auto *PointerNum = CGF.Builder.getInt32(NumOfPtrs);

    llvm::Value *OffloadingArgs[] = {
        DeviceID,         PointerNum,    BasePointersArrayArg,
        PointersArrayArg, SizesArrayArg, MapTypesArrayArg};
    auto &RT = CGF.CGM.getOpenMPRuntime();
    CGF.EmitRuntimeCall(RT.createRuntimeFunction(OMPRTL__tgt_target_data_end),
                        OffloadingArgs);
  };

  // In the event we get an if clause, we don't have to take any action on the
  // else side.
  auto &&ElseGen = [](CodeGenFunction &CGF, PrePostActionTy &) {};

  if (IfCond) {
    emitOMPIfClause(CGF, IfCond, BeginThenGen, ElseGen);
  } else {
    RegionCodeGenTy BeginThenRCG(BeginThenGen);
    BeginThenRCG(CGF);
  }

  CGM.getOpenMPRuntime().emitInlinedDirective(CGF, OMPD_target_data, CodeGen);

  if (IfCond) {
    emitOMPIfClause(CGF, IfCond, EndThenGen, ElseGen);
  } else {
    RegionCodeGenTy EndThenRCG(EndThenGen);
    EndThenRCG(CGF);
  }
}

void CGOpenMPRuntime::emitTargetEnterOrExitDataCall(
    CodeGenFunction &CGF, const OMPExecutableDirective &D, const Expr *IfCond,
    const Expr *Device) {
  if (!CGF.HaveInsertPoint())
    return;

  assert((isa<OMPTargetEnterDataDirective>(D) ||
          isa<OMPTargetExitDataDirective>(D)) &&
         "Expecting either target enter or exit data directives.");

  // Generate the code for the opening of the data environment.
  auto &&ThenGen = [&D, &CGF, Device](CodeGenFunction &CGF, PrePostActionTy &) {
    // Fill up the arrays with all the mapped variables.
    MappableExprsHandler::MapValuesArrayTy BasePointers;
    MappableExprsHandler::MapValuesArrayTy Pointers;
    MappableExprsHandler::MapValuesArrayTy Sizes;
    MappableExprsHandler::MapFlagsArrayTy MapTypes;

    // Get map clause information.
    MappableExprsHandler MCHandler(D, CGF);
    MCHandler.generateAllInfo(BasePointers, Pointers, Sizes, MapTypes);

    llvm::Value *BasePointersArrayArg = nullptr;
    llvm::Value *PointersArrayArg = nullptr;
    llvm::Value *SizesArrayArg = nullptr;
    llvm::Value *MapTypesArrayArg = nullptr;

    // Fill up the arrays and create the arguments.
    emitOffloadingArrays(CGF, BasePointersArrayArg, PointersArrayArg,
                         SizesArrayArg, MapTypesArrayArg, BasePointers,
                         Pointers, Sizes, MapTypes);
    emitOffloadingArraysArgument(
        CGF, BasePointersArrayArg, PointersArrayArg, SizesArrayArg,
        MapTypesArrayArg, BasePointersArrayArg, PointersArrayArg, SizesArrayArg,
        MapTypesArrayArg, BasePointers.size());

    // Emit device ID if any.
    llvm::Value *DeviceID = nullptr;
    if (Device)
      DeviceID = CGF.Builder.CreateIntCast(CGF.EmitScalarExpr(Device),
                                           CGF.Int32Ty, /*isSigned=*/true);
    else
      DeviceID = CGF.Builder.getInt32(OMP_DEVICEID_UNDEF);

    // Emit the number of elements in the offloading arrays.
    auto *PointerNum = CGF.Builder.getInt32(BasePointers.size());

    llvm::Value *OffloadingArgs[] = {
        DeviceID,         PointerNum,    BasePointersArrayArg,
        PointersArrayArg, SizesArrayArg, MapTypesArrayArg};
    auto &RT = CGF.CGM.getOpenMPRuntime();
    CGF.EmitRuntimeCall(
        RT.createRuntimeFunction(isa<OMPTargetEnterDataDirective>(D)
                                     ? OMPRTL__tgt_target_data_begin
                                     : OMPRTL__tgt_target_data_end),
        OffloadingArgs);
  };

  // In the event we get an if clause, we don't have to take any action on the
  // else side.
  auto &&ElseGen = [](CodeGenFunction &CGF, PrePostActionTy &) {};

  if (IfCond) {
    emitOMPIfClause(CGF, IfCond, ThenGen, ElseGen);
  } else {
    RegionCodeGenTy ThenGenRCG(ThenGen);
    ThenGenRCG(CGF);
  }
}

namespace {
  /// Kind of parameter in a function with 'declare simd' directive.
  enum ParamKindTy { LinearWithVarStride, Linear, Uniform, Vector };
  /// Attribute set of the parameter.
  struct ParamAttrTy {
    ParamKindTy Kind = Vector;
    llvm::APSInt StrideOrArg;
    llvm::APSInt Alignment;
  };
} // namespace

static unsigned evaluateCDTSize(const FunctionDecl *FD,
                                ArrayRef<ParamAttrTy> ParamAttrs) {
  // Every vector variant of a SIMD-enabled function has a vector length (VLEN).
  // If OpenMP clause "simdlen" is used, the VLEN is the value of the argument
  // of that clause. The VLEN value must be power of 2.
  // In other case the notion of the function`s "characteristic data type" (CDT)
  // is used to compute the vector length.
  // CDT is defined in the following order:
  //   a) For non-void function, the CDT is the return type.
  //   b) If the function has any non-uniform, non-linear parameters, then the
  //   CDT is the type of the first such parameter.
  //   c) If the CDT determined by a) or b) above is struct, union, or class
  //   type which is pass-by-value (except for the type that maps to the
  //   built-in complex data type), the characteristic data type is int.
  //   d) If none of the above three cases is applicable, the CDT is int.
  // The VLEN is then determined based on the CDT and the size of vector
  // register of that ISA for which current vector version is generated. The
  // VLEN is computed using the formula below:
  //   VLEN  = sizeof(vector_register) / sizeof(CDT),
  // where vector register size specified in section 3.2.1 Registers and the
  // Stack Frame of original AMD64 ABI document.
  QualType RetType = FD->getReturnType();
  if (RetType.isNull())
    return 0;
  ASTContext &C = FD->getASTContext();
  QualType CDT;
  if (!RetType.isNull() && !RetType->isVoidType())
    CDT = RetType;
  else {
    unsigned Offset = 0;
    if (auto *MD = dyn_cast<CXXMethodDecl>(FD)) {
      if (ParamAttrs[Offset].Kind == Vector)
        CDT = C.getPointerType(C.getRecordType(MD->getParent()));
      ++Offset;
    }
    if (CDT.isNull()) {
      for (unsigned I = 0, E = FD->getNumParams(); I < E; ++I) {
        if (ParamAttrs[I + Offset].Kind == Vector) {
          CDT = FD->getParamDecl(I)->getType();
          break;
        }
      }
    }
  }
  if (CDT.isNull())
    CDT = C.IntTy;
  CDT = CDT->getCanonicalTypeUnqualified();
  if (CDT->isRecordType() || CDT->isUnionType())
    CDT = C.IntTy;
  return C.getTypeSize(CDT);
}

static void
emitX86DeclareSimdFunction(const FunctionDecl *FD, llvm::Function *Fn,
                           llvm::APSInt VLENVal,
                           ArrayRef<ParamAttrTy> ParamAttrs,
                           OMPDeclareSimdDeclAttr::BranchStateTy State) {
  struct ISADataTy {
    char ISA;
    unsigned VecRegSize;
  };
  ISADataTy ISAData[] = {
      {
          'b', 128
      }, // SSE
      {
          'c', 256
      }, // AVX
      {
          'd', 256
      }, // AVX2
      {
          'e', 512
      }, // AVX512
  };
  llvm::SmallVector<char, 2> Masked;
  switch (State) {
  case OMPDeclareSimdDeclAttr::BS_Undefined:
    Masked.push_back('N');
    Masked.push_back('M');
    break;
  case OMPDeclareSimdDeclAttr::BS_Notinbranch:
    Masked.push_back('N');
    break;
  case OMPDeclareSimdDeclAttr::BS_Inbranch:
    Masked.push_back('M');
    break;
  }
  for (auto Mask : Masked) {
    for (auto &Data : ISAData) {
      SmallString<256> Buffer;
      llvm::raw_svector_ostream Out(Buffer);
      Out << "_ZGV" << Data.ISA << Mask;
      if (!VLENVal) {
        Out << llvm::APSInt::getUnsigned(Data.VecRegSize /
                                         evaluateCDTSize(FD, ParamAttrs));
      } else
        Out << VLENVal;
      for (auto &ParamAttr : ParamAttrs) {
        switch (ParamAttr.Kind){
        case LinearWithVarStride:
          Out << 's' << ParamAttr.StrideOrArg;
          break;
        case Linear:
          Out << 'l';
          if (!!ParamAttr.StrideOrArg)
            Out << ParamAttr.StrideOrArg;
          break;
        case Uniform:
          Out << 'u';
          break;
        case Vector:
          Out << 'v';
          break;
        }
        if (!!ParamAttr.Alignment)
          Out << 'a' << ParamAttr.Alignment;
      }
      Out << '_' << Fn->getName();
      Fn->addFnAttr(Out.str());
    }
  }
}

void CGOpenMPRuntime::emitDeclareSimdFunction(const FunctionDecl *FD,
                                              llvm::Function *Fn) {
  ASTContext &C = CGM.getContext();
  FD = FD->getCanonicalDecl();
  // Map params to their positions in function decl.
  llvm::DenseMap<const Decl *, unsigned> ParamPositions;
  if (isa<CXXMethodDecl>(FD))
    ParamPositions.insert({FD, 0});
  unsigned ParamPos = ParamPositions.size();
  for (auto *P : FD->params()) {
    ParamPositions.insert({P->getCanonicalDecl(), ParamPos});
    ++ParamPos;
  }
  for (auto *Attr : FD->specific_attrs<OMPDeclareSimdDeclAttr>()) {
    llvm::SmallVector<ParamAttrTy, 8> ParamAttrs(ParamPositions.size());
    // Mark uniform parameters.
    for (auto *E : Attr->uniforms()) {
      E = E->IgnoreParenImpCasts();
      unsigned Pos;
      if (isa<CXXThisExpr>(E))
        Pos = ParamPositions[FD];
      else {
        auto *PVD = cast<ParmVarDecl>(cast<DeclRefExpr>(E)->getDecl())
                        ->getCanonicalDecl();
        Pos = ParamPositions[PVD];
      }
      ParamAttrs[Pos].Kind = Uniform;
    }
    // Get alignment info.
    auto NI = Attr->alignments_begin();
    for (auto *E : Attr->aligneds()) {
      E = E->IgnoreParenImpCasts();
      unsigned Pos;
      QualType ParmTy;
      if (isa<CXXThisExpr>(E)) {
        Pos = ParamPositions[FD];
        ParmTy = E->getType();
      } else {
        auto *PVD = cast<ParmVarDecl>(cast<DeclRefExpr>(E)->getDecl())
                        ->getCanonicalDecl();
        Pos = ParamPositions[PVD];
        ParmTy = PVD->getType();
      }
      ParamAttrs[Pos].Alignment =
          (*NI) ? (*NI)->EvaluateKnownConstInt(C)
                : llvm::APSInt::getUnsigned(
                      C.toCharUnitsFromBits(C.getOpenMPDefaultSimdAlign(ParmTy))
                          .getQuantity());
      ++NI;
    }
    // Mark linear parameters.
    auto SI = Attr->steps_begin();
    auto MI = Attr->modifiers_begin();
    for (auto *E : Attr->linears()) {
      E = E->IgnoreParenImpCasts();
      unsigned Pos;
      if (isa<CXXThisExpr>(E))
        Pos = ParamPositions[FD];
      else {
        auto *PVD = cast<ParmVarDecl>(cast<DeclRefExpr>(E)->getDecl())
                        ->getCanonicalDecl();
        Pos = ParamPositions[PVD];
      }
      auto &ParamAttr = ParamAttrs[Pos];
      ParamAttr.Kind = Linear;
      if (*SI) {
        if (!(*SI)->EvaluateAsInt(ParamAttr.StrideOrArg, C,
                                  Expr::SE_AllowSideEffects)) {
          if (auto *DRE = cast<DeclRefExpr>((*SI)->IgnoreParenImpCasts())) {
            if (auto *StridePVD = cast<ParmVarDecl>(DRE->getDecl())) {
              ParamAttr.Kind = LinearWithVarStride;
              ParamAttr.StrideOrArg = llvm::APSInt::getUnsigned(
                  ParamPositions[StridePVD->getCanonicalDecl()]);
            }
          }
        }
      }
      ++SI;
      ++MI;
    }
    llvm::APSInt VLENVal;
    if (const Expr *VLEN = Attr->getSimdlen())
      VLENVal = VLEN->EvaluateKnownConstInt(C);
    OMPDeclareSimdDeclAttr::BranchStateTy State = Attr->getBranchState();
    if (CGM.getTriple().getArch() == llvm::Triple::x86 ||
        CGM.getTriple().getArch() == llvm::Triple::x86_64)
      emitX86DeclareSimdFunction(FD, Fn, VLENVal, ParamAttrs, State);
  }
}

StringRef CGOpenMPRuntime::RenameStandardFunction (StringRef name) {
  return name;
}<|MERGE_RESOLUTION|>--- conflicted
+++ resolved
@@ -11,9 +11,9 @@
 //
 //===----------------------------------------------------------------------===//
 
-#include "CGOpenMPRuntime.h"
 #include "CGCXXABI.h"
 #include "CGCleanup.h"
+#include "CGOpenMPRuntime.h"
 #include "CodeGenFunction.h"
 #include "clang/AST/Decl.h"
 #include "clang/AST/DeclTemplate.h"
@@ -5987,10 +5987,7 @@
           if (!RI->getType()->isAnyPointerType()) {
             // If the field is not a pointer, we need to save the actual value
             // and load it as a void pointer.
-<<<<<<< HEAD
             CurMapTypes.push_back(MappableExprsHandler::OMP_MAP_PRIVATE_VAL);
-=======
->>>>>>> ee626ade
             auto DstAddr = CGF.CreateMemTemp(
                 Ctx.getUIntPtrType(),
                 Twine(CI->getCapturedVar()->getName()) + ".casted");
