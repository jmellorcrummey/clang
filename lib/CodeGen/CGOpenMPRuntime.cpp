//===----- CGOpenMPRuntime.cpp - Interface to OpenMP Runtimes -------------===//
//
//                     The LLVM Compiler Infrastructure
//
// This file is distributed under the University of Illinois Open Source
// License. See LICENSE.TXT for details.
//
//===----------------------------------------------------------------------===//
//
// This provides a class for OpenMP runtime code generation.
//
//===----------------------------------------------------------------------===//

#include "CGCXXABI.h"
#include "CGCleanup.h"
#include "CGOpenMPRuntime.h"
#include "CGOpenMPRuntimeCommon.h"
#include "CodeGenFunction.h"
#include "clang/AST/StmtOpenMP.h"
#include "llvm/Bitcode/ReaderWriter.h"
#include "llvm/IR/CallSite.h"
#include "llvm/Support/Format.h"

using namespace clang;
using namespace CodeGen;
using namespace CGOpenMPCommon;

CGOpenMPRuntime::CGOpenMPRuntime(CodeGenModule &CGM)
    : CGM(CGM), DefaultOpenMPPSource(nullptr), KmpRoutineEntryPtrTy(nullptr),
      OffloadEntriesInfoManager(CGM) {
  IdentTy = llvm::StructType::create(
      "ident_t", CGM.Int32Ty /* reserved_1 */, CGM.Int32Ty /* flags */,
      CGM.Int32Ty /* reserved_2 */, CGM.Int32Ty /* reserved_3 */,
      CGM.Int8PtrTy /* psource */, nullptr);
  // Build void (*kmpc_micro)(kmp_int32 *global_tid, kmp_int32 *bound_tid,...)
  llvm::Type *MicroParams[] = {llvm::PointerType::getUnqual(CGM.Int32Ty),
                               llvm::PointerType::getUnqual(CGM.Int32Ty)};
  Kmpc_MicroTy = llvm::FunctionType::get(CGM.VoidTy, MicroParams, true);
  KmpCriticalNameTy = llvm::ArrayType::get(CGM.Int32Ty, /*NumElements*/ 8);

  loadOffloadInfoMetadata();
}

void CGOpenMPRuntime::clear() {
  InternalVars.clear();
}

<<<<<<< HEAD
CGOpenMPRuntime* CGOpenMPRuntime::create(CodeGenModule &CGM){
  // Select a specialized codegen implementation for the requested target if
  // we have one. Otherwise use the default.
  switch(CGM.getTarget().getTriple().getArch()){
=======
CGOpenMPRuntime *CGOpenMPRuntime::create(CodeGenModule &CGM) {
  // Select a specialized codegen implementation for the requested target if
  // we have one. Otherwise use the default.
  switch (CGM.getTarget().getTriple().getArch()) {
>>>>>>> a13907ab
  default:
    return new CGOpenMPRuntime(CGM);
  case llvm::Triple::nvptx:
  case llvm::Triple::nvptx64:
<<<<<<< HEAD
=======
    assert(CGM.getLangOpts().OpenMPIsDevice &&
           "OpenMP NVPTX is only prepared to deal with device code.");
>>>>>>> a13907ab
    return createCGOpenMPRuntimeNVPTX(CGM);
  }
  return nullptr;
}

// Layout information for ident_t.
static CharUnits getIdentAlign(CodeGenModule &CGM) {
  return CGM.getPointerAlign();
}
static CharUnits getIdentSize(CodeGenModule &CGM) {
  assert((4 * CGM.getPointerSize()).isMultipleOf(CGM.getPointerAlign()));
  return CharUnits::fromQuantity(16) + CGM.getPointerSize();
}
static CharUnits getOffsetOfIdentField(CGOpenMPRuntime::IdentFieldIndex Field) {
  // All the fields except the last are i32, so this works beautifully.
  return unsigned(Field) * CharUnits::fromQuantity(4);
}
static Address createIdentFieldGEP(CodeGenFunction &CGF, Address Addr,
                                   CGOpenMPRuntime::IdentFieldIndex Field,
                                   const llvm::Twine &Name = "") {
  auto Offset = getOffsetOfIdentField(Field);
  return CGF.Builder.CreateStructGEP(Addr, Field, Offset, Name);
}

llvm::Value *CGOpenMPRuntime::emitParallelOutlinedFunction(
    const OMPExecutableDirective &D, const VarDecl *ThreadIDVar,
    OpenMPDirectiveKind InnermostKind, const RegionCodeGenTy &CodeGen) {
  assert(ThreadIDVar->getType()->isPointerType() &&
         "thread id variable must be of type kmp_int32 *");
  const CapturedStmt *CS = cast<CapturedStmt>(D.getAssociatedStmt());
  CodeGenFunction CGF(CGM, true);
  bool HasCancel = false;
  if (auto *OPD = dyn_cast<OMPParallelDirective>(&D))
    HasCancel = OPD->hasCancel();
  else if (auto *OPSD = dyn_cast<OMPParallelSectionsDirective>(&D))
    HasCancel = OPSD->hasCancel();
  else if (auto *OPFD = dyn_cast<OMPParallelForDirective>(&D))
    HasCancel = OPFD->hasCancel();
  CGOpenMPOutlinedRegionInfo CGInfo(*CS, ThreadIDVar, CodeGen, InnermostKind,
                                    HasCancel);
  CodeGenFunction::CGCapturedStmtRAII CapInfoRAII(CGF, &CGInfo);
  return CGF.GenerateOpenMPCapturedStmtFunction(*CS);
}

llvm::Value *CGOpenMPRuntime::emitTaskOutlinedFunction(
    const OMPExecutableDirective &D, const VarDecl *ThreadIDVar,
    OpenMPDirectiveKind InnermostKind, const RegionCodeGenTy &CodeGen) {
  assert(!ThreadIDVar->getType()->isPointerType() &&
         "thread id variable must be of type kmp_int32 for tasks");
  auto *CS = cast<CapturedStmt>(D.getAssociatedStmt());
  CodeGenFunction CGF(CGM, true);
  CGOpenMPTaskOutlinedRegionInfo CGInfo(*CS, ThreadIDVar, CodeGen,
                                        InnermostKind,
                                        cast<OMPTaskDirective>(D).hasCancel());
  CodeGenFunction::CGCapturedStmtRAII CapInfoRAII(CGF, &CGInfo);
  return CGF.GenerateCapturedStmtFunction(*CS);
}

Address CGOpenMPRuntime::getOrCreateDefaultLocation(OpenMPLocationFlags Flags) {
  CharUnits Align = getIdentAlign(CGM);
  llvm::Value *Entry = OpenMPDefaultLocMap.lookup(Flags);
  if (!Entry) {
    if (!DefaultOpenMPPSource) {
      // Initialize default location for psource field of ident_t structure of
      // all ident_t objects. Format is ";file;function;line;column;;".
      // Taken from
      // http://llvm.org/svn/llvm-project/openmp/trunk/runtime/src/kmp_str.c
      DefaultOpenMPPSource =
          CGM.GetAddrOfConstantCString(";unknown;unknown;0;0;;").getPointer();
      DefaultOpenMPPSource =
          llvm::ConstantExpr::getBitCast(DefaultOpenMPPSource, CGM.Int8PtrTy);
    }
    auto DefaultOpenMPLocation = new llvm::GlobalVariable(
        CGM.getModule(), IdentTy, /*isConstant*/ true,
        llvm::GlobalValue::PrivateLinkage, /*Initializer*/ nullptr);
    DefaultOpenMPLocation->setUnnamedAddr(true);
    DefaultOpenMPLocation->setAlignment(Align.getQuantity());

    llvm::Constant *Zero = llvm::ConstantInt::get(CGM.Int32Ty, 0, true);
    llvm::Constant *Values[] = {Zero,
                                llvm::ConstantInt::get(CGM.Int32Ty, Flags),
                                Zero, Zero, DefaultOpenMPPSource};
    llvm::Constant *Init = llvm::ConstantStruct::get(IdentTy, Values);
    DefaultOpenMPLocation->setInitializer(Init);
    OpenMPDefaultLocMap[Flags] = Entry = DefaultOpenMPLocation;
  }
  return Address(Entry, Align);
}

llvm::Value *CGOpenMPRuntime::emitUpdateLocation(CodeGenFunction &CGF,
                                                 SourceLocation Loc,
                                                 OpenMPLocationFlags Flags) {
  // If no debug info is generated - return global default location.
  if (CGM.getCodeGenOpts().getDebugInfo() == codegenoptions::NoDebugInfo ||
      Loc.isInvalid())
    return getOrCreateDefaultLocation(Flags).getPointer();

  assert(CGF.CurFn && "No function in current CodeGenFunction.");

  Address LocValue = Address::invalid();
  auto I = OpenMPLocThreadIDMap.find(CGF.CurFn);
  if (I != OpenMPLocThreadIDMap.end())
    LocValue = Address(I->second.DebugLoc, getIdentAlign(CGF.CGM));

  // OpenMPLocThreadIDMap may have null DebugLoc and non-null ThreadID, if
  // GetOpenMPThreadID was called before this routine.
  if (!LocValue.isValid()) {
    // Generate "ident_t .kmpc_loc.addr;"
    Address AI = CGF.CreateTempAlloca(IdentTy, getIdentAlign(CGF.CGM),
                                      ".kmpc_loc.addr");
    auto &Elem = OpenMPLocThreadIDMap.FindAndConstruct(CGF.CurFn);
    Elem.second.DebugLoc = AI.getPointer();
    LocValue = AI;

    CGBuilderTy::InsertPointGuard IPG(CGF.Builder);
    CGF.Builder.SetInsertPoint(CGF.AllocaInsertPt);
    CGF.Builder.CreateMemCpy(LocValue, getOrCreateDefaultLocation(Flags),
                             CGM.getSize(getIdentSize(CGF.CGM)));
  }

  // char **psource = &.kmpc_loc_<flags>.addr.psource;
  Address PSource = createIdentFieldGEP(CGF, LocValue, IdentField_PSource);

  auto OMPDebugLoc = OpenMPDebugLocMap.lookup(Loc.getRawEncoding());
  if (OMPDebugLoc == nullptr) {
    SmallString<128> Buffer2;
    llvm::raw_svector_ostream OS2(Buffer2);
    // Build debug location
    PresumedLoc PLoc = CGF.getContext().getSourceManager().getPresumedLoc(Loc);
    OS2 << ";" << PLoc.getFilename() << ";";
    if (const FunctionDecl *FD =
            dyn_cast_or_null<FunctionDecl>(CGF.CurFuncDecl)) {
      OS2 << FD->getQualifiedNameAsString();
    }
    OS2 << ";" << PLoc.getLine() << ";" << PLoc.getColumn() << ";;";
    OMPDebugLoc = CGF.Builder.CreateGlobalStringPtr(OS2.str());
    OpenMPDebugLocMap[Loc.getRawEncoding()] = OMPDebugLoc;
  }
  // *psource = ";<File>;<Function>;<Line>;<Column>;;";
  CGF.Builder.CreateStore(OMPDebugLoc, PSource);

  // Our callers always pass this to a runtime function, so for
  // convenience, go ahead and return a naked pointer.
  return LocValue.getPointer();
}

llvm::Value *CGOpenMPRuntime::getThreadID(CodeGenFunction &CGF,
                                          SourceLocation Loc) {
  assert(CGF.CurFn && "No function in current CodeGenFunction.");

  llvm::Value *ThreadID = nullptr;
  // Check whether we've already cached a load of the thread id in this
  // function.
  auto I = OpenMPLocThreadIDMap.find(CGF.CurFn);
  if (I != OpenMPLocThreadIDMap.end()) {
    ThreadID = I->second.ThreadID;
    if (ThreadID != nullptr)
      return ThreadID;
  }
  if (auto *OMPRegionInfo =
          dyn_cast_or_null<CGOpenMPRegionInfo>(CGF.CapturedStmtInfo)) {
    if (OMPRegionInfo->getThreadIDVariable()) {
      // Check if this an outlined function with thread id passed as argument.
      auto LVal = OMPRegionInfo->getThreadIDVariableLValue(CGF);
      ThreadID = CGF.EmitLoadOfLValue(LVal, Loc).getScalarVal();
      // If value loaded in entry block, cache it and use it everywhere in
      // function.
      if (CGF.Builder.GetInsertBlock() == CGF.AllocaInsertPt->getParent()) {
        auto &Elem = OpenMPLocThreadIDMap.FindAndConstruct(CGF.CurFn);
        Elem.second.ThreadID = ThreadID;
      }
      return ThreadID;
    }
  }

  // This is not an outlined function region - need to call __kmpc_int32
  // kmpc_global_thread_num(ident_t *loc).
  // Generate thread id value and cache this value for use across the
  // function.
  CGBuilderTy::InsertPointGuard IPG(CGF.Builder);
  CGF.Builder.SetInsertPoint(CGF.AllocaInsertPt);
  ThreadID =
      CGF.EmitRuntimeCall(createRuntimeFunction(OMPRTL__kmpc_global_thread_num),
                          emitUpdateLocation(CGF, Loc));
  auto &Elem = OpenMPLocThreadIDMap.FindAndConstruct(CGF.CurFn);
  Elem.second.ThreadID = ThreadID;
  return ThreadID;
}

void CGOpenMPRuntime::functionFinished(CodeGenFunction &CGF) {
  assert(CGF.CurFn && "No function in current CodeGenFunction.");
  if (OpenMPLocThreadIDMap.count(CGF.CurFn))
    OpenMPLocThreadIDMap.erase(CGF.CurFn);
}

llvm::Type *CGOpenMPRuntime::getIdentTyPointerTy() {
  return llvm::PointerType::getUnqual(IdentTy);
}

llvm::Type *CGOpenMPRuntime::getKmpc_MicroPointerTy() {
  return llvm::PointerType::getUnqual(Kmpc_MicroTy);
}

llvm::Constant *
CGOpenMPRuntime::createRuntimeFunction(OpenMPRTLFunction Function) {
  llvm::Constant *RTLFn = nullptr;
  switch (Function) {
  case OMPRTL__kmpc_fork_call: {
    // Build void __kmpc_fork_call(ident_t *loc, kmp_int32 argc, kmpc_micro
    // microtask, ...);
    llvm::Type *TypeParams[] = {getIdentTyPointerTy(), CGM.Int32Ty,
                                getKmpc_MicroPointerTy()};
    llvm::FunctionType *FnTy =
        llvm::FunctionType::get(CGM.VoidTy, TypeParams, /*isVarArg*/ true);
    RTLFn = CGM.CreateRuntimeFunction(FnTy, "__kmpc_fork_call");
    break;
  }
  case OMPRTL__kmpc_global_thread_num: {
    // Build kmp_int32 __kmpc_global_thread_num(ident_t *loc);
    llvm::Type *TypeParams[] = {getIdentTyPointerTy()};
    llvm::FunctionType *FnTy =
        llvm::FunctionType::get(CGM.Int32Ty, TypeParams, /*isVarArg*/ false);
    RTLFn = CGM.CreateRuntimeFunction(FnTy, "__kmpc_global_thread_num");
    break;
  }
  case OMPRTL__kmpc_threadprivate_cached: {
    // Build void *__kmpc_threadprivate_cached(ident_t *loc,
    // kmp_int32 global_tid, void *data, size_t size, void ***cache);
    llvm::Type *TypeParams[] = {getIdentTyPointerTy(), CGM.Int32Ty,
                                CGM.VoidPtrTy, CGM.SizeTy,
                                CGM.VoidPtrTy->getPointerTo()->getPointerTo()};
    llvm::FunctionType *FnTy =
        llvm::FunctionType::get(CGM.VoidPtrTy, TypeParams, /*isVarArg*/ false);
    RTLFn = CGM.CreateRuntimeFunction(FnTy, "__kmpc_threadprivate_cached");
    break;
  }
  case OMPRTL__kmpc_critical: {
    // Build void __kmpc_critical(ident_t *loc, kmp_int32 global_tid,
    // kmp_critical_name *crit);
    llvm::Type *TypeParams[] = {
        getIdentTyPointerTy(), CGM.Int32Ty,
        llvm::PointerType::getUnqual(KmpCriticalNameTy)};
    llvm::FunctionType *FnTy =
        llvm::FunctionType::get(CGM.VoidTy, TypeParams, /*isVarArg*/ false);
    RTLFn = CGM.CreateRuntimeFunction(FnTy, "__kmpc_critical");
    break;
  }
  case OMPRTL__kmpc_critical_with_hint: {
    // Build void __kmpc_critical_with_hint(ident_t *loc, kmp_int32 global_tid,
    // kmp_critical_name *crit, uintptr_t hint);
    llvm::Type *TypeParams[] = {getIdentTyPointerTy(), CGM.Int32Ty,
                                llvm::PointerType::getUnqual(KmpCriticalNameTy),
                                CGM.IntPtrTy};
    llvm::FunctionType *FnTy =
        llvm::FunctionType::get(CGM.VoidTy, TypeParams, /*isVarArg*/ false);
    RTLFn = CGM.CreateRuntimeFunction(FnTy, "__kmpc_critical_with_hint");
    break;
  }
  case OMPRTL__kmpc_threadprivate_register: {
    // Build void __kmpc_threadprivate_register(ident_t *, void *data,
    // kmpc_ctor ctor, kmpc_cctor cctor, kmpc_dtor dtor);
    // typedef void *(*kmpc_ctor)(void *);
    auto KmpcCtorTy =
        llvm::FunctionType::get(CGM.VoidPtrTy, CGM.VoidPtrTy,
                                /*isVarArg*/ false)->getPointerTo();
    // typedef void *(*kmpc_cctor)(void *, void *);
    llvm::Type *KmpcCopyCtorTyArgs[] = {CGM.VoidPtrTy, CGM.VoidPtrTy};
    auto KmpcCopyCtorTy =
        llvm::FunctionType::get(CGM.VoidPtrTy, KmpcCopyCtorTyArgs,
                                /*isVarArg*/ false)->getPointerTo();
    // typedef void (*kmpc_dtor)(void *);
    auto KmpcDtorTy =
        llvm::FunctionType::get(CGM.VoidTy, CGM.VoidPtrTy, /*isVarArg*/ false)
            ->getPointerTo();
    llvm::Type *FnTyArgs[] = {getIdentTyPointerTy(), CGM.VoidPtrTy, KmpcCtorTy,
                              KmpcCopyCtorTy, KmpcDtorTy};
    auto FnTy = llvm::FunctionType::get(CGM.VoidTy, FnTyArgs,
                                        /*isVarArg*/ false);
    RTLFn = CGM.CreateRuntimeFunction(FnTy, "__kmpc_threadprivate_register");
    break;
  }
  case OMPRTL__kmpc_end_critical: {
    // Build void __kmpc_end_critical(ident_t *loc, kmp_int32 global_tid,
    // kmp_critical_name *crit);
    llvm::Type *TypeParams[] = {
        getIdentTyPointerTy(), CGM.Int32Ty,
        llvm::PointerType::getUnqual(KmpCriticalNameTy)};
    llvm::FunctionType *FnTy =
        llvm::FunctionType::get(CGM.VoidTy, TypeParams, /*isVarArg*/ false);
    RTLFn = CGM.CreateRuntimeFunction(FnTy, "__kmpc_end_critical");
    break;
  }
  case OMPRTL__kmpc_cancel_barrier: {
    // Build kmp_int32 __kmpc_cancel_barrier(ident_t *loc, kmp_int32
    // global_tid);
    llvm::Type *TypeParams[] = {getIdentTyPointerTy(), CGM.Int32Ty};
    llvm::FunctionType *FnTy =
        llvm::FunctionType::get(CGM.Int32Ty, TypeParams, /*isVarArg*/ false);
    RTLFn = CGM.CreateRuntimeFunction(FnTy, /*Name*/ "__kmpc_cancel_barrier");
    break;
  }
  case OMPRTL__kmpc_barrier: {
    // Build void __kmpc_barrier(ident_t *loc, kmp_int32 global_tid);
    llvm::Type *TypeParams[] = {getIdentTyPointerTy(), CGM.Int32Ty};
    llvm::FunctionType *FnTy =
        llvm::FunctionType::get(CGM.VoidTy, TypeParams, /*isVarArg*/ false);
    RTLFn = CGM.CreateRuntimeFunction(FnTy, /*Name*/ "__kmpc_barrier");
    break;
  }
  case OMPRTL__kmpc_for_static_fini: {
    // Build void __kmpc_for_static_fini(ident_t *loc, kmp_int32 global_tid);
    llvm::Type *TypeParams[] = {getIdentTyPointerTy(), CGM.Int32Ty};
    llvm::FunctionType *FnTy =
        llvm::FunctionType::get(CGM.VoidTy, TypeParams, /*isVarArg*/ false);
    RTLFn = CGM.CreateRuntimeFunction(FnTy, "__kmpc_for_static_fini");
    break;
  }
  case OMPRTL__kmpc_push_num_threads: {
    // Build void __kmpc_push_num_threads(ident_t *loc, kmp_int32 global_tid,
    // kmp_int32 num_threads)
    llvm::Type *TypeParams[] = {getIdentTyPointerTy(), CGM.Int32Ty,
                                CGM.Int32Ty};
    llvm::FunctionType *FnTy =
        llvm::FunctionType::get(CGM.VoidTy, TypeParams, /*isVarArg*/ false);
    RTLFn = CGM.CreateRuntimeFunction(FnTy, "__kmpc_push_num_threads");
    break;
  }
  case OMPRTL__kmpc_serialized_parallel: {
    // Build void __kmpc_serialized_parallel(ident_t *loc, kmp_int32
    // global_tid);
    llvm::Type *TypeParams[] = {getIdentTyPointerTy(), CGM.Int32Ty};
    llvm::FunctionType *FnTy =
        llvm::FunctionType::get(CGM.VoidTy, TypeParams, /*isVarArg*/ false);
    RTLFn = CGM.CreateRuntimeFunction(FnTy, "__kmpc_serialized_parallel");
    break;
  }
  case OMPRTL__kmpc_end_serialized_parallel: {
    // Build void __kmpc_end_serialized_parallel(ident_t *loc, kmp_int32
    // global_tid);
    llvm::Type *TypeParams[] = {getIdentTyPointerTy(), CGM.Int32Ty};
    llvm::FunctionType *FnTy =
        llvm::FunctionType::get(CGM.VoidTy, TypeParams, /*isVarArg*/ false);
    RTLFn = CGM.CreateRuntimeFunction(FnTy, "__kmpc_end_serialized_parallel");
    break;
  }
  case OMPRTL__kmpc_flush: {
    // Build void __kmpc_flush(ident_t *loc);
    llvm::Type *TypeParams[] = {getIdentTyPointerTy()};
    llvm::FunctionType *FnTy =
        llvm::FunctionType::get(CGM.VoidTy, TypeParams, /*isVarArg*/ false);
    RTLFn = CGM.CreateRuntimeFunction(FnTy, "__kmpc_flush");
    break;
  }
  case OMPRTL__kmpc_master: {
    // Build kmp_int32 __kmpc_master(ident_t *loc, kmp_int32 global_tid);
    llvm::Type *TypeParams[] = {getIdentTyPointerTy(), CGM.Int32Ty};
    llvm::FunctionType *FnTy =
        llvm::FunctionType::get(CGM.Int32Ty, TypeParams, /*isVarArg=*/false);
    RTLFn = CGM.CreateRuntimeFunction(FnTy, /*Name=*/"__kmpc_master");
    break;
  }
  case OMPRTL__kmpc_end_master: {
    // Build void __kmpc_end_master(ident_t *loc, kmp_int32 global_tid);
    llvm::Type *TypeParams[] = {getIdentTyPointerTy(), CGM.Int32Ty};
    llvm::FunctionType *FnTy =
        llvm::FunctionType::get(CGM.VoidTy, TypeParams, /*isVarArg=*/false);
    RTLFn = CGM.CreateRuntimeFunction(FnTy, /*Name=*/"__kmpc_end_master");
    break;
  }
  case OMPRTL__kmpc_omp_taskyield: {
    // Build kmp_int32 __kmpc_omp_taskyield(ident_t *, kmp_int32 global_tid,
    // int end_part);
    llvm::Type *TypeParams[] = {getIdentTyPointerTy(), CGM.Int32Ty, CGM.IntTy};
    llvm::FunctionType *FnTy =
        llvm::FunctionType::get(CGM.Int32Ty, TypeParams, /*isVarArg=*/false);
    RTLFn = CGM.CreateRuntimeFunction(FnTy, /*Name=*/"__kmpc_omp_taskyield");
    break;
  }
  case OMPRTL__kmpc_single: {
    // Build kmp_int32 __kmpc_single(ident_t *loc, kmp_int32 global_tid);
    llvm::Type *TypeParams[] = {getIdentTyPointerTy(), CGM.Int32Ty};
    llvm::FunctionType *FnTy =
        llvm::FunctionType::get(CGM.Int32Ty, TypeParams, /*isVarArg=*/false);
    RTLFn = CGM.CreateRuntimeFunction(FnTy, /*Name=*/"__kmpc_single");
    break;
  }
  case OMPRTL__kmpc_end_single: {
    // Build void __kmpc_end_single(ident_t *loc, kmp_int32 global_tid);
    llvm::Type *TypeParams[] = {getIdentTyPointerTy(), CGM.Int32Ty};
    llvm::FunctionType *FnTy =
        llvm::FunctionType::get(CGM.VoidTy, TypeParams, /*isVarArg=*/false);
    RTLFn = CGM.CreateRuntimeFunction(FnTy, /*Name=*/"__kmpc_end_single");
    break;
  }
  case OMPRTL__kmpc_omp_task_alloc: {
    // Build kmp_task_t *__kmpc_omp_task_alloc(ident_t *, kmp_int32 gtid,
    // kmp_int32 flags, size_t sizeof_kmp_task_t, size_t sizeof_shareds,
    // kmp_routine_entry_t *task_entry);
    assert(KmpRoutineEntryPtrTy != nullptr &&
           "Type kmp_routine_entry_t must be created.");
    llvm::Type *TypeParams[] = {getIdentTyPointerTy(), CGM.Int32Ty, CGM.Int32Ty,
                                CGM.SizeTy, CGM.SizeTy, KmpRoutineEntryPtrTy};
    // Return void * and then cast to particular kmp_task_t type.
    llvm::FunctionType *FnTy =
        llvm::FunctionType::get(CGM.VoidPtrTy, TypeParams, /*isVarArg=*/false);
    RTLFn = CGM.CreateRuntimeFunction(FnTy, /*Name=*/"__kmpc_omp_task_alloc");
    break;
  }
  case OMPRTL__kmpc_omp_task: {
    // Build kmp_int32 __kmpc_omp_task(ident_t *, kmp_int32 gtid, kmp_task_t
    // *new_task);
    llvm::Type *TypeParams[] = {getIdentTyPointerTy(), CGM.Int32Ty,
                                CGM.VoidPtrTy};
    llvm::FunctionType *FnTy =
        llvm::FunctionType::get(CGM.Int32Ty, TypeParams, /*isVarArg=*/false);
    RTLFn = CGM.CreateRuntimeFunction(FnTy, /*Name=*/"__kmpc_omp_task");
    break;
  }
  case OMPRTL__kmpc_copyprivate: {
    // Build void __kmpc_copyprivate(ident_t *loc, kmp_int32 global_tid,
    // size_t cpy_size, void *cpy_data, void(*cpy_func)(void *, void *),
    // kmp_int32 didit);
    llvm::Type *CpyTypeParams[] = {CGM.VoidPtrTy, CGM.VoidPtrTy};
    auto *CpyFnTy =
        llvm::FunctionType::get(CGM.VoidTy, CpyTypeParams, /*isVarArg=*/false);
    llvm::Type *TypeParams[] = {getIdentTyPointerTy(), CGM.Int32Ty, CGM.SizeTy,
                                CGM.VoidPtrTy, CpyFnTy->getPointerTo(),
                                CGM.Int32Ty};
    llvm::FunctionType *FnTy =
        llvm::FunctionType::get(CGM.VoidTy, TypeParams, /*isVarArg=*/false);
    RTLFn = CGM.CreateRuntimeFunction(FnTy, /*Name=*/"__kmpc_copyprivate");
    break;
  }
  case OMPRTL__kmpc_reduce: {
    // Build kmp_int32 __kmpc_reduce(ident_t *loc, kmp_int32 global_tid,
    // kmp_int32 num_vars, size_t reduce_size, void *reduce_data, void
    // (*reduce_func)(void *lhs_data, void *rhs_data), kmp_critical_name *lck);
    llvm::Type *ReduceTypeParams[] = {CGM.VoidPtrTy, CGM.VoidPtrTy};
    auto *ReduceFnTy = llvm::FunctionType::get(CGM.VoidTy, ReduceTypeParams,
                                               /*isVarArg=*/false);
    llvm::Type *TypeParams[] = {
        getIdentTyPointerTy(), CGM.Int32Ty, CGM.Int32Ty, CGM.SizeTy,
        CGM.VoidPtrTy, ReduceFnTy->getPointerTo(),
        llvm::PointerType::getUnqual(KmpCriticalNameTy)};
    llvm::FunctionType *FnTy =
        llvm::FunctionType::get(CGM.Int32Ty, TypeParams, /*isVarArg=*/false);
    RTLFn = CGM.CreateRuntimeFunction(FnTy, /*Name=*/"__kmpc_reduce");
    break;
  }
  case OMPRTL__kmpc_reduce_nowait: {
    // Build kmp_int32 __kmpc_reduce_nowait(ident_t *loc, kmp_int32
    // global_tid, kmp_int32 num_vars, size_t reduce_size, void *reduce_data,
    // void (*reduce_func)(void *lhs_data, void *rhs_data), kmp_critical_name
    // *lck);
    llvm::Type *ReduceTypeParams[] = {CGM.VoidPtrTy, CGM.VoidPtrTy};
    auto *ReduceFnTy = llvm::FunctionType::get(CGM.VoidTy, ReduceTypeParams,
                                               /*isVarArg=*/false);
    llvm::Type *TypeParams[] = {
        getIdentTyPointerTy(), CGM.Int32Ty, CGM.Int32Ty, CGM.SizeTy,
        CGM.VoidPtrTy, ReduceFnTy->getPointerTo(),
        llvm::PointerType::getUnqual(KmpCriticalNameTy)};
    llvm::FunctionType *FnTy =
        llvm::FunctionType::get(CGM.Int32Ty, TypeParams, /*isVarArg=*/false);
    RTLFn = CGM.CreateRuntimeFunction(FnTy, /*Name=*/"__kmpc_reduce_nowait");
    break;
  }
  case OMPRTL__kmpc_end_reduce: {
    // Build void __kmpc_end_reduce(ident_t *loc, kmp_int32 global_tid,
    // kmp_critical_name *lck);
    llvm::Type *TypeParams[] = {
        getIdentTyPointerTy(), CGM.Int32Ty,
        llvm::PointerType::getUnqual(KmpCriticalNameTy)};
    llvm::FunctionType *FnTy =
        llvm::FunctionType::get(CGM.VoidTy, TypeParams, /*isVarArg=*/false);
    RTLFn = CGM.CreateRuntimeFunction(FnTy, /*Name=*/"__kmpc_end_reduce");
    break;
  }
  case OMPRTL__kmpc_end_reduce_nowait: {
    // Build __kmpc_end_reduce_nowait(ident_t *loc, kmp_int32 global_tid,
    // kmp_critical_name *lck);
    llvm::Type *TypeParams[] = {
        getIdentTyPointerTy(), CGM.Int32Ty,
        llvm::PointerType::getUnqual(KmpCriticalNameTy)};
    llvm::FunctionType *FnTy =
        llvm::FunctionType::get(CGM.VoidTy, TypeParams, /*isVarArg=*/false);
    RTLFn =
        CGM.CreateRuntimeFunction(FnTy, /*Name=*/"__kmpc_end_reduce_nowait");
    break;
  }
  case OMPRTL__kmpc_omp_task_begin_if0: {
    // Build void __kmpc_omp_task(ident_t *, kmp_int32 gtid, kmp_task_t
    // *new_task);
    llvm::Type *TypeParams[] = {getIdentTyPointerTy(), CGM.Int32Ty,
                                CGM.VoidPtrTy};
    llvm::FunctionType *FnTy =
        llvm::FunctionType::get(CGM.VoidTy, TypeParams, /*isVarArg=*/false);
    RTLFn =
        CGM.CreateRuntimeFunction(FnTy, /*Name=*/"__kmpc_omp_task_begin_if0");
    break;
  }
  case OMPRTL__kmpc_omp_task_complete_if0: {
    // Build void __kmpc_omp_task(ident_t *, kmp_int32 gtid, kmp_task_t
    // *new_task);
    llvm::Type *TypeParams[] = {getIdentTyPointerTy(), CGM.Int32Ty,
                                CGM.VoidPtrTy};
    llvm::FunctionType *FnTy =
        llvm::FunctionType::get(CGM.VoidTy, TypeParams, /*isVarArg=*/false);
    RTLFn = CGM.CreateRuntimeFunction(FnTy,
                                      /*Name=*/"__kmpc_omp_task_complete_if0");
    break;
  }
  case OMPRTL__kmpc_ordered: {
    // Build void __kmpc_ordered(ident_t *loc, kmp_int32 global_tid);
    llvm::Type *TypeParams[] = {getIdentTyPointerTy(), CGM.Int32Ty};
    llvm::FunctionType *FnTy =
        llvm::FunctionType::get(CGM.VoidTy, TypeParams, /*isVarArg=*/false);
    RTLFn = CGM.CreateRuntimeFunction(FnTy, "__kmpc_ordered");
    break;
  }
  case OMPRTL__kmpc_end_ordered: {
    // Build void __kmpc_end_ordered(ident_t *loc, kmp_int32 global_tid);
    llvm::Type *TypeParams[] = {getIdentTyPointerTy(), CGM.Int32Ty};
    llvm::FunctionType *FnTy =
        llvm::FunctionType::get(CGM.VoidTy, TypeParams, /*isVarArg=*/false);
    RTLFn = CGM.CreateRuntimeFunction(FnTy, "__kmpc_end_ordered");
    break;
  }
  case OMPRTL__kmpc_omp_taskwait: {
    // Build kmp_int32 __kmpc_omp_taskwait(ident_t *loc, kmp_int32 global_tid);
    llvm::Type *TypeParams[] = {getIdentTyPointerTy(), CGM.Int32Ty};
    llvm::FunctionType *FnTy =
        llvm::FunctionType::get(CGM.Int32Ty, TypeParams, /*isVarArg=*/false);
    RTLFn = CGM.CreateRuntimeFunction(FnTy, "__kmpc_omp_taskwait");
    break;
  }
  case OMPRTL__kmpc_taskgroup: {
    // Build void __kmpc_taskgroup(ident_t *loc, kmp_int32 global_tid);
    llvm::Type *TypeParams[] = {getIdentTyPointerTy(), CGM.Int32Ty};
    llvm::FunctionType *FnTy =
        llvm::FunctionType::get(CGM.VoidTy, TypeParams, /*isVarArg=*/false);
    RTLFn = CGM.CreateRuntimeFunction(FnTy, "__kmpc_taskgroup");
    break;
  }
  case OMPRTL__kmpc_end_taskgroup: {
    // Build void __kmpc_end_taskgroup(ident_t *loc, kmp_int32 global_tid);
    llvm::Type *TypeParams[] = {getIdentTyPointerTy(), CGM.Int32Ty};
    llvm::FunctionType *FnTy =
        llvm::FunctionType::get(CGM.VoidTy, TypeParams, /*isVarArg=*/false);
    RTLFn = CGM.CreateRuntimeFunction(FnTy, "__kmpc_end_taskgroup");
    break;
  }
  case OMPRTL__kmpc_push_proc_bind: {
    // Build void __kmpc_push_proc_bind(ident_t *loc, kmp_int32 global_tid,
    // int proc_bind)
    llvm::Type *TypeParams[] = {getIdentTyPointerTy(), CGM.Int32Ty, CGM.IntTy};
    llvm::FunctionType *FnTy =
        llvm::FunctionType::get(CGM.VoidTy, TypeParams, /*isVarArg*/ false);
    RTLFn = CGM.CreateRuntimeFunction(FnTy, "__kmpc_push_proc_bind");
    break;
  }
  case OMPRTL__kmpc_omp_task_with_deps: {
    // Build kmp_int32 __kmpc_omp_task_with_deps(ident_t *, kmp_int32 gtid,
    // kmp_task_t *new_task, kmp_int32 ndeps, kmp_depend_info_t *dep_list,
    // kmp_int32 ndeps_noalias, kmp_depend_info_t *noalias_dep_list);
    llvm::Type *TypeParams[] = {
        getIdentTyPointerTy(), CGM.Int32Ty, CGM.VoidPtrTy, CGM.Int32Ty,
        CGM.VoidPtrTy,         CGM.Int32Ty, CGM.VoidPtrTy};
    llvm::FunctionType *FnTy =
        llvm::FunctionType::get(CGM.Int32Ty, TypeParams, /*isVarArg=*/false);
    RTLFn =
        CGM.CreateRuntimeFunction(FnTy, /*Name=*/"__kmpc_omp_task_with_deps");
    break;
  }
  case OMPRTL__kmpc_omp_wait_deps: {
    // Build void __kmpc_omp_wait_deps(ident_t *, kmp_int32 gtid,
    // kmp_int32 ndeps, kmp_depend_info_t *dep_list, kmp_int32 ndeps_noalias,
    // kmp_depend_info_t *noalias_dep_list);
    llvm::Type *TypeParams[] = {getIdentTyPointerTy(), CGM.Int32Ty,
                                CGM.Int32Ty,           CGM.VoidPtrTy,
                                CGM.Int32Ty,           CGM.VoidPtrTy};
    llvm::FunctionType *FnTy =
        llvm::FunctionType::get(CGM.VoidTy, TypeParams, /*isVarArg=*/false);
    RTLFn = CGM.CreateRuntimeFunction(FnTy, /*Name=*/"__kmpc_omp_wait_deps");
    break;
  }
  case OMPRTL__kmpc_cancellationpoint: {
    // Build kmp_int32 __kmpc_cancellationpoint(ident_t *loc, kmp_int32
    // global_tid, kmp_int32 cncl_kind)
    llvm::Type *TypeParams[] = {getIdentTyPointerTy(), CGM.Int32Ty, CGM.IntTy};
    llvm::FunctionType *FnTy =
        llvm::FunctionType::get(CGM.Int32Ty, TypeParams, /*isVarArg*/ false);
    RTLFn = CGM.CreateRuntimeFunction(FnTy, "__kmpc_cancellationpoint");
    break;
  }
  case OMPRTL__kmpc_cancel: {
    // Build kmp_int32 __kmpc_cancel(ident_t *loc, kmp_int32 global_tid,
    // kmp_int32 cncl_kind)
    llvm::Type *TypeParams[] = {getIdentTyPointerTy(), CGM.Int32Ty, CGM.IntTy};
    llvm::FunctionType *FnTy =
        llvm::FunctionType::get(CGM.Int32Ty, TypeParams, /*isVarArg*/ false);
    RTLFn = CGM.CreateRuntimeFunction(FnTy, "__kmpc_cancel");
    break;
  }
  case OMPRTL__tgt_target: {
    // Build int32_t __tgt_target(int32_t device_id, void *host_ptr, int32_t
    // arg_num, void** args_base, void **args, size_t *arg_sizes, int32_t
    // *arg_types);
    llvm::Type *TypeParams[] = {CGM.Int32Ty,
                                CGM.VoidPtrTy,
                                CGM.Int32Ty,
                                CGM.VoidPtrPtrTy,
                                CGM.VoidPtrPtrTy,
                                CGM.SizeTy->getPointerTo(),
                                CGM.Int32Ty->getPointerTo()};
    llvm::FunctionType *FnTy =
        llvm::FunctionType::get(CGM.Int32Ty, TypeParams, /*isVarArg*/ false);
    RTLFn = CGM.CreateRuntimeFunction(FnTy, "__tgt_target");
    break;
  }
  case OMPRTL__tgt_register_lib: {
    // Build void __tgt_register_lib(__tgt_bin_desc *desc);
    QualType ParamTy =
        CGM.getContext().getPointerType(getTgtBinaryDescriptorQTy());
    llvm::Type *TypeParams[] = {CGM.getTypes().ConvertTypeForMem(ParamTy)};
    llvm::FunctionType *FnTy =
        llvm::FunctionType::get(CGM.Int32Ty, TypeParams, /*isVarArg*/ false);
    RTLFn = CGM.CreateRuntimeFunction(FnTy, "__tgt_register_lib");
    break;
  }
  case OMPRTL__tgt_unregister_lib: {
    // Build void __tgt_unregister_lib(__tgt_bin_desc *desc);
    QualType ParamTy =
        CGM.getContext().getPointerType(getTgtBinaryDescriptorQTy());
    llvm::Type *TypeParams[] = {CGM.getTypes().ConvertTypeForMem(ParamTy)};
    llvm::FunctionType *FnTy =
        llvm::FunctionType::get(CGM.Int32Ty, TypeParams, /*isVarArg*/ false);
    RTLFn = CGM.CreateRuntimeFunction(FnTy, "__tgt_unregister_lib");
    break;
  }
  }
  return RTLFn;
}

llvm::Constant *CGOpenMPRuntime::createForStaticInitFunction(unsigned IVSize,
                                                             bool IVSigned) {
  assert((IVSize == 32 || IVSize == 64) &&
         "IV size is not compatible with the omp runtime");
  auto Name = IVSize == 32 ? (IVSigned ? "__kmpc_for_static_init_4"
                                       : "__kmpc_for_static_init_4u")
                           : (IVSigned ? "__kmpc_for_static_init_8"
                                       : "__kmpc_for_static_init_8u");
  auto ITy = IVSize == 32 ? CGM.Int32Ty : CGM.Int64Ty;
  auto PtrTy = llvm::PointerType::getUnqual(ITy);
  llvm::Type *TypeParams[] = {
    getIdentTyPointerTy(),                     // loc
    CGM.Int32Ty,                               // tid
    CGM.Int32Ty,                               // schedtype
    llvm::PointerType::getUnqual(CGM.Int32Ty), // p_lastiter
    PtrTy,                                     // p_lower
    PtrTy,                                     // p_upper
    PtrTy,                                     // p_stride
    ITy,                                       // incr
    ITy                                        // chunk
  };
  llvm::FunctionType *FnTy =
      llvm::FunctionType::get(CGM.VoidTy, TypeParams, /*isVarArg*/ false);
  return CGM.CreateRuntimeFunction(FnTy, Name);
}

llvm::Constant *CGOpenMPRuntime::createDispatchInitFunction(unsigned IVSize,
                                                            bool IVSigned) {
  assert((IVSize == 32 || IVSize == 64) &&
         "IV size is not compatible with the omp runtime");
  auto Name =
      IVSize == 32
          ? (IVSigned ? "__kmpc_dispatch_init_4" : "__kmpc_dispatch_init_4u")
          : (IVSigned ? "__kmpc_dispatch_init_8" : "__kmpc_dispatch_init_8u");
  auto ITy = IVSize == 32 ? CGM.Int32Ty : CGM.Int64Ty;
  llvm::Type *TypeParams[] = { getIdentTyPointerTy(), // loc
                               CGM.Int32Ty,           // tid
                               CGM.Int32Ty,           // schedtype
                               ITy,                   // lower
                               ITy,                   // upper
                               ITy,                   // stride
                               ITy                    // chunk
  };
  llvm::FunctionType *FnTy =
      llvm::FunctionType::get(CGM.VoidTy, TypeParams, /*isVarArg*/ false);
  return CGM.CreateRuntimeFunction(FnTy, Name);
}

llvm::Constant *CGOpenMPRuntime::createDispatchFiniFunction(unsigned IVSize,
                                                            bool IVSigned) {
  assert((IVSize == 32 || IVSize == 64) &&
         "IV size is not compatible with the omp runtime");
  auto Name =
      IVSize == 32
          ? (IVSigned ? "__kmpc_dispatch_fini_4" : "__kmpc_dispatch_fini_4u")
          : (IVSigned ? "__kmpc_dispatch_fini_8" : "__kmpc_dispatch_fini_8u");
  llvm::Type *TypeParams[] = {
      getIdentTyPointerTy(), // loc
      CGM.Int32Ty,           // tid
  };
  llvm::FunctionType *FnTy =
      llvm::FunctionType::get(CGM.VoidTy, TypeParams, /*isVarArg=*/false);
  return CGM.CreateRuntimeFunction(FnTy, Name);
}

llvm::Constant *CGOpenMPRuntime::createDispatchNextFunction(unsigned IVSize,
                                                            bool IVSigned) {
  assert((IVSize == 32 || IVSize == 64) &&
         "IV size is not compatible with the omp runtime");
  auto Name =
      IVSize == 32
          ? (IVSigned ? "__kmpc_dispatch_next_4" : "__kmpc_dispatch_next_4u")
          : (IVSigned ? "__kmpc_dispatch_next_8" : "__kmpc_dispatch_next_8u");
  auto ITy = IVSize == 32 ? CGM.Int32Ty : CGM.Int64Ty;
  auto PtrTy = llvm::PointerType::getUnqual(ITy);
  llvm::Type *TypeParams[] = {
    getIdentTyPointerTy(),                     // loc
    CGM.Int32Ty,                               // tid
    llvm::PointerType::getUnqual(CGM.Int32Ty), // p_lastiter
    PtrTy,                                     // p_lower
    PtrTy,                                     // p_upper
    PtrTy                                      // p_stride
  };
  llvm::FunctionType *FnTy =
      llvm::FunctionType::get(CGM.Int32Ty, TypeParams, /*isVarArg*/ false);
  return CGM.CreateRuntimeFunction(FnTy, Name);
}

llvm::Constant *
CGOpenMPRuntime::getOrCreateThreadPrivateCache(const VarDecl *VD) {
  assert(!CGM.getLangOpts().OpenMPUseTLS ||
         !CGM.getContext().getTargetInfo().isTLSSupported());
  // Lookup the entry, lazily creating it if necessary.
  return getOrCreateInternalVariable(CGM.Int8PtrPtrTy,
                                     Twine(CGM.getMangledName(VD)) + ".cache.");
}

Address CGOpenMPRuntime::getAddrOfThreadPrivate(CodeGenFunction &CGF,
                                                const VarDecl *VD,
                                                Address VDAddr,
                                                SourceLocation Loc) {
  if (CGM.getLangOpts().OpenMPUseTLS &&
      CGM.getContext().getTargetInfo().isTLSSupported())
    return VDAddr;

  auto VarTy = VDAddr.getElementType();
  llvm::Value *Args[] = {emitUpdateLocation(CGF, Loc), getThreadID(CGF, Loc),
                         CGF.Builder.CreatePointerCast(VDAddr.getPointer(),
                                                       CGM.Int8PtrTy),
                         CGM.getSize(CGM.GetTargetTypeStoreSize(VarTy)),
                         getOrCreateThreadPrivateCache(VD)};
  return Address(CGF.EmitRuntimeCall(
      createRuntimeFunction(OMPRTL__kmpc_threadprivate_cached), Args),
                 VDAddr.getAlignment());
}

void CGOpenMPRuntime::emitThreadPrivateVarInit(
    CodeGenFunction &CGF, Address VDAddr, llvm::Value *Ctor,
    llvm::Value *CopyCtor, llvm::Value *Dtor, SourceLocation Loc) {
  // Call kmp_int32 __kmpc_global_thread_num(&loc) to init OpenMP runtime
  // library.
  auto OMPLoc = emitUpdateLocation(CGF, Loc);
  CGF.EmitRuntimeCall(createRuntimeFunction(OMPRTL__kmpc_global_thread_num),
                      OMPLoc);
  // Call __kmpc_threadprivate_register(&loc, &var, ctor, cctor/*NULL*/, dtor)
  // to register constructor/destructor for variable.
  llvm::Value *Args[] = {OMPLoc,
                         CGF.Builder.CreatePointerCast(VDAddr.getPointer(),
                                                       CGM.VoidPtrTy),
                         Ctor, CopyCtor, Dtor};
  CGF.EmitRuntimeCall(
      createRuntimeFunction(OMPRTL__kmpc_threadprivate_register), Args);
}

llvm::Function *CGOpenMPRuntime::emitThreadPrivateVarDefinition(
    const VarDecl *VD, Address VDAddr, SourceLocation Loc,
    bool PerformInit, CodeGenFunction *CGF) {
  if (CGM.getLangOpts().OpenMPUseTLS &&
      CGM.getContext().getTargetInfo().isTLSSupported())
    return nullptr;

  VD = VD->getDefinition(CGM.getContext());
  if (VD && ThreadPrivateWithDefinition.count(VD) == 0) {
    ThreadPrivateWithDefinition.insert(VD);
    QualType ASTTy = VD->getType();

    llvm::Value *Ctor = nullptr, *CopyCtor = nullptr, *Dtor = nullptr;
    auto Init = VD->getAnyInitializer();
    if (CGM.getLangOpts().CPlusPlus && PerformInit) {
      // Generate function that re-emits the declaration's initializer into the
      // threadprivate copy of the variable VD
      CodeGenFunction CtorCGF(CGM);
      FunctionArgList Args;
      ImplicitParamDecl Dst(CGM.getContext(), /*DC=*/nullptr, SourceLocation(),
                            /*Id=*/nullptr, CGM.getContext().VoidPtrTy);
      Args.push_back(&Dst);

      auto &FI = CGM.getTypes().arrangeFreeFunctionDeclaration(
          CGM.getContext().VoidPtrTy, Args, FunctionType::ExtInfo(),
          /*isVariadic=*/false);
      auto FTy = CGM.getTypes().GetFunctionType(FI);
      auto Fn = CGM.CreateGlobalInitOrDestructFunction(
          FTy, ".__kmpc_global_ctor_.", FI, Loc);
      CtorCGF.StartFunction(GlobalDecl(), CGM.getContext().VoidPtrTy, Fn, FI,
                            Args, SourceLocation());
      auto ArgVal = CtorCGF.EmitLoadOfScalar(
          CtorCGF.GetAddrOfLocalVar(&Dst), /*Volatile=*/false,
          CGM.getContext().VoidPtrTy, Dst.getLocation());
      Address Arg = Address(ArgVal, VDAddr.getAlignment());
      Arg = CtorCGF.Builder.CreateElementBitCast(Arg,
                                             CtorCGF.ConvertTypeForMem(ASTTy));
      CtorCGF.EmitAnyExprToMem(Init, Arg, Init->getType().getQualifiers(),
                               /*IsInitializer=*/true);
      ArgVal = CtorCGF.EmitLoadOfScalar(
          CtorCGF.GetAddrOfLocalVar(&Dst), /*Volatile=*/false,
          CGM.getContext().VoidPtrTy, Dst.getLocation());
      CtorCGF.Builder.CreateStore(ArgVal, CtorCGF.ReturnValue);
      CtorCGF.FinishFunction();
      Ctor = Fn;
    }
    if (VD->getType().isDestructedType() != QualType::DK_none) {
      // Generate function that emits destructor call for the threadprivate copy
      // of the variable VD
      CodeGenFunction DtorCGF(CGM);
      FunctionArgList Args;
      ImplicitParamDecl Dst(CGM.getContext(), /*DC=*/nullptr, SourceLocation(),
                            /*Id=*/nullptr, CGM.getContext().VoidPtrTy);
      Args.push_back(&Dst);

      auto &FI = CGM.getTypes().arrangeFreeFunctionDeclaration(
          CGM.getContext().VoidTy, Args, FunctionType::ExtInfo(),
          /*isVariadic=*/false);
      auto FTy = CGM.getTypes().GetFunctionType(FI);
      auto Fn = CGM.CreateGlobalInitOrDestructFunction(
          FTy, ".__kmpc_global_dtor_.", FI, Loc);
      DtorCGF.StartFunction(GlobalDecl(), CGM.getContext().VoidTy, Fn, FI, Args,
                            SourceLocation());
      auto ArgVal = DtorCGF.EmitLoadOfScalar(
          DtorCGF.GetAddrOfLocalVar(&Dst),
          /*Volatile=*/false, CGM.getContext().VoidPtrTy, Dst.getLocation());
      DtorCGF.emitDestroy(Address(ArgVal, VDAddr.getAlignment()), ASTTy,
                          DtorCGF.getDestroyer(ASTTy.isDestructedType()),
                          DtorCGF.needsEHCleanup(ASTTy.isDestructedType()));
      DtorCGF.FinishFunction();
      Dtor = Fn;
    }
    // Do not emit init function if it is not required.
    if (!Ctor && !Dtor)
      return nullptr;

    llvm::Type *CopyCtorTyArgs[] = {CGM.VoidPtrTy, CGM.VoidPtrTy};
    auto CopyCtorTy =
        llvm::FunctionType::get(CGM.VoidPtrTy, CopyCtorTyArgs,
                                /*isVarArg=*/false)->getPointerTo();
    // Copying constructor for the threadprivate variable.
    // Must be NULL - reserved by runtime, but currently it requires that this
    // parameter is always NULL. Otherwise it fires assertion.
    CopyCtor = llvm::Constant::getNullValue(CopyCtorTy);
    if (Ctor == nullptr) {
      auto CtorTy = llvm::FunctionType::get(CGM.VoidPtrTy, CGM.VoidPtrTy,
                                            /*isVarArg=*/false)->getPointerTo();
      Ctor = llvm::Constant::getNullValue(CtorTy);
    }
    if (Dtor == nullptr) {
      auto DtorTy = llvm::FunctionType::get(CGM.VoidTy, CGM.VoidPtrTy,
                                            /*isVarArg=*/false)->getPointerTo();
      Dtor = llvm::Constant::getNullValue(DtorTy);
    }
    if (!CGF) {
      auto InitFunctionTy =
          llvm::FunctionType::get(CGM.VoidTy, /*isVarArg*/ false);
      auto InitFunction = CGM.CreateGlobalInitOrDestructFunction(
          InitFunctionTy, ".__omp_threadprivate_init_.",
          CGM.getTypes().arrangeNullaryFunction());
      CodeGenFunction InitCGF(CGM);
      FunctionArgList ArgList;
      InitCGF.StartFunction(GlobalDecl(), CGM.getContext().VoidTy, InitFunction,
                            CGM.getTypes().arrangeNullaryFunction(), ArgList,
                            Loc);
      emitThreadPrivateVarInit(InitCGF, VDAddr, Ctor, CopyCtor, Dtor, Loc);
      InitCGF.FinishFunction();
      return InitFunction;
    }
    emitThreadPrivateVarInit(*CGF, VDAddr, Ctor, CopyCtor, Dtor, Loc);
  }
  return nullptr;
}

void CGOpenMPRuntime::emitParallelCall(CodeGenFunction &CGF, SourceLocation Loc,
                                       llvm::Value *OutlinedFn,
                                       ArrayRef<llvm::Value *> CapturedVars,
                                       const Expr *IfCond) {
  if (!CGF.HaveInsertPoint())
    return;
  auto *RTLoc = emitUpdateLocation(CGF, Loc);
  auto &&ThenGen = [this, OutlinedFn, CapturedVars,
                    RTLoc](CodeGenFunction &CGF) {
    // Build call __kmpc_fork_call(loc, n, microtask, var1, .., varn);
    llvm::Value *Args[] = {
        RTLoc,
        CGF.Builder.getInt32(CapturedVars.size()), // Number of captured vars
        CGF.Builder.CreateBitCast(OutlinedFn, getKmpc_MicroPointerTy())};
    llvm::SmallVector<llvm::Value *, 16> RealArgs;
    RealArgs.append(std::begin(Args), std::end(Args));
    RealArgs.append(CapturedVars.begin(), CapturedVars.end());

    auto RTLFn = createRuntimeFunction(OMPRTL__kmpc_fork_call);
    CGF.EmitRuntimeCall(RTLFn, RealArgs);
  };
  auto &&ElseGen = [this, OutlinedFn, CapturedVars, RTLoc,
                    Loc](CodeGenFunction &CGF) {
    auto ThreadID = getThreadID(CGF, Loc);
    // Build calls:
    // __kmpc_serialized_parallel(&Loc, GTid);
    llvm::Value *Args[] = {RTLoc, ThreadID};
    CGF.EmitRuntimeCall(createRuntimeFunction(OMPRTL__kmpc_serialized_parallel),
                        Args);

    // OutlinedFn(&GTid, &zero, CapturedStruct);
    auto ThreadIDAddr = emitThreadIDAddress(CGF, Loc);
    Address ZeroAddr =
      CGF.CreateTempAlloca(CGF.Int32Ty, CharUnits::fromQuantity(4),
                           /*Name*/ ".zero.addr");
    CGF.InitTempAlloca(ZeroAddr, CGF.Builder.getInt32(/*C*/ 0));
    llvm::SmallVector<llvm::Value *, 16> OutlinedFnArgs;
    OutlinedFnArgs.push_back(ThreadIDAddr.getPointer());
    OutlinedFnArgs.push_back(ZeroAddr.getPointer());
    OutlinedFnArgs.append(CapturedVars.begin(), CapturedVars.end());
    CGF.EmitCallOrInvoke(OutlinedFn, OutlinedFnArgs);

    // __kmpc_end_serialized_parallel(&Loc, GTid);
    llvm::Value *EndArgs[] = {emitUpdateLocation(CGF, Loc), ThreadID};
    CGF.EmitRuntimeCall(
        createRuntimeFunction(OMPRTL__kmpc_end_serialized_parallel), EndArgs);
  };
  if (IfCond) {
    emitOMPIfClause(CGF, IfCond, ThenGen, ElseGen);
  } else {
    CodeGenFunction::RunCleanupsScope Scope(CGF);
    ThenGen(CGF);
  }
}

// If we're inside an (outlined) parallel region, use the region info's
// thread-ID variable (it is passed in a first argument of the outlined function
// as "kmp_int32 *gtid"). Otherwise, if we're not inside parallel region, but in
// regular serial code region, get thread ID by calling kmp_int32
// kmpc_global_thread_num(ident_t *loc), stash this thread ID in a temporary and
// return the address of that temp.
Address CGOpenMPRuntime::emitThreadIDAddress(CodeGenFunction &CGF,
                                             SourceLocation Loc) {
  if (auto *OMPRegionInfo =
          dyn_cast_or_null<CGOpenMPRegionInfo>(CGF.CapturedStmtInfo))
    if (OMPRegionInfo->getThreadIDVariable())
      return OMPRegionInfo->getThreadIDVariableLValue(CGF).getAddress();

  auto ThreadID = getThreadID(CGF, Loc);
  auto Int32Ty =
      CGF.getContext().getIntTypeForBitwidth(/*DestWidth*/ 32, /*Signed*/ true);
  auto ThreadIDTemp = CGF.CreateMemTemp(Int32Ty, /*Name*/ ".threadid_temp.");
  CGF.EmitStoreOfScalar(ThreadID,
                        CGF.MakeAddrLValue(ThreadIDTemp, Int32Ty));

  return ThreadIDTemp;
}

llvm::Constant *
CGOpenMPRuntime::getOrCreateInternalVariable(llvm::Type *Ty,
                                             const llvm::Twine &Name) {
  SmallString<256> Buffer;
  llvm::raw_svector_ostream Out(Buffer);
  Out << Name;
  auto RuntimeName = Out.str();
  auto &Elem = *InternalVars.insert(std::make_pair(RuntimeName, nullptr)).first;
  if (Elem.second) {
    assert(Elem.second->getType()->getPointerElementType() == Ty &&
           "OMP internal variable has different type than requested");
    return &*Elem.second;
  }

  return Elem.second = new llvm::GlobalVariable(
             CGM.getModule(), Ty, /*IsConstant*/ false,
             llvm::GlobalValue::CommonLinkage, llvm::Constant::getNullValue(Ty),
             Elem.first());
}

llvm::Value *CGOpenMPRuntime::getCriticalRegionLock(StringRef CriticalName) {
  llvm::Twine Name(".gomp_critical_user_", CriticalName);
  return getOrCreateInternalVariable(KmpCriticalNameTy, Name.concat(".var"));
}

namespace {
template <size_t N> class CallEndCleanup final : public EHScopeStack::Cleanup {
  llvm::Value *Callee;
  llvm::Value *Args[N];

public:
  CallEndCleanup(llvm::Value *Callee, ArrayRef<llvm::Value *> CleanupArgs)
      : Callee(Callee) {
    assert(CleanupArgs.size() == N);
    std::copy(CleanupArgs.begin(), CleanupArgs.end(), std::begin(Args));
  }
  void Emit(CodeGenFunction &CGF, Flags /*flags*/) override {
    if (!CGF.HaveInsertPoint())
      return;
    CGF.EmitRuntimeCall(Callee, Args);
  }
};
} // anonymous namespace

void CGOpenMPRuntime::emitCriticalRegion(CodeGenFunction &CGF,
                                         StringRef CriticalName,
                                         const RegionCodeGenTy &CriticalOpGen,
                                         SourceLocation Loc, const Expr *Hint) {
  // __kmpc_critical[_with_hint](ident_t *, gtid, Lock[, hint]);
  // CriticalOpGen();
  // __kmpc_end_critical(ident_t *, gtid, Lock);
  // Prepare arguments and build a call to __kmpc_critical
  if (!CGF.HaveInsertPoint())
    return;
  CodeGenFunction::RunCleanupsScope Scope(CGF);
  llvm::Value *Args[] = {emitUpdateLocation(CGF, Loc), getThreadID(CGF, Loc),
                         getCriticalRegionLock(CriticalName)};
  if (Hint) {
    llvm::SmallVector<llvm::Value *, 8> ArgsWithHint(std::begin(Args),
                                                     std::end(Args));
    auto *HintVal = CGF.EmitScalarExpr(Hint);
    ArgsWithHint.push_back(
        CGF.Builder.CreateIntCast(HintVal, CGM.IntPtrTy, /*isSigned=*/false));
    CGF.EmitRuntimeCall(createRuntimeFunction(OMPRTL__kmpc_critical_with_hint),
                        ArgsWithHint);
  } else
    CGF.EmitRuntimeCall(createRuntimeFunction(OMPRTL__kmpc_critical), Args);
  // Build a call to __kmpc_end_critical
  CGF.EHStack.pushCleanup<CallEndCleanup<std::extent<decltype(Args)>::value>>(
      NormalAndEHCleanup, createRuntimeFunction(OMPRTL__kmpc_end_critical),
      llvm::makeArrayRef(Args));
  emitInlinedDirective(CGF, OMPD_critical, CriticalOpGen);
}

static void emitIfStmt(CodeGenFunction &CGF, llvm::Value *IfCond,
                       OpenMPDirectiveKind Kind, SourceLocation Loc,
                       const RegionCodeGenTy &BodyOpGen) {
  llvm::Value *CallBool = CGF.EmitScalarConversion(
      IfCond,
      CGF.getContext().getIntTypeForBitwidth(/*DestWidth=*/32, /*Signed=*/true),
      CGF.getContext().BoolTy, Loc);

  auto *ThenBlock = CGF.createBasicBlock("omp_if.then");
  auto *ContBlock = CGF.createBasicBlock("omp_if.end");
  // Generate the branch (If-stmt)
  CGF.Builder.CreateCondBr(CallBool, ThenBlock, ContBlock);
  CGF.EmitBlock(ThenBlock);
  CGF.CGM.getOpenMPRuntime().emitInlinedDirective(CGF, Kind, BodyOpGen);
  // Emit the rest of bblocks/branches
  CGF.EmitBranch(ContBlock);
  CGF.EmitBlock(ContBlock, true);
}

void CGOpenMPRuntime::emitMasterRegion(CodeGenFunction &CGF,
                                       const RegionCodeGenTy &MasterOpGen,
                                       SourceLocation Loc) {
  if (!CGF.HaveInsertPoint())
    return;
  // if(__kmpc_master(ident_t *, gtid)) {
  //   MasterOpGen();
  //   __kmpc_end_master(ident_t *, gtid);
  // }
  // Prepare arguments and build a call to __kmpc_master
  llvm::Value *Args[] = {emitUpdateLocation(CGF, Loc), getThreadID(CGF, Loc)};
  auto *IsMaster =
      CGF.EmitRuntimeCall(createRuntimeFunction(OMPRTL__kmpc_master), Args);
  typedef CallEndCleanup<std::extent<decltype(Args)>::value>
      MasterCallEndCleanup;
  emitIfStmt(
      CGF, IsMaster, OMPD_master, Loc, [&](CodeGenFunction &CGF) -> void {
        CodeGenFunction::RunCleanupsScope Scope(CGF);
        CGF.EHStack.pushCleanup<MasterCallEndCleanup>(
            NormalAndEHCleanup, createRuntimeFunction(OMPRTL__kmpc_end_master),
            llvm::makeArrayRef(Args));
        MasterOpGen(CGF);
      });
}

void CGOpenMPRuntime::emitTaskyieldCall(CodeGenFunction &CGF,
                                        SourceLocation Loc) {
  if (!CGF.HaveInsertPoint())
    return;
  // Build call __kmpc_omp_taskyield(loc, thread_id, 0);
  llvm::Value *Args[] = {
      emitUpdateLocation(CGF, Loc), getThreadID(CGF, Loc),
      llvm::ConstantInt::get(CGM.IntTy, /*V=*/0, /*isSigned=*/true)};
  CGF.EmitRuntimeCall(createRuntimeFunction(OMPRTL__kmpc_omp_taskyield), Args);
}

void CGOpenMPRuntime::emitTaskgroupRegion(CodeGenFunction &CGF,
                                          const RegionCodeGenTy &TaskgroupOpGen,
                                          SourceLocation Loc) {
  if (!CGF.HaveInsertPoint())
    return;
  // __kmpc_taskgroup(ident_t *, gtid);
  // TaskgroupOpGen();
  // __kmpc_end_taskgroup(ident_t *, gtid);
  // Prepare arguments and build a call to __kmpc_taskgroup
  {
    CodeGenFunction::RunCleanupsScope Scope(CGF);
    llvm::Value *Args[] = {emitUpdateLocation(CGF, Loc), getThreadID(CGF, Loc)};
    CGF.EmitRuntimeCall(createRuntimeFunction(OMPRTL__kmpc_taskgroup), Args);
    // Build a call to __kmpc_end_taskgroup
    CGF.EHStack.pushCleanup<CallEndCleanup<std::extent<decltype(Args)>::value>>(
        NormalAndEHCleanup, createRuntimeFunction(OMPRTL__kmpc_end_taskgroup),
        llvm::makeArrayRef(Args));
    emitInlinedDirective(CGF, OMPD_taskgroup, TaskgroupOpGen);
  }
}

/// Given an array of pointers to variables, project the address of a
/// given variable.
static Address emitAddrOfVarFromArray(CodeGenFunction &CGF, Address Array,
                                      unsigned Index, const VarDecl *Var) {
  // Pull out the pointer to the variable.
  Address PtrAddr =
      CGF.Builder.CreateConstArrayGEP(Array, Index, CGF.getPointerSize());
  llvm::Value *Ptr = CGF.Builder.CreateLoad(PtrAddr);

  Address Addr = Address(Ptr, CGF.getContext().getDeclAlign(Var));
  Addr = CGF.Builder.CreateElementBitCast(
      Addr, CGF.ConvertTypeForMem(Var->getType()));
  return Addr;
}

static llvm::Value *emitCopyprivateCopyFunction(
    CodeGenModule &CGM, llvm::Type *ArgsType,
    ArrayRef<const Expr *> CopyprivateVars, ArrayRef<const Expr *> DestExprs,
    ArrayRef<const Expr *> SrcExprs, ArrayRef<const Expr *> AssignmentOps) {
  auto &C = CGM.getContext();
  // void copy_func(void *LHSArg, void *RHSArg);
  FunctionArgList Args;
  ImplicitParamDecl LHSArg(C, /*DC=*/nullptr, SourceLocation(), /*Id=*/nullptr,
                           C.VoidPtrTy);
  ImplicitParamDecl RHSArg(C, /*DC=*/nullptr, SourceLocation(), /*Id=*/nullptr,
                           C.VoidPtrTy);
  Args.push_back(&LHSArg);
  Args.push_back(&RHSArg);
  FunctionType::ExtInfo EI;
  auto &CGFI = CGM.getTypes().arrangeFreeFunctionDeclaration(
      C.VoidTy, Args, EI, /*isVariadic=*/false);
  auto *Fn = llvm::Function::Create(
      CGM.getTypes().GetFunctionType(CGFI), llvm::GlobalValue::InternalLinkage,
      ".omp.copyprivate.copy_func", &CGM.getModule());
  CGM.SetInternalFunctionAttributes(/*D=*/nullptr, Fn, CGFI);
  CodeGenFunction CGF(CGM);
  CGF.StartFunction(GlobalDecl(), C.VoidTy, Fn, CGFI, Args);
  // Dest = (void*[n])(LHSArg);
  // Src = (void*[n])(RHSArg);
  Address LHS(CGF.Builder.CreatePointerBitCastOrAddrSpaceCast(
      CGF.Builder.CreateLoad(CGF.GetAddrOfLocalVar(&LHSArg)),
      ArgsType), CGF.getPointerAlign());
  Address RHS(CGF.Builder.CreatePointerBitCastOrAddrSpaceCast(
      CGF.Builder.CreateLoad(CGF.GetAddrOfLocalVar(&RHSArg)),
      ArgsType), CGF.getPointerAlign());
  // *(Type0*)Dst[0] = *(Type0*)Src[0];
  // *(Type1*)Dst[1] = *(Type1*)Src[1];
  // ...
  // *(Typen*)Dst[n] = *(Typen*)Src[n];
  for (unsigned I = 0, E = AssignmentOps.size(); I < E; ++I) {
    auto DestVar = cast<VarDecl>(cast<DeclRefExpr>(DestExprs[I])->getDecl());
    Address DestAddr = emitAddrOfVarFromArray(CGF, LHS, I, DestVar);

    auto SrcVar = cast<VarDecl>(cast<DeclRefExpr>(SrcExprs[I])->getDecl());
    Address SrcAddr = emitAddrOfVarFromArray(CGF, RHS, I, SrcVar);

    auto *VD = cast<DeclRefExpr>(CopyprivateVars[I])->getDecl();
    QualType Type = VD->getType();
    CGF.EmitOMPCopy(Type, DestAddr, SrcAddr, DestVar, SrcVar, AssignmentOps[I]);
  }
  CGF.FinishFunction();
  return Fn;
}

void CGOpenMPRuntime::emitSingleRegion(CodeGenFunction &CGF,
                                       const RegionCodeGenTy &SingleOpGen,
                                       SourceLocation Loc,
                                       ArrayRef<const Expr *> CopyprivateVars,
                                       ArrayRef<const Expr *> SrcExprs,
                                       ArrayRef<const Expr *> DstExprs,
                                       ArrayRef<const Expr *> AssignmentOps) {
  if (!CGF.HaveInsertPoint())
    return;
  assert(CopyprivateVars.size() == SrcExprs.size() &&
         CopyprivateVars.size() == DstExprs.size() &&
         CopyprivateVars.size() == AssignmentOps.size());
  auto &C = CGM.getContext();
  // int32 did_it = 0;
  // if(__kmpc_single(ident_t *, gtid)) {
  //   SingleOpGen();
  //   __kmpc_end_single(ident_t *, gtid);
  //   did_it = 1;
  // }
  // call __kmpc_copyprivate(ident_t *, gtid, <buf_size>, <copyprivate list>,
  // <copy_func>, did_it);

  Address DidIt = Address::invalid();
  if (!CopyprivateVars.empty()) {
    // int32 did_it = 0;
    auto KmpInt32Ty = C.getIntTypeForBitwidth(/*DestWidth=*/32, /*Signed=*/1);
    DidIt = CGF.CreateMemTemp(KmpInt32Ty, ".omp.copyprivate.did_it");
    CGF.Builder.CreateStore(CGF.Builder.getInt32(0), DidIt);
  }
  // Prepare arguments and build a call to __kmpc_single
  llvm::Value *Args[] = {emitUpdateLocation(CGF, Loc), getThreadID(CGF, Loc)};
  auto *IsSingle =
      CGF.EmitRuntimeCall(createRuntimeFunction(OMPRTL__kmpc_single), Args);
  typedef CallEndCleanup<std::extent<decltype(Args)>::value>
      SingleCallEndCleanup;
  emitIfStmt(
      CGF, IsSingle, OMPD_single, Loc, [&](CodeGenFunction &CGF) -> void {
        CodeGenFunction::RunCleanupsScope Scope(CGF);
        CGF.EHStack.pushCleanup<SingleCallEndCleanup>(
            NormalAndEHCleanup, createRuntimeFunction(OMPRTL__kmpc_end_single),
            llvm::makeArrayRef(Args));
        SingleOpGen(CGF);
        if (DidIt.isValid()) {
          // did_it = 1;
          CGF.Builder.CreateStore(CGF.Builder.getInt32(1), DidIt);
        }
      });
  // call __kmpc_copyprivate(ident_t *, gtid, <buf_size>, <copyprivate list>,
  // <copy_func>, did_it);
  if (DidIt.isValid()) {
    llvm::APInt ArraySize(/*unsigned int numBits=*/32, CopyprivateVars.size());
    auto CopyprivateArrayTy =
        C.getConstantArrayType(C.VoidPtrTy, ArraySize, ArrayType::Normal,
                               /*IndexTypeQuals=*/0);
    // Create a list of all private variables for copyprivate.
    Address CopyprivateList =
        CGF.CreateMemTemp(CopyprivateArrayTy, ".omp.copyprivate.cpr_list");
    for (unsigned I = 0, E = CopyprivateVars.size(); I < E; ++I) {
      Address Elem = CGF.Builder.CreateConstArrayGEP(
          CopyprivateList, I, CGF.getPointerSize());
      CGF.Builder.CreateStore(
          CGF.Builder.CreatePointerBitCastOrAddrSpaceCast(
              CGF.EmitLValue(CopyprivateVars[I]).getPointer(), CGF.VoidPtrTy),
          Elem);
    }
    // Build function that copies private values from single region to all other
    // threads in the corresponding parallel region.
    auto *CpyFn = emitCopyprivateCopyFunction(
        CGM, CGF.ConvertTypeForMem(CopyprivateArrayTy)->getPointerTo(),
        CopyprivateVars, SrcExprs, DstExprs, AssignmentOps);
    auto *BufSize = CGF.getTypeSize(CopyprivateArrayTy);
    Address CL =
      CGF.Builder.CreatePointerBitCastOrAddrSpaceCast(CopyprivateList,
                                                      CGF.VoidPtrTy);
    auto *DidItVal = CGF.Builder.CreateLoad(DidIt);
    llvm::Value *Args[] = {
        emitUpdateLocation(CGF, Loc), // ident_t *<loc>
        getThreadID(CGF, Loc),        // i32 <gtid>
        BufSize,                      // size_t <buf_size>
        CL.getPointer(),              // void *<copyprivate list>
        CpyFn,                        // void (*) (void *, void *) <copy_func>
        DidItVal                      // i32 did_it
    };
    CGF.EmitRuntimeCall(createRuntimeFunction(OMPRTL__kmpc_copyprivate), Args);
  }
}

void CGOpenMPRuntime::emitOrderedRegion(CodeGenFunction &CGF,
                                        const RegionCodeGenTy &OrderedOpGen,
                                        SourceLocation Loc, bool IsThreads) {
  if (!CGF.HaveInsertPoint())
    return;
  // __kmpc_ordered(ident_t *, gtid);
  // OrderedOpGen();
  // __kmpc_end_ordered(ident_t *, gtid);
  // Prepare arguments and build a call to __kmpc_ordered
  CodeGenFunction::RunCleanupsScope Scope(CGF);
  if (IsThreads) {
    llvm::Value *Args[] = {emitUpdateLocation(CGF, Loc), getThreadID(CGF, Loc)};
    CGF.EmitRuntimeCall(createRuntimeFunction(OMPRTL__kmpc_ordered), Args);
    // Build a call to __kmpc_end_ordered
    CGF.EHStack.pushCleanup<CallEndCleanup<std::extent<decltype(Args)>::value>>(
        NormalAndEHCleanup, createRuntimeFunction(OMPRTL__kmpc_end_ordered),
        llvm::makeArrayRef(Args));
  }
  emitInlinedDirective(CGF, OMPD_ordered, OrderedOpGen);
}

void CGOpenMPRuntime::emitBarrierCall(CodeGenFunction &CGF, SourceLocation Loc,
                                      OpenMPDirectiveKind Kind, bool EmitChecks,
                                      bool ForceSimpleCall) {
  if (!CGF.HaveInsertPoint())
    return;
  // Build call __kmpc_cancel_barrier(loc, thread_id);
  // Build call __kmpc_barrier(loc, thread_id);
  OpenMPLocationFlags Flags = OMP_IDENT_KMPC;
  if (Kind == OMPD_for) {
    Flags =
        static_cast<OpenMPLocationFlags>(Flags | OMP_IDENT_BARRIER_IMPL_FOR);
  } else if (Kind == OMPD_sections) {
    Flags = static_cast<OpenMPLocationFlags>(Flags |
                                             OMP_IDENT_BARRIER_IMPL_SECTIONS);
  } else if (Kind == OMPD_single) {
    Flags =
        static_cast<OpenMPLocationFlags>(Flags | OMP_IDENT_BARRIER_IMPL_SINGLE);
  } else if (Kind == OMPD_barrier) {
    Flags = static_cast<OpenMPLocationFlags>(Flags | OMP_IDENT_BARRIER_EXPL);
  } else {
    Flags = static_cast<OpenMPLocationFlags>(Flags | OMP_IDENT_BARRIER_IMPL);
  }
  // Build call __kmpc_cancel_barrier(loc, thread_id) or __kmpc_barrier(loc,
  // thread_id);
  llvm::Value *Args[] = {emitUpdateLocation(CGF, Loc, Flags),
                         getThreadID(CGF, Loc)};
  if (auto *OMPRegionInfo =
          dyn_cast_or_null<CGOpenMPRegionInfo>(CGF.CapturedStmtInfo)) {
    if (!ForceSimpleCall && OMPRegionInfo->hasCancel()) {
      auto *Result = CGF.EmitRuntimeCall(
          createRuntimeFunction(OMPRTL__kmpc_cancel_barrier), Args);
      if (EmitChecks) {
        // if (__kmpc_cancel_barrier()) {
        //   exit from construct;
        // }
        auto *ExitBB = CGF.createBasicBlock(".cancel.exit");
        auto *ContBB = CGF.createBasicBlock(".cancel.continue");
        auto *Cmp = CGF.Builder.CreateIsNotNull(Result);
        CGF.Builder.CreateCondBr(Cmp, ExitBB, ContBB);
        CGF.EmitBlock(ExitBB);
        //   exit from construct;
        auto CancelDestination =
            CGF.getOMPCancelDestination(OMPRegionInfo->getDirectiveKind());
        CGF.EmitBranchThroughCleanup(CancelDestination);
        CGF.EmitBlock(ContBB, /*IsFinished=*/true);
      }
      return;
    }
  }
  CGF.EmitRuntimeCall(createRuntimeFunction(OMPRTL__kmpc_barrier), Args);
}

/// \brief Schedule types for 'omp for' loops (these enumerators are taken from
/// the enum sched_type in kmp.h).
enum OpenMPSchedType {
  /// \brief Lower bound for default (unordered) versions.
  OMP_sch_lower = 32,
  OMP_sch_static_chunked = 33,
  OMP_sch_static = 34,
  OMP_sch_dynamic_chunked = 35,
  OMP_sch_guided_chunked = 36,
  OMP_sch_runtime = 37,
  OMP_sch_auto = 38,
  /// \brief Lower bound for 'ordered' versions.
  OMP_ord_lower = 64,
  OMP_ord_static_chunked = 65,
  OMP_ord_static = 66,
  OMP_ord_dynamic_chunked = 67,
  OMP_ord_guided_chunked = 68,
  OMP_ord_runtime = 69,
  OMP_ord_auto = 70,
  OMP_sch_default = OMP_sch_static,
};

/// \brief Map the OpenMP loop schedule to the runtime enumeration.
static OpenMPSchedType getRuntimeSchedule(OpenMPScheduleClauseKind ScheduleKind,
                                          bool Chunked, bool Ordered) {
  switch (ScheduleKind) {
  case OMPC_SCHEDULE_static:
    return Chunked ? (Ordered ? OMP_ord_static_chunked : OMP_sch_static_chunked)
                   : (Ordered ? OMP_ord_static : OMP_sch_static);
  case OMPC_SCHEDULE_dynamic:
    return Ordered ? OMP_ord_dynamic_chunked : OMP_sch_dynamic_chunked;
  case OMPC_SCHEDULE_guided:
    return Ordered ? OMP_ord_guided_chunked : OMP_sch_guided_chunked;
  case OMPC_SCHEDULE_runtime:
    return Ordered ? OMP_ord_runtime : OMP_sch_runtime;
  case OMPC_SCHEDULE_auto:
    return Ordered ? OMP_ord_auto : OMP_sch_auto;
  case OMPC_SCHEDULE_unknown:
    assert(!Chunked && "chunk was specified but schedule kind not known");
    return Ordered ? OMP_ord_static : OMP_sch_static;
  }
  llvm_unreachable("Unexpected runtime schedule");
}

bool CGOpenMPRuntime::isStaticNonchunked(OpenMPScheduleClauseKind ScheduleKind,
                                         bool Chunked) const {
  auto Schedule = getRuntimeSchedule(ScheduleKind, Chunked, /*Ordered=*/false);
  return Schedule == OMP_sch_static;
}

bool CGOpenMPRuntime::isDynamic(OpenMPScheduleClauseKind ScheduleKind) const {
  auto Schedule =
      getRuntimeSchedule(ScheduleKind, /*Chunked=*/false, /*Ordered=*/false);
  assert(Schedule != OMP_sch_static_chunked && "cannot be chunked here");
  return Schedule != OMP_sch_static;
}

void CGOpenMPRuntime::emitForDispatchInit(CodeGenFunction &CGF,
                                          SourceLocation Loc,
                                          OpenMPScheduleClauseKind ScheduleKind,
                                          unsigned IVSize, bool IVSigned,
                                          bool Ordered, llvm::Value *UB,
                                          llvm::Value *Chunk) {
  if (!CGF.HaveInsertPoint())
    return;
  OpenMPSchedType Schedule =
      getRuntimeSchedule(ScheduleKind, Chunk != nullptr, Ordered);
  assert(Ordered ||
         (Schedule != OMP_sch_static && Schedule != OMP_sch_static_chunked &&
          Schedule != OMP_ord_static && Schedule != OMP_ord_static_chunked));
  // Call __kmpc_dispatch_init(
  //          ident_t *loc, kmp_int32 tid, kmp_int32 schedule,
  //          kmp_int[32|64] lower, kmp_int[32|64] upper,
  //          kmp_int[32|64] stride, kmp_int[32|64] chunk);

  // If the Chunk was not specified in the clause - use default value 1.
  if (Chunk == nullptr)
    Chunk = CGF.Builder.getIntN(IVSize, 1);
  llvm::Value *Args[] = {
    emitUpdateLocation(CGF, Loc, OMP_IDENT_KMPC),
    getThreadID(CGF, Loc),
    CGF.Builder.getInt32(Schedule), // Schedule type
    CGF.Builder.getIntN(IVSize, 0), // Lower
    UB,                             // Upper
    CGF.Builder.getIntN(IVSize, 1), // Stride
    Chunk                           // Chunk
  };
  CGF.EmitRuntimeCall(createDispatchInitFunction(IVSize, IVSigned), Args);
}

void CGOpenMPRuntime::emitForStaticInit(CodeGenFunction &CGF,
                                        SourceLocation Loc,
                                        OpenMPScheduleClauseKind ScheduleKind,
                                        unsigned IVSize, bool IVSigned,
                                        bool Ordered, Address IL, Address LB,
                                        Address UB, Address ST,
                                        llvm::Value *Chunk) {
  if (!CGF.HaveInsertPoint())
    return;
  OpenMPSchedType Schedule =
    getRuntimeSchedule(ScheduleKind, Chunk != nullptr, Ordered);
  assert(!Ordered);
  assert(Schedule == OMP_sch_static || Schedule == OMP_sch_static_chunked ||
         Schedule == OMP_ord_static || Schedule == OMP_ord_static_chunked);

  // Call __kmpc_for_static_init(
  //          ident_t *loc, kmp_int32 tid, kmp_int32 schedtype,
  //          kmp_int32 *p_lastiter, kmp_int[32|64] *p_lower,
  //          kmp_int[32|64] *p_upper, kmp_int[32|64] *p_stride,
  //          kmp_int[32|64] incr, kmp_int[32|64] chunk);
  if (Chunk == nullptr) {
    assert((Schedule == OMP_sch_static || Schedule == OMP_ord_static) &&
           "expected static non-chunked schedule");
    // If the Chunk was not specified in the clause - use default value 1.
      Chunk = CGF.Builder.getIntN(IVSize, 1);
  } else {
    assert((Schedule == OMP_sch_static_chunked ||
            Schedule == OMP_ord_static_chunked) &&
           "expected static chunked schedule");
  }
  llvm::Value *Args[] = {
    emitUpdateLocation(CGF, Loc, OMP_IDENT_KMPC),
    getThreadID(CGF, Loc),
    CGF.Builder.getInt32(Schedule), // Schedule type
    IL.getPointer(),                // &isLastIter
    LB.getPointer(),                // &LB
    UB.getPointer(),                // &UB
    ST.getPointer(),                // &Stride
    CGF.Builder.getIntN(IVSize, 1), // Incr
    Chunk                           // Chunk
  };
  CGF.EmitRuntimeCall(createForStaticInitFunction(IVSize, IVSigned), Args);
}

void CGOpenMPRuntime::emitForStaticFinish(CodeGenFunction &CGF,
                                          SourceLocation Loc) {
  if (!CGF.HaveInsertPoint())
    return;
  // Call __kmpc_for_static_fini(ident_t *loc, kmp_int32 tid);
  llvm::Value *Args[] = {emitUpdateLocation(CGF, Loc, OMP_IDENT_KMPC),
                         getThreadID(CGF, Loc)};
  CGF.EmitRuntimeCall(createRuntimeFunction(OMPRTL__kmpc_for_static_fini),
                      Args);
}

void CGOpenMPRuntime::emitForOrderedIterationEnd(CodeGenFunction &CGF,
                                                 SourceLocation Loc,
                                                 unsigned IVSize,
                                                 bool IVSigned) {
  if (!CGF.HaveInsertPoint())
    return;
  // Call __kmpc_for_dynamic_fini_(4|8)[u](ident_t *loc, kmp_int32 tid);
  llvm::Value *Args[] = {emitUpdateLocation(CGF, Loc, OMP_IDENT_KMPC),
                         getThreadID(CGF, Loc)};
  CGF.EmitRuntimeCall(createDispatchFiniFunction(IVSize, IVSigned), Args);
}

llvm::Value *CGOpenMPRuntime::emitForNext(CodeGenFunction &CGF,
                                          SourceLocation Loc, unsigned IVSize,
                                          bool IVSigned, Address IL,
                                          Address LB, Address UB,
                                          Address ST) {
  // Call __kmpc_dispatch_next(
  //          ident_t *loc, kmp_int32 tid, kmp_int32 *p_lastiter,
  //          kmp_int[32|64] *p_lower, kmp_int[32|64] *p_upper,
  //          kmp_int[32|64] *p_stride);
  llvm::Value *Args[] = {
      emitUpdateLocation(CGF, Loc, OMP_IDENT_KMPC), getThreadID(CGF, Loc),
      IL.getPointer(), // &isLastIter
      LB.getPointer(), // &Lower
      UB.getPointer(), // &Upper
      ST.getPointer()  // &Stride
  };
  llvm::Value *Call =
      CGF.EmitRuntimeCall(createDispatchNextFunction(IVSize, IVSigned), Args);
  return CGF.EmitScalarConversion(
      Call, CGF.getContext().getIntTypeForBitwidth(32, /* Signed */ true),
      CGF.getContext().BoolTy, Loc);
}

void CGOpenMPRuntime::emitNumThreadsClause(CodeGenFunction &CGF,
                                           llvm::Value *NumThreads,
                                           SourceLocation Loc) {
  if (!CGF.HaveInsertPoint())
    return;
  // Build call __kmpc_push_num_threads(&loc, global_tid, num_threads)
  llvm::Value *Args[] = {
      emitUpdateLocation(CGF, Loc), getThreadID(CGF, Loc),
      CGF.Builder.CreateIntCast(NumThreads, CGF.Int32Ty, /*isSigned*/ true)};
  CGF.EmitRuntimeCall(createRuntimeFunction(OMPRTL__kmpc_push_num_threads),
                      Args);
}

void CGOpenMPRuntime::emitProcBindClause(CodeGenFunction &CGF,
                                         OpenMPProcBindClauseKind ProcBind,
                                         SourceLocation Loc) {
  if (!CGF.HaveInsertPoint())
    return;
  // Constants for proc bind value accepted by the runtime.
  enum ProcBindTy {
    ProcBindFalse = 0,
    ProcBindTrue,
    ProcBindMaster,
    ProcBindClose,
    ProcBindSpread,
    ProcBindIntel,
    ProcBindDefault
  } RuntimeProcBind;
  switch (ProcBind) {
  case OMPC_PROC_BIND_master:
    RuntimeProcBind = ProcBindMaster;
    break;
  case OMPC_PROC_BIND_close:
    RuntimeProcBind = ProcBindClose;
    break;
  case OMPC_PROC_BIND_spread:
    RuntimeProcBind = ProcBindSpread;
    break;
  case OMPC_PROC_BIND_unknown:
    llvm_unreachable("Unsupported proc_bind value.");
  }
  // Build call __kmpc_push_proc_bind(&loc, global_tid, proc_bind)
  llvm::Value *Args[] = {
      emitUpdateLocation(CGF, Loc), getThreadID(CGF, Loc),
      llvm::ConstantInt::get(CGM.IntTy, RuntimeProcBind, /*isSigned=*/true)};
  CGF.EmitRuntimeCall(createRuntimeFunction(OMPRTL__kmpc_push_proc_bind), Args);
}

void CGOpenMPRuntime::emitFlush(CodeGenFunction &CGF, ArrayRef<const Expr *>,
                                SourceLocation Loc) {
  if (!CGF.HaveInsertPoint())
    return;
  // Build call void __kmpc_flush(ident_t *loc)
  CGF.EmitRuntimeCall(createRuntimeFunction(OMPRTL__kmpc_flush),
                      emitUpdateLocation(CGF, Loc));
}

namespace {
/// \brief Indexes of fields for type kmp_task_t.
enum KmpTaskTFields {
  /// \brief List of shared variables.
  KmpTaskTShareds,
  /// \brief Task routine.
  KmpTaskTRoutine,
  /// \brief Partition id for the untied tasks.
  KmpTaskTPartId,
  /// \brief Function with call of destructors for private variables.
  KmpTaskTDestructors,
};
} // anonymous namespace

bool CGOpenMPRuntime::OffloadEntriesInfoManagerTy::empty() const {
  // FIXME: Add other entries type when they become supported.
  return OffloadEntriesTargetRegion.empty();
}

/// \brief Initialize target region entry.
void CGOpenMPRuntime::OffloadEntriesInfoManagerTy::
    initializeTargetRegionEntryInfo(unsigned DeviceID, unsigned FileID,
                                    StringRef ParentName, unsigned LineNum,
                                    unsigned ColNum, unsigned Order) {
  assert(CGM.getLangOpts().OpenMPIsDevice && "Initialization of entries is "
                                             "only required for the device "
                                             "code generation.");
  OffloadEntriesTargetRegion[DeviceID][FileID][ParentName][LineNum][ColNum] =
      OffloadEntryInfoTargetRegion(Order, /*Addr=*/nullptr, /*ID=*/nullptr);
  ++OffloadingEntriesNum;
}

void CGOpenMPRuntime::OffloadEntriesInfoManagerTy::
    registerTargetRegionEntryInfo(unsigned DeviceID, unsigned FileID,
                                  StringRef ParentName, unsigned LineNum,
                                  unsigned ColNum, llvm::Constant *Addr,
                                  llvm::Constant *ID) {
  // If we are emitting code for a target, the entry is already initialized,
  // only has to be registered.
  if (CGM.getLangOpts().OpenMPIsDevice) {
    assert(hasTargetRegionEntryInfo(DeviceID, FileID, ParentName, LineNum,
                                    ColNum) &&
           "Entry must exist.");
    auto &Entry = OffloadEntriesTargetRegion[DeviceID][FileID][ParentName]
                                            [LineNum][ColNum];
    assert(Entry.isValid() && "Entry not initialized!");
    Entry.setAddress(Addr);
    Entry.setID(ID);
    return;
  } else {
    OffloadEntryInfoTargetRegion Entry(OffloadingEntriesNum++, Addr, ID);
    OffloadEntriesTargetRegion[DeviceID][FileID][ParentName][LineNum][ColNum] =
        Entry;
  }
}

bool CGOpenMPRuntime::OffloadEntriesInfoManagerTy::hasTargetRegionEntryInfo(
    unsigned DeviceID, unsigned FileID, StringRef ParentName, unsigned LineNum,
    unsigned ColNum) const {
  auto PerDevice = OffloadEntriesTargetRegion.find(DeviceID);
  if (PerDevice == OffloadEntriesTargetRegion.end())
    return false;
  auto PerFile = PerDevice->second.find(FileID);
  if (PerFile == PerDevice->second.end())
    return false;
  auto PerParentName = PerFile->second.find(ParentName);
  if (PerParentName == PerFile->second.end())
    return false;
  auto PerLine = PerParentName->second.find(LineNum);
  if (PerLine == PerParentName->second.end())
    return false;
  auto PerColumn = PerLine->second.find(ColNum);
  if (PerColumn == PerLine->second.end())
    return false;
  // Fail if this entry is already registered.
  if (PerColumn->second.getAddress() || PerColumn->second.getID())
    return false;
  return true;
}

void CGOpenMPRuntime::OffloadEntriesInfoManagerTy::actOnTargetRegionEntriesInfo(
    const OffloadTargetRegionEntryInfoActTy &Action) {
  // Scan all target region entries and perform the provided action.
  for (auto &D : OffloadEntriesTargetRegion)
    for (auto &F : D.second)
      for (auto &P : F.second)
        for (auto &L : P.second)
          for (auto &C : L.second)
            Action(D.first, F.first, P.first(), L.first, C.first, C.second);
}

/// \brief Create a Ctor/Dtor-like function whose body is emitted through
/// \a Codegen. This is used to emit the two functions that register and
/// unregister the descriptor of the current compilation unit.
static llvm::Function *
createOffloadingBinaryDescriptorFunction(CodeGenModule &CGM, StringRef Name,
                                         const RegionCodeGenTy &Codegen) {
  auto &C = CGM.getContext();
  FunctionArgList Args;
  ImplicitParamDecl DummyPtr(C, /*DC=*/nullptr, SourceLocation(),
                             /*Id=*/nullptr, C.VoidPtrTy);
  Args.push_back(&DummyPtr);

  CodeGenFunction CGF(CGM);
  GlobalDecl();
  auto &FI = CGM.getTypes().arrangeFreeFunctionDeclaration(
      C.VoidTy, Args, FunctionType::ExtInfo(),
      /*isVariadic=*/false);
  auto FTy = CGM.getTypes().GetFunctionType(FI);
  auto *Fn =
      CGM.CreateGlobalInitOrDestructFunction(FTy, Name, FI, SourceLocation());
  CGF.StartFunction(GlobalDecl(), C.VoidTy, Fn, FI, Args, SourceLocation());
  Codegen(CGF);
  CGF.FinishFunction();
  return Fn;
}

llvm::Function *
CGOpenMPRuntime::createOffloadingBinaryDescriptorRegistration() {

  // If we don't have entries or if we are emitting code for the device, we
  // don't need to do anything.
  if (CGM.getLangOpts().OpenMPIsDevice || OffloadEntriesInfoManager.empty())
    return nullptr;

  auto &M = CGM.getModule();
  auto &C = CGM.getContext();

  // Get list of devices we care about
  auto &Devices = CGM.getLangOpts().OMPTargetTriples;

  // We should be creating an offloading descriptor only if there are devices
  // specified.
  assert(!Devices.empty() && "No OpenMP offloading devices??");

  // Create the external variables that will point to the begin and end of the
  // host entries section. These will be defined by the linker.
  auto *OffloadEntryTy =
      CGM.getTypes().ConvertTypeForMem(getTgtOffloadEntryQTy());
  llvm::GlobalVariable *HostEntriesBegin = new llvm::GlobalVariable(
      M, OffloadEntryTy, /*isConstant=*/true,
      llvm::GlobalValue::ExternalLinkage, /*Initializer=*/nullptr,
      ".omp_offloading.entries_begin");
  llvm::GlobalVariable *HostEntriesEnd = new llvm::GlobalVariable(
      M, OffloadEntryTy, /*isConstant=*/true,
      llvm::GlobalValue::ExternalLinkage, /*Initializer=*/nullptr,
      ".omp_offloading.entries_end");

  // Create all device images
  llvm::SmallVector<llvm::Constant *, 4> DeviceImagesEntires;
  auto *DeviceImageTy = cast<llvm::StructType>(
      CGM.getTypes().ConvertTypeForMem(getTgtDeviceImageQTy()));

  for (unsigned i = 0; i < Devices.size(); ++i) {
    StringRef T = Devices[i].getTriple();
    auto *ImgBegin = new llvm::GlobalVariable(
        M, CGM.Int8Ty, /*isConstant=*/true, llvm::GlobalValue::ExternalLinkage,
        /*Initializer=*/nullptr,
        Twine(".omp_offloading.img_start.") + Twine(T));
    auto *ImgEnd = new llvm::GlobalVariable(
        M, CGM.Int8Ty, /*isConstant=*/true, llvm::GlobalValue::ExternalLinkage,
        /*Initializer=*/nullptr, Twine(".omp_offloading.img_end.") + Twine(T));

    llvm::Constant *Dev =
        llvm::ConstantStruct::get(DeviceImageTy, ImgBegin, ImgEnd,
                                  HostEntriesBegin, HostEntriesEnd, nullptr);
    DeviceImagesEntires.push_back(Dev);
  }

  // Create device images global array.
  llvm::ArrayType *DeviceImagesInitTy =
      llvm::ArrayType::get(DeviceImageTy, DeviceImagesEntires.size());
  llvm::Constant *DeviceImagesInit =
      llvm::ConstantArray::get(DeviceImagesInitTy, DeviceImagesEntires);

  llvm::GlobalVariable *DeviceImages = new llvm::GlobalVariable(
      M, DeviceImagesInitTy, /*isConstant=*/true,
      llvm::GlobalValue::InternalLinkage, DeviceImagesInit,
      ".omp_offloading.device_images");
  DeviceImages->setUnnamedAddr(true);

  // This is a Zero array to be used in the creation of the constant expressions
  llvm::Constant *Index[] = {llvm::Constant::getNullValue(CGM.Int32Ty),
                             llvm::Constant::getNullValue(CGM.Int32Ty)};

  // Create the target region descriptor.
  auto *BinaryDescriptorTy = cast<llvm::StructType>(
      CGM.getTypes().ConvertTypeForMem(getTgtBinaryDescriptorQTy()));
  llvm::Constant *TargetRegionsDescriptorInit = llvm::ConstantStruct::get(
      BinaryDescriptorTy, llvm::ConstantInt::get(CGM.Int32Ty, Devices.size()),
      llvm::ConstantExpr::getGetElementPtr(DeviceImagesInitTy, DeviceImages,
                                           Index),
      HostEntriesBegin, HostEntriesEnd, nullptr);

  auto *Desc = new llvm::GlobalVariable(
      M, BinaryDescriptorTy, /*isConstant=*/true,
      llvm::GlobalValue::InternalLinkage, TargetRegionsDescriptorInit,
      ".omp_offloading.descriptor");

  // Emit code to register or unregister the descriptor at execution
  // startup or closing, respectively.

  // Create a variable to drive the registration and unregistration of the
  // descriptor, so we can reuse the logic that emits Ctors and Dtors.
  auto *IdentInfo = &C.Idents.get(".omp_offloading.reg_unreg_var");
  ImplicitParamDecl RegUnregVar(C, C.getTranslationUnitDecl(), SourceLocation(),
                                IdentInfo, C.CharTy);

  auto *UnRegFn = createOffloadingBinaryDescriptorFunction(
      CGM, ".omp_offloading.descriptor_unreg", [&](CodeGenFunction &CGF) {
        CGF.EmitCallOrInvoke(createRuntimeFunction(OMPRTL__tgt_unregister_lib),
                             Desc);
      });
  auto *RegFn = createOffloadingBinaryDescriptorFunction(
      CGM, ".omp_offloading.descriptor_reg", [&](CodeGenFunction &CGF) {
        CGF.EmitCallOrInvoke(createRuntimeFunction(OMPRTL__tgt_register_lib),
                             Desc);
        CGM.getCXXABI().registerGlobalDtor(CGF, RegUnregVar, UnRegFn, Desc);
      });
  return RegFn;
}

void CGOpenMPRuntime::createOffloadEntry(llvm::Constant *Addr, StringRef Name,
                                         uint64_t Size) {
  auto *TgtOffloadEntryType = cast<llvm::StructType>(
      CGM.getTypes().ConvertTypeForMem(getTgtOffloadEntryQTy()));
  llvm::LLVMContext &C = CGM.getModule().getContext();
  llvm::Module &M = CGM.getModule();

  // Make sure the address has the right type.
  llvm::Constant *AddrPtr = llvm::ConstantExpr::getBitCast(Addr, CGM.VoidPtrTy);

  // Create constant string with the name.
  llvm::Constant *StrPtrInit = llvm::ConstantDataArray::getString(C, Name);

  llvm::GlobalVariable *Str =
      new llvm::GlobalVariable(M, StrPtrInit->getType(), /*isConstant=*/true,
                               llvm::GlobalValue::InternalLinkage, StrPtrInit,
                               ".omp_offloading.entry_name");
  Str->setUnnamedAddr(true);
  llvm::Constant *StrPtr = llvm::ConstantExpr::getBitCast(Str, CGM.Int8PtrTy);

  // Create the entry struct.
  llvm::Constant *EntryInit = llvm::ConstantStruct::get(
      TgtOffloadEntryType, AddrPtr, StrPtr,
      llvm::ConstantInt::get(CGM.SizeTy, Size), nullptr);
  llvm::GlobalVariable *Entry = new llvm::GlobalVariable(
      M, TgtOffloadEntryType, true, llvm::GlobalValue::ExternalLinkage,
      EntryInit, ".omp_offloading.entry");

  // The entry has to be created in the section the linker expects it to be.
  Entry->setSection(".omp_offloading.entries");
  // We can't have any padding between symbols, so we need to have 1-byte
  // alignment.
  Entry->setAlignment(1);
  return;
}

void CGOpenMPRuntime::createOffloadEntriesAndInfoMetadata() {
  // Emit the offloading entries and metadata so that the device codegen side
  // can
  // easily figure out what to emit. The produced metadata looks like this:
  //
  // !omp_offload.info = !{!1, ...}
  //
  // Right now we only generate metadata for function that contain target
  // regions.

  // If we do not have entries, we dont need to do anything.
  if (OffloadEntriesInfoManager.empty())
    return;

  llvm::Module &M = CGM.getModule();
  llvm::LLVMContext &C = M.getContext();
  SmallVector<OffloadEntriesInfoManagerTy::OffloadEntryInfo *, 16>
      OrderedEntries(OffloadEntriesInfoManager.size());

  // Create the offloading info metadata node.
  llvm::NamedMDNode *MD = M.getOrInsertNamedMetadata("omp_offload.info");

  // Auxiliar methods to create metadata values and strings.
  auto getMDInt = [&](unsigned v) {
    return llvm::ConstantAsMetadata::get(
        llvm::ConstantInt::get(llvm::Type::getInt32Ty(C), v));
  };

  auto getMDString = [&](StringRef v) { return llvm::MDString::get(C, v); };

  // Create function that emits metadata for each target region entry;
  auto &&TargetRegionMetadataEmitter = [&](
      unsigned DeviceID, unsigned FileID, StringRef ParentName, unsigned Line,
      unsigned Column,
      OffloadEntriesInfoManagerTy::OffloadEntryInfoTargetRegion &E) {
    llvm::SmallVector<llvm::Metadata *, 32> Ops;
    // Generate metadata for target regions. Each entry of this metadata
    // contains:
    // - Entry 0 -> Kind of this type of metadata (0).
    // - Entry 1 -> Device ID of the file where the entry was identified.
    // - Entry 2 -> File ID of the file where the entry was identified.
    // - Entry 3 -> Mangled name of the function where the entry was identified.
    // - Entry 4 -> Line in the file where the entry was identified.
    // - Entry 5 -> Column in the file where the entry was identified.
    // - Entry 6 -> Order the entry was created.
    // The first element of the metadata node is the kind.
    Ops.push_back(getMDInt(E.getKind()));
    Ops.push_back(getMDInt(DeviceID));
    Ops.push_back(getMDInt(FileID));
    Ops.push_back(getMDString(ParentName));
    Ops.push_back(getMDInt(Line));
    Ops.push_back(getMDInt(Column));
    Ops.push_back(getMDInt(E.getOrder()));

    // Save this entry in the right position of the ordered entries array.
    OrderedEntries[E.getOrder()] = &E;

    // Add metadata to the named metadata node.
    MD->addOperand(llvm::MDNode::get(C, Ops));
  };

  OffloadEntriesInfoManager.actOnTargetRegionEntriesInfo(
      TargetRegionMetadataEmitter);

  for (auto *E : OrderedEntries) {
    assert(E && "All ordered entries must exist!");
    if (auto *CE =
            dyn_cast<OffloadEntriesInfoManagerTy::OffloadEntryInfoTargetRegion>(
                E)) {
      assert(CE->getID() && CE->getAddress() &&
             "Entry ID and Addr are invalid!");
      createOffloadEntry(CE->getID(), CE->getAddress()->getName(), /*Size=*/0);
    } else
      llvm_unreachable("Unsupported entry kind.");
  }
}

/// \brief Loads all the offload entries information from the host IR
/// metadata.
void CGOpenMPRuntime::loadOffloadInfoMetadata() {
  // If we are in target mode, load the metadata from the host IR. This code has
  // to match the metadaata creation in createOffloadEntriesAndInfoMetadata().

  if (!CGM.getLangOpts().OpenMPIsDevice)
    return;

  if (CGM.getLangOpts().OMPHostIRFile.empty())
    return;

  auto Buf = llvm::MemoryBuffer::getFile(CGM.getLangOpts().OMPHostIRFile);
  if (Buf.getError())
    return;

  llvm::LLVMContext C;
  auto ME = llvm::parseBitcodeFile(Buf.get()->getMemBufferRef(), C);

  if (ME.getError())
    return;

  llvm::NamedMDNode *MD = ME.get()->getNamedMetadata("omp_offload.info");
  if (!MD)
    return;

  for (auto I : MD->operands()) {
    llvm::MDNode *MN = cast<llvm::MDNode>(I);

    auto getMDInt = [&](unsigned Idx) {
      llvm::ConstantAsMetadata *V =
          cast<llvm::ConstantAsMetadata>(MN->getOperand(Idx));
      return cast<llvm::ConstantInt>(V->getValue())->getZExtValue();
    };

    auto getMDString = [&](unsigned Idx) {
      llvm::MDString *V = cast<llvm::MDString>(MN->getOperand(Idx));
      return V->getString();
    };

    switch (getMDInt(0)) {
    default:
      llvm_unreachable("Unexpected metadata!");
      break;
    case OffloadEntriesInfoManagerTy::OffloadEntryInfo::
        OFFLOAD_ENTRY_INFO_TARGET_REGION:
      OffloadEntriesInfoManager.initializeTargetRegionEntryInfo(
          /*DeviceID=*/getMDInt(1), /*FileID=*/getMDInt(2),
          /*ParentName=*/getMDString(3), /*Line=*/getMDInt(4),
          /*Column=*/getMDInt(5), /*Order=*/getMDInt(6));
      break;
    }
  }
}

void CGOpenMPRuntime::emitKmpRoutineEntryT(QualType KmpInt32Ty) {
  if (!KmpRoutineEntryPtrTy) {
    // Build typedef kmp_int32 (* kmp_routine_entry_t)(kmp_int32, void *); type.
    auto &C = CGM.getContext();
    QualType KmpRoutineEntryTyArgs[] = {KmpInt32Ty, C.VoidPtrTy};
    FunctionProtoType::ExtProtoInfo EPI;
    KmpRoutineEntryPtrQTy = C.getPointerType(
        C.getFunctionType(KmpInt32Ty, KmpRoutineEntryTyArgs, EPI));
    KmpRoutineEntryPtrTy = CGM.getTypes().ConvertType(KmpRoutineEntryPtrQTy);
  }
}

static FieldDecl *addFieldToRecordDecl(ASTContext &C, DeclContext *DC,
                                       QualType FieldTy) {
  auto *Field = FieldDecl::Create(
      C, DC, SourceLocation(), SourceLocation(), /*Id=*/nullptr, FieldTy,
      C.getTrivialTypeSourceInfo(FieldTy, SourceLocation()),
      /*BW=*/nullptr, /*Mutable=*/false, /*InitStyle=*/ICIS_NoInit);
  Field->setAccess(AS_public);
  DC->addDecl(Field);
  return Field;
}

QualType CGOpenMPRuntime::getTgtOffloadEntryQTy() {

  // Make sure the type of the entry is already created. This is the type we
  // have to create:
  // struct __tgt_offload_entry{
  //   void      *addr;       // Pointer to the offload entry info.
  //                          // (function or global)
  //   char      *name;       // Name of the function or global.
  //   size_t     size;       // Size of the entry info (0 if it a function).
  // };
  if (TgtOffloadEntryQTy.isNull()) {
    ASTContext &C = CGM.getContext();
    auto *RD = C.buildImplicitRecord("__tgt_offload_entry");
    RD->startDefinition();
    addFieldToRecordDecl(C, RD, C.VoidPtrTy);
    addFieldToRecordDecl(C, RD, C.getPointerType(C.CharTy));
    addFieldToRecordDecl(C, RD, C.getSizeType());
    RD->completeDefinition();
    TgtOffloadEntryQTy = C.getRecordType(RD);
  }
  return TgtOffloadEntryQTy;
}

QualType CGOpenMPRuntime::getTgtDeviceImageQTy() {
  // These are the types we need to build:
  // struct __tgt_device_image{
  // void   *ImageStart;       // Pointer to the target code start.
  // void   *ImageEnd;         // Pointer to the target code end.
  // // We also add the host entries to the device image, as it may be useful
  // // for the target runtime to have access to that information.
  // __tgt_offload_entry  *EntriesBegin;   // Begin of the table with all
  //                                       // the entries.
  // __tgt_offload_entry  *EntriesEnd;     // End of the table with all the
  //                                       // entries (non inclusive).
  // };
  if (TgtDeviceImageQTy.isNull()) {
    ASTContext &C = CGM.getContext();
    auto *RD = C.buildImplicitRecord("__tgt_device_image");
    RD->startDefinition();
    addFieldToRecordDecl(C, RD, C.VoidPtrTy);
    addFieldToRecordDecl(C, RD, C.VoidPtrTy);
    addFieldToRecordDecl(C, RD, C.getPointerType(getTgtOffloadEntryQTy()));
    addFieldToRecordDecl(C, RD, C.getPointerType(getTgtOffloadEntryQTy()));
    RD->completeDefinition();
    TgtDeviceImageQTy = C.getRecordType(RD);
  }
  return TgtDeviceImageQTy;
}

QualType CGOpenMPRuntime::getTgtBinaryDescriptorQTy() {
  // struct __tgt_bin_desc{
  //   int32_t              NumDevices;      // Number of devices supported.
  //   __tgt_device_image   *DeviceImages;   // Arrays of device images
  //                                         // (one per device).
  //   __tgt_offload_entry  *EntriesBegin;   // Begin of the table with all the
  //                                         // entries.
  //   __tgt_offload_entry  *EntriesEnd;     // End of the table with all the
  //                                         // entries (non inclusive).
  // };
  if (TgtBinaryDescriptorQTy.isNull()) {
    ASTContext &C = CGM.getContext();
    auto *RD = C.buildImplicitRecord("__tgt_bin_desc");
    RD->startDefinition();
    addFieldToRecordDecl(
        C, RD, C.getIntTypeForBitwidth(/*DestWidth=*/32, /*Signed=*/true));
    addFieldToRecordDecl(C, RD, C.getPointerType(getTgtDeviceImageQTy()));
    addFieldToRecordDecl(C, RD, C.getPointerType(getTgtOffloadEntryQTy()));
    addFieldToRecordDecl(C, RD, C.getPointerType(getTgtOffloadEntryQTy()));
    RD->completeDefinition();
    TgtBinaryDescriptorQTy = C.getRecordType(RD);
  }
  return TgtBinaryDescriptorQTy;
}

namespace {
struct PrivateHelpersTy {
  PrivateHelpersTy(const VarDecl *Original, const VarDecl *PrivateCopy,
                   const VarDecl *PrivateElemInit)
      : Original(Original), PrivateCopy(PrivateCopy),
        PrivateElemInit(PrivateElemInit) {}
  const VarDecl *Original;
  const VarDecl *PrivateCopy;
  const VarDecl *PrivateElemInit;
};
typedef std::pair<CharUnits /*Align*/, PrivateHelpersTy> PrivateDataTy;
} // anonymous namespace

static RecordDecl *
createPrivatesRecordDecl(CodeGenModule &CGM, ArrayRef<PrivateDataTy> Privates) {
  if (!Privates.empty()) {
    auto &C = CGM.getContext();
    // Build struct .kmp_privates_t. {
    //         /*  private vars  */
    //       };
    auto *RD = C.buildImplicitRecord(".kmp_privates.t");
    RD->startDefinition();
    for (auto &&Pair : Privates) {
      auto *VD = Pair.second.Original;
      auto Type = VD->getType();
      Type = Type.getNonReferenceType();
      auto *FD = addFieldToRecordDecl(C, RD, Type);
      if (VD->hasAttrs()) {
        for (specific_attr_iterator<AlignedAttr> I(VD->getAttrs().begin()),
             E(VD->getAttrs().end());
             I != E; ++I)
          FD->addAttr(*I);
      }
    }
    RD->completeDefinition();
    return RD;
  }
  return nullptr;
}

static RecordDecl *
createKmpTaskTRecordDecl(CodeGenModule &CGM, QualType KmpInt32Ty,
                         QualType KmpRoutineEntryPointerQTy) {
  auto &C = CGM.getContext();
  // Build struct kmp_task_t {
  //         void *              shareds;
  //         kmp_routine_entry_t routine;
  //         kmp_int32           part_id;
  //         kmp_routine_entry_t destructors;
  //       };
  auto *RD = C.buildImplicitRecord("kmp_task_t");
  RD->startDefinition();
  addFieldToRecordDecl(C, RD, C.VoidPtrTy);
  addFieldToRecordDecl(C, RD, KmpRoutineEntryPointerQTy);
  addFieldToRecordDecl(C, RD, KmpInt32Ty);
  addFieldToRecordDecl(C, RD, KmpRoutineEntryPointerQTy);
  RD->completeDefinition();
  return RD;
}

static RecordDecl *
createKmpTaskTWithPrivatesRecordDecl(CodeGenModule &CGM, QualType KmpTaskTQTy,
                                     ArrayRef<PrivateDataTy> Privates) {
  auto &C = CGM.getContext();
  // Build struct kmp_task_t_with_privates {
  //         kmp_task_t task_data;
  //         .kmp_privates_t. privates;
  //       };
  auto *RD = C.buildImplicitRecord("kmp_task_t_with_privates");
  RD->startDefinition();
  addFieldToRecordDecl(C, RD, KmpTaskTQTy);
  if (auto *PrivateRD = createPrivatesRecordDecl(CGM, Privates)) {
    addFieldToRecordDecl(C, RD, C.getRecordType(PrivateRD));
  }
  RD->completeDefinition();
  return RD;
}

/// \brief Emit a proxy function which accepts kmp_task_t as the second
/// argument.
/// \code
/// kmp_int32 .omp_task_entry.(kmp_int32 gtid, kmp_task_t *tt) {
///   TaskFunction(gtid, tt->part_id, &tt->privates, task_privates_map,
///   tt->shareds);
///   return 0;
/// }
/// \endcode
static llvm::Value *
emitProxyTaskFunction(CodeGenModule &CGM, SourceLocation Loc,
                      QualType KmpInt32Ty, QualType KmpTaskTWithPrivatesPtrQTy,
                      QualType KmpTaskTWithPrivatesQTy, QualType KmpTaskTQTy,
                      QualType SharedsPtrTy, llvm::Value *TaskFunction,
                      llvm::Value *TaskPrivatesMap) {
  auto &C = CGM.getContext();
  FunctionArgList Args;
  ImplicitParamDecl GtidArg(C, /*DC=*/nullptr, Loc, /*Id=*/nullptr, KmpInt32Ty);
  ImplicitParamDecl TaskTypeArg(C, /*DC=*/nullptr, Loc,
                                /*Id=*/nullptr,
                                KmpTaskTWithPrivatesPtrQTy.withRestrict());
  Args.push_back(&GtidArg);
  Args.push_back(&TaskTypeArg);
  FunctionType::ExtInfo Info;
  auto &TaskEntryFnInfo =
      CGM.getTypes().arrangeFreeFunctionDeclaration(KmpInt32Ty, Args, Info,
                                                    /*isVariadic=*/false);
  auto *TaskEntryTy = CGM.getTypes().GetFunctionType(TaskEntryFnInfo);
  auto *TaskEntry =
      llvm::Function::Create(TaskEntryTy, llvm::GlobalValue::InternalLinkage,
                             ".omp_task_entry.", &CGM.getModule());
  CGM.SetInternalFunctionAttributes(/*D=*/nullptr, TaskEntry, TaskEntryFnInfo);
  CodeGenFunction CGF(CGM);
  CGF.disableDebugInfo();
  CGF.StartFunction(GlobalDecl(), KmpInt32Ty, TaskEntry, TaskEntryFnInfo, Args);

  // TaskFunction(gtid, tt->task_data.part_id, &tt->privates, task_privates_map,
  // tt->task_data.shareds);
  auto *GtidParam = CGF.EmitLoadOfScalar(
      CGF.GetAddrOfLocalVar(&GtidArg), /*Volatile=*/false, KmpInt32Ty, Loc);
  LValue TDBase = emitLoadOfPointerLValue(
      CGF, CGF.GetAddrOfLocalVar(&TaskTypeArg), KmpTaskTWithPrivatesPtrQTy);
  auto *KmpTaskTWithPrivatesQTyRD =
      cast<RecordDecl>(KmpTaskTWithPrivatesQTy->getAsTagDecl());
  LValue Base =
      CGF.EmitLValueForField(TDBase, *KmpTaskTWithPrivatesQTyRD->field_begin());
  auto *KmpTaskTQTyRD = cast<RecordDecl>(KmpTaskTQTy->getAsTagDecl());
  auto PartIdFI = std::next(KmpTaskTQTyRD->field_begin(), KmpTaskTPartId);
  auto PartIdLVal = CGF.EmitLValueForField(Base, *PartIdFI);
  auto *PartidParam = CGF.EmitLoadOfLValue(PartIdLVal, Loc).getScalarVal();

  auto SharedsFI = std::next(KmpTaskTQTyRD->field_begin(), KmpTaskTShareds);
  auto SharedsLVal = CGF.EmitLValueForField(Base, *SharedsFI);
  auto *SharedsParam = CGF.Builder.CreatePointerBitCastOrAddrSpaceCast(
      CGF.EmitLoadOfLValue(SharedsLVal, Loc).getScalarVal(),
      CGF.ConvertTypeForMem(SharedsPtrTy));

  auto PrivatesFI = std::next(KmpTaskTWithPrivatesQTyRD->field_begin(), 1);
  llvm::Value *PrivatesParam;
  if (PrivatesFI != KmpTaskTWithPrivatesQTyRD->field_end()) {
    auto PrivatesLVal = CGF.EmitLValueForField(TDBase, *PrivatesFI);
    PrivatesParam = CGF.Builder.CreatePointerBitCastOrAddrSpaceCast(
        PrivatesLVal.getPointer(), CGF.VoidPtrTy);
  } else {
    PrivatesParam = llvm::ConstantPointerNull::get(CGF.VoidPtrTy);
  }

  llvm::Value *CallArgs[] = {GtidParam, PartidParam, PrivatesParam,
                             TaskPrivatesMap, SharedsParam};
  CGF.EmitCallOrInvoke(TaskFunction, CallArgs);
  CGF.EmitStoreThroughLValue(
      RValue::get(CGF.Builder.getInt32(/*C=*/0)),
      CGF.MakeAddrLValue(CGF.ReturnValue, KmpInt32Ty));
  CGF.FinishFunction();
  return TaskEntry;
}

static llvm::Value *emitDestructorsFunction(CodeGenModule &CGM,
                                            SourceLocation Loc,
                                            QualType KmpInt32Ty,
                                            QualType KmpTaskTWithPrivatesPtrQTy,
                                            QualType KmpTaskTWithPrivatesQTy) {
  auto &C = CGM.getContext();
  FunctionArgList Args;
  ImplicitParamDecl GtidArg(C, /*DC=*/nullptr, Loc, /*Id=*/nullptr, KmpInt32Ty);
  ImplicitParamDecl TaskTypeArg(C, /*DC=*/nullptr, Loc,
                                /*Id=*/nullptr,
                                KmpTaskTWithPrivatesPtrQTy.withRestrict());
  Args.push_back(&GtidArg);
  Args.push_back(&TaskTypeArg);
  FunctionType::ExtInfo Info;
  auto &DestructorFnInfo =
      CGM.getTypes().arrangeFreeFunctionDeclaration(KmpInt32Ty, Args, Info,
                                                    /*isVariadic=*/false);
  auto *DestructorFnTy = CGM.getTypes().GetFunctionType(DestructorFnInfo);
  auto *DestructorFn =
      llvm::Function::Create(DestructorFnTy, llvm::GlobalValue::InternalLinkage,
                             ".omp_task_destructor.", &CGM.getModule());
  CGM.SetInternalFunctionAttributes(/*D=*/nullptr, DestructorFn,
                                    DestructorFnInfo);
  CodeGenFunction CGF(CGM);
  CGF.disableDebugInfo();
  CGF.StartFunction(GlobalDecl(), KmpInt32Ty, DestructorFn, DestructorFnInfo,
                    Args);

  LValue Base = emitLoadOfPointerLValue(
      CGF, CGF.GetAddrOfLocalVar(&TaskTypeArg), KmpTaskTWithPrivatesPtrQTy);
  auto *KmpTaskTWithPrivatesQTyRD =
      cast<RecordDecl>(KmpTaskTWithPrivatesQTy->getAsTagDecl());
  auto FI = std::next(KmpTaskTWithPrivatesQTyRD->field_begin());
  Base = CGF.EmitLValueForField(Base, *FI);
  for (auto *Field :
       cast<RecordDecl>(FI->getType()->getAsTagDecl())->fields()) {
    if (auto DtorKind = Field->getType().isDestructedType()) {
      auto FieldLValue = CGF.EmitLValueForField(Base, Field);
      CGF.pushDestroy(DtorKind, FieldLValue.getAddress(), Field->getType());
    }
  }
  CGF.FinishFunction();
  return DestructorFn;
}

/// \brief Emit a privates mapping function for correct handling of private and
/// firstprivate variables.
/// \code
/// void .omp_task_privates_map.(const .privates. *noalias privs, <ty1>
/// **noalias priv1,...,  <tyn> **noalias privn) {
///   *priv1 = &.privates.priv1;
///   ...;
///   *privn = &.privates.privn;
/// }
/// \endcode
static llvm::Value *
emitTaskPrivateMappingFunction(CodeGenModule &CGM, SourceLocation Loc,
                               ArrayRef<const Expr *> PrivateVars,
                               ArrayRef<const Expr *> FirstprivateVars,
                               QualType PrivatesQTy,
                               ArrayRef<PrivateDataTy> Privates) {
  auto &C = CGM.getContext();
  FunctionArgList Args;
  ImplicitParamDecl TaskPrivatesArg(
      C, /*DC=*/nullptr, Loc, /*Id=*/nullptr,
      C.getPointerType(PrivatesQTy).withConst().withRestrict());
  Args.push_back(&TaskPrivatesArg);
  llvm::DenseMap<const VarDecl *, unsigned> PrivateVarsPos;
  unsigned Counter = 1;
  for (auto *E: PrivateVars) {
    Args.push_back(ImplicitParamDecl::Create(
        C, /*DC=*/nullptr, Loc,
        /*Id=*/nullptr, C.getPointerType(C.getPointerType(E->getType()))
                            .withConst()
                            .withRestrict()));
    auto *VD = cast<VarDecl>(cast<DeclRefExpr>(E)->getDecl());
    PrivateVarsPos[VD] = Counter;
    ++Counter;
  }
  for (auto *E : FirstprivateVars) {
    Args.push_back(ImplicitParamDecl::Create(
        C, /*DC=*/nullptr, Loc,
        /*Id=*/nullptr, C.getPointerType(C.getPointerType(E->getType()))
                            .withConst()
                            .withRestrict()));
    auto *VD = cast<VarDecl>(cast<DeclRefExpr>(E)->getDecl());
    PrivateVarsPos[VD] = Counter;
    ++Counter;
  }
  FunctionType::ExtInfo Info;
  auto &TaskPrivatesMapFnInfo =
      CGM.getTypes().arrangeFreeFunctionDeclaration(C.VoidTy, Args, Info,
                                                    /*isVariadic=*/false);
  auto *TaskPrivatesMapTy =
      CGM.getTypes().GetFunctionType(TaskPrivatesMapFnInfo);
  auto *TaskPrivatesMap = llvm::Function::Create(
      TaskPrivatesMapTy, llvm::GlobalValue::InternalLinkage,
      ".omp_task_privates_map.", &CGM.getModule());
  CGM.SetInternalFunctionAttributes(/*D=*/nullptr, TaskPrivatesMap,
                                    TaskPrivatesMapFnInfo);
  TaskPrivatesMap->addFnAttr(llvm::Attribute::AlwaysInline);
  CodeGenFunction CGF(CGM);
  CGF.disableDebugInfo();
  CGF.StartFunction(GlobalDecl(), C.VoidTy, TaskPrivatesMap,
                    TaskPrivatesMapFnInfo, Args);

  // *privi = &.privates.privi;
  LValue Base = emitLoadOfPointerLValue(
      CGF, CGF.GetAddrOfLocalVar(&TaskPrivatesArg), TaskPrivatesArg.getType());
  auto *PrivatesQTyRD = cast<RecordDecl>(PrivatesQTy->getAsTagDecl());
  Counter = 0;
  for (auto *Field : PrivatesQTyRD->fields()) {
    auto FieldLVal = CGF.EmitLValueForField(Base, Field);
    auto *VD = Args[PrivateVarsPos[Privates[Counter].second.Original]];
    auto RefLVal = CGF.MakeAddrLValue(CGF.GetAddrOfLocalVar(VD), VD->getType());
    auto RefLoadLVal =
        emitLoadOfPointerLValue(CGF, RefLVal.getAddress(), RefLVal.getType());
    CGF.EmitStoreOfScalar(FieldLVal.getPointer(), RefLoadLVal);
    ++Counter;
  }
  CGF.FinishFunction();
  return TaskPrivatesMap;
}

static int array_pod_sort_comparator(const PrivateDataTy *P1,
                                     const PrivateDataTy *P2) {
  return P1->first < P2->first ? 1 : (P2->first < P1->first ? -1 : 0);
}

void CGOpenMPRuntime::emitTaskCall(
    CodeGenFunction &CGF, SourceLocation Loc, const OMPExecutableDirective &D,
    bool Tied, llvm::PointerIntPair<llvm::Value *, 1, bool> Final,
    llvm::Value *TaskFunction, QualType SharedsTy, Address Shareds,
    const Expr *IfCond, ArrayRef<const Expr *> PrivateVars,
    ArrayRef<const Expr *> PrivateCopies,
    ArrayRef<const Expr *> FirstprivateVars,
    ArrayRef<const Expr *> FirstprivateCopies,
    ArrayRef<const Expr *> FirstprivateInits,
    ArrayRef<std::pair<OpenMPDependClauseKind, const Expr *>> Dependences) {
  if (!CGF.HaveInsertPoint())
    return;
  auto &C = CGM.getContext();
  llvm::SmallVector<PrivateDataTy, 8> Privates;
  // Aggregate privates and sort them by the alignment.
  auto I = PrivateCopies.begin();
  for (auto *E : PrivateVars) {
    auto *VD = cast<VarDecl>(cast<DeclRefExpr>(E)->getDecl());
    Privates.push_back(std::make_pair(
        C.getDeclAlign(VD),
        PrivateHelpersTy(VD, cast<VarDecl>(cast<DeclRefExpr>(*I)->getDecl()),
                         /*PrivateElemInit=*/nullptr)));
    ++I;
  }
  I = FirstprivateCopies.begin();
  auto IElemInitRef = FirstprivateInits.begin();
  for (auto *E : FirstprivateVars) {
    auto *VD = cast<VarDecl>(cast<DeclRefExpr>(E)->getDecl());
    Privates.push_back(std::make_pair(
        C.getDeclAlign(VD),
        PrivateHelpersTy(
            VD, cast<VarDecl>(cast<DeclRefExpr>(*I)->getDecl()),
            cast<VarDecl>(cast<DeclRefExpr>(*IElemInitRef)->getDecl()))));
    ++I, ++IElemInitRef;
  }
  llvm::array_pod_sort(Privates.begin(), Privates.end(),
                       array_pod_sort_comparator);
  auto KmpInt32Ty = C.getIntTypeForBitwidth(/*DestWidth=*/32, /*Signed=*/1);
  // Build type kmp_routine_entry_t (if not built yet).
  emitKmpRoutineEntryT(KmpInt32Ty);
  // Build type kmp_task_t (if not built yet).
  if (KmpTaskTQTy.isNull()) {
    KmpTaskTQTy = C.getRecordType(
        createKmpTaskTRecordDecl(CGM, KmpInt32Ty, KmpRoutineEntryPtrQTy));
  }
  auto *KmpTaskTQTyRD = cast<RecordDecl>(KmpTaskTQTy->getAsTagDecl());
  // Build particular struct kmp_task_t for the given task.
  auto *KmpTaskTWithPrivatesQTyRD =
      createKmpTaskTWithPrivatesRecordDecl(CGM, KmpTaskTQTy, Privates);
  auto KmpTaskTWithPrivatesQTy = C.getRecordType(KmpTaskTWithPrivatesQTyRD);
  QualType KmpTaskTWithPrivatesPtrQTy =
      C.getPointerType(KmpTaskTWithPrivatesQTy);
  auto *KmpTaskTWithPrivatesTy = CGF.ConvertType(KmpTaskTWithPrivatesQTy);
  auto *KmpTaskTWithPrivatesPtrTy = KmpTaskTWithPrivatesTy->getPointerTo();
  auto *KmpTaskTWithPrivatesTySize = CGF.getTypeSize(KmpTaskTWithPrivatesQTy);
  QualType SharedsPtrTy = C.getPointerType(SharedsTy);

  // Emit initial values for private copies (if any).
  llvm::Value *TaskPrivatesMap = nullptr;
  auto *TaskPrivatesMapTy =
      std::next(cast<llvm::Function>(TaskFunction)->getArgumentList().begin(),
                3)
          ->getType();
  if (!Privates.empty()) {
    auto FI = std::next(KmpTaskTWithPrivatesQTyRD->field_begin());
    TaskPrivatesMap = emitTaskPrivateMappingFunction(
        CGM, Loc, PrivateVars, FirstprivateVars, FI->getType(), Privates);
    TaskPrivatesMap = CGF.Builder.CreatePointerBitCastOrAddrSpaceCast(
        TaskPrivatesMap, TaskPrivatesMapTy);
  } else {
    TaskPrivatesMap = llvm::ConstantPointerNull::get(
        cast<llvm::PointerType>(TaskPrivatesMapTy));
  }
  // Build a proxy function kmp_int32 .omp_task_entry.(kmp_int32 gtid,
  // kmp_task_t *tt);
  auto *TaskEntry = emitProxyTaskFunction(
      CGM, Loc, KmpInt32Ty, KmpTaskTWithPrivatesPtrQTy, KmpTaskTWithPrivatesQTy,
      KmpTaskTQTy, SharedsPtrTy, TaskFunction, TaskPrivatesMap);

  // Build call kmp_task_t * __kmpc_omp_task_alloc(ident_t *, kmp_int32 gtid,
  // kmp_int32 flags, size_t sizeof_kmp_task_t, size_t sizeof_shareds,
  // kmp_routine_entry_t *task_entry);
  // Task flags. Format is taken from
  // http://llvm.org/svn/llvm-project/openmp/trunk/runtime/src/kmp.h,
  // description of kmp_tasking_flags struct.
  const unsigned TiedFlag = 0x1;
  const unsigned FinalFlag = 0x2;
  unsigned Flags = Tied ? TiedFlag : 0;
  auto *TaskFlags =
      Final.getPointer()
          ? CGF.Builder.CreateSelect(Final.getPointer(),
                                     CGF.Builder.getInt32(FinalFlag),
                                     CGF.Builder.getInt32(/*C=*/0))
          : CGF.Builder.getInt32(Final.getInt() ? FinalFlag : 0);
  TaskFlags = CGF.Builder.CreateOr(TaskFlags, CGF.Builder.getInt32(Flags));
  auto *SharedsSize = CGM.getSize(C.getTypeSizeInChars(SharedsTy));
  llvm::Value *AllocArgs[] = {emitUpdateLocation(CGF, Loc),
                              getThreadID(CGF, Loc), TaskFlags,
                              KmpTaskTWithPrivatesTySize, SharedsSize,
                              CGF.Builder.CreatePointerBitCastOrAddrSpaceCast(
                                  TaskEntry, KmpRoutineEntryPtrTy)};
  auto *NewTask = CGF.EmitRuntimeCall(
      createRuntimeFunction(OMPRTL__kmpc_omp_task_alloc), AllocArgs);
  auto *NewTaskNewTaskTTy = CGF.Builder.CreatePointerBitCastOrAddrSpaceCast(
      NewTask, KmpTaskTWithPrivatesPtrTy);
  LValue Base = CGF.MakeNaturalAlignAddrLValue(NewTaskNewTaskTTy,
                                               KmpTaskTWithPrivatesQTy);
  LValue TDBase =
      CGF.EmitLValueForField(Base, *KmpTaskTWithPrivatesQTyRD->field_begin());
  // Fill the data in the resulting kmp_task_t record.
  // Copy shareds if there are any.
  Address KmpTaskSharedsPtr = Address::invalid();
  if (!SharedsTy->getAsStructureType()->getDecl()->field_empty()) {
    KmpTaskSharedsPtr =
        Address(CGF.EmitLoadOfScalar(
                    CGF.EmitLValueForField(
                        TDBase, *std::next(KmpTaskTQTyRD->field_begin(),
                                           KmpTaskTShareds)),
                    Loc),
                CGF.getNaturalTypeAlignment(SharedsTy));
    CGF.EmitAggregateCopy(KmpTaskSharedsPtr, Shareds, SharedsTy);
  }
  // Emit initial values for private copies (if any).
  bool NeedsCleanup = false;
  if (!Privates.empty()) {
    auto FI = std::next(KmpTaskTWithPrivatesQTyRD->field_begin());
    auto PrivatesBase = CGF.EmitLValueForField(Base, *FI);
    FI = cast<RecordDecl>(FI->getType()->getAsTagDecl())->field_begin();
    LValue SharedsBase;
    if (!FirstprivateVars.empty()) {
      SharedsBase = CGF.MakeAddrLValue(
          CGF.Builder.CreatePointerBitCastOrAddrSpaceCast(
              KmpTaskSharedsPtr, CGF.ConvertTypeForMem(SharedsPtrTy)),
          SharedsTy);
    }
    CodeGenFunction::CGCapturedStmtInfo CapturesInfo(
        cast<CapturedStmt>(*D.getAssociatedStmt()));
    for (auto &&Pair : Privates) {
      auto *VD = Pair.second.PrivateCopy;
      auto *Init = VD->getAnyInitializer();
      LValue PrivateLValue = CGF.EmitLValueForField(PrivatesBase, *FI);
      if (Init) {
        if (auto *Elem = Pair.second.PrivateElemInit) {
          auto *OriginalVD = Pair.second.Original;
          auto *SharedField = CapturesInfo.lookup(OriginalVD);
          auto SharedRefLValue =
              CGF.EmitLValueForField(SharedsBase, SharedField);
          SharedRefLValue = CGF.MakeAddrLValue(
              Address(SharedRefLValue.getPointer(), C.getDeclAlign(OriginalVD)),
              SharedRefLValue.getType(), AlignmentSource::Decl);
          QualType Type = OriginalVD->getType();
          if (Type->isArrayType()) {
            // Initialize firstprivate array.
            if (!isa<CXXConstructExpr>(Init) ||
                CGF.isTrivialInitializer(Init)) {
              // Perform simple memcpy.
              CGF.EmitAggregateAssign(PrivateLValue.getAddress(),
                                      SharedRefLValue.getAddress(), Type);
            } else {
              // Initialize firstprivate array using element-by-element
              // intialization.
              CGF.EmitOMPAggregateAssign(
                  PrivateLValue.getAddress(), SharedRefLValue.getAddress(),
                  Type, [&CGF, Elem, Init, &CapturesInfo](
                            Address DestElement, Address SrcElement) {
                    // Clean up any temporaries needed by the initialization.
                    CodeGenFunction::OMPPrivateScope InitScope(CGF);
                    InitScope.addPrivate(Elem, [SrcElement]() -> Address {
                      return SrcElement;
                    });
                    (void)InitScope.Privatize();
                    // Emit initialization for single element.
                    CodeGenFunction::CGCapturedStmtRAII CapInfoRAII(
                        CGF, &CapturesInfo);
                    CGF.EmitAnyExprToMem(Init, DestElement,
                                         Init->getType().getQualifiers(),
                                         /*IsInitializer=*/false);
                  });
            }
          } else {
            CodeGenFunction::OMPPrivateScope InitScope(CGF);
            InitScope.addPrivate(Elem, [SharedRefLValue]() -> Address {
              return SharedRefLValue.getAddress();
            });
            (void)InitScope.Privatize();
            CodeGenFunction::CGCapturedStmtRAII CapInfoRAII(CGF, &CapturesInfo);
            CGF.EmitExprAsInit(Init, VD, PrivateLValue,
                               /*capturedByInit=*/false);
          }
        } else {
          CGF.EmitExprAsInit(Init, VD, PrivateLValue, /*capturedByInit=*/false);
        }
      }
      NeedsCleanup = NeedsCleanup || FI->getType().isDestructedType();
      ++FI;
    }
  }
  // Provide pointer to function with destructors for privates.
  llvm::Value *DestructorFn =
      NeedsCleanup ? emitDestructorsFunction(CGM, Loc, KmpInt32Ty,
                                             KmpTaskTWithPrivatesPtrQTy,
                                             KmpTaskTWithPrivatesQTy)
                   : llvm::ConstantPointerNull::get(
                         cast<llvm::PointerType>(KmpRoutineEntryPtrTy));
  LValue Destructor = CGF.EmitLValueForField(
      TDBase, *std::next(KmpTaskTQTyRD->field_begin(), KmpTaskTDestructors));
  CGF.EmitStoreOfScalar(CGF.Builder.CreatePointerBitCastOrAddrSpaceCast(
                            DestructorFn, KmpRoutineEntryPtrTy),
                        Destructor);

  // Process list of dependences.
  Address DependenciesArray = Address::invalid();
  unsigned NumDependencies = Dependences.size();
  if (NumDependencies) {
    // Dependence kind for RTL.
    enum RTLDependenceKindTy { DepIn = 0x01, DepInOut = 0x3 };
    enum RTLDependInfoFieldsTy { BaseAddr, Len, Flags };
    RecordDecl *KmpDependInfoRD;
    QualType FlagsTy =
        C.getIntTypeForBitwidth(C.getTypeSize(C.BoolTy), /*Signed=*/false);
    llvm::Type *LLVMFlagsTy = CGF.ConvertTypeForMem(FlagsTy);
    if (KmpDependInfoTy.isNull()) {
      KmpDependInfoRD = C.buildImplicitRecord("kmp_depend_info");
      KmpDependInfoRD->startDefinition();
      addFieldToRecordDecl(C, KmpDependInfoRD, C.getIntPtrType());
      addFieldToRecordDecl(C, KmpDependInfoRD, C.getSizeType());
      addFieldToRecordDecl(C, KmpDependInfoRD, FlagsTy);
      KmpDependInfoRD->completeDefinition();
      KmpDependInfoTy = C.getRecordType(KmpDependInfoRD);
    } else {
      KmpDependInfoRD = cast<RecordDecl>(KmpDependInfoTy->getAsTagDecl());
    }
    CharUnits DependencySize = C.getTypeSizeInChars(KmpDependInfoTy);
    // Define type kmp_depend_info[<Dependences.size()>];
    QualType KmpDependInfoArrayTy = C.getConstantArrayType(
        KmpDependInfoTy, llvm::APInt(/*numBits=*/64, NumDependencies),
        ArrayType::Normal, /*IndexTypeQuals=*/0);
    // kmp_depend_info[<Dependences.size()>] deps;
    DependenciesArray = CGF.CreateMemTemp(KmpDependInfoArrayTy);
    for (unsigned i = 0; i < NumDependencies; ++i) {
      const Expr *E = Dependences[i].second;
      auto Addr = CGF.EmitLValue(E);
      llvm::Value *Size;
      QualType Ty = E->getType();
      if (auto *ASE = dyn_cast<OMPArraySectionExpr>(E->IgnoreParenImpCasts())) {
        LValue UpAddrLVal =
            CGF.EmitOMPArraySectionExpr(ASE, /*LowerBound=*/false);
        llvm::Value *UpAddr =
            CGF.Builder.CreateConstGEP1_32(UpAddrLVal.getPointer(), /*Idx0=*/1);
        llvm::Value *LowIntPtr =
            CGF.Builder.CreatePtrToInt(Addr.getPointer(), CGM.SizeTy);
        llvm::Value *UpIntPtr = CGF.Builder.CreatePtrToInt(UpAddr, CGM.SizeTy);
        Size = CGF.Builder.CreateNUWSub(UpIntPtr, LowIntPtr);
      } else
        Size = CGF.getTypeSize(Ty);
      auto Base = CGF.MakeAddrLValue(
          CGF.Builder.CreateConstArrayGEP(DependenciesArray, i, DependencySize),
          KmpDependInfoTy);
      // deps[i].base_addr = &<Dependences[i].second>;
      auto BaseAddrLVal = CGF.EmitLValueForField(
          Base, *std::next(KmpDependInfoRD->field_begin(), BaseAddr));
      CGF.EmitStoreOfScalar(
          CGF.Builder.CreatePtrToInt(Addr.getPointer(), CGF.IntPtrTy),
          BaseAddrLVal);
      // deps[i].len = sizeof(<Dependences[i].second>);
      auto LenLVal = CGF.EmitLValueForField(
          Base, *std::next(KmpDependInfoRD->field_begin(), Len));
      CGF.EmitStoreOfScalar(Size, LenLVal);
      // deps[i].flags = <Dependences[i].first>;
      RTLDependenceKindTy DepKind;
      switch (Dependences[i].first) {
      case OMPC_DEPEND_in:
        DepKind = DepIn;
        break;
      // Out and InOut dependencies must use the same code.
      case OMPC_DEPEND_out:
      case OMPC_DEPEND_inout:
        DepKind = DepInOut;
        break;
      case OMPC_DEPEND_source:
      case OMPC_DEPEND_sink:
      case OMPC_DEPEND_unknown:
        llvm_unreachable("Unknown task dependence type");
      }
      auto FlagsLVal = CGF.EmitLValueForField(
          Base, *std::next(KmpDependInfoRD->field_begin(), Flags));
      CGF.EmitStoreOfScalar(llvm::ConstantInt::get(LLVMFlagsTy, DepKind),
                            FlagsLVal);
    }
    DependenciesArray = CGF.Builder.CreatePointerBitCastOrAddrSpaceCast(
        CGF.Builder.CreateStructGEP(DependenciesArray, 0, CharUnits::Zero()),
        CGF.VoidPtrTy);
  }

  // NOTE: routine and part_id fields are intialized by __kmpc_omp_task_alloc()
  // libcall.
  // Build kmp_int32 __kmpc_omp_task(ident_t *, kmp_int32 gtid, kmp_task_t
  // *new_task);
  // Build kmp_int32 __kmpc_omp_task_with_deps(ident_t *, kmp_int32 gtid,
  // kmp_task_t *new_task, kmp_int32 ndeps, kmp_depend_info_t *dep_list,
  // kmp_int32 ndeps_noalias, kmp_depend_info_t *noalias_dep_list) if dependence
  // list is not empty
  auto *ThreadID = getThreadID(CGF, Loc);
  auto *UpLoc = emitUpdateLocation(CGF, Loc);
  llvm::Value *TaskArgs[] = { UpLoc, ThreadID, NewTask };
  llvm::Value *DepTaskArgs[7];
  if (NumDependencies) {
    DepTaskArgs[0] = UpLoc;
    DepTaskArgs[1] = ThreadID;
    DepTaskArgs[2] = NewTask;
    DepTaskArgs[3] = CGF.Builder.getInt32(NumDependencies);
    DepTaskArgs[4] = DependenciesArray.getPointer();
    DepTaskArgs[5] = CGF.Builder.getInt32(0);
    DepTaskArgs[6] = llvm::ConstantPointerNull::get(CGF.VoidPtrTy);
  }
  auto &&ThenCodeGen = [this, NumDependencies,
                        &TaskArgs, &DepTaskArgs](CodeGenFunction &CGF) {
    // TODO: add check for untied tasks.    
    if (NumDependencies) {
      CGF.EmitRuntimeCall(createRuntimeFunction(OMPRTL__kmpc_omp_task_with_deps),
                          DepTaskArgs);
    } else {
      CGF.EmitRuntimeCall(createRuntimeFunction(OMPRTL__kmpc_omp_task),
                          TaskArgs);
    }
  };
  typedef CallEndCleanup<std::extent<decltype(TaskArgs)>::value>
      IfCallEndCleanup;

  llvm::Value *DepWaitTaskArgs[6];
  if (NumDependencies) {
    DepWaitTaskArgs[0] = UpLoc;
    DepWaitTaskArgs[1] = ThreadID;
    DepWaitTaskArgs[2] = CGF.Builder.getInt32(NumDependencies);
    DepWaitTaskArgs[3] = DependenciesArray.getPointer();
    DepWaitTaskArgs[4] = CGF.Builder.getInt32(0);
    DepWaitTaskArgs[5] = llvm::ConstantPointerNull::get(CGF.VoidPtrTy);
  }
  auto &&ElseCodeGen = [this, &TaskArgs, ThreadID, NewTaskNewTaskTTy, TaskEntry,
                        NumDependencies, &DepWaitTaskArgs](CodeGenFunction &CGF) {
    CodeGenFunction::RunCleanupsScope LocalScope(CGF);
    // Build void __kmpc_omp_wait_deps(ident_t *, kmp_int32 gtid,
    // kmp_int32 ndeps, kmp_depend_info_t *dep_list, kmp_int32
    // ndeps_noalias, kmp_depend_info_t *noalias_dep_list); if dependence info
    // is specified.
    if (NumDependencies)
      CGF.EmitRuntimeCall(createRuntimeFunction(OMPRTL__kmpc_omp_wait_deps),
                          DepWaitTaskArgs);
    // Build void __kmpc_omp_task_begin_if0(ident_t *, kmp_int32 gtid,
    // kmp_task_t *new_task);
    CGF.EmitRuntimeCall(createRuntimeFunction(OMPRTL__kmpc_omp_task_begin_if0),
                        TaskArgs);
    // Build void __kmpc_omp_task_complete_if0(ident_t *, kmp_int32 gtid,
    // kmp_task_t *new_task);
    CGF.EHStack.pushCleanup<IfCallEndCleanup>(
        NormalAndEHCleanup,
        createRuntimeFunction(OMPRTL__kmpc_omp_task_complete_if0),
        llvm::makeArrayRef(TaskArgs));

    // Call proxy_task_entry(gtid, new_task);
    llvm::Value *OutlinedFnArgs[] = {ThreadID, NewTaskNewTaskTTy};
    CGF.EmitCallOrInvoke(TaskEntry, OutlinedFnArgs);
  };

  if (IfCond) {
    emitOMPIfClause(CGF, IfCond, ThenCodeGen, ElseCodeGen);
  } else {
    CodeGenFunction::RunCleanupsScope Scope(CGF);
    ThenCodeGen(CGF);
  }
}

/// \brief Emit reduction operation for each element of array (required for
/// array sections) LHS op = RHS.
/// \param Type Type of array.
/// \param LHSVar Variable on the left side of the reduction operation
/// (references element of array in original variable).
/// \param RHSVar Variable on the right side of the reduction operation
/// (references element of array in original variable).
/// \param RedOpGen Generator of reduction operation with use of LHSVar and
/// RHSVar.
static void EmitOMPAggregateReduction(
    CodeGenFunction &CGF, QualType Type, const VarDecl *LHSVar,
    const VarDecl *RHSVar,
    const llvm::function_ref<void(CodeGenFunction &CGF, const Expr *,
                                  const Expr *, const Expr *)> &RedOpGen,
    const Expr *XExpr = nullptr, const Expr *EExpr = nullptr,
    const Expr *UpExpr = nullptr) {
  // Perform element-by-element initialization.
  QualType ElementTy;
  Address LHSAddr = CGF.GetAddrOfLocalVar(LHSVar);
  Address RHSAddr = CGF.GetAddrOfLocalVar(RHSVar);

  // Drill down to the base element type on both arrays.
  auto ArrayTy = Type->getAsArrayTypeUnsafe();
  auto NumElements = CGF.emitArrayLength(ArrayTy, ElementTy, LHSAddr);

  auto RHSBegin = RHSAddr.getPointer();
  auto LHSBegin = LHSAddr.getPointer();
  // Cast from pointer to array type to pointer to single element.
  auto LHSEnd = CGF.Builder.CreateGEP(LHSBegin, NumElements);
  // The basic structure here is a while-do loop.
  auto BodyBB = CGF.createBasicBlock("omp.arraycpy.body");
  auto DoneBB = CGF.createBasicBlock("omp.arraycpy.done");
  auto IsEmpty =
      CGF.Builder.CreateICmpEQ(LHSBegin, LHSEnd, "omp.arraycpy.isempty");
  CGF.Builder.CreateCondBr(IsEmpty, DoneBB, BodyBB);

  // Enter the loop body, making that address the current address.
  auto EntryBB = CGF.Builder.GetInsertBlock();
  CGF.EmitBlock(BodyBB);

  CharUnits ElementSize = CGF.getContext().getTypeSizeInChars(ElementTy);

  llvm::PHINode *RHSElementPHI = CGF.Builder.CreatePHI(
      RHSBegin->getType(), 2, "omp.arraycpy.srcElementPast");
  RHSElementPHI->addIncoming(RHSBegin, EntryBB);
  Address RHSElementCurrent =
      Address(RHSElementPHI,
              RHSAddr.getAlignment().alignmentOfArrayElement(ElementSize));

  llvm::PHINode *LHSElementPHI = CGF.Builder.CreatePHI(
      LHSBegin->getType(), 2, "omp.arraycpy.destElementPast");
  LHSElementPHI->addIncoming(LHSBegin, EntryBB);
  Address LHSElementCurrent =
      Address(LHSElementPHI,
              LHSAddr.getAlignment().alignmentOfArrayElement(ElementSize));

  // Emit copy.
  CodeGenFunction::OMPPrivateScope Scope(CGF);
  Scope.addPrivate(LHSVar, [=]() -> Address { return LHSElementCurrent; });
  Scope.addPrivate(RHSVar, [=]() -> Address { return RHSElementCurrent; });
  Scope.Privatize();
  RedOpGen(CGF, XExpr, EExpr, UpExpr);
  Scope.ForceCleanup();

  // Shift the address forward by one element.
  auto LHSElementNext = CGF.Builder.CreateConstGEP1_32(
      LHSElementPHI, /*Idx0=*/1, "omp.arraycpy.dest.element");
  auto RHSElementNext = CGF.Builder.CreateConstGEP1_32(
      RHSElementPHI, /*Idx0=*/1, "omp.arraycpy.src.element");
  // Check whether we've reached the end.
  auto Done =
      CGF.Builder.CreateICmpEQ(LHSElementNext, LHSEnd, "omp.arraycpy.done");
  CGF.Builder.CreateCondBr(Done, DoneBB, BodyBB);
  LHSElementPHI->addIncoming(LHSElementNext, CGF.Builder.GetInsertBlock());
  RHSElementPHI->addIncoming(RHSElementNext, CGF.Builder.GetInsertBlock());

  // Done.
  CGF.EmitBlock(DoneBB, /*IsFinished=*/true);
}

static llvm::Value *emitReductionFunction(CodeGenModule &CGM,
                                          llvm::Type *ArgsType,
                                          ArrayRef<const Expr *> Privates,
                                          ArrayRef<const Expr *> LHSExprs,
                                          ArrayRef<const Expr *> RHSExprs,
                                          ArrayRef<const Expr *> ReductionOps) {
  auto &C = CGM.getContext();

  // void reduction_func(void *LHSArg, void *RHSArg);
  FunctionArgList Args;
  ImplicitParamDecl LHSArg(C, /*DC=*/nullptr, SourceLocation(), /*Id=*/nullptr,
                           C.VoidPtrTy);
  ImplicitParamDecl RHSArg(C, /*DC=*/nullptr, SourceLocation(), /*Id=*/nullptr,
                           C.VoidPtrTy);
  Args.push_back(&LHSArg);
  Args.push_back(&RHSArg);
  FunctionType::ExtInfo EI;
  auto &CGFI = CGM.getTypes().arrangeFreeFunctionDeclaration(
      C.VoidTy, Args, EI, /*isVariadic=*/false);
  auto *Fn = llvm::Function::Create(
      CGM.getTypes().GetFunctionType(CGFI), llvm::GlobalValue::InternalLinkage,
      ".omp.reduction.reduction_func", &CGM.getModule());
  CGM.SetInternalFunctionAttributes(/*D=*/nullptr, Fn, CGFI);
  CodeGenFunction CGF(CGM);
  CGF.StartFunction(GlobalDecl(), C.VoidTy, Fn, CGFI, Args);

  // Dst = (void*[n])(LHSArg);
  // Src = (void*[n])(RHSArg);
  Address LHS(CGF.Builder.CreatePointerBitCastOrAddrSpaceCast(
      CGF.Builder.CreateLoad(CGF.GetAddrOfLocalVar(&LHSArg)),
      ArgsType), CGF.getPointerAlign());
  Address RHS(CGF.Builder.CreatePointerBitCastOrAddrSpaceCast(
      CGF.Builder.CreateLoad(CGF.GetAddrOfLocalVar(&RHSArg)),
      ArgsType), CGF.getPointerAlign());

  //  ...
  //  *(Type<i>*)lhs[i] = RedOp<i>(*(Type<i>*)lhs[i], *(Type<i>*)rhs[i]);
  //  ...
  CodeGenFunction::OMPPrivateScope Scope(CGF);
  auto IPriv = Privates.begin();
  unsigned Idx = 0;
  for (unsigned I = 0, E = ReductionOps.size(); I < E; ++I, ++IPriv, ++Idx) {
    auto RHSVar = cast<VarDecl>(cast<DeclRefExpr>(RHSExprs[I])->getDecl());
    Scope.addPrivate(RHSVar, [&]() -> Address {
      return emitAddrOfVarFromArray(CGF, RHS, Idx, RHSVar);
    });
    auto LHSVar = cast<VarDecl>(cast<DeclRefExpr>(LHSExprs[I])->getDecl());
    Scope.addPrivate(LHSVar, [&]() -> Address {
      return emitAddrOfVarFromArray(CGF, LHS, Idx, LHSVar);
    });
    QualType PrivTy = (*IPriv)->getType();
    if (PrivTy->isVariablyModifiedType()) {
      // Get array size and emit VLA type.
      ++Idx;
      Address Elem =
          CGF.Builder.CreateConstArrayGEP(LHS, Idx, CGF.getPointerSize());
      llvm::Value *Ptr = CGF.Builder.CreateLoad(Elem);
      auto *VLA = CGF.getContext().getAsVariableArrayType(PrivTy);
      auto *OVE = cast<OpaqueValueExpr>(VLA->getSizeExpr());
      CodeGenFunction::OpaqueValueMapping OpaqueMap(
          CGF, OVE, RValue::get(CGF.Builder.CreatePtrToInt(Ptr, CGF.SizeTy)));
      CGF.EmitVariablyModifiedType(PrivTy);
    }
  }
  Scope.Privatize();
  IPriv = Privates.begin();
  auto ILHS = LHSExprs.begin();
  auto IRHS = RHSExprs.begin();
  for (auto *E : ReductionOps) {
    if ((*IPriv)->getType()->isArrayType()) {
      // Emit reduction for array section.
      auto *LHSVar = cast<VarDecl>(cast<DeclRefExpr>(*ILHS)->getDecl());
      auto *RHSVar = cast<VarDecl>(cast<DeclRefExpr>(*IRHS)->getDecl());
      EmitOMPAggregateReduction(CGF, (*IPriv)->getType(), LHSVar, RHSVar,
                                [=](CodeGenFunction &CGF, const Expr *,
                                    const Expr *,
                                    const Expr *) { CGF.EmitIgnoredExpr(E); });
    } else
      // Emit reduction for array subscript or single variable.
      CGF.EmitIgnoredExpr(E);
    ++IPriv, ++ILHS, ++IRHS;
  }
  Scope.ForceCleanup();
  CGF.FinishFunction();
  return Fn;
}

void CGOpenMPRuntime::emitReduction(CodeGenFunction &CGF, SourceLocation Loc,
                                    ArrayRef<const Expr *> Privates,
                                    ArrayRef<const Expr *> LHSExprs,
                                    ArrayRef<const Expr *> RHSExprs,
                                    ArrayRef<const Expr *> ReductionOps,
                                    bool WithNowait, bool SimpleReduction) {
  if (!CGF.HaveInsertPoint())
    return;
  // Next code should be emitted for reduction:
  //
  // static kmp_critical_name lock = { 0 };
  //
  // void reduce_func(void *lhs[<n>], void *rhs[<n>]) {
  //  *(Type0*)lhs[0] = ReductionOperation0(*(Type0*)lhs[0], *(Type0*)rhs[0]);
  //  ...
  //  *(Type<n>-1*)lhs[<n>-1] = ReductionOperation<n>-1(*(Type<n>-1*)lhs[<n>-1],
  //  *(Type<n>-1*)rhs[<n>-1]);
  // }
  //
  // ...
  // void *RedList[<n>] = {&<RHSExprs>[0], ..., &<RHSExprs>[<n>-1]};
  // switch (__kmpc_reduce{_nowait}(<loc>, <gtid>, <n>, sizeof(RedList),
  // RedList, reduce_func, &<lock>)) {
  // case 1:
  //  ...
  //  <LHSExprs>[i] = RedOp<i>(*<LHSExprs>[i], *<RHSExprs>[i]);
  //  ...
  // __kmpc_end_reduce{_nowait}(<loc>, <gtid>, &<lock>);
  // break;
  // case 2:
  //  ...
  //  Atomic(<LHSExprs>[i] = RedOp<i>(*<LHSExprs>[i], *<RHSExprs>[i]));
  //  ...
  // [__kmpc_end_reduce(<loc>, <gtid>, &<lock>);]
  // break;
  // default:;
  // }
  //
  // if SimpleReduction is true, only the next code is generated:
  //  ...
  //  <LHSExprs>[i] = RedOp<i>(*<LHSExprs>[i], *<RHSExprs>[i]);
  //  ...

  auto &C = CGM.getContext();

  if (SimpleReduction) {
    CodeGenFunction::RunCleanupsScope Scope(CGF);
    auto IPriv = Privates.begin();
    auto ILHS = LHSExprs.begin();
    auto IRHS = RHSExprs.begin();
    for (auto *E : ReductionOps) {
      if ((*IPriv)->getType()->isArrayType()) {
        auto *LHSVar = cast<VarDecl>(cast<DeclRefExpr>(*ILHS)->getDecl());
        auto *RHSVar = cast<VarDecl>(cast<DeclRefExpr>(*IRHS)->getDecl());
        EmitOMPAggregateReduction(
            CGF, (*IPriv)->getType(), LHSVar, RHSVar,
            [=](CodeGenFunction &CGF, const Expr *, const Expr *,
                const Expr *) { CGF.EmitIgnoredExpr(E); });
      } else
        CGF.EmitIgnoredExpr(E);
      ++IPriv, ++ILHS, ++IRHS;
    }
    return;
  }

  // 1. Build a list of reduction variables.
  // void *RedList[<n>] = {<ReductionVars>[0], ..., <ReductionVars>[<n>-1]};
  auto Size = RHSExprs.size();
  for (auto *E : Privates) {
    if (E->getType()->isVariablyModifiedType())
      // Reserve place for array size.
      ++Size;
  }
  llvm::APInt ArraySize(/*unsigned int numBits=*/32, Size);
  QualType ReductionArrayTy =
      C.getConstantArrayType(C.VoidPtrTy, ArraySize, ArrayType::Normal,
                             /*IndexTypeQuals=*/0);
  Address ReductionList =
      CGF.CreateMemTemp(ReductionArrayTy, ".omp.reduction.red_list");
  auto IPriv = Privates.begin();
  unsigned Idx = 0;
  for (unsigned I = 0, E = RHSExprs.size(); I < E; ++I, ++IPriv, ++Idx) {
    Address Elem =
      CGF.Builder.CreateConstArrayGEP(ReductionList, Idx, CGF.getPointerSize());
    CGF.Builder.CreateStore(
        CGF.Builder.CreatePointerBitCastOrAddrSpaceCast(
            CGF.EmitLValue(RHSExprs[I]).getPointer(), CGF.VoidPtrTy),
        Elem);
    if ((*IPriv)->getType()->isVariablyModifiedType()) {
      // Store array size.
      ++Idx;
      Elem = CGF.Builder.CreateConstArrayGEP(ReductionList, Idx,
                                             CGF.getPointerSize());
      llvm::Value *Size = CGF.Builder.CreateIntCast(
          CGF.getVLASize(
                 CGF.getContext().getAsVariableArrayType((*IPriv)->getType()))
              .first,
          CGF.SizeTy, /*isSigned=*/false);
      CGF.Builder.CreateStore(CGF.Builder.CreateIntToPtr(Size, CGF.VoidPtrTy),
                              Elem);
    }
  }

  // 2. Emit reduce_func().
  auto *ReductionFn = emitReductionFunction(
      CGM, CGF.ConvertTypeForMem(ReductionArrayTy)->getPointerTo(), Privates,
      LHSExprs, RHSExprs, ReductionOps);

  // 3. Create static kmp_critical_name lock = { 0 };
  auto *Lock = getCriticalRegionLock(".reduction");

  // 4. Build res = __kmpc_reduce{_nowait}(<loc>, <gtid>, <n>, sizeof(RedList),
  // RedList, reduce_func, &<lock>);
  auto *IdentTLoc = emitUpdateLocation(
      CGF, Loc,
      static_cast<OpenMPLocationFlags>(OMP_IDENT_KMPC | OMP_ATOMIC_REDUCE));
  auto *ThreadId = getThreadID(CGF, Loc);
  auto *ReductionArrayTySize = CGF.getTypeSize(ReductionArrayTy);
  auto *RL =
    CGF.Builder.CreatePointerBitCastOrAddrSpaceCast(ReductionList.getPointer(),
                                                    CGF.VoidPtrTy);
  llvm::Value *Args[] = {
      IdentTLoc,                             // ident_t *<loc>
      ThreadId,                              // i32 <gtid>
      CGF.Builder.getInt32(RHSExprs.size()), // i32 <n>
      ReductionArrayTySize,                  // size_type sizeof(RedList)
      RL,                                    // void *RedList
      ReductionFn, // void (*) (void *, void *) <reduce_func>
      Lock         // kmp_critical_name *&<lock>
  };
  auto Res = CGF.EmitRuntimeCall(
      createRuntimeFunction(WithNowait ? OMPRTL__kmpc_reduce_nowait
                                       : OMPRTL__kmpc_reduce),
      Args);

  // 5. Build switch(res)
  auto *DefaultBB = CGF.createBasicBlock(".omp.reduction.default");
  auto *SwInst = CGF.Builder.CreateSwitch(Res, DefaultBB, /*NumCases=*/2);

  // 6. Build case 1:
  //  ...
  //  <LHSExprs>[i] = RedOp<i>(*<LHSExprs>[i], *<RHSExprs>[i]);
  //  ...
  // __kmpc_end_reduce{_nowait}(<loc>, <gtid>, &<lock>);
  // break;
  auto *Case1BB = CGF.createBasicBlock(".omp.reduction.case1");
  SwInst->addCase(CGF.Builder.getInt32(1), Case1BB);
  CGF.EmitBlock(Case1BB);

  {
    CodeGenFunction::RunCleanupsScope Scope(CGF);
    // Add emission of __kmpc_end_reduce{_nowait}(<loc>, <gtid>, &<lock>);
    llvm::Value *EndArgs[] = {
        IdentTLoc, // ident_t *<loc>
        ThreadId,  // i32 <gtid>
        Lock       // kmp_critical_name *&<lock>
    };
    CGF.EHStack
        .pushCleanup<CallEndCleanup<std::extent<decltype(EndArgs)>::value>>(
            NormalAndEHCleanup,
            createRuntimeFunction(WithNowait ? OMPRTL__kmpc_end_reduce_nowait
                                             : OMPRTL__kmpc_end_reduce),
            llvm::makeArrayRef(EndArgs));
    auto IPriv = Privates.begin();
    auto ILHS = LHSExprs.begin();
    auto IRHS = RHSExprs.begin();
    for (auto *E : ReductionOps) {
      if ((*IPriv)->getType()->isArrayType()) {
        // Emit reduction for array section.
        auto *LHSVar = cast<VarDecl>(cast<DeclRefExpr>(*ILHS)->getDecl());
        auto *RHSVar = cast<VarDecl>(cast<DeclRefExpr>(*IRHS)->getDecl());
        EmitOMPAggregateReduction(
            CGF, (*IPriv)->getType(), LHSVar, RHSVar,
            [=](CodeGenFunction &CGF, const Expr *, const Expr *,
                const Expr *) { CGF.EmitIgnoredExpr(E); });
      } else
        // Emit reduction for array subscript or single variable.
        CGF.EmitIgnoredExpr(E);
      ++IPriv, ++ILHS, ++IRHS;
    }
  }

  CGF.EmitBranch(DefaultBB);

  // 7. Build case 2:
  //  ...
  //  Atomic(<LHSExprs>[i] = RedOp<i>(*<LHSExprs>[i], *<RHSExprs>[i]));
  //  ...
  // break;
  auto *Case2BB = CGF.createBasicBlock(".omp.reduction.case2");
  SwInst->addCase(CGF.Builder.getInt32(2), Case2BB);
  CGF.EmitBlock(Case2BB);

  {
    CodeGenFunction::RunCleanupsScope Scope(CGF);
    if (!WithNowait) {
      // Add emission of __kmpc_end_reduce(<loc>, <gtid>, &<lock>);
      llvm::Value *EndArgs[] = {
          IdentTLoc, // ident_t *<loc>
          ThreadId,  // i32 <gtid>
          Lock       // kmp_critical_name *&<lock>
      };
      CGF.EHStack
          .pushCleanup<CallEndCleanup<std::extent<decltype(EndArgs)>::value>>(
              NormalAndEHCleanup,
              createRuntimeFunction(OMPRTL__kmpc_end_reduce),
              llvm::makeArrayRef(EndArgs));
    }
    auto ILHS = LHSExprs.begin();
    auto IRHS = RHSExprs.begin();
    auto IPriv = Privates.begin();
    for (auto *E : ReductionOps) {
        const Expr *XExpr = nullptr;
        const Expr *EExpr = nullptr;
        const Expr *UpExpr = nullptr;
        BinaryOperatorKind BO = BO_Comma;
        if (auto *BO = dyn_cast<BinaryOperator>(E)) {
          if (BO->getOpcode() == BO_Assign) {
            XExpr = BO->getLHS();
            UpExpr = BO->getRHS();
          }
        }
        // Try to emit update expression as a simple atomic.
        auto *RHSExpr = UpExpr;
        if (RHSExpr) {
          // Analyze RHS part of the whole expression.
          if (auto *ACO = dyn_cast<AbstractConditionalOperator>(
                  RHSExpr->IgnoreParenImpCasts())) {
            // If this is a conditional operator, analyze its condition for
            // min/max reduction operator.
            RHSExpr = ACO->getCond();
          }
          if (auto *BORHS =
                  dyn_cast<BinaryOperator>(RHSExpr->IgnoreParenImpCasts())) {
            EExpr = BORHS->getRHS();
            BO = BORHS->getOpcode();
          }
        }
        if (XExpr) {
          auto *VD = cast<VarDecl>(cast<DeclRefExpr>(*ILHS)->getDecl());
          auto &&AtomicRedGen = [this, BO, VD, IPriv,
                                 Loc](CodeGenFunction &CGF, const Expr *XExpr,
                                      const Expr *EExpr, const Expr *UpExpr) {
            LValue X = CGF.EmitLValue(XExpr);
            RValue E;
            if (EExpr)
              E = CGF.EmitAnyExpr(EExpr);
            CGF.EmitOMPAtomicSimpleUpdateExpr(
                X, E, BO, /*IsXLHSInRHSPart=*/true, llvm::Monotonic, Loc,
                [&CGF, UpExpr, VD, IPriv, Loc](RValue XRValue) {
                  CodeGenFunction::OMPPrivateScope PrivateScope(CGF);
                  PrivateScope.addPrivate(
                      VD, [&CGF, VD, XRValue, Loc]() -> Address {
                        Address LHSTemp = CGF.CreateMemTemp(VD->getType());
                        CGF.emitOMPSimpleStore(
                            CGF.MakeAddrLValue(LHSTemp, VD->getType()), XRValue,
                            VD->getType().getNonReferenceType(), Loc);
                        return LHSTemp;
                      });
                  (void)PrivateScope.Privatize();
                  return CGF.EmitAnyExpr(UpExpr);
                });
          };
          if ((*IPriv)->getType()->isArrayType()) {
            // Emit atomic reduction for array section.
            auto *RHSVar = cast<VarDecl>(cast<DeclRefExpr>(*IRHS)->getDecl());
            EmitOMPAggregateReduction(CGF, (*IPriv)->getType(), VD, RHSVar,
                                      AtomicRedGen, XExpr, EExpr, UpExpr);
          } else
            // Emit atomic reduction for array subscript or single variable.
            AtomicRedGen(CGF, XExpr, EExpr, UpExpr);
        } else {
          // Emit as a critical region.
          auto &&CritRedGen = [this, E, Loc](CodeGenFunction &CGF, const Expr *,
                                             const Expr *, const Expr *) {
            emitCriticalRegion(
                CGF, ".atomic_reduction",
                [E](CodeGenFunction &CGF) { CGF.EmitIgnoredExpr(E); }, Loc);
          };
          if ((*IPriv)->getType()->isArrayType()) {
            auto *LHSVar = cast<VarDecl>(cast<DeclRefExpr>(*ILHS)->getDecl());
            auto *RHSVar = cast<VarDecl>(cast<DeclRefExpr>(*IRHS)->getDecl());
            EmitOMPAggregateReduction(CGF, (*IPriv)->getType(), LHSVar, RHSVar,
                                      CritRedGen);
          } else
            CritRedGen(CGF, nullptr, nullptr, nullptr);
        }
      ++ILHS, ++IRHS, ++IPriv;
    }
  }

  CGF.EmitBranch(DefaultBB);
  CGF.EmitBlock(DefaultBB, /*IsFinished=*/true);
}

void CGOpenMPRuntime::emitTaskwaitCall(CodeGenFunction &CGF,
                                       SourceLocation Loc) {
  if (!CGF.HaveInsertPoint())
    return;
  // Build call kmp_int32 __kmpc_omp_taskwait(ident_t *loc, kmp_int32
  // global_tid);
  llvm::Value *Args[] = {emitUpdateLocation(CGF, Loc), getThreadID(CGF, Loc)};
  // Ignore return result until untied tasks are supported.
  CGF.EmitRuntimeCall(createRuntimeFunction(OMPRTL__kmpc_omp_taskwait), Args);
}

void CGOpenMPRuntime::emitInlinedDirective(CodeGenFunction &CGF,
                                           OpenMPDirectiveKind InnerKind,
                                           const RegionCodeGenTy &CodeGen,
                                           bool HasCancel) {
  if (!CGF.HaveInsertPoint())
    return;
  InlinedOpenMPRegionRAII Region(CGF, CodeGen, InnerKind, HasCancel);
  CGF.CapturedStmtInfo->EmitBody(CGF, /*S=*/nullptr);
}

namespace {
enum RTCancelKind {
  CancelNoreq = 0,
  CancelParallel = 1,
  CancelLoop = 2,
  CancelSections = 3,
  CancelTaskgroup = 4
};
}

static RTCancelKind getCancellationKind(OpenMPDirectiveKind CancelRegion) {
  RTCancelKind CancelKind = CancelNoreq;
  if (CancelRegion == OMPD_parallel)
    CancelKind = CancelParallel;
  else if (CancelRegion == OMPD_for)
    CancelKind = CancelLoop;
  else if (CancelRegion == OMPD_sections)
    CancelKind = CancelSections;
  else {
    assert(CancelRegion == OMPD_taskgroup);
    CancelKind = CancelTaskgroup;
  }
  return CancelKind;
}

void CGOpenMPRuntime::emitCancellationPointCall(
    CodeGenFunction &CGF, SourceLocation Loc,
    OpenMPDirectiveKind CancelRegion) {
  if (!CGF.HaveInsertPoint())
    return;
  // Build call kmp_int32 __kmpc_cancellationpoint(ident_t *loc, kmp_int32
  // global_tid, kmp_int32 cncl_kind);
  if (auto *OMPRegionInfo =
          dyn_cast_or_null<CGOpenMPRegionInfo>(CGF.CapturedStmtInfo)) {
    if (OMPRegionInfo->hasCancel()) {
      llvm::Value *Args[] = {
          emitUpdateLocation(CGF, Loc), getThreadID(CGF, Loc),
          CGF.Builder.getInt32(getCancellationKind(CancelRegion))};
      // Ignore return result until untied tasks are supported.
      auto *Result = CGF.EmitRuntimeCall(
          createRuntimeFunction(OMPRTL__kmpc_cancellationpoint), Args);
      // if (__kmpc_cancellationpoint()) {
      //  __kmpc_cancel_barrier();
      //   exit from construct;
      // }
      auto *ExitBB = CGF.createBasicBlock(".cancel.exit");
      auto *ContBB = CGF.createBasicBlock(".cancel.continue");
      auto *Cmp = CGF.Builder.CreateIsNotNull(Result);
      CGF.Builder.CreateCondBr(Cmp, ExitBB, ContBB);
      CGF.EmitBlock(ExitBB);
      // __kmpc_cancel_barrier();
      emitBarrierCall(CGF, Loc, OMPD_unknown, /*EmitChecks=*/false);
      // exit from construct;
      auto CancelDest =
          CGF.getOMPCancelDestination(OMPRegionInfo->getDirectiveKind());
      CGF.EmitBranchThroughCleanup(CancelDest);
      CGF.EmitBlock(ContBB, /*IsFinished=*/true);
    }
  }
}

void CGOpenMPRuntime::emitCancelCall(CodeGenFunction &CGF, SourceLocation Loc,
                                     const Expr *IfCond,
                                     OpenMPDirectiveKind CancelRegion) {
  if (!CGF.HaveInsertPoint())
    return;
  // Build call kmp_int32 __kmpc_cancel(ident_t *loc, kmp_int32 global_tid,
  // kmp_int32 cncl_kind);
  if (auto *OMPRegionInfo =
          dyn_cast_or_null<CGOpenMPRegionInfo>(CGF.CapturedStmtInfo)) {
    auto &&ThenGen = [this, Loc, CancelRegion,
                      OMPRegionInfo](CodeGenFunction &CGF) {
      llvm::Value *Args[] = {
          emitUpdateLocation(CGF, Loc), getThreadID(CGF, Loc),
          CGF.Builder.getInt32(getCancellationKind(CancelRegion))};
      // Ignore return result until untied tasks are supported.
      auto *Result =
          CGF.EmitRuntimeCall(createRuntimeFunction(OMPRTL__kmpc_cancel), Args);
      // if (__kmpc_cancel()) {
      //  __kmpc_cancel_barrier();
      //   exit from construct;
      // }
      auto *ExitBB = CGF.createBasicBlock(".cancel.exit");
      auto *ContBB = CGF.createBasicBlock(".cancel.continue");
      auto *Cmp = CGF.Builder.CreateIsNotNull(Result);
      CGF.Builder.CreateCondBr(Cmp, ExitBB, ContBB);
      CGF.EmitBlock(ExitBB);
      // __kmpc_cancel_barrier();
      emitBarrierCall(CGF, Loc, OMPD_unknown, /*EmitChecks=*/false);
      // exit from construct;
      auto CancelDest =
          CGF.getOMPCancelDestination(OMPRegionInfo->getDirectiveKind());
      CGF.EmitBranchThroughCleanup(CancelDest);
      CGF.EmitBlock(ContBB, /*IsFinished=*/true);
    };
    if (IfCond)
      emitOMPIfClause(CGF, IfCond, ThenGen, [](CodeGenFunction &) {});
    else
      ThenGen(CGF);
  }
}

/// \brief Obtain information that uniquely identifies a target entry. This
/// consists of the file and device IDs as well as line and column numbers
/// associated with the relevant entry source location.
static void getTargetEntryUniqueInfo(ASTContext &C, SourceLocation Loc,
                                     unsigned &DeviceID, unsigned &FileID,
                                     unsigned &LineNum, unsigned &ColumnNum) {

  auto &SM = C.getSourceManager();

  // The loc should be always valid and have a file ID (the user cannot use
  // #pragma directives in macros)

  assert(Loc.isValid() && "Source location is expected to be always valid.");
  assert(Loc.isFileID() && "Source location is expected to refer to a file.");

  PresumedLoc PLoc = SM.getPresumedLoc(Loc);
  assert(PLoc.isValid() && "Source location is expected to be always valid.");

  llvm::sys::fs::UniqueID ID;
  if (llvm::sys::fs::getUniqueID(PLoc.getFilename(), ID))
    llvm_unreachable("Source file with target region no longer exists!");

  DeviceID = ID.getDevice();
  FileID = ID.getFile();
  LineNum = PLoc.getLine();
  ColumnNum = PLoc.getColumn();
  return;
}

void CGOpenMPRuntime::emitTargetOutlinedFunction(
    const OMPExecutableDirective &D, StringRef ParentName,
    llvm::Function *&OutlinedFn, llvm::Constant *&OutlinedFnID,
    bool IsOffloadEntry) {

  assert(!ParentName.empty() && "Invalid target region parent name!");

  const CapturedStmt &CS = *cast<CapturedStmt>(D.getAssociatedStmt());

  // Emit target region as a standalone region.
  auto &&CodeGen = [&CS](CodeGenFunction &CGF) {
    CGF.EmitStmt(CS.getCapturedStmt());
  };

  // Create a unique name for the proxy/entry function that using the source
  // location information of the current target region. The name will be
  // something like:
  //
  // .omp_offloading.DD_FFFF.PP.lBB.cCC
  //
  // where DD_FFFF is an ID unique to the file (device and file IDs), PP is the
  // mangled name of the function that encloses the target region, BB is the
  // line number of the target region, and CC is the column number of the target
  // region.

  unsigned DeviceID;
  unsigned FileID;
  unsigned Line;
  unsigned Column;
  getTargetEntryUniqueInfo(CGM.getContext(), D.getLocStart(), DeviceID, FileID,
                           Line, Column);
  SmallString<64> EntryFnName;
  {
    llvm::raw_svector_ostream OS(EntryFnName);
    OS << ".omp_offloading" << llvm::format(".%x", DeviceID)
       << llvm::format(".%x.", FileID) << ParentName << ".l" << Line << ".c"
       << Column;
  }

  CodeGenFunction CGF(CGM, true);
  CGOpenMPTargetRegionInfo CGInfo(CS, CodeGen, EntryFnName);
  CodeGenFunction::CGCapturedStmtRAII CapInfoRAII(CGF, &CGInfo);

  OutlinedFn = CGF.GenerateOpenMPCapturedStmtFunction(CS);

  // If this target outline function is not an offload entry, we don't need to
  // register it.
  if (!IsOffloadEntry)
    return;

  // The target region ID is used by the runtime library to identify the current
  // target region, so it only has to be unique and not necessarily point to
  // anything. It could be the pointer to the outlined function that implements
  // the target region, but we aren't using that so that the compiler doesn't
  // need to keep that, and could therefore inline the host function if proven
  // worthwhile during optimization. In the other hand, if emitting code for the
  // device, the ID has to be the function address so that it can retrieved from
  // the offloading entry and launched by the runtime library. We also mark the
  // outlined function to have external linkage in case we are emitting code for
  // the device, because these functions will be entry points to the device.

  if (CGM.getLangOpts().OpenMPIsDevice) {
    OutlinedFnID = llvm::ConstantExpr::getBitCast(OutlinedFn, CGM.Int8PtrTy);
    OutlinedFn->setLinkage(llvm::GlobalValue::ExternalLinkage);
  } else
    OutlinedFnID = new llvm::GlobalVariable(
        CGM.getModule(), CGM.Int8Ty, /*isConstant=*/true,
        llvm::GlobalValue::PrivateLinkage,
        llvm::Constant::getNullValue(CGM.Int8Ty), ".omp_offload.region_id");

  // Register the information for the entry associated with this target region.
  OffloadEntriesInfoManager.registerTargetRegionEntryInfo(
      DeviceID, FileID, ParentName, Line, Column, OutlinedFn, OutlinedFnID);
  return;
}

void CGOpenMPRuntime::emitTargetCall(CodeGenFunction &CGF,
                                     const OMPExecutableDirective &D,
                                     llvm::Value *OutlinedFn,
                                     llvm::Value *OutlinedFnID,
                                     const Expr *IfCond, const Expr *Device,
                                     ArrayRef<llvm::Value *> CapturedVars) {
  if (!CGF.HaveInsertPoint())
    return;
  /// \brief Values for bit flags used to specify the mapping type for
  /// offloading.
  enum OpenMPOffloadMappingFlags {
    /// \brief Allocate memory on the device and move data from host to device.
    OMP_MAP_TO = 0x01,
    /// \brief Allocate memory on the device and move data from device to host.
    OMP_MAP_FROM = 0x02,
    /// \brief The element passed to the device is a pointer.
    OMP_MAP_PTR = 0x20,
    /// \brief Pass the element to the device by value.
    OMP_MAP_BYCOPY = 0x80,
  };

  enum OpenMPOffloadingReservedDeviceIDs {
    /// \brief Device ID if the device was not defined, runtime should get it
    /// from environment variables in the spec.
    OMP_DEVICEID_UNDEF = -1,
  };

  assert(OutlinedFn && "Invalid outlined function!");

  auto &Ctx = CGF.getContext();

  // Fill up the arrays with the all the captured variables.
  SmallVector<llvm::Value *, 16> BasePointers;
  SmallVector<llvm::Value *, 16> Pointers;
  SmallVector<llvm::Value *, 16> Sizes;
  SmallVector<unsigned, 16> MapTypes;

  bool hasVLACaptures = false;

  const CapturedStmt &CS = *cast<CapturedStmt>(D.getAssociatedStmt());
  auto RI = CS.getCapturedRecordDecl()->field_begin();
  // auto II = CS.capture_init_begin();
  auto CV = CapturedVars.begin();
  for (CapturedStmt::const_capture_iterator CI = CS.capture_begin(),
                                            CE = CS.capture_end();
       CI != CE; ++CI, ++RI, ++CV) {
    StringRef Name;
    QualType Ty;
    llvm::Value *BasePointer;
    llvm::Value *Pointer;
    llvm::Value *Size;
    unsigned MapType;

    // VLA sizes are passed to the outlined region by copy.
    if (CI->capturesVariableArrayType()) {
      BasePointer = Pointer = *CV;
      Size = CGF.getTypeSize(RI->getType());
      // Copy to the device as an argument. No need to retrieve it.
      MapType = OMP_MAP_BYCOPY;
      hasVLACaptures = true;
    } else if (CI->capturesThis()) {
      BasePointer = Pointer = *CV;
      const PointerType *PtrTy = cast<PointerType>(RI->getType().getTypePtr());
      Size = CGF.getTypeSize(PtrTy->getPointeeType());
      // Default map type.
      MapType = OMP_MAP_TO | OMP_MAP_FROM;
    } else if (CI->capturesVariableByCopy()) {
      MapType = OMP_MAP_BYCOPY;
      if (!RI->getType()->isAnyPointerType()) {
        // If the field is not a pointer, we need to save the actual value and
        // load it as a void pointer.
        auto DstAddr = CGF.CreateMemTemp(
            Ctx.getUIntPtrType(),
            Twine(CI->getCapturedVar()->getName()) + ".casted");
        LValue DstLV = CGF.MakeAddrLValue(DstAddr, Ctx.getUIntPtrType());

        auto *SrcAddrVal = CGF.EmitScalarConversion(
            DstAddr.getPointer(), Ctx.getPointerType(Ctx.getUIntPtrType()),
            Ctx.getPointerType(RI->getType()), SourceLocation());
        LValue SrcLV =
            CGF.MakeNaturalAlignAddrLValue(SrcAddrVal, RI->getType());

        // Store the value using the source type pointer.
        CGF.EmitStoreThroughLValue(RValue::get(*CV), SrcLV);

        // Load the value using the destination type pointer.
        BasePointer = Pointer =
            CGF.EmitLoadOfLValue(DstLV, SourceLocation()).getScalarVal();
      } else {
        MapType |= OMP_MAP_PTR;
        BasePointer = Pointer = *CV;
      }
      Size = CGF.getTypeSize(RI->getType());
    } else {
      assert(CI->capturesVariable() && "Expected captured reference.");
      BasePointer = Pointer = *CV;

      const ReferenceType *PtrTy =
          cast<ReferenceType>(RI->getType().getTypePtr());
      QualType ElementType = PtrTy->getPointeeType();
      Size = CGF.getTypeSize(ElementType);
      // The default map type for a scalar/complex type is 'to' because by
      // default the value doesn't have to be retrieved. For an aggregate type,
      // the default is 'tofrom'.
      MapType = ElementType->isAggregateType() ? (OMP_MAP_TO | OMP_MAP_FROM)
                                               : OMP_MAP_TO;
      if (ElementType->isAnyPointerType())
        MapType |= OMP_MAP_PTR;
    }

    BasePointers.push_back(BasePointer);
    Pointers.push_back(Pointer);
    Sizes.push_back(Size);
    MapTypes.push_back(MapType);
  }

  // Keep track on whether the host function has to be executed.
  auto OffloadErrorQType =
      Ctx.getIntTypeForBitwidth(/*DestWidth=*/32, /*Signed=*/true);
  auto OffloadError = CGF.MakeAddrLValue(
      CGF.CreateMemTemp(OffloadErrorQType, ".run_host_version"),
      OffloadErrorQType);
  CGF.EmitStoreOfScalar(llvm::Constant::getNullValue(CGM.Int32Ty),
                        OffloadError);

  // Fill up the pointer arrays and transfer execution to the device.
  auto &&ThenGen = [this, &Ctx, &BasePointers, &Pointers, &Sizes, &MapTypes,
                    hasVLACaptures, Device, OutlinedFnID, OffloadError,
                    OffloadErrorQType](CodeGenFunction &CGF) {
    unsigned PointerNumVal = BasePointers.size();
    llvm::Value *PointerNum = CGF.Builder.getInt32(PointerNumVal);
    llvm::Value *BasePointersArray;
    llvm::Value *PointersArray;
    llvm::Value *SizesArray;
    llvm::Value *MapTypesArray;

    if (PointerNumVal) {
      llvm::APInt PointerNumAP(32, PointerNumVal, /*isSigned=*/true);
      QualType PointerArrayType = Ctx.getConstantArrayType(
          Ctx.VoidPtrTy, PointerNumAP, ArrayType::Normal,
          /*IndexTypeQuals=*/0);

      BasePointersArray =
          CGF.CreateMemTemp(PointerArrayType, ".offload_baseptrs").getPointer();
      PointersArray =
          CGF.CreateMemTemp(PointerArrayType, ".offload_ptrs").getPointer();

      // If we don't have any VLA types, we can use a constant array for the map
      // sizes, otherwise we need to fill up the arrays as we do for the
      // pointers.
      if (hasVLACaptures) {
        QualType SizeArrayType = Ctx.getConstantArrayType(
            Ctx.getSizeType(), PointerNumAP, ArrayType::Normal,
            /*IndexTypeQuals=*/0);
        SizesArray =
            CGF.CreateMemTemp(SizeArrayType, ".offload_sizes").getPointer();
      } else {
        // We expect all the sizes to be constant, so we collect them to create
        // a constant array.
        SmallVector<llvm::Constant *, 16> ConstSizes;
        for (auto S : Sizes)
          ConstSizes.push_back(cast<llvm::Constant>(S));

        auto *SizesArrayInit = llvm::ConstantArray::get(
            llvm::ArrayType::get(CGM.SizeTy, ConstSizes.size()), ConstSizes);
        auto *SizesArrayGbl = new llvm::GlobalVariable(
            CGM.getModule(), SizesArrayInit->getType(),
            /*isConstant=*/true, llvm::GlobalValue::PrivateLinkage,
            SizesArrayInit, ".offload_sizes");
        SizesArrayGbl->setUnnamedAddr(true);
        SizesArray = SizesArrayGbl;
      }

      // The map types are always constant so we don't need to generate code to
      // fill arrays. Instead, we create an array constant.
      llvm::Constant *MapTypesArrayInit =
          llvm::ConstantDataArray::get(CGF.Builder.getContext(), MapTypes);
      auto *MapTypesArrayGbl = new llvm::GlobalVariable(
          CGM.getModule(), MapTypesArrayInit->getType(),
          /*isConstant=*/true, llvm::GlobalValue::PrivateLinkage,
          MapTypesArrayInit, ".offload_maptypes");
      MapTypesArrayGbl->setUnnamedAddr(true);
      MapTypesArray = MapTypesArrayGbl;

      for (unsigned i = 0; i < PointerNumVal; ++i) {

        llvm::Value *BPVal = BasePointers[i];
        if (BPVal->getType()->isPointerTy())
          BPVal = CGF.Builder.CreateBitCast(BPVal, CGM.VoidPtrTy);
        else {
          assert(BPVal->getType()->isIntegerTy() &&
                 "If not a pointer, the value type must be an integer.");
          BPVal = CGF.Builder.CreateIntToPtr(BPVal, CGM.VoidPtrTy);
        }
        llvm::Value *BP = CGF.Builder.CreateConstInBoundsGEP2_32(
            llvm::ArrayType::get(CGM.VoidPtrTy, PointerNumVal),
            BasePointersArray, 0, i);
        Address BPAddr(BP, Ctx.getTypeAlignInChars(Ctx.VoidPtrTy));
        CGF.Builder.CreateStore(BPVal, BPAddr);

        llvm::Value *PVal = Pointers[i];
        if (PVal->getType()->isPointerTy())
          PVal = CGF.Builder.CreateBitCast(PVal, CGM.VoidPtrTy);
        else {
          assert(PVal->getType()->isIntegerTy() &&
                 "If not a pointer, the value type must be an integer.");
          PVal = CGF.Builder.CreateIntToPtr(PVal, CGM.VoidPtrTy);
        }
        llvm::Value *P = CGF.Builder.CreateConstInBoundsGEP2_32(
            llvm::ArrayType::get(CGM.VoidPtrTy, PointerNumVal), PointersArray,
            0, i);
        Address PAddr(P, Ctx.getTypeAlignInChars(Ctx.VoidPtrTy));
        CGF.Builder.CreateStore(PVal, PAddr);

        if (hasVLACaptures) {
          llvm::Value *S = CGF.Builder.CreateConstInBoundsGEP2_32(
              llvm::ArrayType::get(CGM.SizeTy, PointerNumVal), SizesArray,
              /*Idx0=*/0,
              /*Idx1=*/i);
          Address SAddr(S, Ctx.getTypeAlignInChars(Ctx.getSizeType()));
          CGF.Builder.CreateStore(CGF.Builder.CreateIntCast(
                                      Sizes[i], CGM.SizeTy, /*isSigned=*/true),
                                  SAddr);
        }
      }

      BasePointersArray = CGF.Builder.CreateConstInBoundsGEP2_32(
          llvm::ArrayType::get(CGM.VoidPtrTy, PointerNumVal), BasePointersArray,
          /*Idx0=*/0, /*Idx1=*/0);
      PointersArray = CGF.Builder.CreateConstInBoundsGEP2_32(
          llvm::ArrayType::get(CGM.VoidPtrTy, PointerNumVal), PointersArray,
          /*Idx0=*/0,
          /*Idx1=*/0);
      SizesArray = CGF.Builder.CreateConstInBoundsGEP2_32(
          llvm::ArrayType::get(CGM.SizeTy, PointerNumVal), SizesArray,
          /*Idx0=*/0, /*Idx1=*/0);
      MapTypesArray = CGF.Builder.CreateConstInBoundsGEP2_32(
          llvm::ArrayType::get(CGM.Int32Ty, PointerNumVal), MapTypesArray,
          /*Idx0=*/0,
          /*Idx1=*/0);

    } else {
      BasePointersArray = llvm::ConstantPointerNull::get(CGM.VoidPtrPtrTy);
      PointersArray = llvm::ConstantPointerNull::get(CGM.VoidPtrPtrTy);
      SizesArray = llvm::ConstantPointerNull::get(CGM.SizeTy->getPointerTo());
      MapTypesArray =
          llvm::ConstantPointerNull::get(CGM.Int32Ty->getPointerTo());
    }

    // On top of the arrays that were filled up, the target offloading call
    // takes as arguments the device id as well as the host pointer. The host
    // pointer is used by the runtime library to identify the current target
    // region, so it only has to be unique and not necessarily point to
    // anything. It could be the pointer to the outlined function that
    // implements the target region, but we aren't using that so that the
    // compiler doesn't need to keep that, and could therefore inline the host
    // function if proven worthwhile during optimization.

    // From this point on, we need to have an ID of the target region defined.
    assert(OutlinedFnID && "Invalid outlined function ID!");

    // Emit device ID if any.
    llvm::Value *DeviceID;
    if (Device)
      DeviceID = CGF.Builder.CreateIntCast(CGF.EmitScalarExpr(Device),
                                           CGM.Int32Ty, /*isSigned=*/true);
    else
      DeviceID = CGF.Builder.getInt32(OMP_DEVICEID_UNDEF);

    llvm::Value *OffloadingArgs[] = {
        DeviceID,      OutlinedFnID, PointerNum,   BasePointersArray,
        PointersArray, SizesArray,   MapTypesArray};
    auto Return = CGF.EmitRuntimeCall(createRuntimeFunction(OMPRTL__tgt_target),
                                      OffloadingArgs);

    CGF.EmitStoreOfScalar(Return, OffloadError);
  };

  // Notify that the host version must be executed.
  auto &&ElseGen = [this, OffloadError,
                    OffloadErrorQType](CodeGenFunction &CGF) {
    CGF.EmitStoreOfScalar(llvm::ConstantInt::get(CGM.Int32Ty, /*V=*/-1u),
                          OffloadError);
  };

  // If we have a target function ID it means that we need to support
  // offloading, otherwise, just execute on the host. We need to execute on host
  // regardless of the conditional in the if clause if, e.g., the user do not
  // specify target triples.
  if (OutlinedFnID) {
    if (IfCond) {
      emitOMPIfClause(CGF, IfCond, ThenGen, ElseGen);
    } else {
      CodeGenFunction::RunCleanupsScope Scope(CGF);
      ThenGen(CGF);
    }
  } else {
    CodeGenFunction::RunCleanupsScope Scope(CGF);
    ElseGen(CGF);
  }

  // Check the error code and execute the host version if required.
  auto OffloadFailedBlock = CGF.createBasicBlock("omp_offload.failed");
  auto OffloadContBlock = CGF.createBasicBlock("omp_offload.cont");
  auto OffloadErrorVal = CGF.EmitLoadOfScalar(OffloadError, SourceLocation());
  auto Failed = CGF.Builder.CreateIsNotNull(OffloadErrorVal);
  CGF.Builder.CreateCondBr(Failed, OffloadFailedBlock, OffloadContBlock);

  CGF.EmitBlock(OffloadFailedBlock);
  CGF.Builder.CreateCall(OutlinedFn, BasePointers);
  CGF.EmitBranch(OffloadContBlock);

  CGF.EmitBlock(OffloadContBlock, /*IsFinished=*/true);
  return;
}

void CGOpenMPRuntime::scanForTargetRegionsFunctions(const Stmt *S,
                                                    StringRef ParentName) {
  if (!S)
    return;

  // If we find a OMP target directive, codegen the outline function and
  // register the result.
  // FIXME: Add other directives with target when they become supported.
  bool isTargetDirective = isa<OMPTargetDirective>(S);

  if (isTargetDirective) {
    auto *E = cast<OMPExecutableDirective>(S);
    unsigned DeviceID;
    unsigned FileID;
    unsigned Line;
    unsigned Column;
    getTargetEntryUniqueInfo(CGM.getContext(), E->getLocStart(), DeviceID,
                             FileID, Line, Column);

    // Is this a target region that should not be emitted as an entry point? If
    // so just signal we are done with this target region.
    if (!OffloadEntriesInfoManager.hasTargetRegionEntryInfo(
            DeviceID, FileID, ParentName, Line, Column))
      return;

    llvm::Function *Fn;
    llvm::Constant *Addr;
    emitTargetOutlinedFunction(*E, ParentName, Fn, Addr,
                               /*isOffloadEntry=*/true);
    assert(Fn && Addr && "Target region emission failed.");
    return;
  }

  if (const OMPExecutableDirective *E = dyn_cast<OMPExecutableDirective>(S)) {
    if (!E->getAssociatedStmt())
      return;

    scanForTargetRegionsFunctions(
        cast<CapturedStmt>(E->getAssociatedStmt())->getCapturedStmt(),
        ParentName);
    return;
  }

  // If this is a lambda function, look into its body.
  if (auto *L = dyn_cast<LambdaExpr>(S))
    S = L->getBody();

  // Keep looking for target regions recursively.
  for (auto *II : S->children())
    scanForTargetRegionsFunctions(II, ParentName);

  return;
}

bool CGOpenMPRuntime::emitTargetFunctions(GlobalDecl GD) {
  auto &FD = *cast<FunctionDecl>(GD.getDecl());

  // If emitting code for the host, we do not process FD here. Instead we do
  // the normal code generation.
  if (!CGM.getLangOpts().OpenMPIsDevice)
    return false;

  // Try to detect target regions in the function.
  scanForTargetRegionsFunctions(FD.getBody(), CGM.getMangledName(GD));

  // We should not emit any function othen that the ones created during the
  // scanning. Therefore, we signal that this function is completely dealt
  // with.
  return true;
}

bool CGOpenMPRuntime::emitTargetGlobalVariable(GlobalDecl GD) {
  if (!CGM.getLangOpts().OpenMPIsDevice)
    return false;

  // Check if there are Ctors/Dtors in this declaration and look for target
  // regions in it. We use the complete variant to produce the kernel name
  // mangling.
  QualType RDTy = cast<VarDecl>(GD.getDecl())->getType();
  if (auto *RD = RDTy->getBaseElementTypeUnsafe()->getAsCXXRecordDecl()) {
    for (auto *Ctor : RD->ctors()) {
      StringRef ParentName =
          CGM.getMangledName(GlobalDecl(Ctor, Ctor_Complete));
      scanForTargetRegionsFunctions(Ctor->getBody(), ParentName);
    }
    auto *Dtor = RD->getDestructor();
    if (Dtor) {
      StringRef ParentName =
          CGM.getMangledName(GlobalDecl(Dtor, Dtor_Complete));
      scanForTargetRegionsFunctions(Dtor->getBody(), ParentName);
    }
  }

  // If we are in target mode we do not emit any global (declare target is not
  // implemented yet). Therefore we signal that GD was processed in this case.
  return true;
}

bool CGOpenMPRuntime::emitTargetGlobal(GlobalDecl GD) {
  auto *VD = GD.getDecl();
  if (isa<FunctionDecl>(VD))
    return emitTargetFunctions(GD);

  return emitTargetGlobalVariable(GD);
}

llvm::Function *CGOpenMPRuntime::emitRegistrationFunction() {
  // If we have offloading in the current module, we need to emit the entries
  // now and register the offloading descriptor.
  createOffloadEntriesAndInfoMetadata();

  // Create and register the offloading binary descriptors. This is the main
  // entity that captures all the information about offloading in the current
  // compilation unit.
  return createOffloadingBinaryDescriptorRegistration();
}<|MERGE_RESOLUTION|>--- conflicted
+++ resolved
@@ -14,16 +14,300 @@
 #include "CGCXXABI.h"
 #include "CGCleanup.h"
 #include "CGOpenMPRuntime.h"
-#include "CGOpenMPRuntimeCommon.h"
 #include "CodeGenFunction.h"
+#include "clang/AST/Decl.h"
 #include "clang/AST/StmtOpenMP.h"
+#include "llvm/ADT/ArrayRef.h"
 #include "llvm/Bitcode/ReaderWriter.h"
 #include "llvm/IR/CallSite.h"
+#include "llvm/IR/DerivedTypes.h"
+#include "llvm/IR/GlobalValue.h"
+#include "llvm/IR/Value.h"
 #include "llvm/Support/Format.h"
+#include "llvm/Support/raw_ostream.h"
+#include <cassert>
 
 using namespace clang;
 using namespace CodeGen;
-using namespace CGOpenMPCommon;
+
+namespace {
+/// \brief Base class for handling code generation inside OpenMP regions.
+class CGOpenMPRegionInfo : public CodeGenFunction::CGCapturedStmtInfo {
+public:
+  /// \brief Kinds of OpenMP regions used in codegen.
+  enum CGOpenMPRegionKind {
+    /// \brief Region with outlined function for standalone 'parallel'
+    /// directive.
+    ParallelOutlinedRegion,
+    /// \brief Region with outlined function for standalone 'task' directive.
+    TaskOutlinedRegion,
+    /// \brief Region for constructs that do not require function outlining,
+    /// like 'for', 'sections', 'atomic' etc. directives.
+    InlinedRegion,
+    /// \brief Region with outlined function for standalone 'target' directive.
+    TargetRegion,
+  };
+
+  CGOpenMPRegionInfo(const CapturedStmt &CS,
+                     const CGOpenMPRegionKind RegionKind,
+                     const RegionCodeGenTy &CodeGen, OpenMPDirectiveKind Kind,
+                     bool HasCancel)
+      : CGCapturedStmtInfo(CS, CR_OpenMP), RegionKind(RegionKind),
+        CodeGen(CodeGen), Kind(Kind), HasCancel(HasCancel) {}
+
+  CGOpenMPRegionInfo(const CGOpenMPRegionKind RegionKind,
+                     const RegionCodeGenTy &CodeGen, OpenMPDirectiveKind Kind,
+                     bool HasCancel)
+      : CGCapturedStmtInfo(CR_OpenMP), RegionKind(RegionKind), CodeGen(CodeGen),
+        Kind(Kind), HasCancel(HasCancel) {}
+
+  /// \brief Get a variable or parameter for storing global thread id
+  /// inside OpenMP construct.
+  virtual const VarDecl *getThreadIDVariable() const = 0;
+
+  /// \brief Emit the captured statement body.
+  void EmitBody(CodeGenFunction &CGF, const Stmt *S) override;
+
+  /// \brief Get an LValue for the current ThreadID variable.
+  /// \return LValue for thread id variable. This LValue always has type int32*.
+  virtual LValue getThreadIDVariableLValue(CodeGenFunction &CGF);
+
+  CGOpenMPRegionKind getRegionKind() const { return RegionKind; }
+
+  OpenMPDirectiveKind getDirectiveKind() const { return Kind; }
+
+  bool hasCancel() const { return HasCancel; }
+
+  static bool classof(const CGCapturedStmtInfo *Info) {
+    return Info->getKind() == CR_OpenMP;
+  }
+
+protected:
+  CGOpenMPRegionKind RegionKind;
+  RegionCodeGenTy CodeGen;
+  OpenMPDirectiveKind Kind;
+  bool HasCancel;
+};
+
+/// \brief API for captured statement code generation in OpenMP constructs.
+class CGOpenMPOutlinedRegionInfo : public CGOpenMPRegionInfo {
+public:
+  CGOpenMPOutlinedRegionInfo(const CapturedStmt &CS, const VarDecl *ThreadIDVar,
+                             const RegionCodeGenTy &CodeGen,
+                             OpenMPDirectiveKind Kind, bool HasCancel)
+      : CGOpenMPRegionInfo(CS, ParallelOutlinedRegion, CodeGen, Kind,
+                           HasCancel),
+        ThreadIDVar(ThreadIDVar) {
+    assert(ThreadIDVar != nullptr && "No ThreadID in OpenMP region.");
+  }
+  /// \brief Get a variable or parameter for storing global thread id
+  /// inside OpenMP construct.
+  const VarDecl *getThreadIDVariable() const override { return ThreadIDVar; }
+
+  /// \brief Get the name of the capture helper.
+  StringRef getHelperName() const override { return ".omp_outlined."; }
+
+  static bool classof(const CGCapturedStmtInfo *Info) {
+    return CGOpenMPRegionInfo::classof(Info) &&
+           cast<CGOpenMPRegionInfo>(Info)->getRegionKind() ==
+               ParallelOutlinedRegion;
+  }
+
+private:
+  /// \brief A variable or parameter storing global thread id for OpenMP
+  /// constructs.
+  const VarDecl *ThreadIDVar;
+};
+
+/// \brief API for captured statement code generation in OpenMP constructs.
+class CGOpenMPTaskOutlinedRegionInfo : public CGOpenMPRegionInfo {
+public:
+  CGOpenMPTaskOutlinedRegionInfo(const CapturedStmt &CS,
+                                 const VarDecl *ThreadIDVar,
+                                 const RegionCodeGenTy &CodeGen,
+                                 OpenMPDirectiveKind Kind, bool HasCancel)
+      : CGOpenMPRegionInfo(CS, TaskOutlinedRegion, CodeGen, Kind, HasCancel),
+        ThreadIDVar(ThreadIDVar) {
+    assert(ThreadIDVar != nullptr && "No ThreadID in OpenMP region.");
+  }
+  /// \brief Get a variable or parameter for storing global thread id
+  /// inside OpenMP construct.
+  const VarDecl *getThreadIDVariable() const override { return ThreadIDVar; }
+
+  /// \brief Get an LValue for the current ThreadID variable.
+  LValue getThreadIDVariableLValue(CodeGenFunction &CGF) override;
+
+  /// \brief Get the name of the capture helper.
+  StringRef getHelperName() const override { return ".omp_outlined."; }
+
+  static bool classof(const CGCapturedStmtInfo *Info) {
+    return CGOpenMPRegionInfo::classof(Info) &&
+           cast<CGOpenMPRegionInfo>(Info)->getRegionKind() ==
+               TaskOutlinedRegion;
+  }
+
+private:
+  /// \brief A variable or parameter storing global thread id for OpenMP
+  /// constructs.
+  const VarDecl *ThreadIDVar;
+};
+
+/// \brief API for inlined captured statement code generation in OpenMP
+/// constructs.
+class CGOpenMPInlinedRegionInfo : public CGOpenMPRegionInfo {
+public:
+  CGOpenMPInlinedRegionInfo(CodeGenFunction::CGCapturedStmtInfo *OldCSI,
+                            const RegionCodeGenTy &CodeGen,
+                            OpenMPDirectiveKind Kind, bool HasCancel)
+      : CGOpenMPRegionInfo(InlinedRegion, CodeGen, Kind, HasCancel),
+        OldCSI(OldCSI),
+        OuterRegionInfo(dyn_cast_or_null<CGOpenMPRegionInfo>(OldCSI)) {}
+  // \brief Retrieve the value of the context parameter.
+  llvm::Value *getContextValue() const override {
+    if (OuterRegionInfo)
+      return OuterRegionInfo->getContextValue();
+    llvm_unreachable("No context value for inlined OpenMP region");
+  }
+  void setContextValue(llvm::Value *V) override {
+    if (OuterRegionInfo) {
+      OuterRegionInfo->setContextValue(V);
+      return;
+    }
+    llvm_unreachable("No context value for inlined OpenMP region");
+  }
+  /// \brief Lookup the captured field decl for a variable.
+  const FieldDecl *lookup(const VarDecl *VD) const override {
+    if (OuterRegionInfo)
+      return OuterRegionInfo->lookup(VD);
+    // If there is no outer outlined region,no need to lookup in a list of
+    // captured variables, we can use the original one.
+    return nullptr;
+  }
+  FieldDecl *getThisFieldDecl() const override {
+    if (OuterRegionInfo)
+      return OuterRegionInfo->getThisFieldDecl();
+    return nullptr;
+  }
+  /// \brief Get a variable or parameter for storing global thread id
+  /// inside OpenMP construct.
+  const VarDecl *getThreadIDVariable() const override {
+    if (OuterRegionInfo)
+      return OuterRegionInfo->getThreadIDVariable();
+    return nullptr;
+  }
+
+  /// \brief Get the name of the capture helper.
+  StringRef getHelperName() const override {
+    if (auto *OuterRegionInfo = getOldCSI())
+      return OuterRegionInfo->getHelperName();
+    llvm_unreachable("No helper name for inlined OpenMP construct");
+  }
+
+  CodeGenFunction::CGCapturedStmtInfo *getOldCSI() const { return OldCSI; }
+
+  static bool classof(const CGCapturedStmtInfo *Info) {
+    return CGOpenMPRegionInfo::classof(Info) &&
+           cast<CGOpenMPRegionInfo>(Info)->getRegionKind() == InlinedRegion;
+  }
+
+private:
+  /// \brief CodeGen info about outer OpenMP region.
+  CodeGenFunction::CGCapturedStmtInfo *OldCSI;
+  CGOpenMPRegionInfo *OuterRegionInfo;
+};
+
+/// \brief API for captured statement code generation in OpenMP target
+/// constructs. For this captures, implicit parameters are used instead of the
+/// captured fields. The name of the target region has to be unique in a given
+/// application so it is provided by the client, because only the client has
+/// the information to generate that.
+class CGOpenMPTargetRegionInfo : public CGOpenMPRegionInfo {
+public:
+  CGOpenMPTargetRegionInfo(const CapturedStmt &CS,
+                           const RegionCodeGenTy &CodeGen, StringRef HelperName)
+      : CGOpenMPRegionInfo(CS, TargetRegion, CodeGen, OMPD_target,
+                           /*HasCancel=*/false),
+        HelperName(HelperName) {}
+
+  /// \brief This is unused for target regions because each starts executing
+  /// with a single thread.
+  const VarDecl *getThreadIDVariable() const override { return nullptr; }
+
+  /// \brief Get the name of the capture helper.
+  StringRef getHelperName() const override { return HelperName; }
+
+  static bool classof(const CGCapturedStmtInfo *Info) {
+    return CGOpenMPRegionInfo::classof(Info) &&
+           cast<CGOpenMPRegionInfo>(Info)->getRegionKind() == TargetRegion;
+  }
+
+private:
+  StringRef HelperName;
+};
+
+/// \brief RAII for emitting code of OpenMP constructs.
+class InlinedOpenMPRegionRAII {
+  CodeGenFunction &CGF;
+
+public:
+  /// \brief Constructs region for combined constructs.
+  /// \param CodeGen Code generation sequence for combined directives. Includes
+  /// a list of functions used for code generation of implicitly inlined
+  /// regions.
+  InlinedOpenMPRegionRAII(CodeGenFunction &CGF, const RegionCodeGenTy &CodeGen,
+                          OpenMPDirectiveKind Kind, bool HasCancel)
+      : CGF(CGF) {
+    // Start emission for the construct.
+    CGF.CapturedStmtInfo = new CGOpenMPInlinedRegionInfo(
+        CGF.CapturedStmtInfo, CodeGen, Kind, HasCancel);
+  }
+  ~InlinedOpenMPRegionRAII() {
+    // Restore original CapturedStmtInfo only if we're done with code emission.
+    auto *OldCSI =
+        cast<CGOpenMPInlinedRegionInfo>(CGF.CapturedStmtInfo)->getOldCSI();
+    delete CGF.CapturedStmtInfo;
+    CGF.CapturedStmtInfo = OldCSI;
+  }
+};
+
+} // anonymous namespace
+
+static LValue emitLoadOfPointerLValue(CodeGenFunction &CGF, Address PtrAddr,
+                                      QualType Ty) {
+  AlignmentSource Source;
+  CharUnits Align = CGF.getNaturalPointeeTypeAlignment(Ty, &Source);
+  return CGF.MakeAddrLValue(Address(CGF.Builder.CreateLoad(PtrAddr), Align),
+                            Ty->getPointeeType(), Source);
+}
+
+LValue CGOpenMPRegionInfo::getThreadIDVariableLValue(CodeGenFunction &CGF) {
+  return emitLoadOfPointerLValue(CGF,
+                                 CGF.GetAddrOfLocalVar(getThreadIDVariable()),
+                                 getThreadIDVariable()->getType());
+}
+
+void CGOpenMPRegionInfo::EmitBody(CodeGenFunction &CGF, const Stmt * /*S*/) {
+  if (!CGF.HaveInsertPoint())
+    return;
+  // 1.2.2 OpenMP Language Terminology
+  // Structured block - An executable statement with a single entry at the
+  // top and a single exit at the bottom.
+  // The point of exit cannot be a branch out of the structured block.
+  // longjmp() and throw() must not violate the entry/exit criteria.
+  CGF.EHStack.pushTerminate();
+  {
+    CodeGenFunction::RunCleanupsScope Scope(CGF);
+    CodeGen(CGF);
+  }
+  CGF.EHStack.popTerminate();
+}
+
+LValue CGOpenMPTaskOutlinedRegionInfo::getThreadIDVariableLValue(
+    CodeGenFunction &CGF) {
+  return CGF.MakeAddrLValue(CGF.GetAddrOfLocalVar(getThreadIDVariable()),
+                            getThreadIDVariable()->getType(),
+                            AlignmentSource::Decl);
+}
 
 CGOpenMPRuntime::CGOpenMPRuntime(CodeGenModule &CGM)
     : CGM(CGM), DefaultOpenMPPSource(nullptr), KmpRoutineEntryPtrTy(nullptr),
@@ -45,26 +329,16 @@
   InternalVars.clear();
 }
 
-<<<<<<< HEAD
-CGOpenMPRuntime* CGOpenMPRuntime::create(CodeGenModule &CGM){
-  // Select a specialized codegen implementation for the requested target if
-  // we have one. Otherwise use the default.
-  switch(CGM.getTarget().getTriple().getArch()){
-=======
 CGOpenMPRuntime *CGOpenMPRuntime::create(CodeGenModule &CGM) {
   // Select a specialized codegen implementation for the requested target if
   // we have one. Otherwise use the default.
   switch (CGM.getTarget().getTriple().getArch()) {
->>>>>>> a13907ab
   default:
     return new CGOpenMPRuntime(CGM);
   case llvm::Triple::nvptx:
   case llvm::Triple::nvptx64:
-<<<<<<< HEAD
-=======
     assert(CGM.getLangOpts().OpenMPIsDevice &&
            "OpenMP NVPTX is only prepared to deal with device code.");
->>>>>>> a13907ab
     return createCGOpenMPRuntimeNVPTX(CGM);
   }
   return nullptr;
@@ -954,6 +1228,64 @@
     emitThreadPrivateVarInit(*CGF, VDAddr, Ctor, CopyCtor, Dtor, Loc);
   }
   return nullptr;
+}
+
+/// \brief Emits code for OpenMP 'if' clause using specified \a CodeGen
+/// function. Here is the logic:
+/// if (Cond) {
+///   ThenGen();
+/// } else {
+///   ElseGen();
+/// }
+static void emitOMPIfClause(CodeGenFunction &CGF, const Expr *Cond,
+                            const RegionCodeGenTy &ThenGen,
+                            const RegionCodeGenTy &ElseGen) {
+  CodeGenFunction::LexicalScope ConditionScope(CGF, Cond->getSourceRange());
+
+  // If the condition constant folds and can be elided, try to avoid emitting
+  // the condition and the dead arm of the if/else.
+  bool CondConstant;
+  if (CGF.ConstantFoldsToSimpleInteger(Cond, CondConstant)) {
+    CodeGenFunction::RunCleanupsScope Scope(CGF);
+    if (CondConstant) {
+      ThenGen(CGF);
+    } else {
+      ElseGen(CGF);
+    }
+    return;
+  }
+
+  // Otherwise, the condition did not fold, or we couldn't elide it.  Just
+  // emit the conditional branch.
+  auto ThenBlock = CGF.createBasicBlock("omp_if.then");
+  auto ElseBlock = CGF.createBasicBlock("omp_if.else");
+  auto ContBlock = CGF.createBasicBlock("omp_if.end");
+  CGF.EmitBranchOnBoolExpr(Cond, ThenBlock, ElseBlock, /*TrueCount=*/0);
+
+  // Emit the 'then' code.
+  CGF.EmitBlock(ThenBlock);
+  {
+    CodeGenFunction::RunCleanupsScope ThenScope(CGF);
+    ThenGen(CGF);
+  }
+  CGF.EmitBranch(ContBlock);
+  // Emit the 'else' code if present.
+  {
+    // There is no need to emit line number for unconditional branch.
+    auto NL = ApplyDebugLocation::CreateEmpty(CGF);
+    CGF.EmitBlock(ElseBlock);
+  }
+  {
+    CodeGenFunction::RunCleanupsScope ThenScope(CGF);
+    ElseGen(CGF);
+  }
+  {
+    // There is no need to emit line number for unconditional branch.
+    auto NL = ApplyDebugLocation::CreateEmpty(CGF);
+    CGF.EmitBranch(ContBlock);
+  }
+  // Emit the continuation block for code after the if.
+  CGF.EmitBlock(ContBlock, /*IsFinished=*/true);
 }
 
 void CGOpenMPRuntime::emitParallelCall(CodeGenFunction &CGF, SourceLocation Loc,
