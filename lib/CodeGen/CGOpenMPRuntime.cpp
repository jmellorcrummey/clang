--- conflicted
+++ resolved
@@ -5476,9 +5476,6 @@
 
   auto *RTLoc = emitUpdateLocation(CGF, Loc);
 
-<<<<<<< HEAD
-  // Build call __kmpc_push_num_teams(&loc, global_tid, num_teams, thread_limit)
-=======
   llvm::Value *NumTeamsVal = (NumTeams) ? CGF.Builder.CreateIntCast(
       CGF.EmitScalarExpr(NumTeams), CGF.CGM.Int32Ty, /* isSigned = */ true) :
       CGF.Builder.getInt32(0);
@@ -5488,7 +5485,6 @@
       CGF.Builder.getInt32(0);
 
   // Build call __kmpc_push_num_teamss(&loc, global_tid, num_teams, thread_limit)
->>>>>>> bc8c8b37
   llvm::Value *PushNumTeamsArgs[] = {
       RTLoc, getThreadID(CGF, Loc), NumTeamsVal, ThreadLimitVal};
   CGF.EmitRuntimeCall(createRuntimeFunction(OMPRTL__kmpc_push_num_teams),
