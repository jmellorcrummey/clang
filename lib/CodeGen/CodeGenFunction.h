--- conflicted
+++ resolved
@@ -2516,7 +2516,7 @@
   void EmitOMPDistributeSimdDirective(const OMPDistributeSimdDirective &S);
   void EmitOMPTargetParallelForSimdDirective(
       const OMPTargetParallelForSimdDirective &S);
-<<<<<<< HEAD
+  void EmitOMPTargetSimdDirective(const OMPTargetSimdDirective &S);
   void EmitOMPTargetTeamsDirective(const OMPTargetTeamsDirective &S);
   void EmitOMPTeamsDistributeParallelForDirective(
       const OMPTeamsDistributeParallelForDirective &S);
@@ -2539,9 +2539,6 @@
   static void EmitOMPTargetTeamsDistributeParallelForDeviceFunction(
       CodeGenModule &CGM, StringRef ParentName,
       const OMPTargetTeamsDistributeParallelForDirective &S);
-=======
-  void EmitOMPTargetSimdDirective(const OMPTargetSimdDirective &S);
->>>>>>> 0ace2a2a
 
   /// \brief Emit inner loop of the worksharing/simd construct.
   ///
