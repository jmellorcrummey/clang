//===-- CodeGenFunction.h - Per-Function state for LLVM CodeGen -*- C++ -*-===//
//
//                     The LLVM Compiler Infrastructure
//
// This file is distributed under the University of Illinois Open Source
// License. See LICENSE.TXT for details.
//
//===----------------------------------------------------------------------===//
//
// This is the internal per-function state used for llvm translation.
//
//===----------------------------------------------------------------------===//

#ifndef LLVM_CLANG_LIB_CODEGEN_CODEGENFUNCTION_H
#define LLVM_CLANG_LIB_CODEGEN_CODEGENFUNCTION_H

#include "CGBuilder.h"
#include "CGDebugInfo.h"
#include "CGLoopInfo.h"
#include "CGValue.h"
#include "CodeGenModule.h"
#include "CodeGenPGO.h"
#include "EHScopeStack.h"
#include "clang/AST/CharUnits.h"
#include "clang/AST/ExprCXX.h"
#include "clang/AST/ExprObjC.h"
#include "clang/AST/ExprOpenMP.h"
#include "clang/AST/Type.h"
#include "clang/Basic/ABI.h"
#include "clang/Basic/CapturedStmt.h"
#include "clang/Basic/OpenMPKinds.h"
#include "clang/Basic/TargetInfo.h"
#include "clang/Frontend/CodeGenOptions.h"
#include "llvm/ADT/ArrayRef.h"
#include "llvm/ADT/DenseMap.h"
#include "llvm/ADT/SmallVector.h"
#include "llvm/IR/ValueHandle.h"
#include "llvm/Support/Debug.h"
#include "llvm/Transforms/Utils/SanitizerStats.h"

namespace llvm {
class BasicBlock;
class LLVMContext;
class MDNode;
class Module;
class SwitchInst;
class Twine;
class Value;
class CallSite;
}

namespace clang {
class ASTContext;
class BlockDecl;
class CXXDestructorDecl;
class CXXForRangeStmt;
class CXXTryStmt;
class Decl;
class LabelDecl;
class EnumConstantDecl;
class FunctionDecl;
class FunctionProtoType;
class LabelStmt;
class ObjCContainerDecl;
class ObjCInterfaceDecl;
class ObjCIvarDecl;
class ObjCMethodDecl;
class ObjCImplementationDecl;
class ObjCPropertyImplDecl;
class TargetInfo;
class VarDecl;
class ObjCForCollectionStmt;
class ObjCAtTryStmt;
class ObjCAtThrowStmt;
class ObjCAtSynchronizedStmt;
class ObjCAutoreleasePoolStmt;

namespace CodeGen {
class CodeGenTypes;
class CGFunctionInfo;
class CGRecordLayout;
class CGBlockInfo;
class CGCXXABI;
class BlockByrefHelpers;
class BlockByrefInfo;
class BlockFlags;
class BlockFieldFlags;
class RegionCodeGenTy;
class TargetCodeGenInfo;
struct OMPTaskDataTy;

/// The kind of evaluation to perform on values of a particular
/// type.  Basically, is the code in CGExprScalar, CGExprComplex, or
/// CGExprAgg?
///
/// TODO: should vectors maybe be split out into their own thing?
enum TypeEvaluationKind {
  TEK_Scalar,
  TEK_Complex,
  TEK_Aggregate
};

/// CodeGenFunction - This class organizes the per-function state that is used
/// while generating LLVM code.
class CodeGenFunction : public CodeGenTypeCache {
  CodeGenFunction(const CodeGenFunction &) = delete;
  void operator=(const CodeGenFunction &) = delete;

  friend class CGCXXABI;
public:
  /// A jump destination is an abstract label, branching to which may
  /// require a jump out through normal cleanups.
  struct JumpDest {
    JumpDest() : Block(nullptr), ScopeDepth(), Index(0) {}
    JumpDest(llvm::BasicBlock *Block,
             EHScopeStack::stable_iterator Depth,
             unsigned Index)
      : Block(Block), ScopeDepth(Depth), Index(Index) {}

    bool isValid() const { return Block != nullptr; }
    llvm::BasicBlock *getBlock() const { return Block; }
    EHScopeStack::stable_iterator getScopeDepth() const { return ScopeDepth; }
    unsigned getDestIndex() const { return Index; }

    // This should be used cautiously.
    void setScopeDepth(EHScopeStack::stable_iterator depth) {
      ScopeDepth = depth;
    }

  private:
    llvm::BasicBlock *Block;
    EHScopeStack::stable_iterator ScopeDepth;
    unsigned Index;
  };

  CodeGenModule &CGM;  // Per-module state.
  const TargetInfo &Target;

  typedef std::pair<llvm::Value *, llvm::Value *> ComplexPairTy;
  LoopInfoStack LoopStack;
  CGBuilderTy Builder;

  /// \brief CGBuilder insert helper. This function is called after an
  /// instruction is created using Builder.
  void InsertHelper(llvm::Instruction *I, const llvm::Twine &Name,
                    llvm::BasicBlock *BB,
                    llvm::BasicBlock::iterator InsertPt) const;

  /// CurFuncDecl - Holds the Decl for the current outermost
  /// non-closure context.
  const Decl *CurFuncDecl;
  /// CurCodeDecl - This is the inner-most code context, which includes blocks.
  const Decl *CurCodeDecl;
  const CGFunctionInfo *CurFnInfo;
  QualType FnRetTy;
  llvm::Function *CurFn;

  /// CurGD - The GlobalDecl for the current function being compiled.
  GlobalDecl CurGD;

  /// PrologueCleanupDepth - The cleanup depth enclosing all the
  /// cleanups associated with the parameters.
  EHScopeStack::stable_iterator PrologueCleanupDepth;

  /// ReturnBlock - Unified return block.
  JumpDest ReturnBlock;

  /// ReturnValue - The temporary alloca to hold the return
  /// value. This is invalid iff the function has no return value.
  Address ReturnValue;

  /// AllocaInsertPoint - This is an instruction in the entry block before which
  /// we prefer to insert allocas.
  llvm::AssertingVH<llvm::Instruction> AllocaInsertPt;

  /// \brief API for captured statement code generation.
  class CGCapturedStmtInfo {
  public:
    explicit CGCapturedStmtInfo(CapturedRegionKind K = CR_Default)
        : Kind(K), ThisValue(nullptr), CXXThisFieldDecl(nullptr) {}
    explicit CGCapturedStmtInfo(const CapturedStmt &S,
                                CapturedRegionKind K = CR_Default)
      : Kind(K), ThisValue(nullptr), CXXThisFieldDecl(nullptr) {

      RecordDecl::field_iterator Field =
        S.getCapturedRecordDecl()->field_begin();
      for (CapturedStmt::const_capture_iterator I = S.capture_begin(),
                                                E = S.capture_end();
           I != E; ++I, ++Field) {
        if (I->capturesThis())
          CXXThisFieldDecl = *Field;
        else if (I->capturesVariable())
          CaptureFields[I->getCapturedVar()] = *Field;
        else if (I->capturesVariableByCopy())
          CaptureFields[I->getCapturedVar()] = *Field;
      }
    }

    virtual ~CGCapturedStmtInfo();

    CapturedRegionKind getKind() const { return Kind; }

    virtual void setContextValue(llvm::Value *V) { ThisValue = V; }
    // \brief Retrieve the value of the context parameter.
    virtual llvm::Value *getContextValue() const { return ThisValue; }

    /// \brief Lookup the captured field decl for a variable.
    virtual const FieldDecl *lookup(const VarDecl *VD) const {
      return CaptureFields.lookup(VD);
    }

    bool isCXXThisExprCaptured() const { return getThisFieldDecl() != nullptr; }
    virtual FieldDecl *getThisFieldDecl() const { return CXXThisFieldDecl; }

    static bool classof(const CGCapturedStmtInfo *) {
      return true;
    }

    /// \brief Emit the captured statement body.
    virtual void EmitBody(CodeGenFunction &CGF, const Stmt *S) {
      CGF.incrementProfileCounter(S);
      CGF.EmitStmt(S);
    }

    /// \brief Get the name of the capture helper.
    virtual StringRef getHelperName() const { return "__captured_stmt"; }

  private:
    /// \brief The kind of captured statement being generated.
    CapturedRegionKind Kind;

    /// \brief Keep the map between VarDecl and FieldDecl.
    llvm::SmallDenseMap<const VarDecl *, FieldDecl *> CaptureFields;

    /// \brief The base address of the captured record, passed in as the first
    /// argument of the parallel region function.
    llvm::Value *ThisValue;

    /// \brief Captured 'this' type.
    FieldDecl *CXXThisFieldDecl;
  };
  CGCapturedStmtInfo *CapturedStmtInfo;

  /// \brief RAII for correct setting/restoring of CapturedStmtInfo.
  class CGCapturedStmtRAII {
  private:
    CodeGenFunction &CGF;
    CGCapturedStmtInfo *PrevCapturedStmtInfo;
  public:
    CGCapturedStmtRAII(CodeGenFunction &CGF,
                       CGCapturedStmtInfo *NewCapturedStmtInfo)
        : CGF(CGF), PrevCapturedStmtInfo(CGF.CapturedStmtInfo) {
      CGF.CapturedStmtInfo = NewCapturedStmtInfo;
    }
    ~CGCapturedStmtRAII() { CGF.CapturedStmtInfo = PrevCapturedStmtInfo; }
  };

  /// \brief Sanitizers enabled for this function.
  SanitizerSet SanOpts;

  /// \brief True if CodeGen currently emits code implementing sanitizer checks.
  bool IsSanitizerScope;

  /// \brief RAII object to set/unset CodeGenFunction::IsSanitizerScope.
  class SanitizerScope {
    CodeGenFunction *CGF;
  public:
    SanitizerScope(CodeGenFunction *CGF);
    ~SanitizerScope();
  };

  /// In C++, whether we are code generating a thunk.  This controls whether we
  /// should emit cleanups.
  bool CurFuncIsThunk;

  /// In ARC, whether we should autorelease the return value.
  bool AutoreleaseResult;

  /// Whether we processed a Microsoft-style asm block during CodeGen. These can
  /// potentially set the return value.
  bool SawAsmBlock;

  const FunctionDecl *CurSEHParent = nullptr;

  /// True if the current function is an outlined SEH helper. This can be a
  /// finally block or filter expression.
  bool IsOutlinedSEHHelper;

  const CodeGen::CGBlockInfo *BlockInfo;
  llvm::Value *BlockPointer;

  llvm::DenseMap<const VarDecl *, FieldDecl *> LambdaCaptureFields;
  FieldDecl *LambdaThisCaptureField;

  /// \brief A mapping from NRVO variables to the flags used to indicate
  /// when the NRVO has been applied to this variable.
  llvm::DenseMap<const VarDecl *, llvm::Value *> NRVOFlags;

  EHScopeStack EHStack;
  llvm::SmallVector<char, 256> LifetimeExtendedCleanupStack;
  llvm::SmallVector<const JumpDest *, 2> SEHTryEpilogueStack;

  llvm::Instruction *CurrentFuncletPad = nullptr;

  /// Header for data within LifetimeExtendedCleanupStack.
  struct LifetimeExtendedCleanupHeader {
    /// The size of the following cleanup object.
    unsigned Size;
    /// The kind of cleanup to push: a value from the CleanupKind enumeration.
    CleanupKind Kind;

    size_t getSize() const { return Size; }
    CleanupKind getKind() const { return Kind; }
  };

  /// i32s containing the indexes of the cleanup destinations.
  llvm::AllocaInst *NormalCleanupDest;

  unsigned NextCleanupDestIndex;

  /// FirstBlockInfo - The head of a singly-linked-list of block layouts.
  CGBlockInfo *FirstBlockInfo;

  /// EHResumeBlock - Unified block containing a call to llvm.eh.resume.
  llvm::BasicBlock *EHResumeBlock;

  /// The exception slot.  All landing pads write the current exception pointer
  /// into this alloca.
  llvm::Value *ExceptionSlot;

  /// The selector slot.  Under the MandatoryCleanup model, all landing pads
  /// write the current selector value into this alloca.
  llvm::AllocaInst *EHSelectorSlot;

  /// A stack of exception code slots. Entering an __except block pushes a slot
  /// on the stack and leaving pops one. The __exception_code() intrinsic loads
  /// a value from the top of the stack.
  SmallVector<Address, 1> SEHCodeSlotStack;

  /// Value returned by __exception_info intrinsic.
  llvm::Value *SEHInfo = nullptr;

  /// Emits a landing pad for the current EH stack.
  llvm::BasicBlock *EmitLandingPad();

  llvm::BasicBlock *getInvokeDestImpl();

  template <class T>
  typename DominatingValue<T>::saved_type saveValueInCond(T value) {
    return DominatingValue<T>::save(*this, value);
  }

public:
  /// ObjCEHValueStack - Stack of Objective-C exception values, used for
  /// rethrows.
  SmallVector<llvm::Value*, 8> ObjCEHValueStack;

  /// A class controlling the emission of a finally block.
  class FinallyInfo {
    /// Where the catchall's edge through the cleanup should go.
    JumpDest RethrowDest;

    /// A function to call to enter the catch.
    llvm::Constant *BeginCatchFn;

    /// An i1 variable indicating whether or not the @finally is
    /// running for an exception.
    llvm::AllocaInst *ForEHVar;

    /// An i8* variable into which the exception pointer to rethrow
    /// has been saved.
    llvm::AllocaInst *SavedExnVar;

  public:
    void enter(CodeGenFunction &CGF, const Stmt *Finally,
               llvm::Constant *beginCatchFn, llvm::Constant *endCatchFn,
               llvm::Constant *rethrowFn);
    void exit(CodeGenFunction &CGF);
  };

  /// Returns true inside SEH __try blocks.
  bool isSEHTryScope() const { return !SEHTryEpilogueStack.empty(); }

  /// Returns true while emitting a cleanuppad.
  bool isCleanupPadScope() const {
    return CurrentFuncletPad && isa<llvm::CleanupPadInst>(CurrentFuncletPad);
  }

  /// pushFullExprCleanup - Push a cleanup to be run at the end of the
  /// current full-expression.  Safe against the possibility that
  /// we're currently inside a conditionally-evaluated expression.
  template <class T, class... As>
  void pushFullExprCleanup(CleanupKind kind, As... A) {
    // If we're not in a conditional branch, or if none of the
    // arguments requires saving, then use the unconditional cleanup.
    if (!isInConditionalBranch())
      return EHStack.pushCleanup<T>(kind, A...);

    // Stash values in a tuple so we can guarantee the order of saves.
    typedef std::tuple<typename DominatingValue<As>::saved_type...> SavedTuple;
    SavedTuple Saved{saveValueInCond(A)...};

    typedef EHScopeStack::ConditionalCleanup<T, As...> CleanupType;
    EHStack.pushCleanupTuple<CleanupType>(kind, Saved);
    initFullExprCleanup();
  }

  /// \brief Queue a cleanup to be pushed after finishing the current
  /// full-expression.
  template <class T, class... As>
  void pushCleanupAfterFullExpr(CleanupKind Kind, As... A) {
    assert(!isInConditionalBranch() && "can't defer conditional cleanup");

    LifetimeExtendedCleanupHeader Header = { sizeof(T), Kind };

    size_t OldSize = LifetimeExtendedCleanupStack.size();
    LifetimeExtendedCleanupStack.resize(
        LifetimeExtendedCleanupStack.size() + sizeof(Header) + Header.Size);

    static_assert(sizeof(Header) % llvm::AlignOf<T>::Alignment == 0,
                  "Cleanup will be allocated on misaligned address");
    char *Buffer = &LifetimeExtendedCleanupStack[OldSize];
    new (Buffer) LifetimeExtendedCleanupHeader(Header);
    new (Buffer + sizeof(Header)) T(A...);
  }

  /// Set up the last cleaup that was pushed as a conditional
  /// full-expression cleanup.
  void initFullExprCleanup();

  /// PushDestructorCleanup - Push a cleanup to call the
  /// complete-object destructor of an object of the given type at the
  /// given address.  Does nothing if T is not a C++ class type with a
  /// non-trivial destructor.
  void PushDestructorCleanup(QualType T, Address Addr);

  /// PushDestructorCleanup - Push a cleanup to call the
  /// complete-object variant of the given destructor on the object at
  /// the given address.
  void PushDestructorCleanup(const CXXDestructorDecl *Dtor, Address Addr);

  /// PopCleanupBlock - Will pop the cleanup entry on the stack and
  /// process all branch fixups.
  void PopCleanupBlock(bool FallThroughIsBranchThrough = false);

  /// DeactivateCleanupBlock - Deactivates the given cleanup block.
  /// The block cannot be reactivated.  Pops it if it's the top of the
  /// stack.
  ///
  /// \param DominatingIP - An instruction which is known to
  ///   dominate the current IP (if set) and which lies along
  ///   all paths of execution between the current IP and the
  ///   the point at which the cleanup comes into scope.
  void DeactivateCleanupBlock(EHScopeStack::stable_iterator Cleanup,
                              llvm::Instruction *DominatingIP);

  /// ActivateCleanupBlock - Activates an initially-inactive cleanup.
  /// Cannot be used to resurrect a deactivated cleanup.
  ///
  /// \param DominatingIP - An instruction which is known to
  ///   dominate the current IP (if set) and which lies along
  ///   all paths of execution between the current IP and the
  ///   the point at which the cleanup comes into scope.
  void ActivateCleanupBlock(EHScopeStack::stable_iterator Cleanup,
                            llvm::Instruction *DominatingIP);

  /// \brief Enters a new scope for capturing cleanups, all of which
  /// will be executed once the scope is exited.
  class RunCleanupsScope {
    EHScopeStack::stable_iterator CleanupStackDepth;
    size_t LifetimeExtendedCleanupStackSize;
    bool OldDidCallStackSave;
  protected:
    bool PerformCleanup;
  private:

    RunCleanupsScope(const RunCleanupsScope &) = delete;
    void operator=(const RunCleanupsScope &) = delete;

  protected:
    CodeGenFunction& CGF;

  public:
    /// \brief Enter a new cleanup scope.
    explicit RunCleanupsScope(CodeGenFunction &CGF)
      : PerformCleanup(true), CGF(CGF)
    {
      CleanupStackDepth = CGF.EHStack.stable_begin();
      LifetimeExtendedCleanupStackSize =
          CGF.LifetimeExtendedCleanupStack.size();
      OldDidCallStackSave = CGF.DidCallStackSave;
      CGF.DidCallStackSave = false;
    }

    /// \brief Exit this cleanup scope, emitting any accumulated
    /// cleanups.
    ~RunCleanupsScope() {
      if (PerformCleanup) {
        CGF.DidCallStackSave = OldDidCallStackSave;
        CGF.PopCleanupBlocks(CleanupStackDepth,
                             LifetimeExtendedCleanupStackSize);
      }
    }

    /// \brief Determine whether this scope requires any cleanups.
    bool requiresCleanups() const {
      return CGF.EHStack.stable_begin() != CleanupStackDepth;
    }

    /// \brief Force the emission of cleanups now, instead of waiting
    /// until this object is destroyed.
    void ForceCleanup() {
      assert(PerformCleanup && "Already forced cleanup");
      CGF.DidCallStackSave = OldDidCallStackSave;
      CGF.PopCleanupBlocks(CleanupStackDepth,
                           LifetimeExtendedCleanupStackSize);
      PerformCleanup = false;
    }
  };

  class LexicalScope : public RunCleanupsScope {
    SourceRange Range;
    SmallVector<const LabelDecl*, 4> Labels;
    LexicalScope *ParentScope;

    LexicalScope(const LexicalScope &) = delete;
    void operator=(const LexicalScope &) = delete;

  public:
    /// \brief Enter a new cleanup scope.
    explicit LexicalScope(CodeGenFunction &CGF, SourceRange Range)
      : RunCleanupsScope(CGF), Range(Range), ParentScope(CGF.CurLexicalScope) {
      CGF.CurLexicalScope = this;
      if (CGDebugInfo *DI = CGF.getDebugInfo())
        DI->EmitLexicalBlockStart(CGF.Builder, Range.getBegin());
    }

    void addLabel(const LabelDecl *label) {
      assert(PerformCleanup && "adding label to dead scope?");
      Labels.push_back(label);
    }

    /// \brief Exit this cleanup scope, emitting any accumulated
    /// cleanups.
    ~LexicalScope() {
      if (CGDebugInfo *DI = CGF.getDebugInfo())
        DI->EmitLexicalBlockEnd(CGF.Builder, Range.getEnd());

      // If we should perform a cleanup, force them now.  Note that
      // this ends the cleanup scope before rescoping any labels.
      if (PerformCleanup) {
        ApplyDebugLocation DL(CGF, Range.getEnd());
        ForceCleanup();
      }
    }

    /// \brief Force the emission of cleanups now, instead of waiting
    /// until this object is destroyed.
    void ForceCleanup() {
      CGF.CurLexicalScope = ParentScope;
      RunCleanupsScope::ForceCleanup();

      if (!Labels.empty())
        rescopeLabels();
    }

    void rescopeLabels();
  };

  typedef llvm::DenseMap<const Decl *, Address> DeclMapTy;

  /// \brief The scope used to remap some variables as private in the OpenMP
  /// loop body (or other captured region emitted without outlining), and to
  /// restore old vars back on exit.
  class OMPPrivateScope : public RunCleanupsScope {
    DeclMapTy SavedLocals;
    DeclMapTy SavedPrivates;

  private:
    OMPPrivateScope(const OMPPrivateScope &) = delete;
    void operator=(const OMPPrivateScope &) = delete;

  public:
    /// \brief Enter a new OpenMP private scope.
    explicit OMPPrivateScope(CodeGenFunction &CGF) : RunCleanupsScope(CGF) {}

    /// \brief Registers \a LocalVD variable as a private and apply \a
    /// PrivateGen function for it to generate corresponding private variable.
    /// \a PrivateGen returns an address of the generated private variable.
    /// \return true if the variable is registered as private, false if it has
    /// been privatized already.
    bool
    addPrivate(const VarDecl *LocalVD,
               llvm::function_ref<Address()> PrivateGen) {
      assert(PerformCleanup && "adding private to dead scope");

      // Only save it once.
      if (SavedLocals.count(LocalVD)) return false;

      // Copy the existing local entry to SavedLocals.
      auto it = CGF.LocalDeclMap.find(LocalVD);
      if (it != CGF.LocalDeclMap.end()) {
        SavedLocals.insert({LocalVD, it->second});
      } else {
        SavedLocals.insert({LocalVD, Address::invalid()});
      }

      // Generate the private entry.
      Address Addr = PrivateGen();
      QualType VarTy = LocalVD->getType();
      if (VarTy->isReferenceType()) {
        Address Temp = CGF.CreateMemTemp(VarTy);
        CGF.Builder.CreateStore(Addr.getPointer(), Temp);
        Addr = Temp;
      }
      SavedPrivates.insert({LocalVD, Addr});

      return true;
    }

    /// \brief Privatizes local variables previously registered as private.
    /// Registration is separate from the actual privatization to allow
    /// initializers use values of the original variables, not the private one.
    /// This is important, for example, if the private variable is a class
    /// variable initialized by a constructor that references other private
    /// variables. But at initialization original variables must be used, not
    /// private copies.
    /// \return true if at least one variable was privatized, false otherwise.
    bool Privatize() {
      copyInto(SavedPrivates, CGF.LocalDeclMap);
      SavedPrivates.clear();
      return !SavedLocals.empty();
    }

    void ForceCleanup() {
      RunCleanupsScope::ForceCleanup();
      copyInto(SavedLocals, CGF.LocalDeclMap);
      SavedLocals.clear();
    }

    /// \brief Exit scope - all the mapped variables are restored.
    ~OMPPrivateScope() {
      if (PerformCleanup)
        ForceCleanup();
    }

    /// Checks if the global variable is captured in current function. 
    bool isGlobalVarCaptured(const VarDecl *VD) const {
      return !VD->isLocalVarDeclOrParm() && CGF.LocalDeclMap.count(VD) > 0;
    }

  private:
    /// Copy all the entries in the source map over the corresponding
    /// entries in the destination, which must exist.
    static void copyInto(const DeclMapTy &src, DeclMapTy &dest) {
      for (auto &pair : src) {
        if (!pair.second.isValid()) {
          dest.erase(pair.first);
          continue;
        }

        auto it = dest.find(pair.first);
        if (it != dest.end()) {
          it->second = pair.second;
        } else {
          dest.insert(pair);
        }
      }
    }
  };

  /// \brief Takes the old cleanup stack size and emits the cleanup blocks
  /// that have been added.
  void PopCleanupBlocks(EHScopeStack::stable_iterator OldCleanupStackSize);

  /// \brief Takes the old cleanup stack size and emits the cleanup blocks
  /// that have been added, then adds all lifetime-extended cleanups from
  /// the given position to the stack.
  void PopCleanupBlocks(EHScopeStack::stable_iterator OldCleanupStackSize,
                        size_t OldLifetimeExtendedStackSize);

  void ResolveBranchFixups(llvm::BasicBlock *Target);

  /// The given basic block lies in the current EH scope, but may be a
  /// target of a potentially scope-crossing jump; get a stable handle
  /// to which we can perform this jump later.
  JumpDest getJumpDestInCurrentScope(llvm::BasicBlock *Target) {
    return JumpDest(Target,
                    EHStack.getInnermostNormalCleanup(),
                    NextCleanupDestIndex++);
  }

  /// The given basic block lies in the current EH scope, but may be a
  /// target of a potentially scope-crossing jump; get a stable handle
  /// to which we can perform this jump later.
  JumpDest getJumpDestInCurrentScope(StringRef Name = StringRef()) {
    return getJumpDestInCurrentScope(createBasicBlock(Name));
  }

  /// EmitBranchThroughCleanup - Emit a branch from the current insert
  /// block through the normal cleanup handling code (if any) and then
  /// on to \arg Dest.
  void EmitBranchThroughCleanup(JumpDest Dest);
  
  /// isObviouslyBranchWithoutCleanups - Return true if a branch to the
  /// specified destination obviously has no cleanups to run.  'false' is always
  /// a conservatively correct answer for this method.
  bool isObviouslyBranchWithoutCleanups(JumpDest Dest) const;

  /// popCatchScope - Pops the catch scope at the top of the EHScope
  /// stack, emitting any required code (other than the catch handlers
  /// themselves).
  void popCatchScope();

  llvm::BasicBlock *getEHResumeBlock(bool isCleanup);
  llvm::BasicBlock *getEHDispatchBlock(EHScopeStack::stable_iterator scope);
  llvm::BasicBlock *getMSVCDispatchBlock(EHScopeStack::stable_iterator scope);

  /// An object to manage conditionally-evaluated expressions.
  class ConditionalEvaluation {
    llvm::BasicBlock *StartBB;

  public:
    ConditionalEvaluation(CodeGenFunction &CGF)
      : StartBB(CGF.Builder.GetInsertBlock()) {}

    void begin(CodeGenFunction &CGF) {
      assert(CGF.OutermostConditional != this);
      if (!CGF.OutermostConditional)
        CGF.OutermostConditional = this;
    }

    void end(CodeGenFunction &CGF) {
      assert(CGF.OutermostConditional != nullptr);
      if (CGF.OutermostConditional == this)
        CGF.OutermostConditional = nullptr;
    }

    /// Returns a block which will be executed prior to each
    /// evaluation of the conditional code.
    llvm::BasicBlock *getStartingBlock() const {
      return StartBB;
    }
  };

  /// isInConditionalBranch - Return true if we're currently emitting
  /// one branch or the other of a conditional expression.
  bool isInConditionalBranch() const { return OutermostConditional != nullptr; }

  void setBeforeOutermostConditional(llvm::Value *value, Address addr) {
    assert(isInConditionalBranch());
    llvm::BasicBlock *block = OutermostConditional->getStartingBlock();
    auto store = new llvm::StoreInst(value, addr.getPointer(), &block->back());
    store->setAlignment(addr.getAlignment().getQuantity());
  }

  /// An RAII object to record that we're evaluating a statement
  /// expression.
  class StmtExprEvaluation {
    CodeGenFunction &CGF;

    /// We have to save the outermost conditional: cleanups in a
    /// statement expression aren't conditional just because the
    /// StmtExpr is.
    ConditionalEvaluation *SavedOutermostConditional;

  public:
    StmtExprEvaluation(CodeGenFunction &CGF)
      : CGF(CGF), SavedOutermostConditional(CGF.OutermostConditional) {
      CGF.OutermostConditional = nullptr;
    }

    ~StmtExprEvaluation() {
      CGF.OutermostConditional = SavedOutermostConditional;
      CGF.EnsureInsertPoint();
    }
  };

  /// An object which temporarily prevents a value from being
  /// destroyed by aggressive peephole optimizations that assume that
  /// all uses of a value have been realized in the IR.
  class PeepholeProtection {
    llvm::Instruction *Inst;
    friend class CodeGenFunction;

  public:
    PeepholeProtection() : Inst(nullptr) {}
  };

  /// A non-RAII class containing all the information about a bound
  /// opaque value.  OpaqueValueMapping, below, is a RAII wrapper for
  /// this which makes individual mappings very simple; using this
  /// class directly is useful when you have a variable number of
  /// opaque values or don't want the RAII functionality for some
  /// reason.
  class OpaqueValueMappingData {
    const OpaqueValueExpr *OpaqueValue;
    bool BoundLValue;
    CodeGenFunction::PeepholeProtection Protection;

    OpaqueValueMappingData(const OpaqueValueExpr *ov,
                           bool boundLValue)
      : OpaqueValue(ov), BoundLValue(boundLValue) {}
  public:
    OpaqueValueMappingData() : OpaqueValue(nullptr) {}

    static bool shouldBindAsLValue(const Expr *expr) {
      // gl-values should be bound as l-values for obvious reasons.
      // Records should be bound as l-values because IR generation
      // always keeps them in memory.  Expressions of function type
      // act exactly like l-values but are formally required to be
      // r-values in C.
      return expr->isGLValue() ||
             expr->getType()->isFunctionType() ||
             hasAggregateEvaluationKind(expr->getType());
    }

    static OpaqueValueMappingData bind(CodeGenFunction &CGF,
                                       const OpaqueValueExpr *ov,
                                       const Expr *e) {
      if (shouldBindAsLValue(ov))
        return bind(CGF, ov, CGF.EmitLValue(e));
      return bind(CGF, ov, CGF.EmitAnyExpr(e));
    }

    static OpaqueValueMappingData bind(CodeGenFunction &CGF,
                                       const OpaqueValueExpr *ov,
                                       const LValue &lv) {
      assert(shouldBindAsLValue(ov));
      CGF.OpaqueLValues.insert(std::make_pair(ov, lv));
      return OpaqueValueMappingData(ov, true);
    }

    static OpaqueValueMappingData bind(CodeGenFunction &CGF,
                                       const OpaqueValueExpr *ov,
                                       const RValue &rv) {
      assert(!shouldBindAsLValue(ov));
      CGF.OpaqueRValues.insert(std::make_pair(ov, rv));

      OpaqueValueMappingData data(ov, false);

      // Work around an extremely aggressive peephole optimization in
      // EmitScalarConversion which assumes that all other uses of a
      // value are extant.
      data.Protection = CGF.protectFromPeepholes(rv);

      return data;
    }

    bool isValid() const { return OpaqueValue != nullptr; }
    void clear() { OpaqueValue = nullptr; }

    void unbind(CodeGenFunction &CGF) {
      assert(OpaqueValue && "no data to unbind!");

      if (BoundLValue) {
        CGF.OpaqueLValues.erase(OpaqueValue);
      } else {
        CGF.OpaqueRValues.erase(OpaqueValue);
        CGF.unprotectFromPeepholes(Protection);
      }
    }
  };

  /// An RAII object to set (and then clear) a mapping for an OpaqueValueExpr.
  class OpaqueValueMapping {
    CodeGenFunction &CGF;
    OpaqueValueMappingData Data;

  public:
    static bool shouldBindAsLValue(const Expr *expr) {
      return OpaqueValueMappingData::shouldBindAsLValue(expr);
    }

    /// Build the opaque value mapping for the given conditional
    /// operator if it's the GNU ?: extension.  This is a common
    /// enough pattern that the convenience operator is really
    /// helpful.
    ///
    OpaqueValueMapping(CodeGenFunction &CGF,
                       const AbstractConditionalOperator *op) : CGF(CGF) {
      if (isa<ConditionalOperator>(op))
        // Leave Data empty.
        return;

      const BinaryConditionalOperator *e = cast<BinaryConditionalOperator>(op);
      Data = OpaqueValueMappingData::bind(CGF, e->getOpaqueValue(),
                                          e->getCommon());
    }

    OpaqueValueMapping(CodeGenFunction &CGF,
                       const OpaqueValueExpr *opaqueValue,
                       LValue lvalue)
      : CGF(CGF), Data(OpaqueValueMappingData::bind(CGF, opaqueValue, lvalue)) {
    }

    OpaqueValueMapping(CodeGenFunction &CGF,
                       const OpaqueValueExpr *opaqueValue,
                       RValue rvalue)
      : CGF(CGF), Data(OpaqueValueMappingData::bind(CGF, opaqueValue, rvalue)) {
    }

    void pop() {
      Data.unbind(CGF);
      Data.clear();
    }

    ~OpaqueValueMapping() {
      if (Data.isValid()) Data.unbind(CGF);
    }
  };
  
private:
  CGDebugInfo *DebugInfo;
  bool DisableDebugInfo;

  /// DidCallStackSave - Whether llvm.stacksave has been called. Used to avoid
  /// calling llvm.stacksave for multiple VLAs in the same scope.
  bool DidCallStackSave;

  /// IndirectBranch - The first time an indirect goto is seen we create a block
  /// with an indirect branch.  Every time we see the address of a label taken,
  /// we add the label to the indirect goto.  Every subsequent indirect goto is
  /// codegen'd as a jump to the IndirectBranch's basic block.
  llvm::IndirectBrInst *IndirectBranch;

  /// LocalDeclMap - This keeps track of the LLVM allocas or globals for local C
  /// decls.
  DeclMapTy LocalDeclMap;

  /// SizeArguments - If a ParmVarDecl had the pass_object_size attribute, this
  /// will contain a mapping from said ParmVarDecl to its implicit "object_size"
  /// parameter.
  llvm::SmallDenseMap<const ParmVarDecl *, const ImplicitParamDecl *, 2>
      SizeArguments;

  /// Track escaped local variables with auto storage. Used during SEH
  /// outlining to produce a call to llvm.localescape.
  llvm::DenseMap<llvm::AllocaInst *, int> EscapedLocals;

  /// LabelMap - This keeps track of the LLVM basic block for each C label.
  llvm::DenseMap<const LabelDecl*, JumpDest> LabelMap;

  // BreakContinueStack - This keeps track of where break and continue
  // statements should jump to.
  struct BreakContinue {
    BreakContinue(JumpDest Break, JumpDest Continue)
      : BreakBlock(Break), ContinueBlock(Continue) {}

    JumpDest BreakBlock;
    JumpDest ContinueBlock;
  };
  SmallVector<BreakContinue, 8> BreakContinueStack;

  CodeGenPGO PGO;

  /// Calculate branch weights appropriate for PGO data
  llvm::MDNode *createProfileWeights(uint64_t TrueCount, uint64_t FalseCount);
  llvm::MDNode *createProfileWeights(ArrayRef<uint64_t> Weights);
  llvm::MDNode *createProfileWeightsForLoop(const Stmt *Cond,
                                            uint64_t LoopCount);

public:
  /// Increment the profiler's counter for the given statement.
  void incrementProfileCounter(const Stmt *S) {
    if (CGM.getCodeGenOpts().hasProfileClangInstr())
      PGO.emitCounterIncrement(Builder, S);
    PGO.setCurrentStmt(S);
  }

  /// Get the profiler's count for the given statement.
  uint64_t getProfileCount(const Stmt *S) {
    Optional<uint64_t> Count = PGO.getStmtCount(S);
    if (!Count.hasValue())
      return 0;
    return *Count;
  }

  /// Set the profiler's current count.
  void setCurrentProfileCount(uint64_t Count) {
    PGO.setCurrentRegionCount(Count);
  }

  /// Get the profiler's current count. This is generally the count for the most
  /// recently incremented counter.
  uint64_t getCurrentProfileCount() {
    return PGO.getCurrentRegionCount();
  }

private:

  /// SwitchInsn - This is nearest current switch instruction. It is null if
  /// current context is not in a switch.
  llvm::SwitchInst *SwitchInsn;
  /// The branch weights of SwitchInsn when doing instrumentation based PGO.
  SmallVector<uint64_t, 16> *SwitchWeights;

  /// CaseRangeBlock - This block holds if condition check for last case
  /// statement range in current switch instruction.
  llvm::BasicBlock *CaseRangeBlock;

  /// OpaqueLValues - Keeps track of the current set of opaque value
  /// expressions.
  llvm::DenseMap<const OpaqueValueExpr *, LValue> OpaqueLValues;
  llvm::DenseMap<const OpaqueValueExpr *, RValue> OpaqueRValues;

  // VLASizeMap - This keeps track of the associated size for each VLA type.
  // We track this by the size expression rather than the type itself because
  // in certain situations, like a const qualifier applied to an VLA typedef,
  // multiple VLA types can share the same size expression.
  // FIXME: Maybe this could be a stack of maps that is pushed/popped as we
  // enter/leave scopes.
  llvm::DenseMap<const Expr*, llvm::Value*> VLASizeMap;

  /// A block containing a single 'unreachable' instruction.  Created
  /// lazily by getUnreachableBlock().
  llvm::BasicBlock *UnreachableBlock;

  /// Counts of the number return expressions in the function.
  unsigned NumReturnExprs;

  /// Count the number of simple (constant) return expressions in the function.
  unsigned NumSimpleReturnExprs;

  /// The last regular (non-return) debug location (breakpoint) in the function.
  SourceLocation LastStopPoint;

public:
  /// A scope within which we are constructing the fields of an object which
  /// might use a CXXDefaultInitExpr. This stashes away a 'this' value to use
  /// if we need to evaluate a CXXDefaultInitExpr within the evaluation.
  class FieldConstructionScope {
  public:
    FieldConstructionScope(CodeGenFunction &CGF, Address This)
        : CGF(CGF), OldCXXDefaultInitExprThis(CGF.CXXDefaultInitExprThis) {
      CGF.CXXDefaultInitExprThis = This;
    }
    ~FieldConstructionScope() {
      CGF.CXXDefaultInitExprThis = OldCXXDefaultInitExprThis;
    }

  private:
    CodeGenFunction &CGF;
    Address OldCXXDefaultInitExprThis;
  };

  /// The scope of a CXXDefaultInitExpr. Within this scope, the value of 'this'
  /// is overridden to be the object under construction.
  class CXXDefaultInitExprScope {
  public:
    CXXDefaultInitExprScope(CodeGenFunction &CGF)
      : CGF(CGF), OldCXXThisValue(CGF.CXXThisValue),
        OldCXXThisAlignment(CGF.CXXThisAlignment) {
      CGF.CXXThisValue = CGF.CXXDefaultInitExprThis.getPointer();
      CGF.CXXThisAlignment = CGF.CXXDefaultInitExprThis.getAlignment();
    }
    ~CXXDefaultInitExprScope() {
      CGF.CXXThisValue = OldCXXThisValue;
      CGF.CXXThisAlignment = OldCXXThisAlignment;
    }

  public:
    CodeGenFunction &CGF;
    llvm::Value *OldCXXThisValue;
    CharUnits OldCXXThisAlignment;
  };

  class InlinedInheritingConstructorScope {
  public:
    InlinedInheritingConstructorScope(CodeGenFunction &CGF, GlobalDecl GD)
        : CGF(CGF), OldCurGD(CGF.CurGD), OldCurFuncDecl(CGF.CurFuncDecl),
          OldCurCodeDecl(CGF.CurCodeDecl),
          OldCXXABIThisDecl(CGF.CXXABIThisDecl),
          OldCXXABIThisValue(CGF.CXXABIThisValue),
          OldCXXThisValue(CGF.CXXThisValue),
          OldCXXABIThisAlignment(CGF.CXXABIThisAlignment),
          OldCXXThisAlignment(CGF.CXXThisAlignment),
          OldReturnValue(CGF.ReturnValue), OldFnRetTy(CGF.FnRetTy),
          OldCXXInheritedCtorInitExprArgs(
              std::move(CGF.CXXInheritedCtorInitExprArgs)) {
      CGF.CurGD = GD;
      CGF.CurFuncDecl = CGF.CurCodeDecl =
          cast<CXXConstructorDecl>(GD.getDecl());
      CGF.CXXABIThisDecl = nullptr;
      CGF.CXXABIThisValue = nullptr;
      CGF.CXXThisValue = nullptr;
      CGF.CXXABIThisAlignment = CharUnits();
      CGF.CXXThisAlignment = CharUnits();
      CGF.ReturnValue = Address::invalid();
      CGF.FnRetTy = QualType();
      CGF.CXXInheritedCtorInitExprArgs.clear();
    }
    ~InlinedInheritingConstructorScope() {
      CGF.CurGD = OldCurGD;
      CGF.CurFuncDecl = OldCurFuncDecl;
      CGF.CurCodeDecl = OldCurCodeDecl;
      CGF.CXXABIThisDecl = OldCXXABIThisDecl;
      CGF.CXXABIThisValue = OldCXXABIThisValue;
      CGF.CXXThisValue = OldCXXThisValue;
      CGF.CXXABIThisAlignment = OldCXXABIThisAlignment;
      CGF.CXXThisAlignment = OldCXXThisAlignment;
      CGF.ReturnValue = OldReturnValue;
      CGF.FnRetTy = OldFnRetTy;
      CGF.CXXInheritedCtorInitExprArgs =
          std::move(OldCXXInheritedCtorInitExprArgs);
    }

  private:
    CodeGenFunction &CGF;
    GlobalDecl OldCurGD;
    const Decl *OldCurFuncDecl;
    const Decl *OldCurCodeDecl;
    ImplicitParamDecl *OldCXXABIThisDecl;
    llvm::Value *OldCXXABIThisValue;
    llvm::Value *OldCXXThisValue;
    CharUnits OldCXXABIThisAlignment;
    CharUnits OldCXXThisAlignment;
    Address OldReturnValue;
    QualType OldFnRetTy;
    CallArgList OldCXXInheritedCtorInitExprArgs;
  };

private:
  /// CXXThisDecl - When generating code for a C++ member function,
  /// this will hold the implicit 'this' declaration.
  ImplicitParamDecl *CXXABIThisDecl;
  llvm::Value *CXXABIThisValue;
  llvm::Value *CXXThisValue;
  CharUnits CXXABIThisAlignment;
  CharUnits CXXThisAlignment;

  /// The value of 'this' to use when evaluating CXXDefaultInitExprs within
  /// this expression.
  Address CXXDefaultInitExprThis = Address::invalid();

  /// The values of function arguments to use when evaluating
  /// CXXInheritedCtorInitExprs within this context.
  CallArgList CXXInheritedCtorInitExprArgs;

  /// CXXStructorImplicitParamDecl - When generating code for a constructor or
  /// destructor, this will hold the implicit argument (e.g. VTT).
  ImplicitParamDecl *CXXStructorImplicitParamDecl;
  llvm::Value *CXXStructorImplicitParamValue;

  /// OutermostConditional - Points to the outermost active
  /// conditional control.  This is used so that we know if a
  /// temporary should be destroyed conditionally.
  ConditionalEvaluation *OutermostConditional;

  /// The current lexical scope.
  LexicalScope *CurLexicalScope;

  /// The current source location that should be used for exception
  /// handling code.
  SourceLocation CurEHLocation;

  /// BlockByrefInfos - For each __block variable, contains
  /// information about the layout of the variable.
  llvm::DenseMap<const ValueDecl *, BlockByrefInfo> BlockByrefInfos;

  llvm::BasicBlock *TerminateLandingPad;
  llvm::BasicBlock *TerminateHandler;
  llvm::BasicBlock *TrapBB;

  /// Add a kernel metadata node to the named metadata node 'opencl.kernels'.
  /// In the kernel metadata node, reference the kernel function and metadata 
  /// nodes for its optional attribute qualifiers (OpenCL 1.1 6.7.2):
  /// - A node for the vec_type_hint(<type>) qualifier contains string
  ///   "vec_type_hint", an undefined value of the <type> data type,
  ///   and a Boolean that is true if the <type> is integer and signed.
  /// - A node for the work_group_size_hint(X,Y,Z) qualifier contains string 
  ///   "work_group_size_hint", and three 32-bit integers X, Y and Z.
  /// - A node for the reqd_work_group_size(X,Y,Z) qualifier contains string 
  ///   "reqd_work_group_size", and three 32-bit integers X, Y and Z.
  void EmitOpenCLKernelMetadata(const FunctionDecl *FD, 
                                llvm::Function *Fn);

public:
  CodeGenFunction(CodeGenModule &cgm, bool suppressNewContext=false);
  ~CodeGenFunction();

  CodeGenTypes &getTypes() const { return CGM.getTypes(); }
  ASTContext &getContext() const { return CGM.getContext(); }
  CGDebugInfo *getDebugInfo() { 
    if (DisableDebugInfo) 
      return nullptr;
    return DebugInfo; 
  }
  void disableDebugInfo() { DisableDebugInfo = true; }
  void enableDebugInfo() { DisableDebugInfo = false; }

  bool shouldUseFusedARCCalls() {
    return CGM.getCodeGenOpts().OptimizationLevel == 0;
  }

  const LangOptions &getLangOpts() const { return CGM.getLangOpts(); }

  /// Returns a pointer to the function's exception object and selector slot,
  /// which is assigned in every landing pad.
  Address getExceptionSlot();
  Address getEHSelectorSlot();

  /// Returns the contents of the function's exception object and selector
  /// slots.
  llvm::Value *getExceptionFromSlot();
  llvm::Value *getSelectorFromSlot();

  Address getNormalCleanupDestSlot();

  llvm::BasicBlock *getUnreachableBlock() {
    if (!UnreachableBlock) {
      UnreachableBlock = createBasicBlock("unreachable");
      new llvm::UnreachableInst(getLLVMContext(), UnreachableBlock);
    }
    return UnreachableBlock;
  }

  llvm::BasicBlock *getInvokeDest() {
    if (!EHStack.requiresLandingPad()) return nullptr;
    return getInvokeDestImpl();
  }

  bool currentFunctionUsesSEHTry() const { return CurSEHParent != nullptr; }

  const TargetInfo &getTarget() const { return Target; }
  llvm::LLVMContext &getLLVMContext() { return CGM.getLLVMContext(); }

  //===--------------------------------------------------------------------===//
  //                                  Cleanups
  //===--------------------------------------------------------------------===//

  typedef void Destroyer(CodeGenFunction &CGF, Address addr, QualType ty);

  void pushIrregularPartialArrayCleanup(llvm::Value *arrayBegin,
                                        Address arrayEndPointer,
                                        QualType elementType,
                                        CharUnits elementAlignment,
                                        Destroyer *destroyer);
  void pushRegularPartialArrayCleanup(llvm::Value *arrayBegin,
                                      llvm::Value *arrayEnd,
                                      QualType elementType,
                                      CharUnits elementAlignment,
                                      Destroyer *destroyer);

  void pushDestroy(QualType::DestructionKind dtorKind,
                   Address addr, QualType type);
  void pushEHDestroy(QualType::DestructionKind dtorKind,
                     Address addr, QualType type);
  void pushDestroy(CleanupKind kind, Address addr, QualType type,
                   Destroyer *destroyer, bool useEHCleanupForArray);
  void pushLifetimeExtendedDestroy(CleanupKind kind, Address addr,
                                   QualType type, Destroyer *destroyer,
                                   bool useEHCleanupForArray);
  void pushCallObjectDeleteCleanup(const FunctionDecl *OperatorDelete,
                                   llvm::Value *CompletePtr,
                                   QualType ElementType);
  void pushStackRestore(CleanupKind kind, Address SPMem);
  void emitDestroy(Address addr, QualType type, Destroyer *destroyer,
                   bool useEHCleanupForArray);
  llvm::Function *generateDestroyHelper(Address addr, QualType type,
                                        Destroyer *destroyer,
                                        bool useEHCleanupForArray,
                                        const VarDecl *VD);
  void emitArrayDestroy(llvm::Value *begin, llvm::Value *end,
                        QualType elementType, CharUnits elementAlign,
                        Destroyer *destroyer,
                        bool checkZeroLength, bool useEHCleanup);

  Destroyer *getDestroyer(QualType::DestructionKind destructionKind);

  /// Determines whether an EH cleanup is required to destroy a type
  /// with the given destruction kind.
  bool needsEHCleanup(QualType::DestructionKind kind) {
    switch (kind) {
    case QualType::DK_none:
      return false;
    case QualType::DK_cxx_destructor:
    case QualType::DK_objc_weak_lifetime:
      return getLangOpts().Exceptions;
    case QualType::DK_objc_strong_lifetime:
      return getLangOpts().Exceptions &&
             CGM.getCodeGenOpts().ObjCAutoRefCountExceptions;
    }
    llvm_unreachable("bad destruction kind");
  }

  CleanupKind getCleanupKind(QualType::DestructionKind kind) {
    return (needsEHCleanup(kind) ? NormalAndEHCleanup : NormalCleanup);
  }

  //===--------------------------------------------------------------------===//
  //                                  Objective-C
  //===--------------------------------------------------------------------===//

  void GenerateObjCMethod(const ObjCMethodDecl *OMD);

  void StartObjCMethod(const ObjCMethodDecl *MD, const ObjCContainerDecl *CD);

  /// GenerateObjCGetter - Synthesize an Objective-C property getter function.
  void GenerateObjCGetter(ObjCImplementationDecl *IMP,
                          const ObjCPropertyImplDecl *PID);
  void generateObjCGetterBody(const ObjCImplementationDecl *classImpl,
                              const ObjCPropertyImplDecl *propImpl,
                              const ObjCMethodDecl *GetterMothodDecl,
                              llvm::Constant *AtomicHelperFn);

  void GenerateObjCCtorDtorMethod(ObjCImplementationDecl *IMP,
                                  ObjCMethodDecl *MD, bool ctor);

  /// GenerateObjCSetter - Synthesize an Objective-C property setter function
  /// for the given property.
  void GenerateObjCSetter(ObjCImplementationDecl *IMP,
                          const ObjCPropertyImplDecl *PID);
  void generateObjCSetterBody(const ObjCImplementationDecl *classImpl,
                              const ObjCPropertyImplDecl *propImpl,
                              llvm::Constant *AtomicHelperFn);

  //===--------------------------------------------------------------------===//
  //                                  Block Bits
  //===--------------------------------------------------------------------===//

  llvm::Value *EmitBlockLiteral(const BlockExpr *);
  llvm::Value *EmitBlockLiteral(const CGBlockInfo &Info);
  static void destroyBlockInfos(CGBlockInfo *info);

  llvm::Function *GenerateBlockFunction(GlobalDecl GD,
                                        const CGBlockInfo &Info,
                                        const DeclMapTy &ldm,
                                        bool IsLambdaConversionToBlock);

  llvm::Constant *GenerateCopyHelperFunction(const CGBlockInfo &blockInfo);
  llvm::Constant *GenerateDestroyHelperFunction(const CGBlockInfo &blockInfo);
  llvm::Constant *GenerateObjCAtomicSetterCopyHelperFunction(
                                             const ObjCPropertyImplDecl *PID);
  llvm::Constant *GenerateObjCAtomicGetterCopyHelperFunction(
                                             const ObjCPropertyImplDecl *PID);
  llvm::Value *EmitBlockCopyAndAutorelease(llvm::Value *Block, QualType Ty);

  void BuildBlockRelease(llvm::Value *DeclPtr, BlockFieldFlags flags);

  class AutoVarEmission;

  void emitByrefStructureInit(const AutoVarEmission &emission);
  void enterByrefCleanup(const AutoVarEmission &emission);

  void setBlockContextParameter(const ImplicitParamDecl *D, unsigned argNum,
                                llvm::Value *ptr);

  Address LoadBlockStruct();
  Address GetAddrOfBlockDecl(const VarDecl *var, bool ByRef);

  /// BuildBlockByrefAddress - Computes the location of the
  /// data in a variable which is declared as __block.
  Address emitBlockByrefAddress(Address baseAddr, const VarDecl *V,
                                bool followForward = true);
  Address emitBlockByrefAddress(Address baseAddr,
                                const BlockByrefInfo &info,
                                bool followForward,
                                const llvm::Twine &name);

  const BlockByrefInfo &getBlockByrefInfo(const VarDecl *var);

  QualType BuildFunctionArgList(GlobalDecl GD, FunctionArgList &Args);

  void GenerateCode(GlobalDecl GD, llvm::Function *Fn,
                    const CGFunctionInfo &FnInfo);
  /// \brief Emit code for the start of a function.
  /// \param Loc       The location to be associated with the function.
  /// \param StartLoc  The location of the function body.
  void StartFunction(GlobalDecl GD,
                     QualType RetTy,
                     llvm::Function *Fn,
                     const CGFunctionInfo &FnInfo,
                     const FunctionArgList &Args,
                     SourceLocation Loc = SourceLocation(),
                     SourceLocation StartLoc = SourceLocation());

  void EmitConstructorBody(FunctionArgList &Args);
  void EmitDestructorBody(FunctionArgList &Args);
  void emitImplicitAssignmentOperatorBody(FunctionArgList &Args);
  void EmitFunctionBody(FunctionArgList &Args, const Stmt *Body);
  void EmitBlockWithFallThrough(llvm::BasicBlock *BB, const Stmt *S);

  void EmitForwardingCallToLambda(const CXXMethodDecl *LambdaCallOperator,
                                  CallArgList &CallArgs);
  void EmitLambdaToBlockPointerBody(FunctionArgList &Args);
  void EmitLambdaBlockInvokeBody();
  void EmitLambdaDelegatingInvokeBody(const CXXMethodDecl *MD);
  void EmitLambdaStaticInvokeFunction(const CXXMethodDecl *MD);
  void EmitAsanPrologueOrEpilogue(bool Prologue);

  /// \brief Emit the unified return block, trying to avoid its emission when
  /// possible.
  /// \return The debug location of the user written return statement if the
  /// return block is is avoided.
  llvm::DebugLoc EmitReturnBlock();

  /// FinishFunction - Complete IR generation of the current function. It is
  /// legal to call this function even if there is no current insertion point.
  void FinishFunction(SourceLocation EndLoc=SourceLocation());

  void StartThunk(llvm::Function *Fn, GlobalDecl GD,
                  const CGFunctionInfo &FnInfo);

  void EmitCallAndReturnForThunk(llvm::Value *Callee, const ThunkInfo *Thunk);

  void FinishThunk();

  /// Emit a musttail call for a thunk with a potentially adjusted this pointer.
  void EmitMustTailThunk(const CXXMethodDecl *MD, llvm::Value *AdjustedThisPtr,
                         llvm::Value *Callee);

  /// Generate a thunk for the given method.
  void generateThunk(llvm::Function *Fn, const CGFunctionInfo &FnInfo,
                     GlobalDecl GD, const ThunkInfo &Thunk);

  llvm::Function *GenerateVarArgsThunk(llvm::Function *Fn,
                                       const CGFunctionInfo &FnInfo,
                                       GlobalDecl GD, const ThunkInfo &Thunk);

  void EmitCtorPrologue(const CXXConstructorDecl *CD, CXXCtorType Type,
                        FunctionArgList &Args);

  void EmitInitializerForField(FieldDecl *Field, LValue LHS, Expr *Init,
                               ArrayRef<VarDecl *> ArrayIndexes);

  /// Struct with all informations about dynamic [sub]class needed to set vptr.
  struct VPtr {
    BaseSubobject Base;
    const CXXRecordDecl *NearestVBase;
    CharUnits OffsetFromNearestVBase;
    const CXXRecordDecl *VTableClass;
  };

  /// Initialize the vtable pointer of the given subobject.
  void InitializeVTablePointer(const VPtr &vptr);

  typedef llvm::SmallVector<VPtr, 4> VPtrsVector;

  typedef llvm::SmallPtrSet<const CXXRecordDecl *, 4> VisitedVirtualBasesSetTy;
  VPtrsVector getVTablePointers(const CXXRecordDecl *VTableClass);

  void getVTablePointers(BaseSubobject Base, const CXXRecordDecl *NearestVBase,
                         CharUnits OffsetFromNearestVBase,
                         bool BaseIsNonVirtualPrimaryBase,
                         const CXXRecordDecl *VTableClass,
                         VisitedVirtualBasesSetTy &VBases, VPtrsVector &vptrs);

  void InitializeVTablePointers(const CXXRecordDecl *ClassDecl);

  /// GetVTablePtr - Return the Value of the vtable pointer member pointed
  /// to by This.
  llvm::Value *GetVTablePtr(Address This, llvm::Type *VTableTy,
                            const CXXRecordDecl *VTableClass);

  enum CFITypeCheckKind {
    CFITCK_VCall,
    CFITCK_NVCall,
    CFITCK_DerivedCast,
    CFITCK_UnrelatedCast,
    CFITCK_ICall,
  };

  /// \brief Derived is the presumed address of an object of type T after a
  /// cast. If T is a polymorphic class type, emit a check that the virtual
  /// table for Derived belongs to a class derived from T.
  void EmitVTablePtrCheckForCast(QualType T, llvm::Value *Derived,
                                 bool MayBeNull, CFITypeCheckKind TCK,
                                 SourceLocation Loc);

  /// EmitVTablePtrCheckForCall - Virtual method MD is being called via VTable.
  /// If vptr CFI is enabled, emit a check that VTable is valid.
  void EmitVTablePtrCheckForCall(const CXXRecordDecl *RD, llvm::Value *VTable,
                                 CFITypeCheckKind TCK, SourceLocation Loc);

  /// EmitVTablePtrCheck - Emit a check that VTable is a valid virtual table for
  /// RD using llvm.type.test.
  void EmitVTablePtrCheck(const CXXRecordDecl *RD, llvm::Value *VTable,
                          CFITypeCheckKind TCK, SourceLocation Loc);

  /// If whole-program virtual table optimization is enabled, emit an assumption
  /// that VTable is a member of RD's type identifier. Or, if vptr CFI is
  /// enabled, emit a check that VTable is a member of RD's type identifier.
  void EmitTypeMetadataCodeForVCall(const CXXRecordDecl *RD,
                                    llvm::Value *VTable, SourceLocation Loc);

  /// Returns whether we should perform a type checked load when loading a
  /// virtual function for virtual calls to members of RD. This is generally
  /// true when both vcall CFI and whole-program-vtables are enabled.
  bool ShouldEmitVTableTypeCheckedLoad(const CXXRecordDecl *RD);

  /// Emit a type checked load from the given vtable.
  llvm::Value *EmitVTableTypeCheckedLoad(const CXXRecordDecl *RD, llvm::Value *VTable,
                                         uint64_t VTableByteOffset);

  /// CanDevirtualizeMemberFunctionCalls - Checks whether virtual calls on given
  /// expr can be devirtualized.
  bool CanDevirtualizeMemberFunctionCall(const Expr *Base,
                                         const CXXMethodDecl *MD);

  /// EnterDtorCleanups - Enter the cleanups necessary to complete the
  /// given phase of destruction for a destructor.  The end result
  /// should call destructors on members and base classes in reverse
  /// order of their construction.
  void EnterDtorCleanups(const CXXDestructorDecl *Dtor, CXXDtorType Type);

  /// ShouldInstrumentFunction - Return true if the current function should be
  /// instrumented with __cyg_profile_func_* calls
  bool ShouldInstrumentFunction();

  /// EmitFunctionInstrumentation - Emit LLVM code to call the specified
  /// instrumentation function with the current function and the call site, if
  /// function instrumentation is enabled.
  void EmitFunctionInstrumentation(const char *Fn);

  /// EmitMCountInstrumentation - Emit call to .mcount.
  void EmitMCountInstrumentation();

  /// EmitFunctionProlog - Emit the target specific LLVM code to load the
  /// arguments for the given function. This is also responsible for naming the
  /// LLVM function arguments.
  void EmitFunctionProlog(const CGFunctionInfo &FI,
                          llvm::Function *Fn,
                          const FunctionArgList &Args);

  /// EmitFunctionEpilog - Emit the target specific LLVM code to return the
  /// given temporary.
  void EmitFunctionEpilog(const CGFunctionInfo &FI, bool EmitRetDbgLoc,
                          SourceLocation EndLoc);

  /// EmitStartEHSpec - Emit the start of the exception spec.
  void EmitStartEHSpec(const Decl *D);

  /// EmitEndEHSpec - Emit the end of the exception spec.
  void EmitEndEHSpec(const Decl *D);

  /// getTerminateLandingPad - Return a landing pad that just calls terminate.
  llvm::BasicBlock *getTerminateLandingPad();

  /// getTerminateHandler - Return a handler (not a landing pad, just
  /// a catch handler) that just calls terminate.  This is used when
  /// a terminate scope encloses a try.
  llvm::BasicBlock *getTerminateHandler();

  llvm::Type *ConvertTypeForMem(QualType T);
  llvm::Type *ConvertType(QualType T);
  llvm::Type *ConvertType(const TypeDecl *T) {
    return ConvertType(getContext().getTypeDeclType(T));
  }

  /// LoadObjCSelf - Load the value of self. This function is only valid while
  /// generating code for an Objective-C method.
  llvm::Value *LoadObjCSelf();

  /// TypeOfSelfObject - Return type of object that this self represents.
  QualType TypeOfSelfObject();

  /// hasAggregateLLVMType - Return true if the specified AST type will map into
  /// an aggregate LLVM type or is void.
  static TypeEvaluationKind getEvaluationKind(QualType T);

  static bool hasScalarEvaluationKind(QualType T) {
    return getEvaluationKind(T) == TEK_Scalar;
  }

  static bool hasAggregateEvaluationKind(QualType T) {
    return getEvaluationKind(T) == TEK_Aggregate;
  }

  /// createBasicBlock - Create an LLVM basic block.
  llvm::BasicBlock *createBasicBlock(const Twine &name = "",
                                     llvm::Function *parent = nullptr,
                                     llvm::BasicBlock *before = nullptr) {
#ifdef NDEBUG
    return llvm::BasicBlock::Create(getLLVMContext(), "", parent, before);
#else
    return llvm::BasicBlock::Create(getLLVMContext(), name, parent, before);
#endif
  }

  /// getBasicBlockForLabel - Return the LLVM basicblock that the specified
  /// label maps to.
  JumpDest getJumpDestForLabel(const LabelDecl *S);

  /// SimplifyForwardingBlocks - If the given basic block is only a branch to
  /// another basic block, simplify it. This assumes that no other code could
  /// potentially reference the basic block.
  void SimplifyForwardingBlocks(llvm::BasicBlock *BB);

  /// EmitBlock - Emit the given block \arg BB and set it as the insert point,
  /// adding a fall-through branch from the current insert block if
  /// necessary. It is legal to call this function even if there is no current
  /// insertion point.
  ///
  /// IsFinished - If true, indicates that the caller has finished emitting
  /// branches to the given block and does not expect to emit code into it. This
  /// means the block can be ignored if it is unreachable.
  void EmitBlock(llvm::BasicBlock *BB, bool IsFinished=false);

  /// EmitBlockAfterUses - Emit the given block somewhere hopefully
  /// near its uses, and leave the insertion point in it.
  void EmitBlockAfterUses(llvm::BasicBlock *BB);

  /// EmitBranch - Emit a branch to the specified basic block from the current
  /// insert block, taking care to avoid creation of branches from dummy
  /// blocks. It is legal to call this function even if there is no current
  /// insertion point.
  ///
  /// This function clears the current insertion point. The caller should follow
  /// calls to this function with calls to Emit*Block prior to generation new
  /// code.
  void EmitBranch(llvm::BasicBlock *Block);

  /// HaveInsertPoint - True if an insertion point is defined. If not, this
  /// indicates that the current code being emitted is unreachable.
  bool HaveInsertPoint() const {
    return Builder.GetInsertBlock() != nullptr;
  }

  /// EnsureInsertPoint - Ensure that an insertion point is defined so that
  /// emitted IR has a place to go. Note that by definition, if this function
  /// creates a block then that block is unreachable; callers may do better to
  /// detect when no insertion point is defined and simply skip IR generation.
  void EnsureInsertPoint() {
    if (!HaveInsertPoint())
      EmitBlock(createBasicBlock());
  }

  /// ErrorUnsupported - Print out an error that codegen doesn't support the
  /// specified stmt yet.
  void ErrorUnsupported(const Stmt *S, const char *Type);

  //===--------------------------------------------------------------------===//
  //                                  Helpers
  //===--------------------------------------------------------------------===//

  LValue MakeAddrLValue(Address Addr, QualType T,
                        AlignmentSource AlignSource = AlignmentSource::Type) {
    return LValue::MakeAddr(Addr, T, getContext(), AlignSource,
                            CGM.getTBAAInfo(T));
  }

  LValue MakeAddrLValue(llvm::Value *V, QualType T, CharUnits Alignment,
                        AlignmentSource AlignSource = AlignmentSource::Type) {
    return LValue::MakeAddr(Address(V, Alignment), T, getContext(),
                            AlignSource, CGM.getTBAAInfo(T));
  }

  LValue MakeNaturalAlignPointeeAddrLValue(llvm::Value *V, QualType T);
  LValue MakeNaturalAlignAddrLValue(llvm::Value *V, QualType T);
  CharUnits getNaturalTypeAlignment(QualType T,
                                    AlignmentSource *Source = nullptr,
                                    bool forPointeeType = false);
  CharUnits getNaturalPointeeTypeAlignment(QualType T,
                                           AlignmentSource *Source = nullptr);

  Address EmitLoadOfReference(Address Ref, const ReferenceType *RefTy,
                              AlignmentSource *Source = nullptr);
  LValue EmitLoadOfReferenceLValue(Address Ref, const ReferenceType *RefTy);

  Address EmitLoadOfPointer(Address Ptr, const PointerType *PtrTy,
                            AlignmentSource *Source = nullptr);
  LValue EmitLoadOfPointerLValue(Address Ptr, const PointerType *PtrTy);

  /// CreateTempAlloca - This creates a alloca and inserts it into the entry
  /// block. The caller is responsible for setting an appropriate alignment on
  /// the alloca.
  llvm::AllocaInst *CreateTempAlloca(llvm::Type *Ty,
                                     const Twine &Name = "tmp");
  Address CreateTempAlloca(llvm::Type *Ty, CharUnits align,
                           const Twine &Name = "tmp");

  /// CreateDefaultAlignedTempAlloca - This creates an alloca with the
  /// default ABI alignment of the given LLVM type.
  ///
  /// IMPORTANT NOTE: This is *not* generally the right alignment for
  /// any given AST type that happens to have been lowered to the
  /// given IR type.  This should only ever be used for function-local,
  /// IR-driven manipulations like saving and restoring a value.  Do
  /// not hand this address off to arbitrary IRGen routines, and especially
  /// do not pass it as an argument to a function that might expect a
  /// properly ABI-aligned value.
  Address CreateDefaultAlignTempAlloca(llvm::Type *Ty,
                                       const Twine &Name = "tmp");

  /// InitTempAlloca - Provide an initial value for the given alloca which
  /// will be observable at all locations in the function.
  ///
  /// The address should be something that was returned from one of
  /// the CreateTempAlloca or CreateMemTemp routines, and the
  /// initializer must be valid in the entry block (i.e. it must
  /// either be a constant or an argument value).
  void InitTempAlloca(Address Alloca, llvm::Value *Value);

  /// CreateIRTemp - Create a temporary IR object of the given type, with
  /// appropriate alignment. This routine should only be used when an temporary
  /// value needs to be stored into an alloca (for example, to avoid explicit
  /// PHI construction), but the type is the IR type, not the type appropriate
  /// for storing in memory.
  ///
  /// That is, this is exactly equivalent to CreateMemTemp, but calling
  /// ConvertType instead of ConvertTypeForMem.
  Address CreateIRTemp(QualType T, const Twine &Name = "tmp");

  /// CreateMemTemp - Create a temporary memory object of the given type, with
  /// appropriate alignment.
  Address CreateMemTemp(QualType T, const Twine &Name = "tmp");
  Address CreateMemTemp(QualType T, CharUnits Align, const Twine &Name = "tmp");

  /// CreateAggTemp - Create a temporary memory object for the given
  /// aggregate type.
  AggValueSlot CreateAggTemp(QualType T, const Twine &Name = "tmp") {
    return AggValueSlot::forAddr(CreateMemTemp(T, Name),
                                 T.getQualifiers(),
                                 AggValueSlot::IsNotDestructed,
                                 AggValueSlot::DoesNotNeedGCBarriers,
                                 AggValueSlot::IsNotAliased);
  }

  /// Emit a cast to void* in the appropriate address space.
  llvm::Value *EmitCastToVoidPtr(llvm::Value *value);

  /// EvaluateExprAsBool - Perform the usual unary conversions on the specified
  /// expression and compare the result against zero, returning an Int1Ty value.
  llvm::Value *EvaluateExprAsBool(const Expr *E);

  /// EmitIgnoredExpr - Emit an expression in a context which ignores the result.
  void EmitIgnoredExpr(const Expr *E);

  /// EmitAnyExpr - Emit code to compute the specified expression which can have
  /// any type.  The result is returned as an RValue struct.  If this is an
  /// aggregate expression, the aggloc/agglocvolatile arguments indicate where
  /// the result should be returned.
  ///
  /// \param ignoreResult True if the resulting value isn't used.
  RValue EmitAnyExpr(const Expr *E,
                     AggValueSlot aggSlot = AggValueSlot::ignored(),
                     bool ignoreResult = false);

  // EmitVAListRef - Emit a "reference" to a va_list; this is either the address
  // or the value of the expression, depending on how va_list is defined.
  Address EmitVAListRef(const Expr *E);

  /// Emit a "reference" to a __builtin_ms_va_list; this is
  /// always the value of the expression, because a __builtin_ms_va_list is a
  /// pointer to a char.
  Address EmitMSVAListRef(const Expr *E);

  /// EmitAnyExprToTemp - Similary to EmitAnyExpr(), however, the result will
  /// always be accessible even if no aggregate location is provided.
  RValue EmitAnyExprToTemp(const Expr *E);

  /// EmitAnyExprToMem - Emits the code necessary to evaluate an
  /// arbitrary expression into the given memory location.
  void EmitAnyExprToMem(const Expr *E, Address Location,
                        Qualifiers Quals, bool IsInitializer);

  void EmitAnyExprToExn(const Expr *E, Address Addr);

  /// EmitExprAsInit - Emits the code necessary to initialize a
  /// location in memory with the given initializer.
  void EmitExprAsInit(const Expr *init, const ValueDecl *D, LValue lvalue,
                      bool capturedByInit);

  /// hasVolatileMember - returns true if aggregate type has a volatile
  /// member.
  bool hasVolatileMember(QualType T) {
    if (const RecordType *RT = T->getAs<RecordType>()) {
      const RecordDecl *RD = cast<RecordDecl>(RT->getDecl());
      return RD->hasVolatileMember();
    }
    return false;
  }
  /// EmitAggregateCopy - Emit an aggregate assignment.
  ///
  /// The difference to EmitAggregateCopy is that tail padding is not copied.
  /// This is required for correctness when assigning non-POD structures in C++.
  void EmitAggregateAssign(Address DestPtr, Address SrcPtr,
                           QualType EltTy) {
    bool IsVolatile = hasVolatileMember(EltTy);
    EmitAggregateCopy(DestPtr, SrcPtr, EltTy, IsVolatile, true);
  }

  void EmitAggregateCopyCtor(Address DestPtr, Address SrcPtr,
                             QualType DestTy, QualType SrcTy) {
    EmitAggregateCopy(DestPtr, SrcPtr, SrcTy, /*IsVolatile=*/false,
                      /*IsAssignment=*/false);
  }

  /// EmitAggregateCopy - Emit an aggregate copy.
  ///
  /// \param isVolatile - True iff either the source or the destination is
  /// volatile.
  /// \param isAssignment - If false, allow padding to be copied.  This often
  /// yields more efficient.
  void EmitAggregateCopy(Address DestPtr, Address SrcPtr,
                         QualType EltTy, bool isVolatile=false,
                         bool isAssignment = false);

  /// GetAddrOfLocalVar - Return the address of a local variable.
  Address GetAddrOfLocalVar(const VarDecl *VD) {
    auto it = LocalDeclMap.find(VD);
    assert(it != LocalDeclMap.end() &&
           "Invalid argument to GetAddrOfLocalVar(), no decl!");
    return it->second;
  }

  /// getOpaqueLValueMapping - Given an opaque value expression (which
  /// must be mapped to an l-value), return its mapping.
  const LValue &getOpaqueLValueMapping(const OpaqueValueExpr *e) {
    assert(OpaqueValueMapping::shouldBindAsLValue(e));

    llvm::DenseMap<const OpaqueValueExpr*,LValue>::iterator
      it = OpaqueLValues.find(e);
    assert(it != OpaqueLValues.end() && "no mapping for opaque value!");
    return it->second;
  }

  /// getOpaqueRValueMapping - Given an opaque value expression (which
  /// must be mapped to an r-value), return its mapping.
  const RValue &getOpaqueRValueMapping(const OpaqueValueExpr *e) {
    assert(!OpaqueValueMapping::shouldBindAsLValue(e));

    llvm::DenseMap<const OpaqueValueExpr*,RValue>::iterator
      it = OpaqueRValues.find(e);
    assert(it != OpaqueRValues.end() && "no mapping for opaque value!");
    return it->second;
  }

  /// getAccessedFieldNo - Given an encoded value and a result number, return
  /// the input field number being accessed.
  static unsigned getAccessedFieldNo(unsigned Idx, const llvm::Constant *Elts);

  llvm::BlockAddress *GetAddrOfLabel(const LabelDecl *L);
  llvm::BasicBlock *GetIndirectGotoBlock();

  /// EmitNullInitialization - Generate code to set a value of the given type to
  /// null, If the type contains data member pointers, they will be initialized
  /// to -1 in accordance with the Itanium C++ ABI.
  void EmitNullInitialization(Address DestPtr, QualType Ty);

  /// Emits a call to an LLVM variable-argument intrinsic, either
  /// \c llvm.va_start or \c llvm.va_end.
  /// \param ArgValue A reference to the \c va_list as emitted by either
  /// \c EmitVAListRef or \c EmitMSVAListRef.
  /// \param IsStart If \c true, emits a call to \c llvm.va_start; otherwise,
  /// calls \c llvm.va_end.
  llvm::Value *EmitVAStartEnd(llvm::Value *ArgValue, bool IsStart);

  /// Generate code to get an argument from the passed in pointer
  /// and update it accordingly.
  /// \param VE The \c VAArgExpr for which to generate code.
  /// \param VAListAddr Receives a reference to the \c va_list as emitted by
  /// either \c EmitVAListRef or \c EmitMSVAListRef.
  /// \returns A pointer to the argument.
  // FIXME: We should be able to get rid of this method and use the va_arg
  // instruction in LLVM instead once it works well enough.
  Address EmitVAArg(VAArgExpr *VE, Address &VAListAddr);

  /// emitArrayLength - Compute the length of an array, even if it's a
  /// VLA, and drill down to the base element type.
  llvm::Value *emitArrayLength(const ArrayType *arrayType,
                               QualType &baseType,
                               Address &addr);

  /// EmitVLASize - Capture all the sizes for the VLA expressions in
  /// the given variably-modified type and store them in the VLASizeMap.
  ///
  /// This function can be called with a null (unreachable) insert point.
  void EmitVariablyModifiedType(QualType Ty);

  /// getVLASize - Returns an LLVM value that corresponds to the size,
  /// in non-variably-sized elements, of a variable length array type,
  /// plus that largest non-variably-sized element type.  Assumes that
  /// the type has already been emitted with EmitVariablyModifiedType.
  std::pair<llvm::Value*,QualType> getVLASize(const VariableArrayType *vla);
  std::pair<llvm::Value*,QualType> getVLASize(QualType vla);

  /// LoadCXXThis - Load the value of 'this'. This function is only valid while
  /// generating code for an C++ member function.
  llvm::Value *LoadCXXThis() {
    assert(CXXThisValue && "no 'this' value for this function");
    return CXXThisValue;
  }
  Address LoadCXXThisAddress();

  /// LoadCXXVTT - Load the VTT parameter to base constructors/destructors have
  /// virtual bases.
  // FIXME: Every place that calls LoadCXXVTT is something
  // that needs to be abstracted properly.
  llvm::Value *LoadCXXVTT() {
    assert(CXXStructorImplicitParamValue && "no VTT value for this function");
    return CXXStructorImplicitParamValue;
  }

  /// GetAddressOfBaseOfCompleteClass - Convert the given pointer to a
  /// complete class to the given direct base.
  Address
  GetAddressOfDirectBaseInCompleteClass(Address Value,
                                        const CXXRecordDecl *Derived,
                                        const CXXRecordDecl *Base,
                                        bool BaseIsVirtual);

  static bool ShouldNullCheckClassCastValue(const CastExpr *Cast);

  /// GetAddressOfBaseClass - This function will add the necessary delta to the
  /// load of 'this' and returns address of the base class.
  Address GetAddressOfBaseClass(Address Value,
                                const CXXRecordDecl *Derived,
                                CastExpr::path_const_iterator PathBegin,
                                CastExpr::path_const_iterator PathEnd,
                                bool NullCheckValue, SourceLocation Loc);

  Address GetAddressOfDerivedClass(Address Value,
                                   const CXXRecordDecl *Derived,
                                   CastExpr::path_const_iterator PathBegin,
                                   CastExpr::path_const_iterator PathEnd,
                                   bool NullCheckValue);

  /// GetVTTParameter - Return the VTT parameter that should be passed to a
  /// base constructor/destructor with virtual bases.
  /// FIXME: VTTs are Itanium ABI-specific, so the definition should move
  /// to ItaniumCXXABI.cpp together with all the references to VTT.
  llvm::Value *GetVTTParameter(GlobalDecl GD, bool ForVirtualBase,
                               bool Delegating);

  void EmitDelegateCXXConstructorCall(const CXXConstructorDecl *Ctor,
                                      CXXCtorType CtorType,
                                      const FunctionArgList &Args,
                                      SourceLocation Loc);
  // It's important not to confuse this and the previous function. Delegating
  // constructors are the C++0x feature. The constructor delegate optimization
  // is used to reduce duplication in the base and complete consturctors where
  // they are substantially the same.
  void EmitDelegatingCXXConstructorCall(const CXXConstructorDecl *Ctor,
                                        const FunctionArgList &Args);

  /// Emit a call to an inheriting constructor (that is, one that invokes a
  /// constructor inherited from a base class) by inlining its definition. This
  /// is necessary if the ABI does not support forwarding the arguments to the
  /// base class constructor (because they're variadic or similar).
  void EmitInlinedInheritingCXXConstructorCall(const CXXConstructorDecl *Ctor,
                                               CXXCtorType CtorType,
                                               bool ForVirtualBase,
                                               bool Delegating,
                                               CallArgList &Args);

  /// Emit a call to a constructor inherited from a base class, passing the
  /// current constructor's arguments along unmodified (without even making
  /// a copy).
  void EmitInheritedCXXConstructorCall(const CXXConstructorDecl *D,
                                       bool ForVirtualBase, Address This,
                                       bool InheritedFromVBase,
                                       const CXXInheritedCtorInitExpr *E);

  void EmitCXXConstructorCall(const CXXConstructorDecl *D, CXXCtorType Type,
                              bool ForVirtualBase, bool Delegating,
                              Address This, const CXXConstructExpr *E);

  void EmitCXXConstructorCall(const CXXConstructorDecl *D, CXXCtorType Type,
                              bool ForVirtualBase, bool Delegating,
                              Address This, CallArgList &Args);

  /// Emit assumption load for all bases. Requires to be be called only on
  /// most-derived class and not under construction of the object.
  void EmitVTableAssumptionLoads(const CXXRecordDecl *ClassDecl, Address This);

  /// Emit assumption that vptr load == global vtable.
  void EmitVTableAssumptionLoad(const VPtr &vptr, Address This);

  void EmitSynthesizedCXXCopyCtorCall(const CXXConstructorDecl *D,
                                      Address This, Address Src,
                                      const CXXConstructExpr *E);

  void EmitCXXAggrConstructorCall(const CXXConstructorDecl *D,
                                  const ArrayType *ArrayTy,
                                  Address ArrayPtr,
                                  const CXXConstructExpr *E,
                                  bool ZeroInitialization = false);

  void EmitCXXAggrConstructorCall(const CXXConstructorDecl *D,
                                  llvm::Value *NumElements,
                                  Address ArrayPtr,
                                  const CXXConstructExpr *E,
                                  bool ZeroInitialization = false);

  static Destroyer destroyCXXObject;

  void EmitCXXDestructorCall(const CXXDestructorDecl *D, CXXDtorType Type,
                             bool ForVirtualBase, bool Delegating,
                             Address This);

  void EmitNewArrayInitializer(const CXXNewExpr *E, QualType elementType,
                               llvm::Type *ElementTy, Address NewPtr,
                               llvm::Value *NumElements,
                               llvm::Value *AllocSizeWithoutCookie);

  void EmitCXXTemporary(const CXXTemporary *Temporary, QualType TempType,
                        Address Ptr);

  llvm::Value *EmitLifetimeStart(uint64_t Size, llvm::Value *Addr);
  void EmitLifetimeEnd(llvm::Value *Size, llvm::Value *Addr);

  llvm::Value *EmitCXXNewExpr(const CXXNewExpr *E);
  void EmitCXXDeleteExpr(const CXXDeleteExpr *E);

  void EmitDeleteCall(const FunctionDecl *DeleteFD, llvm::Value *Ptr,
                      QualType DeleteTy);

  RValue EmitBuiltinNewDeleteCall(const FunctionProtoType *Type,
                                  const Expr *Arg, bool IsDelete);

  llvm::Value *EmitCXXTypeidExpr(const CXXTypeidExpr *E);
  llvm::Value *EmitDynamicCast(Address V, const CXXDynamicCastExpr *DCE);
  Address EmitCXXUuidofExpr(const CXXUuidofExpr *E);

  /// \brief Situations in which we might emit a check for the suitability of a
  ///        pointer or glvalue.
  enum TypeCheckKind {
    /// Checking the operand of a load. Must be suitably sized and aligned.
    TCK_Load,
    /// Checking the destination of a store. Must be suitably sized and aligned.
    TCK_Store,
    /// Checking the bound value in a reference binding. Must be suitably sized
    /// and aligned, but is not required to refer to an object (until the
    /// reference is used), per core issue 453.
    TCK_ReferenceBinding,
    /// Checking the object expression in a non-static data member access. Must
    /// be an object within its lifetime.
    TCK_MemberAccess,
    /// Checking the 'this' pointer for a call to a non-static member function.
    /// Must be an object within its lifetime.
    TCK_MemberCall,
    /// Checking the 'this' pointer for a constructor call.
    TCK_ConstructorCall,
    /// Checking the operand of a static_cast to a derived pointer type. Must be
    /// null or an object within its lifetime.
    TCK_DowncastPointer,
    /// Checking the operand of a static_cast to a derived reference type. Must
    /// be an object within its lifetime.
    TCK_DowncastReference,
    /// Checking the operand of a cast to a base object. Must be suitably sized
    /// and aligned.
    TCK_Upcast,
    /// Checking the operand of a cast to a virtual base object. Must be an
    /// object within its lifetime.
    TCK_UpcastToVirtualBase
  };

  /// \brief Whether any type-checking sanitizers are enabled. If \c false,
  /// calls to EmitTypeCheck can be skipped.
  bool sanitizePerformTypeCheck() const;

  /// \brief Emit a check that \p V is the address of storage of the
  /// appropriate size and alignment for an object of type \p Type.
  void EmitTypeCheck(TypeCheckKind TCK, SourceLocation Loc, llvm::Value *V,
                     QualType Type, CharUnits Alignment = CharUnits::Zero(),
                     bool SkipNullCheck = false);

  /// \brief Emit a check that \p Base points into an array object, which
  /// we can access at index \p Index. \p Accessed should be \c false if we
  /// this expression is used as an lvalue, for instance in "&Arr[Idx]".
  void EmitBoundsCheck(const Expr *E, const Expr *Base, llvm::Value *Index,
                       QualType IndexType, bool Accessed);

  llvm::Value *EmitScalarPrePostIncDec(const UnaryOperator *E, LValue LV,
                                       bool isInc, bool isPre);
  ComplexPairTy EmitComplexPrePostIncDec(const UnaryOperator *E, LValue LV,
                                         bool isInc, bool isPre);

  void EmitAlignmentAssumption(llvm::Value *PtrValue, unsigned Alignment,
                               llvm::Value *OffsetValue = nullptr) {
    Builder.CreateAlignmentAssumption(CGM.getDataLayout(), PtrValue, Alignment,
                                      OffsetValue);
  }

  //===--------------------------------------------------------------------===//
  //                            Declaration Emission
  //===--------------------------------------------------------------------===//

  /// EmitDecl - Emit a declaration.
  ///
  /// This function can be called with a null (unreachable) insert point.
  void EmitDecl(const Decl &D);

  /// EmitVarDecl - Emit a local variable declaration.
  ///
  /// This function can be called with a null (unreachable) insert point.
  void EmitVarDecl(const VarDecl &D);

  void EmitScalarInit(const Expr *init, const ValueDecl *D, LValue lvalue,
                      bool capturedByInit);
  void EmitScalarInit(llvm::Value *init, LValue lvalue);

  typedef void SpecialInitFn(CodeGenFunction &Init, const VarDecl &D,
                             llvm::Value *Address);

  /// \brief Determine whether the given initializer is trivial in the sense
  /// that it requires no code to be generated.
  bool isTrivialInitializer(const Expr *Init);

  /// EmitAutoVarDecl - Emit an auto variable declaration.
  ///
  /// This function can be called with a null (unreachable) insert point.
  void EmitAutoVarDecl(const VarDecl &D);

  class AutoVarEmission {
    friend class CodeGenFunction;

    const VarDecl *Variable;

    /// The address of the alloca.  Invalid if the variable was emitted
    /// as a global constant.
    Address Addr;

    llvm::Value *NRVOFlag;

    /// True if the variable is a __block variable.
    bool IsByRef;

    /// True if the variable is of aggregate type and has a constant
    /// initializer.
    bool IsConstantAggregate;

    /// Non-null if we should use lifetime annotations.
    llvm::Value *SizeForLifetimeMarkers;

    struct Invalid {};
    AutoVarEmission(Invalid) : Variable(nullptr), Addr(Address::invalid()) {}

    AutoVarEmission(const VarDecl &variable)
      : Variable(&variable), Addr(Address::invalid()), NRVOFlag(nullptr),
        IsByRef(false), IsConstantAggregate(false),
        SizeForLifetimeMarkers(nullptr) {}

    bool wasEmittedAsGlobal() const { return !Addr.isValid(); }

  public:
    static AutoVarEmission invalid() { return AutoVarEmission(Invalid()); }

    bool useLifetimeMarkers() const {
      return SizeForLifetimeMarkers != nullptr;
    }
    llvm::Value *getSizeForLifetimeMarkers() const {
      assert(useLifetimeMarkers());
      return SizeForLifetimeMarkers;
    }

    /// Returns the raw, allocated address, which is not necessarily
    /// the address of the object itself.
    Address getAllocatedAddress() const {
      return Addr;
    }

    /// Returns the address of the object within this declaration.
    /// Note that this does not chase the forwarding pointer for
    /// __block decls.
    Address getObjectAddress(CodeGenFunction &CGF) const {
      if (!IsByRef) return Addr;

      return CGF.emitBlockByrefAddress(Addr, Variable, /*forward*/ false);
    }
  };
  AutoVarEmission EmitAutoVarAlloca(const VarDecl &var);
  void EmitAutoVarInit(const AutoVarEmission &emission);
  void EmitAutoVarCleanups(const AutoVarEmission &emission);  
  void emitAutoVarTypeCleanup(const AutoVarEmission &emission,
                              QualType::DestructionKind dtorKind);

  void EmitStaticVarDecl(const VarDecl &D,
                         llvm::GlobalValue::LinkageTypes Linkage);

  class ParamValue {
    llvm::Value *Value;
    unsigned Alignment;
    ParamValue(llvm::Value *V, unsigned A) : Value(V), Alignment(A) {}
  public:
    static ParamValue forDirect(llvm::Value *value) {
      return ParamValue(value, 0);
    }
    static ParamValue forIndirect(Address addr) {
      assert(!addr.getAlignment().isZero());
      return ParamValue(addr.getPointer(), addr.getAlignment().getQuantity());
    }

    bool isIndirect() const { return Alignment != 0; }
    llvm::Value *getAnyValue() const { return Value; }
    
    llvm::Value *getDirectValue() const {
      assert(!isIndirect());
      return Value;
    }

    Address getIndirectAddress() const {
      assert(isIndirect());
      return Address(Value, CharUnits::fromQuantity(Alignment));
    }
  };

  /// EmitParmDecl - Emit a ParmVarDecl or an ImplicitParamDecl.
  void EmitParmDecl(const VarDecl &D, ParamValue Arg, unsigned ArgNo);

  /// protectFromPeepholes - Protect a value that we're intending to
  /// store to the side, but which will probably be used later, from
  /// aggressive peepholing optimizations that might delete it.
  ///
  /// Pass the result to unprotectFromPeepholes to declare that
  /// protection is no longer required.
  ///
  /// There's no particular reason why this shouldn't apply to
  /// l-values, it's just that no existing peepholes work on pointers.
  PeepholeProtection protectFromPeepholes(RValue rvalue);
  void unprotectFromPeepholes(PeepholeProtection protection);

  //===--------------------------------------------------------------------===//
  //                             Statement Emission
  //===--------------------------------------------------------------------===//

  /// EmitStopPoint - Emit a debug stoppoint if we are emitting debug info.
  void EmitStopPoint(const Stmt *S);

  /// EmitStmt - Emit the code for the statement \arg S. It is legal to call
  /// this function even if there is no current insertion point.
  ///
  /// This function may clear the current insertion point; callers should use
  /// EnsureInsertPoint if they wish to subsequently generate code without first
  /// calling EmitBlock, EmitBranch, or EmitStmt.
  void EmitStmt(const Stmt *S);

  /// EmitSimpleStmt - Try to emit a "simple" statement which does not
  /// necessarily require an insertion point or debug information; typically
  /// because the statement amounts to a jump or a container of other
  /// statements.
  ///
  /// \return True if the statement was handled.
  bool EmitSimpleStmt(const Stmt *S);

  Address EmitCompoundStmt(const CompoundStmt &S, bool GetLast = false,
                           AggValueSlot AVS = AggValueSlot::ignored());
  Address EmitCompoundStmtWithoutScope(const CompoundStmt &S,
                                       bool GetLast = false,
                                       AggValueSlot AVS =
                                                AggValueSlot::ignored());

  /// EmitLabel - Emit the block for the given label. It is legal to call this
  /// function even if there is no current insertion point.
  void EmitLabel(const LabelDecl *D); // helper for EmitLabelStmt.

  void EmitLabelStmt(const LabelStmt &S);
  void EmitAttributedStmt(const AttributedStmt &S);
  void EmitGotoStmt(const GotoStmt &S);
  void EmitIndirectGotoStmt(const IndirectGotoStmt &S);
  void EmitIfStmt(const IfStmt &S);

  void EmitWhileStmt(const WhileStmt &S,
                     ArrayRef<const Attr *> Attrs = None);
  void EmitDoStmt(const DoStmt &S, ArrayRef<const Attr *> Attrs = None);
  void EmitForStmt(const ForStmt &S,
                   ArrayRef<const Attr *> Attrs = None);
  void EmitReturnStmt(const ReturnStmt &S);
  void EmitDeclStmt(const DeclStmt &S);
  void EmitBreakStmt(const BreakStmt &S);
  void EmitContinueStmt(const ContinueStmt &S);
  void EmitSwitchStmt(const SwitchStmt &S);
  void EmitDefaultStmt(const DefaultStmt &S);
  void EmitCaseStmt(const CaseStmt &S);
  void EmitCaseStmtRange(const CaseStmt &S);
  void EmitAsmStmt(const AsmStmt &S);

  void EmitObjCForCollectionStmt(const ObjCForCollectionStmt &S);
  void EmitObjCAtTryStmt(const ObjCAtTryStmt &S);
  void EmitObjCAtThrowStmt(const ObjCAtThrowStmt &S);
  void EmitObjCAtSynchronizedStmt(const ObjCAtSynchronizedStmt &S);
  void EmitObjCAutoreleasePoolStmt(const ObjCAutoreleasePoolStmt &S);

  void EnterCXXTryStmt(const CXXTryStmt &S, bool IsFnTryBlock = false);
  void ExitCXXTryStmt(const CXXTryStmt &S, bool IsFnTryBlock = false);

  void EmitCXXTryStmt(const CXXTryStmt &S);
  void EmitSEHTryStmt(const SEHTryStmt &S);
  void EmitSEHLeaveStmt(const SEHLeaveStmt &S);
  void EnterSEHTryStmt(const SEHTryStmt &S);
  void ExitSEHTryStmt(const SEHTryStmt &S);

  void startOutlinedSEHHelper(CodeGenFunction &ParentCGF, bool IsFilter,
                              const Stmt *OutlinedStmt);

  llvm::Function *GenerateSEHFilterFunction(CodeGenFunction &ParentCGF,
                                            const SEHExceptStmt &Except);

  llvm::Function *GenerateSEHFinallyFunction(CodeGenFunction &ParentCGF,
                                             const SEHFinallyStmt &Finally);

  void EmitSEHExceptionCodeSave(CodeGenFunction &ParentCGF,
                                llvm::Value *ParentFP,
                                llvm::Value *EntryEBP);
  llvm::Value *EmitSEHExceptionCode();
  llvm::Value *EmitSEHExceptionInfo();
  llvm::Value *EmitSEHAbnormalTermination();

  /// Scan the outlined statement for captures from the parent function. For
  /// each capture, mark the capture as escaped and emit a call to
  /// llvm.localrecover. Insert the localrecover result into the LocalDeclMap.
  void EmitCapturedLocals(CodeGenFunction &ParentCGF, const Stmt *OutlinedStmt,
                          bool IsFilter);

  /// Recovers the address of a local in a parent function. ParentVar is the
  /// address of the variable used in the immediate parent function. It can
  /// either be an alloca or a call to llvm.localrecover if there are nested
  /// outlined functions. ParentFP is the frame pointer of the outermost parent
  /// frame.
  Address recoverAddrOfEscapedLocal(CodeGenFunction &ParentCGF,
                                    Address ParentVar,
                                    llvm::Value *ParentFP);

  void EmitCXXForRangeStmt(const CXXForRangeStmt &S,
                           ArrayRef<const Attr *> Attrs = None);

  /// Returns calculated size of the specified type.
  llvm::Value *getTypeSize(QualType Ty);
  LValue InitCapturedStruct(const CapturedStmt &S);
  llvm::Function *EmitCapturedStmt(const CapturedStmt &S, CapturedRegionKind K);
  llvm::Function *GenerateCapturedStmtFunction(const CapturedStmt &S);
  Address GenerateCapturedStmtArgument(const CapturedStmt &S);
  llvm::Function *
  GenerateOpenMPCapturedStmtFunction(const CapturedStmt &S,
                                     bool UseCapturedArgumentsOnly = false,
                                     unsigned CaptureLevel = 1);
  void GenerateOpenMPCapturedVars(const CapturedStmt &S,
                                  SmallVectorImpl<llvm::Value *> &CapturedVars,
                                  unsigned CaptureLevel = 1);
  void emitOMPSimpleStore(LValue LVal, RValue RVal, QualType RValTy,
                          SourceLocation Loc);
  /// \brief Perform element by element copying of arrays with type \a
  /// OriginalType from \a SrcAddr to \a DestAddr using copying procedure
  /// generated by \a CopyGen.
  ///
  /// \param DestAddr Address of the destination array.
  /// \param SrcAddr Address of the source array.
  /// \param OriginalType Type of destination and source arrays.
  /// \param CopyGen Copying procedure that copies value of single array element
  /// to another single array element.
  void EmitOMPAggregateAssign(
      Address DestAddr, Address SrcAddr, QualType OriginalType,
      const llvm::function_ref<void(Address, Address)> &CopyGen);
  /// \brief Emit proper copying of data from one variable to another.
  ///
  /// \param OriginalType Original type of the copied variables.
  /// \param DestAddr Destination address.
  /// \param SrcAddr Source address.
  /// \param DestVD Destination variable used in \a CopyExpr (for arrays, has
  /// type of the base array element).
  /// \param SrcVD Source variable used in \a CopyExpr (for arrays, has type of
  /// the base array element).
  /// \param Copy Actual copygin expression for copying data from \a SrcVD to \a
  /// DestVD.
  void EmitOMPCopy(QualType OriginalType,
                   Address DestAddr, Address SrcAddr,
                   const VarDecl *DestVD, const VarDecl *SrcVD,
                   const Expr *Copy);
  /// \brief Emit atomic update code for constructs: \a X = \a X \a BO \a E or
  /// \a X = \a E \a BO \a E.
  ///
  /// \param X Value to be updated.
  /// \param E Update value.
  /// \param BO Binary operation for update operation.
  /// \param IsXLHSInRHSPart true if \a X is LHS in RHS part of the update
  /// expression, false otherwise.
  /// \param AO Atomic ordering of the generated atomic instructions.
  /// \param CommonGen Code generator for complex expressions that cannot be
  /// expressed through atomicrmw instruction.
  /// \returns <true, OldAtomicValue> if simple 'atomicrmw' instruction was
  /// generated, <false, RValue::get(nullptr)> otherwise.
  std::pair<bool, RValue> EmitOMPAtomicSimpleUpdateExpr(
      LValue X, RValue E, BinaryOperatorKind BO, bool IsXLHSInRHSPart,
      llvm::AtomicOrdering AO, SourceLocation Loc,
      const llvm::function_ref<RValue(RValue)> &CommonGen);
  bool EmitOMPFirstprivateClause(const OMPExecutableDirective &D,
                                 OMPPrivateScope &PrivateScope);
  void EmitOMPPrivateClause(const OMPExecutableDirective &D,
                            OMPPrivateScope &PrivateScope);
  /// \brief Emit code for copyin clause in \a D directive. The next code is
  /// generated at the start of outlined functions for directives:
  /// \code
  /// threadprivate_var1 = master_threadprivate_var1;
  /// operator=(threadprivate_var2, master_threadprivate_var2);
  /// ...
  /// __kmpc_barrier(&loc, global_tid);
  /// \endcode
  ///
  /// \param D OpenMP directive possibly with 'copyin' clause(s).
  /// \returns true if at least one copyin variable is found, false otherwise.
  bool EmitOMPCopyinClause(const OMPExecutableDirective &D);
  /// \brief Emit initial code for lastprivate variables. If some variable is
  /// not also firstprivate, then the default initialization is used. Otherwise
  /// initialization of this variable is performed by EmitOMPFirstprivateClause
  /// method.
  ///
  /// \param D Directive that may have 'lastprivate' directives.
  /// \param PrivateScope Private scope for capturing lastprivate variables for
  /// proper codegen in internal captured statement.
  ///
  /// \returns true if there is at least one lastprivate variable, false
  /// otherwise.
  bool EmitOMPLastprivateClauseInit(const OMPExecutableDirective &D,
                                    OMPPrivateScope &PrivateScope);
  /// \brief Emit final copying of lastprivate values to original variables at
  /// the end of the worksharing or simd directive.
  ///
  /// \param D Directive that has at least one 'lastprivate' directives.
  /// \param IsLastIterCond Boolean condition that must be set to 'i1 true' if
  /// it is the last iteration of the loop code in associated directive, or to
  /// 'i1 false' otherwise. If this item is nullptr, no final check is required.
  void EmitOMPLastprivateClauseFinal(const OMPExecutableDirective &D,
                                     bool NoFinals,
                                     llvm::Value *IsLastIterCond = nullptr);
  /// Emit initial code for linear clauses.
  void EmitOMPLinearClause(const OMPLoopDirective &D,
                           CodeGenFunction::OMPPrivateScope &PrivateScope);
  /// Emit final code for linear clauses.
  /// \param CondGen Optional conditional code for final part of codegen for
  /// linear clause.
  void EmitOMPLinearClauseFinal(
      const OMPLoopDirective &D,
      const llvm::function_ref<llvm::Value *(CodeGenFunction &)> &CondGen);
  /// \brief Emit initial code for reduction variables. Creates reduction copies
  /// and initializes them with the values according to OpenMP standard.
  ///
  /// \param D Directive (possibly) with the 'reduction' clause.
  /// \param PrivateScope Private scope for capturing reduction variables for
  /// proper codegen in internal captured statement.
  ///
  void EmitOMPReductionClauseInit(const OMPExecutableDirective &D,
                                  OMPPrivateScope &PrivateScope);
  /// \brief Emit final update of reduction values to original variables at
  /// the end of the directive.
  ///
  /// \param D Directive that has at least one 'reduction' directives.
  void EmitOMPReductionClauseFinal(const OMPExecutableDirective &D);
  /// \brief Emit initial code for linear variables. Creates private copies
  /// and initializes them with the values according to OpenMP standard.
  ///
  /// \param D Directive (possibly) with the 'linear' clause.
  void EmitOMPLinearClauseInit(const OMPLoopDirective &D);

  typedef const llvm::function_ref<void(CodeGenFunction & /*CGF*/,
                                        llvm::Value * /*OutlinedFn*/,
                                        const OMPTaskDataTy & /*Data*/)>
      TaskGenTy;
  void EmitOMPTaskBasedDirective(const OMPExecutableDirective &S,
                                 const RegionCodeGenTy &BodyGen,
                                 const TaskGenTy &TaskGen, OMPTaskDataTy &Data);

  void EmitOMPParallelDirective(const OMPParallelDirective &S);
  void EmitOMPSimdDirective(const OMPSimdDirective &S);
  void EmitOMPForDirective(const OMPForDirective &S);
  void EmitOMPForSimdDirective(const OMPForSimdDirective &S);
  void EmitOMPSectionsDirective(const OMPSectionsDirective &S);
  void EmitOMPSectionDirective(const OMPSectionDirective &S);
  void EmitOMPSingleDirective(const OMPSingleDirective &S);
  void EmitOMPMasterDirective(const OMPMasterDirective &S);
  void EmitOMPCriticalDirective(const OMPCriticalDirective &S);
  void EmitOMPParallelForDirective(const OMPParallelForDirective &S);
  void EmitOMPParallelForSimdDirective(const OMPParallelForSimdDirective &S);
  void EmitOMPParallelSectionsDirective(const OMPParallelSectionsDirective &S);
  void EmitOMPTaskDirective(const OMPTaskDirective &S);
  void EmitOMPTaskyieldDirective(const OMPTaskyieldDirective &S);
  void EmitOMPBarrierDirective(const OMPBarrierDirective &S);
  void EmitOMPTaskwaitDirective(const OMPTaskwaitDirective &S);
  void EmitOMPTaskgroupDirective(const OMPTaskgroupDirective &S);
  void EmitOMPFlushDirective(const OMPFlushDirective &S);
  void EmitOMPOrderedDirective(const OMPOrderedDirective &S);
  void EmitOMPAtomicDirective(const OMPAtomicDirective &S);
  void EmitOMPTargetDirective(const OMPTargetDirective &S);
  void EmitOMPTargetDataDirective(const OMPTargetDataDirective &S);
  void EmitOMPTargetEnterDataDirective(const OMPTargetEnterDataDirective &S);
  void EmitOMPTargetExitDataDirective(const OMPTargetExitDataDirective &S);
  void EmitOMPTargetUpdateDirective(const OMPTargetUpdateDirective &S);
  void EmitOMPTargetParallelDirective(const OMPTargetParallelDirective &S);
  void
  EmitOMPTargetParallelForDirective(const OMPTargetParallelForDirective &S);
  void EmitOMPTeamsDirective(const OMPTeamsDirective &S);
  void
  EmitOMPCancellationPointDirective(const OMPCancellationPointDirective &S);
  void EmitOMPCancelDirective(const OMPCancelDirective &S);
  void EmitOMPTaskLoopBasedDirective(const OMPLoopDirective &S);
  void EmitOMPTaskLoopDirective(const OMPTaskLoopDirective &S);
  void EmitOMPTaskLoopSimdDirective(const OMPTaskLoopSimdDirective &S);
  void EmitOMPDistributeDirective(const OMPDistributeDirective &S);
<<<<<<< HEAD
  void
  EmitOMPDistributeLoop(const OMPLoopDirective &S,
                        const RegionCodeGenTy &CodeGenDistributeLoopContent);
  void EmitOMPDistributeParallelForDirective(
      const OMPDistributeParallelForDirective &S);
  void EmitOMPTargetTeamsDirective(const OMPTargetTeamsDirective &S);
  void EmitOMPTeamsDistributeParallelForDirective(
      const OMPTeamsDistributeParallelForDirective &S);
  void EmitOMPTargetTeamsDistributeParallelForDirective(
      const OMPTargetTeamsDistributeParallelForDirective &S);

  /// Emit device code for the target directive.
  static void EmitOMPTargetDeviceFunction(CodeGenModule &CGM,
                                          StringRef ParentName,
                                          const OMPTargetDirective &S);
  /// Emit device code for the target parallel directive.
  static void
  EmitOMPTargetParallelDeviceFunction(CodeGenModule &CGM, StringRef ParentName,
                                      const OMPTargetParallelDirective &S);
  /// Emit device code for the target parallel for directive.
  static void EmitOMPTargetParallelForDeviceFunction(
      CodeGenModule &CGM, StringRef ParentName,
      const OMPTargetParallelForDirective &S);

=======
  void EmitOMPDistributeLoop(const OMPDistributeDirective &S);
  void EmitOMPDistributeParallelForDirective(
      const OMPDistributeParallelForDirective &S);

  /// Emit outlined function for the target directive.
  static std::pair<llvm::Function * /*OutlinedFn*/,
                   llvm::Constant * /*OutlinedFnID*/>
  EmitOMPTargetDirectiveOutlinedFunction(CodeGenModule &CGM,
                                         const OMPTargetDirective &S,
                                         StringRef ParentName,
                                         bool IsOffloadEntry);
>>>>>>> 5be817d9
  /// \brief Emit inner loop of the worksharing/simd construct.
  ///
  /// \param S Directive, for which the inner loop must be emitted.
  /// \param RequiresCleanup true, if directive has some associated private
  /// variables.
  /// \param LoopCond Bollean condition for loop continuation.
  /// \param IncExpr Increment expression for loop control variable.
  /// \param BodyGen Generator for the inner body of the inner loop.
  /// \param PostIncGen Genrator for post-increment code (required for ordered
  /// loop directvies).
  void EmitOMPInnerLoop(
      const Stmt &S, bool RequiresCleanup, const Expr *LoopCond,
      const Expr *IncExpr,
      const llvm::function_ref<void(CodeGenFunction &)> &BodyGen,
      const llvm::function_ref<void(CodeGenFunction &)> &PostIncGen);

  JumpDest getOMPCancelDestination(OpenMPDirectiveKind Kind);
  /// Emit initial code for loop counters of loop-based directives.
  void EmitOMPPrivateLoopCounters(const OMPLoopDirective &S,
                                  OMPPrivateScope &LoopScope);

private:
  /// Helpers for the OpenMP loop directives.
  void EmitOMPLoopBody(const OMPLoopDirective &D, JumpDest LoopExit);
  void EmitOMPSimdInit(const OMPLoopDirective &D, bool IsMonotonic = false);
  void EmitOMPSimdFinal(
      const OMPLoopDirective &D,
      const llvm::function_ref<llvm::Value *(CodeGenFunction &)> &CondGen);
  /// \brief Emit code for the worksharing loop-based directive.
  /// \return true, if this construct has any lastprivate clause, false -
  /// otherwise.
  bool EmitOMPWorksharingLoop(const OMPLoopDirective &S);
  void EmitOMPOuterLoop(bool IsMonotonic, bool DynamicOrOrdered,
                        bool IsDistribute, const OMPLoopDirective &S,
                        OMPPrivateScope &LoopScope, bool Ordered, Address LB,
                        Address UB, Address ST, Address IL, llvm::Value *Chunk);
  void EmitOMPForOuterLoop(const OpenMPScheduleTy &ScheduleKind,
                           bool IsMonotonic, const OMPLoopDirective &S,
                           OMPPrivateScope &LoopScope, bool Ordered, Address LB,
                           Address UB, Address ST, Address IL,
                           llvm::Value *Chunk);
  void EmitOMPDistributeOuterLoop(OpenMPDistScheduleClauseKind ScheduleKind,
                                  const OMPLoopDirective &S,
                                  OMPPrivateScope &LoopScope, Address LB,
                                  Address UB, Address ST, Address IL,
                                  llvm::Value *Chunk);

  /// \brief Emit code for sections directive.
  void EmitSections(const OMPExecutableDirective &S);

public:

  //===--------------------------------------------------------------------===//
  //                         LValue Expression Emission
  //===--------------------------------------------------------------------===//

  /// GetUndefRValue - Get an appropriate 'undef' rvalue for the given type.
  RValue GetUndefRValue(QualType Ty);

  /// EmitUnsupportedRValue - Emit a dummy r-value using the type of E
  /// and issue an ErrorUnsupported style diagnostic (using the
  /// provided Name).
  RValue EmitUnsupportedRValue(const Expr *E,
                               const char *Name);

  /// EmitUnsupportedLValue - Emit a dummy l-value using the type of E and issue
  /// an ErrorUnsupported style diagnostic (using the provided Name).
  LValue EmitUnsupportedLValue(const Expr *E,
                               const char *Name);

  /// EmitLValue - Emit code to compute a designator that specifies the location
  /// of the expression.
  ///
  /// This can return one of two things: a simple address or a bitfield
  /// reference.  In either case, the LLVM Value* in the LValue structure is
  /// guaranteed to be an LLVM pointer type.
  ///
  /// If this returns a bitfield reference, nothing about the pointee type of
  /// the LLVM value is known: For example, it may not be a pointer to an
  /// integer.
  ///
  /// If this returns a normal address, and if the lvalue's C type is fixed
  /// size, this method guarantees that the returned pointer type will point to
  /// an LLVM type of the same size of the lvalue's type.  If the lvalue has a
  /// variable length type, this is not possible.
  ///
  LValue EmitLValue(const Expr *E);

  /// \brief Same as EmitLValue but additionally we generate checking code to
  /// guard against undefined behavior.  This is only suitable when we know
  /// that the address will be used to access the object.
  LValue EmitCheckedLValue(const Expr *E, TypeCheckKind TCK);

  RValue convertTempToRValue(Address addr, QualType type,
                             SourceLocation Loc);

  void EmitAtomicInit(Expr *E, LValue lvalue);

  bool LValueIsSuitableForInlineAtomic(LValue Src);

  RValue EmitAtomicLoad(LValue LV, SourceLocation SL,
                        AggValueSlot Slot = AggValueSlot::ignored());

  RValue EmitAtomicLoad(LValue lvalue, SourceLocation loc,
                        llvm::AtomicOrdering AO, bool IsVolatile = false,
                        AggValueSlot slot = AggValueSlot::ignored());

  void EmitAtomicStore(RValue rvalue, LValue lvalue, bool isInit);

  void EmitAtomicStore(RValue rvalue, LValue lvalue, llvm::AtomicOrdering AO,
                       bool IsVolatile, bool isInit);

  std::pair<RValue, llvm::Value *> EmitAtomicCompareExchange(
      LValue Obj, RValue Expected, RValue Desired, SourceLocation Loc,
      llvm::AtomicOrdering Success =
          llvm::AtomicOrdering::SequentiallyConsistent,
      llvm::AtomicOrdering Failure =
          llvm::AtomicOrdering::SequentiallyConsistent,
      bool IsWeak = false, AggValueSlot Slot = AggValueSlot::ignored());

  void EmitAtomicUpdate(LValue LVal, llvm::AtomicOrdering AO,
                        const llvm::function_ref<RValue(RValue)> &UpdateOp,
                        bool IsVolatile);

  /// EmitToMemory - Change a scalar value from its value
  /// representation to its in-memory representation.
  llvm::Value *EmitToMemory(llvm::Value *Value, QualType Ty);

  /// EmitFromMemory - Change a scalar value from its memory
  /// representation to its value representation.
  llvm::Value *EmitFromMemory(llvm::Value *Value, QualType Ty);

  /// EmitLoadOfScalar - Load a scalar value from an address, taking
  /// care to appropriately convert from the memory representation to
  /// the LLVM value representation.
  llvm::Value *EmitLoadOfScalar(Address Addr, bool Volatile, QualType Ty,
                                SourceLocation Loc,
                                AlignmentSource AlignSource =
                                  AlignmentSource::Type,
                                llvm::MDNode *TBAAInfo = nullptr,
                                QualType TBAABaseTy = QualType(),
                                uint64_t TBAAOffset = 0,
                                bool isNontemporal = false);

  /// EmitLoadOfScalar - Load a scalar value from an address, taking
  /// care to appropriately convert from the memory representation to
  /// the LLVM value representation.  The l-value must be a simple
  /// l-value.
  llvm::Value *EmitLoadOfScalar(LValue lvalue, SourceLocation Loc);

  /// EmitStoreOfScalar - Store a scalar value to an address, taking
  /// care to appropriately convert from the memory representation to
  /// the LLVM value representation.
  void EmitStoreOfScalar(llvm::Value *Value, Address Addr,
                         bool Volatile, QualType Ty,
                         AlignmentSource AlignSource = AlignmentSource::Type,
                         llvm::MDNode *TBAAInfo = nullptr, bool isInit = false,
                         QualType TBAABaseTy = QualType(),
                         uint64_t TBAAOffset = 0, bool isNontemporal = false);

  /// EmitStoreOfScalar - Store a scalar value to an address, taking
  /// care to appropriately convert from the memory representation to
  /// the LLVM value representation.  The l-value must be a simple
  /// l-value.  The isInit flag indicates whether this is an initialization.
  /// If so, atomic qualifiers are ignored and the store is always non-atomic.
  void EmitStoreOfScalar(llvm::Value *value, LValue lvalue, bool isInit=false);

  /// EmitLoadOfLValue - Given an expression that represents a value lvalue,
  /// this method emits the address of the lvalue, then loads the result as an
  /// rvalue, returning the rvalue.
  RValue EmitLoadOfLValue(LValue V, SourceLocation Loc);
  RValue EmitLoadOfExtVectorElementLValue(LValue V);
  RValue EmitLoadOfBitfieldLValue(LValue LV);
  RValue EmitLoadOfGlobalRegLValue(LValue LV);

  /// EmitStoreThroughLValue - Store the specified rvalue into the specified
  /// lvalue, where both are guaranteed to the have the same type, and that type
  /// is 'Ty'.
  void EmitStoreThroughLValue(RValue Src, LValue Dst, bool isInit = false);
  void EmitStoreThroughExtVectorComponentLValue(RValue Src, LValue Dst);
  void EmitStoreThroughGlobalRegLValue(RValue Src, LValue Dst);

  /// EmitStoreThroughBitfieldLValue - Store Src into Dst with same constraints
  /// as EmitStoreThroughLValue.
  ///
  /// \param Result [out] - If non-null, this will be set to a Value* for the
  /// bit-field contents after the store, appropriate for use as the result of
  /// an assignment to the bit-field.
  void EmitStoreThroughBitfieldLValue(RValue Src, LValue Dst,
                                      llvm::Value **Result=nullptr);

  /// Emit an l-value for an assignment (simple or compound) of complex type.
  LValue EmitComplexAssignmentLValue(const BinaryOperator *E);
  LValue EmitComplexCompoundAssignmentLValue(const CompoundAssignOperator *E);
  LValue EmitScalarCompoundAssignWithComplex(const CompoundAssignOperator *E,
                                             llvm::Value *&Result);

  // Note: only available for agg return types
  LValue EmitBinaryOperatorLValue(const BinaryOperator *E);
  LValue EmitCompoundAssignmentLValue(const CompoundAssignOperator *E);
  // Note: only available for agg return types
  LValue EmitCallExprLValue(const CallExpr *E);
  // Note: only available for agg return types
  LValue EmitVAArgExprLValue(const VAArgExpr *E);
  LValue EmitDeclRefLValue(const DeclRefExpr *E);
  LValue EmitStringLiteralLValue(const StringLiteral *E);
  LValue EmitObjCEncodeExprLValue(const ObjCEncodeExpr *E);
  LValue EmitPredefinedLValue(const PredefinedExpr *E);
  LValue EmitUnaryOpLValue(const UnaryOperator *E);
  LValue EmitArraySubscriptExpr(const ArraySubscriptExpr *E,
                                bool Accessed = false);
  LValue EmitOMPArraySectionExpr(const OMPArraySectionExpr *E,
                                 bool IsLowerBound = true);
  LValue EmitExtVectorElementExpr(const ExtVectorElementExpr *E);
  LValue EmitMemberExpr(const MemberExpr *E);
  LValue EmitObjCIsaExpr(const ObjCIsaExpr *E);
  LValue EmitCompoundLiteralLValue(const CompoundLiteralExpr *E);
  LValue EmitInitListLValue(const InitListExpr *E);
  LValue EmitConditionalOperatorLValue(const AbstractConditionalOperator *E);
  LValue EmitCastLValue(const CastExpr *E);
  LValue EmitMaterializeTemporaryExpr(const MaterializeTemporaryExpr *E);
  LValue EmitOpaqueValueLValue(const OpaqueValueExpr *e);
  
  Address EmitExtVectorElementLValue(LValue V);

  RValue EmitRValueForField(LValue LV, const FieldDecl *FD, SourceLocation Loc);

  Address EmitArrayToPointerDecay(const Expr *Array,
                                  AlignmentSource *AlignSource = nullptr);

  class ConstantEmission {
    llvm::PointerIntPair<llvm::Constant*, 1, bool> ValueAndIsReference;
    ConstantEmission(llvm::Constant *C, bool isReference)
      : ValueAndIsReference(C, isReference) {}
  public:
    ConstantEmission() {}
    static ConstantEmission forReference(llvm::Constant *C) {
      return ConstantEmission(C, true);
    }
    static ConstantEmission forValue(llvm::Constant *C) {
      return ConstantEmission(C, false);
    }

    explicit operator bool() const {
      return ValueAndIsReference.getOpaqueValue() != nullptr;
    }

    bool isReference() const { return ValueAndIsReference.getInt(); }
    LValue getReferenceLValue(CodeGenFunction &CGF, Expr *refExpr) const {
      assert(isReference());
      return CGF.MakeNaturalAlignAddrLValue(ValueAndIsReference.getPointer(),
                                            refExpr->getType());
    }

    llvm::Constant *getValue() const {
      assert(!isReference());
      return ValueAndIsReference.getPointer();
    }
  };

  ConstantEmission tryEmitAsConstant(DeclRefExpr *refExpr);

  RValue EmitPseudoObjectRValue(const PseudoObjectExpr *e,
                                AggValueSlot slot = AggValueSlot::ignored());
  LValue EmitPseudoObjectLValue(const PseudoObjectExpr *e);

  llvm::Value *EmitIvarOffset(const ObjCInterfaceDecl *Interface,
                              const ObjCIvarDecl *Ivar);
  LValue EmitLValueForField(LValue Base, const FieldDecl* Field);
  LValue EmitLValueForLambdaField(const FieldDecl *Field);

  /// EmitLValueForFieldInitialization - Like EmitLValueForField, except that
  /// if the Field is a reference, this will return the address of the reference
  /// and not the address of the value stored in the reference.
  LValue EmitLValueForFieldInitialization(LValue Base,
                                          const FieldDecl* Field);

  LValue EmitLValueForIvar(QualType ObjectTy,
                           llvm::Value* Base, const ObjCIvarDecl *Ivar,
                           unsigned CVRQualifiers);

  LValue EmitCXXConstructLValue(const CXXConstructExpr *E);
  LValue EmitCXXBindTemporaryLValue(const CXXBindTemporaryExpr *E);
  LValue EmitLambdaLValue(const LambdaExpr *E);
  LValue EmitCXXTypeidLValue(const CXXTypeidExpr *E);
  LValue EmitCXXUuidofLValue(const CXXUuidofExpr *E);

  LValue EmitObjCMessageExprLValue(const ObjCMessageExpr *E);
  LValue EmitObjCIvarRefLValue(const ObjCIvarRefExpr *E);
  LValue EmitStmtExprLValue(const StmtExpr *E);
  LValue EmitPointerToDataMemberBinaryExpr(const BinaryOperator *E);
  LValue EmitObjCSelectorLValue(const ObjCSelectorExpr *E);
  void   EmitDeclRefExprDbgValue(const DeclRefExpr *E, llvm::Constant *Init);

  //===--------------------------------------------------------------------===//
  //                         Scalar Expression Emission
  //===--------------------------------------------------------------------===//

  /// EmitCall - Generate a call of the given function, expecting the given
  /// result type, and using the given argument list which specifies both the
  /// LLVM arguments and the types they were derived from.
  RValue EmitCall(const CGFunctionInfo &FnInfo, llvm::Value *Callee,
                  ReturnValueSlot ReturnValue, const CallArgList &Args,
                  CGCalleeInfo CalleeInfo = CGCalleeInfo(),
                  llvm::Instruction **callOrInvoke = nullptr);

  RValue EmitCall(QualType FnType, llvm::Value *Callee, const CallExpr *E,
                  ReturnValueSlot ReturnValue,
                  CGCalleeInfo CalleeInfo = CGCalleeInfo(),
                  llvm::Value *Chain = nullptr);
  RValue EmitCallExpr(const CallExpr *E,
                      ReturnValueSlot ReturnValue = ReturnValueSlot());

  void checkTargetFeatures(const CallExpr *E, const FunctionDecl *TargetDecl);

  llvm::CallInst *EmitRuntimeCall(llvm::Value *callee,
                                  const Twine &name = "");
  llvm::CallInst *EmitRuntimeCall(llvm::Value *callee,
                                  ArrayRef<llvm::Value*> args,
                                  const Twine &name = "");
  llvm::CallInst *EmitNounwindRuntimeCall(llvm::Value *callee,
                                          const Twine &name = "");
  llvm::CallInst *EmitNounwindRuntimeCall(llvm::Value *callee,
                                          ArrayRef<llvm::Value*> args,
                                          const Twine &name = "");

  llvm::CallSite EmitCallOrInvoke(llvm::Value *Callee,
                                  ArrayRef<llvm::Value *> Args,
                                  const Twine &Name = "");
  llvm::CallSite EmitRuntimeCallOrInvoke(llvm::Value *callee,
                                         ArrayRef<llvm::Value*> args,
                                         const Twine &name = "");
  llvm::CallSite EmitRuntimeCallOrInvoke(llvm::Value *callee,
                                         const Twine &name = "");
  void EmitNoreturnRuntimeCallOrInvoke(llvm::Value *callee,
                                       ArrayRef<llvm::Value*> args);

  llvm::Value *BuildAppleKextVirtualCall(const CXXMethodDecl *MD, 
                                         NestedNameSpecifier *Qual,
                                         llvm::Type *Ty);
  
  llvm::Value *BuildAppleKextVirtualDestructorCall(const CXXDestructorDecl *DD,
                                                   CXXDtorType Type, 
                                                   const CXXRecordDecl *RD);

  RValue
  EmitCXXMemberOrOperatorCall(const CXXMethodDecl *MD, llvm::Value *Callee,
                              ReturnValueSlot ReturnValue, llvm::Value *This,
                              llvm::Value *ImplicitParam,
                              QualType ImplicitParamTy, const CallExpr *E);
  RValue EmitCXXDestructorCall(const CXXDestructorDecl *DD, llvm::Value *Callee,
                               llvm::Value *This, llvm::Value *ImplicitParam,
                               QualType ImplicitParamTy, const CallExpr *E,
                               StructorType Type);
  RValue EmitCXXMemberCallExpr(const CXXMemberCallExpr *E,
                               ReturnValueSlot ReturnValue);
  RValue EmitCXXMemberOrOperatorMemberCallExpr(const CallExpr *CE,
                                               const CXXMethodDecl *MD,
                                               ReturnValueSlot ReturnValue,
                                               bool HasQualifier,
                                               NestedNameSpecifier *Qualifier,
                                               bool IsArrow, const Expr *Base);
  // Compute the object pointer.
  Address EmitCXXMemberDataPointerAddress(const Expr *E, Address base,
                                          llvm::Value *memberPtr,
                                          const MemberPointerType *memberPtrType,
                                          AlignmentSource *AlignSource = nullptr);
  RValue EmitCXXMemberPointerCallExpr(const CXXMemberCallExpr *E,
                                      ReturnValueSlot ReturnValue);

  RValue EmitCXXOperatorMemberCallExpr(const CXXOperatorCallExpr *E,
                                       const CXXMethodDecl *MD,
                                       ReturnValueSlot ReturnValue);

  RValue EmitCUDAKernelCallExpr(const CUDAKernelCallExpr *E,
                                ReturnValueSlot ReturnValue);

  RValue EmitCUDADevicePrintfCallExpr(const CallExpr *E,
                                      ReturnValueSlot ReturnValue);

  RValue EmitBuiltinExpr(const FunctionDecl *FD,
                         unsigned BuiltinID, const CallExpr *E,
                         ReturnValueSlot ReturnValue);

  RValue EmitBlockCallExpr(const CallExpr *E, ReturnValueSlot ReturnValue);

  /// EmitTargetBuiltinExpr - Emit the given builtin call. Returns 0 if the call
  /// is unhandled by the current target.
  llvm::Value *EmitTargetBuiltinExpr(unsigned BuiltinID, const CallExpr *E);

  llvm::Value *EmitAArch64CompareBuiltinExpr(llvm::Value *Op, llvm::Type *Ty,
                                             const llvm::CmpInst::Predicate Fp,
                                             const llvm::CmpInst::Predicate Ip,
                                             const llvm::Twine &Name = "");
  llvm::Value *EmitARMBuiltinExpr(unsigned BuiltinID, const CallExpr *E);

  llvm::Value *EmitCommonNeonBuiltinExpr(unsigned BuiltinID,
                                         unsigned LLVMIntrinsic,
                                         unsigned AltLLVMIntrinsic,
                                         const char *NameHint,
                                         unsigned Modifier,
                                         const CallExpr *E,
                                         SmallVectorImpl<llvm::Value *> &Ops,
                                         Address PtrOp0, Address PtrOp1);
  llvm::Function *LookupNeonLLVMIntrinsic(unsigned IntrinsicID,
                                          unsigned Modifier, llvm::Type *ArgTy,
                                          const CallExpr *E);
  llvm::Value *EmitNeonCall(llvm::Function *F,
                            SmallVectorImpl<llvm::Value*> &O,
                            const char *name,
                            unsigned shift = 0, bool rightshift = false);
  llvm::Value *EmitNeonSplat(llvm::Value *V, llvm::Constant *Idx);
  llvm::Value *EmitNeonShiftVector(llvm::Value *V, llvm::Type *Ty,
                                   bool negateForRightShift);
  llvm::Value *EmitNeonRShiftImm(llvm::Value *Vec, llvm::Value *Amt,
                                 llvm::Type *Ty, bool usgn, const char *name);
  llvm::Value *vectorWrapScalar16(llvm::Value *Op);
  llvm::Value *EmitAArch64BuiltinExpr(unsigned BuiltinID, const CallExpr *E);

  llvm::Value *BuildVector(ArrayRef<llvm::Value*> Ops);
  llvm::Value *EmitX86BuiltinExpr(unsigned BuiltinID, const CallExpr *E);
  llvm::Value *EmitPPCBuiltinExpr(unsigned BuiltinID, const CallExpr *E);
  llvm::Value *EmitAMDGPUBuiltinExpr(unsigned BuiltinID, const CallExpr *E);
  llvm::Value *EmitSystemZBuiltinExpr(unsigned BuiltinID, const CallExpr *E);
  llvm::Value *EmitNVPTXBuiltinExpr(unsigned BuiltinID, const CallExpr *E);
  llvm::Value *EmitWebAssemblyBuiltinExpr(unsigned BuiltinID,
                                          const CallExpr *E);

  llvm::Value *EmitObjCProtocolExpr(const ObjCProtocolExpr *E);
  llvm::Value *EmitObjCStringLiteral(const ObjCStringLiteral *E);
  llvm::Value *EmitObjCBoxedExpr(const ObjCBoxedExpr *E);
  llvm::Value *EmitObjCArrayLiteral(const ObjCArrayLiteral *E);
  llvm::Value *EmitObjCDictionaryLiteral(const ObjCDictionaryLiteral *E);
  llvm::Value *EmitObjCCollectionLiteral(const Expr *E,
                                const ObjCMethodDecl *MethodWithObjects);
  llvm::Value *EmitObjCSelectorExpr(const ObjCSelectorExpr *E);
  RValue EmitObjCMessageExpr(const ObjCMessageExpr *E,
                             ReturnValueSlot Return = ReturnValueSlot());

  /// Retrieves the default cleanup kind for an ARC cleanup.
  /// Except under -fobjc-arc-eh, ARC cleanups are normal-only.
  CleanupKind getARCCleanupKind() {
    return CGM.getCodeGenOpts().ObjCAutoRefCountExceptions
             ? NormalAndEHCleanup : NormalCleanup;
  }

  // ARC primitives.
  void EmitARCInitWeak(Address addr, llvm::Value *value);
  void EmitARCDestroyWeak(Address addr);
  llvm::Value *EmitARCLoadWeak(Address addr);
  llvm::Value *EmitARCLoadWeakRetained(Address addr);
  llvm::Value *EmitARCStoreWeak(Address addr, llvm::Value *value, bool ignored);
  void EmitARCCopyWeak(Address dst, Address src);
  void EmitARCMoveWeak(Address dst, Address src);
  llvm::Value *EmitARCRetainAutorelease(QualType type, llvm::Value *value);
  llvm::Value *EmitARCRetainAutoreleaseNonBlock(llvm::Value *value);
  llvm::Value *EmitARCStoreStrong(LValue lvalue, llvm::Value *value,
                                  bool resultIgnored);
  llvm::Value *EmitARCStoreStrongCall(Address addr, llvm::Value *value,
                                      bool resultIgnored);
  llvm::Value *EmitARCRetain(QualType type, llvm::Value *value);
  llvm::Value *EmitARCRetainNonBlock(llvm::Value *value);
  llvm::Value *EmitARCRetainBlock(llvm::Value *value, bool mandatory);
  void EmitARCDestroyStrong(Address addr, ARCPreciseLifetime_t precise);
  void EmitARCRelease(llvm::Value *value, ARCPreciseLifetime_t precise);
  llvm::Value *EmitARCAutorelease(llvm::Value *value);
  llvm::Value *EmitARCAutoreleaseReturnValue(llvm::Value *value);
  llvm::Value *EmitARCRetainAutoreleaseReturnValue(llvm::Value *value);
  llvm::Value *EmitARCRetainAutoreleasedReturnValue(llvm::Value *value);
  llvm::Value *EmitARCUnsafeClaimAutoreleasedReturnValue(llvm::Value *value);

  std::pair<LValue,llvm::Value*>
  EmitARCStoreAutoreleasing(const BinaryOperator *e);
  std::pair<LValue,llvm::Value*>
  EmitARCStoreStrong(const BinaryOperator *e, bool ignored);
  std::pair<LValue,llvm::Value*>
  EmitARCStoreUnsafeUnretained(const BinaryOperator *e, bool ignored);

  llvm::Value *EmitObjCThrowOperand(const Expr *expr);
  llvm::Value *EmitObjCConsumeObject(QualType T, llvm::Value *Ptr);
  llvm::Value *EmitObjCExtendObjectLifetime(QualType T, llvm::Value *Ptr);

  llvm::Value *EmitARCExtendBlockObject(const Expr *expr);
  llvm::Value *EmitARCReclaimReturnedObject(const Expr *e,
                                            bool allowUnsafeClaim);
  llvm::Value *EmitARCRetainScalarExpr(const Expr *expr);
  llvm::Value *EmitARCRetainAutoreleaseScalarExpr(const Expr *expr);
  llvm::Value *EmitARCUnsafeUnretainedScalarExpr(const Expr *expr);

  void EmitARCIntrinsicUse(ArrayRef<llvm::Value*> values);

  static Destroyer destroyARCStrongImprecise;
  static Destroyer destroyARCStrongPrecise;
  static Destroyer destroyARCWeak;

  void EmitObjCAutoreleasePoolPop(llvm::Value *Ptr); 
  llvm::Value *EmitObjCAutoreleasePoolPush();
  llvm::Value *EmitObjCMRRAutoreleasePoolPush();
  void EmitObjCAutoreleasePoolCleanup(llvm::Value *Ptr);
  void EmitObjCMRRAutoreleasePoolPop(llvm::Value *Ptr); 

  /// \brief Emits a reference binding to the passed in expression.
  RValue EmitReferenceBindingToExpr(const Expr *E);

  //===--------------------------------------------------------------------===//
  //                           Expression Emission
  //===--------------------------------------------------------------------===//

  // Expressions are broken into three classes: scalar, complex, aggregate.

  /// EmitScalarExpr - Emit the computation of the specified expression of LLVM
  /// scalar type, returning the result.
  llvm::Value *EmitScalarExpr(const Expr *E , bool IgnoreResultAssign = false);

  /// Emit a conversion from the specified type to the specified destination
  /// type, both of which are LLVM scalar types.
  llvm::Value *EmitScalarConversion(llvm::Value *Src, QualType SrcTy,
                                    QualType DstTy, SourceLocation Loc);

  /// Emit a conversion from the specified complex type to the specified
  /// destination type, where the destination type is an LLVM scalar type.
  llvm::Value *EmitComplexToScalarConversion(ComplexPairTy Src, QualType SrcTy,
                                             QualType DstTy,
                                             SourceLocation Loc);

  /// EmitAggExpr - Emit the computation of the specified expression
  /// of aggregate type.  The result is computed into the given slot,
  /// which may be null to indicate that the value is not needed.
  void EmitAggExpr(const Expr *E, AggValueSlot AS);

  /// EmitAggExprToLValue - Emit the computation of the specified expression of
  /// aggregate type into a temporary LValue.
  LValue EmitAggExprToLValue(const Expr *E);

  /// EmitExtendGCLifetime - Given a pointer to an Objective-C object,
  /// make sure it survives garbage collection until this point.
  void EmitExtendGCLifetime(llvm::Value *object);

  /// EmitComplexExpr - Emit the computation of the specified expression of
  /// complex type, returning the result.
  ComplexPairTy EmitComplexExpr(const Expr *E,
                                bool IgnoreReal = false,
                                bool IgnoreImag = false);

  /// EmitComplexExprIntoLValue - Emit the given expression of complex
  /// type and place its result into the specified l-value.
  void EmitComplexExprIntoLValue(const Expr *E, LValue dest, bool isInit);

  /// EmitStoreOfComplex - Store a complex number into the specified l-value.
  void EmitStoreOfComplex(ComplexPairTy V, LValue dest, bool isInit);

  /// EmitLoadOfComplex - Load a complex number from the specified l-value.
  ComplexPairTy EmitLoadOfComplex(LValue src, SourceLocation loc);

  Address emitAddrOfRealComponent(Address complex, QualType complexType);
  Address emitAddrOfImagComponent(Address complex, QualType complexType);

  /// AddInitializerToStaticVarDecl - Add the initializer for 'D' to the
  /// global variable that has already been created for it.  If the initializer
  /// has a different type than GV does, this may free GV and return a different
  /// one.  Otherwise it just returns GV.
  llvm::GlobalVariable *
  AddInitializerToStaticVarDecl(const VarDecl &D,
                                llvm::GlobalVariable *GV);


  /// EmitCXXGlobalVarDeclInit - Create the initializer for a C++
  /// variable with global storage.
  void EmitCXXGlobalVarDeclInit(const VarDecl &D, llvm::Constant *DeclPtr,
                                bool PerformInit);

  llvm::Constant *createAtExitStub(const VarDecl &VD, llvm::Constant *Dtor,
                                   llvm::Constant *Addr);

  /// Call atexit() with a function that passes the given argument to
  /// the given function.
  void registerGlobalDtorWithAtExit(const VarDecl &D, llvm::Constant *fn,
                                    llvm::Constant *addr);

  /// Emit code in this function to perform a guarded variable
  /// initialization.  Guarded initializations are used when it's not
  /// possible to prove that an initialization will be done exactly
  /// once, e.g. with a static local variable or a static data member
  /// of a class template.
  void EmitCXXGuardedInit(const VarDecl &D, llvm::GlobalVariable *DeclPtr,
                          bool PerformInit);

  /// GenerateCXXGlobalInitFunc - Generates code for initializing global
  /// variables.
  void GenerateCXXGlobalInitFunc(llvm::Function *Fn,
                                 ArrayRef<llvm::Function *> CXXThreadLocals,
                                 Address Guard = Address::invalid());

  /// GenerateCXXGlobalDtorsFunc - Generates code for destroying global
  /// variables.
  void GenerateCXXGlobalDtorsFunc(llvm::Function *Fn,
                                  const std::vector<std::pair<llvm::WeakVH,
                                  llvm::Constant*> > &DtorsAndObjects);

  void GenerateCXXGlobalVarDeclInitFunc(llvm::Function *Fn,
                                        const VarDecl *D,
                                        llvm::GlobalVariable *Addr,
                                        bool PerformInit);

  void EmitCXXConstructExpr(const CXXConstructExpr *E, AggValueSlot Dest);
  
  void EmitSynthesizedCXXCopyCtor(Address Dest, Address Src, const Expr *Exp);

  void enterFullExpression(const ExprWithCleanups *E) {
    if (E->getNumObjects() == 0) return;
    enterNonTrivialFullExpression(E);
  }
  void enterNonTrivialFullExpression(const ExprWithCleanups *E);

  void EmitCXXThrowExpr(const CXXThrowExpr *E, bool KeepInsertionPoint = true);

  void EmitLambdaExpr(const LambdaExpr *E, AggValueSlot Dest);

  RValue EmitAtomicExpr(AtomicExpr *E);

  //===--------------------------------------------------------------------===//
  //                         Annotations Emission
  //===--------------------------------------------------------------------===//

  /// Emit an annotation call (intrinsic or builtin).
  llvm::Value *EmitAnnotationCall(llvm::Value *AnnotationFn,
                                  llvm::Value *AnnotatedVal,
                                  StringRef AnnotationStr,
                                  SourceLocation Location);

  /// Emit local annotations for the local variable V, declared by D.
  void EmitVarAnnotations(const VarDecl *D, llvm::Value *V);

  /// Emit field annotations for the given field & value. Returns the
  /// annotation result.
  Address EmitFieldAnnotations(const FieldDecl *D, Address V);

  //===--------------------------------------------------------------------===//
  //                             Internal Helpers
  //===--------------------------------------------------------------------===//

  /// ContainsLabel - Return true if the statement contains a label in it.  If
  /// this statement is not executed normally, it not containing a label means
  /// that we can just remove the code.
  static bool ContainsLabel(const Stmt *S, bool IgnoreCaseStmts = false);

  /// containsBreak - Return true if the statement contains a break out of it.
  /// If the statement (recursively) contains a switch or loop with a break
  /// inside of it, this is fine.
  static bool containsBreak(const Stmt *S);
  
  /// ConstantFoldsToSimpleInteger - If the specified expression does not fold
  /// to a constant, or if it does but contains a label, return false.  If it
  /// constant folds return true and set the boolean result in Result.
  bool ConstantFoldsToSimpleInteger(const Expr *Cond, bool &Result,
                                    bool AllowLabels = false);

  /// ConstantFoldsToSimpleInteger - If the specified expression does not fold
  /// to a constant, or if it does but contains a label, return false.  If it
  /// constant folds return true and set the folded value.
  bool ConstantFoldsToSimpleInteger(const Expr *Cond, llvm::APSInt &Result,
                                    bool AllowLabels = false);

  /// EmitBranchOnBoolExpr - Emit a branch on a boolean condition (e.g. for an
  /// if statement) to the specified blocks.  Based on the condition, this might
  /// try to simplify the codegen of the conditional based on the branch.
  /// TrueCount should be the number of times we expect the condition to
  /// evaluate to true based on PGO data.
  void EmitBranchOnBoolExpr(const Expr *Cond, llvm::BasicBlock *TrueBlock,
                            llvm::BasicBlock *FalseBlock, uint64_t TrueCount);

  /// \brief Emit a description of a type in a format suitable for passing to
  /// a runtime sanitizer handler.
  llvm::Constant *EmitCheckTypeDescriptor(QualType T);

  /// \brief Convert a value into a format suitable for passing to a runtime
  /// sanitizer handler.
  llvm::Value *EmitCheckValue(llvm::Value *V);

  /// \brief Emit a description of a source location in a format suitable for
  /// passing to a runtime sanitizer handler.
  llvm::Constant *EmitCheckSourceLocation(SourceLocation Loc);

  /// \brief Create a basic block that will call a handler function in a
  /// sanitizer runtime with the provided arguments, and create a conditional
  /// branch to it.
  void EmitCheck(ArrayRef<std::pair<llvm::Value *, SanitizerMask>> Checked,
                 StringRef CheckName, ArrayRef<llvm::Constant *> StaticArgs,
                 ArrayRef<llvm::Value *> DynamicArgs);

  /// \brief Emit a slow path cross-DSO CFI check which calls __cfi_slowpath
  /// if Cond if false.
  void EmitCfiSlowPathCheck(SanitizerMask Kind, llvm::Value *Cond,
                            llvm::ConstantInt *TypeId, llvm::Value *Ptr,
                            ArrayRef<llvm::Constant *> StaticArgs);

  /// \brief Create a basic block that will call the trap intrinsic, and emit a
  /// conditional branch to it, for the -ftrapv checks.
  void EmitTrapCheck(llvm::Value *Checked);

  /// \brief Emit a call to trap or debugtrap and attach function attribute
  /// "trap-func-name" if specified.
  llvm::CallInst *EmitTrapCall(llvm::Intrinsic::ID IntrID);

  /// \brief Emit a cross-DSO CFI failure handling function.
  void EmitCfiCheckFail();

  /// \brief Create a check for a function parameter that may potentially be
  /// declared as non-null.
  void EmitNonNullArgCheck(RValue RV, QualType ArgType, SourceLocation ArgLoc,
                           const FunctionDecl *FD, unsigned ParmNum);

  /// EmitCallArg - Emit a single call argument.
  void EmitCallArg(CallArgList &args, const Expr *E, QualType ArgType);

  /// EmitDelegateCallArg - We are performing a delegate call; that
  /// is, the current function is delegating to another one.  Produce
  /// a r-value suitable for passing the given parameter.
  void EmitDelegateCallArg(CallArgList &args, const VarDecl *param,
                           SourceLocation loc);

  /// SetFPAccuracy - Set the minimum required accuracy of the given floating
  /// point operation, expressed as the maximum relative error in ulp.
  void SetFPAccuracy(llvm::Value *Val, float Accuracy);

private:
  llvm::MDNode *getRangeForLoadFromType(QualType Ty);
  void EmitReturnOfRValue(RValue RV, QualType Ty);

  void deferPlaceholderReplacement(llvm::Instruction *Old, llvm::Value *New);

  llvm::SmallVector<std::pair<llvm::Instruction *, llvm::Value *>, 4>
  DeferredReplacements;

  /// Set the address of a local variable.
  void setAddrOfLocalVar(const VarDecl *VD, Address Addr) {
    assert(!LocalDeclMap.count(VD) && "Decl already exists in LocalDeclMap!");
    LocalDeclMap.insert({VD, Addr});
  }

  /// ExpandTypeFromArgs - Reconstruct a structure of type \arg Ty
  /// from function arguments into \arg Dst. See ABIArgInfo::Expand.
  ///
  /// \param AI - The first function argument of the expansion.
  void ExpandTypeFromArgs(QualType Ty, LValue Dst,
                          SmallVectorImpl<llvm::Value *>::iterator &AI);

  /// ExpandTypeToArgs - Expand an RValue \arg RV, with the LLVM type for \arg
  /// Ty, into individual arguments on the provided vector \arg IRCallArgs,
  /// starting at index \arg IRCallArgPos. See ABIArgInfo::Expand.
  void ExpandTypeToArgs(QualType Ty, RValue RV, llvm::FunctionType *IRFuncTy,
                        SmallVectorImpl<llvm::Value *> &IRCallArgs,
                        unsigned &IRCallArgPos);

  llvm::Value* EmitAsmInput(const TargetInfo::ConstraintInfo &Info,
                            const Expr *InputExpr, std::string &ConstraintStr);

  llvm::Value* EmitAsmInputLValue(const TargetInfo::ConstraintInfo &Info,
                                  LValue InputValue, QualType InputType,
                                  std::string &ConstraintStr,
                                  SourceLocation Loc);

  /// \brief Attempts to statically evaluate the object size of E. If that
  /// fails, emits code to figure the size of E out for us. This is
  /// pass_object_size aware.
  llvm::Value *evaluateOrEmitBuiltinObjectSize(const Expr *E, unsigned Type,
                                               llvm::IntegerType *ResType);

  /// \brief Emits the size of E, as required by __builtin_object_size. This
  /// function is aware of pass_object_size parameters, and will act accordingly
  /// if E is a parameter with the pass_object_size attribute.
  llvm::Value *emitBuiltinObjectSize(const Expr *E, unsigned Type,
                                     llvm::IntegerType *ResType);

public:
#ifndef NDEBUG
  // Determine whether the given argument is an Objective-C method
  // that may have type parameters in its signature.
  static bool isObjCMethodWithTypeParams(const ObjCMethodDecl *method) {
    const DeclContext *dc = method->getDeclContext();
    if (const ObjCInterfaceDecl *classDecl= dyn_cast<ObjCInterfaceDecl>(dc)) {
      return classDecl->getTypeParamListAsWritten();
    }

    if (const ObjCCategoryDecl *catDecl = dyn_cast<ObjCCategoryDecl>(dc)) {
      return catDecl->getTypeParamList();
    }

    return false;
  }

  template<typename T>
  static bool isObjCMethodWithTypeParams(const T *) { return false; }
#endif

  /// EmitCallArgs - Emit call arguments for a function.
  template <typename T>
  void EmitCallArgs(CallArgList &Args, const T *CallArgTypeInfo,
                    llvm::iterator_range<CallExpr::const_arg_iterator> ArgRange,
                    const FunctionDecl *CalleeDecl = nullptr,
                    unsigned ParamsToSkip = 0) {
    SmallVector<QualType, 16> ArgTypes;
    CallExpr::const_arg_iterator Arg = ArgRange.begin();

    assert((ParamsToSkip == 0 || CallArgTypeInfo) &&
           "Can't skip parameters if type info is not provided");
    if (CallArgTypeInfo) {
#ifndef NDEBUG
      bool isGenericMethod = isObjCMethodWithTypeParams(CallArgTypeInfo);
#endif

      // First, use the argument types that the type info knows about
      for (auto I = CallArgTypeInfo->param_type_begin() + ParamsToSkip,
                E = CallArgTypeInfo->param_type_end();
           I != E; ++I, ++Arg) {
        assert(Arg != ArgRange.end() && "Running over edge of argument list!");
        assert((isGenericMethod ||
                ((*I)->isVariablyModifiedType() ||
                 (*I).getNonReferenceType()->isObjCRetainableType() ||
                 getContext()
                         .getCanonicalType((*I).getNonReferenceType())
                         .getTypePtr() ==
                     getContext()
                         .getCanonicalType((*Arg)->getType())
                         .getTypePtr())) &&
               "type mismatch in call argument!");
        ArgTypes.push_back(*I);
      }
    }

    // Either we've emitted all the call args, or we have a call to variadic
    // function.
    assert((Arg == ArgRange.end() || !CallArgTypeInfo ||
            CallArgTypeInfo->isVariadic()) &&
           "Extra arguments in non-variadic function!");

    // If we still have any arguments, emit them using the type of the argument.
    for (auto *A : llvm::make_range(Arg, ArgRange.end()))
      ArgTypes.push_back(getVarArgType(A));

    EmitCallArgs(Args, ArgTypes, ArgRange, CalleeDecl, ParamsToSkip);
  }

  void EmitCallArgs(CallArgList &Args, ArrayRef<QualType> ArgTypes,
                    llvm::iterator_range<CallExpr::const_arg_iterator> ArgRange,
                    const FunctionDecl *CalleeDecl = nullptr,
                    unsigned ParamsToSkip = 0);

  /// EmitPointerWithAlignment - Given an expression with a pointer
  /// type, emit the value and compute our best estimate of the
  /// alignment of the pointee.
  ///
  /// Note that this function will conservatively fall back on the type
  /// when it doesn't 
  ///
  /// \param Source - If non-null, this will be initialized with
  ///   information about the source of the alignment.  Note that this
  ///   function will conservatively fall back on the type when it
  ///   doesn't recognize the expression, which means that sometimes
  ///   
  ///   a worst-case One
  ///   reasonable way to use this information is when there's a
  ///   language guarantee that the pointer must be aligned to some
  ///   stricter value, and we're simply trying to ensure that
  ///   sufficiently obvious uses of under-aligned objects don't get
  ///   miscompiled; for example, a placement new into the address of
  ///   a local variable.  In such a case, it's quite reasonable to
  ///   just ignore the returned alignment when it isn't from an
  ///   explicit source.
  Address EmitPointerWithAlignment(const Expr *Addr,
                                   AlignmentSource *Source = nullptr);

  void EmitSanitizerStatReport(llvm::SanitizerStatKind SSK);

private:
  QualType getVarArgType(const Expr *Arg);

  const TargetCodeGenInfo &getTargetHooks() const {
    return CGM.getTargetCodeGenInfo();
  }

  void EmitDeclMetadata();

  BlockByrefHelpers *buildByrefHelpers(llvm::StructType &byrefType,
                                  const AutoVarEmission &emission);

  void AddObjCARCExceptionMetadata(llvm::Instruction *Inst);

  llvm::Value *GetValueForARMHint(unsigned BuiltinID);
};

/// Helper class with most of the code for saving a value for a
/// conditional expression cleanup.
struct DominatingLLVMValue {
  typedef llvm::PointerIntPair<llvm::Value*, 1, bool> saved_type;

  /// Answer whether the given value needs extra work to be saved.
  static bool needsSaving(llvm::Value *value) {
    // If it's not an instruction, we don't need to save.
    if (!isa<llvm::Instruction>(value)) return false;

    // If it's an instruction in the entry block, we don't need to save.
    llvm::BasicBlock *block = cast<llvm::Instruction>(value)->getParent();
    return (block != &block->getParent()->getEntryBlock());
  }

  /// Try to save the given value.
  static saved_type save(CodeGenFunction &CGF, llvm::Value *value) {
    if (!needsSaving(value)) return saved_type(value, false);

    // Otherwise, we need an alloca.
    auto align = CharUnits::fromQuantity(
              CGF.CGM.getDataLayout().getPrefTypeAlignment(value->getType()));
    Address alloca =
      CGF.CreateTempAlloca(value->getType(), align, "cond-cleanup.save");
    CGF.Builder.CreateStore(value, alloca);

    return saved_type(alloca.getPointer(), true);
  }

  static llvm::Value *restore(CodeGenFunction &CGF, saved_type value) {
    // If the value says it wasn't saved, trust that it's still dominating.
    if (!value.getInt()) return value.getPointer();

    // Otherwise, it should be an alloca instruction, as set up in save().
    auto alloca = cast<llvm::AllocaInst>(value.getPointer());
    return CGF.Builder.CreateAlignedLoad(alloca, alloca->getAlignment());
  }
};

/// A partial specialization of DominatingValue for llvm::Values that
/// might be llvm::Instructions.
template <class T> struct DominatingPointer<T,true> : DominatingLLVMValue {
  typedef T *type;
  static type restore(CodeGenFunction &CGF, saved_type value) {
    return static_cast<T*>(DominatingLLVMValue::restore(CGF, value));
  }
};

/// A specialization of DominatingValue for Address.
template <> struct DominatingValue<Address> {
  typedef Address type;

  struct saved_type {
    DominatingLLVMValue::saved_type SavedValue;
    CharUnits Alignment;
  };

  static bool needsSaving(type value) {
    return DominatingLLVMValue::needsSaving(value.getPointer());
  }
  static saved_type save(CodeGenFunction &CGF, type value) {
    return { DominatingLLVMValue::save(CGF, value.getPointer()),
             value.getAlignment() };
  }
  static type restore(CodeGenFunction &CGF, saved_type value) {
    return Address(DominatingLLVMValue::restore(CGF, value.SavedValue),
                   value.Alignment);
  }
};

/// A specialization of DominatingValue for RValue.
template <> struct DominatingValue<RValue> {
  typedef RValue type;
  class saved_type {
    enum Kind { ScalarLiteral, ScalarAddress, AggregateLiteral,
                AggregateAddress, ComplexAddress };

    llvm::Value *Value;
    unsigned K : 3;
    unsigned Align : 29;
    saved_type(llvm::Value *v, Kind k, unsigned a = 0)
      : Value(v), K(k), Align(a) {}

  public:
    static bool needsSaving(RValue value);
    static saved_type save(CodeGenFunction &CGF, RValue value);
    RValue restore(CodeGenFunction &CGF);

    // implementations in CGCleanup.cpp
  };

  static bool needsSaving(type value) {
    return saved_type::needsSaving(value);
  }
  static saved_type save(CodeGenFunction &CGF, type value) {
    return saved_type::save(CGF, value);
  }
  static type restore(CodeGenFunction &CGF, saved_type value) {
    return value.restore(CGF);
  }
};

}  // end namespace CodeGen
}  // end namespace clang

#endif<|MERGE_RESOLUTION|>--- conflicted
+++ resolved
@@ -2487,7 +2487,6 @@
   void EmitOMPTaskLoopDirective(const OMPTaskLoopDirective &S);
   void EmitOMPTaskLoopSimdDirective(const OMPTaskLoopSimdDirective &S);
   void EmitOMPDistributeDirective(const OMPDistributeDirective &S);
-<<<<<<< HEAD
   void
   EmitOMPDistributeLoop(const OMPLoopDirective &S,
                         const RegionCodeGenTy &CodeGenDistributeLoopContent);
@@ -2512,19 +2511,6 @@
       CodeGenModule &CGM, StringRef ParentName,
       const OMPTargetParallelForDirective &S);
 
-=======
-  void EmitOMPDistributeLoop(const OMPDistributeDirective &S);
-  void EmitOMPDistributeParallelForDirective(
-      const OMPDistributeParallelForDirective &S);
-
-  /// Emit outlined function for the target directive.
-  static std::pair<llvm::Function * /*OutlinedFn*/,
-                   llvm::Constant * /*OutlinedFnID*/>
-  EmitOMPTargetDirectiveOutlinedFunction(CodeGenModule &CGM,
-                                         const OMPTargetDirective &S,
-                                         StringRef ParentName,
-                                         bool IsOffloadEntry);
->>>>>>> 5be817d9
   /// \brief Emit inner loop of the worksharing/simd construct.
   ///
   /// \param S Directive, for which the inner loop must be emitted.
