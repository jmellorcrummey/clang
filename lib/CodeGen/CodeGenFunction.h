--- conflicted
+++ resolved
@@ -2703,10 +2703,9 @@
   EmitOMPTeamsDistributeSimdDirective(const OMPTeamsDistributeSimdDirective &S);
   void EmitOMPTeamsDistributeParallelForSimdDirective(
       const OMPTeamsDistributeParallelForSimdDirective &S);
-<<<<<<< HEAD
-  void EmitOMPTargetTeamsDirective(const OMPTargetTeamsDirective &S);
   void EmitOMPTeamsDistributeParallelForDirective(
       const OMPTeamsDistributeParallelForDirective &S);
+  void EmitOMPTargetTeamsDirective(const OMPTargetTeamsDirective &S);
   void EmitOMPTargetTeamsDistributeParallelForDirective(
       const OMPTargetTeamsDistributeParallelForDirective &S);
   void EmitOMPTargetTeamsDistributeParallelForSimdDirective(
@@ -2757,10 +2756,6 @@
   static void EmitOMPTargetTeamsDistributeParallelForSimdDeviceFunction(
       CodeGenModule &CGM, StringRef ParentName,
       const OMPTargetTeamsDistributeParallelForSimdDirective &S);
-=======
-  void EmitOMPTeamsDistributeParallelForDirective(
-      const OMPTeamsDistributeParallelForDirective &S);
->>>>>>> 6503e97e
 
   /// \brief Emit inner loop of the worksharing/simd construct.
   ///
