//===-- CodeGenFunction.h - Per-Function state for LLVM CodeGen -*- C++ -*-===//
//
//                     The LLVM Compiler Infrastructure
//
// This file is distributed under the University of Illinois Open Source
// License. See LICENSE.TXT for details.
//
//===----------------------------------------------------------------------===//
//
// This is the internal per-function state used for llvm translation.
//
//===----------------------------------------------------------------------===//

#ifndef LLVM_CLANG_LIB_CODEGEN_CODEGENFUNCTION_H
#define LLVM_CLANG_LIB_CODEGEN_CODEGENFUNCTION_H

#include "CGBuilder.h"
#include "CGDebugInfo.h"
#include "CGLoopInfo.h"
#include "CGValue.h"
#include "CodeGenModule.h"
#include "CodeGenPGO.h"
#include "EHScopeStack.h"
#include "clang/AST/CharUnits.h"
#include "clang/AST/ExprCXX.h"
#include "clang/AST/ExprObjC.h"
#include "clang/AST/ExprOpenMP.h"
#include "clang/AST/Type.h"
#include "clang/Basic/ABI.h"
#include "clang/Basic/CapturedStmt.h"
#include "clang/Basic/OpenMPKinds.h"
#include "clang/Basic/TargetInfo.h"
#include "clang/Frontend/CodeGenOptions.h"
#include "llvm/ADT/ArrayRef.h"
#include "llvm/ADT/DenseMap.h"
#include "llvm/ADT/SmallVector.h"
#include "llvm/IR/ValueHandle.h"
#include "llvm/Support/Debug.h"
#include "llvm/Transforms/Utils/SanitizerStats.h"

namespace llvm {
class BasicBlock;
class LLVMContext;
class MDNode;
class Module;
class SwitchInst;
class Twine;
class Value;
class CallSite;
}

namespace clang {
class ASTContext;
class BlockDecl;
class CXXDestructorDecl;
class CXXForRangeStmt;
class CXXTryStmt;
class Decl;
class LabelDecl;
class EnumConstantDecl;
class FunctionDecl;
class FunctionProtoType;
class LabelStmt;
class ObjCContainerDecl;
class ObjCInterfaceDecl;
class ObjCIvarDecl;
class ObjCMethodDecl;
class ObjCImplementationDecl;
class ObjCPropertyImplDecl;
class TargetInfo;
class VarDecl;
class ObjCForCollectionStmt;
class ObjCAtTryStmt;
class ObjCAtThrowStmt;
class ObjCAtSynchronizedStmt;
class ObjCAutoreleasePoolStmt;

namespace CodeGen {
class CodeGenTypes;
class CGFunctionInfo;
class CGRecordLayout;
class CGBlockInfo;
class CGCXXABI;
class BlockByrefHelpers;
class BlockByrefInfo;
class BlockFlags;
class BlockFieldFlags;
class RegionCodeGenTy;
class TargetCodeGenInfo;
struct OMPTaskDataTy;

/// The kind of evaluation to perform on values of a particular
/// type.  Basically, is the code in CGExprScalar, CGExprComplex, or
/// CGExprAgg?
///
/// TODO: should vectors maybe be split out into their own thing?
enum TypeEvaluationKind {
  TEK_Scalar,
  TEK_Complex,
  TEK_Aggregate
};

/// CodeGenFunction - This class organizes the per-function state that is used
/// while generating LLVM code.
class CodeGenFunction : public CodeGenTypeCache {
  CodeGenFunction(const CodeGenFunction &) = delete;
  void operator=(const CodeGenFunction &) = delete;

  friend class CGCXXABI;
public:
  /// A jump destination is an abstract label, branching to which may
  /// require a jump out through normal cleanups.
  struct JumpDest {
    JumpDest() : Block(nullptr), ScopeDepth(), Index(0) {}
    JumpDest(llvm::BasicBlock *Block,
             EHScopeStack::stable_iterator Depth,
             unsigned Index)
      : Block(Block), ScopeDepth(Depth), Index(Index) {}

    bool isValid() const { return Block != nullptr; }
    llvm::BasicBlock *getBlock() const { return Block; }
    EHScopeStack::stable_iterator getScopeDepth() const { return ScopeDepth; }
    unsigned getDestIndex() const { return Index; }

    // This should be used cautiously.
    void setScopeDepth(EHScopeStack::stable_iterator depth) {
      ScopeDepth = depth;
    }

  private:
    llvm::BasicBlock *Block;
    EHScopeStack::stable_iterator ScopeDepth;
    unsigned Index;
  };

  CodeGenModule &CGM;  // Per-module state.
  const TargetInfo &Target;

  typedef std::pair<llvm::Value *, llvm::Value *> ComplexPairTy;
  LoopInfoStack LoopStack;
  CGBuilderTy Builder;

  /// \brief CGBuilder insert helper. This function is called after an
  /// instruction is created using Builder.
  void InsertHelper(llvm::Instruction *I, const llvm::Twine &Name,
                    llvm::BasicBlock *BB,
                    llvm::BasicBlock::iterator InsertPt) const;

  /// CurFuncDecl - Holds the Decl for the current outermost
  /// non-closure context.
  const Decl *CurFuncDecl;
  /// CurCodeDecl - This is the inner-most code context, which includes blocks.
  const Decl *CurCodeDecl;
  const CGFunctionInfo *CurFnInfo;
  QualType FnRetTy;
  llvm::Function *CurFn;

  /// CurGD - The GlobalDecl for the current function being compiled.
  GlobalDecl CurGD;

  /// PrologueCleanupDepth - The cleanup depth enclosing all the
  /// cleanups associated with the parameters.
  EHScopeStack::stable_iterator PrologueCleanupDepth;

  /// ReturnBlock - Unified return block.
  JumpDest ReturnBlock;

  /// ReturnValue - The temporary alloca to hold the return
  /// value. This is invalid iff the function has no return value.
  Address ReturnValue;

  /// AllocaInsertPoint - This is an instruction in the entry block before which
  /// we prefer to insert allocas.
  llvm::AssertingVH<llvm::Instruction> AllocaInsertPt;

  /// \brief API for captured statement code generation.
  class CGCapturedStmtInfo {
  public:
    explicit CGCapturedStmtInfo(CapturedRegionKind K = CR_Default)
        : Kind(K), ThisValue(nullptr), CXXThisFieldDecl(nullptr) {}
    explicit CGCapturedStmtInfo(const CapturedStmt &S,
                                CapturedRegionKind K = CR_Default)
      : Kind(K), ThisValue(nullptr), CXXThisFieldDecl(nullptr) {

      RecordDecl::field_iterator Field =
        S.getCapturedRecordDecl()->field_begin();
      for (CapturedStmt::const_capture_iterator I = S.capture_begin(),
                                                E = S.capture_end();
           I != E; ++I, ++Field) {
        if (I->capturesThis())
          CXXThisFieldDecl = *Field;
        else if (I->capturesVariable())
          CaptureFields[I->getCapturedVar()] = *Field;
        else if (I->capturesVariableByCopy())
          CaptureFields[I->getCapturedVar()] = *Field;
      }
    }

    virtual ~CGCapturedStmtInfo();

    CapturedRegionKind getKind() const { return Kind; }

    virtual void setContextValue(llvm::Value *V) { ThisValue = V; }
    // \brief Retrieve the value of the context parameter.
    virtual llvm::Value *getContextValue() const { return ThisValue; }

    /// \brief Lookup the captured field decl for a variable.
    virtual const FieldDecl *lookup(const VarDecl *VD) const {
      return CaptureFields.lookup(VD);
    }

    bool isCXXThisExprCaptured() const { return getThisFieldDecl() != nullptr; }
    virtual FieldDecl *getThisFieldDecl() const { return CXXThisFieldDecl; }

    static bool classof(const CGCapturedStmtInfo *) {
      return true;
    }

    /// \brief Emit the captured statement body.
    virtual void EmitBody(CodeGenFunction &CGF, const Stmt *S) {
      CGF.incrementProfileCounter(S);
      CGF.EmitStmt(S);
    }

    /// \brief Get the name of the capture helper.
    virtual StringRef getHelperName() const { return "__captured_stmt"; }

  private:
    /// \brief The kind of captured statement being generated.
    CapturedRegionKind Kind;

    /// \brief Keep the map between VarDecl and FieldDecl.
    llvm::SmallDenseMap<const VarDecl *, FieldDecl *> CaptureFields;

    /// \brief The base address of the captured record, passed in as the first
    /// argument of the parallel region function.
    llvm::Value *ThisValue;

    /// \brief Captured 'this' type.
    FieldDecl *CXXThisFieldDecl;
  };
  CGCapturedStmtInfo *CapturedStmtInfo;

  /// \brief RAII for correct setting/restoring of CapturedStmtInfo.
  class CGCapturedStmtRAII {
  private:
    CodeGenFunction &CGF;
    CGCapturedStmtInfo *PrevCapturedStmtInfo;
  public:
    CGCapturedStmtRAII(CodeGenFunction &CGF,
                       CGCapturedStmtInfo *NewCapturedStmtInfo)
        : CGF(CGF), PrevCapturedStmtInfo(CGF.CapturedStmtInfo) {
      CGF.CapturedStmtInfo = NewCapturedStmtInfo;
    }
    ~CGCapturedStmtRAII() { CGF.CapturedStmtInfo = PrevCapturedStmtInfo; }
  };

  /// \brief Sanitizers enabled for this function.
  SanitizerSet SanOpts;

  /// \brief True if CodeGen currently emits code implementing sanitizer checks.
  bool IsSanitizerScope;

  /// \brief RAII object to set/unset CodeGenFunction::IsSanitizerScope.
  class SanitizerScope {
    CodeGenFunction *CGF;
  public:
    SanitizerScope(CodeGenFunction *CGF);
    ~SanitizerScope();
  };

  /// In C++, whether we are code generating a thunk.  This controls whether we
  /// should emit cleanups.
  bool CurFuncIsThunk;

  /// In ARC, whether we should autorelease the return value.
  bool AutoreleaseResult;

  /// Whether we processed a Microsoft-style asm block during CodeGen. These can
  /// potentially set the return value.
  bool SawAsmBlock;

  const FunctionDecl *CurSEHParent = nullptr;

  /// True if the current function is an outlined SEH helper. This can be a
  /// finally block or filter expression.
  bool IsOutlinedSEHHelper;

  const CodeGen::CGBlockInfo *BlockInfo;
  llvm::Value *BlockPointer;

  llvm::DenseMap<const VarDecl *, FieldDecl *> LambdaCaptureFields;
  FieldDecl *LambdaThisCaptureField;

  /// \brief A mapping from NRVO variables to the flags used to indicate
  /// when the NRVO has been applied to this variable.
  llvm::DenseMap<const VarDecl *, llvm::Value *> NRVOFlags;

  EHScopeStack EHStack;
  llvm::SmallVector<char, 256> LifetimeExtendedCleanupStack;
  llvm::SmallVector<const JumpDest *, 2> SEHTryEpilogueStack;

  llvm::Instruction *CurrentFuncletPad = nullptr;

  class CallLifetimeEnd final : public EHScopeStack::Cleanup {
    llvm::Value *Addr;
    llvm::Value *Size;

  public:
    CallLifetimeEnd(Address addr, llvm::Value *size)
        : Addr(addr.getPointer()), Size(size) {}

    void Emit(CodeGenFunction &CGF, Flags flags) override {
      CGF.EmitLifetimeEnd(Size, Addr);
    }
  };

  /// Header for data within LifetimeExtendedCleanupStack.
  struct LifetimeExtendedCleanupHeader {
    /// The size of the following cleanup object.
    unsigned Size;
    /// The kind of cleanup to push: a value from the CleanupKind enumeration.
    CleanupKind Kind;

    size_t getSize() const { return Size; }
    CleanupKind getKind() const { return Kind; }
  };

  /// i32s containing the indexes of the cleanup destinations.
  llvm::AllocaInst *NormalCleanupDest;

  unsigned NextCleanupDestIndex;

  /// FirstBlockInfo - The head of a singly-linked-list of block layouts.
  CGBlockInfo *FirstBlockInfo;

  /// EHResumeBlock - Unified block containing a call to llvm.eh.resume.
  llvm::BasicBlock *EHResumeBlock;

  /// The exception slot.  All landing pads write the current exception pointer
  /// into this alloca.
  llvm::Value *ExceptionSlot;

  /// The selector slot.  Under the MandatoryCleanup model, all landing pads
  /// write the current selector value into this alloca.
  llvm::AllocaInst *EHSelectorSlot;

  /// A stack of exception code slots. Entering an __except block pushes a slot
  /// on the stack and leaving pops one. The __exception_code() intrinsic loads
  /// a value from the top of the stack.
  SmallVector<Address, 1> SEHCodeSlotStack;

  /// Value returned by __exception_info intrinsic.
  llvm::Value *SEHInfo = nullptr;

  /// Emits a landing pad for the current EH stack.
  llvm::BasicBlock *EmitLandingPad();

  llvm::BasicBlock *getInvokeDestImpl();

  template <class T>
  typename DominatingValue<T>::saved_type saveValueInCond(T value) {
    return DominatingValue<T>::save(*this, value);
  }

public:
  /// ObjCEHValueStack - Stack of Objective-C exception values, used for
  /// rethrows.
  SmallVector<llvm::Value*, 8> ObjCEHValueStack;

  /// A class controlling the emission of a finally block.
  class FinallyInfo {
    /// Where the catchall's edge through the cleanup should go.
    JumpDest RethrowDest;

    /// A function to call to enter the catch.
    llvm::Constant *BeginCatchFn;

    /// An i1 variable indicating whether or not the @finally is
    /// running for an exception.
    llvm::AllocaInst *ForEHVar;

    /// An i8* variable into which the exception pointer to rethrow
    /// has been saved.
    llvm::AllocaInst *SavedExnVar;

  public:
    void enter(CodeGenFunction &CGF, const Stmt *Finally,
               llvm::Constant *beginCatchFn, llvm::Constant *endCatchFn,
               llvm::Constant *rethrowFn);
    void exit(CodeGenFunction &CGF);
  };

  /// Returns true inside SEH __try blocks.
  bool isSEHTryScope() const { return !SEHTryEpilogueStack.empty(); }

  /// Returns true while emitting a cleanuppad.
  bool isCleanupPadScope() const {
    return CurrentFuncletPad && isa<llvm::CleanupPadInst>(CurrentFuncletPad);
  }

  /// pushFullExprCleanup - Push a cleanup to be run at the end of the
  /// current full-expression.  Safe against the possibility that
  /// we're currently inside a conditionally-evaluated expression.
  template <class T, class... As>
  void pushFullExprCleanup(CleanupKind kind, As... A) {
    // If we're not in a conditional branch, or if none of the
    // arguments requires saving, then use the unconditional cleanup.
    if (!isInConditionalBranch())
      return EHStack.pushCleanup<T>(kind, A...);

    // Stash values in a tuple so we can guarantee the order of saves.
    typedef std::tuple<typename DominatingValue<As>::saved_type...> SavedTuple;
    SavedTuple Saved{saveValueInCond(A)...};

    typedef EHScopeStack::ConditionalCleanup<T, As...> CleanupType;
    EHStack.pushCleanupTuple<CleanupType>(kind, Saved);
    initFullExprCleanup();
  }

  /// \brief Queue a cleanup to be pushed after finishing the current
  /// full-expression.
  template <class T, class... As>
  void pushCleanupAfterFullExpr(CleanupKind Kind, As... A) {
    assert(!isInConditionalBranch() && "can't defer conditional cleanup");

    LifetimeExtendedCleanupHeader Header = { sizeof(T), Kind };

    size_t OldSize = LifetimeExtendedCleanupStack.size();
    LifetimeExtendedCleanupStack.resize(
        LifetimeExtendedCleanupStack.size() + sizeof(Header) + Header.Size);

    static_assert(sizeof(Header) % llvm::AlignOf<T>::Alignment == 0,
                  "Cleanup will be allocated on misaligned address");
    char *Buffer = &LifetimeExtendedCleanupStack[OldSize];
    new (Buffer) LifetimeExtendedCleanupHeader(Header);
    new (Buffer + sizeof(Header)) T(A...);
  }

  /// Set up the last cleaup that was pushed as a conditional
  /// full-expression cleanup.
  void initFullExprCleanup();

  /// PushDestructorCleanup - Push a cleanup to call the
  /// complete-object destructor of an object of the given type at the
  /// given address.  Does nothing if T is not a C++ class type with a
  /// non-trivial destructor.
  void PushDestructorCleanup(QualType T, Address Addr);

  /// PushDestructorCleanup - Push a cleanup to call the
  /// complete-object variant of the given destructor on the object at
  /// the given address.
  void PushDestructorCleanup(const CXXDestructorDecl *Dtor, Address Addr);

  /// PopCleanupBlock - Will pop the cleanup entry on the stack and
  /// process all branch fixups.
  void PopCleanupBlock(bool FallThroughIsBranchThrough = false);

  /// DeactivateCleanupBlock - Deactivates the given cleanup block.
  /// The block cannot be reactivated.  Pops it if it's the top of the
  /// stack.
  ///
  /// \param DominatingIP - An instruction which is known to
  ///   dominate the current IP (if set) and which lies along
  ///   all paths of execution between the current IP and the
  ///   the point at which the cleanup comes into scope.
  void DeactivateCleanupBlock(EHScopeStack::stable_iterator Cleanup,
                              llvm::Instruction *DominatingIP);

  /// ActivateCleanupBlock - Activates an initially-inactive cleanup.
  /// Cannot be used to resurrect a deactivated cleanup.
  ///
  /// \param DominatingIP - An instruction which is known to
  ///   dominate the current IP (if set) and which lies along
  ///   all paths of execution between the current IP and the
  ///   the point at which the cleanup comes into scope.
  void ActivateCleanupBlock(EHScopeStack::stable_iterator Cleanup,
                            llvm::Instruction *DominatingIP);

  /// \brief Enters a new scope for capturing cleanups, all of which
  /// will be executed once the scope is exited.
  class RunCleanupsScope {
    EHScopeStack::stable_iterator CleanupStackDepth;
    size_t LifetimeExtendedCleanupStackSize;
    bool OldDidCallStackSave;
  protected:
    bool PerformCleanup;
  private:

    RunCleanupsScope(const RunCleanupsScope &) = delete;
    void operator=(const RunCleanupsScope &) = delete;

  protected:
    CodeGenFunction& CGF;

  public:
    /// \brief Enter a new cleanup scope.
    explicit RunCleanupsScope(CodeGenFunction &CGF)
      : PerformCleanup(true), CGF(CGF)
    {
      CleanupStackDepth = CGF.EHStack.stable_begin();
      LifetimeExtendedCleanupStackSize =
          CGF.LifetimeExtendedCleanupStack.size();
      OldDidCallStackSave = CGF.DidCallStackSave;
      CGF.DidCallStackSave = false;
    }

    /// \brief Exit this cleanup scope, emitting any accumulated
    /// cleanups.
    ~RunCleanupsScope() {
      if (PerformCleanup) {
        CGF.DidCallStackSave = OldDidCallStackSave;
        CGF.PopCleanupBlocks(CleanupStackDepth,
                             LifetimeExtendedCleanupStackSize);
      }
    }

    /// \brief Determine whether this scope requires any cleanups.
    bool requiresCleanups() const {
      return CGF.EHStack.stable_begin() != CleanupStackDepth;
    }

    /// \brief Force the emission of cleanups now, instead of waiting
    /// until this object is destroyed.
    void ForceCleanup() {
      assert(PerformCleanup && "Already forced cleanup");
      CGF.DidCallStackSave = OldDidCallStackSave;
      CGF.PopCleanupBlocks(CleanupStackDepth,
                           LifetimeExtendedCleanupStackSize);
      PerformCleanup = false;
    }
  };

  class LexicalScope : public RunCleanupsScope {
    SourceRange Range;
    SmallVector<const LabelDecl*, 4> Labels;
    LexicalScope *ParentScope;

    LexicalScope(const LexicalScope &) = delete;
    void operator=(const LexicalScope &) = delete;

  public:
    /// \brief Enter a new cleanup scope.
    explicit LexicalScope(CodeGenFunction &CGF, SourceRange Range)
      : RunCleanupsScope(CGF), Range(Range), ParentScope(CGF.CurLexicalScope) {
      CGF.CurLexicalScope = this;
      if (CGDebugInfo *DI = CGF.getDebugInfo())
        DI->EmitLexicalBlockStart(CGF.Builder, Range.getBegin());
    }

    void addLabel(const LabelDecl *label) {
      assert(PerformCleanup && "adding label to dead scope?");
      Labels.push_back(label);
    }

    /// \brief Exit this cleanup scope, emitting any accumulated
    /// cleanups.
    ~LexicalScope() {
      if (CGDebugInfo *DI = CGF.getDebugInfo())
        DI->EmitLexicalBlockEnd(CGF.Builder, Range.getEnd());

      // If we should perform a cleanup, force them now.  Note that
      // this ends the cleanup scope before rescoping any labels.
      if (PerformCleanup) {
        ApplyDebugLocation DL(CGF, Range.getEnd());
        ForceCleanup();
      }
    }

    /// \brief Force the emission of cleanups now, instead of waiting
    /// until this object is destroyed.
    void ForceCleanup() {
      CGF.CurLexicalScope = ParentScope;
      RunCleanupsScope::ForceCleanup();

      if (!Labels.empty())
        rescopeLabels();
    }

    void rescopeLabels();
  };

  typedef llvm::DenseMap<const Decl *, Address> DeclMapTy;

  /// \brief The scope used to remap some variables as private in the OpenMP
  /// loop body (or other captured region emitted without outlining), and to
  /// restore old vars back on exit.
  class OMPPrivateScope : public RunCleanupsScope {
    DeclMapTy SavedLocals;
    DeclMapTy SavedPrivates;

  private:
    OMPPrivateScope(const OMPPrivateScope &) = delete;
    void operator=(const OMPPrivateScope &) = delete;

  public:
    /// \brief Enter a new OpenMP private scope.
    explicit OMPPrivateScope(CodeGenFunction &CGF) : RunCleanupsScope(CGF) {}

    /// \brief Registers \a LocalVD variable as a private and apply \a
    /// PrivateGen function for it to generate corresponding private variable.
    /// \a PrivateGen returns an address of the generated private variable.
    /// \return true if the variable is registered as private, false if it has
    /// been privatized already.
    bool
    addPrivate(const VarDecl *LocalVD,
               llvm::function_ref<Address()> PrivateGen) {
      assert(PerformCleanup && "adding private to dead scope");

      // Only save it once.
      if (SavedLocals.count(LocalVD)) return false;

      // Copy the existing local entry to SavedLocals.
      auto it = CGF.LocalDeclMap.find(LocalVD);
      if (it != CGF.LocalDeclMap.end()) {
        SavedLocals.insert({LocalVD, it->second});
      } else {
        SavedLocals.insert({LocalVD, Address::invalid()});
      }

      // Generate the private entry.
      Address Addr = PrivateGen();
      QualType VarTy = LocalVD->getType();
      if (VarTy->isReferenceType()) {
        Address Temp = CGF.CreateMemTemp(VarTy);
        CGF.Builder.CreateStore(Addr.getPointer(), Temp);
        Addr = Temp;
      }
      SavedPrivates.insert({LocalVD, Addr});

      return true;
    }

    /// \brief Privatizes local variables previously registered as private.
    /// Registration is separate from the actual privatization to allow
    /// initializers use values of the original variables, not the private one.
    /// This is important, for example, if the private variable is a class
    /// variable initialized by a constructor that references other private
    /// variables. But at initialization original variables must be used, not
    /// private copies.
    /// \return true if at least one variable was privatized, false otherwise.
    bool Privatize() {
      copyInto(SavedPrivates, CGF.LocalDeclMap);
      SavedPrivates.clear();
      return !SavedLocals.empty();
    }

    void ForceCleanup() {
      RunCleanupsScope::ForceCleanup();
      copyInto(SavedLocals, CGF.LocalDeclMap);
      SavedLocals.clear();
    }

    /// \brief Exit scope - all the mapped variables are restored.
    ~OMPPrivateScope() {
      if (PerformCleanup)
        ForceCleanup();
    }

    /// Checks if the global variable is captured in current function. 
    bool isGlobalVarCaptured(const VarDecl *VD) const {
      return !VD->isLocalVarDeclOrParm() && CGF.LocalDeclMap.count(VD) > 0;
    }

  private:
    /// Copy all the entries in the source map over the corresponding
    /// entries in the destination, which must exist.
    static void copyInto(const DeclMapTy &src, DeclMapTy &dest) {
      for (auto &pair : src) {
        if (!pair.second.isValid()) {
          dest.erase(pair.first);
          continue;
        }

        auto it = dest.find(pair.first);
        if (it != dest.end()) {
          it->second = pair.second;
        } else {
          dest.insert(pair);
        }
      }
    }
  };

  /// \brief Takes the old cleanup stack size and emits the cleanup blocks
  /// that have been added.
  void PopCleanupBlocks(EHScopeStack::stable_iterator OldCleanupStackSize);

  /// \brief Takes the old cleanup stack size and emits the cleanup blocks
  /// that have been added, then adds all lifetime-extended cleanups from
  /// the given position to the stack.
  void PopCleanupBlocks(EHScopeStack::stable_iterator OldCleanupStackSize,
                        size_t OldLifetimeExtendedStackSize);

  void ResolveBranchFixups(llvm::BasicBlock *Target);

  /// The given basic block lies in the current EH scope, but may be a
  /// target of a potentially scope-crossing jump; get a stable handle
  /// to which we can perform this jump later.
  JumpDest getJumpDestInCurrentScope(llvm::BasicBlock *Target) {
    return JumpDest(Target,
                    EHStack.getInnermostNormalCleanup(),
                    NextCleanupDestIndex++);
  }

  /// The given basic block lies in the current EH scope, but may be a
  /// target of a potentially scope-crossing jump; get a stable handle
  /// to which we can perform this jump later.
  JumpDest getJumpDestInCurrentScope(StringRef Name = StringRef()) {
    return getJumpDestInCurrentScope(createBasicBlock(Name));
  }

  /// EmitBranchThroughCleanup - Emit a branch from the current insert
  /// block through the normal cleanup handling code (if any) and then
  /// on to \arg Dest.
  void EmitBranchThroughCleanup(JumpDest Dest);
  
  /// isObviouslyBranchWithoutCleanups - Return true if a branch to the
  /// specified destination obviously has no cleanups to run.  'false' is always
  /// a conservatively correct answer for this method.
  bool isObviouslyBranchWithoutCleanups(JumpDest Dest) const;

  /// popCatchScope - Pops the catch scope at the top of the EHScope
  /// stack, emitting any required code (other than the catch handlers
  /// themselves).
  void popCatchScope();

  llvm::BasicBlock *getEHResumeBlock(bool isCleanup);
  llvm::BasicBlock *getEHDispatchBlock(EHScopeStack::stable_iterator scope);
  llvm::BasicBlock *getMSVCDispatchBlock(EHScopeStack::stable_iterator scope);

  /// An object to manage conditionally-evaluated expressions.
  class ConditionalEvaluation {
    llvm::BasicBlock *StartBB;

  public:
    ConditionalEvaluation(CodeGenFunction &CGF)
      : StartBB(CGF.Builder.GetInsertBlock()) {}

    void begin(CodeGenFunction &CGF) {
      assert(CGF.OutermostConditional != this);
      if (!CGF.OutermostConditional)
        CGF.OutermostConditional = this;
    }

    void end(CodeGenFunction &CGF) {
      assert(CGF.OutermostConditional != nullptr);
      if (CGF.OutermostConditional == this)
        CGF.OutermostConditional = nullptr;
    }

    /// Returns a block which will be executed prior to each
    /// evaluation of the conditional code.
    llvm::BasicBlock *getStartingBlock() const {
      return StartBB;
    }
  };

  /// isInConditionalBranch - Return true if we're currently emitting
  /// one branch or the other of a conditional expression.
  bool isInConditionalBranch() const { return OutermostConditional != nullptr; }

  void setBeforeOutermostConditional(llvm::Value *value, Address addr) {
    assert(isInConditionalBranch());
    llvm::BasicBlock *block = OutermostConditional->getStartingBlock();
    auto store = new llvm::StoreInst(value, addr.getPointer(), &block->back());
    store->setAlignment(addr.getAlignment().getQuantity());
  }

  /// An RAII object to record that we're evaluating a statement
  /// expression.
  class StmtExprEvaluation {
    CodeGenFunction &CGF;

    /// We have to save the outermost conditional: cleanups in a
    /// statement expression aren't conditional just because the
    /// StmtExpr is.
    ConditionalEvaluation *SavedOutermostConditional;

  public:
    StmtExprEvaluation(CodeGenFunction &CGF)
      : CGF(CGF), SavedOutermostConditional(CGF.OutermostConditional) {
      CGF.OutermostConditional = nullptr;
    }

    ~StmtExprEvaluation() {
      CGF.OutermostConditional = SavedOutermostConditional;
      CGF.EnsureInsertPoint();
    }
  };

  /// An object which temporarily prevents a value from being
  /// destroyed by aggressive peephole optimizations that assume that
  /// all uses of a value have been realized in the IR.
  class PeepholeProtection {
    llvm::Instruction *Inst;
    friend class CodeGenFunction;

  public:
    PeepholeProtection() : Inst(nullptr) {}
  };

  /// A non-RAII class containing all the information about a bound
  /// opaque value.  OpaqueValueMapping, below, is a RAII wrapper for
  /// this which makes individual mappings very simple; using this
  /// class directly is useful when you have a variable number of
  /// opaque values or don't want the RAII functionality for some
  /// reason.
  class OpaqueValueMappingData {
    const OpaqueValueExpr *OpaqueValue;
    bool BoundLValue;
    CodeGenFunction::PeepholeProtection Protection;

    OpaqueValueMappingData(const OpaqueValueExpr *ov,
                           bool boundLValue)
      : OpaqueValue(ov), BoundLValue(boundLValue) {}
  public:
    OpaqueValueMappingData() : OpaqueValue(nullptr) {}

    static bool shouldBindAsLValue(const Expr *expr) {
      // gl-values should be bound as l-values for obvious reasons.
      // Records should be bound as l-values because IR generation
      // always keeps them in memory.  Expressions of function type
      // act exactly like l-values but are formally required to be
      // r-values in C.
      return expr->isGLValue() ||
             expr->getType()->isFunctionType() ||
             hasAggregateEvaluationKind(expr->getType());
    }

    static OpaqueValueMappingData bind(CodeGenFunction &CGF,
                                       const OpaqueValueExpr *ov,
                                       const Expr *e) {
      if (shouldBindAsLValue(ov))
        return bind(CGF, ov, CGF.EmitLValue(e));
      return bind(CGF, ov, CGF.EmitAnyExpr(e));
    }

    static OpaqueValueMappingData bind(CodeGenFunction &CGF,
                                       const OpaqueValueExpr *ov,
                                       const LValue &lv) {
      assert(shouldBindAsLValue(ov));
      CGF.OpaqueLValues.insert(std::make_pair(ov, lv));
      return OpaqueValueMappingData(ov, true);
    }

    static OpaqueValueMappingData bind(CodeGenFunction &CGF,
                                       const OpaqueValueExpr *ov,
                                       const RValue &rv) {
      assert(!shouldBindAsLValue(ov));
      CGF.OpaqueRValues.insert(std::make_pair(ov, rv));

      OpaqueValueMappingData data(ov, false);

      // Work around an extremely aggressive peephole optimization in
      // EmitScalarConversion which assumes that all other uses of a
      // value are extant.
      data.Protection = CGF.protectFromPeepholes(rv);

      return data;
    }

    bool isValid() const { return OpaqueValue != nullptr; }
    void clear() { OpaqueValue = nullptr; }

    void unbind(CodeGenFunction &CGF) {
      assert(OpaqueValue && "no data to unbind!");

      if (BoundLValue) {
        CGF.OpaqueLValues.erase(OpaqueValue);
      } else {
        CGF.OpaqueRValues.erase(OpaqueValue);
        CGF.unprotectFromPeepholes(Protection);
      }
    }
  };

  /// An RAII object to set (and then clear) a mapping for an OpaqueValueExpr.
  class OpaqueValueMapping {
    CodeGenFunction &CGF;
    OpaqueValueMappingData Data;

  public:
    static bool shouldBindAsLValue(const Expr *expr) {
      return OpaqueValueMappingData::shouldBindAsLValue(expr);
    }

    /// Build the opaque value mapping for the given conditional
    /// operator if it's the GNU ?: extension.  This is a common
    /// enough pattern that the convenience operator is really
    /// helpful.
    ///
    OpaqueValueMapping(CodeGenFunction &CGF,
                       const AbstractConditionalOperator *op) : CGF(CGF) {
      if (isa<ConditionalOperator>(op))
        // Leave Data empty.
        return;

      const BinaryConditionalOperator *e = cast<BinaryConditionalOperator>(op);
      Data = OpaqueValueMappingData::bind(CGF, e->getOpaqueValue(),
                                          e->getCommon());
    }

    OpaqueValueMapping(CodeGenFunction &CGF,
                       const OpaqueValueExpr *opaqueValue,
                       LValue lvalue)
      : CGF(CGF), Data(OpaqueValueMappingData::bind(CGF, opaqueValue, lvalue)) {
    }

    OpaqueValueMapping(CodeGenFunction &CGF,
                       const OpaqueValueExpr *opaqueValue,
                       RValue rvalue)
      : CGF(CGF), Data(OpaqueValueMappingData::bind(CGF, opaqueValue, rvalue)) {
    }

    void pop() {
      Data.unbind(CGF);
      Data.clear();
    }

    ~OpaqueValueMapping() {
      if (Data.isValid()) Data.unbind(CGF);
    }
  };
  
private:
  CGDebugInfo *DebugInfo;
  bool DisableDebugInfo;

  /// DidCallStackSave - Whether llvm.stacksave has been called. Used to avoid
  /// calling llvm.stacksave for multiple VLAs in the same scope.
  bool DidCallStackSave;

  /// IndirectBranch - The first time an indirect goto is seen we create a block
  /// with an indirect branch.  Every time we see the address of a label taken,
  /// we add the label to the indirect goto.  Every subsequent indirect goto is
  /// codegen'd as a jump to the IndirectBranch's basic block.
  llvm::IndirectBrInst *IndirectBranch;

  /// LocalDeclMap - This keeps track of the LLVM allocas or globals for local C
  /// decls.
  DeclMapTy LocalDeclMap;

  /// SizeArguments - If a ParmVarDecl had the pass_object_size attribute, this
  /// will contain a mapping from said ParmVarDecl to its implicit "object_size"
  /// parameter.
  llvm::SmallDenseMap<const ParmVarDecl *, const ImplicitParamDecl *, 2>
      SizeArguments;

  /// Track escaped local variables with auto storage. Used during SEH
  /// outlining to produce a call to llvm.localescape.
  llvm::DenseMap<llvm::AllocaInst *, int> EscapedLocals;

  /// LabelMap - This keeps track of the LLVM basic block for each C label.
  llvm::DenseMap<const LabelDecl*, JumpDest> LabelMap;

  // BreakContinueStack - This keeps track of where break and continue
  // statements should jump to.
  struct BreakContinue {
    BreakContinue(JumpDest Break, JumpDest Continue)
      : BreakBlock(Break), ContinueBlock(Continue) {}

    JumpDest BreakBlock;
    JumpDest ContinueBlock;
  };
  SmallVector<BreakContinue, 8> BreakContinueStack;

  CodeGenPGO PGO;

  /// Calculate branch weights appropriate for PGO data
  llvm::MDNode *createProfileWeights(uint64_t TrueCount, uint64_t FalseCount);
  llvm::MDNode *createProfileWeights(ArrayRef<uint64_t> Weights);
  llvm::MDNode *createProfileWeightsForLoop(const Stmt *Cond,
                                            uint64_t LoopCount);

public:
  /// Increment the profiler's counter for the given statement.
  void incrementProfileCounter(const Stmt *S) {
    if (CGM.getCodeGenOpts().hasProfileClangInstr())
      PGO.emitCounterIncrement(Builder, S);
    PGO.setCurrentStmt(S);
  }

  /// Get the profiler's count for the given statement.
  uint64_t getProfileCount(const Stmt *S) {
    Optional<uint64_t> Count = PGO.getStmtCount(S);
    if (!Count.hasValue())
      return 0;
    return *Count;
  }

  /// Set the profiler's current count.
  void setCurrentProfileCount(uint64_t Count) {
    PGO.setCurrentRegionCount(Count);
  }

  /// Get the profiler's current count. This is generally the count for the most
  /// recently incremented counter.
  uint64_t getCurrentProfileCount() {
    return PGO.getCurrentRegionCount();
  }

private:

  /// SwitchInsn - This is nearest current switch instruction. It is null if
  /// current context is not in a switch.
  llvm::SwitchInst *SwitchInsn;
  /// The branch weights of SwitchInsn when doing instrumentation based PGO.
  SmallVector<uint64_t, 16> *SwitchWeights;

  /// CaseRangeBlock - This block holds if condition check for last case
  /// statement range in current switch instruction.
  llvm::BasicBlock *CaseRangeBlock;

  /// OpaqueLValues - Keeps track of the current set of opaque value
  /// expressions.
  llvm::DenseMap<const OpaqueValueExpr *, LValue> OpaqueLValues;
  llvm::DenseMap<const OpaqueValueExpr *, RValue> OpaqueRValues;

  // VLASizeMap - This keeps track of the associated size for each VLA type.
  // We track this by the size expression rather than the type itself because
  // in certain situations, like a const qualifier applied to an VLA typedef,
  // multiple VLA types can share the same size expression.
  // FIXME: Maybe this could be a stack of maps that is pushed/popped as we
  // enter/leave scopes.
  llvm::DenseMap<const Expr*, llvm::Value*> VLASizeMap;

  /// A block containing a single 'unreachable' instruction.  Created
  /// lazily by getUnreachableBlock().
  llvm::BasicBlock *UnreachableBlock;

  /// Counts of the number return expressions in the function.
  unsigned NumReturnExprs;

  /// Count the number of simple (constant) return expressions in the function.
  unsigned NumSimpleReturnExprs;

  /// The last regular (non-return) debug location (breakpoint) in the function.
  SourceLocation LastStopPoint;

public:
  /// A scope within which we are constructing the fields of an object which
  /// might use a CXXDefaultInitExpr. This stashes away a 'this' value to use
  /// if we need to evaluate a CXXDefaultInitExpr within the evaluation.
  class FieldConstructionScope {
  public:
    FieldConstructionScope(CodeGenFunction &CGF, Address This)
        : CGF(CGF), OldCXXDefaultInitExprThis(CGF.CXXDefaultInitExprThis) {
      CGF.CXXDefaultInitExprThis = This;
    }
    ~FieldConstructionScope() {
      CGF.CXXDefaultInitExprThis = OldCXXDefaultInitExprThis;
    }

  private:
    CodeGenFunction &CGF;
    Address OldCXXDefaultInitExprThis;
  };

  /// The scope of a CXXDefaultInitExpr. Within this scope, the value of 'this'
  /// is overridden to be the object under construction.
  class CXXDefaultInitExprScope {
  public:
    CXXDefaultInitExprScope(CodeGenFunction &CGF)
      : CGF(CGF), OldCXXThisValue(CGF.CXXThisValue),
        OldCXXThisAlignment(CGF.CXXThisAlignment) {
      CGF.CXXThisValue = CGF.CXXDefaultInitExprThis.getPointer();
      CGF.CXXThisAlignment = CGF.CXXDefaultInitExprThis.getAlignment();
    }
    ~CXXDefaultInitExprScope() {
      CGF.CXXThisValue = OldCXXThisValue;
      CGF.CXXThisAlignment = OldCXXThisAlignment;
    }

  public:
    CodeGenFunction &CGF;
    llvm::Value *OldCXXThisValue;
    CharUnits OldCXXThisAlignment;
  };

  class InlinedInheritingConstructorScope {
  public:
    InlinedInheritingConstructorScope(CodeGenFunction &CGF, GlobalDecl GD)
        : CGF(CGF), OldCurGD(CGF.CurGD), OldCurFuncDecl(CGF.CurFuncDecl),
          OldCurCodeDecl(CGF.CurCodeDecl),
          OldCXXABIThisDecl(CGF.CXXABIThisDecl),
          OldCXXABIThisValue(CGF.CXXABIThisValue),
          OldCXXThisValue(CGF.CXXThisValue),
          OldCXXABIThisAlignment(CGF.CXXABIThisAlignment),
          OldCXXThisAlignment(CGF.CXXThisAlignment),
          OldReturnValue(CGF.ReturnValue), OldFnRetTy(CGF.FnRetTy),
          OldCXXInheritedCtorInitExprArgs(
              std::move(CGF.CXXInheritedCtorInitExprArgs)) {
      CGF.CurGD = GD;
      CGF.CurFuncDecl = CGF.CurCodeDecl =
          cast<CXXConstructorDecl>(GD.getDecl());
      CGF.CXXABIThisDecl = nullptr;
      CGF.CXXABIThisValue = nullptr;
      CGF.CXXThisValue = nullptr;
      CGF.CXXABIThisAlignment = CharUnits();
      CGF.CXXThisAlignment = CharUnits();
      CGF.ReturnValue = Address::invalid();
      CGF.FnRetTy = QualType();
      CGF.CXXInheritedCtorInitExprArgs.clear();
    }
    ~InlinedInheritingConstructorScope() {
      CGF.CurGD = OldCurGD;
      CGF.CurFuncDecl = OldCurFuncDecl;
      CGF.CurCodeDecl = OldCurCodeDecl;
      CGF.CXXABIThisDecl = OldCXXABIThisDecl;
      CGF.CXXABIThisValue = OldCXXABIThisValue;
      CGF.CXXThisValue = OldCXXThisValue;
      CGF.CXXABIThisAlignment = OldCXXABIThisAlignment;
      CGF.CXXThisAlignment = OldCXXThisAlignment;
      CGF.ReturnValue = OldReturnValue;
      CGF.FnRetTy = OldFnRetTy;
      CGF.CXXInheritedCtorInitExprArgs =
          std::move(OldCXXInheritedCtorInitExprArgs);
    }

  private:
    CodeGenFunction &CGF;
    GlobalDecl OldCurGD;
    const Decl *OldCurFuncDecl;
    const Decl *OldCurCodeDecl;
    ImplicitParamDecl *OldCXXABIThisDecl;
    llvm::Value *OldCXXABIThisValue;
    llvm::Value *OldCXXThisValue;
    CharUnits OldCXXABIThisAlignment;
    CharUnits OldCXXThisAlignment;
    Address OldReturnValue;
    QualType OldFnRetTy;
    CallArgList OldCXXInheritedCtorInitExprArgs;
  };

private:
  /// CXXThisDecl - When generating code for a C++ member function,
  /// this will hold the implicit 'this' declaration.
  ImplicitParamDecl *CXXABIThisDecl;
  llvm::Value *CXXABIThisValue;
  llvm::Value *CXXThisValue;
  CharUnits CXXABIThisAlignment;
  CharUnits CXXThisAlignment;

  /// The value of 'this' to use when evaluating CXXDefaultInitExprs within
  /// this expression.
  Address CXXDefaultInitExprThis = Address::invalid();

  /// The values of function arguments to use when evaluating
  /// CXXInheritedCtorInitExprs within this context.
  CallArgList CXXInheritedCtorInitExprArgs;

  /// CXXStructorImplicitParamDecl - When generating code for a constructor or
  /// destructor, this will hold the implicit argument (e.g. VTT).
  ImplicitParamDecl *CXXStructorImplicitParamDecl;
  llvm::Value *CXXStructorImplicitParamValue;

  /// OutermostConditional - Points to the outermost active
  /// conditional control.  This is used so that we know if a
  /// temporary should be destroyed conditionally.
  ConditionalEvaluation *OutermostConditional;

  /// The current lexical scope.
  LexicalScope *CurLexicalScope;

  /// The current source location that should be used for exception
  /// handling code.
  SourceLocation CurEHLocation;

  /// BlockByrefInfos - For each __block variable, contains
  /// information about the layout of the variable.
  llvm::DenseMap<const ValueDecl *, BlockByrefInfo> BlockByrefInfos;

  llvm::BasicBlock *TerminateLandingPad;
  llvm::BasicBlock *TerminateHandler;
  llvm::BasicBlock *TrapBB;

  /// Add a kernel metadata node to the named metadata node 'opencl.kernels'.
  /// In the kernel metadata node, reference the kernel function and metadata 
  /// nodes for its optional attribute qualifiers (OpenCL 1.1 6.7.2):
  /// - A node for the vec_type_hint(<type>) qualifier contains string
  ///   "vec_type_hint", an undefined value of the <type> data type,
  ///   and a Boolean that is true if the <type> is integer and signed.
  /// - A node for the work_group_size_hint(X,Y,Z) qualifier contains string 
  ///   "work_group_size_hint", and three 32-bit integers X, Y and Z.
  /// - A node for the reqd_work_group_size(X,Y,Z) qualifier contains string 
  ///   "reqd_work_group_size", and three 32-bit integers X, Y and Z.
  void EmitOpenCLKernelMetadata(const FunctionDecl *FD, 
                                llvm::Function *Fn);

public:
  CodeGenFunction(CodeGenModule &cgm, bool suppressNewContext=false);
  ~CodeGenFunction();

  CodeGenTypes &getTypes() const { return CGM.getTypes(); }
  ASTContext &getContext() const { return CGM.getContext(); }
  CGDebugInfo *getDebugInfo() { 
    if (DisableDebugInfo) 
      return nullptr;
    return DebugInfo; 
  }
  void disableDebugInfo() { DisableDebugInfo = true; }
  void enableDebugInfo() { DisableDebugInfo = false; }

  bool shouldUseFusedARCCalls() {
    return CGM.getCodeGenOpts().OptimizationLevel == 0;
  }

  const LangOptions &getLangOpts() const { return CGM.getLangOpts(); }

  /// Returns a pointer to the function's exception object and selector slot,
  /// which is assigned in every landing pad.
  Address getExceptionSlot();
  Address getEHSelectorSlot();

  /// Returns the contents of the function's exception object and selector
  /// slots.
  llvm::Value *getExceptionFromSlot();
  llvm::Value *getSelectorFromSlot();

  Address getNormalCleanupDestSlot();

  llvm::BasicBlock *getUnreachableBlock() {
    if (!UnreachableBlock) {
      UnreachableBlock = createBasicBlock("unreachable");
      new llvm::UnreachableInst(getLLVMContext(), UnreachableBlock);
    }
    return UnreachableBlock;
  }

  llvm::BasicBlock *getInvokeDest() {
    if (!EHStack.requiresLandingPad()) return nullptr;
    return getInvokeDestImpl();
  }

  bool currentFunctionUsesSEHTry() const { return CurSEHParent != nullptr; }

  const TargetInfo &getTarget() const { return Target; }
  llvm::LLVMContext &getLLVMContext() { return CGM.getLLVMContext(); }

  //===--------------------------------------------------------------------===//
  //                                  Cleanups
  //===--------------------------------------------------------------------===//

  typedef void Destroyer(CodeGenFunction &CGF, Address addr, QualType ty);

  void pushIrregularPartialArrayCleanup(llvm::Value *arrayBegin,
                                        Address arrayEndPointer,
                                        QualType elementType,
                                        CharUnits elementAlignment,
                                        Destroyer *destroyer);
  void pushRegularPartialArrayCleanup(llvm::Value *arrayBegin,
                                      llvm::Value *arrayEnd,
                                      QualType elementType,
                                      CharUnits elementAlignment,
                                      Destroyer *destroyer);

  void pushDestroy(QualType::DestructionKind dtorKind,
                   Address addr, QualType type);
  void pushEHDestroy(QualType::DestructionKind dtorKind,
                     Address addr, QualType type);
  void pushDestroy(CleanupKind kind, Address addr, QualType type,
                   Destroyer *destroyer, bool useEHCleanupForArray);
  void pushLifetimeExtendedDestroy(CleanupKind kind, Address addr,
                                   QualType type, Destroyer *destroyer,
                                   bool useEHCleanupForArray);
  void pushCallObjectDeleteCleanup(const FunctionDecl *OperatorDelete,
                                   llvm::Value *CompletePtr,
                                   QualType ElementType);
  void pushStackRestore(CleanupKind kind, Address SPMem);
  void emitDestroy(Address addr, QualType type, Destroyer *destroyer,
                   bool useEHCleanupForArray);
  llvm::Function *generateDestroyHelper(Address addr, QualType type,
                                        Destroyer *destroyer,
                                        bool useEHCleanupForArray,
                                        const VarDecl *VD);
  void emitArrayDestroy(llvm::Value *begin, llvm::Value *end,
                        QualType elementType, CharUnits elementAlign,
                        Destroyer *destroyer,
                        bool checkZeroLength, bool useEHCleanup);

  Destroyer *getDestroyer(QualType::DestructionKind destructionKind);

  /// Determines whether an EH cleanup is required to destroy a type
  /// with the given destruction kind.
  bool needsEHCleanup(QualType::DestructionKind kind) {
    switch (kind) {
    case QualType::DK_none:
      return false;
    case QualType::DK_cxx_destructor:
    case QualType::DK_objc_weak_lifetime:
      return getLangOpts().Exceptions;
    case QualType::DK_objc_strong_lifetime:
      return getLangOpts().Exceptions &&
             CGM.getCodeGenOpts().ObjCAutoRefCountExceptions;
    }
    llvm_unreachable("bad destruction kind");
  }

  CleanupKind getCleanupKind(QualType::DestructionKind kind) {
    return (needsEHCleanup(kind) ? NormalAndEHCleanup : NormalCleanup);
  }

  //===--------------------------------------------------------------------===//
  //                                  Objective-C
  //===--------------------------------------------------------------------===//

  void GenerateObjCMethod(const ObjCMethodDecl *OMD);

  void StartObjCMethod(const ObjCMethodDecl *MD, const ObjCContainerDecl *CD);

  /// GenerateObjCGetter - Synthesize an Objective-C property getter function.
  void GenerateObjCGetter(ObjCImplementationDecl *IMP,
                          const ObjCPropertyImplDecl *PID);
  void generateObjCGetterBody(const ObjCImplementationDecl *classImpl,
                              const ObjCPropertyImplDecl *propImpl,
                              const ObjCMethodDecl *GetterMothodDecl,
                              llvm::Constant *AtomicHelperFn);

  void GenerateObjCCtorDtorMethod(ObjCImplementationDecl *IMP,
                                  ObjCMethodDecl *MD, bool ctor);

  /// GenerateObjCSetter - Synthesize an Objective-C property setter function
  /// for the given property.
  void GenerateObjCSetter(ObjCImplementationDecl *IMP,
                          const ObjCPropertyImplDecl *PID);
  void generateObjCSetterBody(const ObjCImplementationDecl *classImpl,
                              const ObjCPropertyImplDecl *propImpl,
                              llvm::Constant *AtomicHelperFn);

  //===--------------------------------------------------------------------===//
  //                                  Block Bits
  //===--------------------------------------------------------------------===//

  llvm::Value *EmitBlockLiteral(const BlockExpr *);
  llvm::Value *EmitBlockLiteral(const CGBlockInfo &Info);
  static void destroyBlockInfos(CGBlockInfo *info);

  llvm::Function *GenerateBlockFunction(GlobalDecl GD,
                                        const CGBlockInfo &Info,
                                        const DeclMapTy &ldm,
                                        bool IsLambdaConversionToBlock);

  llvm::Constant *GenerateCopyHelperFunction(const CGBlockInfo &blockInfo);
  llvm::Constant *GenerateDestroyHelperFunction(const CGBlockInfo &blockInfo);
  llvm::Constant *GenerateObjCAtomicSetterCopyHelperFunction(
                                             const ObjCPropertyImplDecl *PID);
  llvm::Constant *GenerateObjCAtomicGetterCopyHelperFunction(
                                             const ObjCPropertyImplDecl *PID);
  llvm::Value *EmitBlockCopyAndAutorelease(llvm::Value *Block, QualType Ty);

  void BuildBlockRelease(llvm::Value *DeclPtr, BlockFieldFlags flags);

  class AutoVarEmission;

  void emitByrefStructureInit(const AutoVarEmission &emission);
  void enterByrefCleanup(const AutoVarEmission &emission);

  void setBlockContextParameter(const ImplicitParamDecl *D, unsigned argNum,
                                llvm::Value *ptr);

  Address LoadBlockStruct();
  Address GetAddrOfBlockDecl(const VarDecl *var, bool ByRef);

  /// BuildBlockByrefAddress - Computes the location of the
  /// data in a variable which is declared as __block.
  Address emitBlockByrefAddress(Address baseAddr, const VarDecl *V,
                                bool followForward = true);
  Address emitBlockByrefAddress(Address baseAddr,
                                const BlockByrefInfo &info,
                                bool followForward,
                                const llvm::Twine &name);

  const BlockByrefInfo &getBlockByrefInfo(const VarDecl *var);

  QualType BuildFunctionArgList(GlobalDecl GD, FunctionArgList &Args);

  void GenerateCode(GlobalDecl GD, llvm::Function *Fn,
                    const CGFunctionInfo &FnInfo);
  /// \brief Emit code for the start of a function.
  /// \param Loc       The location to be associated with the function.
  /// \param StartLoc  The location of the function body.
  void StartFunction(GlobalDecl GD,
                     QualType RetTy,
                     llvm::Function *Fn,
                     const CGFunctionInfo &FnInfo,
                     const FunctionArgList &Args,
                     SourceLocation Loc = SourceLocation(),
                     SourceLocation StartLoc = SourceLocation());

  void EmitConstructorBody(FunctionArgList &Args);
  void EmitDestructorBody(FunctionArgList &Args);
  void emitImplicitAssignmentOperatorBody(FunctionArgList &Args);
  void EmitFunctionBody(FunctionArgList &Args, const Stmt *Body);
  void EmitBlockWithFallThrough(llvm::BasicBlock *BB, const Stmt *S);

  void EmitForwardingCallToLambda(const CXXMethodDecl *LambdaCallOperator,
                                  CallArgList &CallArgs);
  void EmitLambdaToBlockPointerBody(FunctionArgList &Args);
  void EmitLambdaBlockInvokeBody();
  void EmitLambdaDelegatingInvokeBody(const CXXMethodDecl *MD);
  void EmitLambdaStaticInvokeFunction(const CXXMethodDecl *MD);
  void EmitAsanPrologueOrEpilogue(bool Prologue);

  /// \brief Emit the unified return block, trying to avoid its emission when
  /// possible.
  /// \return The debug location of the user written return statement if the
  /// return block is is avoided.
  llvm::DebugLoc EmitReturnBlock();

  /// FinishFunction - Complete IR generation of the current function. It is
  /// legal to call this function even if there is no current insertion point.
  void FinishFunction(SourceLocation EndLoc=SourceLocation());

  void StartThunk(llvm::Function *Fn, GlobalDecl GD,
                  const CGFunctionInfo &FnInfo);

  void EmitCallAndReturnForThunk(llvm::Value *Callee, const ThunkInfo *Thunk);

  void FinishThunk();

  /// Emit a musttail call for a thunk with a potentially adjusted this pointer.
  void EmitMustTailThunk(const CXXMethodDecl *MD, llvm::Value *AdjustedThisPtr,
                         llvm::Value *Callee);

  /// Generate a thunk for the given method.
  void generateThunk(llvm::Function *Fn, const CGFunctionInfo &FnInfo,
                     GlobalDecl GD, const ThunkInfo &Thunk);

  llvm::Function *GenerateVarArgsThunk(llvm::Function *Fn,
                                       const CGFunctionInfo &FnInfo,
                                       GlobalDecl GD, const ThunkInfo &Thunk);

  void EmitCtorPrologue(const CXXConstructorDecl *CD, CXXCtorType Type,
                        FunctionArgList &Args);

  void EmitInitializerForField(FieldDecl *Field, LValue LHS, Expr *Init,
                               ArrayRef<VarDecl *> ArrayIndexes);

  /// Struct with all informations about dynamic [sub]class needed to set vptr.
  struct VPtr {
    BaseSubobject Base;
    const CXXRecordDecl *NearestVBase;
    CharUnits OffsetFromNearestVBase;
    const CXXRecordDecl *VTableClass;
  };

  /// Initialize the vtable pointer of the given subobject.
  void InitializeVTablePointer(const VPtr &vptr);

  typedef llvm::SmallVector<VPtr, 4> VPtrsVector;

  typedef llvm::SmallPtrSet<const CXXRecordDecl *, 4> VisitedVirtualBasesSetTy;
  VPtrsVector getVTablePointers(const CXXRecordDecl *VTableClass);

  void getVTablePointers(BaseSubobject Base, const CXXRecordDecl *NearestVBase,
                         CharUnits OffsetFromNearestVBase,
                         bool BaseIsNonVirtualPrimaryBase,
                         const CXXRecordDecl *VTableClass,
                         VisitedVirtualBasesSetTy &VBases, VPtrsVector &vptrs);

  void InitializeVTablePointers(const CXXRecordDecl *ClassDecl);

  /// GetVTablePtr - Return the Value of the vtable pointer member pointed
  /// to by This.
  llvm::Value *GetVTablePtr(Address This, llvm::Type *VTableTy,
                            const CXXRecordDecl *VTableClass);

  enum CFITypeCheckKind {
    CFITCK_VCall,
    CFITCK_NVCall,
    CFITCK_DerivedCast,
    CFITCK_UnrelatedCast,
    CFITCK_ICall,
  };

  /// \brief Derived is the presumed address of an object of type T after a
  /// cast. If T is a polymorphic class type, emit a check that the virtual
  /// table for Derived belongs to a class derived from T.
  void EmitVTablePtrCheckForCast(QualType T, llvm::Value *Derived,
                                 bool MayBeNull, CFITypeCheckKind TCK,
                                 SourceLocation Loc);

  /// EmitVTablePtrCheckForCall - Virtual method MD is being called via VTable.
  /// If vptr CFI is enabled, emit a check that VTable is valid.
  void EmitVTablePtrCheckForCall(const CXXRecordDecl *RD, llvm::Value *VTable,
                                 CFITypeCheckKind TCK, SourceLocation Loc);

  /// EmitVTablePtrCheck - Emit a check that VTable is a valid virtual table for
  /// RD using llvm.type.test.
  void EmitVTablePtrCheck(const CXXRecordDecl *RD, llvm::Value *VTable,
                          CFITypeCheckKind TCK, SourceLocation Loc);

  /// If whole-program virtual table optimization is enabled, emit an assumption
  /// that VTable is a member of RD's type identifier. Or, if vptr CFI is
  /// enabled, emit a check that VTable is a member of RD's type identifier.
  void EmitTypeMetadataCodeForVCall(const CXXRecordDecl *RD,
                                    llvm::Value *VTable, SourceLocation Loc);

  /// Returns whether we should perform a type checked load when loading a
  /// virtual function for virtual calls to members of RD. This is generally
  /// true when both vcall CFI and whole-program-vtables are enabled.
  bool ShouldEmitVTableTypeCheckedLoad(const CXXRecordDecl *RD);

  /// Emit a type checked load from the given vtable.
  llvm::Value *EmitVTableTypeCheckedLoad(const CXXRecordDecl *RD, llvm::Value *VTable,
                                         uint64_t VTableByteOffset);

  /// CanDevirtualizeMemberFunctionCalls - Checks whether virtual calls on given
  /// expr can be devirtualized.
  bool CanDevirtualizeMemberFunctionCall(const Expr *Base,
                                         const CXXMethodDecl *MD);

  /// EnterDtorCleanups - Enter the cleanups necessary to complete the
  /// given phase of destruction for a destructor.  The end result
  /// should call destructors on members and base classes in reverse
  /// order of their construction.
  void EnterDtorCleanups(const CXXDestructorDecl *Dtor, CXXDtorType Type);

  /// ShouldInstrumentFunction - Return true if the current function should be
  /// instrumented with __cyg_profile_func_* calls
  bool ShouldInstrumentFunction();

  /// EmitFunctionInstrumentation - Emit LLVM code to call the specified
  /// instrumentation function with the current function and the call site, if
  /// function instrumentation is enabled.
  void EmitFunctionInstrumentation(const char *Fn);

  /// EmitMCountInstrumentation - Emit call to .mcount.
  void EmitMCountInstrumentation();

  /// EmitFunctionProlog - Emit the target specific LLVM code to load the
  /// arguments for the given function. This is also responsible for naming the
  /// LLVM function arguments.
  void EmitFunctionProlog(const CGFunctionInfo &FI,
                          llvm::Function *Fn,
                          const FunctionArgList &Args);

  /// EmitFunctionEpilog - Emit the target specific LLVM code to return the
  /// given temporary.
  void EmitFunctionEpilog(const CGFunctionInfo &FI, bool EmitRetDbgLoc,
                          SourceLocation EndLoc);

  /// EmitStartEHSpec - Emit the start of the exception spec.
  void EmitStartEHSpec(const Decl *D);

  /// EmitEndEHSpec - Emit the end of the exception spec.
  void EmitEndEHSpec(const Decl *D);

  /// getTerminateLandingPad - Return a landing pad that just calls terminate.
  llvm::BasicBlock *getTerminateLandingPad();

  /// getTerminateHandler - Return a handler (not a landing pad, just
  /// a catch handler) that just calls terminate.  This is used when
  /// a terminate scope encloses a try.
  llvm::BasicBlock *getTerminateHandler();

  llvm::Type *ConvertTypeForMem(QualType T);
  llvm::Type *ConvertType(QualType T);
  llvm::Type *ConvertType(const TypeDecl *T) {
    return ConvertType(getContext().getTypeDeclType(T));
  }

  /// LoadObjCSelf - Load the value of self. This function is only valid while
  /// generating code for an Objective-C method.
  llvm::Value *LoadObjCSelf();

  /// TypeOfSelfObject - Return type of object that this self represents.
  QualType TypeOfSelfObject();

  /// hasAggregateLLVMType - Return true if the specified AST type will map into
  /// an aggregate LLVM type or is void.
  static TypeEvaluationKind getEvaluationKind(QualType T);

  static bool hasScalarEvaluationKind(QualType T) {
    return getEvaluationKind(T) == TEK_Scalar;
  }

  static bool hasAggregateEvaluationKind(QualType T) {
    return getEvaluationKind(T) == TEK_Aggregate;
  }

  /// createBasicBlock - Create an LLVM basic block.
  llvm::BasicBlock *createBasicBlock(const Twine &name = "",
                                     llvm::Function *parent = nullptr,
                                     llvm::BasicBlock *before = nullptr) {
#ifdef NDEBUG
    return llvm::BasicBlock::Create(getLLVMContext(), "", parent, before);
#else
    return llvm::BasicBlock::Create(getLLVMContext(), name, parent, before);
#endif
  }

  /// getBasicBlockForLabel - Return the LLVM basicblock that the specified
  /// label maps to.
  JumpDest getJumpDestForLabel(const LabelDecl *S);

  /// SimplifyForwardingBlocks - If the given basic block is only a branch to
  /// another basic block, simplify it. This assumes that no other code could
  /// potentially reference the basic block.
  void SimplifyForwardingBlocks(llvm::BasicBlock *BB);

  /// EmitBlock - Emit the given block \arg BB and set it as the insert point,
  /// adding a fall-through branch from the current insert block if
  /// necessary. It is legal to call this function even if there is no current
  /// insertion point.
  ///
  /// IsFinished - If true, indicates that the caller has finished emitting
  /// branches to the given block and does not expect to emit code into it. This
  /// means the block can be ignored if it is unreachable.
  void EmitBlock(llvm::BasicBlock *BB, bool IsFinished=false);

  /// EmitBlockAfterUses - Emit the given block somewhere hopefully
  /// near its uses, and leave the insertion point in it.
  void EmitBlockAfterUses(llvm::BasicBlock *BB);

  /// EmitBranch - Emit a branch to the specified basic block from the current
  /// insert block, taking care to avoid creation of branches from dummy
  /// blocks. It is legal to call this function even if there is no current
  /// insertion point.
  ///
  /// This function clears the current insertion point. The caller should follow
  /// calls to this function with calls to Emit*Block prior to generation new
  /// code.
  void EmitBranch(llvm::BasicBlock *Block);

  /// HaveInsertPoint - True if an insertion point is defined. If not, this
  /// indicates that the current code being emitted is unreachable.
  bool HaveInsertPoint() const {
    return Builder.GetInsertBlock() != nullptr;
  }

  /// EnsureInsertPoint - Ensure that an insertion point is defined so that
  /// emitted IR has a place to go. Note that by definition, if this function
  /// creates a block then that block is unreachable; callers may do better to
  /// detect when no insertion point is defined and simply skip IR generation.
  void EnsureInsertPoint() {
    if (!HaveInsertPoint())
      EmitBlock(createBasicBlock());
  }

  /// ErrorUnsupported - Print out an error that codegen doesn't support the
  /// specified stmt yet.
  void ErrorUnsupported(const Stmt *S, const char *Type);

  //===--------------------------------------------------------------------===//
  //                                  Helpers
  //===--------------------------------------------------------------------===//

  LValue MakeAddrLValue(Address Addr, QualType T,
                        AlignmentSource AlignSource = AlignmentSource::Type) {
    return LValue::MakeAddr(Addr, T, getContext(), AlignSource,
                            CGM.getTBAAInfo(T));
  }

  LValue MakeAddrLValue(llvm::Value *V, QualType T, CharUnits Alignment,
                        AlignmentSource AlignSource = AlignmentSource::Type) {
    return LValue::MakeAddr(Address(V, Alignment), T, getContext(),
                            AlignSource, CGM.getTBAAInfo(T));
  }

  LValue MakeNaturalAlignPointeeAddrLValue(llvm::Value *V, QualType T);
  LValue MakeNaturalAlignAddrLValue(llvm::Value *V, QualType T);
  CharUnits getNaturalTypeAlignment(QualType T,
                                    AlignmentSource *Source = nullptr,
                                    bool forPointeeType = false);
  CharUnits getNaturalPointeeTypeAlignment(QualType T,
                                           AlignmentSource *Source = nullptr);

  Address EmitLoadOfReference(Address Ref, const ReferenceType *RefTy,
                              AlignmentSource *Source = nullptr);
  LValue EmitLoadOfReferenceLValue(Address Ref, const ReferenceType *RefTy);

  Address EmitLoadOfPointer(Address Ptr, const PointerType *PtrTy,
                            AlignmentSource *Source = nullptr);
  LValue EmitLoadOfPointerLValue(Address Ptr, const PointerType *PtrTy);

  /// CreateTempAlloca - This creates a alloca and inserts it into the entry
  /// block. The caller is responsible for setting an appropriate alignment on
  /// the alloca.
  llvm::AllocaInst *CreateTempAlloca(llvm::Type *Ty,
                                     const Twine &Name = "tmp");
  Address CreateTempAlloca(llvm::Type *Ty, CharUnits align,
                           const Twine &Name = "tmp");

  /// CreateDefaultAlignedTempAlloca - This creates an alloca with the
  /// default ABI alignment of the given LLVM type.
  ///
  /// IMPORTANT NOTE: This is *not* generally the right alignment for
  /// any given AST type that happens to have been lowered to the
  /// given IR type.  This should only ever be used for function-local,
  /// IR-driven manipulations like saving and restoring a value.  Do
  /// not hand this address off to arbitrary IRGen routines, and especially
  /// do not pass it as an argument to a function that might expect a
  /// properly ABI-aligned value.
  Address CreateDefaultAlignTempAlloca(llvm::Type *Ty,
                                       const Twine &Name = "tmp");

  /// InitTempAlloca - Provide an initial value for the given alloca which
  /// will be observable at all locations in the function.
  ///
  /// The address should be something that was returned from one of
  /// the CreateTempAlloca or CreateMemTemp routines, and the
  /// initializer must be valid in the entry block (i.e. it must
  /// either be a constant or an argument value).
  void InitTempAlloca(Address Alloca, llvm::Value *Value);

  /// CreateIRTemp - Create a temporary IR object of the given type, with
  /// appropriate alignment. This routine should only be used when an temporary
  /// value needs to be stored into an alloca (for example, to avoid explicit
  /// PHI construction), but the type is the IR type, not the type appropriate
  /// for storing in memory.
  ///
  /// That is, this is exactly equivalent to CreateMemTemp, but calling
  /// ConvertType instead of ConvertTypeForMem.
  Address CreateIRTemp(QualType T, const Twine &Name = "tmp");

  /// CreateMemTemp - Create a temporary memory object of the given type, with
  /// appropriate alignment.
  Address CreateMemTemp(QualType T, const Twine &Name = "tmp");
  Address CreateMemTemp(QualType T, CharUnits Align, const Twine &Name = "tmp");

  /// CreateAggTemp - Create a temporary memory object for the given
  /// aggregate type.
  AggValueSlot CreateAggTemp(QualType T, const Twine &Name = "tmp") {
    return AggValueSlot::forAddr(CreateMemTemp(T, Name),
                                 T.getQualifiers(),
                                 AggValueSlot::IsNotDestructed,
                                 AggValueSlot::DoesNotNeedGCBarriers,
                                 AggValueSlot::IsNotAliased);
  }

  /// Emit a cast to void* in the appropriate address space.
  llvm::Value *EmitCastToVoidPtr(llvm::Value *value);

  /// EvaluateExprAsBool - Perform the usual unary conversions on the specified
  /// expression and compare the result against zero, returning an Int1Ty value.
  llvm::Value *EvaluateExprAsBool(const Expr *E);

  /// EmitIgnoredExpr - Emit an expression in a context which ignores the result.
  void EmitIgnoredExpr(const Expr *E);

  /// EmitAnyExpr - Emit code to compute the specified expression which can have
  /// any type.  The result is returned as an RValue struct.  If this is an
  /// aggregate expression, the aggloc/agglocvolatile arguments indicate where
  /// the result should be returned.
  ///
  /// \param ignoreResult True if the resulting value isn't used.
  RValue EmitAnyExpr(const Expr *E,
                     AggValueSlot aggSlot = AggValueSlot::ignored(),
                     bool ignoreResult = false);

  // EmitVAListRef - Emit a "reference" to a va_list; this is either the address
  // or the value of the expression, depending on how va_list is defined.
  Address EmitVAListRef(const Expr *E);

  /// Emit a "reference" to a __builtin_ms_va_list; this is
  /// always the value of the expression, because a __builtin_ms_va_list is a
  /// pointer to a char.
  Address EmitMSVAListRef(const Expr *E);

  /// EmitAnyExprToTemp - Similary to EmitAnyExpr(), however, the result will
  /// always be accessible even if no aggregate location is provided.
  RValue EmitAnyExprToTemp(const Expr *E);

  /// EmitAnyExprToMem - Emits the code necessary to evaluate an
  /// arbitrary expression into the given memory location.
  void EmitAnyExprToMem(const Expr *E, Address Location,
                        Qualifiers Quals, bool IsInitializer);

  void EmitAnyExprToExn(const Expr *E, Address Addr);

  /// EmitExprAsInit - Emits the code necessary to initialize a
  /// location in memory with the given initializer.
  void EmitExprAsInit(const Expr *init, const ValueDecl *D, LValue lvalue,
                      bool capturedByInit);

  /// hasVolatileMember - returns true if aggregate type has a volatile
  /// member.
  bool hasVolatileMember(QualType T) {
    if (const RecordType *RT = T->getAs<RecordType>()) {
      const RecordDecl *RD = cast<RecordDecl>(RT->getDecl());
      return RD->hasVolatileMember();
    }
    return false;
  }
  /// EmitAggregateCopy - Emit an aggregate assignment.
  ///
  /// The difference to EmitAggregateCopy is that tail padding is not copied.
  /// This is required for correctness when assigning non-POD structures in C++.
  void EmitAggregateAssign(Address DestPtr, Address SrcPtr,
                           QualType EltTy) {
    bool IsVolatile = hasVolatileMember(EltTy);
    EmitAggregateCopy(DestPtr, SrcPtr, EltTy, IsVolatile, true);
  }

  void EmitAggregateCopyCtor(Address DestPtr, Address SrcPtr,
                             QualType DestTy, QualType SrcTy) {
    EmitAggregateCopy(DestPtr, SrcPtr, SrcTy, /*IsVolatile=*/false,
                      /*IsAssignment=*/false);
  }

  /// EmitAggregateCopy - Emit an aggregate copy.
  ///
  /// \param isVolatile - True iff either the source or the destination is
  /// volatile.
  /// \param isAssignment - If false, allow padding to be copied.  This often
  /// yields more efficient.
  void EmitAggregateCopy(Address DestPtr, Address SrcPtr,
                         QualType EltTy, bool isVolatile=false,
                         bool isAssignment = false);

  /// GetAddrOfLocalVar - Return the address of a local variable.
  Address GetAddrOfLocalVar(const VarDecl *VD) {
    auto it = LocalDeclMap.find(VD);
    assert(it != LocalDeclMap.end() &&
           "Invalid argument to GetAddrOfLocalVar(), no decl!");
    return it->second;
  }

  /// getOpaqueLValueMapping - Given an opaque value expression (which
  /// must be mapped to an l-value), return its mapping.
  const LValue &getOpaqueLValueMapping(const OpaqueValueExpr *e) {
    assert(OpaqueValueMapping::shouldBindAsLValue(e));

    llvm::DenseMap<const OpaqueValueExpr*,LValue>::iterator
      it = OpaqueLValues.find(e);
    assert(it != OpaqueLValues.end() && "no mapping for opaque value!");
    return it->second;
  }

  /// getOpaqueRValueMapping - Given an opaque value expression (which
  /// must be mapped to an r-value), return its mapping.
  const RValue &getOpaqueRValueMapping(const OpaqueValueExpr *e) {
    assert(!OpaqueValueMapping::shouldBindAsLValue(e));

    llvm::DenseMap<const OpaqueValueExpr*,RValue>::iterator
      it = OpaqueRValues.find(e);
    assert(it != OpaqueRValues.end() && "no mapping for opaque value!");
    return it->second;
  }

  /// getAccessedFieldNo - Given an encoded value and a result number, return
  /// the input field number being accessed.
  static unsigned getAccessedFieldNo(unsigned Idx, const llvm::Constant *Elts);

  llvm::BlockAddress *GetAddrOfLabel(const LabelDecl *L);
  llvm::BasicBlock *GetIndirectGotoBlock();

  /// EmitNullInitialization - Generate code to set a value of the given type to
  /// null, If the type contains data member pointers, they will be initialized
  /// to -1 in accordance with the Itanium C++ ABI.
  void EmitNullInitialization(Address DestPtr, QualType Ty);

  /// Emits a call to an LLVM variable-argument intrinsic, either
  /// \c llvm.va_start or \c llvm.va_end.
  /// \param ArgValue A reference to the \c va_list as emitted by either
  /// \c EmitVAListRef or \c EmitMSVAListRef.
  /// \param IsStart If \c true, emits a call to \c llvm.va_start; otherwise,
  /// calls \c llvm.va_end.
  llvm::Value *EmitVAStartEnd(llvm::Value *ArgValue, bool IsStart);

  /// Generate code to get an argument from the passed in pointer
  /// and update it accordingly.
  /// \param VE The \c VAArgExpr for which to generate code.
  /// \param VAListAddr Receives a reference to the \c va_list as emitted by
  /// either \c EmitVAListRef or \c EmitMSVAListRef.
  /// \returns A pointer to the argument.
  // FIXME: We should be able to get rid of this method and use the va_arg
  // instruction in LLVM instead once it works well enough.
  Address EmitVAArg(VAArgExpr *VE, Address &VAListAddr);

  /// emitArrayLength - Compute the length of an array, even if it's a
  /// VLA, and drill down to the base element type.
  llvm::Value *emitArrayLength(const ArrayType *arrayType,
                               QualType &baseType,
                               Address &addr);

  /// EmitVLASize - Capture all the sizes for the VLA expressions in
  /// the given variably-modified type and store them in the VLASizeMap.
  ///
  /// This function can be called with a null (unreachable) insert point.
  void EmitVariablyModifiedType(QualType Ty);

  /// getVLASize - Returns an LLVM value that corresponds to the size,
  /// in non-variably-sized elements, of a variable length array type,
  /// plus that largest non-variably-sized element type.  Assumes that
  /// the type has already been emitted with EmitVariablyModifiedType.
  std::pair<llvm::Value*,QualType> getVLASize(const VariableArrayType *vla);
  std::pair<llvm::Value*,QualType> getVLASize(QualType vla);

  /// LoadCXXThis - Load the value of 'this'. This function is only valid while
  /// generating code for an C++ member function.
  llvm::Value *LoadCXXThis() {
    assert(CXXThisValue && "no 'this' value for this function");
    return CXXThisValue;
  }
  Address LoadCXXThisAddress();

  /// LoadCXXVTT - Load the VTT parameter to base constructors/destructors have
  /// virtual bases.
  // FIXME: Every place that calls LoadCXXVTT is something
  // that needs to be abstracted properly.
  llvm::Value *LoadCXXVTT() {
    assert(CXXStructorImplicitParamValue && "no VTT value for this function");
    return CXXStructorImplicitParamValue;
  }

  /// GetAddressOfBaseOfCompleteClass - Convert the given pointer to a
  /// complete class to the given direct base.
  Address
  GetAddressOfDirectBaseInCompleteClass(Address Value,
                                        const CXXRecordDecl *Derived,
                                        const CXXRecordDecl *Base,
                                        bool BaseIsVirtual);

  static bool ShouldNullCheckClassCastValue(const CastExpr *Cast);

  /// GetAddressOfBaseClass - This function will add the necessary delta to the
  /// load of 'this' and returns address of the base class.
  Address GetAddressOfBaseClass(Address Value,
                                const CXXRecordDecl *Derived,
                                CastExpr::path_const_iterator PathBegin,
                                CastExpr::path_const_iterator PathEnd,
                                bool NullCheckValue, SourceLocation Loc);

  Address GetAddressOfDerivedClass(Address Value,
                                   const CXXRecordDecl *Derived,
                                   CastExpr::path_const_iterator PathBegin,
                                   CastExpr::path_const_iterator PathEnd,
                                   bool NullCheckValue);

  /// GetVTTParameter - Return the VTT parameter that should be passed to a
  /// base constructor/destructor with virtual bases.
  /// FIXME: VTTs are Itanium ABI-specific, so the definition should move
  /// to ItaniumCXXABI.cpp together with all the references to VTT.
  llvm::Value *GetVTTParameter(GlobalDecl GD, bool ForVirtualBase,
                               bool Delegating);

  void EmitDelegateCXXConstructorCall(const CXXConstructorDecl *Ctor,
                                      CXXCtorType CtorType,
                                      const FunctionArgList &Args,
                                      SourceLocation Loc);
  // It's important not to confuse this and the previous function. Delegating
  // constructors are the C++0x feature. The constructor delegate optimization
  // is used to reduce duplication in the base and complete consturctors where
  // they are substantially the same.
  void EmitDelegatingCXXConstructorCall(const CXXConstructorDecl *Ctor,
                                        const FunctionArgList &Args);

  /// Emit a call to an inheriting constructor (that is, one that invokes a
  /// constructor inherited from a base class) by inlining its definition. This
  /// is necessary if the ABI does not support forwarding the arguments to the
  /// base class constructor (because they're variadic or similar).
  void EmitInlinedInheritingCXXConstructorCall(const CXXConstructorDecl *Ctor,
                                               CXXCtorType CtorType,
                                               bool ForVirtualBase,
                                               bool Delegating,
                                               CallArgList &Args);

  /// Emit a call to a constructor inherited from a base class, passing the
  /// current constructor's arguments along unmodified (without even making
  /// a copy).
  void EmitInheritedCXXConstructorCall(const CXXConstructorDecl *D,
                                       bool ForVirtualBase, Address This,
                                       bool InheritedFromVBase,
                                       const CXXInheritedCtorInitExpr *E);

  void EmitCXXConstructorCall(const CXXConstructorDecl *D, CXXCtorType Type,
                              bool ForVirtualBase, bool Delegating,
                              Address This, const CXXConstructExpr *E);

  void EmitCXXConstructorCall(const CXXConstructorDecl *D, CXXCtorType Type,
                              bool ForVirtualBase, bool Delegating,
                              Address This, CallArgList &Args);

  /// Emit assumption load for all bases. Requires to be be called only on
  /// most-derived class and not under construction of the object.
  void EmitVTableAssumptionLoads(const CXXRecordDecl *ClassDecl, Address This);

  /// Emit assumption that vptr load == global vtable.
  void EmitVTableAssumptionLoad(const VPtr &vptr, Address This);

  void EmitSynthesizedCXXCopyCtorCall(const CXXConstructorDecl *D,
                                      Address This, Address Src,
                                      const CXXConstructExpr *E);

  void EmitCXXAggrConstructorCall(const CXXConstructorDecl *D,
                                  const ArrayType *ArrayTy,
                                  Address ArrayPtr,
                                  const CXXConstructExpr *E,
                                  bool ZeroInitialization = false);

  void EmitCXXAggrConstructorCall(const CXXConstructorDecl *D,
                                  llvm::Value *NumElements,
                                  Address ArrayPtr,
                                  const CXXConstructExpr *E,
                                  bool ZeroInitialization = false);

  static Destroyer destroyCXXObject;

  void EmitCXXDestructorCall(const CXXDestructorDecl *D, CXXDtorType Type,
                             bool ForVirtualBase, bool Delegating,
                             Address This);

  void EmitNewArrayInitializer(const CXXNewExpr *E, QualType elementType,
                               llvm::Type *ElementTy, Address NewPtr,
                               llvm::Value *NumElements,
                               llvm::Value *AllocSizeWithoutCookie);

  void EmitCXXTemporary(const CXXTemporary *Temporary, QualType TempType,
                        Address Ptr);

  llvm::Value *EmitLifetimeStart(uint64_t Size, llvm::Value *Addr);
  void EmitLifetimeEnd(llvm::Value *Size, llvm::Value *Addr);

  llvm::Value *EmitCXXNewExpr(const CXXNewExpr *E);
  void EmitCXXDeleteExpr(const CXXDeleteExpr *E);

  void EmitDeleteCall(const FunctionDecl *DeleteFD, llvm::Value *Ptr,
                      QualType DeleteTy);

  RValue EmitBuiltinNewDeleteCall(const FunctionProtoType *Type,
                                  const Expr *Arg, bool IsDelete);

  llvm::Value *EmitCXXTypeidExpr(const CXXTypeidExpr *E);
  llvm::Value *EmitDynamicCast(Address V, const CXXDynamicCastExpr *DCE);
  Address EmitCXXUuidofExpr(const CXXUuidofExpr *E);

  /// \brief Situations in which we might emit a check for the suitability of a
  ///        pointer or glvalue.
  enum TypeCheckKind {
    /// Checking the operand of a load. Must be suitably sized and aligned.
    TCK_Load,
    /// Checking the destination of a store. Must be suitably sized and aligned.
    TCK_Store,
    /// Checking the bound value in a reference binding. Must be suitably sized
    /// and aligned, but is not required to refer to an object (until the
    /// reference is used), per core issue 453.
    TCK_ReferenceBinding,
    /// Checking the object expression in a non-static data member access. Must
    /// be an object within its lifetime.
    TCK_MemberAccess,
    /// Checking the 'this' pointer for a call to a non-static member function.
    /// Must be an object within its lifetime.
    TCK_MemberCall,
    /// Checking the 'this' pointer for a constructor call.
    TCK_ConstructorCall,
    /// Checking the operand of a static_cast to a derived pointer type. Must be
    /// null or an object within its lifetime.
    TCK_DowncastPointer,
    /// Checking the operand of a static_cast to a derived reference type. Must
    /// be an object within its lifetime.
    TCK_DowncastReference,
    /// Checking the operand of a cast to a base object. Must be suitably sized
    /// and aligned.
    TCK_Upcast,
    /// Checking the operand of a cast to a virtual base object. Must be an
    /// object within its lifetime.
    TCK_UpcastToVirtualBase
  };

  /// \brief Whether any type-checking sanitizers are enabled. If \c false,
  /// calls to EmitTypeCheck can be skipped.
  bool sanitizePerformTypeCheck() const;

  /// \brief Emit a check that \p V is the address of storage of the
  /// appropriate size and alignment for an object of type \p Type.
  void EmitTypeCheck(TypeCheckKind TCK, SourceLocation Loc, llvm::Value *V,
                     QualType Type, CharUnits Alignment = CharUnits::Zero(),
                     bool SkipNullCheck = false);

  /// \brief Emit a check that \p Base points into an array object, which
  /// we can access at index \p Index. \p Accessed should be \c false if we
  /// this expression is used as an lvalue, for instance in "&Arr[Idx]".
  void EmitBoundsCheck(const Expr *E, const Expr *Base, llvm::Value *Index,
                       QualType IndexType, bool Accessed);

  llvm::Value *EmitScalarPrePostIncDec(const UnaryOperator *E, LValue LV,
                                       bool isInc, bool isPre);
  ComplexPairTy EmitComplexPrePostIncDec(const UnaryOperator *E, LValue LV,
                                         bool isInc, bool isPre);

  void EmitAlignmentAssumption(llvm::Value *PtrValue, unsigned Alignment,
                               llvm::Value *OffsetValue = nullptr) {
    Builder.CreateAlignmentAssumption(CGM.getDataLayout(), PtrValue, Alignment,
                                      OffsetValue);
  }

  //===--------------------------------------------------------------------===//
  //                            Declaration Emission
  //===--------------------------------------------------------------------===//

  /// EmitDecl - Emit a declaration.
  ///
  /// This function can be called with a null (unreachable) insert point.
  void EmitDecl(const Decl &D);

  /// EmitVarDecl - Emit a local variable declaration.
  ///
  /// This function can be called with a null (unreachable) insert point.
  void EmitVarDecl(const VarDecl &D);

  void EmitScalarInit(const Expr *init, const ValueDecl *D, LValue lvalue,
                      bool capturedByInit);
  void EmitScalarInit(llvm::Value *init, LValue lvalue);

  typedef void SpecialInitFn(CodeGenFunction &Init, const VarDecl &D,
                             llvm::Value *Address);

  /// \brief Determine whether the given initializer is trivial in the sense
  /// that it requires no code to be generated.
  bool isTrivialInitializer(const Expr *Init);

  /// EmitAutoVarDecl - Emit an auto variable declaration.
  ///
  /// This function can be called with a null (unreachable) insert point.
  void EmitAutoVarDecl(const VarDecl &D);

  class AutoVarEmission {
    friend class CodeGenFunction;

    const VarDecl *Variable;

    /// The address of the alloca.  Invalid if the variable was emitted
    /// as a global constant.
    Address Addr;

    llvm::Value *NRVOFlag;

    /// True if the variable is a __block variable.
    bool IsByRef;

    /// True if the variable is of aggregate type and has a constant
    /// initializer.
    bool IsConstantAggregate;

    /// Non-null if we should use lifetime annotations.
    llvm::Value *SizeForLifetimeMarkers;

    struct Invalid {};
    AutoVarEmission(Invalid) : Variable(nullptr), Addr(Address::invalid()) {}

    AutoVarEmission(const VarDecl &variable)
      : Variable(&variable), Addr(Address::invalid()), NRVOFlag(nullptr),
        IsByRef(false), IsConstantAggregate(false),
        SizeForLifetimeMarkers(nullptr) {}

    bool wasEmittedAsGlobal() const { return !Addr.isValid(); }

  public:
    static AutoVarEmission invalid() { return AutoVarEmission(Invalid()); }

    bool useLifetimeMarkers() const {
      return SizeForLifetimeMarkers != nullptr;
    }
    llvm::Value *getSizeForLifetimeMarkers() const {
      assert(useLifetimeMarkers());
      return SizeForLifetimeMarkers;
    }

    /// Returns the raw, allocated address, which is not necessarily
    /// the address of the object itself.
    Address getAllocatedAddress() const {
      return Addr;
    }

    /// Returns the address of the object within this declaration.
    /// Note that this does not chase the forwarding pointer for
    /// __block decls.
    Address getObjectAddress(CodeGenFunction &CGF) const {
      if (!IsByRef) return Addr;

      return CGF.emitBlockByrefAddress(Addr, Variable, /*forward*/ false);
    }
  };
  AutoVarEmission EmitAutoVarAlloca(const VarDecl &var);
  void EmitAutoVarInit(const AutoVarEmission &emission);
  void EmitAutoVarCleanups(const AutoVarEmission &emission);  
  void emitAutoVarTypeCleanup(const AutoVarEmission &emission,
                              QualType::DestructionKind dtorKind);

  void EmitStaticVarDecl(const VarDecl &D,
                         llvm::GlobalValue::LinkageTypes Linkage);

  class ParamValue {
    llvm::Value *Value;
    unsigned Alignment;
    ParamValue(llvm::Value *V, unsigned A) : Value(V), Alignment(A) {}
  public:
    static ParamValue forDirect(llvm::Value *value) {
      return ParamValue(value, 0);
    }
    static ParamValue forIndirect(Address addr) {
      assert(!addr.getAlignment().isZero());
      return ParamValue(addr.getPointer(), addr.getAlignment().getQuantity());
    }

    bool isIndirect() const { return Alignment != 0; }
    llvm::Value *getAnyValue() const { return Value; }
    
    llvm::Value *getDirectValue() const {
      assert(!isIndirect());
      return Value;
    }

    Address getIndirectAddress() const {
      assert(isIndirect());
      return Address(Value, CharUnits::fromQuantity(Alignment));
    }
  };

  /// EmitParmDecl - Emit a ParmVarDecl or an ImplicitParamDecl.
  void EmitParmDecl(const VarDecl &D, ParamValue Arg, unsigned ArgNo);

  /// protectFromPeepholes - Protect a value that we're intending to
  /// store to the side, but which will probably be used later, from
  /// aggressive peepholing optimizations that might delete it.
  ///
  /// Pass the result to unprotectFromPeepholes to declare that
  /// protection is no longer required.
  ///
  /// There's no particular reason why this shouldn't apply to
  /// l-values, it's just that no existing peepholes work on pointers.
  PeepholeProtection protectFromPeepholes(RValue rvalue);
  void unprotectFromPeepholes(PeepholeProtection protection);

  //===--------------------------------------------------------------------===//
  //                             Statement Emission
  //===--------------------------------------------------------------------===//

  /// EmitStopPoint - Emit a debug stoppoint if we are emitting debug info.
  void EmitStopPoint(const Stmt *S);

  /// EmitStmt - Emit the code for the statement \arg S. It is legal to call
  /// this function even if there is no current insertion point.
  ///
  /// This function may clear the current insertion point; callers should use
  /// EnsureInsertPoint if they wish to subsequently generate code without first
  /// calling EmitBlock, EmitBranch, or EmitStmt.
  void EmitStmt(const Stmt *S);

  /// EmitSimpleStmt - Try to emit a "simple" statement which does not
  /// necessarily require an insertion point or debug information; typically
  /// because the statement amounts to a jump or a container of other
  /// statements.
  ///
  /// \return True if the statement was handled.
  bool EmitSimpleStmt(const Stmt *S);

  Address EmitCompoundStmt(const CompoundStmt &S, bool GetLast = false,
                           AggValueSlot AVS = AggValueSlot::ignored());
  Address EmitCompoundStmtWithoutScope(const CompoundStmt &S,
                                       bool GetLast = false,
                                       AggValueSlot AVS =
                                                AggValueSlot::ignored());

  /// EmitLabel - Emit the block for the given label. It is legal to call this
  /// function even if there is no current insertion point.
  void EmitLabel(const LabelDecl *D); // helper for EmitLabelStmt.

  void EmitLabelStmt(const LabelStmt &S);
  void EmitAttributedStmt(const AttributedStmt &S);
  void EmitGotoStmt(const GotoStmt &S);
  void EmitIndirectGotoStmt(const IndirectGotoStmt &S);
  void EmitIfStmt(const IfStmt &S);

  void EmitWhileStmt(const WhileStmt &S,
                     ArrayRef<const Attr *> Attrs = None);
  void EmitDoStmt(const DoStmt &S, ArrayRef<const Attr *> Attrs = None);
  void EmitForStmt(const ForStmt &S,
                   ArrayRef<const Attr *> Attrs = None);
  void EmitReturnStmt(const ReturnStmt &S);
  void EmitDeclStmt(const DeclStmt &S);
  void EmitBreakStmt(const BreakStmt &S);
  void EmitContinueStmt(const ContinueStmt &S);
  void EmitSwitchStmt(const SwitchStmt &S);
  void EmitDefaultStmt(const DefaultStmt &S);
  void EmitCaseStmt(const CaseStmt &S);
  void EmitCaseStmtRange(const CaseStmt &S);
  void EmitAsmStmt(const AsmStmt &S);

  void EmitObjCForCollectionStmt(const ObjCForCollectionStmt &S);
  void EmitObjCAtTryStmt(const ObjCAtTryStmt &S);
  void EmitObjCAtThrowStmt(const ObjCAtThrowStmt &S);
  void EmitObjCAtSynchronizedStmt(const ObjCAtSynchronizedStmt &S);
  void EmitObjCAutoreleasePoolStmt(const ObjCAutoreleasePoolStmt &S);

  void EnterCXXTryStmt(const CXXTryStmt &S, bool IsFnTryBlock = false);
  void ExitCXXTryStmt(const CXXTryStmt &S, bool IsFnTryBlock = false);

  void EmitCXXTryStmt(const CXXTryStmt &S);
  void EmitSEHTryStmt(const SEHTryStmt &S);
  void EmitSEHLeaveStmt(const SEHLeaveStmt &S);
  void EnterSEHTryStmt(const SEHTryStmt &S);
  void ExitSEHTryStmt(const SEHTryStmt &S);

  void startOutlinedSEHHelper(CodeGenFunction &ParentCGF, bool IsFilter,
                              const Stmt *OutlinedStmt);

  llvm::Function *GenerateSEHFilterFunction(CodeGenFunction &ParentCGF,
                                            const SEHExceptStmt &Except);

  llvm::Function *GenerateSEHFinallyFunction(CodeGenFunction &ParentCGF,
                                             const SEHFinallyStmt &Finally);

  void EmitSEHExceptionCodeSave(CodeGenFunction &ParentCGF,
                                llvm::Value *ParentFP,
                                llvm::Value *EntryEBP);
  llvm::Value *EmitSEHExceptionCode();
  llvm::Value *EmitSEHExceptionInfo();
  llvm::Value *EmitSEHAbnormalTermination();

  /// Scan the outlined statement for captures from the parent function. For
  /// each capture, mark the capture as escaped and emit a call to
  /// llvm.localrecover. Insert the localrecover result into the LocalDeclMap.
  void EmitCapturedLocals(CodeGenFunction &ParentCGF, const Stmt *OutlinedStmt,
                          bool IsFilter);

  /// Recovers the address of a local in a parent function. ParentVar is the
  /// address of the variable used in the immediate parent function. It can
  /// either be an alloca or a call to llvm.localrecover if there are nested
  /// outlined functions. ParentFP is the frame pointer of the outermost parent
  /// frame.
  Address recoverAddrOfEscapedLocal(CodeGenFunction &ParentCGF,
                                    Address ParentVar,
                                    llvm::Value *ParentFP);

  void EmitCXXForRangeStmt(const CXXForRangeStmt &S,
                           ArrayRef<const Attr *> Attrs = None);

  /// Returns calculated size of the specified type.
  llvm::Value *getTypeSize(QualType Ty);
  LValue InitCapturedStruct(const CapturedStmt &S);
  llvm::Function *EmitCapturedStmt(const CapturedStmt &S, CapturedRegionKind K);
  llvm::Function *GenerateCapturedStmtFunction(const CapturedStmt &S);
  Address GenerateCapturedStmtArgument(const CapturedStmt &S);
  llvm::Function *GenerateOpenMPCapturedStmtFunction(
      const CapturedStmt &S, bool UseCapturedArgumentsOnly = false,
      unsigned CaptureLevel = 1, unsigned ImplicitParamStop = 0);
  void GenerateOpenMPCapturedVars(const CapturedStmt &S,
                                  SmallVectorImpl<llvm::Value *> &CapturedVars,
                                  unsigned CaptureLevel = 1);
  void emitOMPSimpleStore(LValue LVal, RValue RVal, QualType RValTy,
                          SourceLocation Loc);
  /// \brief Perform element by element copying of arrays with type \a
  /// OriginalType from \a SrcAddr to \a DestAddr using copying procedure
  /// generated by \a CopyGen.
  ///
  /// \param DestAddr Address of the destination array.
  /// \param SrcAddr Address of the source array.
  /// \param OriginalType Type of destination and source arrays.
  /// \param CopyGen Copying procedure that copies value of single array element
  /// to another single array element.
  void EmitOMPAggregateAssign(
      Address DestAddr, Address SrcAddr, QualType OriginalType,
      const llvm::function_ref<void(Address, Address)> &CopyGen);
  /// \brief Emit proper copying of data from one variable to another.
  ///
  /// \param OriginalType Original type of the copied variables.
  /// \param DestAddr Destination address.
  /// \param SrcAddr Source address.
  /// \param DestVD Destination variable used in \a CopyExpr (for arrays, has
  /// type of the base array element).
  /// \param SrcVD Source variable used in \a CopyExpr (for arrays, has type of
  /// the base array element).
  /// \param Copy Actual copygin expression for copying data from \a SrcVD to \a
  /// DestVD.
  void EmitOMPCopy(QualType OriginalType,
                   Address DestAddr, Address SrcAddr,
                   const VarDecl *DestVD, const VarDecl *SrcVD,
                   const Expr *Copy);
  /// \brief Emit atomic update code for constructs: \a X = \a X \a BO \a E or
  /// \a X = \a E \a BO \a E.
  ///
  /// \param X Value to be updated.
  /// \param E Update value.
  /// \param BO Binary operation for update operation.
  /// \param IsXLHSInRHSPart true if \a X is LHS in RHS part of the update
  /// expression, false otherwise.
  /// \param AO Atomic ordering of the generated atomic instructions.
  /// \param CommonGen Code generator for complex expressions that cannot be
  /// expressed through atomicrmw instruction.
  /// \returns <true, OldAtomicValue> if simple 'atomicrmw' instruction was
  /// generated, <false, RValue::get(nullptr)> otherwise.
  std::pair<bool, RValue> EmitOMPAtomicSimpleUpdateExpr(
      LValue X, RValue E, BinaryOperatorKind BO, bool IsXLHSInRHSPart,
      llvm::AtomicOrdering AO, SourceLocation Loc,
      const llvm::function_ref<RValue(RValue)> &CommonGen);
  bool EmitOMPFirstprivateClause(const OMPExecutableDirective &D,
                                 OMPPrivateScope &PrivateScope);
  void EmitOMPPrivateClause(const OMPExecutableDirective &D,
                            OMPPrivateScope &PrivateScope);
  /// \brief Emit code for copyin clause in \a D directive. The next code is
  /// generated at the start of outlined functions for directives:
  /// \code
  /// threadprivate_var1 = master_threadprivate_var1;
  /// operator=(threadprivate_var2, master_threadprivate_var2);
  /// ...
  /// __kmpc_barrier(&loc, global_tid);
  /// \endcode
  ///
  /// \param D OpenMP directive possibly with 'copyin' clause(s).
  /// \returns true if at least one copyin variable is found, false otherwise.
  bool EmitOMPCopyinClause(const OMPExecutableDirective &D);
  /// \brief Emit initial code for lastprivate variables. If some variable is
  /// not also firstprivate, then the default initialization is used. Otherwise
  /// initialization of this variable is performed by EmitOMPFirstprivateClause
  /// method.
  ///
  /// \param D Directive that may have 'lastprivate' directives.
  /// \param PrivateScope Private scope for capturing lastprivate variables for
  /// proper codegen in internal captured statement.
  ///
  /// \returns true if there is at least one lastprivate variable, false
  /// otherwise.
  bool EmitOMPLastprivateClauseInit(const OMPExecutableDirective &D,
                                    OMPPrivateScope &PrivateScope);
  /// \brief Emit final copying of lastprivate values to original variables at
  /// the end of the worksharing or simd directive.
  ///
  /// \param D Directive that has at least one 'lastprivate' directives.
  /// \param IsLastIterCond Boolean condition that must be set to 'i1 true' if
  /// it is the last iteration of the loop code in associated directive, or to
  /// 'i1 false' otherwise. If this item is nullptr, no final check is required.
  void EmitOMPLastprivateClauseFinal(const OMPExecutableDirective &D,
                                     bool NoFinals,
                                     llvm::Value *IsLastIterCond = nullptr);
  /// Emit initial code for linear clauses.
  void EmitOMPLinearClause(const OMPLoopDirective &D,
                           CodeGenFunction::OMPPrivateScope &PrivateScope);
  /// Emit final code for linear clauses.
  /// \param CondGen Optional conditional code for final part of codegen for
  /// linear clause.
  void EmitOMPLinearClauseFinal(
      const OMPLoopDirective &D,
      const llvm::function_ref<llvm::Value *(CodeGenFunction &)> &CondGen);
  /// \brief Emit initial code for reduction variables. Creates reduction copies
  /// and initializes them with the values according to OpenMP standard.
  ///
  /// \param D Directive (possibly) with the 'reduction' clause.
  /// \param PrivateScope Private scope for capturing reduction variables for
  /// proper codegen in internal captured statement.
  ///
  void EmitOMPReductionClauseInit(const OMPExecutableDirective &D,
                                  OMPPrivateScope &PrivateScope);
  /// \brief Emit final update of reduction values to original variables at
  /// the end of the directive.
  ///
  /// \param D Directive that has at least one 'reduction' directives.
  void EmitOMPReductionClauseFinal(const OMPExecutableDirective &D);
  /// \brief Emit initial code for linear variables. Creates private copies
  /// and initializes them with the values according to OpenMP standard.
  ///
  /// \param D Directive (possibly) with the 'linear' clause.
  void EmitOMPLinearClauseInit(const OMPLoopDirective &D);

  typedef const llvm::function_ref<void(CodeGenFunction & /*CGF*/,
                                        llvm::Value * /*OutlinedFn*/,
                                        const OMPTaskDataTy & /*Data*/)>
      TaskGenTy;
  void EmitOMPTaskBasedDirective(const OMPExecutableDirective &S,
                                 const RegionCodeGenTy &BodyGen,
                                 const TaskGenTy &TaskGen, OMPTaskDataTy &Data);

  void EmitOMPParallelDirective(const OMPParallelDirective &S);
  void EmitOMPSimdDirective(const OMPSimdDirective &S);
  void EmitOMPForDirective(const OMPForDirective &S);
  void EmitOMPForSimdDirective(const OMPForSimdDirective &S);
  void EmitOMPSectionsDirective(const OMPSectionsDirective &S);
  void EmitOMPSectionDirective(const OMPSectionDirective &S);
  void EmitOMPSingleDirective(const OMPSingleDirective &S);
  void EmitOMPMasterDirective(const OMPMasterDirective &S);
  void EmitOMPCriticalDirective(const OMPCriticalDirective &S);
  void EmitOMPParallelForDirective(const OMPParallelForDirective &S);
  void EmitOMPParallelForSimdDirective(const OMPParallelForSimdDirective &S);
  void EmitOMPParallelSectionsDirective(const OMPParallelSectionsDirective &S);
  void EmitOMPTaskDirective(const OMPTaskDirective &S);
  void EmitOMPTaskyieldDirective(const OMPTaskyieldDirective &S);
  void EmitOMPBarrierDirective(const OMPBarrierDirective &S);
  void EmitOMPTaskwaitDirective(const OMPTaskwaitDirective &S);
  void EmitOMPTaskgroupDirective(const OMPTaskgroupDirective &S);
  void EmitOMPFlushDirective(const OMPFlushDirective &S);
  void EmitOMPOrderedDirective(const OMPOrderedDirective &S);
  void EmitOMPAtomicDirective(const OMPAtomicDirective &S);
  void EmitOMPTargetDirective(const OMPTargetDirective &S);
  void EmitOMPTargetDataDirective(const OMPTargetDataDirective &S);
  void EmitOMPTargetEnterDataDirective(const OMPTargetEnterDataDirective &S);
  void EmitOMPTargetExitDataDirective(const OMPTargetExitDataDirective &S);
  void EmitOMPTargetUpdateDirective(const OMPTargetUpdateDirective &S);
  void EmitOMPTargetParallelDirective(const OMPTargetParallelDirective &S);
  void
  EmitOMPTargetParallelForDirective(const OMPTargetParallelForDirective &S);
  void EmitOMPTeamsDirective(const OMPTeamsDirective &S);
  void
  EmitOMPCancellationPointDirective(const OMPCancellationPointDirective &S);
  void EmitOMPCancelDirective(const OMPCancelDirective &S);
  void EmitOMPTaskLoopBasedDirective(const OMPLoopDirective &S);
  void EmitOMPTaskLoopDirective(const OMPTaskLoopDirective &S);
  void EmitOMPTaskLoopSimdDirective(const OMPTaskLoopSimdDirective &S);
  void EmitOMPDistributeDirective(const OMPDistributeDirective &S);
  void
  EmitOMPDistributeLoop(const OMPLoopDirective &S,
                        const RegionCodeGenTy &CodeGenDistributeLoopContent);
  void EmitOMPDistributeParallelForDirective(
      const OMPDistributeParallelForDirective &S);
<<<<<<< HEAD
  void EmitOMPTargetTeamsDirective(const OMPTargetTeamsDirective &S);
  void EmitOMPTeamsDistributeParallelForDirective(
      const OMPTeamsDistributeParallelForDirective &S);
  void EmitOMPTargetTeamsDistributeParallelForDirective(
      const OMPTargetTeamsDistributeParallelForDirective &S);

  /// Emit device code for the target directive.
  static void EmitOMPTargetDeviceFunction(CodeGenModule &CGM,
                                          StringRef ParentName,
                                          const OMPTargetDirective &S);
  /// Emit device code for the target parallel directive.
  static void
  EmitOMPTargetParallelDeviceFunction(CodeGenModule &CGM, StringRef ParentName,
                                      const OMPTargetParallelDirective &S);
  /// Emit device code for the target parallel for directive.
  static void EmitOMPTargetParallelForDeviceFunction(
      CodeGenModule &CGM, StringRef ParentName,
      const OMPTargetParallelForDirective &S);
  /// Emit device code for the target teams distribute parallel for directive.
  static void EmitOMPTargetTeamsDistributeParallelForDeviceFunction(
      CodeGenModule &CGM, StringRef ParentName,
      const OMPTargetTeamsDistributeParallelForDirective &S);
=======
  void EmitOMPDistributeParallelForSimdDirective(
      const OMPDistributeParallelForSimdDirective &S);
  void EmitOMPDistributeSimdDirective(const OMPDistributeSimdDirective &S);
>>>>>>> 7142d85f

  /// \brief Emit inner loop of the worksharing/simd construct.
  ///
  /// \param S Directive, for which the inner loop must be emitted.
  /// \param RequiresCleanup true, if directive has some associated private
  /// variables.
  /// \param LoopCond Bollean condition for loop continuation.
  /// \param IncExpr Increment expression for loop control variable.
  /// \param BodyGen Generator for the inner body of the inner loop.
  /// \param PostIncGen Genrator for post-increment code (required for ordered
  /// loop directvies).
  void EmitOMPInnerLoop(
      const Stmt &S, bool RequiresCleanup, const Expr *LoopCond,
      const Expr *IncExpr,
      const llvm::function_ref<void(CodeGenFunction &)> &BodyGen,
      const llvm::function_ref<void(CodeGenFunction &)> &PostIncGen);

  JumpDest getOMPCancelDestination(OpenMPDirectiveKind Kind);
  /// Emit initial code for loop counters of loop-based directives.
  void EmitOMPPrivateLoopCounters(const OMPLoopDirective &S,
                                  OMPPrivateScope &LoopScope);

private:
  /// Helpers for the OpenMP loop directives.
  void EmitOMPLoopBody(const OMPLoopDirective &D, JumpDest LoopExit);
  void EmitOMPSimdInit(const OMPLoopDirective &D, bool IsMonotonic = false);
  void EmitOMPSimdFinal(
      const OMPLoopDirective &D,
      const llvm::function_ref<llvm::Value *(CodeGenFunction &)> &CondGen);

public:
  /// \brief Emit code for the worksharing loop-based directive.
  /// \return true, if this construct has any lastprivate clause, false -
  /// otherwise.
  bool EmitOMPWorksharingLoop(const OMPLoopDirective &S);

private:
  void EmitOMPOuterLoop(bool IsMonotonic, bool DynamicOrOrdered,
                        bool IsDistribute, const OMPLoopDirective &S,
                        OMPPrivateScope &LoopScope, bool Ordered, Address LB,
                        Address UB, Address ST, Address IL, llvm::Value *Chunk);
  void EmitOMPForOuterLoop(const OpenMPScheduleTy &ScheduleKind,
                           bool IsMonotonic, const OMPLoopDirective &S,
                           OMPPrivateScope &LoopScope, bool Ordered, Address LB,
                           Address UB, Address ST, Address IL,
                           llvm::Value *Chunk);
  void EmitOMPDistributeOuterLoop(OpenMPDistScheduleClauseKind ScheduleKind,
                                  const OMPLoopDirective &S,
                                  OMPPrivateScope &LoopScope, Address LB,
                                  Address UB, Address ST, Address IL,
                                  llvm::Value *Chunk);

  /// \brief Emit code for sections directive.
  void EmitSections(const OMPExecutableDirective &S);

public:

  //===--------------------------------------------------------------------===//
  //                         LValue Expression Emission
  //===--------------------------------------------------------------------===//

  /// GetUndefRValue - Get an appropriate 'undef' rvalue for the given type.
  RValue GetUndefRValue(QualType Ty);

  /// EmitUnsupportedRValue - Emit a dummy r-value using the type of E
  /// and issue an ErrorUnsupported style diagnostic (using the
  /// provided Name).
  RValue EmitUnsupportedRValue(const Expr *E,
                               const char *Name);

  /// EmitUnsupportedLValue - Emit a dummy l-value using the type of E and issue
  /// an ErrorUnsupported style diagnostic (using the provided Name).
  LValue EmitUnsupportedLValue(const Expr *E,
                               const char *Name);

  /// EmitLValue - Emit code to compute a designator that specifies the location
  /// of the expression.
  ///
  /// This can return one of two things: a simple address or a bitfield
  /// reference.  In either case, the LLVM Value* in the LValue structure is
  /// guaranteed to be an LLVM pointer type.
  ///
  /// If this returns a bitfield reference, nothing about the pointee type of
  /// the LLVM value is known: For example, it may not be a pointer to an
  /// integer.
  ///
  /// If this returns a normal address, and if the lvalue's C type is fixed
  /// size, this method guarantees that the returned pointer type will point to
  /// an LLVM type of the same size of the lvalue's type.  If the lvalue has a
  /// variable length type, this is not possible.
  ///
  LValue EmitLValue(const Expr *E);

  /// \brief Same as EmitLValue but additionally we generate checking code to
  /// guard against undefined behavior.  This is only suitable when we know
  /// that the address will be used to access the object.
  LValue EmitCheckedLValue(const Expr *E, TypeCheckKind TCK);

  RValue convertTempToRValue(Address addr, QualType type,
                             SourceLocation Loc);

  void EmitAtomicInit(Expr *E, LValue lvalue);

  bool LValueIsSuitableForInlineAtomic(LValue Src);

  RValue EmitAtomicLoad(LValue LV, SourceLocation SL,
                        AggValueSlot Slot = AggValueSlot::ignored());

  RValue EmitAtomicLoad(LValue lvalue, SourceLocation loc,
                        llvm::AtomicOrdering AO, bool IsVolatile = false,
                        AggValueSlot slot = AggValueSlot::ignored());

  void EmitAtomicStore(RValue rvalue, LValue lvalue, bool isInit);

  void EmitAtomicStore(RValue rvalue, LValue lvalue, llvm::AtomicOrdering AO,
                       bool IsVolatile, bool isInit);

  std::pair<RValue, llvm::Value *> EmitAtomicCompareExchange(
      LValue Obj, RValue Expected, RValue Desired, SourceLocation Loc,
      llvm::AtomicOrdering Success =
          llvm::AtomicOrdering::SequentiallyConsistent,
      llvm::AtomicOrdering Failure =
          llvm::AtomicOrdering::SequentiallyConsistent,
      bool IsWeak = false, AggValueSlot Slot = AggValueSlot::ignored());

  void EmitAtomicUpdate(LValue LVal, llvm::AtomicOrdering AO,
                        const llvm::function_ref<RValue(RValue)> &UpdateOp,
                        bool IsVolatile);

  /// EmitToMemory - Change a scalar value from its value
  /// representation to its in-memory representation.
  llvm::Value *EmitToMemory(llvm::Value *Value, QualType Ty);

  /// EmitFromMemory - Change a scalar value from its memory
  /// representation to its value representation.
  llvm::Value *EmitFromMemory(llvm::Value *Value, QualType Ty);

  /// EmitLoadOfScalar - Load a scalar value from an address, taking
  /// care to appropriately convert from the memory representation to
  /// the LLVM value representation.
  llvm::Value *EmitLoadOfScalar(Address Addr, bool Volatile, QualType Ty,
                                SourceLocation Loc,
                                AlignmentSource AlignSource =
                                  AlignmentSource::Type,
                                llvm::MDNode *TBAAInfo = nullptr,
                                QualType TBAABaseTy = QualType(),
                                uint64_t TBAAOffset = 0,
                                bool isNontemporal = false);

  /// EmitLoadOfScalar - Load a scalar value from an address, taking
  /// care to appropriately convert from the memory representation to
  /// the LLVM value representation.  The l-value must be a simple
  /// l-value.
  llvm::Value *EmitLoadOfScalar(LValue lvalue, SourceLocation Loc);

  /// EmitStoreOfScalar - Store a scalar value to an address, taking
  /// care to appropriately convert from the memory representation to
  /// the LLVM value representation.
  void EmitStoreOfScalar(llvm::Value *Value, Address Addr,
                         bool Volatile, QualType Ty,
                         AlignmentSource AlignSource = AlignmentSource::Type,
                         llvm::MDNode *TBAAInfo = nullptr, bool isInit = false,
                         QualType TBAABaseTy = QualType(),
                         uint64_t TBAAOffset = 0, bool isNontemporal = false);

  /// EmitStoreOfScalar - Store a scalar value to an address, taking
  /// care to appropriately convert from the memory representation to
  /// the LLVM value representation.  The l-value must be a simple
  /// l-value.  The isInit flag indicates whether this is an initialization.
  /// If so, atomic qualifiers are ignored and the store is always non-atomic.
  void EmitStoreOfScalar(llvm::Value *value, LValue lvalue, bool isInit=false);

  /// EmitLoadOfLValue - Given an expression that represents a value lvalue,
  /// this method emits the address of the lvalue, then loads the result as an
  /// rvalue, returning the rvalue.
  RValue EmitLoadOfLValue(LValue V, SourceLocation Loc);
  RValue EmitLoadOfExtVectorElementLValue(LValue V);
  RValue EmitLoadOfBitfieldLValue(LValue LV);
  RValue EmitLoadOfGlobalRegLValue(LValue LV);

  /// EmitStoreThroughLValue - Store the specified rvalue into the specified
  /// lvalue, where both are guaranteed to the have the same type, and that type
  /// is 'Ty'.
  void EmitStoreThroughLValue(RValue Src, LValue Dst, bool isInit = false);
  void EmitStoreThroughExtVectorComponentLValue(RValue Src, LValue Dst);
  void EmitStoreThroughGlobalRegLValue(RValue Src, LValue Dst);

  /// EmitStoreThroughBitfieldLValue - Store Src into Dst with same constraints
  /// as EmitStoreThroughLValue.
  ///
  /// \param Result [out] - If non-null, this will be set to a Value* for the
  /// bit-field contents after the store, appropriate for use as the result of
  /// an assignment to the bit-field.
  void EmitStoreThroughBitfieldLValue(RValue Src, LValue Dst,
                                      llvm::Value **Result=nullptr);

  /// Emit an l-value for an assignment (simple or compound) of complex type.
  LValue EmitComplexAssignmentLValue(const BinaryOperator *E);
  LValue EmitComplexCompoundAssignmentLValue(const CompoundAssignOperator *E);
  LValue EmitScalarCompoundAssignWithComplex(const CompoundAssignOperator *E,
                                             llvm::Value *&Result);

  // Note: only available for agg return types
  LValue EmitBinaryOperatorLValue(const BinaryOperator *E);
  LValue EmitCompoundAssignmentLValue(const CompoundAssignOperator *E);
  // Note: only available for agg return types
  LValue EmitCallExprLValue(const CallExpr *E);
  // Note: only available for agg return types
  LValue EmitVAArgExprLValue(const VAArgExpr *E);
  LValue EmitDeclRefLValue(const DeclRefExpr *E);
  LValue EmitStringLiteralLValue(const StringLiteral *E);
  LValue EmitObjCEncodeExprLValue(const ObjCEncodeExpr *E);
  LValue EmitPredefinedLValue(const PredefinedExpr *E);
  LValue EmitUnaryOpLValue(const UnaryOperator *E);
  LValue EmitArraySubscriptExpr(const ArraySubscriptExpr *E,
                                bool Accessed = false);
  LValue EmitOMPArraySectionExpr(const OMPArraySectionExpr *E,
                                 bool IsLowerBound = true);
  LValue EmitExtVectorElementExpr(const ExtVectorElementExpr *E);
  LValue EmitMemberExpr(const MemberExpr *E);
  LValue EmitObjCIsaExpr(const ObjCIsaExpr *E);
  LValue EmitCompoundLiteralLValue(const CompoundLiteralExpr *E);
  LValue EmitInitListLValue(const InitListExpr *E);
  LValue EmitConditionalOperatorLValue(const AbstractConditionalOperator *E);
  LValue EmitCastLValue(const CastExpr *E);
  LValue EmitMaterializeTemporaryExpr(const MaterializeTemporaryExpr *E);
  LValue EmitOpaqueValueLValue(const OpaqueValueExpr *e);
  
  Address EmitExtVectorElementLValue(LValue V);

  RValue EmitRValueForField(LValue LV, const FieldDecl *FD, SourceLocation Loc);

  Address EmitArrayToPointerDecay(const Expr *Array,
                                  AlignmentSource *AlignSource = nullptr);

  class ConstantEmission {
    llvm::PointerIntPair<llvm::Constant*, 1, bool> ValueAndIsReference;
    ConstantEmission(llvm::Constant *C, bool isReference)
      : ValueAndIsReference(C, isReference) {}
  public:
    ConstantEmission() {}
    static ConstantEmission forReference(llvm::Constant *C) {
      return ConstantEmission(C, true);
    }
    static ConstantEmission forValue(llvm::Constant *C) {
      return ConstantEmission(C, false);
    }

    explicit operator bool() const {
      return ValueAndIsReference.getOpaqueValue() != nullptr;
    }

    bool isReference() const { return ValueAndIsReference.getInt(); }
    LValue getReferenceLValue(CodeGenFunction &CGF, Expr *refExpr) const {
      assert(isReference());
      return CGF.MakeNaturalAlignAddrLValue(ValueAndIsReference.getPointer(),
                                            refExpr->getType());
    }

    llvm::Constant *getValue() const {
      assert(!isReference());
      return ValueAndIsReference.getPointer();
    }
  };

  ConstantEmission tryEmitAsConstant(DeclRefExpr *refExpr);

  RValue EmitPseudoObjectRValue(const PseudoObjectExpr *e,
                                AggValueSlot slot = AggValueSlot::ignored());
  LValue EmitPseudoObjectLValue(const PseudoObjectExpr *e);

  llvm::Value *EmitIvarOffset(const ObjCInterfaceDecl *Interface,
                              const ObjCIvarDecl *Ivar);
  LValue EmitLValueForField(LValue Base, const FieldDecl* Field);
  LValue EmitLValueForLambdaField(const FieldDecl *Field);

  /// EmitLValueForFieldInitialization - Like EmitLValueForField, except that
  /// if the Field is a reference, this will return the address of the reference
  /// and not the address of the value stored in the reference.
  LValue EmitLValueForFieldInitialization(LValue Base,
                                          const FieldDecl* Field);

  LValue EmitLValueForIvar(QualType ObjectTy,
                           llvm::Value* Base, const ObjCIvarDecl *Ivar,
                           unsigned CVRQualifiers);

  LValue EmitCXXConstructLValue(const CXXConstructExpr *E);
  LValue EmitCXXBindTemporaryLValue(const CXXBindTemporaryExpr *E);
  LValue EmitLambdaLValue(const LambdaExpr *E);
  LValue EmitCXXTypeidLValue(const CXXTypeidExpr *E);
  LValue EmitCXXUuidofLValue(const CXXUuidofExpr *E);

  LValue EmitObjCMessageExprLValue(const ObjCMessageExpr *E);
  LValue EmitObjCIvarRefLValue(const ObjCIvarRefExpr *E);
  LValue EmitStmtExprLValue(const StmtExpr *E);
  LValue EmitPointerToDataMemberBinaryExpr(const BinaryOperator *E);
  LValue EmitObjCSelectorLValue(const ObjCSelectorExpr *E);
  void   EmitDeclRefExprDbgValue(const DeclRefExpr *E, llvm::Constant *Init);

  //===--------------------------------------------------------------------===//
  //                         Scalar Expression Emission
  //===--------------------------------------------------------------------===//

  /// EmitCall - Generate a call of the given function, expecting the given
  /// result type, and using the given argument list which specifies both the
  /// LLVM arguments and the types they were derived from.
  RValue EmitCall(const CGFunctionInfo &FnInfo, llvm::Value *Callee,
                  ReturnValueSlot ReturnValue, const CallArgList &Args,
                  CGCalleeInfo CalleeInfo = CGCalleeInfo(),
                  llvm::Instruction **callOrInvoke = nullptr);

  RValue EmitCall(QualType FnType, llvm::Value *Callee, const CallExpr *E,
                  ReturnValueSlot ReturnValue,
                  CGCalleeInfo CalleeInfo = CGCalleeInfo(),
                  llvm::Value *Chain = nullptr);
  RValue EmitCallExpr(const CallExpr *E,
                      ReturnValueSlot ReturnValue = ReturnValueSlot());

  void checkTargetFeatures(const CallExpr *E, const FunctionDecl *TargetDecl);

  llvm::CallInst *EmitRuntimeCall(llvm::Value *callee,
                                  const Twine &name = "");
  llvm::CallInst *EmitRuntimeCall(llvm::Value *callee,
                                  ArrayRef<llvm::Value*> args,
                                  const Twine &name = "");
  llvm::CallInst *EmitNounwindRuntimeCall(llvm::Value *callee,
                                          const Twine &name = "");
  llvm::CallInst *EmitNounwindRuntimeCall(llvm::Value *callee,
                                          ArrayRef<llvm::Value*> args,
                                          const Twine &name = "");

  llvm::CallSite EmitCallOrInvoke(llvm::Value *Callee,
                                  ArrayRef<llvm::Value *> Args,
                                  const Twine &Name = "");
  llvm::CallSite EmitRuntimeCallOrInvoke(llvm::Value *callee,
                                         ArrayRef<llvm::Value*> args,
                                         const Twine &name = "");
  llvm::CallSite EmitRuntimeCallOrInvoke(llvm::Value *callee,
                                         const Twine &name = "");
  void EmitNoreturnRuntimeCallOrInvoke(llvm::Value *callee,
                                       ArrayRef<llvm::Value*> args);

  llvm::Value *BuildAppleKextVirtualCall(const CXXMethodDecl *MD, 
                                         NestedNameSpecifier *Qual,
                                         llvm::Type *Ty);
  
  llvm::Value *BuildAppleKextVirtualDestructorCall(const CXXDestructorDecl *DD,
                                                   CXXDtorType Type, 
                                                   const CXXRecordDecl *RD);

  RValue
  EmitCXXMemberOrOperatorCall(const CXXMethodDecl *MD, llvm::Value *Callee,
                              ReturnValueSlot ReturnValue, llvm::Value *This,
                              llvm::Value *ImplicitParam,
                              QualType ImplicitParamTy, const CallExpr *E);
  RValue EmitCXXDestructorCall(const CXXDestructorDecl *DD, llvm::Value *Callee,
                               llvm::Value *This, llvm::Value *ImplicitParam,
                               QualType ImplicitParamTy, const CallExpr *E,
                               StructorType Type);
  RValue EmitCXXMemberCallExpr(const CXXMemberCallExpr *E,
                               ReturnValueSlot ReturnValue);
  RValue EmitCXXMemberOrOperatorMemberCallExpr(const CallExpr *CE,
                                               const CXXMethodDecl *MD,
                                               ReturnValueSlot ReturnValue,
                                               bool HasQualifier,
                                               NestedNameSpecifier *Qualifier,
                                               bool IsArrow, const Expr *Base);
  // Compute the object pointer.
  Address EmitCXXMemberDataPointerAddress(const Expr *E, Address base,
                                          llvm::Value *memberPtr,
                                          const MemberPointerType *memberPtrType,
                                          AlignmentSource *AlignSource = nullptr);
  RValue EmitCXXMemberPointerCallExpr(const CXXMemberCallExpr *E,
                                      ReturnValueSlot ReturnValue);

  RValue EmitCXXOperatorMemberCallExpr(const CXXOperatorCallExpr *E,
                                       const CXXMethodDecl *MD,
                                       ReturnValueSlot ReturnValue);

  RValue EmitCUDAKernelCallExpr(const CUDAKernelCallExpr *E,
                                ReturnValueSlot ReturnValue);

  RValue EmitCUDADevicePrintfCallExpr(const CallExpr *E,
                                      ReturnValueSlot ReturnValue);

  RValue EmitBuiltinExpr(const FunctionDecl *FD,
                         unsigned BuiltinID, const CallExpr *E,
                         ReturnValueSlot ReturnValue);

  RValue EmitBlockCallExpr(const CallExpr *E, ReturnValueSlot ReturnValue);

  /// EmitTargetBuiltinExpr - Emit the given builtin call. Returns 0 if the call
  /// is unhandled by the current target.
  llvm::Value *EmitTargetBuiltinExpr(unsigned BuiltinID, const CallExpr *E);

  llvm::Value *EmitAArch64CompareBuiltinExpr(llvm::Value *Op, llvm::Type *Ty,
                                             const llvm::CmpInst::Predicate Fp,
                                             const llvm::CmpInst::Predicate Ip,
                                             const llvm::Twine &Name = "");
  llvm::Value *EmitARMBuiltinExpr(unsigned BuiltinID, const CallExpr *E);

  llvm::Value *EmitCommonNeonBuiltinExpr(unsigned BuiltinID,
                                         unsigned LLVMIntrinsic,
                                         unsigned AltLLVMIntrinsic,
                                         const char *NameHint,
                                         unsigned Modifier,
                                         const CallExpr *E,
                                         SmallVectorImpl<llvm::Value *> &Ops,
                                         Address PtrOp0, Address PtrOp1);
  llvm::Function *LookupNeonLLVMIntrinsic(unsigned IntrinsicID,
                                          unsigned Modifier, llvm::Type *ArgTy,
                                          const CallExpr *E);
  llvm::Value *EmitNeonCall(llvm::Function *F,
                            SmallVectorImpl<llvm::Value*> &O,
                            const char *name,
                            unsigned shift = 0, bool rightshift = false);
  llvm::Value *EmitNeonSplat(llvm::Value *V, llvm::Constant *Idx);
  llvm::Value *EmitNeonShiftVector(llvm::Value *V, llvm::Type *Ty,
                                   bool negateForRightShift);
  llvm::Value *EmitNeonRShiftImm(llvm::Value *Vec, llvm::Value *Amt,
                                 llvm::Type *Ty, bool usgn, const char *name);
  llvm::Value *vectorWrapScalar16(llvm::Value *Op);
  llvm::Value *EmitAArch64BuiltinExpr(unsigned BuiltinID, const CallExpr *E);

  llvm::Value *BuildVector(ArrayRef<llvm::Value*> Ops);
  llvm::Value *EmitX86BuiltinExpr(unsigned BuiltinID, const CallExpr *E);
  llvm::Value *EmitPPCBuiltinExpr(unsigned BuiltinID, const CallExpr *E);
  llvm::Value *EmitAMDGPUBuiltinExpr(unsigned BuiltinID, const CallExpr *E);
  llvm::Value *EmitSystemZBuiltinExpr(unsigned BuiltinID, const CallExpr *E);
  llvm::Value *EmitNVPTXBuiltinExpr(unsigned BuiltinID, const CallExpr *E);
  llvm::Value *EmitWebAssemblyBuiltinExpr(unsigned BuiltinID,
                                          const CallExpr *E);

  llvm::Value *EmitObjCProtocolExpr(const ObjCProtocolExpr *E);
  llvm::Value *EmitObjCStringLiteral(const ObjCStringLiteral *E);
  llvm::Value *EmitObjCBoxedExpr(const ObjCBoxedExpr *E);
  llvm::Value *EmitObjCArrayLiteral(const ObjCArrayLiteral *E);
  llvm::Value *EmitObjCDictionaryLiteral(const ObjCDictionaryLiteral *E);
  llvm::Value *EmitObjCCollectionLiteral(const Expr *E,
                                const ObjCMethodDecl *MethodWithObjects);
  llvm::Value *EmitObjCSelectorExpr(const ObjCSelectorExpr *E);
  RValue EmitObjCMessageExpr(const ObjCMessageExpr *E,
                             ReturnValueSlot Return = ReturnValueSlot());

  /// Retrieves the default cleanup kind for an ARC cleanup.
  /// Except under -fobjc-arc-eh, ARC cleanups are normal-only.
  CleanupKind getARCCleanupKind() {
    return CGM.getCodeGenOpts().ObjCAutoRefCountExceptions
             ? NormalAndEHCleanup : NormalCleanup;
  }

  // ARC primitives.
  void EmitARCInitWeak(Address addr, llvm::Value *value);
  void EmitARCDestroyWeak(Address addr);
  llvm::Value *EmitARCLoadWeak(Address addr);
  llvm::Value *EmitARCLoadWeakRetained(Address addr);
  llvm::Value *EmitARCStoreWeak(Address addr, llvm::Value *value, bool ignored);
  void EmitARCCopyWeak(Address dst, Address src);
  void EmitARCMoveWeak(Address dst, Address src);
  llvm::Value *EmitARCRetainAutorelease(QualType type, llvm::Value *value);
  llvm::Value *EmitARCRetainAutoreleaseNonBlock(llvm::Value *value);
  llvm::Value *EmitARCStoreStrong(LValue lvalue, llvm::Value *value,
                                  bool resultIgnored);
  llvm::Value *EmitARCStoreStrongCall(Address addr, llvm::Value *value,
                                      bool resultIgnored);
  llvm::Value *EmitARCRetain(QualType type, llvm::Value *value);
  llvm::Value *EmitARCRetainNonBlock(llvm::Value *value);
  llvm::Value *EmitARCRetainBlock(llvm::Value *value, bool mandatory);
  void EmitARCDestroyStrong(Address addr, ARCPreciseLifetime_t precise);
  void EmitARCRelease(llvm::Value *value, ARCPreciseLifetime_t precise);
  llvm::Value *EmitARCAutorelease(llvm::Value *value);
  llvm::Value *EmitARCAutoreleaseReturnValue(llvm::Value *value);
  llvm::Value *EmitARCRetainAutoreleaseReturnValue(llvm::Value *value);
  llvm::Value *EmitARCRetainAutoreleasedReturnValue(llvm::Value *value);
  llvm::Value *EmitARCUnsafeClaimAutoreleasedReturnValue(llvm::Value *value);

  std::pair<LValue,llvm::Value*>
  EmitARCStoreAutoreleasing(const BinaryOperator *e);
  std::pair<LValue,llvm::Value*>
  EmitARCStoreStrong(const BinaryOperator *e, bool ignored);
  std::pair<LValue,llvm::Value*>
  EmitARCStoreUnsafeUnretained(const BinaryOperator *e, bool ignored);

  llvm::Value *EmitObjCThrowOperand(const Expr *expr);
  llvm::Value *EmitObjCConsumeObject(QualType T, llvm::Value *Ptr);
  llvm::Value *EmitObjCExtendObjectLifetime(QualType T, llvm::Value *Ptr);

  llvm::Value *EmitARCExtendBlockObject(const Expr *expr);
  llvm::Value *EmitARCReclaimReturnedObject(const Expr *e,
                                            bool allowUnsafeClaim);
  llvm::Value *EmitARCRetainScalarExpr(const Expr *expr);
  llvm::Value *EmitARCRetainAutoreleaseScalarExpr(const Expr *expr);
  llvm::Value *EmitARCUnsafeUnretainedScalarExpr(const Expr *expr);

  void EmitARCIntrinsicUse(ArrayRef<llvm::Value*> values);

  static Destroyer destroyARCStrongImprecise;
  static Destroyer destroyARCStrongPrecise;
  static Destroyer destroyARCWeak;

  void EmitObjCAutoreleasePoolPop(llvm::Value *Ptr); 
  llvm::Value *EmitObjCAutoreleasePoolPush();
  llvm::Value *EmitObjCMRRAutoreleasePoolPush();
  void EmitObjCAutoreleasePoolCleanup(llvm::Value *Ptr);
  void EmitObjCMRRAutoreleasePoolPop(llvm::Value *Ptr); 

  /// \brief Emits a reference binding to the passed in expression.
  RValue EmitReferenceBindingToExpr(const Expr *E);

  //===--------------------------------------------------------------------===//
  //                           Expression Emission
  //===--------------------------------------------------------------------===//

  // Expressions are broken into three classes: scalar, complex, aggregate.

  /// EmitScalarExpr - Emit the computation of the specified expression of LLVM
  /// scalar type, returning the result.
  llvm::Value *EmitScalarExpr(const Expr *E , bool IgnoreResultAssign = false);

  /// Emit a conversion from the specified type to the specified destination
  /// type, both of which are LLVM scalar types.
  llvm::Value *EmitScalarConversion(llvm::Value *Src, QualType SrcTy,
                                    QualType DstTy, SourceLocation Loc);

  /// Emit a conversion from the specified complex type to the specified
  /// destination type, where the destination type is an LLVM scalar type.
  llvm::Value *EmitComplexToScalarConversion(ComplexPairTy Src, QualType SrcTy,
                                             QualType DstTy,
                                             SourceLocation Loc);

  /// EmitAggExpr - Emit the computation of the specified expression
  /// of aggregate type.  The result is computed into the given slot,
  /// which may be null to indicate that the value is not needed.
  void EmitAggExpr(const Expr *E, AggValueSlot AS);

  /// EmitAggExprToLValue - Emit the computation of the specified expression of
  /// aggregate type into a temporary LValue.
  LValue EmitAggExprToLValue(const Expr *E);

  /// EmitExtendGCLifetime - Given a pointer to an Objective-C object,
  /// make sure it survives garbage collection until this point.
  void EmitExtendGCLifetime(llvm::Value *object);

  /// EmitComplexExpr - Emit the computation of the specified expression of
  /// complex type, returning the result.
  ComplexPairTy EmitComplexExpr(const Expr *E,
                                bool IgnoreReal = false,
                                bool IgnoreImag = false);

  /// EmitComplexExprIntoLValue - Emit the given expression of complex
  /// type and place its result into the specified l-value.
  void EmitComplexExprIntoLValue(const Expr *E, LValue dest, bool isInit);

  /// EmitStoreOfComplex - Store a complex number into the specified l-value.
  void EmitStoreOfComplex(ComplexPairTy V, LValue dest, bool isInit);

  /// EmitLoadOfComplex - Load a complex number from the specified l-value.
  ComplexPairTy EmitLoadOfComplex(LValue src, SourceLocation loc);

  Address emitAddrOfRealComponent(Address complex, QualType complexType);
  Address emitAddrOfImagComponent(Address complex, QualType complexType);

  /// AddInitializerToStaticVarDecl - Add the initializer for 'D' to the
  /// global variable that has already been created for it.  If the initializer
  /// has a different type than GV does, this may free GV and return a different
  /// one.  Otherwise it just returns GV.
  llvm::GlobalVariable *
  AddInitializerToStaticVarDecl(const VarDecl &D,
                                llvm::GlobalVariable *GV);


  /// EmitCXXGlobalVarDeclInit - Create the initializer for a C++
  /// variable with global storage.
  void EmitCXXGlobalVarDeclInit(const VarDecl &D, llvm::Constant *DeclPtr,
                                bool PerformInit);

  llvm::Constant *createAtExitStub(const VarDecl &VD, llvm::Constant *Dtor,
                                   llvm::Constant *Addr);

  /// Call atexit() with a function that passes the given argument to
  /// the given function.
  void registerGlobalDtorWithAtExit(const VarDecl &D, llvm::Constant *fn,
                                    llvm::Constant *addr);

  /// Emit code in this function to perform a guarded variable
  /// initialization.  Guarded initializations are used when it's not
  /// possible to prove that an initialization will be done exactly
  /// once, e.g. with a static local variable or a static data member
  /// of a class template.
  void EmitCXXGuardedInit(const VarDecl &D, llvm::GlobalVariable *DeclPtr,
                          bool PerformInit);

  /// GenerateCXXGlobalInitFunc - Generates code for initializing global
  /// variables.
  void GenerateCXXGlobalInitFunc(llvm::Function *Fn,
                                 ArrayRef<llvm::Function *> CXXThreadLocals,
                                 Address Guard = Address::invalid());

  /// GenerateCXXGlobalDtorsFunc - Generates code for destroying global
  /// variables.
  void GenerateCXXGlobalDtorsFunc(llvm::Function *Fn,
                                  const std::vector<std::pair<llvm::WeakVH,
                                  llvm::Constant*> > &DtorsAndObjects);

  void GenerateCXXGlobalVarDeclInitFunc(llvm::Function *Fn,
                                        const VarDecl *D,
                                        llvm::GlobalVariable *Addr,
                                        bool PerformInit);

  void EmitCXXConstructExpr(const CXXConstructExpr *E, AggValueSlot Dest);
  
  void EmitSynthesizedCXXCopyCtor(Address Dest, Address Src, const Expr *Exp);

  void enterFullExpression(const ExprWithCleanups *E) {
    if (E->getNumObjects() == 0) return;
    enterNonTrivialFullExpression(E);
  }
  void enterNonTrivialFullExpression(const ExprWithCleanups *E);

  void EmitCXXThrowExpr(const CXXThrowExpr *E, bool KeepInsertionPoint = true);

  void EmitLambdaExpr(const LambdaExpr *E, AggValueSlot Dest);

  RValue EmitAtomicExpr(AtomicExpr *E);

  //===--------------------------------------------------------------------===//
  //                         Annotations Emission
  //===--------------------------------------------------------------------===//

  /// Emit an annotation call (intrinsic or builtin).
  llvm::Value *EmitAnnotationCall(llvm::Value *AnnotationFn,
                                  llvm::Value *AnnotatedVal,
                                  StringRef AnnotationStr,
                                  SourceLocation Location);

  /// Emit local annotations for the local variable V, declared by D.
  void EmitVarAnnotations(const VarDecl *D, llvm::Value *V);

  /// Emit field annotations for the given field & value. Returns the
  /// annotation result.
  Address EmitFieldAnnotations(const FieldDecl *D, Address V);

  //===--------------------------------------------------------------------===//
  //                             Internal Helpers
  //===--------------------------------------------------------------------===//

  /// ContainsLabel - Return true if the statement contains a label in it.  If
  /// this statement is not executed normally, it not containing a label means
  /// that we can just remove the code.
  static bool ContainsLabel(const Stmt *S, bool IgnoreCaseStmts = false);

  /// containsBreak - Return true if the statement contains a break out of it.
  /// If the statement (recursively) contains a switch or loop with a break
  /// inside of it, this is fine.
  static bool containsBreak(const Stmt *S);
  
  /// ConstantFoldsToSimpleInteger - If the specified expression does not fold
  /// to a constant, or if it does but contains a label, return false.  If it
  /// constant folds return true and set the boolean result in Result.
  bool ConstantFoldsToSimpleInteger(const Expr *Cond, bool &Result,
                                    bool AllowLabels = false);

  /// ConstantFoldsToSimpleInteger - If the specified expression does not fold
  /// to a constant, or if it does but contains a label, return false.  If it
  /// constant folds return true and set the folded value.
  bool ConstantFoldsToSimpleInteger(const Expr *Cond, llvm::APSInt &Result,
                                    bool AllowLabels = false);

  /// EmitBranchOnBoolExpr - Emit a branch on a boolean condition (e.g. for an
  /// if statement) to the specified blocks.  Based on the condition, this might
  /// try to simplify the codegen of the conditional based on the branch.
  /// TrueCount should be the number of times we expect the condition to
  /// evaluate to true based on PGO data.
  void EmitBranchOnBoolExpr(const Expr *Cond, llvm::BasicBlock *TrueBlock,
                            llvm::BasicBlock *FalseBlock, uint64_t TrueCount);

  /// \brief Emit a description of a type in a format suitable for passing to
  /// a runtime sanitizer handler.
  llvm::Constant *EmitCheckTypeDescriptor(QualType T);

  /// \brief Convert a value into a format suitable for passing to a runtime
  /// sanitizer handler.
  llvm::Value *EmitCheckValue(llvm::Value *V);

  /// \brief Emit a description of a source location in a format suitable for
  /// passing to a runtime sanitizer handler.
  llvm::Constant *EmitCheckSourceLocation(SourceLocation Loc);

  /// \brief Create a basic block that will call a handler function in a
  /// sanitizer runtime with the provided arguments, and create a conditional
  /// branch to it.
  void EmitCheck(ArrayRef<std::pair<llvm::Value *, SanitizerMask>> Checked,
                 StringRef CheckName, ArrayRef<llvm::Constant *> StaticArgs,
                 ArrayRef<llvm::Value *> DynamicArgs);

  /// \brief Emit a slow path cross-DSO CFI check which calls __cfi_slowpath
  /// if Cond if false.
  void EmitCfiSlowPathCheck(SanitizerMask Kind, llvm::Value *Cond,
                            llvm::ConstantInt *TypeId, llvm::Value *Ptr,
                            ArrayRef<llvm::Constant *> StaticArgs);

  /// \brief Create a basic block that will call the trap intrinsic, and emit a
  /// conditional branch to it, for the -ftrapv checks.
  void EmitTrapCheck(llvm::Value *Checked);

  /// \brief Emit a call to trap or debugtrap and attach function attribute
  /// "trap-func-name" if specified.
  llvm::CallInst *EmitTrapCall(llvm::Intrinsic::ID IntrID);

  /// \brief Emit a cross-DSO CFI failure handling function.
  void EmitCfiCheckFail();

  /// \brief Create a check for a function parameter that may potentially be
  /// declared as non-null.
  void EmitNonNullArgCheck(RValue RV, QualType ArgType, SourceLocation ArgLoc,
                           const FunctionDecl *FD, unsigned ParmNum);

  /// EmitCallArg - Emit a single call argument.
  void EmitCallArg(CallArgList &args, const Expr *E, QualType ArgType);

  /// EmitDelegateCallArg - We are performing a delegate call; that
  /// is, the current function is delegating to another one.  Produce
  /// a r-value suitable for passing the given parameter.
  void EmitDelegateCallArg(CallArgList &args, const VarDecl *param,
                           SourceLocation loc);

  /// SetFPAccuracy - Set the minimum required accuracy of the given floating
  /// point operation, expressed as the maximum relative error in ulp.
  void SetFPAccuracy(llvm::Value *Val, float Accuracy);

private:
  llvm::MDNode *getRangeForLoadFromType(QualType Ty);
  void EmitReturnOfRValue(RValue RV, QualType Ty);

  void deferPlaceholderReplacement(llvm::Instruction *Old, llvm::Value *New);

  llvm::SmallVector<std::pair<llvm::Instruction *, llvm::Value *>, 4>
  DeferredReplacements;

  /// Set the address of a local variable.
  void setAddrOfLocalVar(const VarDecl *VD, Address Addr) {
    assert(!LocalDeclMap.count(VD) && "Decl already exists in LocalDeclMap!");
    LocalDeclMap.insert({VD, Addr});
  }

  /// ExpandTypeFromArgs - Reconstruct a structure of type \arg Ty
  /// from function arguments into \arg Dst. See ABIArgInfo::Expand.
  ///
  /// \param AI - The first function argument of the expansion.
  void ExpandTypeFromArgs(QualType Ty, LValue Dst,
                          SmallVectorImpl<llvm::Value *>::iterator &AI);

  /// ExpandTypeToArgs - Expand an RValue \arg RV, with the LLVM type for \arg
  /// Ty, into individual arguments on the provided vector \arg IRCallArgs,
  /// starting at index \arg IRCallArgPos. See ABIArgInfo::Expand.
  void ExpandTypeToArgs(QualType Ty, RValue RV, llvm::FunctionType *IRFuncTy,
                        SmallVectorImpl<llvm::Value *> &IRCallArgs,
                        unsigned &IRCallArgPos);

  llvm::Value* EmitAsmInput(const TargetInfo::ConstraintInfo &Info,
                            const Expr *InputExpr, std::string &ConstraintStr);

  llvm::Value* EmitAsmInputLValue(const TargetInfo::ConstraintInfo &Info,
                                  LValue InputValue, QualType InputType,
                                  std::string &ConstraintStr,
                                  SourceLocation Loc);

  /// \brief Attempts to statically evaluate the object size of E. If that
  /// fails, emits code to figure the size of E out for us. This is
  /// pass_object_size aware.
  llvm::Value *evaluateOrEmitBuiltinObjectSize(const Expr *E, unsigned Type,
                                               llvm::IntegerType *ResType);

  /// \brief Emits the size of E, as required by __builtin_object_size. This
  /// function is aware of pass_object_size parameters, and will act accordingly
  /// if E is a parameter with the pass_object_size attribute.
  llvm::Value *emitBuiltinObjectSize(const Expr *E, unsigned Type,
                                     llvm::IntegerType *ResType);

public:
#ifndef NDEBUG
  // Determine whether the given argument is an Objective-C method
  // that may have type parameters in its signature.
  static bool isObjCMethodWithTypeParams(const ObjCMethodDecl *method) {
    const DeclContext *dc = method->getDeclContext();
    if (const ObjCInterfaceDecl *classDecl= dyn_cast<ObjCInterfaceDecl>(dc)) {
      return classDecl->getTypeParamListAsWritten();
    }

    if (const ObjCCategoryDecl *catDecl = dyn_cast<ObjCCategoryDecl>(dc)) {
      return catDecl->getTypeParamList();
    }

    return false;
  }

  template<typename T>
  static bool isObjCMethodWithTypeParams(const T *) { return false; }
#endif

  /// EmitCallArgs - Emit call arguments for a function.
  template <typename T>
  void EmitCallArgs(CallArgList &Args, const T *CallArgTypeInfo,
                    llvm::iterator_range<CallExpr::const_arg_iterator> ArgRange,
                    const FunctionDecl *CalleeDecl = nullptr,
                    unsigned ParamsToSkip = 0) {
    SmallVector<QualType, 16> ArgTypes;
    CallExpr::const_arg_iterator Arg = ArgRange.begin();

    assert((ParamsToSkip == 0 || CallArgTypeInfo) &&
           "Can't skip parameters if type info is not provided");
    if (CallArgTypeInfo) {
#ifndef NDEBUG
      bool isGenericMethod = isObjCMethodWithTypeParams(CallArgTypeInfo);
#endif

      // First, use the argument types that the type info knows about
      for (auto I = CallArgTypeInfo->param_type_begin() + ParamsToSkip,
                E = CallArgTypeInfo->param_type_end();
           I != E; ++I, ++Arg) {
        assert(Arg != ArgRange.end() && "Running over edge of argument list!");
        assert((isGenericMethod ||
                ((*I)->isVariablyModifiedType() ||
                 (*I).getNonReferenceType()->isObjCRetainableType() ||
                 getContext()
                         .getCanonicalType((*I).getNonReferenceType())
                         .getTypePtr() ==
                     getContext()
                         .getCanonicalType((*Arg)->getType())
                         .getTypePtr())) &&
               "type mismatch in call argument!");
        ArgTypes.push_back(*I);
      }
    }

    // Either we've emitted all the call args, or we have a call to variadic
    // function.
    assert((Arg == ArgRange.end() || !CallArgTypeInfo ||
            CallArgTypeInfo->isVariadic()) &&
           "Extra arguments in non-variadic function!");

    // If we still have any arguments, emit them using the type of the argument.
    for (auto *A : llvm::make_range(Arg, ArgRange.end()))
      ArgTypes.push_back(getVarArgType(A));

    EmitCallArgs(Args, ArgTypes, ArgRange, CalleeDecl, ParamsToSkip);
  }

  void EmitCallArgs(CallArgList &Args, ArrayRef<QualType> ArgTypes,
                    llvm::iterator_range<CallExpr::const_arg_iterator> ArgRange,
                    const FunctionDecl *CalleeDecl = nullptr,
                    unsigned ParamsToSkip = 0);

  /// EmitPointerWithAlignment - Given an expression with a pointer
  /// type, emit the value and compute our best estimate of the
  /// alignment of the pointee.
  ///
  /// Note that this function will conservatively fall back on the type
  /// when it doesn't 
  ///
  /// \param Source - If non-null, this will be initialized with
  ///   information about the source of the alignment.  Note that this
  ///   function will conservatively fall back on the type when it
  ///   doesn't recognize the expression, which means that sometimes
  ///   
  ///   a worst-case One
  ///   reasonable way to use this information is when there's a
  ///   language guarantee that the pointer must be aligned to some
  ///   stricter value, and we're simply trying to ensure that
  ///   sufficiently obvious uses of under-aligned objects don't get
  ///   miscompiled; for example, a placement new into the address of
  ///   a local variable.  In such a case, it's quite reasonable to
  ///   just ignore the returned alignment when it isn't from an
  ///   explicit source.
  Address EmitPointerWithAlignment(const Expr *Addr,
                                   AlignmentSource *Source = nullptr);

  void EmitSanitizerStatReport(llvm::SanitizerStatKind SSK);

private:
  QualType getVarArgType(const Expr *Arg);

  const TargetCodeGenInfo &getTargetHooks() const {
    return CGM.getTargetCodeGenInfo();
  }

  void EmitDeclMetadata();

  BlockByrefHelpers *buildByrefHelpers(llvm::StructType &byrefType,
                                  const AutoVarEmission &emission);

  void AddObjCARCExceptionMetadata(llvm::Instruction *Inst);

  llvm::Value *GetValueForARMHint(unsigned BuiltinID);
};

/// Helper class with most of the code for saving a value for a
/// conditional expression cleanup.
struct DominatingLLVMValue {
  typedef llvm::PointerIntPair<llvm::Value*, 1, bool> saved_type;

  /// Answer whether the given value needs extra work to be saved.
  static bool needsSaving(llvm::Value *value) {
    // If it's not an instruction, we don't need to save.
    if (!isa<llvm::Instruction>(value)) return false;

    // If it's an instruction in the entry block, we don't need to save.
    llvm::BasicBlock *block = cast<llvm::Instruction>(value)->getParent();
    return (block != &block->getParent()->getEntryBlock());
  }

  /// Try to save the given value.
  static saved_type save(CodeGenFunction &CGF, llvm::Value *value) {
    if (!needsSaving(value)) return saved_type(value, false);

    // Otherwise, we need an alloca.
    auto align = CharUnits::fromQuantity(
              CGF.CGM.getDataLayout().getPrefTypeAlignment(value->getType()));
    Address alloca =
      CGF.CreateTempAlloca(value->getType(), align, "cond-cleanup.save");
    CGF.Builder.CreateStore(value, alloca);

    return saved_type(alloca.getPointer(), true);
  }

  static llvm::Value *restore(CodeGenFunction &CGF, saved_type value) {
    // If the value says it wasn't saved, trust that it's still dominating.
    if (!value.getInt()) return value.getPointer();

    // Otherwise, it should be an alloca instruction, as set up in save().
    auto alloca = cast<llvm::AllocaInst>(value.getPointer());
    return CGF.Builder.CreateAlignedLoad(alloca, alloca->getAlignment());
  }
};

/// A partial specialization of DominatingValue for llvm::Values that
/// might be llvm::Instructions.
template <class T> struct DominatingPointer<T,true> : DominatingLLVMValue {
  typedef T *type;
  static type restore(CodeGenFunction &CGF, saved_type value) {
    return static_cast<T*>(DominatingLLVMValue::restore(CGF, value));
  }
};

/// A specialization of DominatingValue for Address.
template <> struct DominatingValue<Address> {
  typedef Address type;

  struct saved_type {
    DominatingLLVMValue::saved_type SavedValue;
    CharUnits Alignment;
  };

  static bool needsSaving(type value) {
    return DominatingLLVMValue::needsSaving(value.getPointer());
  }
  static saved_type save(CodeGenFunction &CGF, type value) {
    return { DominatingLLVMValue::save(CGF, value.getPointer()),
             value.getAlignment() };
  }
  static type restore(CodeGenFunction &CGF, saved_type value) {
    return Address(DominatingLLVMValue::restore(CGF, value.SavedValue),
                   value.Alignment);
  }
};

/// A specialization of DominatingValue for RValue.
template <> struct DominatingValue<RValue> {
  typedef RValue type;
  class saved_type {
    enum Kind { ScalarLiteral, ScalarAddress, AggregateLiteral,
                AggregateAddress, ComplexAddress };

    llvm::Value *Value;
    unsigned K : 3;
    unsigned Align : 29;
    saved_type(llvm::Value *v, Kind k, unsigned a = 0)
      : Value(v), K(k), Align(a) {}

  public:
    static bool needsSaving(RValue value);
    static saved_type save(CodeGenFunction &CGF, RValue value);
    RValue restore(CodeGenFunction &CGF);

    // implementations in CGCleanup.cpp
  };

  static bool needsSaving(type value) {
    return saved_type::needsSaving(value);
  }
  static saved_type save(CodeGenFunction &CGF, type value) {
    return saved_type::save(CGF, value);
  }
  static type restore(CodeGenFunction &CGF, saved_type value) {
    return value.restore(CGF);
  }
};

}  // end namespace CodeGen
}  // end namespace clang

#endif<|MERGE_RESOLUTION|>--- conflicted
+++ resolved
@@ -2504,7 +2504,9 @@
                         const RegionCodeGenTy &CodeGenDistributeLoopContent);
   void EmitOMPDistributeParallelForDirective(
       const OMPDistributeParallelForDirective &S);
-<<<<<<< HEAD
+  void EmitOMPDistributeParallelForSimdDirective(
+      const OMPDistributeParallelForSimdDirective &S);
+  void EmitOMPDistributeSimdDirective(const OMPDistributeSimdDirective &S);
   void EmitOMPTargetTeamsDirective(const OMPTargetTeamsDirective &S);
   void EmitOMPTeamsDistributeParallelForDirective(
       const OMPTeamsDistributeParallelForDirective &S);
@@ -2527,11 +2529,6 @@
   static void EmitOMPTargetTeamsDistributeParallelForDeviceFunction(
       CodeGenModule &CGM, StringRef ParentName,
       const OMPTargetTeamsDistributeParallelForDirective &S);
-=======
-  void EmitOMPDistributeParallelForSimdDirective(
-      const OMPDistributeParallelForSimdDirective &S);
-  void EmitOMPDistributeSimdDirective(const OMPDistributeSimdDirective &S);
->>>>>>> 7142d85f
 
   /// \brief Emit inner loop of the worksharing/simd construct.
   ///
