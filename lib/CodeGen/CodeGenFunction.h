//===-- CodeGenFunction.h - Per-Function state for LLVM CodeGen -*- C++ -*-===//
//
//                     The LLVM Compiler Infrastructure
//
// This file is distributed under the University of Illinois Open Source
// License. See LICENSE.TXT for details.
//
//===----------------------------------------------------------------------===//
//
// This is the internal per-function state used for llvm translation.
//
//===----------------------------------------------------------------------===//

#ifndef CLANG_CODEGEN_CODEGENFUNCTION_H
#define CLANG_CODEGEN_CODEGENFUNCTION_H

#include "CGBuilder.h"
#include "CGDebugInfo.h"
#include "CGLoopInfo.h"
#include "CGValue.h"
#include "CodeGenModule.h"
#include "CodeGenPGO.h"
#include "EHScopeStack.h"
#include "clang/AST/CharUnits.h"
#include "clang/AST/ExprCXX.h"
#include "clang/AST/ExprObjC.h"
#include "clang/AST/Type.h"
#include "clang/AST/StmtOpenMP.h"
#include "clang/Basic/ABI.h"
#include "clang/Basic/CapturedStmt.h"
#include "clang/Basic/TargetInfo.h"
#include "clang/Frontend/CodeGenOptions.h"
#include "llvm/ADT/ArrayRef.h"
#include "llvm/ADT/DenseMap.h"
#include "llvm/ADT/SmallVector.h"
#include "llvm/IR/ValueHandle.h"
#include "llvm/Support/Debug.h"

namespace llvm {
class BasicBlock;
class LLVMContext;
class MDNode;
class Module;
class SwitchInst;
class Twine;
class Value;
class CallSite;
}

namespace clang {
class ASTContext;
class BlockDecl;
class CXXDestructorDecl;
class CXXForRangeStmt;
class CXXTryStmt;
class Decl;
class LabelDecl;
class EnumConstantDecl;
class FunctionDecl;
class FunctionProtoType;
class LabelStmt;
class ObjCContainerDecl;
class ObjCInterfaceDecl;
class ObjCIvarDecl;
class ObjCMethodDecl;
class ObjCImplementationDecl;
class ObjCPropertyImplDecl;
class TargetInfo;
class TargetCodeGenInfo;
class VarDecl;
class ObjCForCollectionStmt;
class ObjCAtTryStmt;
class ObjCAtThrowStmt;
class ObjCAtSynchronizedStmt;
class ObjCAutoreleasePoolStmt;

namespace CodeGen {
class CodeGenTypes;
class CGFunctionInfo;
class CGRecordLayout;
class CGBlockInfo;
class CGCXXABI;
class BlockFlags;
class BlockFieldFlags;

/// The kind of evaluation to perform on values of a particular
/// type.  Basically, is the code in CGExprScalar, CGExprComplex, or
/// CGExprAgg?
///
/// TODO: should vectors maybe be split out into their own thing?
enum TypeEvaluationKind {
  TEK_Scalar,
  TEK_Complex,
  TEK_Aggregate
};

/// CodeGenFunction - This class organizes the per-function state that is used
/// while generating LLVM code.
class CodeGenFunction : public CodeGenTypeCache {
  CodeGenFunction(const CodeGenFunction &) LLVM_DELETED_FUNCTION;
  void operator=(const CodeGenFunction &) LLVM_DELETED_FUNCTION;

  friend class CGCXXABI;
public:
  /// A jump destination is an abstract label, branching to which may
  /// require a jump out through normal cleanups.
  struct JumpDest {
    JumpDest() : Block(nullptr), ScopeDepth(), Index(0) {}
    JumpDest(llvm::BasicBlock *Block,
             EHScopeStack::stable_iterator Depth,
             unsigned Index)
      : Block(Block), ScopeDepth(Depth), Index(Index) {}

    bool isValid() const { return Block != nullptr; }
    llvm::BasicBlock *getBlock() const { return Block; }
    EHScopeStack::stable_iterator getScopeDepth() const { return ScopeDepth; }
    unsigned getDestIndex() const { return Index; }

    // This should be used cautiously.
    void setScopeDepth(EHScopeStack::stable_iterator depth) {
      ScopeDepth = depth;
    }

  private:
    llvm::BasicBlock *Block;
    EHScopeStack::stable_iterator ScopeDepth;
    unsigned Index;
  };

  CodeGenModule &CGM;  // Per-module state.
  const TargetInfo &Target;

  typedef std::pair<llvm::Value *, llvm::Value *> ComplexPairTy;
  LoopInfoStack LoopStack;
  CGBuilderTy Builder;

<<<<<<< HEAD
  /// CGBuilder insert helper. This function is called after an instruction is
  /// created using Builder.
  void InsertHelper(llvm::Instruction *I,
                    const llvm::Twine &Name,
=======
  /// \brief CGBuilder insert helper. This function is called after an
  /// instruction is created using Builder.
  void InsertHelper(llvm::Instruction *I, const llvm::Twine &Name,
>>>>>>> b1d67d0c
                    llvm::BasicBlock *BB,
                    llvm::BasicBlock::iterator InsertPt) const;

  /// CurFuncDecl - Holds the Decl for the current outermost
  /// non-closure context.
  const Decl *CurFuncDecl;
  /// CurCodeDecl - This is the inner-most code context, which includes blocks.
  const Decl *CurCodeDecl;
  /// Root CodeGenFunction for OpenMP context in which current CodeGenFunction
  /// was created.
  CodeGenFunction *OpenMPRoot;
  const CGFunctionInfo *CurFnInfo;
  QualType FnRetTy;
  llvm::Function *CurFn;

  /// CurGD - The GlobalDecl for the current function being compiled.
  GlobalDecl CurGD;

  /// PrologueCleanupDepth - The cleanup depth enclosing all the
  /// cleanups associated with the parameters.
  EHScopeStack::stable_iterator PrologueCleanupDepth;

  /// ReturnBlock - Unified return block.
  JumpDest ReturnBlock;

  /// ReturnValue - The temporary alloca to hold the return value. This is null
  /// iff the function has no return value.
  llvm::Value *ReturnValue;

  /// AllocaInsertPoint - This is an instruction in the entry block before which
  /// we prefer to insert allocas.
  llvm::AssertingVH<llvm::Instruction> AllocaInsertPt;
  llvm::AssertingVH<llvm::Instruction> FirstprivateInsertPt;

  /// \brief API for captured statement code generation.
  class CGCapturedStmtInfo {
  public:
    explicit CGCapturedStmtInfo(const CapturedStmt &S,
                                CapturedRegionKind K = CR_Default)
      : Kind(K), ThisValue(nullptr), CXXThisFieldDecl(nullptr) {

      RecordDecl::field_iterator Field =
        S.getCapturedRecordDecl()->field_begin();
      for (CapturedStmt::const_capture_iterator I = S.capture_begin(),
                                                E = S.capture_end();
           I != E; ++I, ++Field) {
        if (I->capturesThis())
          CXXThisFieldDecl = *Field;
        else
          CaptureFields[I->getCapturedVar()] = *Field;
      }
    }

    virtual ~CGCapturedStmtInfo();

    CapturedRegionKind getKind() const { return Kind; }

    void setContextValue(llvm::Value *V) { ThisValue = V; }
    // \brief Retrieve the value of the context parameter.
    llvm::Value *getContextValue() const { return ThisValue; }

    /// \brief Lookup the captured field decl for a variable.
    const FieldDecl *lookup(const VarDecl *VD) const {
      return CaptureFields.lookup(VD);
    }

    bool isCXXThisExprCaptured() const { return CXXThisFieldDecl != nullptr; }
    FieldDecl *getThisFieldDecl() const { return CXXThisFieldDecl; }

    /// \brief Emit the captured statement body.
    virtual void EmitBody(CodeGenFunction &CGF, Stmt *S) {
      RegionCounter Cnt = CGF.getPGORegionCounter(S);
      Cnt.beginRegion(CGF.Builder);
      CGF.EmitStmt(S);
    }

    /// \brief Get the name of the capture helper.
    virtual StringRef getHelperName() const { return "__captured_stmt"; }

    static bool classof(const CGCapturedStmtInfo *) { return true; }

    virtual void addCachedVar(const VarDecl *VD, llvm::Value *Addr) { }
    virtual llvm::Value *getCachedVar(const VarDecl *VD) { return 0; }

  private:
    /// \brief The kind of captured statement being generated.
    CapturedRegionKind Kind;

    /// \brief Keep the map between VarDecl and FieldDecl.
    llvm::SmallDenseMap<const VarDecl *, FieldDecl *> CaptureFields;

    /// \brief The base address of the captured record, passed in as the first
    /// argument of the parallel region function.
    llvm::Value *ThisValue;

    /// \brief Captured 'this' type.
    FieldDecl *CXXThisFieldDecl;
  };
  /// \brief API for captured statement code generation for OpenMP regions.
  class CGOpenMPCapturedStmtInfo : public CGCapturedStmtInfo {
    //CodeGenModule &CGM;
  public:
    explicit CGOpenMPCapturedStmtInfo(llvm::Value* Context,
                                      const CapturedStmt &S,
                                      CodeGenModule &CGM,
                                      CapturedRegionKind K = CR_Default)
      : CGCapturedStmtInfo(S, K)/*, CGM(CGM)*/ { setContextValue(Context); }

    virtual ~CGOpenMPCapturedStmtInfo() { };

    virtual void addCachedVar(const VarDecl *VD, llvm::Value *Addr) { CachedVars[VD] = Addr; }
    virtual llvm::Value *getCachedVar(const VarDecl *VD) { return CachedVars[VD]; }
  private:

    /// \brief Keep the map between VarDecl and FieldDecl.
    llvm::SmallDenseMap<const VarDecl *, llvm::Value *> CachedVars;

  };

  CGCapturedStmtInfo *CapturedStmtInfo;

  class CGSIMDForStmtInfo; // Defined below, after simd wrappers.

  /// \brief Wrapper for "#pragma simd" and "#pragma omp simd".
  class CGPragmaSimdWrapper {
    public:
      // \brief Helper for EmitPragmaSimd - process 'safelen' clause.
      virtual bool emitSafelen(CodeGenFunction *CGF) const = 0;

      // \brief Emit updates of local variables from clauses
      // and loop counters in the beginning of __simd_helper.
      virtual bool walkLocalVariablesToEmit(
                      CodeGenFunction *CGF,
                      CGSIMDForStmtInfo *Info) const = 0;

      /// \brief Emit the SIMD loop initalization, loop stride expression
      /// as loop invariants, and cache those values.
      virtual void emitInit(CodeGenFunction &CGF,
          llvm::Value *&LoopIndex, llvm::Value *&LoopCount) = 0;

      /// \brief Emit the loop increment.
      virtual void emitIncrement(CodeGenFunction &CGF,
                                 llvm::Value *IndexVar) const = 0;

      // \brief Emit final values of loop counters and linear vars.
      virtual void emitLinearFinal(CodeGenFunction &CGF) const = 0;

      /// \brief Get the beginning location of for stmt.
      virtual SourceLocation getForLoc() const = 0;

      /// \brief Get the source range.
      virtual SourceRange getSourceRange() const = 0;

      /// \brief Retrieve the initialization expression.
      virtual const Stmt *getInit() const = 0;

      /// \brief Retrieve the loop condition expression.
      virtual const Expr *getCond() const = 0;

      /// \brief Retrieve the loop body.
      virtual const CapturedStmt *getAssociatedStmt() const = 0;

      /// \brief Retrieve the loop count expression.
      virtual const Expr *getLoopCount() const = 0;

      /// \brief Extract the loop body from the collapsed loop nest.
      /// Useful for openmp (it is noop for SIMDForStmt).
      virtual Stmt *extractLoopBody(Stmt *S) const = 0;

      /// \brief Return true if it is openmp pragma.
      virtual bool isOmp() const = 0;

      /// \brief Get the wrapped SIMDForStmt or OMPSimdDirective.
      virtual const Stmt *getStmt() const = 0;

      virtual ~CGPragmaSimdWrapper() { };
  };


  class CGPragmaOmpSimd : public CGPragmaSimdWrapper {
    public:
      CGPragmaOmpSimd(const OMPExecutableDirective *S)
        : SimdOmp(S) {}

      virtual bool emitSafelen(CodeGenFunction *CGF) const override;
      virtual bool walkLocalVariablesToEmit(
                      CodeGenFunction *CGF,
                      CGSIMDForStmtInfo *Info) const override;

      virtual void emitInit(CodeGenFunction &CGF,
          llvm::Value *&LoopIndex, llvm::Value *&LoopCount) override;

      virtual void emitIncrement(CodeGenFunction &CGF,
                                 llvm::Value *IndexVar) const override { }

      virtual void emitLinearFinal(CodeGenFunction &CGF) const override;

      virtual SourceLocation getForLoc() const override;
      virtual SourceRange getSourceRange() const override;
      virtual const Stmt *getInit() const override;
      virtual const Expr *getCond() const override;
      virtual const CapturedStmt *getAssociatedStmt() const override;
      virtual const Expr *getLoopCount() const override;
      virtual Stmt *extractLoopBody(Stmt *S) const override;
      virtual bool isOmp() const override { return true; }
      virtual const Stmt *getStmt() const override { return SimdOmp; }
      llvm::ConstantInt *emitClauseTail(CodeGenFunction *CGF, Expr *E) const;
      virtual ~CGPragmaOmpSimd() override { }

    private:
      const OMPExecutableDirective *SimdOmp;
  };

  /// \brief API for SIMD for statement code generation.
  /// This class is intended to provide an interface to CG to work in the
  /// same manner with "#pragma simd" and "#pragma omp simd", using wrapper
  /// (CGPragmaSimdWrapper) for addressing any differences between them.
  class CGSIMDForStmtInfo : public CGCapturedStmtInfo {
  public:
    CGSIMDForStmtInfo(const CGPragmaSimdWrapper &Wr, llvm::MDNode *LoopID,
                      bool LoopParallel)
      : CGCapturedStmtInfo(*(Wr.getAssociatedStmt()), CR_SIMDFor),
        Wrapper(Wr), LoopID(LoopID), LoopParallel(LoopParallel) { }

    virtual StringRef getHelperName() const { return "__simd_for_helper"; }

    virtual void EmitBody(CodeGenFunction &CGF, Stmt *S) {
      CGF.EmitSIMDForHelperBody(Wrapper.extractLoopBody(S));
    }

    llvm::MDNode *getLoopID() const { return LoopID; }
    bool getLoopParallel() const { return LoopParallel; }


    bool isOmp() const { return Wrapper.isOmp(); }
    const Stmt *getStmt() const { return Wrapper.getStmt(); }

    // \brief Emit updates of local variables from clauses
    // and loop counters in the beginning of __simd_helper.
    bool walkLocalVariablesToEmit(CodeGenFunction *CGF) {
      return Wrapper.walkLocalVariablesToEmit(CGF, this);
    }

    static bool classof(const CGSIMDForStmtInfo *) { return true; }
    static bool classof(const CGCapturedStmtInfo *I) {
      return I->getKind() == CR_SIMDFor;
    }
  private:
    /// \brief Wrapper around SIMDForStmt/OMPSimdDirective.
    const CGPragmaSimdWrapper &Wrapper;
    /// \brief The loop id metadata.
    llvm::MDNode *LoopID;
    /// \brief Is loop parallel.
    bool LoopParallel;

  };
  /// BoundsChecking - Emit run-time bounds checks. Higher values mean
  /// potentially higher performance penalties.
  unsigned char BoundsChecking;

  /// \brief Whether any type-checking sanitizers are enabled. If \c false,
  /// calls to EmitTypeCheck can be skipped.
  bool SanitizePerformTypeCheck;

  /// \brief Sanitizer options to use for this function.
  const SanitizerOptions *SanOpts;

  /// In ARC, whether we should autorelease the return value.
  bool AutoreleaseResult;

  const CodeGen::CGBlockInfo *BlockInfo;
  llvm::Value *BlockPointer;

  llvm::DenseMap<const VarDecl *, FieldDecl *> LambdaCaptureFields;
  FieldDecl *LambdaThisCaptureField;

  /// \brief A mapping from NRVO variables to the flags used to indicate
  /// when the NRVO has been applied to this variable.
  llvm::DenseMap<const VarDecl *, llvm::Value *> NRVOFlags;

  EHScopeStack EHStack;
  llvm::SmallVector<char, 256> LifetimeExtendedCleanupStack;

  /// Header for data within LifetimeExtendedCleanupStack.
  struct LifetimeExtendedCleanupHeader {
    /// The size of the following cleanup object.
    size_t Size : 29;
    /// The kind of cleanup to push: a value from the CleanupKind enumeration.
    unsigned Kind : 3;

    size_t getSize() const { return Size; }
    CleanupKind getKind() const { return static_cast<CleanupKind>(Kind); }
  };

  /// i32s containing the indexes of the cleanup destinations.
  llvm::AllocaInst *NormalCleanupDest;

  unsigned NextCleanupDestIndex;

  /// FirstBlockInfo - The head of a singly-linked-list of block layouts.
  CGBlockInfo *FirstBlockInfo;

  /// EHResumeBlock - Unified block containing a call to llvm.eh.resume.
  llvm::BasicBlock *EHResumeBlock;

  /// The exception slot.  All landing pads write the current exception pointer
  /// into this alloca.
  llvm::Value *ExceptionSlot;

  /// The selector slot.  Under the MandatoryCleanup model, all landing pads
  /// write the current selector value into this alloca.
  llvm::AllocaInst *EHSelectorSlot;

  /// Emits a landing pad for the current EH stack.
  llvm::BasicBlock *EmitLandingPad();

  llvm::BasicBlock *getInvokeDestImpl();

  template <class T>
  typename DominatingValue<T>::saved_type saveValueInCond(T value) {
    return DominatingValue<T>::save(*this, value);
  }

public:
  /// ObjCEHValueStack - Stack of Objective-C exception values, used for
  /// rethrows.
  SmallVector<llvm::Value*, 8> ObjCEHValueStack;

  /// A class controlling the emission of a finally block.
  class FinallyInfo {
    /// Where the catchall's edge through the cleanup should go.
    JumpDest RethrowDest;

    /// A function to call to enter the catch.
    llvm::Constant *BeginCatchFn;

    /// An i1 variable indicating whether or not the @finally is
    /// running for an exception.
    llvm::AllocaInst *ForEHVar;

    /// An i8* variable into which the exception pointer to rethrow
    /// has been saved.
    llvm::AllocaInst *SavedExnVar;

  public:
    void enter(CodeGenFunction &CGF, const Stmt *Finally,
               llvm::Constant *beginCatchFn, llvm::Constant *endCatchFn,
               llvm::Constant *rethrowFn);
    void exit(CodeGenFunction &CGF);
  };

  /// pushFullExprCleanup - Push a cleanup to be run at the end of the
  /// current full-expression.  Safe against the possibility that
  /// we're currently inside a conditionally-evaluated expression.
  template <class T, class A0>
  void pushFullExprCleanup(CleanupKind kind, A0 a0) {
    // If we're not in a conditional branch, or if none of the
    // arguments requires saving, then use the unconditional cleanup.
    if (!isInConditionalBranch())
      return EHStack.pushCleanup<T>(kind, a0);

    typename DominatingValue<A0>::saved_type a0_saved = saveValueInCond(a0);

    typedef EHScopeStack::ConditionalCleanup1<T, A0> CleanupType;
    EHStack.pushCleanup<CleanupType>(kind, a0_saved);
    initFullExprCleanup();
  }

  /// pushFullExprCleanup - Push a cleanup to be run at the end of the
  /// current full-expression.  Safe against the possibility that
  /// we're currently inside a conditionally-evaluated expression.
  template <class T, class A0, class A1>
  void pushFullExprCleanup(CleanupKind kind, A0 a0, A1 a1) {
    // If we're not in a conditional branch, or if none of the
    // arguments requires saving, then use the unconditional cleanup.
    if (!isInConditionalBranch())
      return EHStack.pushCleanup<T>(kind, a0, a1);

    typename DominatingValue<A0>::saved_type a0_saved = saveValueInCond(a0);
    typename DominatingValue<A1>::saved_type a1_saved = saveValueInCond(a1);

    typedef EHScopeStack::ConditionalCleanup2<T, A0, A1> CleanupType;
    EHStack.pushCleanup<CleanupType>(kind, a0_saved, a1_saved);
    initFullExprCleanup();
  }

  /// pushFullExprCleanup - Push a cleanup to be run at the end of the
  /// current full-expression.  Safe against the possibility that
  /// we're currently inside a conditionally-evaluated expression.
  template <class T, class A0, class A1, class A2>
  void pushFullExprCleanup(CleanupKind kind, A0 a0, A1 a1, A2 a2) {
    // If we're not in a conditional branch, or if none of the
    // arguments requires saving, then use the unconditional cleanup.
    if (!isInConditionalBranch()) {
      return EHStack.pushCleanup<T>(kind, a0, a1, a2);
    }
    
    typename DominatingValue<A0>::saved_type a0_saved = saveValueInCond(a0);
    typename DominatingValue<A1>::saved_type a1_saved = saveValueInCond(a1);
    typename DominatingValue<A2>::saved_type a2_saved = saveValueInCond(a2);
    
    typedef EHScopeStack::ConditionalCleanup3<T, A0, A1, A2> CleanupType;
    EHStack.pushCleanup<CleanupType>(kind, a0_saved, a1_saved, a2_saved);
    initFullExprCleanup();
  }

  /// pushFullExprCleanup - Push a cleanup to be run at the end of the
  /// current full-expression.  Safe against the possibility that
  /// we're currently inside a conditionally-evaluated expression.
  template <class T, class A0, class A1, class A2, class A3>
  void pushFullExprCleanup(CleanupKind kind, A0 a0, A1 a1, A2 a2, A3 a3) {
    // If we're not in a conditional branch, or if none of the
    // arguments requires saving, then use the unconditional cleanup.
    if (!isInConditionalBranch()) {
      return EHStack.pushCleanup<T>(kind, a0, a1, a2, a3);
    }
    
    typename DominatingValue<A0>::saved_type a0_saved = saveValueInCond(a0);
    typename DominatingValue<A1>::saved_type a1_saved = saveValueInCond(a1);
    typename DominatingValue<A2>::saved_type a2_saved = saveValueInCond(a2);
    typename DominatingValue<A3>::saved_type a3_saved = saveValueInCond(a3);
    
    typedef EHScopeStack::ConditionalCleanup4<T, A0, A1, A2, A3> CleanupType;
    EHStack.pushCleanup<CleanupType>(kind, a0_saved, a1_saved,
                                     a2_saved, a3_saved);
    initFullExprCleanup();
  }

  /// \brief Queue a cleanup to be pushed after finishing the current
  /// full-expression.
  template <class T, class A0, class A1, class A2, class A3>
  void pushCleanupAfterFullExpr(CleanupKind Kind, A0 a0, A1 a1, A2 a2, A3 a3) {
    assert(!isInConditionalBranch() && "can't defer conditional cleanup");

    LifetimeExtendedCleanupHeader Header = { sizeof(T), Kind };

    size_t OldSize = LifetimeExtendedCleanupStack.size();
    LifetimeExtendedCleanupStack.resize(
        LifetimeExtendedCleanupStack.size() + sizeof(Header) + Header.Size);

    char *Buffer = &LifetimeExtendedCleanupStack[OldSize];
    new (Buffer) LifetimeExtendedCleanupHeader(Header);
    new (Buffer + sizeof(Header)) T(a0, a1, a2, a3);
  }

  /// Set up the last cleaup that was pushed as a conditional
  /// full-expression cleanup.
  void initFullExprCleanup();

  /// PushDestructorCleanup - Push a cleanup to call the
  /// complete-object destructor of an object of the given type at the
  /// given address.  Does nothing if T is not a C++ class type with a
  /// non-trivial destructor.
  void PushDestructorCleanup(QualType T, llvm::Value *Addr);

  /// PushDestructorCleanup - Push a cleanup to call the
  /// complete-object variant of the given destructor on the object at
  /// the given address.
  void PushDestructorCleanup(const CXXDestructorDecl *Dtor,
                             llvm::Value *Addr);

  /// PopCleanupBlock - Will pop the cleanup entry on the stack and
  /// process all branch fixups.
  void PopCleanupBlock(bool FallThroughIsBranchThrough = false);

  /// DeactivateCleanupBlock - Deactivates the given cleanup block.
  /// The block cannot be reactivated.  Pops it if it's the top of the
  /// stack.
  ///
  /// \param DominatingIP - An instruction which is known to
  ///   dominate the current IP (if set) and which lies along
  ///   all paths of execution between the current IP and the
  ///   the point at which the cleanup comes into scope.
  void DeactivateCleanupBlock(EHScopeStack::stable_iterator Cleanup,
                              llvm::Instruction *DominatingIP);

  /// ActivateCleanupBlock - Activates an initially-inactive cleanup.
  /// Cannot be used to resurrect a deactivated cleanup.
  ///
  /// \param DominatingIP - An instruction which is known to
  ///   dominate the current IP (if set) and which lies along
  ///   all paths of execution between the current IP and the
  ///   the point at which the cleanup comes into scope.
  void ActivateCleanupBlock(EHScopeStack::stable_iterator Cleanup,
                            llvm::Instruction *DominatingIP);

  /// \brief Enters a new scope for capturing cleanups, all of which
  /// will be executed once the scope is exited.
  class RunCleanupsScope {
    EHScopeStack::stable_iterator CleanupStackDepth;
    size_t LifetimeExtendedCleanupStackSize;
    bool OldDidCallStackSave;
  protected:
    bool PerformCleanup;
  private:

    RunCleanupsScope(const RunCleanupsScope &) LLVM_DELETED_FUNCTION;
    void operator=(const RunCleanupsScope &) LLVM_DELETED_FUNCTION;

  protected:
    CodeGenFunction& CGF;

  public:
    /// \brief Enter a new cleanup scope.
    explicit RunCleanupsScope(CodeGenFunction &CGF)
      : PerformCleanup(true), CGF(CGF)
    {
      CleanupStackDepth = CGF.EHStack.stable_begin();
      LifetimeExtendedCleanupStackSize =
          CGF.LifetimeExtendedCleanupStack.size();
      OldDidCallStackSave = CGF.DidCallStackSave;
      CGF.DidCallStackSave = false;
    }

    /// \brief Exit this cleanup scope, emitting any accumulated
    /// cleanups.
    ~RunCleanupsScope() {
      if (PerformCleanup) {
        CGF.DidCallStackSave = OldDidCallStackSave;
        CGF.PopCleanupBlocks(CleanupStackDepth,
                             LifetimeExtendedCleanupStackSize);
      }
    }

    /// \brief Determine whether this scope requires any cleanups.
    bool requiresCleanups() const {
      return CGF.EHStack.stable_begin() != CleanupStackDepth;
    }

    /// \brief Force the emission of cleanups now, instead of waiting
    /// until this object is destroyed.
    void ForceCleanup() {
      assert(PerformCleanup && "Already forced cleanup");
      CGF.DidCallStackSave = OldDidCallStackSave;
      CGF.PopCleanupBlocks(CleanupStackDepth,
                           LifetimeExtendedCleanupStackSize);
      PerformCleanup = false;
    }
  };

  class LexicalScope: protected RunCleanupsScope {
    SourceRange Range;
    SmallVector<const LabelDecl*, 4> Labels;
    LexicalScope *ParentScope;

    LexicalScope(const LexicalScope &) LLVM_DELETED_FUNCTION;
    void operator=(const LexicalScope &) LLVM_DELETED_FUNCTION;

  public:
    /// \brief Enter a new cleanup scope.
    explicit LexicalScope(CodeGenFunction &CGF, SourceRange Range)
      : RunCleanupsScope(CGF), Range(Range), ParentScope(CGF.CurLexicalScope) {
      CGF.CurLexicalScope = this;
      if (CGDebugInfo *DI = CGF.getDebugInfo())
        DI->EmitLexicalBlockStart(CGF.Builder, Range.getBegin());
    }

    void addLabel(const LabelDecl *label) {
      assert(PerformCleanup && "adding label to dead scope?");
      Labels.push_back(label);
    }

    /// \brief Exit this cleanup scope, emitting any accumulated
    /// cleanups.
    ~LexicalScope() {
      if (CGDebugInfo *DI = CGF.getDebugInfo())
        DI->EmitLexicalBlockEnd(CGF.Builder, Range.getEnd());

      // If we should perform a cleanup, force them now.  Note that
      // this ends the cleanup scope before rescoping any labels.
      if (PerformCleanup) ForceCleanup();
    }

    /// \brief Force the emission of cleanups now, instead of waiting
    /// until this object is destroyed.
    void ForceCleanup() {
      CGF.CurLexicalScope = ParentScope;
      RunCleanupsScope::ForceCleanup();

      if (!Labels.empty())
        rescopeLabels();
    }

    void rescopeLabels();
  };


  /// \brief Takes the old cleanup stack size and emits the cleanup blocks
  /// that have been added.
  void PopCleanupBlocks(EHScopeStack::stable_iterator OldCleanupStackSize);

  /// \brief Takes the old cleanup stack size and emits the cleanup blocks
  /// that have been added, then adds all lifetime-extended cleanups from
  /// the given position to the stack.
  void PopCleanupBlocks(EHScopeStack::stable_iterator OldCleanupStackSize,
                        size_t OldLifetimeExtendedStackSize);

  void ResolveBranchFixups(llvm::BasicBlock *Target);

  /// The given basic block lies in the current EH scope, but may be a
  /// target of a potentially scope-crossing jump; get a stable handle
  /// to which we can perform this jump later.
  JumpDest getJumpDestInCurrentScope(llvm::BasicBlock *Target) {
    return JumpDest(Target,
                    EHStack.getInnermostNormalCleanup(),
                    NextCleanupDestIndex++);
  }

  /// The given basic block lies in the current EH scope, but may be a
  /// target of a potentially scope-crossing jump; get a stable handle
  /// to which we can perform this jump later.
  JumpDest getJumpDestInCurrentScope(StringRef Name = StringRef()) {
    return getJumpDestInCurrentScope(createBasicBlock(Name));
  }

  /// EmitBranchThroughCleanup - Emit a branch from the current insert
  /// block through the normal cleanup handling code (if any) and then
  /// on to \arg Dest.
  void EmitBranchThroughCleanup(JumpDest Dest);
  
  /// isObviouslyBranchWithoutCleanups - Return true if a branch to the
  /// specified destination obviously has no cleanups to run.  'false' is always
  /// a conservatively correct answer for this method.
  bool isObviouslyBranchWithoutCleanups(JumpDest Dest) const;

  /// popCatchScope - Pops the catch scope at the top of the EHScope
  /// stack, emitting any required code (other than the catch handlers
  /// themselves).
  void popCatchScope();

  llvm::BasicBlock *getEHResumeBlock(bool isCleanup);
  llvm::BasicBlock *getEHDispatchBlock(EHScopeStack::stable_iterator scope);

  /// An object to manage conditionally-evaluated expressions.
  class ConditionalEvaluation {
    llvm::BasicBlock *StartBB;

  public:
    ConditionalEvaluation(CodeGenFunction &CGF)
      : StartBB(CGF.Builder.GetInsertBlock()) {}

    void begin(CodeGenFunction &CGF) {
      assert(CGF.OutermostConditional != this);
      if (!CGF.OutermostConditional)
        CGF.OutermostConditional = this;
    }

    void end(CodeGenFunction &CGF) {
      assert(CGF.OutermostConditional != nullptr);
      if (CGF.OutermostConditional == this)
        CGF.OutermostConditional = nullptr;
    }

    /// Returns a block which will be executed prior to each
    /// evaluation of the conditional code.
    llvm::BasicBlock *getStartingBlock() const {
      return StartBB;
    }
  };

  /// isInConditionalBranch - Return true if we're currently emitting
  /// one branch or the other of a conditional expression.
  bool isInConditionalBranch() const { return OutermostConditional != nullptr; }

  void setBeforeOutermostConditional(llvm::Value *value, llvm::Value *addr) {
    assert(isInConditionalBranch());
    llvm::BasicBlock *block = OutermostConditional->getStartingBlock();
    new llvm::StoreInst(value, addr, &block->back());    
  }

  /// An RAII object to record that we're evaluating a statement
  /// expression.
  class StmtExprEvaluation {
    CodeGenFunction &CGF;

    /// We have to save the outermost conditional: cleanups in a
    /// statement expression aren't conditional just because the
    /// StmtExpr is.
    ConditionalEvaluation *SavedOutermostConditional;

  public:
    StmtExprEvaluation(CodeGenFunction &CGF)
      : CGF(CGF), SavedOutermostConditional(CGF.OutermostConditional) {
      CGF.OutermostConditional = nullptr;
    }

    ~StmtExprEvaluation() {
      CGF.OutermostConditional = SavedOutermostConditional;
      CGF.EnsureInsertPoint();
    }
  };

  /// An object which temporarily prevents a value from being
  /// destroyed by aggressive peephole optimizations that assume that
  /// all uses of a value have been realized in the IR.
  class PeepholeProtection {
    llvm::Instruction *Inst;
    friend class CodeGenFunction;

  public:
    PeepholeProtection() : Inst(nullptr) {}
  };

  /// A non-RAII class containing all the information about a bound
  /// opaque value.  OpaqueValueMapping, below, is a RAII wrapper for
  /// this which makes individual mappings very simple; using this
  /// class directly is useful when you have a variable number of
  /// opaque values or don't want the RAII functionality for some
  /// reason.
  class OpaqueValueMappingData {
    const OpaqueValueExpr *OpaqueValue;
    bool BoundLValue;
    CodeGenFunction::PeepholeProtection Protection;

    OpaqueValueMappingData(const OpaqueValueExpr *ov,
                           bool boundLValue)
      : OpaqueValue(ov), BoundLValue(boundLValue) {}
  public:
    OpaqueValueMappingData() : OpaqueValue(nullptr) {}

    static bool shouldBindAsLValue(const Expr *expr) {
      // gl-values should be bound as l-values for obvious reasons.
      // Records should be bound as l-values because IR generation
      // always keeps them in memory.  Expressions of function type
      // act exactly like l-values but are formally required to be
      // r-values in C.
      return expr->isGLValue() ||
             expr->getType()->isFunctionType() ||
             hasAggregateEvaluationKind(expr->getType());
    }

    static OpaqueValueMappingData bind(CodeGenFunction &CGF,
                                       const OpaqueValueExpr *ov,
                                       const Expr *e) {
      if (shouldBindAsLValue(ov))
        return bind(CGF, ov, CGF.EmitLValue(e));
      return bind(CGF, ov, CGF.EmitAnyExpr(e));
    }

    static OpaqueValueMappingData bind(CodeGenFunction &CGF,
                                       const OpaqueValueExpr *ov,
                                       const LValue &lv) {
      assert(shouldBindAsLValue(ov));
      CGF.OpaqueLValues.insert(std::make_pair(ov, lv));
      return OpaqueValueMappingData(ov, true);
    }

    static OpaqueValueMappingData bind(CodeGenFunction &CGF,
                                       const OpaqueValueExpr *ov,
                                       const RValue &rv) {
      assert(!shouldBindAsLValue(ov));
      CGF.OpaqueRValues.insert(std::make_pair(ov, rv));

      OpaqueValueMappingData data(ov, false);

      // Work around an extremely aggressive peephole optimization in
      // EmitScalarConversion which assumes that all other uses of a
      // value are extant.
      data.Protection = CGF.protectFromPeepholes(rv);

      return data;
    }

    bool isValid() const { return OpaqueValue != nullptr; }
    void clear() { OpaqueValue = nullptr; }

    void unbind(CodeGenFunction &CGF) {
      assert(OpaqueValue && "no data to unbind!");

      if (BoundLValue) {
        CGF.OpaqueLValues.erase(OpaqueValue);
      } else {
        CGF.OpaqueRValues.erase(OpaqueValue);
        CGF.unprotectFromPeepholes(Protection);
      }
    }
  };

  /// An RAII object to set (and then clear) a mapping for an OpaqueValueExpr.
  class OpaqueValueMapping {
    CodeGenFunction &CGF;
    OpaqueValueMappingData Data;

  public:
    static bool shouldBindAsLValue(const Expr *expr) {
      return OpaqueValueMappingData::shouldBindAsLValue(expr);
    }

    /// Build the opaque value mapping for the given conditional
    /// operator if it's the GNU ?: extension.  This is a common
    /// enough pattern that the convenience operator is really
    /// helpful.
    ///
    OpaqueValueMapping(CodeGenFunction &CGF,
                       const AbstractConditionalOperator *op) : CGF(CGF) {
      if (isa<ConditionalOperator>(op))
        // Leave Data empty.
        return;

      const BinaryConditionalOperator *e = cast<BinaryConditionalOperator>(op);
      Data = OpaqueValueMappingData::bind(CGF, e->getOpaqueValue(),
                                          e->getCommon());
    }

    OpaqueValueMapping(CodeGenFunction &CGF,
                       const OpaqueValueExpr *opaqueValue,
                       LValue lvalue)
      : CGF(CGF), Data(OpaqueValueMappingData::bind(CGF, opaqueValue, lvalue)) {
    }

    OpaqueValueMapping(CodeGenFunction &CGF,
                       const OpaqueValueExpr *opaqueValue,
                       RValue rvalue)
      : CGF(CGF), Data(OpaqueValueMappingData::bind(CGF, opaqueValue, rvalue)) {
    }

    void pop() {
      Data.unbind(CGF);
      Data.clear();
    }

    ~OpaqueValueMapping() {
      if (Data.isValid()) Data.unbind(CGF);
    }
  };
  
  /// getByrefValueFieldNumber - Given a declaration, returns the LLVM field
  /// number that holds the value.
  unsigned getByRefValueLLVMField(const ValueDecl *VD) const;

  /// BuildBlockByrefAddress - Computes address location of the
  /// variable which is declared as __block.
  llvm::Value *BuildBlockByrefAddress(llvm::Value *BaseAddr,
                                      const VarDecl *V);
private:
  CGDebugInfo *DebugInfo;
  bool DisableDebugInfo;

  /// DidCallStackSave - Whether llvm.stacksave has been called. Used to avoid
  /// calling llvm.stacksave for multiple VLAs in the same scope.
  bool DidCallStackSave;

  /// IndirectBranch - The first time an indirect goto is seen we create a block
  /// with an indirect branch.  Every time we see the address of a label taken,
  /// we add the label to the indirect goto.  Every subsequent indirect goto is
  /// codegen'd as a jump to the IndirectBranch's basic block.
  llvm::IndirectBrInst *IndirectBranch;

  /// LocalDeclMap - This keeps track of the LLVM allocas or globals for local C
  /// decls.
  typedef llvm::DenseMap<const Decl*, llvm::Value*> DeclMapTy;
  DeclMapTy LocalDeclMap;

  /// LabelMap - This keeps track of the LLVM basic block for each C label.
  llvm::DenseMap<const LabelDecl*, JumpDest> LabelMap;

  // BreakContinueStack - This keeps track of where break and continue
  // statements should jump to.
  struct BreakContinue {
    BreakContinue(JumpDest Break, JumpDest Continue)
      : BreakBlock(Break), ContinueBlock(Continue) {}

    JumpDest BreakBlock;
    JumpDest ContinueBlock;
  };
  SmallVector<BreakContinue, 8> BreakContinueStack;
  llvm::DenseMap<unsigned, JumpDest> OMPCancelMap;

  CodeGenPGO PGO;

public:
  /// Get a counter for instrumentation of the region associated with the given
  /// statement.
  RegionCounter getPGORegionCounter(const Stmt *S) {
    return RegionCounter(PGO, S);
  }
private:

  /// SwitchInsn - This is nearest current switch instruction. It is null if
  /// current context is not in a switch.
  llvm::SwitchInst *SwitchInsn;
  /// The branch weights of SwitchInsn when doing instrumentation based PGO.
  SmallVector<uint64_t, 16> *SwitchWeights;

  /// CaseRangeBlock - This block holds if condition check for last case
  /// statement range in current switch instruction.
  llvm::BasicBlock *CaseRangeBlock;

  /// OpaqueLValues - Keeps track of the current set of opaque value
  /// expressions.
  llvm::DenseMap<const OpaqueValueExpr *, LValue> OpaqueLValues;
  llvm::DenseMap<const OpaqueValueExpr *, RValue> OpaqueRValues;

  // VLASizeMap - This keeps track of the associated size for each VLA type.
  // We track this by the size expression rather than the type itself because
  // in certain situations, like a const qualifier applied to an VLA typedef,
  // multiple VLA types can share the same size expression.
  // FIXME: Maybe this could be a stack of maps that is pushed/popped as we
  // enter/leave scopes.
  llvm::DenseMap<const Expr*, llvm::Value*> VLASizeMap;

  /// A block containing a single 'unreachable' instruction.  Created
  /// lazily by getUnreachableBlock().
  llvm::BasicBlock *UnreachableBlock;

  /// Counts of the number return expressions in the function.
  unsigned NumReturnExprs;

  /// Count the number of simple (constant) return expressions in the function.
  unsigned NumSimpleReturnExprs;

  /// The last regular (non-return) debug location (breakpoint) in the function.
  SourceLocation LastStopPoint;

public:
  /// This class is used for instantiation of local variables, but restores
  /// LocalDeclMap state after instantiation. If Empty is true, the LocalDeclMap
  /// is cleared completely and then restored to original state upon
  /// destruction.
  class LocalVarsDeclGuard {
    CodeGenFunction &CGF;
    DeclMapTy LocalDeclMap;
    public:
      LocalVarsDeclGuard(CodeGenFunction &CGF, bool Empty = false)
        : CGF(CGF), LocalDeclMap() {
          if (Empty) {
            LocalDeclMap.swap(CGF.LocalDeclMap);
          } else {
            LocalDeclMap.copyFrom(CGF.LocalDeclMap);
          }
        }
      ~LocalVarsDeclGuard() { CGF.LocalDeclMap.swap(LocalDeclMap); }
  };
  /// A scope within which we are constructing the fields of an object which
  /// might use a CXXDefaultInitExpr. This stashes away a 'this' value to use
  /// if we need to evaluate a CXXDefaultInitExpr within the evaluation.
  class FieldConstructionScope {
  public:
    FieldConstructionScope(CodeGenFunction &CGF, llvm::Value *This)
        : CGF(CGF), OldCXXDefaultInitExprThis(CGF.CXXDefaultInitExprThis) {
      CGF.CXXDefaultInitExprThis = This;
    }
    ~FieldConstructionScope() {
      CGF.CXXDefaultInitExprThis = OldCXXDefaultInitExprThis;
    }

  private:
    CodeGenFunction &CGF;
    llvm::Value *OldCXXDefaultInitExprThis;
  };

  /// The scope of a CXXDefaultInitExpr. Within this scope, the value of 'this'
  /// is overridden to be the object under construction.
  class CXXDefaultInitExprScope {
  public:
    CXXDefaultInitExprScope(CodeGenFunction &CGF)
        : CGF(CGF), OldCXXThisValue(CGF.CXXThisValue) {
      CGF.CXXThisValue = CGF.CXXDefaultInitExprThis;
    }
    ~CXXDefaultInitExprScope() {
      CGF.CXXThisValue = OldCXXThisValue;
    }

  public:
    CodeGenFunction &CGF;
    llvm::Value *OldCXXThisValue;
  };

private:
  /// CXXThisDecl - When generating code for a C++ member function,
  /// this will hold the implicit 'this' declaration.
  ImplicitParamDecl *CXXABIThisDecl;
  llvm::Value *CXXABIThisValue;
  llvm::Value *CXXThisValue;

  /// The value of 'this' to use when evaluating CXXDefaultInitExprs within
  /// this expression.
  llvm::Value *CXXDefaultInitExprThis;

  /// CXXStructorImplicitParamDecl - When generating code for a constructor or
  /// destructor, this will hold the implicit argument (e.g. VTT).
  ImplicitParamDecl *CXXStructorImplicitParamDecl;
  llvm::Value *CXXStructorImplicitParamValue;

  /// OutermostConditional - Points to the outermost active
  /// conditional control.  This is used so that we know if a
  /// temporary should be destroyed conditionally.
  ConditionalEvaluation *OutermostConditional;

  /// The current lexical scope.
  LexicalScope *CurLexicalScope;

  /// The current source location that should be used for exception
  /// handling code.
  SourceLocation CurEHLocation;

  /// ExceptionsDisabled - Whether exceptions are currently disabled.
  bool ExceptionsDisabled;

  /// ByrefValueInfoMap - For each __block variable, contains a pair of the LLVM
  /// type as well as the field number that contains the actual data.
  llvm::DenseMap<const ValueDecl *, std::pair<llvm::Type *,
                                              unsigned> > ByRefValueInfo;

  llvm::BasicBlock *TerminateLandingPad;
  llvm::BasicBlock *TerminateHandler;
  llvm::BasicBlock *TrapBB;

  /// Add a kernel metadata node to the named metadata node 'opencl.kernels'.
  /// In the kernel metadata node, reference the kernel function and metadata 
  /// nodes for its optional attribute qualifiers (OpenCL 1.1 6.7.2):
  /// - A node for the vec_type_hint(<type>) qualifier contains string
  ///   "vec_type_hint", an undefined value of the <type> data type,
  ///   and a Boolean that is true if the <type> is integer and signed.
  /// - A node for the work_group_size_hint(X,Y,Z) qualifier contains string 
  ///   "work_group_size_hint", and three 32-bit integers X, Y and Z.
  /// - A node for the reqd_work_group_size(X,Y,Z) qualifier contains string 
  ///   "reqd_work_group_size", and three 32-bit integers X, Y and Z.
  void EmitOpenCLKernelMetadata(const FunctionDecl *FD,
                                llvm::Function *Fn);

public:
  CodeGenFunction(CodeGenModule &cgm, bool suppressNewContext=false);
  ~CodeGenFunction();

  CodeGenTypes &getTypes() const { return CGM.getTypes(); }
  ASTContext &getContext() const { return CGM.getContext(); }
  CGDebugInfo *getDebugInfo() { 
    if (DisableDebugInfo) 
      return nullptr;
    return DebugInfo; 
  }
  void disableDebugInfo() { DisableDebugInfo = true; }
  void enableDebugInfo() { DisableDebugInfo = false; }

  bool shouldUseFusedARCCalls() {
    return CGM.getCodeGenOpts().OptimizationLevel == 0;
  }

  const LangOptions &getLangOpts() const { return CGM.getLangOpts(); }

  /// Returns a pointer to the function's exception object and selector slot,
  /// which is assigned in every landing pad.
  llvm::Value *getExceptionSlot();
  llvm::Value *getEHSelectorSlot();

  /// Returns the contents of the function's exception object and selector
  /// slots.
  llvm::Value *getExceptionFromSlot();
  llvm::Value *getSelectorFromSlot();

  llvm::Value *getNormalCleanupDestSlot();

  llvm::BasicBlock *getUnreachableBlock() {
    if (!UnreachableBlock) {
      UnreachableBlock = createBasicBlock("unreachable");
      new llvm::UnreachableInst(getLLVMContext(), UnreachableBlock);
    }
    return UnreachableBlock;
  }

  llvm::BasicBlock *getInvokeDest() {
    if (!EHStack.requiresLandingPad()) return nullptr;
    return getInvokeDestImpl();
  }

  void disableExceptions() { ExceptionsDisabled = true; }
  void enableExceptions() { ExceptionsDisabled = false; }

  const TargetInfo &getTarget() const { return Target; }
  llvm::LLVMContext &getLLVMContext() { return CGM.getLLVMContext(); }

  //===--------------------------------------------------------------------===//
  //                                  Cleanups
  //===--------------------------------------------------------------------===//

  typedef void Destroyer(CodeGenFunction &CGF, llvm::Value *addr, QualType ty);

  void pushIrregularPartialArrayCleanup(llvm::Value *arrayBegin,
                                        llvm::Value *arrayEndPointer,
                                        QualType elementType,
                                        Destroyer *destroyer);
  void pushRegularPartialArrayCleanup(llvm::Value *arrayBegin,
                                      llvm::Value *arrayEnd,
                                      QualType elementType,
                                      Destroyer *destroyer);

  void pushDestroy(QualType::DestructionKind dtorKind,
                   llvm::Value *addr, QualType type);
  void pushEHDestroy(QualType::DestructionKind dtorKind,
                     llvm::Value *addr, QualType type);
  void pushDestroy(CleanupKind kind, llvm::Value *addr, QualType type,
                   Destroyer *destroyer, bool useEHCleanupForArray);
  void pushLifetimeExtendedDestroy(CleanupKind kind, llvm::Value *addr,
                                   QualType type, Destroyer *destroyer,
                                   bool useEHCleanupForArray);
  void pushStackRestore(CleanupKind kind, llvm::Value *SPMem);
  void emitDestroy(llvm::Value *addr, QualType type, Destroyer *destroyer,
                   bool useEHCleanupForArray);
  llvm::Function *generateDestroyHelper(llvm::Constant *addr, QualType type,
                                        Destroyer *destroyer,
                                        bool useEHCleanupForArray,
                                        const VarDecl *VD);
  void emitArrayDestroy(llvm::Value *begin, llvm::Value *end,
                        QualType type, Destroyer *destroyer,
                        bool checkZeroLength, bool useEHCleanup);

  Destroyer *getDestroyer(QualType::DestructionKind destructionKind);

  /// Determines whether an EH cleanup is required to destroy a type
  /// with the given destruction kind.
  bool needsEHCleanup(QualType::DestructionKind kind) {
    switch (kind) {
    case QualType::DK_none:
      return false;
    case QualType::DK_cxx_destructor:
    case QualType::DK_objc_weak_lifetime:
      return getLangOpts().Exceptions;
    case QualType::DK_objc_strong_lifetime:
      return getLangOpts().Exceptions &&
             CGM.getCodeGenOpts().ObjCAutoRefCountExceptions;
    }
    llvm_unreachable("bad destruction kind");
  }

  CleanupKind getCleanupKind(QualType::DestructionKind kind) {
    return (needsEHCleanup(kind) ? NormalAndEHCleanup : NormalCleanup);
  }

  //===--------------------------------------------------------------------===//
  //                                  Objective-C
  //===--------------------------------------------------------------------===//

  void GenerateObjCMethod(const ObjCMethodDecl *OMD);

  void StartObjCMethod(const ObjCMethodDecl *MD,
                       const ObjCContainerDecl *CD,
                       SourceLocation StartLoc);

  /// GenerateObjCGetter - Synthesize an Objective-C property getter function.
  void GenerateObjCGetter(ObjCImplementationDecl *IMP,
                          const ObjCPropertyImplDecl *PID);
  void generateObjCGetterBody(const ObjCImplementationDecl *classImpl,
                              const ObjCPropertyImplDecl *propImpl,
                              const ObjCMethodDecl *GetterMothodDecl,
                              llvm::Constant *AtomicHelperFn);

  void GenerateObjCCtorDtorMethod(ObjCImplementationDecl *IMP,
                                  ObjCMethodDecl *MD, bool ctor);

  /// GenerateObjCSetter - Synthesize an Objective-C property setter function
  /// for the given property.
  void GenerateObjCSetter(ObjCImplementationDecl *IMP,
                          const ObjCPropertyImplDecl *PID);
  void generateObjCSetterBody(const ObjCImplementationDecl *classImpl,
                              const ObjCPropertyImplDecl *propImpl,
                              llvm::Constant *AtomicHelperFn);
  bool IndirectObjCSetterArg(const CGFunctionInfo &FI);
  bool IvarTypeWithAggrGCObjects(QualType Ty);

  //===--------------------------------------------------------------------===//
  //                                  Block Bits
  //===--------------------------------------------------------------------===//

  llvm::Value *EmitBlockLiteral(const BlockExpr *);
  llvm::Value *EmitBlockLiteral(const CGBlockInfo &Info);
  static void destroyBlockInfos(CGBlockInfo *info);
  llvm::Constant *BuildDescriptorBlockDecl(const BlockExpr *,
                                           const CGBlockInfo &Info,
                                           llvm::StructType *,
                                           llvm::Constant *BlockVarLayout);

  llvm::Function *GenerateBlockFunction(GlobalDecl GD,
                                        const CGBlockInfo &Info,
                                        const DeclMapTy &ldm,
                                        bool IsLambdaConversionToBlock);

  llvm::Constant *GenerateCopyHelperFunction(const CGBlockInfo &blockInfo);
  llvm::Constant *GenerateDestroyHelperFunction(const CGBlockInfo &blockInfo);
  llvm::Constant *GenerateObjCAtomicSetterCopyHelperFunction(
                                             const ObjCPropertyImplDecl *PID);
  llvm::Constant *GenerateObjCAtomicGetterCopyHelperFunction(
                                             const ObjCPropertyImplDecl *PID);
  llvm::Value *EmitBlockCopyAndAutorelease(llvm::Value *Block, QualType Ty);

  void BuildBlockRelease(llvm::Value *DeclPtr, BlockFieldFlags flags);

  class AutoVarEmission;

  void emitByrefStructureInit(const AutoVarEmission &emission);
  void enterByrefCleanup(const AutoVarEmission &emission);

  llvm::Value *LoadBlockStruct() {
    assert(BlockPointer && "no block pointer set!");
    return BlockPointer;
  }

  void AllocateBlockCXXThisPointer(const CXXThisExpr *E);
  void AllocateBlockDecl(const DeclRefExpr *E);
  llvm::Value *GetAddrOfBlockDecl(const VarDecl *var, bool ByRef);
  llvm::Type *BuildByRefType(const VarDecl *var);

  void GenerateCode(GlobalDecl GD, llvm::Function *Fn,
                    const CGFunctionInfo &FnInfo);
  /// \brief Emit code for the start of a function.
  /// \param Loc       The location to be associated with the function.
  /// \param StartLoc  The location of the function body.
  void StartFunction(GlobalDecl GD,
                     QualType RetTy,
                     llvm::Function *Fn,
                     const CGFunctionInfo &FnInfo,
                     const FunctionArgList &Args,
                     SourceLocation Loc = SourceLocation(),
                     SourceLocation StartLoc = SourceLocation());

  void EmitConstructorBody(FunctionArgList &Args);
  void EmitDestructorBody(FunctionArgList &Args);
  void emitImplicitAssignmentOperatorBody(FunctionArgList &Args);
  void EmitFunctionBody(FunctionArgList &Args, const Stmt *Body);
  void EmitBlockWithFallThrough(llvm::BasicBlock *BB, RegionCounter &Cnt);

  void EmitForwardingCallToLambda(const CXXMethodDecl *LambdaCallOperator,
                                  CallArgList &CallArgs);
  void EmitLambdaToBlockPointerBody(FunctionArgList &Args);
  void EmitLambdaBlockInvokeBody();
  void EmitLambdaDelegatingInvokeBody(const CXXMethodDecl *MD);
  void EmitLambdaStaticInvokeFunction(const CXXMethodDecl *MD);

  /// EmitReturnBlock - Emit the unified return block, trying to avoid its
  /// emission when possible.
  void EmitReturnBlock();

  /// FinishFunction - Complete IR generation of the current function. It is
  /// legal to call this function even if there is no current insertion point.
  void FinishFunction(SourceLocation EndLoc=SourceLocation());

  void StartThunk(llvm::Function *Fn, GlobalDecl GD, const CGFunctionInfo &FnInfo);

  void EmitCallAndReturnForThunk(GlobalDecl GD, llvm::Value *Callee,
                                 const ThunkInfo *Thunk);

  /// GenerateThunk - Generate a thunk for the given method.
  void GenerateThunk(llvm::Function *Fn, const CGFunctionInfo &FnInfo,
                     GlobalDecl GD, const ThunkInfo &Thunk);

  void GenerateVarArgsThunk(llvm::Function *Fn, const CGFunctionInfo &FnInfo,
                            GlobalDecl GD, const ThunkInfo &Thunk);

  void EmitCtorPrologue(const CXXConstructorDecl *CD, CXXCtorType Type,
                        FunctionArgList &Args);

  void EmitInitializerForField(FieldDecl *Field, LValue LHS, Expr *Init,
                               ArrayRef<VarDecl *> ArrayIndexes);

  /// InitializeVTablePointer - Initialize the vtable pointer of the given
  /// subobject.
  ///
  void InitializeVTablePointer(BaseSubobject Base,
                               const CXXRecordDecl *NearestVBase,
                               CharUnits OffsetFromNearestVBase,
                               const CXXRecordDecl *VTableClass);

  typedef llvm::SmallPtrSet<const CXXRecordDecl *, 4> VisitedVirtualBasesSetTy;
  void InitializeVTablePointers(BaseSubobject Base,
                                const CXXRecordDecl *NearestVBase,
                                CharUnits OffsetFromNearestVBase,
                                bool BaseIsNonVirtualPrimaryBase,
                                const CXXRecordDecl *VTableClass,
                                VisitedVirtualBasesSetTy& VBases);

  void InitializeVTablePointers(const CXXRecordDecl *ClassDecl);

  /// GetVTablePtr - Return the Value of the vtable pointer member pointed
  /// to by This.
  llvm::Value *GetVTablePtr(llvm::Value *This, llvm::Type *Ty);


  /// CanDevirtualizeMemberFunctionCalls - Checks whether virtual calls on given
  /// expr can be devirtualized.
  bool CanDevirtualizeMemberFunctionCall(const Expr *Base,
                                         const CXXMethodDecl *MD);

  /// EnterDtorCleanups - Enter the cleanups necessary to complete the
  /// given phase of destruction for a destructor.  The end result
  /// should call destructors on members and base classes in reverse
  /// order of their construction.
  void EnterDtorCleanups(const CXXDestructorDecl *Dtor, CXXDtorType Type);

  /// ShouldInstrumentFunction - Return true if the current function should be
  /// instrumented with __cyg_profile_func_* calls
  bool ShouldInstrumentFunction();

  /// EmitFunctionInstrumentation - Emit LLVM code to call the specified
  /// instrumentation function with the current function and the call site, if
  /// function instrumentation is enabled.
  void EmitFunctionInstrumentation(const char *Fn);

  /// EmitMCountInstrumentation - Emit call to .mcount.
  void EmitMCountInstrumentation();

  /// EmitFunctionProlog - Emit the target specific LLVM code to load the
  /// arguments for the given function. This is also responsible for naming the
  /// LLVM function arguments.
  void EmitFunctionProlog(const CGFunctionInfo &FI,
                          llvm::Function *Fn,
                          const FunctionArgList &Args);

  /// EmitFunctionEpilog - Emit the target specific LLVM code to return the
  /// given temporary.
  void EmitFunctionEpilog(const CGFunctionInfo &FI, bool EmitRetDbgLoc,
                          SourceLocation EndLoc);

  /// EmitStartEHSpec - Emit the start of the exception spec.
  void EmitStartEHSpec(const Decl *D);

  /// EmitEndEHSpec - Emit the end of the exception spec.
  void EmitEndEHSpec(const Decl *D);

  /// getTerminateLandingPad - Return a landing pad that just calls terminate.
  llvm::BasicBlock *getTerminateLandingPad();

  /// getTerminateHandler - Return a handler (not a landing pad, just
  /// a catch handler) that just calls terminate.  This is used when
  /// a terminate scope encloses a try.
  llvm::BasicBlock *getTerminateHandler();

  llvm::Type *ConvertTypeForMem(QualType T);
  llvm::Type *ConvertType(QualType T);
  llvm::Type *ConvertType(const TypeDecl *T) {
    return ConvertType(getContext().getTypeDeclType(T));
  }

  /// LoadObjCSelf - Load the value of self. This function is only valid while
  /// generating code for an Objective-C method.
  llvm::Value *LoadObjCSelf();

  /// TypeOfSelfObject - Return type of object that this self represents.
  QualType TypeOfSelfObject();

  /// hasAggregateLLVMType - Return true if the specified AST type will map into
  /// an aggregate LLVM type or is void.
  static TypeEvaluationKind getEvaluationKind(QualType T);

  static bool hasScalarEvaluationKind(QualType T) {
    return getEvaluationKind(T) == TEK_Scalar;
  }

  static bool hasAggregateEvaluationKind(QualType T) {
    return getEvaluationKind(T) == TEK_Aggregate;
  }

  /// createBasicBlock - Create an LLVM basic block.
  llvm::BasicBlock *createBasicBlock(const Twine &name = "",
                                     llvm::Function *parent = nullptr,
                                     llvm::BasicBlock *before = nullptr) {
#ifdef NDEBUG
    return llvm::BasicBlock::Create(getLLVMContext(), "", parent, before);
#else
    return llvm::BasicBlock::Create(getLLVMContext(), name, parent, before);
#endif
  }

  /// getBasicBlockForLabel - Return the LLVM basicblock that the specified
  /// label maps to.
  JumpDest getJumpDestForLabel(const LabelDecl *S);

  /// SimplifyForwardingBlocks - If the given basic block is only a branch to
  /// another basic block, simplify it. This assumes that no other code could
  /// potentially reference the basic block.
  void SimplifyForwardingBlocks(llvm::BasicBlock *BB);

  /// EmitBlock - Emit the given block \arg BB and set it as the insert point,
  /// adding a fall-through branch from the current insert block if
  /// necessary. It is legal to call this function even if there is no current
  /// insertion point.
  ///
  /// IsFinished - If true, indicates that the caller has finished emitting
  /// branches to the given block and does not expect to emit code into it. This
  /// means the block can be ignored if it is unreachable.
  void EmitBlock(llvm::BasicBlock *BB, bool IsFinished=false);

  /// EmitBlockAfterUses - Emit the given block somewhere hopefully
  /// near its uses, and leave the insertion point in it.
  void EmitBlockAfterUses(llvm::BasicBlock *BB);

  /// EmitBranch - Emit a branch to the specified basic block from the current
  /// insert block, taking care to avoid creation of branches from dummy
  /// blocks. It is legal to call this function even if there is no current
  /// insertion point.
  ///
  /// This function clears the current insertion point. The caller should follow
  /// calls to this function with calls to Emit*Block prior to generation new
  /// code.
  void EmitBranch(llvm::BasicBlock *Block);

  /// HaveInsertPoint - True if an insertion point is defined. If not, this
  /// indicates that the current code being emitted is unreachable.
  bool HaveInsertPoint() const {
    return Builder.GetInsertBlock() != nullptr;
  }

  /// EnsureInsertPoint - Ensure that an insertion point is defined so that
  /// emitted IR has a place to go. Note that by definition, if this function
  /// creates a block then that block is unreachable; callers may do better to
  /// detect when no insertion point is defined and simply skip IR generation.
  void EnsureInsertPoint() {
    if (!HaveInsertPoint())
      EmitBlock(createBasicBlock());
  }

  /// ErrorUnsupported - Print out an error that codegen doesn't support the
  /// specified stmt yet.
  void ErrorUnsupported(const Stmt *S, const char *Type);

  //===--------------------------------------------------------------------===//
  //                                  Helpers
  //===--------------------------------------------------------------------===//

  LValue MakeAddrLValue(llvm::Value *V, QualType T,
                        CharUnits Alignment = CharUnits()) {
    return LValue::MakeAddr(V, T, Alignment, getContext(),
                            CGM.getTBAAInfo(T));
  }

  LValue MakeNaturalAlignAddrLValue(llvm::Value *V, QualType T) {
    CharUnits Alignment;
    if (!T->isIncompleteType())
      Alignment = getContext().getTypeAlignInChars(T);
    return LValue::MakeAddr(V, T, Alignment, getContext(),
                            CGM.getTBAAInfo(T));
  }

  /// CreateTempAlloca - This creates a alloca and inserts it into the entry
  /// block. The caller is responsible for setting an appropriate alignment on
  /// the alloca.
  llvm::AllocaInst *CreateTempAlloca(llvm::Type *Ty,
                                     const Twine &Name = "tmp");

  /// InitTempAlloca - Provide an initial value for the given alloca.
  void InitTempAlloca(llvm::AllocaInst *Alloca, llvm::Value *Value);

  /// CreateIRTemp - Create a temporary IR object of the given type, with
  /// appropriate alignment. This routine should only be used when an temporary
  /// value needs to be stored into an alloca (for example, to avoid explicit
  /// PHI construction), but the type is the IR type, not the type appropriate
  /// for storing in memory.
  llvm::AllocaInst *CreateIRTemp(QualType T, const Twine &Name = "tmp");

  /// CreateMemTemp - Create a temporary memory object of the given type, with
  /// appropriate alignment.
  llvm::AllocaInst *CreateMemTemp(QualType T, const Twine &Name = "tmp");

  /// CreateAggTemp - Create a temporary memory object for the given
  /// aggregate type.
  AggValueSlot CreateAggTemp(QualType T, const Twine &Name = "tmp") {
    CharUnits Alignment = getContext().getTypeAlignInChars(T);
    return AggValueSlot::forAddr(CreateMemTemp(T, Name), Alignment,
                                 T.getQualifiers(),
                                 AggValueSlot::IsNotDestructed,
                                 AggValueSlot::DoesNotNeedGCBarriers,
                                 AggValueSlot::IsNotAliased);
  }

  /// CreateInAllocaTmp - Create a temporary memory object for the given
  /// aggregate type.
  AggValueSlot CreateInAllocaTmp(QualType T, const Twine &Name = "inalloca");

  /// Emit a cast to void* in the appropriate address space.
  llvm::Value *EmitCastToVoidPtr(llvm::Value *value);

  /// EvaluateExprAsBool - Perform the usual unary conversions on the specified
  /// expression and compare the result against zero, returning an Int1Ty value.
  llvm::Value *EvaluateExprAsBool(const Expr *E);

  /// EmitIgnoredExpr - Emit an expression in a context which ignores the result.
  void EmitIgnoredExpr(const Expr *E);

  /// EmitAnyExpr - Emit code to compute the specified expression which can have
  /// any type.  The result is returned as an RValue struct.  If this is an
  /// aggregate expression, the aggloc/agglocvolatile arguments indicate where
  /// the result should be returned.
  ///
  /// \param ignoreResult True if the resulting value isn't used.
  RValue EmitAnyExpr(const Expr *E,
                     AggValueSlot aggSlot = AggValueSlot::ignored(),
                     bool ignoreResult = false);

  // EmitVAListRef - Emit a "reference" to a va_list; this is either the address
  // or the value of the expression, depending on how va_list is defined.
  llvm::Value *EmitVAListRef(const Expr *E);

  /// EmitAnyExprToTemp - Similary to EmitAnyExpr(), however, the result will
  /// always be accessible even if no aggregate location is provided.
  RValue EmitAnyExprToTemp(const Expr *E);

  /// EmitAnyExprToMem - Emits the code necessary to evaluate an
  /// arbitrary expression into the given memory location.
  void EmitAnyExprToMem(const Expr *E, llvm::Value *Location,
                        Qualifiers Quals, bool IsInitializer);

  /// EmitExprAsInit - Emits the code necessary to initialize a
  /// location in memory with the given initializer.
  void EmitExprAsInit(const Expr *init, const ValueDecl *D,
                      LValue lvalue, bool capturedByInit);

  /// hasVolatileMember - returns true if aggregate type has a volatile
  /// member.
  bool hasVolatileMember(QualType T) {
    if (const RecordType *RT = T->getAs<RecordType>()) {
      const RecordDecl *RD = cast<RecordDecl>(RT->getDecl());
      return RD->hasVolatileMember();
    }
    return false;
  }
  /// EmitAggregateCopy - Emit an aggregate assignment.
  ///
  /// The difference to EmitAggregateCopy is that tail padding is not copied.
  /// This is required for correctness when assigning non-POD structures in C++.
  void EmitAggregateAssign(llvm::Value *DestPtr, llvm::Value *SrcPtr,
                           QualType EltTy) {
    bool IsVolatile = hasVolatileMember(EltTy);
    EmitAggregateCopy(DestPtr, SrcPtr, EltTy, IsVolatile, CharUnits::Zero(),
                      true);
  }

  /// EmitAggregateCopy - Emit an aggregate copy.
  ///
  /// \param isVolatile - True iff either the source or the destination is
  /// volatile.
  /// \param isAssignment - If false, allow padding to be copied.  This often
  /// yields more efficient.
  void EmitAggregateCopy(llvm::Value *DestPtr, llvm::Value *SrcPtr,
                         QualType EltTy, bool isVolatile=false,
                         CharUnits Alignment = CharUnits::Zero(),
                         bool isAssignment = false);

  /// StartBlock - Start new block named N. If insert block is a dummy block
  /// then reuse it.
  void StartBlock(const char *N);

  /// GetAddrOfLocalVar - Return the address of a local variable.
  llvm::Value *GetAddrOfLocalVar(const VarDecl *VD) {
    llvm::Value *Res = LocalDeclMap[VD];
    assert(Res && "Invalid argument to GetAddrOfLocalVar(), no decl!");
    return Res;
  }

  /// getOpaqueLValueMapping - Given an opaque value expression (which
  /// must be mapped to an l-value), return its mapping.
  const LValue &getOpaqueLValueMapping(const OpaqueValueExpr *e) {
    assert(OpaqueValueMapping::shouldBindAsLValue(e));

    llvm::DenseMap<const OpaqueValueExpr*,LValue>::iterator
      it = OpaqueLValues.find(e);
    assert(it != OpaqueLValues.end() && "no mapping for opaque value!");
    return it->second;
  }

  /// getOpaqueRValueMapping - Given an opaque value expression (which
  /// must be mapped to an r-value), return its mapping.
  const RValue &getOpaqueRValueMapping(const OpaqueValueExpr *e) {
    assert(!OpaqueValueMapping::shouldBindAsLValue(e));

    llvm::DenseMap<const OpaqueValueExpr*,RValue>::iterator
      it = OpaqueRValues.find(e);
    assert(it != OpaqueRValues.end() && "no mapping for opaque value!");
    return it->second;
  }

  /// getAccessedFieldNo - Given an encoded value and a result number, return
  /// the input field number being accessed.
  static unsigned getAccessedFieldNo(unsigned Idx, const llvm::Constant *Elts);

  llvm::BlockAddress *GetAddrOfLabel(const LabelDecl *L);
  llvm::BasicBlock *GetIndirectGotoBlock();

  /// EmitNullInitialization - Generate code to set a value of the given type to
  /// null, If the type contains data member pointers, they will be initialized
  /// to -1 in accordance with the Itanium C++ ABI.
  void EmitNullInitialization(llvm::Value *DestPtr, QualType Ty);

  // EmitVAArg - Generate code to get an argument from the passed in pointer
  // and update it accordingly. The return value is a pointer to the argument.
  // FIXME: We should be able to get rid of this method and use the va_arg
  // instruction in LLVM instead once it works well enough.
  llvm::Value *EmitVAArg(llvm::Value *VAListAddr, QualType Ty);

  /// emitArrayLength - Compute the length of an array, even if it's a
  /// VLA, and drill down to the base element type.
  llvm::Value *emitArrayLength(const ArrayType *arrayType,
                               QualType &baseType,
                               llvm::Value *&addr);

  /// EmitVLASize - Capture all the sizes for the VLA expressions in
  /// the given variably-modified type and store them in the VLASizeMap.
  ///
  /// This function can be called with a null (unreachable) insert point.
  void EmitVariablyModifiedType(QualType Ty);

  /// getVLASize - Returns an LLVM value that corresponds to the size,
  /// in non-variably-sized elements, of a variable length array type,
  /// plus that largest non-variably-sized element type.  Assumes that
  /// the type has already been emitted with EmitVariablyModifiedType.
  std::pair<llvm::Value*,QualType> getVLASize(const VariableArrayType *vla);
  std::pair<llvm::Value*,QualType> getVLASize(QualType vla);

  /// LoadCXXThis - Load the value of 'this'. This function is only valid while
  /// generating code for an C++ member function.
  llvm::Value *LoadCXXThis() {
    assert(CXXThisValue && "no 'this' value for this function");
    return CXXThisValue;
  }

  /// LoadCXXVTT - Load the VTT parameter to base constructors/destructors have
  /// virtual bases.
  // FIXME: Every place that calls LoadCXXVTT is something
  // that needs to be abstracted properly.
  llvm::Value *LoadCXXVTT() {
    assert(CXXStructorImplicitParamValue && "no VTT value for this function");
    return CXXStructorImplicitParamValue;
  }

  /// LoadCXXStructorImplicitParam - Load the implicit parameter
  /// for a constructor/destructor.
  llvm::Value *LoadCXXStructorImplicitParam() {
    assert(CXXStructorImplicitParamValue &&
           "no implicit argument value for this function");
    return CXXStructorImplicitParamValue;
  }

  /// GetAddressOfBaseOfCompleteClass - Convert the given pointer to a
  /// complete class to the given direct base.
  llvm::Value *
  GetAddressOfDirectBaseInCompleteClass(llvm::Value *Value,
                                        const CXXRecordDecl *Derived,
                                        const CXXRecordDecl *Base,
                                        bool BaseIsVirtual);

  /// GetAddressOfBaseClass - This function will add the necessary delta to the
  /// load of 'this' and returns address of the base class.
  llvm::Value *GetAddressOfBaseClass(llvm::Value *Value,
                                     const CXXRecordDecl *Derived,
                                     CastExpr::path_const_iterator PathBegin,
                                     CastExpr::path_const_iterator PathEnd,
                                     bool NullCheckValue);

  llvm::Value *GetAddressOfDerivedClass(llvm::Value *Value,
                                        const CXXRecordDecl *Derived,
                                        CastExpr::path_const_iterator PathBegin,
                                        CastExpr::path_const_iterator PathEnd,
                                        bool NullCheckValue);

  /// GetVTTParameter - Return the VTT parameter that should be passed to a
  /// base constructor/destructor with virtual bases.
  /// FIXME: VTTs are Itanium ABI-specific, so the definition should move
  /// to ItaniumCXXABI.cpp together with all the references to VTT.
  llvm::Value *GetVTTParameter(GlobalDecl GD, bool ForVirtualBase,
                               bool Delegating);

  void EmitDelegateCXXConstructorCall(const CXXConstructorDecl *Ctor,
                                      CXXCtorType CtorType,
                                      const FunctionArgList &Args,
                                      SourceLocation Loc);
  // It's important not to confuse this and the previous function. Delegating
  // constructors are the C++0x feature. The constructor delegate optimization
  // is used to reduce duplication in the base and complete consturctors where
  // they are substantially the same.
  void EmitDelegatingCXXConstructorCall(const CXXConstructorDecl *Ctor,
                                        const FunctionArgList &Args);
  void EmitCXXConstructorCall(const CXXConstructorDecl *D, CXXCtorType Type,
                              bool ForVirtualBase, bool Delegating,
                              llvm::Value *This,
                              CallExpr::const_arg_iterator ArgBeg,
                              CallExpr::const_arg_iterator ArgEnd);
  
  void EmitSynthesizedCXXCopyCtorCall(const CXXConstructorDecl *D,
                              llvm::Value *This, llvm::Value *Src,
                              CallExpr::const_arg_iterator ArgBeg,
                              CallExpr::const_arg_iterator ArgEnd);

  void EmitCXXAggrConstructorCall(const CXXConstructorDecl *D,
                                  const ConstantArrayType *ArrayTy,
                                  llvm::Value *ArrayPtr,
                                  CallExpr::const_arg_iterator ArgBeg,
                                  CallExpr::const_arg_iterator ArgEnd,
                                  bool ZeroInitialization = false);

  void EmitCXXAggrConstructorCall(const CXXConstructorDecl *D,
                                  llvm::Value *NumElements,
                                  llvm::Value *ArrayPtr,
                                  CallExpr::const_arg_iterator ArgBeg,
                                  CallExpr::const_arg_iterator ArgEnd,
                                  bool ZeroInitialization = false);

  static Destroyer destroyCXXObject;

  void EmitCXXDestructorCall(const CXXDestructorDecl *D, CXXDtorType Type,
                             bool ForVirtualBase, bool Delegating,
                             llvm::Value *This);

  void EmitNewArrayInitializer(const CXXNewExpr *E, QualType elementType,
                               llvm::Value *NewPtr, llvm::Value *NumElements);

  void EmitCXXTemporary(const CXXTemporary *Temporary, QualType TempType,
                        llvm::Value *Ptr);

  llvm::Value *EmitCXXNewExpr(const CXXNewExpr *E);
  void EmitCXXDeleteExpr(const CXXDeleteExpr *E);

  void EmitDeleteCall(const FunctionDecl *DeleteFD, llvm::Value *Ptr,
                      QualType DeleteTy);

  llvm::Value* EmitCXXTypeidExpr(const CXXTypeidExpr *E);
  llvm::Value *EmitDynamicCast(llvm::Value *V, const CXXDynamicCastExpr *DCE);
  llvm::Value* EmitCXXUuidofExpr(const CXXUuidofExpr *E);

  /// \brief Situations in which we might emit a check for the suitability of a
  ///        pointer or glvalue.
  enum TypeCheckKind {
    /// Checking the operand of a load. Must be suitably sized and aligned.
    TCK_Load,
    /// Checking the destination of a store. Must be suitably sized and aligned.
    TCK_Store,
    /// Checking the bound value in a reference binding. Must be suitably sized
    /// and aligned, but is not required to refer to an object (until the
    /// reference is used), per core issue 453.
    TCK_ReferenceBinding,
    /// Checking the object expression in a non-static data member access. Must
    /// be an object within its lifetime.
    TCK_MemberAccess,
    /// Checking the 'this' pointer for a call to a non-static member function.
    /// Must be an object within its lifetime.
    TCK_MemberCall,
    /// Checking the 'this' pointer for a constructor call.
    TCK_ConstructorCall,
    /// Checking the operand of a static_cast to a derived pointer type. Must be
    /// null or an object within its lifetime.
    TCK_DowncastPointer,
    /// Checking the operand of a static_cast to a derived reference type. Must
    /// be an object within its lifetime.
    TCK_DowncastReference
  };

  /// \brief Emit a check that \p V is the address of storage of the
  /// appropriate size and alignment for an object of type \p Type.
  void EmitTypeCheck(TypeCheckKind TCK, SourceLocation Loc, llvm::Value *V,
                     QualType Type, CharUnits Alignment = CharUnits::Zero());

  /// \brief Emit a check that \p Base points into an array object, which
  /// we can access at index \p Index. \p Accessed should be \c false if we
  /// this expression is used as an lvalue, for instance in "&Arr[Idx]".
  void EmitBoundsCheck(const Expr *E, const Expr *Base, llvm::Value *Index,
                       QualType IndexType, bool Accessed);

  llvm::Value *EmitScalarPrePostIncDec(const UnaryOperator *E, LValue LV,
                                       bool isInc, bool isPre);
  ComplexPairTy EmitComplexPrePostIncDec(const UnaryOperator *E, LValue LV,
                                         bool isInc, bool isPre);
  //===--------------------------------------------------------------------===//
  //                            Declaration Emission
  //===--------------------------------------------------------------------===//

  /// EmitDecl - Emit a declaration.
  ///
  /// This function can be called with a null (unreachable) insert point.
  void EmitDecl(const Decl &D);

  /// EmitVarDecl - Emit a local variable declaration.
  ///
  /// This function can be called with a null (unreachable) insert point.
  void EmitVarDecl(const VarDecl &D);

  void EmitScalarInit(const Expr *init, const ValueDecl *D,
                      LValue lvalue, bool capturedByInit);
  void EmitScalarInit(llvm::Value *init, LValue lvalue);

  typedef void SpecialInitFn(CodeGenFunction &Init, const VarDecl &D,
                             llvm::Value *Address);

  /// EmitAutoVarDecl - Emit an auto variable declaration.
  ///
  /// This function can be called with a null (unreachable) insert point.
  void EmitAutoVarDecl(const VarDecl &D);

  class AutoVarEmission {
    friend class CodeGenFunction;

    const VarDecl *Variable;

    /// The alignment of the variable.
    CharUnits Alignment;

    /// The address of the alloca.  Null if the variable was emitted
    /// as a global constant.
    llvm::Value *Address;

    llvm::Value *NRVOFlag;

    /// True if the variable is a __block variable.
    bool IsByRef;

    /// True if the variable is of aggregate type and has a constant
    /// initializer.
    bool IsConstantAggregate;

    /// Non-null if we should use lifetime annotations.
    llvm::Value *SizeForLifetimeMarkers;

    struct Invalid {};
    AutoVarEmission(Invalid) : Variable(nullptr) {}

    AutoVarEmission(const VarDecl &variable)
      : Variable(&variable), Address(nullptr), NRVOFlag(nullptr),
        IsByRef(false), IsConstantAggregate(false),
        SizeForLifetimeMarkers(nullptr) {}

    bool wasEmittedAsGlobal() const { return Address == nullptr; }

  public:
    static AutoVarEmission invalid() { return AutoVarEmission(Invalid()); }

    bool useLifetimeMarkers() const {
      return SizeForLifetimeMarkers != nullptr;
    }
    llvm::Value *getSizeForLifetimeMarkers() const {
      assert(useLifetimeMarkers());
      return SizeForLifetimeMarkers;
    }

    /// Returns the raw, allocated address, which is not necessarily
    /// the address of the object itself.
    llvm::Value *getAllocatedAddress() const {
      return Address;
    }

    /// Returns the address of the object within this declaration.
    /// Note that this does not chase the forwarding pointer for
    /// __block decls.
    llvm::Value *getObjectAddress(CodeGenFunction &CGF) const {
      if (!IsByRef) return Address;

      return CGF.Builder.CreateStructGEP(Address,
                                         CGF.getByRefValueLLVMField(Variable),
                                         Variable->getNameAsString());
    }
  };
  AutoVarEmission EmitAutoVarAlloca(const VarDecl &var);
  void EmitAutoVarInit(const AutoVarEmission &emission);
  void EmitAutoVarCleanups(const AutoVarEmission &emission);  
  void emitAutoVarTypeCleanup(const AutoVarEmission &emission,
                              QualType::DestructionKind dtorKind);

  void EmitStaticVarDecl(const VarDecl &D,
                         llvm::GlobalValue::LinkageTypes Linkage);

  /// EmitParmDecl - Emit a ParmVarDecl or an ImplicitParamDecl.
  void EmitParmDecl(const VarDecl &D, llvm::Value *Arg, bool ArgIsPointer,
                    unsigned ArgNo);

  /// protectFromPeepholes - Protect a value that we're intending to
  /// store to the side, but which will probably be used later, from
  /// aggressive peepholing optimizations that might delete it.
  ///
  /// Pass the result to unprotectFromPeepholes to declare that
  /// protection is no longer required.
  ///
  /// There's no particular reason why this shouldn't apply to
  /// l-values, it's just that no existing peepholes work on pointers.
  PeepholeProtection protectFromPeepholes(RValue rvalue);
  void unprotectFromPeepholes(PeepholeProtection protection);

  //===--------------------------------------------------------------------===//
  //                             Statement Emission
  //===--------------------------------------------------------------------===//

  /// EmitStopPoint - Emit a debug stoppoint if we are emitting debug info.
  void EmitStopPoint(const Stmt *S);

  /// EmitStmt - Emit the code for the statement \arg S. It is legal to call
  /// this function even if there is no current insertion point.
  ///
  /// This function may clear the current insertion point; callers should use
  /// EnsureInsertPoint if they wish to subsequently generate code without first
  /// calling EmitBlock, EmitBranch, or EmitStmt.
  void EmitStmt(const Stmt *S);

  /// EmitSimpleStmt - Try to emit a "simple" statement which does not
  /// necessarily require an insertion point or debug information; typically
  /// because the statement amounts to a jump or a container of other
  /// statements.
  ///
  /// \return True if the statement was handled.
  bool EmitSimpleStmt(const Stmt *S);

  llvm::Value *EmitCompoundStmt(const CompoundStmt &S, bool GetLast = false,
                                AggValueSlot AVS = AggValueSlot::ignored());
  llvm::Value *EmitCompoundStmtWithoutScope(const CompoundStmt &S,
                                            bool GetLast = false,
                                            AggValueSlot AVS =
                                                AggValueSlot::ignored());

  /// EmitLabel - Emit the block for the given label. It is legal to call this
  /// function even if there is no current insertion point.
  void EmitLabel(const LabelDecl *D); // helper for EmitLabelStmt.

  void EmitLabelStmt(const LabelStmt &S);
  void EmitAttributedStmt(const AttributedStmt &S);
  void EmitGotoStmt(const GotoStmt &S);
  void EmitIndirectGotoStmt(const IndirectGotoStmt &S);
  void EmitIfStmt(const IfStmt &S);
  void EmitWhileStmt(const WhileStmt &S);
  void EmitDoStmt(const DoStmt &S);
  void EmitForStmt(const ForStmt &S);
  void EmitReturnStmt(const ReturnStmt &S);
  void EmitDeclStmt(const DeclStmt &S);
  void EmitBreakStmt(const BreakStmt &S);
  void EmitContinueStmt(const ContinueStmt &S);
  void EmitSwitchStmt(const SwitchStmt &S);
  void EmitDefaultStmt(const DefaultStmt &S);
  void EmitCaseStmt(const CaseStmt &S);
  void EmitCaseStmtRange(const CaseStmt &S);
  void EmitAsmStmt(const AsmStmt &S);

  void EmitObjCForCollectionStmt(const ObjCForCollectionStmt &S);
  void EmitObjCAtTryStmt(const ObjCAtTryStmt &S);
  void EmitObjCAtThrowStmt(const ObjCAtThrowStmt &S);
  void EmitObjCAtSynchronizedStmt(const ObjCAtSynchronizedStmt &S);
  void EmitObjCAutoreleasePoolStmt(const ObjCAutoreleasePoolStmt &S);

  llvm::Constant *getUnwindResumeFn();
  llvm::Constant *getUnwindResumeOrRethrowFn();
  void EnterCXXTryStmt(const CXXTryStmt &S, bool IsFnTryBlock = false);
  void ExitCXXTryStmt(const CXXTryStmt &S, bool IsFnTryBlock = false);

  void EmitCXXTryStmt(const CXXTryStmt &S);
  void EmitSEHTryStmt(const SEHTryStmt &S);
  void EmitCXXForRangeStmt(const CXXForRangeStmt &S);

  LValue InitCapturedStruct(const CapturedStmt &S);
  void InitOpenMPFunction(llvm::Value *Context, const CapturedStmt &S);
  llvm::Function *EmitCapturedStmt(const CapturedStmt &S, CapturedRegionKind K);
  llvm::Function *GenerateCapturedStmtFunction(const CapturedDecl *CD,
                                               const RecordDecl *RD,
                                               SourceLocation Loc);
  llvm::Value *GenerateCapturedStmtArgument(const CapturedStmt &S);

  void EmitOMPParallelDirective(const OMPParallelDirective &S);
  void EmitOMPSimdDirective(const OMPSimdDirective &S);

  void EmitPragmaSimd(CGPragmaSimdWrapper &W);
  llvm::Function *EmitSimdFunction(CGPragmaSimdWrapper &W);

  void EmitSIMDForHelperCall(llvm::Function *BodyFunc,
                             LValue CapStruct, llvm::Value *LoopIndex,
                             bool IsLastIter);
  void EmitSIMDForHelperBody(const Stmt *S);

  llvm::Value *GenerateCapturedStmtArgument(const CapturedStmt &S);
  LValue GetCapturedField(const VarDecl *VD);
  void EmitUniversalStore(llvm::Value *Dst, llvm::Value *Src, QualType ExprTy);
  void EmitUniversalStore(LValue Dst, llvm::Value *Src, QualType ExprTy);
public:
  void EmitOMPParallelDirective(const OMPParallelDirective &S);
  void EmitOMPParallelForDirective(const OMPParallelForDirective &S);
  void EmitOMPParallelForSimdDirective(const OMPParallelForSimdDirective &S);
  void EmitOMPForDirective(const OMPForDirective &S);
  void EmitOMPSimdDirective(const OMPSimdDirective &S);
  void EmitOMPForSimdDirective(const OMPForSimdDirective &S);
  void EmitOMPDistributeSimdDirective(const OMPDistributeSimdDirective &S);
  void EmitOMPDistributeParallelForDirective(
      const OMPDistributeParallelForDirective &S);
  void EmitOMPDistributeParallelForSimdDirective(
      const OMPDistributeParallelForSimdDirective &S);
  void EmitOMPTaskDirective(const OMPTaskDirective &S);
  void EmitOMPSectionsDirective(const OMPSectionsDirective &S);
  void EmitOMPParallelSectionsDirective(const OMPParallelSectionsDirective &S);
  void EmitOMPSectionDirective(const OMPSectionDirective &S);
  void EmitOMPTeamsDirective(const OMPTeamsDirective &S);
  void EmitOMPDistributeDirective(const OMPDistributeDirective &S);
  void EmitOMPTargetDirective(const OMPTargetDirective &S);
  void EmitInitOMPClause(const OMPClause &C,
                         const OMPExecutableDirective &S);
  void EmitAfterInitOMPClause(const OMPClause &C,
                              const OMPExecutableDirective &S);
  void EmitPreOMPClause(const OMPClause &C,
                        const OMPExecutableDirective &S);
  void EmitPostOMPClause(const OMPClause &C, const OMPExecutableDirective &S);
  void EmitCloseOMPClause(const OMPClause &C,
                          const OMPExecutableDirective &S);
  void EmitFinalOMPClause(const OMPClause &C, const OMPExecutableDirective &S);
  void EmitInitOMPNumThreadsClause(const OMPNumThreadsClause &C,
                                   const OMPExecutableDirective &S);
  void EmitInitOMPNumTeamsClause(const OMPNumTeamsClause &C,
                                 const OMPExecutableDirective &S);
  void EmitInitOMPThreadLimitClause(const OMPThreadLimitClause &C,
                                    const OMPExecutableDirective &S);
  void EmitInitOMPProcBindClause(const OMPProcBindClause &C,
                                 const OMPExecutableDirective &S);
  void EmitAfterInitOMPIfClause(const OMPIfClause &C,
                                const OMPExecutableDirective &S);
  void EmitFinalOMPIfClause(const OMPIfClause &C,
                            const OMPExecutableDirective &S);
  void EmitInitOMPNowaitClause(const OMPNowaitClause &C,
                               const OMPExecutableDirective &S);
  void EmitInitOMPOrderedClause(const OMPOrderedClause &C,
                                const OMPExecutableDirective &S);
  void EmitInitOMPUntiedClause(const OMPUntiedClause &C,
                               const OMPExecutableDirective &S);
  void EmitInitOMPFinalClause(const OMPFinalClause &C,
                              const OMPExecutableDirective &S);
  void EmitInitOMPMergeableClause(const OMPMergeableClause &C,
                                  const OMPExecutableDirective &S);
  void EmitPreOMPScheduleClause(const OMPScheduleClause &C,
                                const OMPExecutableDirective &S);
  void EmitPreOMPDistScheduleClause(const OMPDistScheduleClause &C,
                                    const OMPExecutableDirective &S);
  void EmitPreOMPCopyinClause(const OMPCopyinClause &C,
                              const OMPExecutableDirective &S);
  void EmitPreOMPPrivateClause(const OMPPrivateClause &C,
                               const OMPExecutableDirective &S);
  void EmitPreOMPFirstPrivateClause(const OMPFirstPrivateClause &C,
                                    const OMPExecutableDirective &S);
  void EmitPreOMPLastPrivateClause(const OMPLastPrivateClause &C,
                                   const OMPExecutableDirective &S);
  void EmitPostOMPLastPrivateClause(const OMPLastPrivateClause &C,
                                    const OMPExecutableDirective &S);
  void EmitCloseOMPLastPrivateClause(const OMPLastPrivateClause &C,
                                     const OMPExecutableDirective &S);
  void EmitInitOMPReductionClause(const OMPReductionClause &C,
                                  const OMPExecutableDirective &S);
  void EmitPreOMPReductionClause(const OMPReductionClause &C,
                                 const OMPExecutableDirective &S);
  void EmitPostOMPReductionClause(const OMPReductionClause &C,
                                  const OMPExecutableDirective &S);
  void EmitCloseOMPReductionClause(const OMPReductionClause &C,
                                   const OMPExecutableDirective &S);
  void EmitFinalOMPReductionClause(const OMPReductionClause &C,
                                   const OMPExecutableDirective &S);
  void EmitOMPBarrierDirective(const OMPBarrierDirective &S);
  void EmitOMPTaskyieldDirective(const OMPTaskyieldDirective &S);
  void EmitOMPTaskwaitDirective(const OMPTaskwaitDirective &S);
  void EmitOMPFlushDirective(const OMPFlushDirective &S);
  void EmitOMPCancelDirective(const OMPCancelDirective &S);
  void EmitOMPCancellationPointDirective(
                             const OMPCancellationPointDirective &S);
  void EmitOMPAtomicDirective(const OMPAtomicDirective &S);
  void EmitOMPTaskgroupDirective(const OMPTaskgroupDirective &S);
  void EmitOMPMasterDirective(const OMPMasterDirective &S);
  void EmitOMPSingleDirective(const OMPSingleDirective &S);
  void EmitOMPCriticalDirective(const OMPCriticalDirective &S);
  void EmitOMPOrderedDirective(const OMPOrderedDirective &S);
  llvm::CallInst *EmitOMPCallWithLocAndTidHelper(llvm::Value *F,
        SourceLocation L, unsigned Flags = 0x02);
  void EmitOMPConditionalIfHelper(const OMPExecutableDirective &S,
        llvm::Value *Func, SourceLocation Loc,
        llvm::Value *EndFunc, SourceLocation EndLoc,
        bool HasClauses, llvm::AllocaInst *DidIt,
        const std::string &NameStr);
  void EmitOMPCapturedBodyHelper(const OMPExecutableDirective &S);
  void EmitCopyAssignment(
    ArrayRef<const Expr *>::iterator I,
    ArrayRef<const Expr *>::iterator AssignIter,
    ArrayRef<const Expr *>::iterator VarIter1,
    ArrayRef<const Expr *>::iterator VarIter2,
    llvm::Value *Dst,
    llvm::Value *Src);
  void EmitOMPDirectiveWithLoop(
    OpenMPDirectiveKind DKind,
    OpenMPDirectiveKind SKind,
    const OMPExecutableDirective &S);
  void EmitOMPSectionsDirective(
    OpenMPDirectiveKind DKind,
    OpenMPDirectiveKind SKind,
    const OMPExecutableDirective &S);
  void EmitOMPDirectiveWithParallel(
    OpenMPDirectiveKind DKind,
    OpenMPDirectiveKind SKind,
    const OMPExecutableDirective &S);
  void EmitOMPBarrier(SourceLocation L, unsigned Flags);
  void EmitOMPCancelBarrier(SourceLocation L, unsigned Flags,
                            bool IgnoreResult = false);

  //===--------------------------------------------------------------------===//
  //                         LValue Expression Emission
  //===--------------------------------------------------------------------===//

  /// GetUndefRValue - Get an appropriate 'undef' rvalue for the given type.
  RValue GetUndefRValue(QualType Ty);

  /// EmitUnsupportedRValue - Emit a dummy r-value using the type of E
  /// and issue an ErrorUnsupported style diagnostic (using the
  /// provided Name).
  RValue EmitUnsupportedRValue(const Expr *E,
                               const char *Name);

  /// EmitUnsupportedLValue - Emit a dummy l-value using the type of E and issue
  /// an ErrorUnsupported style diagnostic (using the provided Name).
  LValue EmitUnsupportedLValue(const Expr *E,
                               const char *Name);

  /// EmitLValue - Emit code to compute a designator that specifies the location
  /// of the expression.
  ///
  /// This can return one of two things: a simple address or a bitfield
  /// reference.  In either case, the LLVM Value* in the LValue structure is
  /// guaranteed to be an LLVM pointer type.
  ///
  /// If this returns a bitfield reference, nothing about the pointee type of
  /// the LLVM value is known: For example, it may not be a pointer to an
  /// integer.
  ///
  /// If this returns a normal address, and if the lvalue's C type is fixed
  /// size, this method guarantees that the returned pointer type will point to
  /// an LLVM type of the same size of the lvalue's type.  If the lvalue has a
  /// variable length type, this is not possible.
  ///
  LValue EmitLValue(const Expr *E);

  /// \brief Same as EmitLValue but additionally we generate checking code to
  /// guard against undefined behavior.  This is only suitable when we know
  /// that the address will be used to access the object.
  LValue EmitCheckedLValue(const Expr *E, TypeCheckKind TCK);

  RValue convertTempToRValue(llvm::Value *addr, QualType type,
                             SourceLocation Loc);

  void EmitAtomicInit(Expr *E, LValue lvalue);

  RValue EmitAtomicLoad(LValue lvalue, SourceLocation loc,
                        AggValueSlot slot = AggValueSlot::ignored());

  void EmitAtomicStore(RValue rvalue, LValue lvalue, bool isInit);

  /// EmitToMemory - Change a scalar value from its value
  /// representation to its in-memory representation.
  llvm::Value *EmitToMemory(llvm::Value *Value, QualType Ty);

  /// EmitFromMemory - Change a scalar value from its memory
  /// representation to its value representation.
  llvm::Value *EmitFromMemory(llvm::Value *Value, QualType Ty);

  /// EmitLoadOfScalar - Load a scalar value from an address, taking
  /// care to appropriately convert from the memory representation to
  /// the LLVM value representation.
  llvm::Value *EmitLoadOfScalar(llvm::Value *Addr, bool Volatile,
                                unsigned Alignment, QualType Ty,
                                SourceLocation Loc,
                                llvm::MDNode *TBAAInfo = nullptr,
                                QualType TBAABaseTy = QualType(),
                                uint64_t TBAAOffset = 0);

  /// EmitLoadOfScalar - Load a scalar value from an address, taking
  /// care to appropriately convert from the memory representation to
  /// the LLVM value representation.  The l-value must be a simple
  /// l-value.
  llvm::Value *EmitLoadOfScalar(LValue lvalue, SourceLocation Loc);

  /// EmitStoreOfScalar - Store a scalar value to an address, taking
  /// care to appropriately convert from the memory representation to
  /// the LLVM value representation.
  void EmitStoreOfScalar(llvm::Value *Value, llvm::Value *Addr,
                         bool Volatile, unsigned Alignment, QualType Ty,
                         llvm::MDNode *TBAAInfo = nullptr, bool isInit = false,
                         QualType TBAABaseTy = QualType(),
                         uint64_t TBAAOffset = 0);

  /// EmitStoreOfScalar - Store a scalar value to an address, taking
  /// care to appropriately convert from the memory representation to
  /// the LLVM value representation.  The l-value must be a simple
  /// l-value.  The isInit flag indicates whether this is an initialization.
  /// If so, atomic qualifiers are ignored and the store is always non-atomic.
  void EmitStoreOfScalar(llvm::Value *value, LValue lvalue, bool isInit=false);

  /// EmitLoadOfLValue - Given an expression that represents a value lvalue,
  /// this method emits the address of the lvalue, then loads the result as an
  /// rvalue, returning the rvalue.
  RValue EmitLoadOfLValue(LValue V, SourceLocation Loc);
  RValue EmitLoadOfExtVectorElementLValue(LValue V);
  RValue EmitLoadOfBitfieldLValue(LValue LV);
  RValue EmitLoadOfGlobalRegLValue(LValue LV);

  /// EmitStoreThroughLValue - Store the specified rvalue into the specified
  /// lvalue, where both are guaranteed to the have the same type, and that type
  /// is 'Ty'.
  void EmitStoreThroughLValue(RValue Src, LValue Dst, bool isInit=false);
  void EmitStoreThroughExtVectorComponentLValue(RValue Src, LValue Dst);
  void EmitStoreThroughGlobalRegLValue(RValue Src, LValue Dst);

  /// EmitStoreThroughBitfieldLValue - Store Src into Dst with same constraints
  /// as EmitStoreThroughLValue.
  ///
  /// \param Result [out] - If non-null, this will be set to a Value* for the
  /// bit-field contents after the store, appropriate for use as the result of
  /// an assignment to the bit-field.
  void EmitStoreThroughBitfieldLValue(RValue Src, LValue Dst,
                                      llvm::Value **Result=nullptr);

  /// Emit an l-value for an assignment (simple or compound) of complex type.
  LValue EmitComplexAssignmentLValue(const BinaryOperator *E);
  LValue EmitComplexCompoundAssignmentLValue(const CompoundAssignOperator *E);
  LValue EmitScalarCompooundAssignWithComplex(const CompoundAssignOperator *E,
                                              llvm::Value *&Result);

  // Note: only available for agg return types
  LValue EmitBinaryOperatorLValue(const BinaryOperator *E);
  LValue EmitCompoundAssignmentLValue(const CompoundAssignOperator *E);
  // Note: only available for agg return types
  LValue EmitCallExprLValue(const CallExpr *E);
  // Note: only available for agg return types
  LValue EmitVAArgExprLValue(const VAArgExpr *E);
  LValue EmitDeclRefLValue(const DeclRefExpr *E);
  LValue EmitReadRegister(const VarDecl *VD);
  LValue EmitStringLiteralLValue(const StringLiteral *E);
  LValue EmitObjCEncodeExprLValue(const ObjCEncodeExpr *E);
  LValue EmitPredefinedLValue(const PredefinedExpr *E);
  LValue EmitUnaryOpLValue(const UnaryOperator *E);
  LValue EmitArraySubscriptExpr(const ArraySubscriptExpr *E,
                                bool Accessed = false);
  LValue EmitExtVectorElementExpr(const ExtVectorElementExpr *E);
  LValue EmitMemberExpr(const MemberExpr *E);
  LValue EmitObjCIsaExpr(const ObjCIsaExpr *E);
  LValue EmitCompoundLiteralLValue(const CompoundLiteralExpr *E);
  LValue EmitInitListLValue(const InitListExpr *E);
  LValue EmitConditionalOperatorLValue(const AbstractConditionalOperator *E);
  LValue EmitCastLValue(const CastExpr *E);
  LValue EmitMaterializeTemporaryExpr(const MaterializeTemporaryExpr *E);
  LValue EmitOpaqueValueLValue(const OpaqueValueExpr *e);

  RValue EmitRValueForField(LValue LV, const FieldDecl *FD, SourceLocation Loc);

  class ConstantEmission {
    llvm::PointerIntPair<llvm::Constant*, 1, bool> ValueAndIsReference;
    ConstantEmission(llvm::Constant *C, bool isReference)
      : ValueAndIsReference(C, isReference) {}
  public:
    ConstantEmission() {}
    static ConstantEmission forReference(llvm::Constant *C) {
      return ConstantEmission(C, true);
    }
    static ConstantEmission forValue(llvm::Constant *C) {
      return ConstantEmission(C, false);
    }

    LLVM_EXPLICIT operator bool() const {
      return ValueAndIsReference.getOpaqueValue() != nullptr;
    }

    bool isReference() const { return ValueAndIsReference.getInt(); }
    LValue getReferenceLValue(CodeGenFunction &CGF, Expr *refExpr) const {
      assert(isReference());
      return CGF.MakeNaturalAlignAddrLValue(ValueAndIsReference.getPointer(),
                                            refExpr->getType());
    }

    llvm::Constant *getValue() const {
      assert(!isReference());
      return ValueAndIsReference.getPointer();
    }
  };

  ConstantEmission tryEmitAsConstant(DeclRefExpr *refExpr);

  RValue EmitPseudoObjectRValue(const PseudoObjectExpr *e,
                                AggValueSlot slot = AggValueSlot::ignored());
  LValue EmitPseudoObjectLValue(const PseudoObjectExpr *e);

  llvm::Value *EmitIvarOffset(const ObjCInterfaceDecl *Interface,
                              const ObjCIvarDecl *Ivar);
  LValue EmitLValueForField(LValue Base, const FieldDecl* Field);
  LValue EmitLValueForLambdaField(const FieldDecl *Field);

  /// EmitLValueForFieldInitialization - Like EmitLValueForField, except that
  /// if the Field is a reference, this will return the address of the reference
  /// and not the address of the value stored in the reference.
  LValue EmitLValueForFieldInitialization(LValue Base,
                                          const FieldDecl* Field);

  LValue EmitLValueForIvar(QualType ObjectTy,
                           llvm::Value* Base, const ObjCIvarDecl *Ivar,
                           unsigned CVRQualifiers);

  LValue EmitCXXConstructLValue(const CXXConstructExpr *E);
  LValue EmitCXXBindTemporaryLValue(const CXXBindTemporaryExpr *E);
  LValue EmitLambdaLValue(const LambdaExpr *E);
  LValue EmitCXXTypeidLValue(const CXXTypeidExpr *E);
  LValue EmitCXXUuidofLValue(const CXXUuidofExpr *E);

  LValue EmitObjCMessageExprLValue(const ObjCMessageExpr *E);
  LValue EmitObjCIvarRefLValue(const ObjCIvarRefExpr *E);
  LValue EmitStmtExprLValue(const StmtExpr *E);
  LValue EmitPointerToDataMemberBinaryExpr(const BinaryOperator *E);
  LValue EmitObjCSelectorLValue(const ObjCSelectorExpr *E);
  void   EmitDeclRefExprDbgValue(const DeclRefExpr *E, llvm::Constant *Init);

  //===--------------------------------------------------------------------===//
  //                         Scalar Expression Emission
  //===--------------------------------------------------------------------===//

  /// EmitCall - Generate a call of the given function, expecting the given
  /// result type, and using the given argument list which specifies both the
  /// LLVM arguments and the types they were derived from.
  ///
  /// \param TargetDecl - If given, the decl of the function in a direct call;
  /// used to set attributes on the call (noreturn, etc.).
  RValue EmitCall(const CGFunctionInfo &FnInfo,
                  llvm::Value *Callee,
                  ReturnValueSlot ReturnValue,
                  const CallArgList &Args,
                  const Decl *TargetDecl = nullptr,
                  llvm::Instruction **callOrInvoke = nullptr);

  RValue EmitCall(QualType FnType, llvm::Value *Callee,
                  SourceLocation CallLoc,
                  ReturnValueSlot ReturnValue,
                  CallExpr::const_arg_iterator ArgBeg,
                  CallExpr::const_arg_iterator ArgEnd,
                  const Decl *TargetDecl = nullptr);
  RValue EmitCallExpr(const CallExpr *E,
                      ReturnValueSlot ReturnValue = ReturnValueSlot());

  llvm::CallInst *EmitRuntimeCall(llvm::Value *callee,
                                  const Twine &name = "");
  llvm::CallInst *EmitRuntimeCall(llvm::Value *callee,
                                  ArrayRef<llvm::Value*> args,
                                  const Twine &name = "");
  llvm::CallInst *EmitNounwindRuntimeCall(llvm::Value *callee,
                                          const Twine &name = "");
  llvm::CallInst *EmitNounwindRuntimeCall(llvm::Value *callee,
                                          ArrayRef<llvm::Value*> args,
                                          const Twine &name = "");

  llvm::CallSite EmitCallOrInvoke(llvm::Value *Callee,
                                  ArrayRef<llvm::Value *> Args,
                                  const Twine &Name = "");
  llvm::CallSite EmitCallOrInvoke(llvm::Value *Callee,
                                  const Twine &Name = "");
  llvm::CallSite EmitRuntimeCallOrInvoke(llvm::Value *callee,
                                         ArrayRef<llvm::Value*> args,
                                         const Twine &name = "");
  llvm::CallSite EmitRuntimeCallOrInvoke(llvm::Value *callee,
                                         const Twine &name = "");
  void EmitNoreturnRuntimeCallOrInvoke(llvm::Value *callee,
                                       ArrayRef<llvm::Value*> args);

  llvm::Value *BuildAppleKextVirtualCall(const CXXMethodDecl *MD, 
                                         NestedNameSpecifier *Qual,
                                         llvm::Type *Ty);
  
  llvm::Value *BuildAppleKextVirtualDestructorCall(const CXXDestructorDecl *DD,
                                                   CXXDtorType Type, 
                                                   const CXXRecordDecl *RD);

  RValue EmitCXXMemberCall(const CXXMethodDecl *MD,
                           SourceLocation CallLoc,
                           llvm::Value *Callee,
                           ReturnValueSlot ReturnValue,
                           llvm::Value *This,
                           llvm::Value *ImplicitParam,
                           QualType ImplicitParamTy,
                           CallExpr::const_arg_iterator ArgBeg,
                           CallExpr::const_arg_iterator ArgEnd);
  RValue EmitCXXMemberCallExpr(const CXXMemberCallExpr *E,
                               ReturnValueSlot ReturnValue);
  RValue EmitCXXMemberPointerCallExpr(const CXXMemberCallExpr *E,
                                      ReturnValueSlot ReturnValue);

  llvm::Value *EmitCXXOperatorMemberCallee(const CXXOperatorCallExpr *E,
                                           const CXXMethodDecl *MD,
                                           llvm::Value *This);
  RValue EmitCXXOperatorMemberCallExpr(const CXXOperatorCallExpr *E,
                                       const CXXMethodDecl *MD,
                                       ReturnValueSlot ReturnValue);

  RValue EmitCUDAKernelCallExpr(const CUDAKernelCallExpr *E,
                                ReturnValueSlot ReturnValue);


  RValue EmitBuiltinExpr(const FunctionDecl *FD,
                         unsigned BuiltinID, const CallExpr *E);

  RValue EmitBlockCallExpr(const CallExpr *E, ReturnValueSlot ReturnValue);

  /// EmitTargetBuiltinExpr - Emit the given builtin call. Returns 0 if the call
  /// is unhandled by the current target.
  llvm::Value *EmitTargetBuiltinExpr(unsigned BuiltinID, const CallExpr *E);

  llvm::Value *EmitAArch64CompareBuiltinExpr(llvm::Value *Op, llvm::Type *Ty,
                                             const llvm::CmpInst::Predicate Fp,
                                             const llvm::CmpInst::Predicate Ip,
                                             const llvm::Twine &Name = "");
  llvm::Value *EmitAArch64CompareBuiltinExpr(llvm::Value *Op, llvm::Type *Ty);
  llvm::Value *EmitAArch64BuiltinExpr(unsigned BuiltinID, const CallExpr *E);
  llvm::Value *EmitARMBuiltinExpr(unsigned BuiltinID, const CallExpr *E);

  llvm::Value *EmitCommonNeonBuiltinExpr(unsigned BuiltinID,
                                         unsigned LLVMIntrinsic,
                                         unsigned AltLLVMIntrinsic,
                                         const char *NameHint,
                                         unsigned Modifier,
                                         const CallExpr *E,
                                         SmallVectorImpl<llvm::Value *> &Ops,
                                         llvm::Value *Align = nullptr);
  llvm::Function *LookupNeonLLVMIntrinsic(unsigned IntrinsicID,
                                          unsigned Modifier, llvm::Type *ArgTy,
                                          const CallExpr *E);
  llvm::Value *EmitNeonCall(llvm::Function *F,
                            SmallVectorImpl<llvm::Value*> &O,
                            const char *name,
                            unsigned shift = 0, bool rightshift = false);
  llvm::Value *EmitNeonSplat(llvm::Value *V, llvm::Constant *Idx);
  llvm::Value *EmitNeonShiftVector(llvm::Value *V, llvm::Type *Ty,
                                   bool negateForRightShift);
  llvm::Value *EmitNeonRShiftImm(llvm::Value *Vec, llvm::Value *Amt,
                                 llvm::Type *Ty, bool usgn, const char *name);
  llvm::Value *EmitConcatVectors(llvm::Value *Lo, llvm::Value *Hi,
                                 llvm::Type *ArgTy);
  llvm::Value *EmitExtractHigh(llvm::Value *In, llvm::Type *ResTy);
  // Helper functions for EmitARM64BuiltinExpr.
  llvm::Value *vectorWrapScalar8(llvm::Value *Op);
  llvm::Value *vectorWrapScalar16(llvm::Value *Op);
  llvm::Value *emitVectorWrappedScalar8Intrinsic(
      unsigned Int, SmallVectorImpl<llvm::Value *> &Ops, const char *Name);
  llvm::Value *emitVectorWrappedScalar16Intrinsic(
      unsigned Int, SmallVectorImpl<llvm::Value *> &Ops, const char *Name);
  llvm::Value *EmitARM64BuiltinExpr(unsigned BuiltinID, const CallExpr *E);
  llvm::Value *EmitNeon64Call(llvm::Function *F,
                              llvm::SmallVectorImpl<llvm::Value *> &O,
                              const char *name);

  llvm::Value *BuildVector(ArrayRef<llvm::Value*> Ops);
  llvm::Value *EmitX86BuiltinExpr(unsigned BuiltinID, const CallExpr *E);
  llvm::Value *EmitPPCBuiltinExpr(unsigned BuiltinID, const CallExpr *E);

  llvm::Value *EmitObjCProtocolExpr(const ObjCProtocolExpr *E);
  llvm::Value *EmitObjCStringLiteral(const ObjCStringLiteral *E);
  llvm::Value *EmitObjCBoxedExpr(const ObjCBoxedExpr *E);
  llvm::Value *EmitObjCArrayLiteral(const ObjCArrayLiteral *E);
  llvm::Value *EmitObjCDictionaryLiteral(const ObjCDictionaryLiteral *E);
  llvm::Value *EmitObjCCollectionLiteral(const Expr *E,
                                const ObjCMethodDecl *MethodWithObjects);
  llvm::Value *EmitObjCSelectorExpr(const ObjCSelectorExpr *E);
  RValue EmitObjCMessageExpr(const ObjCMessageExpr *E,
                             ReturnValueSlot Return = ReturnValueSlot());

  /// Retrieves the default cleanup kind for an ARC cleanup.
  /// Except under -fobjc-arc-eh, ARC cleanups are normal-only.
  CleanupKind getARCCleanupKind() {
    return CGM.getCodeGenOpts().ObjCAutoRefCountExceptions
             ? NormalAndEHCleanup : NormalCleanup;
  }

  // ARC primitives.
  void EmitARCInitWeak(llvm::Value *value, llvm::Value *addr);
  void EmitARCDestroyWeak(llvm::Value *addr);
  llvm::Value *EmitARCLoadWeak(llvm::Value *addr);
  llvm::Value *EmitARCLoadWeakRetained(llvm::Value *addr);
  llvm::Value *EmitARCStoreWeak(llvm::Value *value, llvm::Value *addr,
                                bool ignored);
  void EmitARCCopyWeak(llvm::Value *dst, llvm::Value *src);
  void EmitARCMoveWeak(llvm::Value *dst, llvm::Value *src);
  llvm::Value *EmitARCRetainAutorelease(QualType type, llvm::Value *value);
  llvm::Value *EmitARCRetainAutoreleaseNonBlock(llvm::Value *value);
  llvm::Value *EmitARCStoreStrong(LValue lvalue, llvm::Value *value,
                                  bool resultIgnored);
  llvm::Value *EmitARCStoreStrongCall(llvm::Value *addr, llvm::Value *value,
                                      bool resultIgnored);
  llvm::Value *EmitARCRetain(QualType type, llvm::Value *value);
  llvm::Value *EmitARCRetainNonBlock(llvm::Value *value);
  llvm::Value *EmitARCRetainBlock(llvm::Value *value, bool mandatory);
  void EmitARCDestroyStrong(llvm::Value *addr, ARCPreciseLifetime_t precise);
  void EmitARCRelease(llvm::Value *value, ARCPreciseLifetime_t precise);
  llvm::Value *EmitARCAutorelease(llvm::Value *value);
  llvm::Value *EmitARCAutoreleaseReturnValue(llvm::Value *value);
  llvm::Value *EmitARCRetainAutoreleaseReturnValue(llvm::Value *value);
  llvm::Value *EmitARCRetainAutoreleasedReturnValue(llvm::Value *value);

  std::pair<LValue,llvm::Value*>
  EmitARCStoreAutoreleasing(const BinaryOperator *e);
  std::pair<LValue,llvm::Value*>
  EmitARCStoreStrong(const BinaryOperator *e, bool ignored);

  llvm::Value *EmitObjCThrowOperand(const Expr *expr);

  llvm::Value *EmitObjCProduceObject(QualType T, llvm::Value *Ptr);
  llvm::Value *EmitObjCConsumeObject(QualType T, llvm::Value *Ptr);
  llvm::Value *EmitObjCExtendObjectLifetime(QualType T, llvm::Value *Ptr);

  llvm::Value *EmitARCExtendBlockObject(const Expr *expr);
  llvm::Value *EmitARCRetainScalarExpr(const Expr *expr);
  llvm::Value *EmitARCRetainAutoreleaseScalarExpr(const Expr *expr);

  void EmitARCIntrinsicUse(llvm::ArrayRef<llvm::Value*> values);

  static Destroyer destroyARCStrongImprecise;
  static Destroyer destroyARCStrongPrecise;
  static Destroyer destroyARCWeak;

  void EmitObjCAutoreleasePoolPop(llvm::Value *Ptr); 
  llvm::Value *EmitObjCAutoreleasePoolPush();
  llvm::Value *EmitObjCMRRAutoreleasePoolPush();
  void EmitObjCAutoreleasePoolCleanup(llvm::Value *Ptr);
  void EmitObjCMRRAutoreleasePoolPop(llvm::Value *Ptr); 

  /// \brief Emits a reference binding to the passed in expression.
  RValue EmitReferenceBindingToExpr(const Expr *E);

  //===--------------------------------------------------------------------===//
  //                           Expression Emission
  //===--------------------------------------------------------------------===//

  // Expressions are broken into three classes: scalar, complex, aggregate.

  /// EmitScalarExpr - Emit the computation of the specified expression of LLVM
  /// scalar type, returning the result.
  llvm::Value *EmitScalarExpr(const Expr *E , bool IgnoreResultAssign = false);

  /// EmitScalarConversion - Emit a conversion from the specified type to the
  /// specified destination type, both of which are LLVM scalar types.
  llvm::Value *EmitScalarConversion(llvm::Value *Src, QualType SrcTy,
                                    QualType DstTy);

  /// EmitComplexToScalarConversion - Emit a conversion from the specified
  /// complex type to the specified destination type, where the destination type
  /// is an LLVM scalar type.
  llvm::Value *EmitComplexToScalarConversion(ComplexPairTy Src, QualType SrcTy,
                                             QualType DstTy);


  /// EmitAggExpr - Emit the computation of the specified expression
  /// of aggregate type.  The result is computed into the given slot,
  /// which may be null to indicate that the value is not needed.
  void EmitAggExpr(const Expr *E, AggValueSlot AS);

  /// EmitAggExprToLValue - Emit the computation of the specified expression of
  /// aggregate type into a temporary LValue.
  LValue EmitAggExprToLValue(const Expr *E);

  /// EmitGCMemmoveCollectable - Emit special API for structs with object
  /// pointers.
  void EmitGCMemmoveCollectable(llvm::Value *DestPtr, llvm::Value *SrcPtr,
                                QualType Ty);

  /// EmitExtendGCLifetime - Given a pointer to an Objective-C object,
  /// make sure it survives garbage collection until this point.
  void EmitExtendGCLifetime(llvm::Value *object);

  /// EmitComplexExpr - Emit the computation of the specified expression of
  /// complex type, returning the result.
  ComplexPairTy EmitComplexExpr(const Expr *E,
                                bool IgnoreReal = false,
                                bool IgnoreImag = false);

  /// EmitComplexExprIntoLValue - Emit the given expression of complex
  /// type and place its result into the specified l-value.
  void EmitComplexExprIntoLValue(const Expr *E, LValue dest, bool isInit);

  /// EmitStoreOfComplex - Store a complex number into the specified l-value.
  void EmitStoreOfComplex(ComplexPairTy V, LValue dest, bool isInit);

  /// EmitLoadOfComplex - Load a complex number from the specified l-value.
  ComplexPairTy EmitLoadOfComplex(LValue src, SourceLocation loc);

  /// CreateStaticVarDecl - Create a zero-initialized LLVM global for
  /// a static local variable.
  llvm::Constant *CreateStaticVarDecl(const VarDecl &D,
                                      const char *Separator,
                                      llvm::GlobalValue::LinkageTypes Linkage);

  /// AddInitializerToStaticVarDecl - Add the initializer for 'D' to the
  /// global variable that has already been created for it.  If the initializer
  /// has a different type than GV does, this may free GV and return a different
  /// one.  Otherwise it just returns GV.
  llvm::GlobalVariable *
  AddInitializerToStaticVarDecl(const VarDecl &D,
                                llvm::GlobalVariable *GV);


  /// EmitCXXGlobalVarDeclInit - Create the initializer for a C++
  /// variable with global storage.
  void EmitCXXGlobalVarDeclInit(const VarDecl &D, llvm::Constant *DeclPtr,
                                bool PerformInit);

  /// Call atexit() with a function that passes the given argument to
  /// the given function.
  void registerGlobalDtorWithAtExit(const VarDecl &D, llvm::Constant *fn,
                                    llvm::Constant *addr);

  /// Emit code in this function to perform a guarded variable
  /// initialization.  Guarded initializations are used when it's not
  /// possible to prove that an initialization will be done exactly
  /// once, e.g. with a static local variable or a static data member
  /// of a class template.
  void EmitCXXGuardedInit(const VarDecl &D, llvm::GlobalVariable *DeclPtr,
                          bool PerformInit);

  /// GenerateCXXGlobalInitFunc - Generates code for initializing global
  /// variables.
  void GenerateCXXGlobalInitFunc(llvm::Function *Fn,
                                 ArrayRef<llvm::Constant *> Decls,
                                 llvm::GlobalVariable *Guard = nullptr);

  /// GenerateCXXGlobalDtorsFunc - Generates code for destroying global
  /// variables.
  void GenerateCXXGlobalDtorsFunc(llvm::Function *Fn,
                                  const std::vector<std::pair<llvm::WeakVH,
                                  llvm::Constant*> > &DtorsAndObjects);

  void GenerateCXXGlobalVarDeclInitFunc(llvm::Function *Fn,
                                        const VarDecl *D,
                                        llvm::GlobalVariable *Addr,
                                        bool PerformInit);

  void EmitCXXConstructExpr(const CXXConstructExpr *E, AggValueSlot Dest);
  
  void EmitSynthesizedCXXCopyCtor(llvm::Value *Dest, llvm::Value *Src,
                                  const Expr *Exp);

  void enterFullExpression(const ExprWithCleanups *E) {
    if (E->getNumObjects() == 0) return;
    enterNonTrivialFullExpression(E);
  }
  void enterNonTrivialFullExpression(const ExprWithCleanups *E);

  void EmitCXXThrowExpr(const CXXThrowExpr *E, bool KeepInsertionPoint = true);

  void EmitLambdaExpr(const LambdaExpr *E, AggValueSlot Dest);

  RValue EmitAtomicExpr(AtomicExpr *E, llvm::Value *Dest = nullptr);

  //===--------------------------------------------------------------------===//
  //                         Annotations Emission
  //===--------------------------------------------------------------------===//

  /// Emit an annotation call (intrinsic or builtin).
  llvm::Value *EmitAnnotationCall(llvm::Value *AnnotationFn,
                                  llvm::Value *AnnotatedVal,
                                  StringRef AnnotationStr,
                                  SourceLocation Location);

  /// Emit local annotations for the local variable V, declared by D.
  void EmitVarAnnotations(const VarDecl *D, llvm::Value *V);

  /// Emit field annotations for the given field & value. Returns the
  /// annotation result.
  llvm::Value *EmitFieldAnnotations(const FieldDecl *D, llvm::Value *V);

  //===--------------------------------------------------------------------===//
  //                             Internal Helpers
  //===--------------------------------------------------------------------===//

  /// ContainsLabel - Return true if the statement contains a label in it.  If
  /// this statement is not executed normally, it not containing a label means
  /// that we can just remove the code.
  static bool ContainsLabel(const Stmt *S, bool IgnoreCaseStmts = false);

  /// containsBreak - Return true if the statement contains a break out of it.
  /// If the statement (recursively) contains a switch or loop with a break
  /// inside of it, this is fine.
  static bool containsBreak(const Stmt *S);
  
  /// ConstantFoldsToSimpleInteger - If the specified expression does not fold
  /// to a constant, or if it does but contains a label, return false.  If it
  /// constant folds return true and set the boolean result in Result.
  bool ConstantFoldsToSimpleInteger(const Expr *Cond, bool &Result);

  /// ConstantFoldsToSimpleInteger - If the specified expression does not fold
  /// to a constant, or if it does but contains a label, return false.  If it
  /// constant folds return true and set the folded value.
  bool ConstantFoldsToSimpleInteger(const Expr *Cond, llvm::APSInt &Result);
  
  /// EmitBranchOnBoolExpr - Emit a branch on a boolean condition (e.g. for an
  /// if statement) to the specified blocks.  Based on the condition, this might
  /// try to simplify the codegen of the conditional based on the branch.
  /// TrueCount should be the number of times we expect the condition to
  /// evaluate to true based on PGO data.
  void EmitBranchOnBoolExpr(const Expr *Cond, llvm::BasicBlock *TrueBlock,
                            llvm::BasicBlock *FalseBlock, uint64_t TrueCount);

  /// \brief Emit a description of a type in a format suitable for passing to
  /// a runtime sanitizer handler.
  llvm::Constant *EmitCheckTypeDescriptor(QualType T);

  /// \brief Convert a value into a format suitable for passing to a runtime
  /// sanitizer handler.
  llvm::Value *EmitCheckValue(llvm::Value *V);

  /// \brief Emit a description of a source location in a format suitable for
  /// passing to a runtime sanitizer handler.
  llvm::Constant *EmitCheckSourceLocation(SourceLocation Loc);

  /// \brief Specify under what conditions this check can be recovered
  enum CheckRecoverableKind {
    /// Always terminate program execution if this check fails
    CRK_Unrecoverable,
    /// Check supports recovering, allows user to specify which
    CRK_Recoverable,
    /// Runtime conditionally aborts, always need to support recovery.
    CRK_AlwaysRecoverable
  };

  /// \brief Create a basic block that will call a handler function in a
  /// sanitizer runtime with the provided arguments, and create a conditional
  /// branch to it.
  void EmitCheck(llvm::Value *Checked, StringRef CheckName,
                 ArrayRef<llvm::Constant *> StaticArgs,
                 ArrayRef<llvm::Value *> DynamicArgs,
                 CheckRecoverableKind Recoverable);

  /// \brief Create a basic block that will call the trap intrinsic, and emit a
  /// conditional branch to it, for the -ftrapv checks.
  void EmitTrapCheck(llvm::Value *Checked);

  /// EmitCallArg - Emit a single call argument.
  void EmitCallArg(CallArgList &args, const Expr *E, QualType ArgType);

  /// EmitDelegateCallArg - We are performing a delegate call; that
  /// is, the current function is delegating to another one.  Produce
  /// a r-value suitable for passing the given parameter.
  void EmitDelegateCallArg(CallArgList &args, const VarDecl *param,
                           SourceLocation loc);

  /// SetFPAccuracy - Set the minimum required accuracy of the given floating
  /// point operation, expressed as the maximum relative error in ulp.
  void SetFPAccuracy(llvm::Value *Val, float Accuracy);

private:
  llvm::MDNode *getRangeForLoadFromType(QualType Ty);
  void EmitReturnOfRValue(RValue RV, QualType Ty);

  void deferPlaceholderReplacement(llvm::Instruction *Old, llvm::Value *New);

  llvm::SmallVector<std::pair<llvm::Instruction *, llvm::Value *>, 4>
  DeferredReplacements;

  /// ExpandTypeFromArgs - Reconstruct a structure of type \arg Ty
  /// from function arguments into \arg Dst. See ABIArgInfo::Expand.
  ///
  /// \param AI - The first function argument of the expansion.
  /// \return The argument following the last expanded function
  /// argument.
  llvm::Function::arg_iterator
  ExpandTypeFromArgs(QualType Ty, LValue Dst,
                     llvm::Function::arg_iterator AI);

  /// ExpandTypeToArgs - Expand an RValue \arg Src, with the LLVM type for \arg
  /// Ty, into individual arguments on the provided vector \arg Args. See
  /// ABIArgInfo::Expand.
  void ExpandTypeToArgs(QualType Ty, RValue Src,
                        SmallVectorImpl<llvm::Value *> &Args,
                        llvm::FunctionType *IRFuncTy);

  llvm::Value* EmitAsmInput(const TargetInfo::ConstraintInfo &Info,
                            const Expr *InputExpr, std::string &ConstraintStr);

  llvm::Value* EmitAsmInputLValue(const TargetInfo::ConstraintInfo &Info,
                                  LValue InputValue, QualType InputType,
                                  std::string &ConstraintStr,
                                  SourceLocation Loc);

public:
  /// EmitCallArgs - Emit call arguments for a function.
  template <typename T>
  void EmitCallArgs(CallArgList &Args, const T *CallArgTypeInfo,
                    CallExpr::const_arg_iterator ArgBeg,
                    CallExpr::const_arg_iterator ArgEnd,
                    bool ForceColumnInfo = false) {
    if (CallArgTypeInfo) {
      EmitCallArgs(Args, CallArgTypeInfo->isVariadic(),
                   CallArgTypeInfo->param_type_begin(),
                   CallArgTypeInfo->param_type_end(), ArgBeg, ArgEnd,
                   ForceColumnInfo);
    } else {
      // T::param_type_iterator might not have a default ctor.
      const QualType *NoIter = nullptr;
      EmitCallArgs(Args, /*AllowExtraArguments=*/true, NoIter, NoIter, ArgBeg,
                   ArgEnd, ForceColumnInfo);
    }
  }

  template<typename ArgTypeIterator>
  void EmitCallArgs(CallArgList& Args,
                    bool AllowExtraArguments,
                    ArgTypeIterator ArgTypeBeg,
                    ArgTypeIterator ArgTypeEnd,
                    CallExpr::const_arg_iterator ArgBeg,
                    CallExpr::const_arg_iterator ArgEnd,
                    bool ForceColumnInfo = false) {
    SmallVector<QualType, 16> ArgTypes;
    CallExpr::const_arg_iterator Arg = ArgBeg;

    // First, use the argument types that the type info knows about
    for (ArgTypeIterator I = ArgTypeBeg, E = ArgTypeEnd; I != E; ++I, ++Arg) {
      assert(Arg != ArgEnd && "Running over edge of argument list!");
#ifndef NDEBUG
      QualType ArgType = *I;
      QualType ActualArgType = Arg->getType();
      if (ArgType->isPointerType() && ActualArgType->isPointerType()) {
        QualType ActualBaseType =
            ActualArgType->getAs<PointerType>()->getPointeeType();
        QualType ArgBaseType =
            ArgType->getAs<PointerType>()->getPointeeType();
        if (ArgBaseType->isVariableArrayType()) {
          if (const VariableArrayType *VAT =
              getContext().getAsVariableArrayType(ActualBaseType)) {
            if (!VAT->getSizeExpr())
              ActualArgType = ArgType;
          }
        }
      }
      assert(getContext().getCanonicalType(ArgType.getNonReferenceType()).
             getTypePtr() ==
             getContext().getCanonicalType(ActualArgType).getTypePtr() &&
             "type mismatch in call argument!");
#endif
      ArgTypes.push_back(*I);
    }

    // Either we've emitted all the call args, or we have a call to variadic
    // function or some other call that allows extra arguments.
    assert((Arg == ArgEnd || AllowExtraArguments) &&
           "Extra arguments in non-variadic function!");

    // If we still have any arguments, emit them using the type of the argument.
    for (; Arg != ArgEnd; ++Arg)
      ArgTypes.push_back(Arg->getType());

    EmitCallArgs(Args, ArgTypes, ArgBeg, ArgEnd, ForceColumnInfo);
  }

  void EmitCallArgs(CallArgList &Args, ArrayRef<QualType> ArgTypes,
                    CallExpr::const_arg_iterator ArgBeg,
                    CallExpr::const_arg_iterator ArgEnd, bool ForceColumnInfo);

private:
  const TargetCodeGenInfo &getTargetHooks() const {
    return CGM.getTargetCodeGenInfo();
  }

  void EmitDeclMetadata();

  CodeGenModule::ByrefHelpers *
  buildByrefHelpers(llvm::StructType &byrefType,
                    const AutoVarEmission &emission);

  void AddObjCARCExceptionMetadata(llvm::Instruction *Inst);

  /// GetPointeeAlignment - Given an expression with a pointer type, emit the
  /// value and compute our best estimate of the alignment of the pointee.
  std::pair<llvm::Value*, unsigned> EmitPointerWithAlignment(const Expr *Addr);
};

/// Helper class with most of the code for saving a value for a
/// conditional expression cleanup.
struct DominatingLLVMValue {
  typedef llvm::PointerIntPair<llvm::Value*, 1, bool> saved_type;

  /// Answer whether the given value needs extra work to be saved.
  static bool needsSaving(llvm::Value *value) {
    // If it's not an instruction, we don't need to save.
    if (!isa<llvm::Instruction>(value)) return false;

    // If it's an instruction in the entry block, we don't need to save.
    llvm::BasicBlock *block = cast<llvm::Instruction>(value)->getParent();
    return (block != &block->getParent()->getEntryBlock());
  }

  /// Try to save the given value.
  static saved_type save(CodeGenFunction &CGF, llvm::Value *value) {
    if (!needsSaving(value)) return saved_type(value, false);

    // Otherwise we need an alloca.
    llvm::Value *alloca =
      CGF.CreateTempAlloca(value->getType(), "cond-cleanup.save");
    CGF.Builder.CreateStore(value, alloca);

    return saved_type(alloca, true);
  }

  static llvm::Value *restore(CodeGenFunction &CGF, saved_type value) {
    if (!value.getInt()) return value.getPointer();
    return CGF.Builder.CreateLoad(value.getPointer());
  }
};

/// A partial specialization of DominatingValue for llvm::Values that
/// might be llvm::Instructions.
template <class T> struct DominatingPointer<T,true> : DominatingLLVMValue {
  typedef T *type;
  static type restore(CodeGenFunction &CGF, saved_type value) {
    return static_cast<T*>(DominatingLLVMValue::restore(CGF, value));
  }
};

/// A specialization of DominatingValue for RValue.
template <> struct DominatingValue<RValue> {
  typedef RValue type;
  class saved_type {
    enum Kind { ScalarLiteral, ScalarAddress, AggregateLiteral,
                AggregateAddress, ComplexAddress };

    llvm::Value *Value;
    Kind K;
    saved_type(llvm::Value *v, Kind k) : Value(v), K(k) {}

  public:
    static bool needsSaving(RValue value);
    static saved_type save(CodeGenFunction &CGF, RValue value);
    RValue restore(CodeGenFunction &CGF);

    // implementations in CGExprCXX.cpp
  };

  static bool needsSaving(type value) {
    return saved_type::needsSaving(value);
  }
  static saved_type save(CodeGenFunction &CGF, type value) {
    return saved_type::save(CGF, value);
  }
  static type restore(CodeGenFunction &CGF, saved_type value) {
    return value.restore(CGF);
  }
};

}  // end namespace CodeGen
}  // end namespace clang

#endif<|MERGE_RESOLUTION|>--- conflicted
+++ resolved
@@ -134,16 +134,9 @@
   LoopInfoStack LoopStack;
   CGBuilderTy Builder;
 
-<<<<<<< HEAD
-  /// CGBuilder insert helper. This function is called after an instruction is
-  /// created using Builder.
-  void InsertHelper(llvm::Instruction *I,
-                    const llvm::Twine &Name,
-=======
   /// \brief CGBuilder insert helper. This function is called after an
   /// instruction is created using Builder.
   void InsertHelper(llvm::Instruction *I, const llvm::Twine &Name,
->>>>>>> b1d67d0c
                     llvm::BasicBlock *BB,
                     llvm::BasicBlock::iterator InsertPt) const;
 
@@ -2090,9 +2083,6 @@
                                                SourceLocation Loc);
   llvm::Value *GenerateCapturedStmtArgument(const CapturedStmt &S);
 
-  void EmitOMPParallelDirective(const OMPParallelDirective &S);
-  void EmitOMPSimdDirective(const OMPSimdDirective &S);
-
   void EmitPragmaSimd(CGPragmaSimdWrapper &W);
   llvm::Function *EmitSimdFunction(CGPragmaSimdWrapper &W);
 
@@ -2101,7 +2091,6 @@
                              bool IsLastIter);
   void EmitSIMDForHelperBody(const Stmt *S);
 
-  llvm::Value *GenerateCapturedStmtArgument(const CapturedStmt &S);
   LValue GetCapturedField(const VarDecl *VD);
   void EmitUniversalStore(llvm::Value *Dst, llvm::Value *Src, QualType ExprTy);
   void EmitUniversalStore(LValue Dst, llvm::Value *Src, QualType ExprTy);
