--- conflicted
+++ resolved
@@ -3100,6 +3100,7 @@
 
   // Check if we have any if clause associated with the directive.
   const Expr *IfCond = nullptr;
+
   if (auto *C = S.getSingleClause<OMPIfClause>()) {
     IfCond = C->getCondition();
   }
@@ -3212,13 +3213,13 @@
 void CodeGenFunction::EmitOMPTargetDataDirective(
     const OMPTargetDataDirective &S) {
   // emit the code inside the construct for now
-<<<<<<< HEAD
-  auto CS = cast<CapturedStmt>(S.getAssociatedStmt());
+  OMPLexicalScope Scope(*this, S);
 
   // The target data enclosed region is implemented just by emitting the
   // statement.
-  auto &&CodeGen = [&CS](CodeGenFunction &CGF) {
-    CGF.EmitStmt(CS->getCapturedStmt());
+  auto &&CodeGen = [&S](CodeGenFunction &CGF, PrePostActionTy&) {
+    CGF.EmitStmt(
+            cast<CapturedStmt>(S.getAssociatedStmt())->getCapturedStmt());
   };
 
   // If we don't have target devices, don't bother emitting the data mapping
@@ -3240,14 +3241,6 @@
     Device = C->getDevice();
 
   CGM.getOpenMPRuntime().emitTargetDataCalls(*this, S, IfCond, Device, CodeGen);
-=======
-  OMPLexicalScope Scope(*this, S);
-  CGM.getOpenMPRuntime().emitInlinedDirective(
-      *this, OMPD_target_data, [&S](CodeGenFunction &CGF, PrePostActionTy &) {
-        CGF.EmitStmt(
-            cast<CapturedStmt>(S.getAssociatedStmt())->getCapturedStmt());
-      });
->>>>>>> f1773c61
 }
 
 void CodeGenFunction::EmitOMPTargetEnterDataDirective(
