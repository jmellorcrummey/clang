--- conflicted
+++ resolved
@@ -2313,7 +2313,6 @@
 
 void CodeGenFunction::EmitOMPTeamsDistributeParallelForSimdDirective(
     const OMPTeamsDistributeParallelForSimdDirective &S) {
-<<<<<<< HEAD
   auto &&CodeGen = [&S](CodeGenFunction &CGF, PrePostActionTy &) {
     OMPPrivateScope PrivateScope(CGF);
     CGF.EmitOMPReductionClauseInit(S, PrivateScope);
@@ -2337,36 +2336,33 @@
                               /*ImplicitParamStop=*/2);
   emitPostUpdateForReductionClause(
       *this, S, [](CodeGenFunction &) -> llvm::Value * { return nullptr; });
-=======
-  OMPLexicalScope Scope(*this, S, /*AsInlined=*/true);
-  CGM.getOpenMPRuntime().emitInlinedDirective(
-      *this, OMPD_teams_distribute_parallel_for_simd,
-      [&S](CodeGenFunction &CGF, PrePostActionTy &) {
-        OMPLoopScope PreInitScope(CGF, S);
-        CGF.EmitStmt(
-            cast<CapturedStmt>(S.getAssociatedStmt())->getCapturedStmt());
-      });
 }
 
 void CodeGenFunction::EmitOMPTeamsDistributeParallelForDirective(
     const OMPTeamsDistributeParallelForDirective &S) {
-  OMPLexicalScope Scope(*this, S, /*AsInlined=*/true);
-  CGM.getOpenMPRuntime().emitInlinedDirective(
-      *this, OMPD_teams_distribute_parallel_for,
-      [&S](CodeGenFunction &CGF, PrePostActionTy &) {
-        OMPLoopScope PreInitScope(CGF, S);
-        CGF.EmitStmt(
-            cast<CapturedStmt>(S.getAssociatedStmt())->getCapturedStmt());
-      });
-}
-
-/// \brief Emit a helper variable and return corresponding lvalue.
-static LValue EmitOMPHelperVar(CodeGenFunction &CGF,
-                               const DeclRefExpr *Helper) {
-  auto VDecl = cast<VarDecl>(Helper->getDecl());
-  CGF.EmitVarDecl(*VDecl);
-  return CGF.EmitLValue(Helper);
->>>>>>> 6503e97e
+  auto &&CodeGen = [&S](CodeGenFunction &CGF, PrePostActionTy &) {
+    OMPPrivateScope PrivateScope(CGF);
+    CGF.EmitOMPReductionClauseInit(S, PrivateScope);
+    (void)PrivateScope.Privatize();
+    auto &&CodeGen = [&S](CodeGenFunction &CGF, PrePostActionTy &) {
+      auto &&CodeGen = [&S](CodeGenFunction &CGF, PrePostActionTy &) {
+        auto &&CodeGen = [&S](CodeGenFunction &CGF, PrePostActionTy &) {
+          CGF.EmitOMPWorksharingLoop(S);
+        };
+        emitCommonOMPParallelDirective(CGF, S, OMPD_for, CodeGen);
+      };
+      CGF.EmitOMPDistributeLoop(S, CodeGen);
+    };
+    CGF.CGM.getOpenMPRuntime().emitInlinedDirective(CGF, OMPD_distribute,
+                                                    CodeGen,
+                                                    /*HasCancel=*/false);
+    CGF.EmitOMPReductionClauseFinal(S, OMPD_teams);
+  };
+  emitCommonOMPTeamsDirective(*this, S, OMPD_teams_distribute_parallel_for,
+                              CodeGen, /*CaptureLevel=*/1,
+                              /*ImplicitParamStop=*/2);
+  emitPostUpdateForReductionClause(
+      *this, S, [](CodeGenFunction &) -> llvm::Value * { return nullptr; });
 }
 
 namespace {
@@ -4398,34 +4394,6 @@
   emitCommonOMPTargetDirective(*this, S, OMPD_target, CodeGen);
 }
 
-void CodeGenFunction::EmitOMPTeamsDistributeParallelForDirective(
-    const OMPTeamsDistributeParallelForDirective &S) {
-  auto &&CodeGen = [&S](CodeGenFunction &CGF, PrePostActionTy &) {
-    OMPPrivateScope PrivateScope(CGF);
-    CGF.EmitOMPReductionClauseInit(S, PrivateScope);
-    (void)PrivateScope.Privatize();
-    auto &&CodeGen = [&S](CodeGenFunction &CGF, PrePostActionTy &) {
-      auto &&CodeGen = [&S](CodeGenFunction &CGF, PrePostActionTy &) {
-        auto &&CodeGen = [&S](CodeGenFunction &CGF, PrePostActionTy &) {
-          CGF.EmitOMPWorksharingLoop(S);
-        };
-        emitCommonOMPParallelDirective(CGF, S, OMPD_for, CodeGen);
-      };
-      CGF.EmitOMPDistributeLoop(S, CodeGen);
-    };
-    CGF.CGM.getOpenMPRuntime().emitInlinedDirective(CGF, OMPD_distribute,
-                                                    CodeGen,
-                                                    /*HasCancel=*/false);
-    CGF.EmitOMPReductionClauseFinal(S, OMPD_teams);
-  };
-  emitCommonOMPTeamsDirective(*this, S, OMPD_teams_distribute_parallel_for,
-                              CodeGen, /*CaptureLevel=*/1,
-                              /*ImplicitParamStop=*/2);
-  emitPostUpdateForReductionClause(
-      *this, S, [](CodeGenFunction &) -> llvm::Value * { return nullptr; });
-}
-
-
 void CodeGenFunction::EmitOMPCancellationPointDirective(
     const OMPCancellationPointDirective &S) {
   CGM.getOpenMPRuntime().emitCancellationPointCall(*this, S.getLocStart(),
