//===--- CGStmtOpenMP.cpp - Emit LLVM Code from Statements ----------------===//
//
//                     The LLVM Compiler Infrastructure
//
// This file is distributed under the University of Illinois Open Source
// License. See LICENSE.TXT for details.
//
//===----------------------------------------------------------------------===//
//
// This contains code to emit OpenMP nodes as LLVM code.
//
//===----------------------------------------------------------------------===//

#include "CGCleanup.h"
#include "CGOpenMPRuntime.h"
#include "CodeGenFunction.h"
#include "CodeGenModule.h"
#include "TargetInfo.h"
#include "clang/AST/Stmt.h"
#include "clang/AST/StmtOpenMP.h"
#include "clang/AST/DeclOpenMP.h"
#include "llvm/IR/CallSite.h"
using namespace clang;
using namespace CodeGen;

namespace {
/// Lexical scope for OpenMP executable constructs, that handles correct codegen
/// for captured expressions.
class OMPLexicalScope final : public CodeGenFunction::LexicalScope {
  void emitPreInitStmt(CodeGenFunction &CGF, const OMPExecutableDirective &S) {
    for (const auto *C : S.clauses()) {
      if (auto *CPI = OMPClauseWithPreInit::get(C)) {
        if (auto *PreInit = cast_or_null<DeclStmt>(CPI->getPreInitStmt())) {
          for (const auto *I : PreInit->decls()) {
            if (!I->hasAttr<OMPCaptureNoInitAttr>())
              CGF.EmitVarDecl(cast<VarDecl>(*I));
            else {
              CodeGenFunction::AutoVarEmission Emission =
                  CGF.EmitAutoVarAlloca(cast<VarDecl>(*I));
              CGF.EmitAutoVarCleanups(Emission);
            }
          }
        }
      }
    }
  }
  CodeGenFunction::OMPPrivateScope InlinedShareds;

  static bool isCapturedVar(CodeGenFunction &CGF, const VarDecl *VD) {
    return CGF.LambdaCaptureFields.lookup(VD) ||
           (CGF.CapturedStmtInfo && CGF.CapturedStmtInfo->lookup(VD)) ||
           (CGF.CurCodeDecl && isa<BlockDecl>(CGF.CurCodeDecl));
  }

public:
  OMPLexicalScope(CodeGenFunction &CGF, const OMPExecutableDirective &S,
                  bool AsInlined = false)
      : CodeGenFunction::LexicalScope(CGF, S.getSourceRange()),
        InlinedShareds(CGF) {
    emitPreInitStmt(CGF, S);
    if (AsInlined) {
      if (S.hasAssociatedStmt()) {
        auto *CS = cast<CapturedStmt>(S.getAssociatedStmt());
        for (auto &C : CS->captures()) {
          if (C.capturesVariable() || C.capturesVariableByCopy()) {
            auto *VD = C.getCapturedVar();
            DeclRefExpr DRE(const_cast<VarDecl *>(VD),
                            isCapturedVar(CGF, VD) ||
                                (CGF.CapturedStmtInfo &&
                                 InlinedShareds.isGlobalVarCaptured(VD)),
                            VD->getType().getNonReferenceType(), VK_LValue,
                            SourceLocation());
            InlinedShareds.addPrivate(VD, [&CGF, &DRE]() -> Address {
              return CGF.EmitLValue(&DRE).getAddress();
            });
          }
        }
        (void)InlinedShareds.Privatize();
      }
    }
  }
};

/// Private scope for OpenMP loop-based directives, that supports capturing
/// of used expression from loop statement.
class OMPLoopScope : public CodeGenFunction::RunCleanupsScope {
  void emitPreInitStmt(CodeGenFunction &CGF, const OMPLoopDirective &S) {
    if (auto *LD = dyn_cast<OMPLoopDirective>(&S)) {
      if (auto *PreInits = cast_or_null<DeclStmt>(LD->getPreInits())) {
        for (const auto *I : PreInits->decls())
          CGF.EmitVarDecl(cast<VarDecl>(*I));
      }
    }
  }

public:
  OMPLoopScope(CodeGenFunction &CGF, const OMPLoopDirective &S)
      : CodeGenFunction::RunCleanupsScope(CGF) {
    emitPreInitStmt(CGF, S);
  }
};

/// Lexical scope for OpenMP parallel construct, that handles correct codegen
/// for captured expressions.
class OMPParallelScope final : public CodeGenFunction::LexicalScope {
  void emitPreInitStmt(CodeGenFunction &CGF, const OMPExecutableDirective &S) {
    OpenMPDirectiveKind Kind = S.getDirectiveKind();
    if (!(isOpenMPTargetExecutionDirective(Kind) ||
          isOpenMPLoopBoundSharingDirective(Kind)) &&
        isOpenMPParallelDirective(Kind)) {
      for (const auto *C : S.clauses()) {
        if (auto *CPI = OMPClauseWithPreInit::get(C)) {
          if (auto *PreInit = cast_or_null<DeclStmt>(CPI->getPreInitStmt())) {
            for (const auto *I : PreInit->decls()) {
              if (!I->hasAttr<OMPCaptureNoInitAttr>())
                CGF.EmitVarDecl(cast<VarDecl>(*I));
              else {
                CodeGenFunction::AutoVarEmission Emission =
                    CGF.EmitAutoVarAlloca(cast<VarDecl>(*I));
                CGF.EmitAutoVarCleanups(Emission);
              }
            }
          }
        }
      }
    }
  }

public:
  OMPParallelScope(CodeGenFunction &CGF, const OMPExecutableDirective &S)
      : CodeGenFunction::LexicalScope(CGF, S.getSourceRange()) {
    emitPreInitStmt(CGF, S);
  }
};

/// Lexical scope for OpenMP teams construct, that handles correct codegen
/// for captured expressions.
class OMPTeamsScope final : public CodeGenFunction::LexicalScope {
  void emitPreInitStmt(CodeGenFunction &CGF, const OMPExecutableDirective &S) {
    OpenMPDirectiveKind Kind = S.getDirectiveKind();
    if (!isOpenMPTargetExecutionDirective(Kind) &&
        isOpenMPTeamsDirective(Kind)) {
      for (const auto *C : S.clauses()) {
        if (auto *CPI = OMPClauseWithPreInit::get(C)) {
          if (auto *PreInit = cast_or_null<DeclStmt>(CPI->getPreInitStmt())) {
            for (const auto *I : PreInit->decls()) {
              if (!I->hasAttr<OMPCaptureNoInitAttr>())
                CGF.EmitVarDecl(cast<VarDecl>(*I));
              else {
                CodeGenFunction::AutoVarEmission Emission =
                    CGF.EmitAutoVarAlloca(cast<VarDecl>(*I));
                CGF.EmitAutoVarCleanups(Emission);
              }
            }
          }
        }
      }
    }
  }

public:
  OMPTeamsScope(CodeGenFunction &CGF, const OMPExecutableDirective &S)
      : CodeGenFunction::LexicalScope(CGF, S.getSourceRange()) {
    emitPreInitStmt(CGF, S);
  }
};

} // namespace

llvm::Value *CodeGenFunction::getTypeSize(QualType Ty) {
  auto &C = getContext();
  llvm::Value *Size = nullptr;
  auto SizeInChars = C.getTypeSizeInChars(Ty);
  if (SizeInChars.isZero()) {
    // getTypeSizeInChars() returns 0 for a VLA.
    while (auto *VAT = C.getAsVariableArrayType(Ty)) {
      llvm::Value *ArraySize;
      std::tie(ArraySize, Ty) = getVLASize(VAT);
      Size = Size ? Builder.CreateNUWMul(Size, ArraySize) : ArraySize;
    }
    SizeInChars = C.getTypeSizeInChars(Ty);
    if (SizeInChars.isZero())
      return llvm::ConstantInt::get(SizeTy, /*V=*/0);
    Size = Builder.CreateNUWMul(Size, CGM.getSize(SizeInChars));
  } else
    Size = CGM.getSize(SizeInChars);
  return Size;
}

void CodeGenFunction::GenerateOpenMPCapturedVars(
    const CapturedStmt &S, SmallVectorImpl<llvm::Value *> &CapturedVars,
    unsigned CaptureLevel) {
  const RecordDecl *RD = S.getCapturedRecordDecl();
  auto CurField = RD->field_begin();
  auto CurCap = S.captures().begin();
  for (CapturedStmt::const_capture_init_iterator I = S.capture_init_begin(),
                                                 E = S.capture_init_end();
       I != E; ++I, ++CurField, ++CurCap) {
    if (CurCap->capturesVariable() || CurCap->capturesVariableByCopy()) {
      auto *Var = CurCap->getCapturedVar();
      if (auto *C = dyn_cast<OMPCapturedExprDecl>(Var))
        // Check to see if the capture is to be a parameter in the
        // outlined function at this level.
        if (C->getCaptureLevel() < CaptureLevel)
          continue;
    }

    if (CurField->hasCapturedVLAType()) {
      auto VAT = CurField->getCapturedVLAType();
      auto *Val = VLASizeMap[VAT->getSizeExpr()];
      CapturedVars.push_back(Val);
    } else if (CurCap->capturesThis())
      CapturedVars.push_back(CXXThisValue);
    else if (CurCap->capturesVariableByCopy()) {
      llvm::Value *CV =
          EmitLoadOfLValue(EmitLValue(*I), SourceLocation()).getScalarVal();

      // If the field is not a pointer, we need to save the actual value
      // and load it as a void pointer.
      if (!CurField->getType()->isAnyPointerType()) {
        auto &Ctx = getContext();
        auto DstAddr = CreateMemTemp(
            Ctx.getUIntPtrType(),
            Twine(CurCap->getCapturedVar()->getName()) + ".casted");
        LValue DstLV = MakeAddrLValue(DstAddr, Ctx.getUIntPtrType());

        auto *SrcAddrVal = EmitScalarConversion(
            DstAddr.getPointer(), Ctx.getPointerType(Ctx.getUIntPtrType()),
            Ctx.getPointerType(CurField->getType()), SourceLocation());
        LValue SrcLV =
            MakeNaturalAlignAddrLValue(SrcAddrVal, CurField->getType());

        // Store the value using the source type pointer.
        EmitStoreThroughLValue(RValue::get(CV), SrcLV);

        // Load the value using the destination type pointer.
        CV = EmitLoadOfLValue(DstLV, SourceLocation()).getScalarVal();
      }
      CapturedVars.push_back(CV);
    } else {
      assert(CurCap->capturesVariable() && "Expected capture by reference.");
      CapturedVars.push_back(EmitLValue(*I).getAddress().getPointer());
    }
  }
}

static Address castValueFromUintptr(CodeGenFunction &CGF, QualType DstType,
                                    StringRef Name, LValue AddrLV,
                                    bool isReferenceType = false) {
  ASTContext &Ctx = CGF.getContext();

  auto *CastedPtr = CGF.EmitScalarConversion(
      AddrLV.getAddress().getPointer(), Ctx.getUIntPtrType(),
      Ctx.getPointerType(DstType), SourceLocation());
  auto TmpAddr =
      CGF.MakeNaturalAlignAddrLValue(CastedPtr, Ctx.getPointerType(DstType))
          .getAddress();

  // If we are dealing with references we need to return the address of the
  // reference instead of the reference of the value.
  if (isReferenceType) {
    QualType RefType = Ctx.getLValueReferenceType(DstType);
    auto *RefVal = TmpAddr.getPointer();
    TmpAddr = CGF.CreateMemTemp(RefType, Twine(Name) + ".ref");
    auto TmpLVal = CGF.MakeAddrLValue(TmpAddr, RefType);
    CGF.EmitScalarInit(RefVal, TmpLVal);
  }

  return TmpAddr;
}

llvm::Function *CodeGenFunction::GenerateOpenMPCapturedStmtFunction(
    const CapturedStmt &S, bool UseCapturedArgumentsOnly, unsigned CaptureLevel,
    unsigned ImplicitParamStop) {
  assert(
      CapturedStmtInfo &&
      "CapturedStmtInfo should be set when generating the captured function");
  const CapturedDecl *CD = S.getCapturedDecl();
  const RecordDecl *RD = S.getCapturedRecordDecl();
  assert(CD->hasBody() && "missing CapturedDecl body");

  // Build the argument list.
  ASTContext &Ctx = CGM.getContext();
  FunctionArgList Args;
  if (ImplicitParamStop == 0)
    ImplicitParamStop = CD->getContextParamPosition();
  if (!UseCapturedArgumentsOnly)
    Args.append(CD->param_begin(),
                std::next(CD->param_begin(), ImplicitParamStop));
  auto I = S.captures().begin();
  for (auto *FD : RD->fields()) {
    QualType ArgType = FD->getType();
    IdentifierInfo *II = nullptr;
    VarDecl *CapVar = nullptr;

    if (I->capturesVariable() || I->capturesVariableByCopy()) {
      CapVar = I->getCapturedVar();
      if (auto *C = dyn_cast<OMPCapturedExprDecl>(CapVar)) {
        // Check to see if the capture is to be a parameter in the
        // outlined function at this level.
        if (C->getCaptureLevel() < CaptureLevel) {
          ++I;
          continue;
        }
      }
    }

    // If this is a capture by copy and the type is not a pointer, the outlined
    // function argument type should be uintptr and the value properly casted to
    // uintptr. This is necessary given that the runtime library is only able to
    // deal with pointers. We can pass in the same way the VLA type sizes to the
    // outlined function.
    if ((I->capturesVariableByCopy() && !ArgType->isAnyPointerType()) ||
        I->capturesVariableArrayType())
      ArgType = Ctx.getUIntPtrType();

    if (I->capturesVariable() || I->capturesVariableByCopy()) {
      CapVar = I->getCapturedVar();
      II = CapVar->getIdentifier();
    } else if (I->capturesThis())
      II = &getContext().Idents.get("this");
    else {
      assert(I->capturesVariableArrayType());
      II = &getContext().Idents.get("vla");
    }
    if (ArgType->isVariablyModifiedType())
      ArgType = getContext().getVariableArrayDecayedType(ArgType);
    Args.push_back(ImplicitParamDecl::Create(getContext(), nullptr,
                                             FD->getLocation(), II, ArgType));
    ++I;
  }
  Args.append(
      std::next(CD->param_begin(), CD->getContextParamPosition() + 1),
      CD->param_end());

  // Create the function declaration.
  FunctionType::ExtInfo ExtInfo;
  const CGFunctionInfo &FuncInfo =
      CGM.getTypes().arrangeBuiltinFunctionDeclaration(Ctx.VoidTy, Args);
  llvm::FunctionType *FuncLLVMTy = CGM.getTypes().GetFunctionType(FuncInfo);

  llvm::Function *F = llvm::Function::Create(
      FuncLLVMTy, llvm::GlobalValue::InternalLinkage,
      CapturedStmtInfo->getHelperName(), &CGM.getModule());
  CGM.SetInternalFunctionAttributes(CD, F, FuncInfo);
  if (CD->isNothrow())
    F->addFnAttr(llvm::Attribute::NoUnwind);

  // Generate the function.
  StartFunction(CD, Ctx.VoidTy, F, FuncInfo, Args, CD->getLocation(),
                CD->getBody()->getLocStart());
  unsigned Cnt = UseCapturedArgumentsOnly ? 0 : ImplicitParamStop;
  I = S.captures().begin();
  for (auto *FD : RD->fields()) {
    if (I->capturesVariable() || I->capturesVariableByCopy()) {
      auto *Var = I->getCapturedVar();
      if (auto *C = dyn_cast<OMPCapturedExprDecl>(Var)) {
        // Check to see if the capture is to be a parameter in the
        // outlined function at this level.
        if (C->getCaptureLevel() < CaptureLevel) {
          ++I;
          continue;
        }
      }
    }

    // If we are capturing a pointer by copy we don't need to do anything, just
    // use the value that we get from the arguments.
    if (I->capturesVariableByCopy() && FD->getType()->isAnyPointerType()) {
      const VarDecl *CurVD = I->getCapturedVar();
      Address LocalAddr = GetAddrOfLocalVar(Args[Cnt]);
      // If the variable is a reference we need to materialize it here.
      if (CurVD->getType()->isReferenceType()) {
        Address RefAddr = CreateMemTemp(CurVD->getType(), getPointerAlign(),
                                        ".materialized_ref");
        EmitStoreOfScalar(LocalAddr.getPointer(), RefAddr, /*Volatile=*/false,
                          CurVD->getType());
        LocalAddr = RefAddr;
      }
      setAddrOfLocalVar(CurVD, LocalAddr);
      ++Cnt;
      ++I;
      continue;
    }

    LValue ArgLVal =
        MakeAddrLValue(GetAddrOfLocalVar(Args[Cnt]), Args[Cnt]->getType(),
                       AlignmentSource::Decl);
    if (FD->hasCapturedVLAType()) {
      LValue CastedArgLVal =
          MakeAddrLValue(castValueFromUintptr(*this, FD->getType(),
                                              Args[Cnt]->getName(), ArgLVal),
                         FD->getType(), AlignmentSource::Decl);
      auto *ExprArg =
          EmitLoadOfLValue(CastedArgLVal, SourceLocation()).getScalarVal();
      auto VAT = FD->getCapturedVLAType();
      VLASizeMap[VAT->getSizeExpr()] = ExprArg;
    } else if (I->capturesVariable()) {
      auto *Var = I->getCapturedVar();
      QualType VarTy = Var->getType();
      Address ArgAddr = ArgLVal.getAddress();
      if (!VarTy->isReferenceType()) {
        ArgAddr = EmitLoadOfReference(
            ArgAddr, ArgLVal.getType()->castAs<ReferenceType>());
      }
      setAddrOfLocalVar(
          Var, Address(ArgAddr.getPointer(), getContext().getDeclAlign(Var)));
    } else if (I->capturesVariableByCopy()) {
      assert(!FD->getType()->isAnyPointerType() &&
             "Not expecting a captured pointer.");
      auto *Var = I->getCapturedVar();
      QualType VarTy = Var->getType();
      setAddrOfLocalVar(Var, castValueFromUintptr(*this, FD->getType(),
                                                  Args[Cnt]->getName(), ArgLVal,
                                                  VarTy->isReferenceType()));
    } else {
      // If 'this' is captured, load it into CXXThisValue.
      assert(I->capturesThis());
      CXXThisValue =
          EmitLoadOfLValue(ArgLVal, Args[Cnt]->getLocation()).getScalarVal();
    }
    ++Cnt;
    ++I;
  }

  PGO.assignRegionCounters(GlobalDecl(CD), F);
  CapturedStmtInfo->EmitBody(*this, CD->getBody());
  FinishFunction(CD->getBodyRBrace());

  return F;
}

//===----------------------------------------------------------------------===//
//                              OpenMP Directive Emission
//===----------------------------------------------------------------------===//
void CodeGenFunction::EmitOMPAggregateAssign(
    Address DestAddr, Address SrcAddr, QualType OriginalType,
    const llvm::function_ref<void(Address, Address)> &CopyGen) {
  // Perform element-by-element initialization.
  QualType ElementTy;

  // Drill down to the base element type on both arrays.
  auto ArrayTy = OriginalType->getAsArrayTypeUnsafe();
  auto NumElements = emitArrayLength(ArrayTy, ElementTy, DestAddr);
  SrcAddr = Builder.CreateElementBitCast(SrcAddr, DestAddr.getElementType());

  auto SrcBegin = SrcAddr.getPointer();
  auto DestBegin = DestAddr.getPointer();
  // Cast from pointer to array type to pointer to single element.
  auto DestEnd = Builder.CreateGEP(DestBegin, NumElements);
  // The basic structure here is a while-do loop.
  auto BodyBB = createBasicBlock("omp.arraycpy.body");
  auto DoneBB = createBasicBlock("omp.arraycpy.done");
  auto IsEmpty =
      Builder.CreateICmpEQ(DestBegin, DestEnd, "omp.arraycpy.isempty");
  Builder.CreateCondBr(IsEmpty, DoneBB, BodyBB);

  // Enter the loop body, making that address the current address.
  auto EntryBB = Builder.GetInsertBlock();
  EmitBlock(BodyBB);

  CharUnits ElementSize = getContext().getTypeSizeInChars(ElementTy);

  llvm::PHINode *SrcElementPHI =
    Builder.CreatePHI(SrcBegin->getType(), 2, "omp.arraycpy.srcElementPast");
  SrcElementPHI->addIncoming(SrcBegin, EntryBB);
  Address SrcElementCurrent =
      Address(SrcElementPHI,
              SrcAddr.getAlignment().alignmentOfArrayElement(ElementSize));

  llvm::PHINode *DestElementPHI =
    Builder.CreatePHI(DestBegin->getType(), 2, "omp.arraycpy.destElementPast");
  DestElementPHI->addIncoming(DestBegin, EntryBB);
  Address DestElementCurrent =
    Address(DestElementPHI,
            DestAddr.getAlignment().alignmentOfArrayElement(ElementSize));

  // Emit copy.
  CopyGen(DestElementCurrent, SrcElementCurrent);

  // Shift the address forward by one element.
  auto DestElementNext = Builder.CreateConstGEP1_32(
      DestElementPHI, /*Idx0=*/1, "omp.arraycpy.dest.element");
  auto SrcElementNext = Builder.CreateConstGEP1_32(
      SrcElementPHI, /*Idx0=*/1, "omp.arraycpy.src.element");
  // Check whether we've reached the end.
  auto Done =
      Builder.CreateICmpEQ(DestElementNext, DestEnd, "omp.arraycpy.done");
  Builder.CreateCondBr(Done, DoneBB, BodyBB);
  DestElementPHI->addIncoming(DestElementNext, Builder.GetInsertBlock());
  SrcElementPHI->addIncoming(SrcElementNext, Builder.GetInsertBlock());

  // Done.
  EmitBlock(DoneBB, /*IsFinished=*/true);
}

/// Check if the combiner is a call to UDR combiner and if it is so return the
/// UDR decl used for reduction.
static const OMPDeclareReductionDecl *
getReductionInit(const Expr *ReductionOp) {
  if (auto *CE = dyn_cast<CallExpr>(ReductionOp))
    if (auto *OVE = dyn_cast<OpaqueValueExpr>(CE->getCallee()))
      if (auto *DRE =
              dyn_cast<DeclRefExpr>(OVE->getSourceExpr()->IgnoreImpCasts()))
        if (auto *DRD = dyn_cast<OMPDeclareReductionDecl>(DRE->getDecl()))
          return DRD;
  return nullptr;
}

static void emitInitWithReductionInitializer(CodeGenFunction &CGF,
                                             const OMPDeclareReductionDecl *DRD,
                                             const Expr *InitOp,
                                             Address Private, Address Original,
                                             QualType Ty) {
  if (DRD->getInitializer()) {
    std::pair<llvm::Function *, llvm::Function *> Reduction =
        CGF.CGM.getOpenMPRuntime().getUserDefinedReduction(DRD);
    auto *CE = cast<CallExpr>(InitOp);
    auto *OVE = cast<OpaqueValueExpr>(CE->getCallee());
    const Expr *LHS = CE->getArg(/*Arg=*/0)->IgnoreParenImpCasts();
    const Expr *RHS = CE->getArg(/*Arg=*/1)->IgnoreParenImpCasts();
    auto *LHSDRE = cast<DeclRefExpr>(cast<UnaryOperator>(LHS)->getSubExpr());
    auto *RHSDRE = cast<DeclRefExpr>(cast<UnaryOperator>(RHS)->getSubExpr());
    CodeGenFunction::OMPPrivateScope PrivateScope(CGF);
    PrivateScope.addPrivate(cast<VarDecl>(LHSDRE->getDecl()),
                            [=]() -> Address { return Private; });
    PrivateScope.addPrivate(cast<VarDecl>(RHSDRE->getDecl()),
                            [=]() -> Address { return Original; });
    (void)PrivateScope.Privatize();
    RValue Func = RValue::get(Reduction.second);
    CodeGenFunction::OpaqueValueMapping Map(CGF, OVE, Func);
    CGF.EmitIgnoredExpr(InitOp);
  } else {
    llvm::Constant *Init = CGF.CGM.EmitNullConstant(Ty);
    auto *GV = new llvm::GlobalVariable(
        CGF.CGM.getModule(), Init->getType(), /*isConstant=*/true,
        llvm::GlobalValue::PrivateLinkage, Init, ".init");
    LValue LV = CGF.MakeNaturalAlignAddrLValue(GV, Ty);
    RValue InitRVal;
    switch (CGF.getEvaluationKind(Ty)) {
    case TEK_Scalar:
      InitRVal = CGF.EmitLoadOfLValue(LV, SourceLocation());
      break;
    case TEK_Complex:
      InitRVal =
          RValue::getComplex(CGF.EmitLoadOfComplex(LV, SourceLocation()));
      break;
    case TEK_Aggregate:
      InitRVal = RValue::getAggregate(LV.getAddress());
      break;
    }
    OpaqueValueExpr OVE(SourceLocation(), Ty, VK_RValue);
    CodeGenFunction::OpaqueValueMapping OpaqueMap(CGF, &OVE, InitRVal);
    CGF.EmitAnyExprToMem(&OVE, Private, Ty.getQualifiers(),
                         /*IsInitializer=*/false);
  }
}

/// \brief Emit initialization of arrays of complex types.
/// \param DestAddr Address of the array.
/// \param Type Type of array.
/// \param Init Initial expression of array.
/// \param SrcAddr Address of the original array.
static void EmitOMPAggregateInit(CodeGenFunction &CGF, Address DestAddr,
                                 QualType Type, const Expr *Init,
                                 Address SrcAddr = Address::invalid()) {
  auto *DRD = getReductionInit(Init);
  // Perform element-by-element initialization.
  QualType ElementTy;

  // Drill down to the base element type on both arrays.
  auto ArrayTy = Type->getAsArrayTypeUnsafe();
  auto NumElements = CGF.emitArrayLength(ArrayTy, ElementTy, DestAddr);
  DestAddr =
      CGF.Builder.CreateElementBitCast(DestAddr, DestAddr.getElementType());
  if (DRD)
    SrcAddr =
        CGF.Builder.CreateElementBitCast(SrcAddr, DestAddr.getElementType());

  llvm::Value *SrcBegin = nullptr;
  if (DRD)
    SrcBegin = SrcAddr.getPointer();
  auto DestBegin = DestAddr.getPointer();
  // Cast from pointer to array type to pointer to single element.
  auto DestEnd = CGF.Builder.CreateGEP(DestBegin, NumElements);
  // The basic structure here is a while-do loop.
  auto BodyBB = CGF.createBasicBlock("omp.arrayinit.body");
  auto DoneBB = CGF.createBasicBlock("omp.arrayinit.done");
  auto IsEmpty =
      CGF.Builder.CreateICmpEQ(DestBegin, DestEnd, "omp.arrayinit.isempty");
  CGF.Builder.CreateCondBr(IsEmpty, DoneBB, BodyBB);

  // Enter the loop body, making that address the current address.
  auto EntryBB = CGF.Builder.GetInsertBlock();
  CGF.EmitBlock(BodyBB);

  CharUnits ElementSize = CGF.getContext().getTypeSizeInChars(ElementTy);

  llvm::PHINode *SrcElementPHI = nullptr;
  Address SrcElementCurrent = Address::invalid();
  if (DRD) {
    SrcElementPHI = CGF.Builder.CreatePHI(SrcBegin->getType(), 2,
                                          "omp.arraycpy.srcElementPast");
    SrcElementPHI->addIncoming(SrcBegin, EntryBB);
    SrcElementCurrent =
        Address(SrcElementPHI,
                SrcAddr.getAlignment().alignmentOfArrayElement(ElementSize));
  }
  llvm::PHINode *DestElementPHI = CGF.Builder.CreatePHI(
      DestBegin->getType(), 2, "omp.arraycpy.destElementPast");
  DestElementPHI->addIncoming(DestBegin, EntryBB);
  Address DestElementCurrent =
      Address(DestElementPHI,
              DestAddr.getAlignment().alignmentOfArrayElement(ElementSize));

  // Emit copy.
  {
    CodeGenFunction::RunCleanupsScope InitScope(CGF);
    if (DRD && (DRD->getInitializer() || !Init)) {
      emitInitWithReductionInitializer(CGF, DRD, Init, DestElementCurrent,
                                       SrcElementCurrent, ElementTy);
    } else
      CGF.EmitAnyExprToMem(Init, DestElementCurrent, ElementTy.getQualifiers(),
                           /*IsInitializer=*/false);
  }

  if (DRD) {
    // Shift the address forward by one element.
    auto SrcElementNext = CGF.Builder.CreateConstGEP1_32(
        SrcElementPHI, /*Idx0=*/1, "omp.arraycpy.dest.element");
    SrcElementPHI->addIncoming(SrcElementNext, CGF.Builder.GetInsertBlock());
  }

  // Shift the address forward by one element.
  auto DestElementNext = CGF.Builder.CreateConstGEP1_32(
      DestElementPHI, /*Idx0=*/1, "omp.arraycpy.dest.element");
  // Check whether we've reached the end.
  auto Done =
      CGF.Builder.CreateICmpEQ(DestElementNext, DestEnd, "omp.arraycpy.done");
  CGF.Builder.CreateCondBr(Done, DoneBB, BodyBB);
  DestElementPHI->addIncoming(DestElementNext, CGF.Builder.GetInsertBlock());

  // Done.
  CGF.EmitBlock(DoneBB, /*IsFinished=*/true);
}

void CodeGenFunction::EmitOMPCopy(QualType OriginalType, Address DestAddr,
                                  Address SrcAddr, const VarDecl *DestVD,
                                  const VarDecl *SrcVD, const Expr *Copy) {
  if (OriginalType->isArrayType()) {
    auto *BO = dyn_cast<BinaryOperator>(Copy);
    if (BO && BO->getOpcode() == BO_Assign) {
      // Perform simple memcpy for simple copying.
      EmitAggregateAssign(DestAddr, SrcAddr, OriginalType);
    } else {
      // For arrays with complex element types perform element by element
      // copying.
      EmitOMPAggregateAssign(
          DestAddr, SrcAddr, OriginalType,
          [this, Copy, SrcVD, DestVD](Address DestElement, Address SrcElement) {
            // Working with the single array element, so have to remap
            // destination and source variables to corresponding array
            // elements.
            CodeGenFunction::OMPPrivateScope Remap(*this);
            Remap.addPrivate(DestVD, [DestElement]() -> Address {
              return DestElement;
            });
            Remap.addPrivate(
                SrcVD, [SrcElement]() -> Address { return SrcElement; });
            (void)Remap.Privatize();
            EmitIgnoredExpr(Copy);
          });
    }
  } else {
    // Remap pseudo source variable to private copy.
    CodeGenFunction::OMPPrivateScope Remap(*this);
    Remap.addPrivate(SrcVD, [SrcAddr]() -> Address { return SrcAddr; });
    Remap.addPrivate(DestVD, [DestAddr]() -> Address { return DestAddr; });
    (void)Remap.Privatize();
    // Emit copying of the whole variable.
    EmitIgnoredExpr(Copy);
  }
}

bool CodeGenFunction::EmitOMPFirstprivateClause(const OMPExecutableDirective &D,
                                                OMPPrivateScope &PrivateScope) {
  if (!HaveInsertPoint())
    return false;
  bool FirstprivateIsLastprivate = false;
  llvm::DenseSet<const VarDecl *> Lastprivates;
  for (const auto *C : D.getClausesOfKind<OMPLastprivateClause>()) {
    for (const auto *D : C->varlists())
      Lastprivates.insert(
          cast<VarDecl>(cast<DeclRefExpr>(D)->getDecl())->getCanonicalDecl());
  }
  llvm::DenseSet<const VarDecl *> EmittedAsFirstprivate;
  CGCapturedStmtInfo CapturesInfo(cast<CapturedStmt>(*D.getAssociatedStmt()));
  for (const auto *C : D.getClausesOfKind<OMPFirstprivateClause>()) {
    auto IRef = C->varlist_begin();
    auto InitsRef = C->inits().begin();
    for (auto IInit : C->private_copies()) {
      auto *OrigVD = cast<VarDecl>(cast<DeclRefExpr>(*IRef)->getDecl());
      bool ThisFirstprivateIsLastprivate =
          Lastprivates.count(OrigVD->getCanonicalDecl()) > 0;
      auto *CapFD = CapturesInfo.lookup(OrigVD);
      auto *FD = CapturedStmtInfo->lookup(OrigVD);
      if (!ThisFirstprivateIsLastprivate && FD && (FD == CapFD) &&
          !FD->getType()->isReferenceType()) {
        EmittedAsFirstprivate.insert(OrigVD->getCanonicalDecl());
        ++IRef;
        ++InitsRef;
        continue;
      }
      FirstprivateIsLastprivate =
          FirstprivateIsLastprivate || ThisFirstprivateIsLastprivate;
      if (EmittedAsFirstprivate.insert(OrigVD->getCanonicalDecl()).second) {
        auto *VD = cast<VarDecl>(cast<DeclRefExpr>(IInit)->getDecl());
        auto *VDInit = cast<VarDecl>(cast<DeclRefExpr>(*InitsRef)->getDecl());
        bool IsRegistered;
        DeclRefExpr DRE(const_cast<VarDecl *>(OrigVD),
                        /*RefersToEnclosingVariableOrCapture=*/FD != nullptr,
                        (*IRef)->getType(), VK_LValue, (*IRef)->getExprLoc());
        Address OriginalAddr = EmitLValue(&DRE).getAddress();
        QualType Type = VD->getType();
        if (Type->isArrayType()) {
          // Emit VarDecl with copy init for arrays.
          // Get the address of the original variable captured in current
          // captured region.
          IsRegistered = PrivateScope.addPrivate(OrigVD, [&]() -> Address {
            auto Emission = EmitAutoVarAlloca(*VD);
            auto *Init = VD->getInit();
            if (!isa<CXXConstructExpr>(Init) || isTrivialInitializer(Init)) {
              // Perform simple memcpy.
              EmitAggregateAssign(Emission.getAllocatedAddress(), OriginalAddr,
                                  Type);
            } else {
              EmitOMPAggregateAssign(
                  Emission.getAllocatedAddress(), OriginalAddr, Type,
                  [this, VDInit, Init](Address DestElement,
                                       Address SrcElement) {
                    // Clean up any temporaries needed by the initialization.
                    RunCleanupsScope InitScope(*this);
                    // Emit initialization for single element.
                    setAddrOfLocalVar(VDInit, SrcElement);
                    EmitAnyExprToMem(Init, DestElement,
                                     Init->getType().getQualifiers(),
                                     /*IsInitializer*/ false);
                    LocalDeclMap.erase(VDInit);
                  });
            }
            EmitAutoVarCleanups(Emission);
            return Emission.getAllocatedAddress();
          });
        } else {
          IsRegistered = PrivateScope.addPrivate(OrigVD, [&]() -> Address {
            // Emit private VarDecl with copy init.
            // Remap temp VDInit variable to the address of the original
            // variable
            // (for proper handling of captured global variables).
            setAddrOfLocalVar(VDInit, OriginalAddr);
            EmitDecl(*VD);
            LocalDeclMap.erase(VDInit);
            return GetAddrOfLocalVar(VD);
          });
        }
        assert(IsRegistered &&
               "firstprivate var already registered as private");
        // Silence the warning about unused variable.
        (void)IsRegistered;
      }
      ++IRef;
      ++InitsRef;
    }
  }
  return FirstprivateIsLastprivate && !EmittedAsFirstprivate.empty();
}

void CodeGenFunction::EmitOMPPrivateClause(
    const OMPExecutableDirective &D,
    CodeGenFunction::OMPPrivateScope &PrivateScope) {
  if (!HaveInsertPoint())
    return;
  llvm::DenseSet<const VarDecl *> EmittedAsPrivate;
  for (const auto *C : D.getClausesOfKind<OMPPrivateClause>()) {
    auto IRef = C->varlist_begin();
    for (auto IInit : C->private_copies()) {
      auto *OrigVD = cast<VarDecl>(cast<DeclRefExpr>(*IRef)->getDecl());
      if (EmittedAsPrivate.insert(OrigVD->getCanonicalDecl()).second) {
        auto VD = cast<VarDecl>(cast<DeclRefExpr>(IInit)->getDecl());
        bool IsRegistered =
            PrivateScope.addPrivate(OrigVD, [&]() -> Address {
              // Emit private VarDecl with copy init.
              EmitDecl(*VD);
              return GetAddrOfLocalVar(VD);
            });
        assert(IsRegistered && "private var already registered as private");
        // Silence the warning about unused variable.
        (void)IsRegistered;
      }
      ++IRef;
    }
  }
}

bool CodeGenFunction::EmitOMPCopyinClause(const OMPExecutableDirective &D) {
  if (!HaveInsertPoint())
    return false;
  // threadprivate_var1 = master_threadprivate_var1;
  // operator=(threadprivate_var2, master_threadprivate_var2);
  // ...
  // __kmpc_barrier(&loc, global_tid);
  llvm::DenseSet<const VarDecl *> CopiedVars;
  llvm::BasicBlock *CopyBegin = nullptr, *CopyEnd = nullptr;
  for (const auto *C : D.getClausesOfKind<OMPCopyinClause>()) {
    auto IRef = C->varlist_begin();
    auto ISrcRef = C->source_exprs().begin();
    auto IDestRef = C->destination_exprs().begin();
    for (auto *AssignOp : C->assignment_ops()) {
      auto *VD = cast<VarDecl>(cast<DeclRefExpr>(*IRef)->getDecl());
      QualType Type = VD->getType();
      if (CopiedVars.insert(VD->getCanonicalDecl()).second) {
        // Get the address of the master variable. If we are emitting code with
        // TLS support, the address is passed from the master as field in the
        // captured declaration.
        Address MasterAddr = Address::invalid();
        if (getLangOpts().OpenMPUseTLS &&
            getContext().getTargetInfo().isTLSSupported()) {
          assert(CapturedStmtInfo->lookup(VD) &&
                 "Copyin threadprivates should have been captured!");
          DeclRefExpr DRE(const_cast<VarDecl *>(VD), true, (*IRef)->getType(),
                          VK_LValue, (*IRef)->getExprLoc());
          MasterAddr = EmitLValue(&DRE).getAddress();
          LocalDeclMap.erase(VD);
        } else {
          MasterAddr =
            Address(VD->isStaticLocal() ? CGM.getStaticLocalDeclAddress(VD)
                                        : CGM.GetAddrOfGlobal(VD),
                    getContext().getDeclAlign(VD));
        }
        // Get the address of the threadprivate variable.
        Address PrivateAddr = EmitLValue(*IRef).getAddress();
        if (CopiedVars.size() == 1) {
          // At first check if current thread is a master thread. If it is, no
          // need to copy data.
          CopyBegin = createBasicBlock("copyin.not.master");
          CopyEnd = createBasicBlock("copyin.not.master.end");
          Builder.CreateCondBr(
              Builder.CreateICmpNE(
                  Builder.CreatePtrToInt(MasterAddr.getPointer(), CGM.IntPtrTy),
                  Builder.CreatePtrToInt(PrivateAddr.getPointer(), CGM.IntPtrTy)),
              CopyBegin, CopyEnd);
          EmitBlock(CopyBegin);
        }
        auto *SrcVD = cast<VarDecl>(cast<DeclRefExpr>(*ISrcRef)->getDecl());
        auto *DestVD = cast<VarDecl>(cast<DeclRefExpr>(*IDestRef)->getDecl());
        EmitOMPCopy(Type, PrivateAddr, MasterAddr, DestVD, SrcVD, AssignOp);
      }
      ++IRef;
      ++ISrcRef;
      ++IDestRef;
    }
  }
  if (CopyEnd) {
    // Exit out of copying procedure for non-master thread.
    EmitBlock(CopyEnd, /*IsFinished=*/true);
    return true;
  }
  return false;
}

bool CodeGenFunction::EmitOMPLastprivateClauseInit(
    const OMPExecutableDirective &D, OMPPrivateScope &PrivateScope) {
  if (!HaveInsertPoint())
    return false;
  bool HasAtLeastOneLastprivate = false;
  llvm::DenseSet<const VarDecl *> SIMDLCVs;
  if (isOpenMPSimdDirective(D.getDirectiveKind())) {
    auto *LoopDirective = cast<OMPLoopDirective>(&D);
    for (auto *C : LoopDirective->counters()) {
      SIMDLCVs.insert(
          cast<VarDecl>(cast<DeclRefExpr>(C)->getDecl())->getCanonicalDecl());
    }
  }
  llvm::DenseSet<const VarDecl *> AlreadyEmittedVars;
  for (const auto *C : D.getClausesOfKind<OMPLastprivateClause>()) {
    HasAtLeastOneLastprivate = true;
    if (isOpenMPTaskLoopDirective(D.getDirectiveKind()))
      break;
    auto IRef = C->varlist_begin();
    auto IDestRef = C->destination_exprs().begin();
    for (auto *IInit : C->private_copies()) {
      // Keep the address of the original variable for future update at the end
      // of the loop.
      auto *OrigVD = cast<VarDecl>(cast<DeclRefExpr>(*IRef)->getDecl());
      // Taskloops do not require additional initialization, it is done in
      // runtime support library.
      if (AlreadyEmittedVars.insert(OrigVD->getCanonicalDecl()).second) {
        auto *DestVD = cast<VarDecl>(cast<DeclRefExpr>(*IDestRef)->getDecl());
        PrivateScope.addPrivate(DestVD, [this, OrigVD, IRef]() -> Address {
          DeclRefExpr DRE(
              const_cast<VarDecl *>(OrigVD),
              /*RefersToEnclosingVariableOrCapture=*/CapturedStmtInfo->lookup(
                  OrigVD) != nullptr,
              (*IRef)->getType(), VK_LValue, (*IRef)->getExprLoc());
          return EmitLValue(&DRE).getAddress();
        });
        // Check if the variable is also a firstprivate: in this case IInit is
        // not generated. Initialization of this variable will happen in codegen
        // for 'firstprivate' clause.
        if (IInit && !SIMDLCVs.count(OrigVD->getCanonicalDecl())) {
          auto *VD = cast<VarDecl>(cast<DeclRefExpr>(IInit)->getDecl());
          bool IsRegistered = PrivateScope.addPrivate(OrigVD, [&]() -> Address {
            // Emit private VarDecl with copy init.
            EmitDecl(*VD);
            return GetAddrOfLocalVar(VD);
          });
          assert(IsRegistered &&
                 "lastprivate var already registered as private");
          (void)IsRegistered;
        }
      }
      ++IRef;
      ++IDestRef;
    }
  }
  return HasAtLeastOneLastprivate;
}

void CodeGenFunction::EmitOMPLastprivateClauseFinal(
    const OMPExecutableDirective &D, bool NoFinals,
    llvm::Value *IsLastIterCond) {
  if (!HaveInsertPoint())
    return;
  // Emit following code:
  // if (<IsLastIterCond>) {
  //   orig_var1 = private_orig_var1;
  //   ...
  //   orig_varn = private_orig_varn;
  // }
  llvm::BasicBlock *ThenBB = nullptr;
  llvm::BasicBlock *DoneBB = nullptr;
  if (IsLastIterCond) {
    ThenBB = createBasicBlock(".omp.lastprivate.then");
    DoneBB = createBasicBlock(".omp.lastprivate.done");
    Builder.CreateCondBr(IsLastIterCond, ThenBB, DoneBB);
    EmitBlock(ThenBB);
  }
  llvm::DenseSet<const VarDecl *> AlreadyEmittedVars;
  llvm::DenseMap<const VarDecl *, const Expr *> LoopCountersAndUpdates;
  if (auto *LoopDirective = dyn_cast<OMPLoopDirective>(&D)) {
    auto IC = LoopDirective->counters().begin();
    for (auto F : LoopDirective->finals()) {
      auto *D =
          cast<VarDecl>(cast<DeclRefExpr>(*IC)->getDecl())->getCanonicalDecl();
      if (NoFinals)
        AlreadyEmittedVars.insert(D);
      else
        LoopCountersAndUpdates[D] = F;
      ++IC;
    }
  }
  for (const auto *C : D.getClausesOfKind<OMPLastprivateClause>()) {
    auto IRef = C->varlist_begin();
    auto ISrcRef = C->source_exprs().begin();
    auto IDestRef = C->destination_exprs().begin();
    for (auto *AssignOp : C->assignment_ops()) {
      auto *PrivateVD = cast<VarDecl>(cast<DeclRefExpr>(*IRef)->getDecl());
      QualType Type = PrivateVD->getType();
      auto *CanonicalVD = PrivateVD->getCanonicalDecl();
      if (AlreadyEmittedVars.insert(CanonicalVD).second) {
        // If lastprivate variable is a loop control variable for loop-based
        // directive, update its value before copyin back to original
        // variable.
        if (auto *FinalExpr = LoopCountersAndUpdates.lookup(CanonicalVD))
          EmitIgnoredExpr(FinalExpr);
        auto *SrcVD = cast<VarDecl>(cast<DeclRefExpr>(*ISrcRef)->getDecl());
        auto *DestVD = cast<VarDecl>(cast<DeclRefExpr>(*IDestRef)->getDecl());
        // Get the address of the original variable.
        Address OriginalAddr = GetAddrOfLocalVar(DestVD);
        // Get the address of the private variable.
        Address PrivateAddr = GetAddrOfLocalVar(PrivateVD);
        if (auto RefTy = PrivateVD->getType()->getAs<ReferenceType>())
          PrivateAddr =
              Address(Builder.CreateLoad(PrivateAddr),
                      getNaturalTypeAlignment(RefTy->getPointeeType()));
        EmitOMPCopy(Type, OriginalAddr, PrivateAddr, DestVD, SrcVD, AssignOp);
      }
      ++IRef;
      ++ISrcRef;
      ++IDestRef;
    }
    if (auto *PostUpdate = C->getPostUpdateExpr())
      EmitIgnoredExpr(PostUpdate);
  }
  if (IsLastIterCond)
    EmitBlock(DoneBB, /*IsFinished=*/true);
}

static Address castToBase(CodeGenFunction &CGF, QualType BaseTy, QualType ElTy,
                          LValue BaseLV, llvm::Value *Addr) {
  Address Tmp = Address::invalid();
  Address TopTmp = Address::invalid();
  Address MostTopTmp = Address::invalid();
  BaseTy = BaseTy.getNonReferenceType();
  while ((BaseTy->isPointerType() || BaseTy->isReferenceType()) &&
         !CGF.getContext().hasSameType(BaseTy, ElTy)) {
    Tmp = CGF.CreateMemTemp(BaseTy);
    if (TopTmp.isValid())
      CGF.Builder.CreateStore(Tmp.getPointer(), TopTmp);
    else
      MostTopTmp = Tmp;
    TopTmp = Tmp;
    BaseTy = BaseTy->getPointeeType();
  }
  llvm::Type *Ty = BaseLV.getPointer()->getType();
  if (Tmp.isValid())
    Ty = Tmp.getElementType();
  Addr = CGF.Builder.CreatePointerBitCastOrAddrSpaceCast(Addr, Ty);
  if (Tmp.isValid()) {
    CGF.Builder.CreateStore(Addr, Tmp);
    return MostTopTmp;
  }
  return Address(Addr, BaseLV.getAlignment());
}

static LValue loadToBegin(CodeGenFunction &CGF, QualType BaseTy, QualType ElTy,
                          LValue BaseLV) {
  BaseTy = BaseTy.getNonReferenceType();
  while ((BaseTy->isPointerType() || BaseTy->isReferenceType()) &&
         !CGF.getContext().hasSameType(BaseTy, ElTy)) {
    if (auto *PtrTy = BaseTy->getAs<PointerType>())
      BaseLV = CGF.EmitLoadOfPointerLValue(BaseLV.getAddress(), PtrTy);
    else {
      BaseLV = CGF.EmitLoadOfReferenceLValue(BaseLV.getAddress(),
                                             BaseTy->castAs<ReferenceType>());
    }
    BaseTy = BaseTy->getPointeeType();
  }
  return CGF.MakeAddrLValue(
      Address(
          CGF.Builder.CreatePointerBitCastOrAddrSpaceCast(
              BaseLV.getPointer(), CGF.ConvertTypeForMem(ElTy)->getPointerTo()),
          BaseLV.getAlignment()),
      BaseLV.getType(), BaseLV.getAlignmentSource());
}

void CodeGenFunction::EmitOMPReductionClauseInit(
    const OMPExecutableDirective &D,
    CodeGenFunction::OMPPrivateScope &PrivateScope) {
  if (!HaveInsertPoint())
    return;
  for (const auto *C : D.getClausesOfKind<OMPReductionClause>()) {
    auto ILHS = C->lhs_exprs().begin();
    auto IRHS = C->rhs_exprs().begin();
    auto IPriv = C->privates().begin();
    auto IRed = C->reduction_ops().begin();
    for (auto IRef : C->varlists()) {
      auto *LHSVD = cast<VarDecl>(cast<DeclRefExpr>(*ILHS)->getDecl());
      auto *RHSVD = cast<VarDecl>(cast<DeclRefExpr>(*IRHS)->getDecl());
      auto *PrivateVD = cast<VarDecl>(cast<DeclRefExpr>(*IPriv)->getDecl());
      auto *DRD = getReductionInit(*IRed);
      if (auto *OASE = dyn_cast<OMPArraySectionExpr>(IRef)) {
        auto *Base = OASE->getBase()->IgnoreParenImpCasts();
        while (auto *TempOASE = dyn_cast<OMPArraySectionExpr>(Base))
          Base = TempOASE->getBase()->IgnoreParenImpCasts();
        while (auto *TempASE = dyn_cast<ArraySubscriptExpr>(Base))
          Base = TempASE->getBase()->IgnoreParenImpCasts();
        auto *DE = cast<DeclRefExpr>(Base);
        auto *OrigVD = cast<VarDecl>(DE->getDecl());
        auto OASELValueLB = EmitOMPArraySectionExpr(OASE);
        auto OASELValueUB =
            EmitOMPArraySectionExpr(OASE, /*IsLowerBound=*/false);
        auto OriginalBaseLValue = EmitLValue(DE);
        LValue BaseLValue =
            loadToBegin(*this, OrigVD->getType(), OASELValueLB.getType(),
                        OriginalBaseLValue);
        // Store the address of the original variable associated with the LHS
        // implicit variable.
        PrivateScope.addPrivate(LHSVD, [this, OASELValueLB]() -> Address {
          return OASELValueLB.getAddress();
        });
        // Emit reduction copy.
        bool IsRegistered = PrivateScope.addPrivate(
            OrigVD, [this, OrigVD, PrivateVD, BaseLValue, OASELValueLB,
                     OASELValueUB, OriginalBaseLValue, DRD, IRed]() -> Address {
              // Emit VarDecl with copy init for arrays.
              // Get the address of the original variable captured in current
              // captured region.
              auto *Size = Builder.CreatePtrDiff(OASELValueUB.getPointer(),
                                                 OASELValueLB.getPointer());
              Size = Builder.CreateNUWAdd(
                  Size, llvm::ConstantInt::get(Size->getType(), /*V=*/1));
              CodeGenFunction::OpaqueValueMapping OpaqueMap(
                  *this, cast<OpaqueValueExpr>(
                             getContext()
                                 .getAsVariableArrayType(PrivateVD->getType())
                                 ->getSizeExpr()),
                  RValue::get(Size));
              EmitVariablyModifiedType(PrivateVD->getType());
              auto Emission = EmitAutoVarAlloca(*PrivateVD);
              auto Addr = Emission.getAllocatedAddress();
              auto *Init = PrivateVD->getInit();
              EmitOMPAggregateInit(*this, Addr, PrivateVD->getType(),
                                   DRD ? *IRed : Init,
                                   OASELValueLB.getAddress());
              EmitAutoVarCleanups(Emission);
              // Emit private VarDecl with reduction init.
              auto *Offset = Builder.CreatePtrDiff(BaseLValue.getPointer(),
                                                   OASELValueLB.getPointer());
              auto *Ptr = Builder.CreateGEP(Addr.getPointer(), Offset);
              return castToBase(*this, OrigVD->getType(),
                                OASELValueLB.getType(), OriginalBaseLValue,
                                Ptr);
            });
        assert(IsRegistered && "private var already registered as private");
        // Silence the warning about unused variable.
        (void)IsRegistered;
        PrivateScope.addPrivate(RHSVD, [this, PrivateVD]() -> Address {
          return GetAddrOfLocalVar(PrivateVD);
        });
      } else if (auto *ASE = dyn_cast<ArraySubscriptExpr>(IRef)) {
        auto *Base = ASE->getBase()->IgnoreParenImpCasts();
        while (auto *TempASE = dyn_cast<ArraySubscriptExpr>(Base))
          Base = TempASE->getBase()->IgnoreParenImpCasts();
        auto *DE = cast<DeclRefExpr>(Base);
        auto *OrigVD = cast<VarDecl>(DE->getDecl());
        auto ASELValue = EmitLValue(ASE);
        auto OriginalBaseLValue = EmitLValue(DE);
        LValue BaseLValue = loadToBegin(
            *this, OrigVD->getType(), ASELValue.getType(), OriginalBaseLValue);
        // Store the address of the original variable associated with the LHS
        // implicit variable.
        PrivateScope.addPrivate(LHSVD, [this, ASELValue]() -> Address {
          return ASELValue.getAddress();
        });
        // Emit reduction copy.
        bool IsRegistered = PrivateScope.addPrivate(
            OrigVD, [this, OrigVD, PrivateVD, BaseLValue, ASELValue,
                     OriginalBaseLValue, DRD, IRed]() -> Address {
              // Emit private VarDecl with reduction init.
              AutoVarEmission Emission = EmitAutoVarAlloca(*PrivateVD);
              auto Addr = Emission.getAllocatedAddress();
              if (DRD && (DRD->getInitializer() || !PrivateVD->hasInit())) {
                emitInitWithReductionInitializer(*this, DRD, *IRed, Addr,
                                                 ASELValue.getAddress(),
                                                 ASELValue.getType());
              } else
                EmitAutoVarInit(Emission);
              EmitAutoVarCleanups(Emission);
              auto *Offset = Builder.CreatePtrDiff(BaseLValue.getPointer(),
                                                   ASELValue.getPointer());
              auto *Ptr = Builder.CreateGEP(Addr.getPointer(), Offset);
              return castToBase(*this, OrigVD->getType(), ASELValue.getType(),
                                OriginalBaseLValue, Ptr);
            });
        assert(IsRegistered && "private var already registered as private");
        // Silence the warning about unused variable.
        (void)IsRegistered;
        PrivateScope.addPrivate(RHSVD, [this, PrivateVD, RHSVD]() -> Address {
          return Builder.CreateElementBitCast(
              GetAddrOfLocalVar(PrivateVD), ConvertTypeForMem(RHSVD->getType()),
              "rhs.begin");
        });
      } else {
        auto *OrigVD = cast<VarDecl>(cast<DeclRefExpr>(IRef)->getDecl());
        QualType Type = PrivateVD->getType();
        if (getContext().getAsArrayType(Type)) {
          // Store the address of the original variable associated with the LHS
          // implicit variable.
          DeclRefExpr DRE(const_cast<VarDecl *>(OrigVD),
                          CapturedStmtInfo->lookup(OrigVD) != nullptr,
                          IRef->getType(), VK_LValue, IRef->getExprLoc());
          Address OriginalAddr = EmitLValue(&DRE).getAddress();
          PrivateScope.addPrivate(LHSVD, [this, &OriginalAddr,
                                          LHSVD]() -> Address {
            OriginalAddr = Builder.CreateElementBitCast(
                OriginalAddr, ConvertTypeForMem(LHSVD->getType()), "lhs.begin");
            return OriginalAddr;
          });
          bool IsRegistered = PrivateScope.addPrivate(OrigVD, [&]() -> Address {
            if (Type->isVariablyModifiedType()) {
              CodeGenFunction::OpaqueValueMapping OpaqueMap(
                  *this, cast<OpaqueValueExpr>(
                             getContext()
                                 .getAsVariableArrayType(PrivateVD->getType())
                                 ->getSizeExpr()),
                  RValue::get(
                      getTypeSize(OrigVD->getType().getNonReferenceType())));
              EmitVariablyModifiedType(Type);
            }
            auto Emission = EmitAutoVarAlloca(*PrivateVD);
            auto Addr = Emission.getAllocatedAddress();
            auto *Init = PrivateVD->getInit();
            EmitOMPAggregateInit(*this, Addr, PrivateVD->getType(),
                                 DRD ? *IRed : Init, OriginalAddr);
            EmitAutoVarCleanups(Emission);
            return Emission.getAllocatedAddress();
          });
          assert(IsRegistered && "private var already registered as private");
          // Silence the warning about unused variable.
          (void)IsRegistered;
          PrivateScope.addPrivate(RHSVD, [this, PrivateVD, RHSVD]() -> Address {
            return Builder.CreateElementBitCast(
                GetAddrOfLocalVar(PrivateVD),
                ConvertTypeForMem(RHSVD->getType()), "rhs.begin");
          });
        } else {
          // Store the address of the original variable associated with the LHS
          // implicit variable.
          Address OriginalAddr = Address::invalid();
          PrivateScope.addPrivate(LHSVD, [this, OrigVD, IRef,
                                          &OriginalAddr]() -> Address {
            DeclRefExpr DRE(const_cast<VarDecl *>(OrigVD),
                            CapturedStmtInfo->lookup(OrigVD) != nullptr,
                            IRef->getType(), VK_LValue, IRef->getExprLoc());
            OriginalAddr = EmitLValue(&DRE).getAddress();
            return OriginalAddr;
          });
          // Emit reduction copy.
          bool IsRegistered = PrivateScope.addPrivate(
              OrigVD, [this, PrivateVD, OriginalAddr, DRD, IRed]() -> Address {
                // Emit private VarDecl with reduction init.
                AutoVarEmission Emission = EmitAutoVarAlloca(*PrivateVD);
                auto Addr = Emission.getAllocatedAddress();
                if (DRD && (DRD->getInitializer() || !PrivateVD->hasInit())) {
                  emitInitWithReductionInitializer(*this, DRD, *IRed, Addr,
                                                   OriginalAddr,
                                                   PrivateVD->getType());
                } else
                  EmitAutoVarInit(Emission);
                EmitAutoVarCleanups(Emission);
                return Addr;
              });
          assert(IsRegistered && "private var already registered as private");
          // Silence the warning about unused variable.
          (void)IsRegistered;
          PrivateScope.addPrivate(RHSVD, [this, PrivateVD]() -> Address {
            return GetAddrOfLocalVar(PrivateVD);
          });
        }
      }
      ++ILHS;
      ++IRHS;
      ++IPriv;
      ++IRed;
    }
  }
}

void CodeGenFunction::EmitOMPReductionClauseFinal(
    const OMPExecutableDirective &D) {
  if (!HaveInsertPoint())
    return;
  llvm::SmallVector<const Expr *, 8> Privates;
  llvm::SmallVector<const Expr *, 8> LHSExprs;
  llvm::SmallVector<const Expr *, 8> RHSExprs;
  llvm::SmallVector<const Expr *, 8> ReductionOps;
  bool HasAtLeastOneReduction = false;
  for (const auto *C : D.getClausesOfKind<OMPReductionClause>()) {
    HasAtLeastOneReduction = true;
    Privates.append(C->privates().begin(), C->privates().end());
    LHSExprs.append(C->lhs_exprs().begin(), C->lhs_exprs().end());
    RHSExprs.append(C->rhs_exprs().begin(), C->rhs_exprs().end());
    ReductionOps.append(C->reduction_ops().begin(), C->reduction_ops().end());
  }
  if (HasAtLeastOneReduction) {
    // Emit nowait reduction if nowait clause is present or directive is a
    // parallel directive (it always has implicit barrier).
    CGM.getOpenMPRuntime().emitReduction(
        *this, D.getLocEnd(), Privates, LHSExprs, RHSExprs, ReductionOps,
        D.getSingleClause<OMPNowaitClause>() ||
            isOpenMPParallelDirective(D.getDirectiveKind()) ||
            D.getDirectiveKind() == OMPD_simd,
        D.getDirectiveKind() == OMPD_simd,
        isOpenMPParallelDirective(D.getDirectiveKind()) ||
            isOpenMPWorksharingDirective(D.getDirectiveKind()),
        isOpenMPSimdDirective(D.getDirectiveKind()),
        isOpenMPTeamsDirective(D.getDirectiveKind()));
  }
}

static void emitPostUpdateForReductionClause(
    CodeGenFunction &CGF, const OMPExecutableDirective &D,
    const llvm::function_ref<llvm::Value *(CodeGenFunction &)> &CondGen) {
  if (!CGF.HaveInsertPoint())
    return;
  llvm::BasicBlock *DoneBB = nullptr;
  for (const auto *C : D.getClausesOfKind<OMPReductionClause>()) {
    if (auto *PostUpdate = C->getPostUpdateExpr()) {
      if (!DoneBB) {
        if (auto *Cond = CondGen(CGF)) {
          // If the first post-update expression is found, emit conditional
          // block if it was requested.
          auto *ThenBB = CGF.createBasicBlock(".omp.reduction.pu");
          DoneBB = CGF.createBasicBlock(".omp.reduction.pu.done");
          CGF.Builder.CreateCondBr(Cond, ThenBB, DoneBB);
          CGF.EmitBlock(ThenBB);
        }
      }
      CGF.EmitIgnoredExpr(PostUpdate);
    }
  }
  if (DoneBB)
    CGF.EmitBlock(DoneBB, /*IsFinished=*/true);
}

static void emitCommonOMPParallelDirective(CodeGenFunction &CGF,
                                           const OMPExecutableDirective &S,
                                           OpenMPDirectiveKind InnermostKind,
                                           const RegionCodeGenTy &CodeGen,
                                           unsigned CaptureLevel = 1) {
  CGF.CGM.getOpenMPRuntime().registerParallelContext(CGF, S);
  auto CS = cast<CapturedStmt>(S.getAssociatedStmt());
  auto OutlinedFn =
      CGF.CGM.getOpenMPRuntime().emitParallelOrTeamsOutlinedFunction(
          S, *CS->getCapturedDecl()->param_begin(), InnermostKind, CodeGen,
          CaptureLevel);
  if (const auto *NumThreadsClause = S.getSingleClause<OMPNumThreadsClause>()) {
    CodeGenFunction::RunCleanupsScope NumThreadsScope(CGF);
    auto NumThreads = CGF.EmitScalarExpr(NumThreadsClause->getNumThreads(),
                                         /*IgnoreResultAssign*/ true);
    CGF.CGM.getOpenMPRuntime().emitNumThreadsClause(
        CGF, NumThreads, NumThreadsClause->getLocStart());
  }
  if (const auto *ProcBindClause = S.getSingleClause<OMPProcBindClause>()) {
    CodeGenFunction::RunCleanupsScope ProcBindScope(CGF);
    CGF.CGM.getOpenMPRuntime().emitProcBindClause(
        CGF, ProcBindClause->getProcBindKind(), ProcBindClause->getLocStart());
  }
  const Expr *IfCond = nullptr;
  for (const auto *C : S.getClausesOfKind<OMPIfClause>()) {
    if (C->getNameModifier() == OMPD_unknown ||
        C->getNameModifier() == OMPD_parallel) {
      IfCond = C->getCondition();
      break;
    }
  }

  llvm::SmallVector<llvm::Value *, 16> CapturedVars;

  OMPParallelScope Scope(CGF, S);
  // Combining 'distribute' with 'for' requires sharing each 'distribute' chunk
  // lower and upper bounds with the pragma 'for' chunking mechanism. Also, the
  // lexical scope was already initiated if parallel is not the first component
  // of a combined directive.
  if (isOpenMPLoopBoundSharingDirective(S.getDirectiveKind())) {
    const OMPLoopDirective &Dir = cast<OMPLoopDirective>(S);
    LValue LB = CGF.EmitLValue(cast<DeclRefExpr>(Dir.getLowerBoundVariable()));
    auto LBCast =
        CGF.Builder.CreateIntCast(CGF.Builder.CreateLoad(LB.getAddress()),
                                  CGF.SizeTy, /*isSigned=*/false);
    CapturedVars.push_back(LBCast);
    LValue UB = CGF.EmitLValue(cast<DeclRefExpr>(Dir.getUpperBoundVariable()));
    auto UBCast =
        CGF.Builder.CreateIntCast(CGF.Builder.CreateLoad(UB.getAddress()),
                                  CGF.SizeTy, /*isSigned=*/false);
    CapturedVars.push_back(UBCast);
  }
  CGF.GenerateOpenMPCapturedVars(*CS, CapturedVars, CaptureLevel);
  CGF.CGM.getOpenMPRuntime().emitParallelCall(CGF, S.getLocStart(), OutlinedFn,
                                              CapturedVars, IfCond);
}

void CodeGenFunction::EmitOMPParallelDirective(const OMPParallelDirective &S) {
  // Emit parallel region as a standalone region.
  auto &&CodeGen = [&S](CodeGenFunction &CGF, PrePostActionTy &) {
    OMPPrivateScope PrivateScope(CGF);
    bool Copyins = CGF.EmitOMPCopyinClause(S);
    (void)CGF.EmitOMPFirstprivateClause(S, PrivateScope);
    if (Copyins) {
      // Emit implicit barrier to synchronize threads and avoid data races on
      // propagation master's thread values of threadprivate variables to local
      // instances of that variables of all other implicit threads.
      CGF.CGM.getOpenMPRuntime().emitBarrierCall(
          CGF, S.getLocStart(), OMPD_unknown, /*EmitChecks=*/false,
          /*ForceSimpleCall=*/true);
    }
    CGF.EmitOMPPrivateClause(S, PrivateScope);
    CGF.EmitOMPReductionClauseInit(S, PrivateScope);
    (void)PrivateScope.Privatize();
    CGF.EmitStmt(cast<CapturedStmt>(S.getAssociatedStmt())->getCapturedStmt());
    CGF.EmitOMPReductionClauseFinal(S);
  };
  emitCommonOMPParallelDirective(*this, S, OMPD_parallel, CodeGen);
  emitPostUpdateForReductionClause(
      *this, S, [](CodeGenFunction &) -> llvm::Value * { return nullptr; });
}

void CodeGenFunction::EmitOMPLoopBody(const OMPLoopDirective &D,
                                      JumpDest LoopExit) {
  RunCleanupsScope BodyScope(*this);
  // Update counters values on current iteration.
  for (auto I : D.updates()) {
    EmitIgnoredExpr(I);
  }
  // Update the linear variables.
  for (const auto *C : D.getClausesOfKind<OMPLinearClause>()) {
    for (auto *U : C->updates())
      EmitIgnoredExpr(U);
  }

  // On a continue in the body, jump to the end.
  auto Continue = getJumpDestInCurrentScope("omp.body.continue");
  BreakContinueStack.push_back(BreakContinue(LoopExit, Continue));
  // Emit loop body.
  EmitStmt(D.getBody());
  // The end (updates/cleanups).
  EmitBlock(Continue.getBlock());
  BreakContinueStack.pop_back();
}

void CodeGenFunction::EmitOMPInnerLoop(
    const Stmt &S, bool RequiresCleanup, const Expr *LoopCond,
    const Expr *IncExpr,
    const llvm::function_ref<void(CodeGenFunction &)> &BodyGen,
    const llvm::function_ref<void(CodeGenFunction &)> &PostIncGen) {
  auto LoopExit = getJumpDestInCurrentScope("omp.inner.for.end");

  // Start the loop with a block that tests the condition.
  auto CondBlock = createBasicBlock("omp.inner.for.cond");
  EmitBlock(CondBlock);
  LoopStack.push(CondBlock, Builder.getCurrentDebugLocation());

  // If there are any cleanups between here and the loop-exit scope,
  // create a block to stage a loop exit along.
  auto ExitBlock = LoopExit.getBlock();
  if (RequiresCleanup)
    ExitBlock = createBasicBlock("omp.inner.for.cond.cleanup");

  auto LoopBody = createBasicBlock("omp.inner.for.body");

  // Emit condition.
  EmitBranchOnBoolExpr(LoopCond, LoopBody, ExitBlock, getProfileCount(&S));
  if (ExitBlock != LoopExit.getBlock()) {
    EmitBlock(ExitBlock);
    EmitBranchThroughCleanup(LoopExit);
  }

  EmitBlock(LoopBody);
  incrementProfileCounter(&S);

  // Create a block for the increment.
  auto Continue = getJumpDestInCurrentScope("omp.inner.for.inc");
  BreakContinueStack.push_back(BreakContinue(LoopExit, Continue));

  BodyGen(*this);

  // Emit "IV = IV + 1" and a back-edge to the condition block.
  EmitBlock(Continue.getBlock());
  EmitIgnoredExpr(IncExpr);
  PostIncGen(*this);
  BreakContinueStack.pop_back();
  EmitBranch(CondBlock);
  LoopStack.pop();
  // Emit the fall-through block.
  EmitBlock(LoopExit.getBlock());
}

void CodeGenFunction::EmitOMPLinearClauseInit(const OMPLoopDirective &D) {
  if (!HaveInsertPoint())
    return;
  // Emit inits for the linear variables.
  for (const auto *C : D.getClausesOfKind<OMPLinearClause>()) {
    for (auto *Init : C->inits()) {
      auto *VD = cast<VarDecl>(cast<DeclRefExpr>(Init)->getDecl());
      if (auto *Ref = dyn_cast<DeclRefExpr>(VD->getInit()->IgnoreImpCasts())) {
        AutoVarEmission Emission = EmitAutoVarAlloca(*VD);
        auto *OrigVD = cast<VarDecl>(Ref->getDecl());
        DeclRefExpr DRE(const_cast<VarDecl *>(OrigVD),
                        CapturedStmtInfo->lookup(OrigVD) != nullptr,
                        VD->getInit()->getType(), VK_LValue,
                        VD->getInit()->getExprLoc());
        EmitExprAsInit(&DRE, VD, MakeAddrLValue(Emission.getAllocatedAddress(),
                                                VD->getType()),
                       /*capturedByInit=*/false);
        EmitAutoVarCleanups(Emission);
      } else
        EmitVarDecl(*VD);
    }
    // Emit the linear steps for the linear clauses.
    // If a step is not constant, it is pre-calculated before the loop.
    if (auto CS = cast_or_null<BinaryOperator>(C->getCalcStep()))
      if (auto SaveRef = cast<DeclRefExpr>(CS->getLHS())) {
        EmitVarDecl(*cast<VarDecl>(SaveRef->getDecl()));
        // Emit calculation of the linear step.
        EmitIgnoredExpr(CS);
      }
  }
}

void CodeGenFunction::EmitOMPLinearClauseFinal(
    const OMPLoopDirective &D,
    const llvm::function_ref<llvm::Value *(CodeGenFunction &)> &CondGen) {
  if (!HaveInsertPoint())
    return;
  llvm::BasicBlock *DoneBB = nullptr;
  // Emit the final values of the linear variables.
  for (const auto *C : D.getClausesOfKind<OMPLinearClause>()) {
    auto IC = C->varlist_begin();
    for (auto *F : C->finals()) {
      if (!DoneBB) {
        if (auto *Cond = CondGen(*this)) {
          // If the first post-update expression is found, emit conditional
          // block if it was requested.
          auto *ThenBB = createBasicBlock(".omp.linear.pu");
          DoneBB = createBasicBlock(".omp.linear.pu.done");
          Builder.CreateCondBr(Cond, ThenBB, DoneBB);
          EmitBlock(ThenBB);
        }
      }
      auto *OrigVD = cast<VarDecl>(cast<DeclRefExpr>(*IC)->getDecl());
      DeclRefExpr DRE(const_cast<VarDecl *>(OrigVD),
                      CapturedStmtInfo->lookup(OrigVD) != nullptr,
                      (*IC)->getType(), VK_LValue, (*IC)->getExprLoc());
      Address OrigAddr = EmitLValue(&DRE).getAddress();
      CodeGenFunction::OMPPrivateScope VarScope(*this);
      VarScope.addPrivate(OrigVD, [OrigAddr]() -> Address { return OrigAddr; });
      (void)VarScope.Privatize();
      EmitIgnoredExpr(F);
      ++IC;
    }
    if (auto *PostUpdate = C->getPostUpdateExpr())
      EmitIgnoredExpr(PostUpdate);
  }
  if (DoneBB)
    EmitBlock(DoneBB, /*IsFinished=*/true);
}

static void emitAlignedClause(CodeGenFunction &CGF,
                              const OMPExecutableDirective &D) {
  if (!CGF.HaveInsertPoint())
    return;
  for (const auto *Clause : D.getClausesOfKind<OMPAlignedClause>()) {
    unsigned ClauseAlignment = 0;
    if (auto AlignmentExpr = Clause->getAlignment()) {
      auto AlignmentCI =
          cast<llvm::ConstantInt>(CGF.EmitScalarExpr(AlignmentExpr));
      ClauseAlignment = static_cast<unsigned>(AlignmentCI->getZExtValue());
    }
    for (auto E : Clause->varlists()) {
      unsigned Alignment = ClauseAlignment;
      if (Alignment == 0) {
        // OpenMP [2.8.1, Description]
        // If no optional parameter is specified, implementation-defined default
        // alignments for SIMD instructions on the target platforms are assumed.
        Alignment =
            CGF.getContext()
                .toCharUnitsFromBits(CGF.getContext().getOpenMPDefaultSimdAlign(
                    E->getType()->getPointeeType()))
                .getQuantity();
      }
      assert((Alignment == 0 || llvm::isPowerOf2_32(Alignment)) &&
             "alignment is not power of 2");
      if (Alignment != 0) {
        llvm::Value *PtrValue = CGF.EmitScalarExpr(E);
        CGF.EmitAlignmentAssumption(PtrValue, Alignment);
      }
    }
  }
}

void CodeGenFunction::EmitOMPPrivateLoopCounters(
    const OMPLoopDirective &S, CodeGenFunction::OMPPrivateScope &LoopScope) {
  if (!HaveInsertPoint())
    return;
  auto I = S.private_counters().begin();
  for (auto *E : S.counters()) {
    auto *VD = cast<VarDecl>(cast<DeclRefExpr>(E)->getDecl());
    auto *PrivateVD = cast<VarDecl>(cast<DeclRefExpr>(*I)->getDecl());
    (void)LoopScope.addPrivate(VD, [&]() -> Address {
      // Emit var without initialization.
      if (!LocalDeclMap.count(PrivateVD)) {
        auto VarEmission = EmitAutoVarAlloca(*PrivateVD);
        EmitAutoVarCleanups(VarEmission);
      }
      DeclRefExpr DRE(const_cast<VarDecl *>(PrivateVD),
                      /*RefersToEnclosingVariableOrCapture=*/false,
                      (*I)->getType(), VK_LValue, (*I)->getExprLoc());
      return EmitLValue(&DRE).getAddress();
    });
    if (LocalDeclMap.count(VD) || CapturedStmtInfo->lookup(VD) ||
        VD->hasGlobalStorage()) {
      (void)LoopScope.addPrivate(PrivateVD, [&]() -> Address {
        DeclRefExpr DRE(const_cast<VarDecl *>(VD),
                        LocalDeclMap.count(VD) || CapturedStmtInfo->lookup(VD),
                        E->getType(), VK_LValue, E->getExprLoc());
        return EmitLValue(&DRE).getAddress();
      });
    }
    ++I;
  }
}

static void emitPreCond(CodeGenFunction &CGF, const OMPLoopDirective &S,
                        const Expr *Cond, llvm::BasicBlock *TrueBlock,
                        llvm::BasicBlock *FalseBlock, uint64_t TrueCount) {
  if (!CGF.HaveInsertPoint())
    return;
  {
    CodeGenFunction::OMPPrivateScope PreCondScope(CGF);
    CGF.EmitOMPPrivateLoopCounters(S, PreCondScope);
    (void)PreCondScope.Privatize();
    // Get initial values of real counters.
    for (auto I : S.inits()) {
      CGF.EmitIgnoredExpr(I);
    }
  }
  // Check that loop is executed at least one time.
  CGF.EmitBranchOnBoolExpr(Cond, TrueBlock, FalseBlock, TrueCount);
}

void CodeGenFunction::EmitOMPLinearClause(
    const OMPLoopDirective &D, CodeGenFunction::OMPPrivateScope &PrivateScope) {
  if (!HaveInsertPoint())
    return;
  llvm::DenseSet<const VarDecl *> SIMDLCVs;
  if (isOpenMPSimdDirective(D.getDirectiveKind())) {
    auto *LoopDirective = cast<OMPLoopDirective>(&D);
    for (auto *C : LoopDirective->counters()) {
      SIMDLCVs.insert(
          cast<VarDecl>(cast<DeclRefExpr>(C)->getDecl())->getCanonicalDecl());
    }
  }
  for (const auto *C : D.getClausesOfKind<OMPLinearClause>()) {
    auto CurPrivate = C->privates().begin();
    for (auto *E : C->varlists()) {
      auto *VD = cast<VarDecl>(cast<DeclRefExpr>(E)->getDecl());
      auto *PrivateVD =
          cast<VarDecl>(cast<DeclRefExpr>(*CurPrivate)->getDecl());
      if (!SIMDLCVs.count(VD->getCanonicalDecl())) {
        bool IsRegistered = PrivateScope.addPrivate(VD, [&]() -> Address {
          // Emit private VarDecl with copy init.
          EmitVarDecl(*PrivateVD);
          return GetAddrOfLocalVar(PrivateVD);
        });
        assert(IsRegistered && "linear var already registered as private");
        // Silence the warning about unused variable.
        (void)IsRegistered;
      } else
        EmitVarDecl(*PrivateVD);
      ++CurPrivate;
    }
  }
}

static void emitSimdlenSafelenClause(CodeGenFunction &CGF,
                                     const OMPExecutableDirective &D,
                                     bool IsMonotonic) {
  if (!CGF.HaveInsertPoint())
    return;
  if (const auto *C = D.getSingleClause<OMPSimdlenClause>()) {
    RValue Len = CGF.EmitAnyExpr(C->getSimdlen(), AggValueSlot::ignored(),
                                 /*ignoreResult=*/true);
    llvm::ConstantInt *Val = cast<llvm::ConstantInt>(Len.getScalarVal());
    CGF.LoopStack.setVectorizeWidth(Val->getZExtValue());
    // In presence of finite 'safelen', it may be unsafe to mark all
    // the memory instructions parallel, because loop-carried
    // dependences of 'safelen' iterations are possible.
    if (!IsMonotonic)
      CGF.LoopStack.setParallel(!D.getSingleClause<OMPSafelenClause>());
  } else if (const auto *C = D.getSingleClause<OMPSafelenClause>()) {
    RValue Len = CGF.EmitAnyExpr(C->getSafelen(), AggValueSlot::ignored(),
                                 /*ignoreResult=*/true);
    llvm::ConstantInt *Val = cast<llvm::ConstantInt>(Len.getScalarVal());
    CGF.LoopStack.setVectorizeWidth(Val->getZExtValue());
    // In presence of finite 'safelen', it may be unsafe to mark all
    // the memory instructions parallel, because loop-carried
    // dependences of 'safelen' iterations are possible.
    CGF.LoopStack.setParallel(false);
  }
}

void CodeGenFunction::EmitOMPSimdInit(const OMPLoopDirective &D,
                                      bool IsMonotonic) {
  // Walk clauses and process safelen/lastprivate.
  LoopStack.setParallel(!IsMonotonic);
  LoopStack.setVectorizeEnable(true);
  emitSimdlenSafelenClause(*this, D, IsMonotonic);
}

void CodeGenFunction::EmitOMPSimdFinal(
    const OMPLoopDirective &D,
    const llvm::function_ref<llvm::Value *(CodeGenFunction &)> &CondGen) {
  if (!HaveInsertPoint())
    return;
  llvm::BasicBlock *DoneBB = nullptr;
  auto IC = D.counters().begin();
  auto IPC = D.private_counters().begin();
  for (auto F : D.finals()) {
    auto *OrigVD = cast<VarDecl>(cast<DeclRefExpr>((*IC))->getDecl());
    auto *PrivateVD = cast<VarDecl>(cast<DeclRefExpr>((*IPC))->getDecl());
    auto *CED = dyn_cast<OMPCapturedExprDecl>(OrigVD);
    if (LocalDeclMap.count(OrigVD) || CapturedStmtInfo->lookup(OrigVD) ||
        OrigVD->hasGlobalStorage() || CED) {
      if (!DoneBB) {
        if (auto *Cond = CondGen(*this)) {
          // If the first post-update expression is found, emit conditional
          // block if it was requested.
          auto *ThenBB = createBasicBlock(".omp.final.then");
          DoneBB = createBasicBlock(".omp.final.done");
          Builder.CreateCondBr(Cond, ThenBB, DoneBB);
          EmitBlock(ThenBB);
        }
      }
      Address OrigAddr = Address::invalid();
      if (CED)
        OrigAddr = EmitLValue(CED->getInit()->IgnoreImpCasts()).getAddress();
      else {
        DeclRefExpr DRE(const_cast<VarDecl *>(PrivateVD),
                        /*RefersToEnclosingVariableOrCapture=*/false,
                        (*IPC)->getType(), VK_LValue, (*IPC)->getExprLoc());
        OrigAddr = EmitLValue(&DRE).getAddress();
      }
      OMPPrivateScope VarScope(*this);
      VarScope.addPrivate(OrigVD,
                          [OrigAddr]() -> Address { return OrigAddr; });
      (void)VarScope.Privatize();
      EmitIgnoredExpr(F);
    }
    ++IC;
    ++IPC;
  }
  if (DoneBB)
    EmitBlock(DoneBB, /*IsFinished=*/true);
}

/// \brief Emit a helper variable and return corresponding lvalue.
static LValue EmitOMPHelperVar(CodeGenFunction &CGF,
                               const DeclRefExpr *Helper) {
  auto VDecl = cast<VarDecl>(Helper->getDecl());
  CGF.EmitVarDecl(*VDecl);
  return CGF.EmitLValue(Helper);
}

static void emitDeviceOMPSimdDirective(CodeGenFunction &CGF,
                                       const OMPExecutableDirective &S,
                                       OpenMPDirectiveKind InnermostKind,
                                       const RegionCodeGenTy &CodeGen) {
  CGF.CGM.getOpenMPRuntime().registerParallelContext(CGF, S);
  auto CS = cast<CapturedStmt>(S.getAssociatedStmt());
  llvm::SmallVector<llvm::Value *, 16> CapturedVars;

  // Capture any implicit OpenMP variables
  CGF.GenerateOpenMPCapturedVars(*CS, CapturedVars);
  auto *LaneId = CS->getCapturedDecl()->param_begin();
  auto *NumLanes = std::next(LaneId);
  auto OutlinedFn = CGF.CGM.getOpenMPRuntime().emitSimdOutlinedFunction(
      S, *LaneId, *NumLanes, InnermostKind, CodeGen);
  if (const auto *C = S.getSingleClause<OMPSimdlenClause>()) {
    RValue Len = CGF.EmitAnyExpr(C->getSimdlen(), AggValueSlot::ignored(),
                                 /*ignoreResult=*/true);
    llvm::ConstantInt *Val = cast<llvm::ConstantInt>(Len.getScalarVal());
    CodeGenFunction::RunCleanupsScope SimdLimitScope(CGF);
    CGF.CGM.getOpenMPRuntime().emitSimdLimit(CGF, Val, C->getLocStart());
  } else if (const auto *C = S.getSingleClause<OMPSafelenClause>()) {
    RValue Len = CGF.EmitAnyExpr(C->getSafelen(), AggValueSlot::ignored(),
                                 /*ignoreResult=*/true);
    llvm::ConstantInt *Val = cast<llvm::ConstantInt>(Len.getScalarVal());
    CodeGenFunction::RunCleanupsScope SimdLimitScope(CGF);
    CGF.CGM.getOpenMPRuntime().emitSimdLimit(CGF, Val, C->getLocStart());
  }
  CGF.CGM.getOpenMPRuntime().emitSimdCall(CGF, S.getLocStart(), OutlinedFn,
                                          CapturedVars);
}

void CodeGenFunction::EmitOMPSimdLoop(const OMPLoopDirective &S,
                                      bool OutlinedSimd) {
  auto &&CodeGen = [&S, OutlinedSimd](CodeGenFunction &CGF, PrePostActionTy &) {
    // Do not emit this code if it was already emitted before
    // in the same scope.
    if (!requiresAdditionalIterationVar(S.getDirectiveKind()))
      OMPLoopScope PreInitScope(CGF, S);
    // if (PreCond) {
    //   for (IV in 0..LastIteration) BODY;
    //   <Final counter/linear vars updates>;
    // }
    //

    // Emit: if (PreCond) - begin.
    // If the condition constant folds and can be elided, avoid emitting the
    // whole loop.
    bool CondConstant;
    llvm::BasicBlock *ContBlock = nullptr;
    if (CGF.ConstantFoldsToSimpleInteger(S.getPreCond(), CondConstant)) {
      if (!CondConstant)
        return;
    } else {
      auto *ThenBlock = CGF.createBasicBlock("simd.if.then");
      ContBlock = CGF.createBasicBlock("simd.if.end");
      emitPreCond(CGF, S, S.getPreCond(), ThenBlock, ContBlock,
                  CGF.getProfileCount(&S));
      CGF.EmitBlock(ThenBlock);
      CGF.incrementProfileCounter(&S);
    }

    // Emit the lane init and num lanes variables for the nvptx device.
    if (OutlinedSimd) {
      const Expr *LIExpr = S.getLaneInit();
      const VarDecl *LIDecl =
          cast<VarDecl>(cast<DeclRefExpr>(LIExpr)->getDecl());
      CGF.EmitVarDecl(*LIDecl);
      LValue LI = CGF.EmitLValue(LIExpr);
      CGF.EmitStoreOfScalar(
          CGF.CGM.getOpenMPRuntime().getLaneID(CGF, S.getLocStart()), LI);

      const Expr *NLExpr = S.getNumLanes();
      const VarDecl *NLDecl =
          cast<VarDecl>(cast<DeclRefExpr>(NLExpr)->getDecl());
      CGF.EmitVarDecl(*NLDecl);
      LValue NL = CGF.EmitLValue(NLExpr);
      CGF.EmitStoreOfScalar(
          CGF.CGM.getOpenMPRuntime().getNumLanes(CGF, S.getLocStart()), NL);
    }

    // Emit the loop iteration variable.
    const Expr *IVExpr =
        requiresAdditionalIterationVar(S.getDirectiveKind()) && !OutlinedSimd
            ? S.getInnermostIterationVariable()
            : S.getIterationVariable();
    const VarDecl *IVDecl = cast<VarDecl>(cast<DeclRefExpr>(IVExpr)->getDecl());
    CGF.EmitVarDecl(*IVDecl);

    // Emit Iteration variable initialization
    CGF.EmitIgnoredExpr(S.getInit());

    // Emit the iterations count variable.
    // If it is not a variable, Sema decided to calculate iterations count on
    // each iteration (e.g., it is foldable into a constant).
    if (auto LIExpr = dyn_cast<DeclRefExpr>(S.getLastIteration())) {
      CGF.EmitVarDecl(*cast<VarDecl>(LIExpr->getDecl()));
      // Emit calculation of the iterations count.
      CGF.EmitIgnoredExpr(S.getCalcLastIteration());
    }

    CGF.EmitOMPSimdInit(S);

    emitAlignedClause(CGF, S);
    CGF.EmitOMPLinearClauseInit(S);
    {
      OMPPrivateScope LoopScope(CGF);
      CGF.EmitOMPPrivateLoopCounters(S, LoopScope);
      CGF.EmitOMPLinearClause(S, LoopScope);
      bool LastprivateAlreadyEmitted =
        requiresAdditionalIterationVar(S.getDirectiveKind());
      if (!LastprivateAlreadyEmitted)
        CGF.EmitOMPPrivateClause(S, LoopScope);
      CGF.EmitOMPReductionClauseInit(S, LoopScope);
      bool HasLastprivateClause = false;
      if (!LastprivateAlreadyEmitted)
        HasLastprivateClause =
            CGF.EmitOMPLastprivateClauseInit(S, LoopScope);
      (void)LoopScope.Privatize();
      CGF.EmitOMPInnerLoop(S, LoopScope.requiresCleanups(), S.getCond(),
                           S.getInc(),
                           [&S](CodeGenFunction &CGF) {
                             CGF.EmitOMPLoopBody(S, JumpDest());
                             CGF.EmitStopPoint(&S);
                           },
                           [](CodeGenFunction &) {});
      CGF.EmitOMPSimdFinal(
          S, [](CodeGenFunction &) -> llvm::Value * { return nullptr; });
      // Emit final copy of the lastprivate variables at the end of loops.
      if (HasLastprivateClause)
        CGF.EmitOMPLastprivateClauseFinal(S, /*NoFinals=*/true);
      CGF.EmitOMPReductionClauseFinal(S);
      emitPostUpdateForReductionClause(
          CGF, S, [](CodeGenFunction &) -> llvm::Value * { return nullptr; });
    }
    CGF.EmitOMPLinearClauseFinal(
        S, [](CodeGenFunction &) -> llvm::Value * { return nullptr; });
    // Emit: if (PreCond) - end.
    if (ContBlock) {
      CGF.EmitBranch(ContBlock);
      CGF.EmitBlock(ContBlock, true);
    }
  };

  if (OutlinedSimd)
    emitDeviceOMPSimdDirective(*this, S, OMPD_simd, CodeGen);
  else {
    OMPLexicalScope Scope(*this, S, /*AsInlined=*/true);
    CGM.getOpenMPRuntime().emitInlinedDirective(*this, OMPD_simd, CodeGen);
  }
}

void CodeGenFunction::EmitOMPSimdDirective(const OMPSimdDirective &S) {
  bool OutlinedSimd =
      CGM.getLangOpts().OpenMPIsDevice && CGM.getTriple().isNVPTX();
  EmitOMPSimdLoop(S, OutlinedSimd);
}

void CodeGenFunction::EmitOMPOuterLoop(
    bool DynamicOrOrdered, bool IsMonotonic, bool IsDistribute,
    const OMPLoopDirective &S, OMPPrivateScope &LoopScope, bool Ordered,
    Address LB, Address UB, Address ST, Address IL, llvm::Value *Chunk,
    const RegionCodeGenTy &CodeGenDistributeLoopContent) {
  auto &RT = CGM.getOpenMPRuntime();

  const Expr *IVExpr = S.getIterationVariable();
  const unsigned IVSize = getContext().getTypeSize(IVExpr->getType());
  const bool IVSigned = IVExpr->getType()->hasSignedIntegerRepresentation();

  auto LoopExit = getJumpDestInCurrentScope("omp.dispatch.end");

  // Start the loop with a block that tests the condition.
  auto CondBlock = createBasicBlock("omp.dispatch.cond");
  EmitBlock(CondBlock);
  LoopStack.push(CondBlock, Builder.getCurrentDebugLocation());

  llvm::Value *BoolCondVal = nullptr;
  if (!DynamicOrOrdered) {
    // UB = min(UB, GlobalUB)
    // when dealing with composite distribute parallel for and when implementing
    // the #for part: use the
    // distribute UB instead, as it is not incremented and guaranteed to be
    // less than GlobalUB
    Expr *EUB = (isOpenMPLoopBoundSharingDirective(S.getDirectiveKind()) &&
                 !IsDistribute)
                    ? S.getPrevEnsureUpperBound()
                    : S.getEnsureUpperBound();
    EmitIgnoredExpr(EUB); // S.getEnsureUpperBound());
    // IV = LB
    EmitIgnoredExpr(S.getInit());
    // IV < UB
    BoolCondVal = EvaluateExprAsBool(
        (isOpenMPLoopBoundSharingDirective(S.getDirectiveKind()) &&
         IsDistribute)
            ? S.getDistCond()
            : S.getCond());
  } else {
    BoolCondVal = RT.emitForNext(*this, S.getLocStart(), IVSize, IVSigned, IL,
                                 LB, UB, ST);
    if (isOpenMPLoopBoundSharingDirective(S.getDirectiveKind()) &&
        CGM.getLangOpts().OpenMPIsDevice && CGM.getTriple().isNVPTX()) {
      // De-normalize loop.
      QualType IteratorTy = IVExpr->getType();

      // Get the values of the current upper and power bounds.
      llvm::Value *LBVal = EmitLoadOfScalar(LB, /*Volatile=*/false, IteratorTy,
                                            SourceLocation());
      llvm::Value *UBVal = EmitLoadOfScalar(UB, /*Volatile=*/false, IteratorTy,
                                            SourceLocation());

      // Get the values of the previous lower bound and make sure it is casted
      // to the same type as the loop iterator variable.
      auto PrevLB = EmitLValue(S.getPrevLowerBoundVariable());
      llvm::Value *PrevLBVal =
          EmitLoadOfLValue(PrevLB, SourceLocation()).getScalarVal();
      PrevLBVal = Builder.CreateIntCast(PrevLBVal, Builder.getIntNTy(IVSize),
                                        /*IsSigned=*/false);
      EmitStoreOfScalar(Builder.CreateAdd(LBVal, PrevLBVal), LB,
                        /*Volatile=*/false, IteratorTy);
      EmitStoreOfScalar(Builder.CreateAdd(UBVal, PrevLBVal), UB,
                        /*Volatile=*/false, IteratorTy);
    }
  }

  // If there are any cleanups between here and the loop-exit scope,
  // create a block to stage a loop exit along.
  auto ExitBlock = LoopExit.getBlock();
  if (LoopScope.requiresCleanups())
    ExitBlock = createBasicBlock("omp.dispatch.cleanup");

  auto LoopBody = createBasicBlock("omp.dispatch.body");
  Builder.CreateCondBr(BoolCondVal, LoopBody, ExitBlock);
  if (ExitBlock != LoopExit.getBlock()) {
    EmitBlock(ExitBlock);
    EmitBranchThroughCleanup(LoopExit);
  }
  EmitBlock(LoopBody);

  // Emit "IV = LB" (in case of static schedule, we have already calculated new
  // LB for loop condition and emitted it above).
  if (DynamicOrOrdered)
    EmitIgnoredExpr(S.getInit());

  // Create a block for the increment.
  auto Continue = getJumpDestInCurrentScope("omp.dispatch.inc");
  BreakContinueStack.push_back(BreakContinue(LoopExit, Continue));

  // Generate !llvm.loop.parallel metadata for loads and stores for loops
  // with dynamic/guided scheduling and without ordered clause.
  if (!isOpenMPSimdDirective(S.getDirectiveKind()))
    LoopStack.setParallel(!IsMonotonic);
  else
    EmitOMPSimdInit(S, IsMonotonic);

  SourceLocation Loc = S.getLocStart();
  EmitOMPInnerLoop(
      S, LoopScope.requiresCleanups(),
      (isOpenMPLoopBoundSharingDirective(S.getDirectiveKind()) && IsDistribute)
          ? S.getDistCond()
          : S.getCond(),
      (isOpenMPLoopBoundSharingDirective(S.getDirectiveKind()) && IsDistribute)
          ? S.getDistInc()
          : S.getInc(),
      [&S, IsDistribute, &CodeGenDistributeLoopContent,
       LoopExit](CodeGenFunction &CGF) {
        if (isOpenMPLoopBoundSharingDirective(S.getDirectiveKind()) &&
            IsDistribute) {
          CodeGenDistributeLoopContent(CGF);
        } else {
          CGF.EmitOMPLoopBody(S, LoopExit);
          CGF.EmitStopPoint(&S);
        }
      },
      [Ordered, IVSize, IVSigned, Loc](CodeGenFunction &CGF) {
        if (Ordered) {
          CGF.CGM.getOpenMPRuntime().emitForOrderedIterationEnd(
              CGF, Loc, IVSize, IVSigned);
        }
      });

  EmitBlock(Continue.getBlock());
  BreakContinueStack.pop_back();
  if (!DynamicOrOrdered) {
    // Emit "LB = LB + Stride", "UB = UB + Stride".
    EmitIgnoredExpr(S.getNextLowerBound());
    EmitIgnoredExpr(S.getNextUpperBound());
  }

  EmitBranch(CondBlock);
  LoopStack.pop();
  // Emit the fall-through block.
  EmitBlock(LoopExit.getBlock());

  // Tell the runtime we are done.
  if (DynamicOrOrdered)
    RT.emitForDispatchFinish(*this, S, S.getLocEnd(), IVSize, IVSigned);
  else /* !DynamicOrOrdered */
    RT.emitForStaticFinish(*this, S.getLocEnd());
}

void CodeGenFunction::EmitOMPForOuterLoop(
    const OpenMPScheduleTy &ScheduleKind, bool IsMonotonic,
    const OMPLoopDirective &S, OMPPrivateScope &LoopScope, bool Ordered,
    Address LB, Address UB, Address ST, Address IL, llvm::Value *Chunk) {
  auto &RT = CGM.getOpenMPRuntime();

  // Dynamic scheduling of the outer loop (dynamic, guided, auto, runtime).
  const bool DynamicOrOrdered =
      Ordered || RT.isDynamic(ScheduleKind.Schedule);

  assert((Ordered ||
          !RT.isStaticNonchunked(ScheduleKind.Schedule,
                                 /*Chunked=*/Chunk != nullptr)) &&
         "static non-chunked schedule does not need outer loop");

  // Emit outer loop.
  //
  // OpenMP [2.7.1, Loop Construct, Description, table 2-1]
  // When schedule(dynamic,chunk_size) is specified, the iterations are
  // distributed to threads in the team in chunks as the threads request them.
  // Each thread executes a chunk of iterations, then requests another chunk,
  // until no chunks remain to be distributed. Each chunk contains chunk_size
  // iterations, except for the last chunk to be distributed, which may have
  // fewer iterations. When no chunk_size is specified, it defaults to 1.
  //
  // When schedule(guided,chunk_size) is specified, the iterations are assigned
  // to threads in the team in chunks as the executing threads request them.
  // Each thread executes a chunk of iterations, then requests another chunk,
  // until no chunks remain to be assigned. For a chunk_size of 1, the size of
  // each chunk is proportional to the number of unassigned iterations divided
  // by the number of threads in the team, decreasing to 1. For a chunk_size
  // with value k (greater than 1), the size of each chunk is determined in the
  // same way, with the restriction that the chunks do not contain fewer than k
  // iterations (except for the last chunk to be assigned, which may have fewer
  // than k iterations).
  //
  // When schedule(auto) is specified, the decision regarding scheduling is
  // delegated to the compiler and/or runtime system. The programmer gives the
  // implementation the freedom to choose any possible mapping of iterations to
  // threads in the team.
  //
  // When schedule(runtime) is specified, the decision regarding scheduling is
  // deferred until run time, and the schedule and chunk size are taken from the
  // run-sched-var ICV. If the ICV is set to auto, the schedule is
  // implementation defined
  //
  // while(__kmpc_dispatch_next(&LB, &UB)) {
  //   idx = LB;
  //   while (idx <= UB) { BODY; ++idx;
  //   __kmpc_dispatch_fini_(4|8)[u](); // For ordered loops only.
  //   } // inner loop
  // }
  //
  // OpenMP [2.7.1, Loop Construct, Description, table 2-1]
  // When schedule(static, chunk_size) is specified, iterations are divided into
  // chunks of size chunk_size, and the chunks are assigned to the threads in
  // the team in a round-robin fashion in the order of the thread number.
  //
  // while(UB = min(UB, GlobalUB), idx = LB, idx < UB) {
  //   while (idx <= UB) { BODY; ++idx; } // inner loop
  //   LB = LB + ST;
  //   UB = UB + ST;
  // }
  //
  // NVPTX: When pragma for is found composed or combined with distribute,
  // the loop bounds are not normalized. Codegen the following
  // (init: LB == DIST_LB)
  // LB = 0;
  // UB = UB - DIST_LB;
  // kmpc_dispatch_init(.., LB, UB, ..)
  // while (!kmpc_dispatch_next(.., &LB, &UB, ..) {
  //   LB += DIST_LB;
  //   UB += DIST_LB;
  //   idx = LB;
  //   while (idx <= UB) { BODY; ++idx; } // inner loop
  // }
  // kmpc_dispatch_fini();

  const Expr *IVExpr = S.getIterationVariable();
  QualType IteratorTy = IVExpr->getType();
  const unsigned IVSize = getContext().getTypeSize(IteratorTy);
  const bool IVSigned = IVExpr->getType()->hasSignedIntegerRepresentation();

  if (DynamicOrOrdered) {
    llvm::Value *LBVal = nullptr;
    llvm::Value *UBVal = nullptr;
    QualType IteratorTy = S.getIterationVariable()->getType();
    if (isOpenMPLoopBoundSharingDirective(S.getDirectiveKind())) {
      if (CGM.getLangOpts().OpenMPIsDevice && CGM.getTriple().isNVPTX()) {
        // normalize loop
        auto PrevLB = EmitLValue(S.getPrevLowerBoundVariable());
        llvm::Value *PrevLBVal =
            EmitLoadOfLValue(PrevLB, SourceLocation()).getScalarVal();
        PrevLBVal = Builder.CreateIntCast(PrevLBVal, Builder.getIntNTy(IVSize),
                                          /*isSigned=*/false);
        LBVal = Builder.getIntN(IVSize, 0);
        UBVal = EmitLoadOfScalar(UB, /*Volatile=*/false, IteratorTy,
                                 SourceLocation());
        UBVal = Builder.CreateSub(UBVal, PrevLBVal);
      } else {
        LBVal = EmitLoadOfScalar(LB, /*Volatile=*/false, IteratorTy,
                                 SourceLocation());
        UBVal = EmitLoadOfScalar(UB, /*Volatile=*/false, IteratorTy,
                                 SourceLocation());
      }
    } else {
      LBVal = Builder.getIntN(IVSize, 0);
      UBVal = EmitScalarExpr(S.getLastIteration());
    }
    RT.emitForDispatchInit(*this, S.getLocStart(), ScheduleKind, IVSize,
                           IVSigned, Ordered, LBVal, UBVal, Chunk);
  } else {
    RT.emitForStaticInit(*this, S.getLocStart(), ScheduleKind, IVSize, IVSigned,
                         Ordered, IL, LB, UB, ST, Chunk);
  }

  EmitOMPOuterLoop(DynamicOrOrdered, IsMonotonic, /* IsDistribute =*/false, S,
                   LoopScope, Ordered, LB, UB, ST, IL, Chunk,
                   [](CodeGenFunction &, PrePostActionTy &) {});
}

void CodeGenFunction::EmitOMPDistributeOuterLoop(
    OpenMPDistScheduleClauseKind ScheduleKind, const OMPLoopDirective &S,
    OMPPrivateScope &LoopScope, Address LB, Address UB, Address ST, Address IL,
    llvm::Value *Chunk, const RegionCodeGenTy &CodeGenDistributeLoopContent) {

  auto &RT = CGM.getOpenMPRuntime();

  // Emit outer loop.
  // Same behavior as a OMPForOuterLoop, except that schedule cannot be
  // dynamic
  //

  const Expr *IVExpr = S.getIterationVariable();
  const unsigned IVSize = getContext().getTypeSize(IVExpr->getType());
  const bool IVSigned = IVExpr->getType()->hasSignedIntegerRepresentation();

  RT.emitDistributeStaticInit(*this, S.getLocStart(), ScheduleKind,
                              IVSize, IVSigned, /* Ordered = */ false,
                              IL, LB, UB, ST, Chunk);

  EmitOMPOuterLoop(/* DynamicOrOrdered = */ false, /* IsMonotonic = */ false,
                   /* IsDistribute = */ true, S, LoopScope,
                   /* Ordered = */ false, LB, UB, ST, IL, Chunk,
                   CodeGenDistributeLoopContent);
}

void CodeGenFunction::EmitOMPDistributeParallelForSimdDirective(
    const OMPDistributeParallelForSimdDirective &S) {
  auto &&CodeGen = [&S](CodeGenFunction &CGF, PrePostActionTy &) {
    auto &&CGParallelFor = [&S](CodeGenFunction &CGF, PrePostActionTy &) {
      auto &&CGInlinedWorksharingLoop = [&S](CodeGenFunction &CGF,
                                             PrePostActionTy &) {
        CGF.EmitOMPWorksharingLoop(S);
      };
      emitCommonOMPParallelDirective(CGF, S, OMPD_simd, CGInlinedWorksharingLoop);
    };
    CGF.EmitOMPDistributeLoop(S, CGParallelFor);
  };
  OMPLexicalScope Scope(*this, S, /*AsInlined=*/true);
  CGM.getOpenMPRuntime().emitInlinedDirective(*this, OMPD_distribute, CodeGen,
                                              false);
}

void CodeGenFunction::EmitOMPDistributeSimdDirective(
    const OMPDistributeSimdDirective &S) {
  auto &&CodeGen = [&S](CodeGenFunction &CGF, PrePostActionTy &) {
    auto &&CGSimd = [&S](CodeGenFunction &CGF, PrePostActionTy &) {
      CGF.EmitOMPSimdLoop(S, false);
    };
    CGF.EmitOMPDistributeLoop(S, CGSimd);
  };
  OMPLexicalScope Scope(*this, S, /*AsInlined=*/true);
  CGM.getOpenMPRuntime().emitInlinedDirective(*this, OMPD_distribute, CodeGen,
                                              false);
}

void CodeGenFunction::EmitOMPTargetParallelForSimdDirective(
    const OMPTargetParallelForSimdDirective &S) {
  OMPLexicalScope Scope(*this, S, /*AsInlined=*/true);
  CGM.getOpenMPRuntime().emitInlinedDirective(
      *this, OMPD_target_parallel_for_simd,
      [&S](CodeGenFunction &CGF, PrePostActionTy &) {
        OMPLoopScope PreInitScope(CGF, S);
        CGF.EmitStmt(
            cast<CapturedStmt>(S.getAssociatedStmt())->getCapturedStmt());
      });
}

void CodeGenFunction::EmitOMPTargetSimdDirective(
    const OMPTargetSimdDirective &S) {
  OMPLexicalScope Scope(*this, S, /*AsInlined=*/true);
  CGM.getOpenMPRuntime().emitInlinedDirective(
      *this, OMPD_target_simd, [&S](CodeGenFunction &CGF, PrePostActionTy &) {
        OMPLoopScope PreInitScope(CGF, S);
        CGF.EmitStmt(
            cast<CapturedStmt>(S.getAssociatedStmt())->getCapturedStmt());
      });
}

<<<<<<< HEAD
=======
void CodeGenFunction::EmitOMPTeamsDistributeDirective(
    const OMPTeamsDistributeDirective &S) {
  OMPLexicalScope Scope(*this, S, /*AsInlined=*/true);
  CGM.getOpenMPRuntime().emitInlinedDirective(
      *this, OMPD_teams_distribute,
      [&S](CodeGenFunction &CGF, PrePostActionTy &) {
        OMPLoopScope PreInitScope(CGF, S);
        CGF.EmitStmt(
            cast<CapturedStmt>(S.getAssociatedStmt())->getCapturedStmt());
      });
}

/// \brief Emit a helper variable and return corresponding lvalue.
static LValue EmitOMPHelperVar(CodeGenFunction &CGF,
                               const DeclRefExpr *Helper) {
  auto VDecl = cast<VarDecl>(Helper->getDecl());
  CGF.EmitVarDecl(*VDecl);
  return CGF.EmitLValue(Helper);
}

>>>>>>> 3f11b2c1
namespace {
  struct ScheduleKindModifiersTy {
    OpenMPScheduleClauseKind Kind;
    OpenMPScheduleClauseModifier M1;
    OpenMPScheduleClauseModifier M2;
    ScheduleKindModifiersTy(OpenMPScheduleClauseKind Kind,
                            OpenMPScheduleClauseModifier M1,
                            OpenMPScheduleClauseModifier M2)
        : Kind(Kind), M1(M1), M2(M2) {}
  };
} // namespace

bool CodeGenFunction::EmitOMPWorksharingLoop(const OMPLoopDirective &S) {
  // Emit the loop iteration variable.
  auto IVExpr = cast<DeclRefExpr>(S.getIterationVariable());
  auto IVDecl = cast<VarDecl>(IVExpr->getDecl());
  EmitVarDecl(*IVDecl);

  // Emit the iterations count variable.
  // If it is not a variable, Sema decided to calculate iterations count on each
  // iteration (e.g., it is foldable into a constant).
  if (auto LIExpr = dyn_cast<DeclRefExpr>(S.getLastIteration())) {
    EmitVarDecl(*cast<VarDecl>(LIExpr->getDecl()));
    // Emit calculation of the iterations count.
    EmitIgnoredExpr(S.getCalcLastIteration());
  }

  auto &RT = CGM.getOpenMPRuntime();

  bool HasLastprivateClause;
  // Check pre-condition.
  {
    OMPLoopScope PreInitScope(*this, S);
    // Skip the entire loop if we don't meet the precondition.
    // If the condition constant folds and can be elided, avoid emitting the
    // whole loop.
    bool CondConstant;
    llvm::BasicBlock *ContBlock = nullptr;
    if (ConstantFoldsToSimpleInteger(S.getPreCond(), CondConstant)) {
      if (!CondConstant)
        return false;
    } else {
      auto *ThenBlock = createBasicBlock("omp.precond.then");
      ContBlock = createBasicBlock("omp.precond.end");
      emitPreCond(*this, S, S.getPreCond(), ThenBlock, ContBlock,
                  getProfileCount(&S));
      EmitBlock(ThenBlock);
      incrementProfileCounter(&S);
    }

    bool Ordered = false;
    if (auto *OrderedClause = S.getSingleClause<OMPOrderedClause>()) {
      if (OrderedClause->getNumForLoops())
        RT.emitDoacrossInit(*this, S);
      else
        Ordered = true;
    }

    llvm::DenseSet<const Expr *> EmittedFinals;
    emitAlignedClause(*this, S);
    EmitOMPLinearClauseInit(S);
    // Emit helper vars inits.
    LValue LB =
        EmitOMPHelperVar(*this, cast<DeclRefExpr>(S.getLowerBoundVariable()));
    LValue UB =
        EmitOMPHelperVar(*this, cast<DeclRefExpr>(S.getUpperBoundVariable()));
    LValue ST =
        EmitOMPHelperVar(*this, cast<DeclRefExpr>(S.getStrideVariable()));
    LValue IL =
        EmitOMPHelperVar(*this, cast<DeclRefExpr>(S.getIsLastIterVariable()));

    if (isOpenMPLoopBoundSharingDirective(S.getDirectiveKind())) {
      // When composing distribute with for we need to use the pragma distribute
      // chunk lower and upper bounds rather than the whole loop iteration
      // space. Therefore we copy the bounds of the previous schedule into the
      // the current ones.
      const unsigned IVSize = getContext().getTypeSize(IVExpr->getType());
      LValue PrevLB = EmitLValue(S.getPrevLowerBoundVariable());
      LValue PrevUB = EmitLValue(S.getPrevUpperBoundVariable());
      auto PrevLBVal = EmitLoadOfScalar(PrevLB, SourceLocation());
      PrevLBVal = Builder.CreateIntCast(PrevLBVal, Builder.getIntNTy(IVSize),
                                        /*isSigned=*/false);
      auto PrevUBVal = EmitLoadOfScalar(PrevUB, SourceLocation());
      PrevUBVal = Builder.CreateIntCast(PrevUBVal, Builder.getIntNTy(IVSize),
                                        /*isSigned=*/false);
      EmitStoreOfScalar(PrevLBVal, LB);
      EmitStoreOfScalar(PrevUBVal, UB);
    }

    // Emit 'then' code.
    {
      OMPPrivateScope LoopScope(*this);
      if (EmitOMPFirstprivateClause(S, LoopScope)) {
        // Emit implicit barrier to synchronize threads and avoid data races on
        // initialization of firstprivate variables and post-update of
        // lastprivate variables.
        CGM.getOpenMPRuntime().emitBarrierCall(
            *this, S.getLocStart(), OMPD_unknown, /*EmitChecks=*/false,
            /*ForceSimpleCall=*/true);
      }
      EmitOMPPrivateClause(S, LoopScope);
      HasLastprivateClause = EmitOMPLastprivateClauseInit(S, LoopScope);
      EmitOMPReductionClauseInit(S, LoopScope);
      EmitOMPPrivateLoopCounters(S, LoopScope);
      EmitOMPLinearClause(S, LoopScope);
      (void)LoopScope.Privatize();

      // Detect the loop schedule kind and chunk.
      llvm::Value *Chunk = nullptr;
      bool ChunkSizeOne = false;
      OpenMPScheduleTy ScheduleKind;
      if (auto *C = S.getSingleClause<OMPScheduleClause>()) {
        ScheduleKind.Schedule = C->getScheduleKind();
        ScheduleKind.M1 = C->getFirstScheduleModifier();
        ScheduleKind.M2 = C->getSecondScheduleModifier();
        if (const auto *Ch = C->getChunkSize()) {
          llvm::APSInt Result;
          if (ConstantFoldsToSimpleInteger(Ch, Result)) {
            ChunkSizeOne = Result == 1;
          }
          Chunk = EmitScalarExpr(Ch);
          Chunk = EmitScalarConversion(Chunk, Ch->getType(),
                                       S.getIterationVariable()->getType(),
                                       S.getLocStart());
        }
      }
      const unsigned IVSize = getContext().getTypeSize(IVExpr->getType());
      const bool IVSigned = IVExpr->getType()->hasSignedIntegerRepresentation();
      if (RT.generateCoalescedSchedule(ScheduleKind.Schedule, ChunkSizeOne,
                                       Ordered)) {
        // For NVPTX and other GPU targets high performance is often achieved
        // if adjacent threads access memory in a coalesced manner.  This is
        // true for loops that access memory with stride one if a static
        // schedule with chunk size of 1 is used.  We generate such code
        // whenever the OpenMP standard gives us freedom to do so.
        //
        // This case is called if there is no schedule clause, with a
        // schedule(auto), or with a schedule(static,1).
        //
        // Codegen is optimized for this case.  Since chunk size is 1 we do not
        // need to generate the inner loop, i.e., the chunk iterator can be
        // removed.
        // while(UB = min(UB, GlobalUB), idx = LB, idx < UB) {
        //   BODY;
        //   LB = LB + ST;
        //   UB = UB + ST;
        // }
        if (!Chunk) // Force use of chunk=1
          Chunk = Builder.getIntN(IVSize, 1);
        if (isOpenMPSimdDirective(S.getDirectiveKind()))
          EmitOMPSimdInit(S, /*IsMonotonic=*/true);

        OpenMPScheduleTy LoopSchedule;
        LoopSchedule.Schedule = OMPC_SCHEDULE_static;
        RT.emitForStaticInit(*this, S.getLocStart(), LoopSchedule, IVSize,
                             IVSigned, Ordered, IL.getAddress(),
                             LB.getAddress(), UB.getAddress(), ST.getAddress(),
                             Chunk);
        auto LoopExit =
            getJumpDestInCurrentScope(createBasicBlock("omp.loop.exit"));

        // IV = LB;
        EmitIgnoredExpr(S.getInit());
        EmitOMPInnerLoop(S, LoopScope.requiresCleanups(),
                         S.getCond() /* IV < GlobalUB */,
                         S.getInc() /* Unused */,
                         [&S, LoopExit](CodeGenFunction &CGF) {
                           CGF.EmitOMPLoopBody(S, LoopExit);
                           CGF.EmitStopPoint(&S);
                         },
                         [&S](CodeGenFunction &CGF) {
                           // LB = LB + Stride
                           CGF.EmitIgnoredExpr(S.getNextLowerBound());
                           // IV = LB;
                           CGF.EmitIgnoredExpr(S.getInit());
                         });
        EmitBlock(LoopExit.getBlock());
        // Tell the runtime we are done.
        RT.emitForStaticFinish(*this, S.getLocStart());
      } else if (RT.isStaticNonchunked(ScheduleKind.Schedule,
                                       /* Chunked */ Chunk != nullptr) &&
                 !Ordered) {
        // OpenMP 4.5, 2.7.1 Loop Construct, Description.
        // If the static schedule kind is specified or if the ordered clause is
        // specified, and if no monotonic modifier is specified, the effect will
        // be as if the monotonic modifier was specified.
        if (isOpenMPSimdDirective(S.getDirectiveKind()))
          EmitOMPSimdInit(S, /*IsMonotonic=*/true);
        // OpenMP [2.7.1, Loop Construct, Description, table 2-1]
        // When no chunk_size is specified, the iteration space is divided into
        // chunks that are approximately equal in size, and at most one chunk is
        // distributed to each thread. Note that the size of the chunks is
        // unspecified in this case.
        RT.emitForStaticInit(*this, S.getLocStart(), ScheduleKind,
                             IVSize, IVSigned, Ordered,
                             IL.getAddress(), LB.getAddress(),
                             UB.getAddress(), ST.getAddress());
        auto LoopExit =
            getJumpDestInCurrentScope(createBasicBlock("omp.loop.exit"));
        // UB = min(UB, GlobalUB);
        EmitIgnoredExpr(S.getEnsureUpperBound());
        // IV = LB;
        EmitIgnoredExpr(S.getInit());
        // while (idx <= UB) { BODY; ++idx; }
        EmitOMPInnerLoop(S, LoopScope.requiresCleanups(), S.getCond(),
                         S.getInc(),
                         [&S, LoopExit](CodeGenFunction &CGF) {
                           CGF.EmitOMPLoopBody(S, LoopExit);
                           CGF.EmitStopPoint(&S);
                         },
                         [](CodeGenFunction &) {});
        EmitBlock(LoopExit.getBlock());
        // Tell the runtime we are done.
        RT.emitForStaticFinish(*this, S.getLocStart());
      } else {
        const bool IsMonotonic =
            Ordered || ScheduleKind.Schedule == OMPC_SCHEDULE_static ||
            ScheduleKind.Schedule == OMPC_SCHEDULE_unknown ||
            ScheduleKind.M1 == OMPC_SCHEDULE_MODIFIER_monotonic ||
            ScheduleKind.M2 == OMPC_SCHEDULE_MODIFIER_monotonic;
        // Emit the outer loop, which requests its work chunk [LB..UB] from
        // runtime and runs the inner loop to process it.
        EmitOMPForOuterLoop(ScheduleKind, IsMonotonic, S, LoopScope, Ordered,
                            LB.getAddress(), UB.getAddress(), ST.getAddress(),
                            IL.getAddress(), Chunk);
      }
      if (isOpenMPSimdDirective(S.getDirectiveKind())) {
        EmitOMPSimdFinal(S,
                         [&](CodeGenFunction &CGF) -> llvm::Value * {
                           return CGF.Builder.CreateIsNotNull(
                               CGF.EmitLoadOfScalar(IL, S.getLocStart()));
                         });
      }
      EmitOMPReductionClauseFinal(S);
      // Emit post-update of the reduction variables if IsLastIter != 0.
      emitPostUpdateForReductionClause(
          *this, S, [&](CodeGenFunction &CGF) -> llvm::Value * {
            return CGF.Builder.CreateIsNotNull(
                CGF.EmitLoadOfScalar(IL, S.getLocStart()));
          });
      // Emit final copy of the lastprivate variables if IsLastIter != 0.
      if (HasLastprivateClause)
        EmitOMPLastprivateClauseFinal(
            S, isOpenMPSimdDirective(S.getDirectiveKind()),
            Builder.CreateIsNotNull(EmitLoadOfScalar(IL, S.getLocStart())));
    }
    EmitOMPLinearClauseFinal(S, [&](CodeGenFunction &CGF) -> llvm::Value * {
      return CGF.Builder.CreateIsNotNull(
          CGF.EmitLoadOfScalar(IL, S.getLocStart()));
    });
    // We're now done with the loop, so jump to the continuation block.
    if (ContBlock) {
      EmitBranch(ContBlock);
      EmitBlock(ContBlock, true);
    }
  }
  return HasLastprivateClause;
}

void CodeGenFunction::EmitOMPForDirective(const OMPForDirective &S) {
  bool HasLastprivates = false;
  auto &&CodeGen = [&S, &HasLastprivates](CodeGenFunction &CGF,
                                          PrePostActionTy &) {
    HasLastprivates = CGF.EmitOMPWorksharingLoop(S);
  };
  {
    OMPLexicalScope Scope(*this, S, /*AsInlined=*/true);
    CGM.getOpenMPRuntime().emitInlinedDirective(*this, OMPD_for, CodeGen,
                                                S.hasCancel());
  }

  // Emit an implicit barrier at the end.
  if (CGM.getOpenMPRuntime().requiresBarrier(S) ||
      !S.getSingleClause<OMPNowaitClause>() || HasLastprivates) {
    CGM.getOpenMPRuntime().emitBarrierCall(*this, S.getLocStart(), OMPD_for);
  }
}

void CodeGenFunction::EmitOMPForSimdDirective(const OMPForSimdDirective &S) {
  bool HasLastprivates = false;
  auto &&CodeGen = [&S, &HasLastprivates](CodeGenFunction &CGF,
                                          PrePostActionTy &) {
    HasLastprivates = CGF.EmitOMPWorksharingLoop(S);
  };
  {
    OMPLexicalScope Scope(*this, S, /*AsInlined=*/true);
    CGM.getOpenMPRuntime().emitInlinedDirective(*this, OMPD_simd, CodeGen);
  }

  // Emit an implicit barrier at the end.
  if (!S.getSingleClause<OMPNowaitClause>() || HasLastprivates) {
    CGM.getOpenMPRuntime().emitBarrierCall(*this, S.getLocStart(), OMPD_for);
  }
}

static LValue createSectionLVal(CodeGenFunction &CGF, QualType Ty,
                                const Twine &Name,
                                llvm::Value *Init = nullptr) {
  auto LVal = CGF.MakeAddrLValue(CGF.CreateMemTemp(Ty, Name), Ty);
  if (Init)
    CGF.EmitScalarInit(Init, LVal);
  return LVal;
}

void CodeGenFunction::EmitSections(const OMPExecutableDirective &S) {
  auto *Stmt = cast<CapturedStmt>(S.getAssociatedStmt())->getCapturedStmt();
  auto *CS = dyn_cast<CompoundStmt>(Stmt);
  bool HasLastprivates = false;
  auto &&CodeGen = [&S, Stmt, CS, &HasLastprivates](CodeGenFunction &CGF,
                                                    PrePostActionTy &) {
    auto &C = CGF.CGM.getContext();
    auto KmpInt32Ty = C.getIntTypeForBitwidth(/*DestWidth=*/32, /*Signed=*/1);
    // Emit helper vars inits.
    LValue LB = createSectionLVal(CGF, KmpInt32Ty, ".omp.sections.lb.",
                                  CGF.Builder.getInt32(0));
    auto *GlobalUBVal = CS != nullptr ? CGF.Builder.getInt32(CS->size() - 1)
                                      : CGF.Builder.getInt32(0);
    LValue UB =
        createSectionLVal(CGF, KmpInt32Ty, ".omp.sections.ub.", GlobalUBVal);
    LValue ST = createSectionLVal(CGF, KmpInt32Ty, ".omp.sections.st.",
                                  CGF.Builder.getInt32(1));
    LValue IL = createSectionLVal(CGF, KmpInt32Ty, ".omp.sections.il.",
                                  CGF.Builder.getInt32(0));
    // Loop counter.
    LValue IV = createSectionLVal(CGF, KmpInt32Ty, ".omp.sections.iv.");
    OpaqueValueExpr IVRefExpr(S.getLocStart(), KmpInt32Ty, VK_LValue);
    CodeGenFunction::OpaqueValueMapping OpaqueIV(CGF, &IVRefExpr, IV);
    OpaqueValueExpr UBRefExpr(S.getLocStart(), KmpInt32Ty, VK_LValue);
    CodeGenFunction::OpaqueValueMapping OpaqueUB(CGF, &UBRefExpr, UB);
    // Generate condition for loop.
    BinaryOperator Cond(&IVRefExpr, &UBRefExpr, BO_LE, C.BoolTy, VK_RValue,
                        OK_Ordinary, S.getLocStart(),
                        /*fpContractable=*/false);
    // Increment for loop counter.
    UnaryOperator Inc(&IVRefExpr, UO_PreInc, KmpInt32Ty, VK_RValue, OK_Ordinary,
                      S.getLocStart());
    auto BodyGen = [Stmt, CS, &S, &IV](CodeGenFunction &CGF) {
      // Iterate through all sections and emit a switch construct:
      // switch (IV) {
      //   case 0:
      //     <SectionStmt[0]>;
      //     break;
      // ...
      //   case <NumSection> - 1:
      //     <SectionStmt[<NumSection> - 1]>;
      //     break;
      // }
      // .omp.sections.exit:
      auto *ExitBB = CGF.createBasicBlock(".omp.sections.exit");
      auto *SwitchStmt = CGF.Builder.CreateSwitch(
          CGF.EmitLoadOfLValue(IV, S.getLocStart()).getScalarVal(), ExitBB,
          CS == nullptr ? 1 : CS->size());
      if (CS) {
        unsigned CaseNumber = 0;
        for (auto *SubStmt : CS->children()) {
          auto CaseBB = CGF.createBasicBlock(".omp.sections.case");
          CGF.EmitBlock(CaseBB);
          SwitchStmt->addCase(CGF.Builder.getInt32(CaseNumber), CaseBB);
          CGF.EmitStmt(SubStmt);
          CGF.EmitBranch(ExitBB);
          ++CaseNumber;
        }
      } else {
        auto CaseBB = CGF.createBasicBlock(".omp.sections.case");
        CGF.EmitBlock(CaseBB);
        SwitchStmt->addCase(CGF.Builder.getInt32(0), CaseBB);
        CGF.EmitStmt(Stmt);
        CGF.EmitBranch(ExitBB);
      }
      CGF.EmitBlock(ExitBB, /*IsFinished=*/true);
    };

    CodeGenFunction::OMPPrivateScope LoopScope(CGF);
    if (CGF.EmitOMPFirstprivateClause(S, LoopScope)) {
      // Emit implicit barrier to synchronize threads and avoid data races on
      // initialization of firstprivate variables and post-update of lastprivate
      // variables.
      CGF.CGM.getOpenMPRuntime().emitBarrierCall(
          CGF, S.getLocStart(), OMPD_unknown, /*EmitChecks=*/false,
          /*ForceSimpleCall=*/true);
    }
    CGF.EmitOMPPrivateClause(S, LoopScope);
    HasLastprivates = CGF.EmitOMPLastprivateClauseInit(S, LoopScope);
    CGF.EmitOMPReductionClauseInit(S, LoopScope);
    (void)LoopScope.Privatize();

    // Emit static non-chunked loop.
    OpenMPScheduleTy ScheduleKind;
    ScheduleKind.Schedule = OMPC_SCHEDULE_static;
    CGF.CGM.getOpenMPRuntime().emitForStaticInit(
        CGF, S.getLocStart(), ScheduleKind, /*IVSize=*/32,
        /*IVSigned=*/true, /*Ordered=*/false, IL.getAddress(), LB.getAddress(),
        UB.getAddress(), ST.getAddress());
    // UB = min(UB, GlobalUB);
    auto *UBVal = CGF.EmitLoadOfScalar(UB, S.getLocStart());
    auto *MinUBGlobalUB = CGF.Builder.CreateSelect(
        CGF.Builder.CreateICmpSLT(UBVal, GlobalUBVal), UBVal, GlobalUBVal);
    CGF.EmitStoreOfScalar(MinUBGlobalUB, UB);
    // IV = LB;
    CGF.EmitStoreOfScalar(CGF.EmitLoadOfScalar(LB, S.getLocStart()), IV);
    // while (idx <= UB) { BODY; ++idx; }
    CGF.EmitOMPInnerLoop(S, /*RequiresCleanup=*/false, &Cond, &Inc, BodyGen,
                         [](CodeGenFunction &) {});
    // Tell the runtime we are done.
    CGF.CGM.getOpenMPRuntime().emitForStaticFinish(CGF, S.getLocStart());
    CGF.EmitOMPReductionClauseFinal(S);
    // Emit post-update of the reduction variables if IsLastIter != 0.
    emitPostUpdateForReductionClause(
        CGF, S, [&](CodeGenFunction &CGF) -> llvm::Value * {
          return CGF.Builder.CreateIsNotNull(
              CGF.EmitLoadOfScalar(IL, S.getLocStart()));
        });

    // Emit final copy of the lastprivate variables if IsLastIter != 0.
    if (HasLastprivates)
      CGF.EmitOMPLastprivateClauseFinal(
          S, /*NoFinals=*/false,
          CGF.Builder.CreateIsNotNull(
              CGF.EmitLoadOfScalar(IL, S.getLocStart())));
  };

  bool HasCancel = false;
  if (auto *OSD = dyn_cast<OMPSectionsDirective>(&S))
    HasCancel = OSD->hasCancel();
  else if (auto *OPSD = dyn_cast<OMPParallelSectionsDirective>(&S))
    HasCancel = OPSD->hasCancel();
  CGM.getOpenMPRuntime().emitInlinedDirective(*this, OMPD_sections, CodeGen,
                                              HasCancel);
  // Emit barrier for lastprivates only if 'sections' directive has 'nowait'
  // clause. Otherwise the barrier will be generated by the codegen for the
  // directive.
  if (HasLastprivates && S.getSingleClause<OMPNowaitClause>()) {
    // Emit implicit barrier to synchronize threads and avoid data races on
    // initialization of firstprivate variables.
    CGM.getOpenMPRuntime().emitBarrierCall(*this, S.getLocStart(),
                                           OMPD_unknown);
  }
}

void CodeGenFunction::EmitOMPSectionsDirective(const OMPSectionsDirective &S) {
  {
    OMPLexicalScope Scope(*this, S, /*AsInlined=*/true);
    EmitSections(S);
  }
  // Emit an implicit barrier at the end.
  if (!S.getSingleClause<OMPNowaitClause>()) {
    CGM.getOpenMPRuntime().emitBarrierCall(*this, S.getLocStart(),
                                           OMPD_sections);
  }
}

void CodeGenFunction::EmitOMPSectionDirective(const OMPSectionDirective &S) {
  auto &&CodeGen = [&S](CodeGenFunction &CGF, PrePostActionTy &) {
    CGF.EmitStmt(cast<CapturedStmt>(S.getAssociatedStmt())->getCapturedStmt());
  };
  OMPLexicalScope Scope(*this, S, /*AsInlined=*/true);
  CGM.getOpenMPRuntime().emitInlinedDirective(*this, OMPD_section, CodeGen,
                                              S.hasCancel());
}

void CodeGenFunction::EmitOMPSingleDirective(const OMPSingleDirective &S) {
  llvm::SmallVector<const Expr *, 8> CopyprivateVars;
  llvm::SmallVector<const Expr *, 8> DestExprs;
  llvm::SmallVector<const Expr *, 8> SrcExprs;
  llvm::SmallVector<const Expr *, 8> AssignmentOps;
  // Check if there are any 'copyprivate' clauses associated with this
  // 'single' construct.
  // Build a list of copyprivate variables along with helper expressions
  // (<source>, <destination>, <destination>=<source> expressions)
  for (const auto *C : S.getClausesOfKind<OMPCopyprivateClause>()) {
    CopyprivateVars.append(C->varlists().begin(), C->varlists().end());
    DestExprs.append(C->destination_exprs().begin(),
                     C->destination_exprs().end());
    SrcExprs.append(C->source_exprs().begin(), C->source_exprs().end());
    AssignmentOps.append(C->assignment_ops().begin(),
                         C->assignment_ops().end());
  }
  // Emit code for 'single' region along with 'copyprivate' clauses
  auto &&CodeGen = [&S](CodeGenFunction &CGF, PrePostActionTy &Action) {
    Action.Enter(CGF);
    OMPPrivateScope SingleScope(CGF);
    (void)CGF.EmitOMPFirstprivateClause(S, SingleScope);
    CGF.EmitOMPPrivateClause(S, SingleScope);
    (void)SingleScope.Privatize();
    CGF.EmitStmt(cast<CapturedStmt>(S.getAssociatedStmt())->getCapturedStmt());
  };
  {
    OMPLexicalScope Scope(*this, S, /*AsInlined=*/true);
    CGM.getOpenMPRuntime().emitSingleRegion(*this, CodeGen, S.getLocStart(),
                                            CopyprivateVars, DestExprs,
                                            SrcExprs, AssignmentOps);
  }
  // Emit an implicit barrier at the end (to avoid data race on firstprivate
  // init or if no 'nowait' clause was specified and no 'copyprivate' clause).
  if (!S.getSingleClause<OMPNowaitClause>() && CopyprivateVars.empty()) {
    CGM.getOpenMPRuntime().emitBarrierCall(
        *this, S.getLocStart(),
        S.getSingleClause<OMPNowaitClause>() ? OMPD_unknown : OMPD_single);
  }
}

void CodeGenFunction::EmitOMPMasterDirective(const OMPMasterDirective &S) {
  auto &&CodeGen = [&S](CodeGenFunction &CGF, PrePostActionTy &Action) {
    Action.Enter(CGF);
    CGF.EmitStmt(cast<CapturedStmt>(S.getAssociatedStmt())->getCapturedStmt());
  };
  OMPLexicalScope Scope(*this, S, /*AsInlined=*/true);
  CGM.getOpenMPRuntime().emitMasterRegion(*this, CodeGen, S.getLocStart());
}

void CodeGenFunction::EmitOMPCriticalDirective(const OMPCriticalDirective &S) {
  auto &&CodeGen = [&S](CodeGenFunction &CGF, PrePostActionTy &Action) {
    Action.Enter(CGF);
    CGF.EmitStmt(cast<CapturedStmt>(S.getAssociatedStmt())->getCapturedStmt());
  };
  Expr *Hint = nullptr;
  if (auto *HintClause = S.getSingleClause<OMPHintClause>())
    Hint = HintClause->getHint();
  OMPLexicalScope Scope(*this, S, /*AsInlined=*/true);
  CGM.getOpenMPRuntime().emitCriticalRegion(*this,
                                            S.getDirectiveName().getAsString(),
                                            CodeGen, S.getLocStart(), Hint);
}

void CodeGenFunction::EmitOMPParallelForDirective(
    const OMPParallelForDirective &S) {
  // Emit directive as a combined directive that consists of two implicit
  // directives: 'parallel' with 'for' directive.
  auto &&CodeGen = [&S](CodeGenFunction &CGF, PrePostActionTy &) {
    CGF.EmitOMPWorksharingLoop(S);
  };
  emitCommonOMPParallelDirective(*this, S, OMPD_for, CodeGen);
}

void CodeGenFunction::EmitOMPParallelForSimdDirective(
    const OMPParallelForSimdDirective &S) {
  // Emit directive as a combined directive that consists of two implicit
  // directives: 'parallel' with 'for' directive.
  auto &&CodeGen = [&S](CodeGenFunction &CGF, PrePostActionTy &) {
    CGF.EmitOMPWorksharingLoop(S);
  };
  emitCommonOMPParallelDirective(*this, S, OMPD_simd, CodeGen);
}

void CodeGenFunction::EmitOMPParallelSectionsDirective(
    const OMPParallelSectionsDirective &S) {
  // Emit directive as a combined directive that consists of two implicit
  // directives: 'parallel' with 'sections' directive.
  auto &&CodeGen = [&S](CodeGenFunction &CGF, PrePostActionTy &) {
    CGF.EmitSections(S);
  };
  emitCommonOMPParallelDirective(*this, S, OMPD_sections, CodeGen);
}

void CodeGenFunction::EmitOMPTaskBasedDirective(const OMPExecutableDirective &S,
                                                const RegionCodeGenTy &BodyGen,
                                                const TaskGenTy &TaskGen,
                                                OMPTaskDataTy &Data) {
  // Emit outlined function for task construct.
  auto CS = cast<CapturedStmt>(S.getAssociatedStmt());
  auto *I = CS->getCapturedDecl()->param_begin();
  auto *PartId = std::next(I);
  auto *TaskT = std::next(I, 4);
  // Check if the task is final
  if (const auto *Clause = S.getSingleClause<OMPFinalClause>()) {
    // If the condition constant folds and can be elided, try to avoid emitting
    // the condition and the dead arm of the if/else.
    auto *Cond = Clause->getCondition();
    bool CondConstant;
    if (ConstantFoldsToSimpleInteger(Cond, CondConstant))
      Data.Final.setInt(CondConstant);
    else
      Data.Final.setPointer(EvaluateExprAsBool(Cond));
  } else {
    // By default the task is not final.
    Data.Final.setInt(/*IntVal=*/false);
  }
  // Check if the task has 'priority' clause.
  if (const auto *Clause = S.getSingleClause<OMPPriorityClause>()) {
    auto *Prio = Clause->getPriority();
    Data.Priority.setInt(/*IntVal=*/true);
    Data.Priority.setPointer(EmitScalarConversion(
        EmitScalarExpr(Prio), Prio->getType(),
        getContext().getIntTypeForBitwidth(/*DestWidth=*/32, /*Signed=*/1),
        Prio->getExprLoc()));
  }
  // The first function argument for tasks is a thread id, the second one is a
  // part id (0 for tied tasks, >=0 for untied task).
  llvm::DenseSet<const VarDecl *> EmittedAsPrivate;
  // Get list of private variables.
  for (const auto *C : S.getClausesOfKind<OMPPrivateClause>()) {
    auto IRef = C->varlist_begin();
    for (auto *IInit : C->private_copies()) {
      auto *OrigVD = cast<VarDecl>(cast<DeclRefExpr>(*IRef)->getDecl());
      if (EmittedAsPrivate.insert(OrigVD->getCanonicalDecl()).second) {
        Data.PrivateVars.push_back(*IRef);
        Data.PrivateCopies.push_back(IInit);
      }
      ++IRef;
    }
  }
  EmittedAsPrivate.clear();
  // Get list of firstprivate variables.
  for (const auto *C : S.getClausesOfKind<OMPFirstprivateClause>()) {
    auto IRef = C->varlist_begin();
    auto IElemInitRef = C->inits().begin();
    for (auto *IInit : C->private_copies()) {
      auto *OrigVD = cast<VarDecl>(cast<DeclRefExpr>(*IRef)->getDecl());
      if (EmittedAsPrivate.insert(OrigVD->getCanonicalDecl()).second) {
        Data.FirstprivateVars.push_back(*IRef);
        Data.FirstprivateCopies.push_back(IInit);
        Data.FirstprivateInits.push_back(*IElemInitRef);
      }
      ++IRef;
      ++IElemInitRef;
    }
  }
  // Get list of lastprivate variables (for taskloops).
  llvm::DenseMap<const VarDecl *, const DeclRefExpr *> LastprivateDstsOrigs;
  for (const auto *C : S.getClausesOfKind<OMPLastprivateClause>()) {
    auto IRef = C->varlist_begin();
    auto ID = C->destination_exprs().begin();
    for (auto *IInit : C->private_copies()) {
      auto *OrigVD = cast<VarDecl>(cast<DeclRefExpr>(*IRef)->getDecl());
      if (EmittedAsPrivate.insert(OrigVD->getCanonicalDecl()).second) {
        Data.LastprivateVars.push_back(*IRef);
        Data.LastprivateCopies.push_back(IInit);
      }
      LastprivateDstsOrigs.insert(
          {cast<VarDecl>(cast<DeclRefExpr>(*ID)->getDecl()),
           cast<DeclRefExpr>(*IRef)});
      ++IRef;
      ++ID;
    }
  }
  // Build list of dependences.
  for (const auto *C : S.getClausesOfKind<OMPDependClause>())
    for (auto *IRef : C->varlists())
      Data.Dependences.push_back(std::make_pair(C->getDependencyKind(), IRef));
  auto &&CodeGen = [PartId, &S, &Data, CS, &BodyGen, &LastprivateDstsOrigs](
      CodeGenFunction &CGF, PrePostActionTy &Action) {
    // Set proper addresses for generated private copies.
    OMPPrivateScope Scope(CGF);
    if (!Data.PrivateVars.empty() || !Data.FirstprivateVars.empty() ||
        !Data.LastprivateVars.empty()) {
      auto *CopyFn = CGF.Builder.CreateLoad(
          CGF.GetAddrOfLocalVar(CS->getCapturedDecl()->getParam(3)));
      auto *PrivatesPtr = CGF.Builder.CreateLoad(
          CGF.GetAddrOfLocalVar(CS->getCapturedDecl()->getParam(2)));
      // Map privates.
      llvm::SmallVector<std::pair<const VarDecl *, Address>, 16> PrivatePtrs;
      llvm::SmallVector<llvm::Value *, 16> CallArgs;
      CallArgs.push_back(PrivatesPtr);
      for (auto *E : Data.PrivateVars) {
        auto *VD = cast<VarDecl>(cast<DeclRefExpr>(E)->getDecl());
        Address PrivatePtr = CGF.CreateMemTemp(
            CGF.getContext().getPointerType(E->getType()), ".priv.ptr.addr");
        PrivatePtrs.push_back(std::make_pair(VD, PrivatePtr));
        CallArgs.push_back(PrivatePtr.getPointer());
      }
      for (auto *E : Data.FirstprivateVars) {
        auto *VD = cast<VarDecl>(cast<DeclRefExpr>(E)->getDecl());
        Address PrivatePtr =
            CGF.CreateMemTemp(CGF.getContext().getPointerType(E->getType()),
                              ".firstpriv.ptr.addr");
        PrivatePtrs.push_back(std::make_pair(VD, PrivatePtr));
        CallArgs.push_back(PrivatePtr.getPointer());
      }
      for (auto *E : Data.LastprivateVars) {
        auto *VD = cast<VarDecl>(cast<DeclRefExpr>(E)->getDecl());
        Address PrivatePtr =
            CGF.CreateMemTemp(CGF.getContext().getPointerType(E->getType()),
                              ".lastpriv.ptr.addr");
        PrivatePtrs.push_back(std::make_pair(VD, PrivatePtr));
        CallArgs.push_back(PrivatePtr.getPointer());
      }
      CGF.EmitRuntimeCall(CopyFn, CallArgs);
      for (auto &&Pair : LastprivateDstsOrigs) {
        auto *OrigVD = cast<VarDecl>(Pair.second->getDecl());
        DeclRefExpr DRE(
            const_cast<VarDecl *>(OrigVD),
            /*RefersToEnclosingVariableOrCapture=*/CGF.CapturedStmtInfo->lookup(
                OrigVD) != nullptr,
            Pair.second->getType(), VK_LValue, Pair.second->getExprLoc());
        Scope.addPrivate(Pair.first, [&CGF, &DRE]() {
          return CGF.EmitLValue(&DRE).getAddress();
        });
      }
      for (auto &&Pair : PrivatePtrs) {
        Address Replacement(CGF.Builder.CreateLoad(Pair.second),
                            CGF.getContext().getDeclAlign(Pair.first));
        Scope.addPrivate(Pair.first, [Replacement]() { return Replacement; });
      }
    }
    (void)Scope.Privatize();

    Action.Enter(CGF);
    BodyGen(CGF);
  };
  auto *OutlinedFn = CGM.getOpenMPRuntime().emitTaskOutlinedFunction(
      S, *I, *PartId, *TaskT, S.getDirectiveKind(), CodeGen, Data.Tied,
      Data.NumberOfParts);
  OMPLexicalScope Scope(*this, S);
  TaskGen(*this, OutlinedFn, Data);
}

void CodeGenFunction::EmitOMPTaskDirective(const OMPTaskDirective &S) {
  // Emit outlined function for task construct.
  auto CS = cast<CapturedStmt>(S.getAssociatedStmt());
  auto CapturedStruct = GenerateCapturedStmtArgument(*CS);
  auto SharedsTy = getContext().getRecordType(CS->getCapturedRecordDecl());
  const Expr *IfCond = nullptr;
  for (const auto *C : S.getClausesOfKind<OMPIfClause>()) {
    if (C->getNameModifier() == OMPD_unknown ||
        C->getNameModifier() == OMPD_task) {
      IfCond = C->getCondition();
      break;
    }
  }

  OMPTaskDataTy Data;
  // Check if we should emit tied or untied task.
  Data.Tied = !S.getSingleClause<OMPUntiedClause>();
  auto &&BodyGen = [CS](CodeGenFunction &CGF, PrePostActionTy &) {
    CGF.EmitStmt(CS->getCapturedStmt());
  };
  auto &&TaskGen = [&S, SharedsTy, CapturedStruct,
                    IfCond](CodeGenFunction &CGF, llvm::Value *OutlinedFn,
                            const OMPTaskDataTy &Data) {
    CGF.CGM.getOpenMPRuntime().emitTaskCall(CGF, S.getLocStart(), S, OutlinedFn,
                                            SharedsTy, CapturedStruct, IfCond,
                                            Data);
  };
  EmitOMPTaskBasedDirective(S, BodyGen, TaskGen, Data);
}

void CodeGenFunction::EmitOMPTaskyieldDirective(
    const OMPTaskyieldDirective &S) {
  CGM.getOpenMPRuntime().emitTaskyieldCall(*this, S.getLocStart());
}

void CodeGenFunction::EmitOMPBarrierDirective(const OMPBarrierDirective &S) {
  CGM.getOpenMPRuntime().emitBarrierCall(*this, S.getLocStart(), OMPD_barrier);
}

void CodeGenFunction::EmitOMPTaskwaitDirective(const OMPTaskwaitDirective &S) {
  CGM.getOpenMPRuntime().emitTaskwaitCall(*this, S.getLocStart());
}

void CodeGenFunction::EmitOMPTaskgroupDirective(
    const OMPTaskgroupDirective &S) {
  auto &&CodeGen = [&S](CodeGenFunction &CGF, PrePostActionTy &Action) {
    Action.Enter(CGF);
    CGF.EmitStmt(cast<CapturedStmt>(S.getAssociatedStmt())->getCapturedStmt());
  };
  OMPLexicalScope Scope(*this, S, /*AsInlined=*/true);
  CGM.getOpenMPRuntime().emitTaskgroupRegion(*this, CodeGen, S.getLocStart());
}

void CodeGenFunction::EmitOMPFlushDirective(const OMPFlushDirective &S) {
  CGM.getOpenMPRuntime().emitFlush(*this, [&]() -> ArrayRef<const Expr *> {
    if (const auto *FlushClause = S.getSingleClause<OMPFlushClause>()) {
      return llvm::makeArrayRef(FlushClause->varlist_begin(),
                                FlushClause->varlist_end());
    }
    return llvm::None;
  }(), S.getLocStart());
}

void CodeGenFunction::EmitOMPDistributeLoop(
    const OMPLoopDirective &S,
    const RegionCodeGenTy &CodeGenDistributeLoopContent) {
  // Emit the loop iteration variable.
  auto IVExpr = cast<DeclRefExpr>(S.getIterationVariable());
  auto IVDecl = cast<VarDecl>(IVExpr->getDecl());
  EmitVarDecl(*IVDecl);

  // Emit the iterations count variable.
  // If it is not a variable, Sema decided to calculate iterations count on each
  // iteration (e.g., it is foldable into a constant).
  if (auto LIExpr = dyn_cast<DeclRefExpr>(S.getLastIteration())) {
    EmitVarDecl(*cast<VarDecl>(LIExpr->getDecl()));
    // Emit calculation of the iterations count.
    EmitIgnoredExpr(S.getCalcLastIteration());
  }

  auto &RT = CGM.getOpenMPRuntime();

  // Check pre-condition.
  {
    OMPLoopScope PreInitScope(*this, S);
    // Skip the entire loop if we don't meet the precondition.
    // If the condition constant folds and can be elided, avoid emitting the
    // whole loop.
    bool CondConstant;
    llvm::BasicBlock *ContBlock = nullptr;
    if (ConstantFoldsToSimpleInteger(S.getPreCond(), CondConstant)) {
      if (!CondConstant)
        return;
    } else {
      auto *ThenBlock = createBasicBlock("omp.precond.then");
      ContBlock = createBasicBlock("omp.precond.end");
      emitPreCond(*this, S, S.getPreCond(), ThenBlock, ContBlock,
                  getProfileCount(&S));
      EmitBlock(ThenBlock);
      incrementProfileCounter(&S);
    }

    // Emit 'then' code.
    {
      // Emit helper vars inits.
      LValue LB =
          EmitOMPHelperVar(*this, cast<DeclRefExpr>(S.getLowerBoundVariable()));
      LValue UB =
          EmitOMPHelperVar(*this, cast<DeclRefExpr>(S.getUpperBoundVariable()));
      LValue ST =
          EmitOMPHelperVar(*this, cast<DeclRefExpr>(S.getStrideVariable()));
      LValue IL =
          EmitOMPHelperVar(*this, cast<DeclRefExpr>(S.getIsLastIterVariable()));

      OMPPrivateScope LoopScope(*this);
      if (EmitOMPFirstprivateClause(S, LoopScope)) {
        // Emit implicit barrier to synchronize threads and avoid data races on
        // initialization of firstprivate variables and post-update of
        // lastprivate variables.
        CGM.getOpenMPRuntime().emitBarrierCall(
            *this, S.getLocStart(), OMPD_unknown, /*EmitChecks=*/false,
            /*ForceSimpleCall=*/true);
      }
      EmitOMPPrivateClause(S, LoopScope);
      bool HasLastprivateClause = EmitOMPLastprivateClauseInit(S, LoopScope);
      EmitOMPPrivateLoopCounters(S, LoopScope);
      (void)LoopScope.Privatize();

      // Detect the distribute schedule kind and chunk.
      llvm::Value *DistChunk = nullptr;
      OpenMPDistScheduleClauseKind DistScheduleKind =
          OMPC_DIST_SCHEDULE_unknown;
      if (auto *C = S.getSingleClause<OMPDistScheduleClause>()) {
        DistScheduleKind = C->getDistScheduleKind();
        if (const auto *Ch = C->getChunkSize()) {
          DistChunk = EmitScalarExpr(Ch);
          DistChunk = EmitScalarConversion(DistChunk, Ch->getType(),
                                           S.getIterationVariable()->getType(),
                                           S.getLocStart());
        }
      }
      const unsigned IVSize = getContext().getTypeSize(IVExpr->getType());
      const bool IVSigned = IVExpr->getType()->hasSignedIntegerRepresentation();

      // Detect the loop schedule kind and chunk.
      llvm::Value *Chunk = nullptr;
      bool ChunkSizeOne = false;
      OpenMPScheduleClauseKind ScheduleKind = OMPC_SCHEDULE_unknown;
      OpenMPScheduleClauseModifier M1 = OMPC_SCHEDULE_MODIFIER_unknown;
      OpenMPScheduleClauseModifier M2 = OMPC_SCHEDULE_MODIFIER_unknown;
      if (auto *C = S.getSingleClause<OMPScheduleClause>()) {
        ScheduleKind = C->getScheduleKind();
        M1 = C->getFirstScheduleModifier();
        M2 = C->getSecondScheduleModifier();
        if (const auto *Ch = C->getChunkSize()) {
          llvm::APSInt Result;
          if (ConstantFoldsToSimpleInteger(Ch, Result)) {
            ChunkSizeOne = Result == 1;
          }
          Chunk = EmitScalarExpr(Ch);
          Chunk = EmitScalarConversion(Chunk, Ch->getType(),
                                       S.getIterationVariable()->getType(),
                                       S.getLocStart());
        }
      }
      const bool Ordered = S.getSingleClause<OMPOrderedClause>() != nullptr;

      if (RT.generateCoalescedSchedule(DistScheduleKind, ScheduleKind,
                                       /* Chunked */ DistChunk != nullptr,
                                       ChunkSizeOne, Ordered)) {
        // For NVPTX and other GPU targets high performance is often achieved
        // if adjacent threads access memory in a coalesced manner.  This is
        // true for loops that access memory with stride one if a static
        // schedule with chunk size of 1 is used.  We generate such code
        // whenever the OpenMP standard gives us freedom to do so.
        //
        // This case is called if there is no dist_schedule clause, and there is
        // no
        // schedule clause, with a schedule(auto), or with a schedule(static,1).
        //
        // Codegen is optimized for this case.  Since chunk size is 1 we do not
        // need to generate the inner loop, i.e., the chunk iterator can be
        // removed.
        // while(UB = min(UB, GlobalUB), idx = LB, idx < UB) {
        //   BODY;
        //   LB = LB + ST;
        //   UB = UB + ST;
        // }
        if (!Chunk) // Force use of chunk = 1.
          Chunk = Builder.getIntN(IVSize, 1);
        RT.emitDistributeStaticInit(*this, S.getLocStart(), DistScheduleKind,
                                    IVSize, IVSigned, /* Ordered = */ false,
                                    IL.getAddress(), LB.getAddress(),
                                    UB.getAddress(), ST.getAddress(), Chunk,
                                    /*Coalesced=*/true);
        auto LoopExit =
            getJumpDestInCurrentScope(createBasicBlock("omp.loop.exit"));
        // IV = LB
        EmitIgnoredExpr(S.getInit());
        EmitOMPInnerLoop(S, LoopScope.requiresCleanups(),
                         S.getDistCond() /* IV < GlobalUB */,
                         S.getInc() /* Unused */,
                         [&S, &LoopExit](CodeGenFunction &CGF) {
                           CGF.EmitOMPLoopBody(S, LoopExit);
                           CGF.EmitStopPoint(&S);
                         },
                         [&S](CodeGenFunction &CGF) {
                           // LB = LB + Stride
                           CGF.EmitIgnoredExpr(S.getNextLowerBound());
                           // IV = LB;
                           CGF.EmitIgnoredExpr(S.getInit());
                         });
        EmitBlock(LoopExit.getBlock());
        // Tell the runtime we are done.
        RT.emitForStaticFinish(*this, S.getLocStart());
      } else if (RT.isStaticNonchunked(DistScheduleKind,
                                       /* Chunked */ DistChunk != nullptr)) {
        // OpenMP [2.10.8, distribute Construct, Description]
        // If dist_schedule is specified, kind must be static. If specified,
        // iterations are divided into chunks of size chunk_size, chunks are
        // assigned to the teams of the league in a round-robin fashion in the
        // order of the team number. When no chunk_size is specified, the
        // iteration space is divided into chunks that are approximately equal
        // in size, and at most one chunk is distributed to each team of the
        // league. The size of the chunks is unspecified in this case.
        RT.emitDistributeStaticInit(*this, S.getLocStart(), DistScheduleKind,
                                    IVSize, IVSigned, /* Ordered = */ false,
                                    IL.getAddress(), LB.getAddress(),
                                    UB.getAddress(), ST.getAddress());
        auto LoopExit =
            getJumpDestInCurrentScope(createBasicBlock("omp.loop.exit"));
        // UB = min(UB, GlobalUB);
        EmitIgnoredExpr(S.getEnsureUpperBound());
        // IV = LB;
        EmitIgnoredExpr(S.getInit());
        // while (idx <= UB) { BODY; ++idx; }
        EmitOMPInnerLoop(S, LoopScope.requiresCleanups(),
                         isOpenMPLoopBoundSharingDirective(S.getDirectiveKind())
                             ? S.getDistCond()
                             : S.getCond(),
                         isOpenMPLoopBoundSharingDirective(S.getDirectiveKind())
                             ? S.getDistInc()
                             : S.getInc(),
                         [&S, &LoopExit,
                          &CodeGenDistributeLoopContent](CodeGenFunction &CGF) {
                           if (S.getDirectiveKind() == OMPD_distribute) {
                             CGF.EmitOMPLoopBody(S, LoopExit);
                             CGF.EmitStopPoint(&S);
                           } else if (isOpenMPLoopBoundSharingDirective(
                                          S.getDirectiveKind())) {
                             CodeGenDistributeLoopContent(CGF);
                           }
                         },
                         [](CodeGenFunction &) {});
        EmitBlock(LoopExit.getBlock());
        // Tell the runtime we are done.
        RT.emitForStaticFinish(*this, S.getLocStart());
      } else {
        // Emit the outer loop, which requests its work chunk [LB..UB] from
        // runtime and runs the inner loop to process it.
        EmitOMPDistributeOuterLoop(DistScheduleKind, S, LoopScope,
                                   LB.getAddress(), UB.getAddress(),
                                   ST.getAddress(), IL.getAddress(), DistChunk,
                                   CodeGenDistributeLoopContent);
      }

      // Emit final copy of the lastprivate variables if IsLastIter != 0.
      if (HasLastprivateClause)
        EmitOMPLastprivateClauseFinal(
            S, isOpenMPSimdDirective(S.getDirectiveKind()),
            Builder.CreateIsNotNull(EmitLoadOfScalar(IL, S.getLocStart())));
    }

    // We're now done with the loop, so jump to the continuation block.
    if (ContBlock) {
      EmitBranch(ContBlock);
      EmitBlock(ContBlock, true);
    }
  }
}

void CodeGenFunction::EmitOMPDistributeDirective(
    const OMPDistributeDirective &S) {
  auto &&CodeGen = [&S](CodeGenFunction &CGF, PrePostActionTy &) {
    CGF.EmitOMPDistributeLoop(S, [](CodeGenFunction &, PrePostActionTy &) {});
  };
  OMPLexicalScope Scope(*this, S, /*AsInlined=*/true);
  CGM.getOpenMPRuntime().emitInlinedDirective(*this, OMPD_distribute, CodeGen,
                                              false);
}

void CodeGenFunction::EmitOMPDistributeParallelForDirective(
    const OMPDistributeParallelForDirective &S) {
  auto &&CGParallelFor = [&S](CodeGenFunction &CGF, PrePostActionTy &) {
    auto &&CGInlinedWorksharingLoop = [&S](CodeGenFunction &CGF,
                                           PrePostActionTy &) {
      CGF.EmitOMPWorksharingLoop(S);
    };
    emitCommonOMPParallelDirective(CGF, S, OMPD_for, CGInlinedWorksharingLoop);
  };

  auto &&CodeGen = [&S, &CGParallelFor](CodeGenFunction &CGF,
                                        PrePostActionTy &) {
    CGF.EmitOMPDistributeLoop(S, CGParallelFor);
  };
  OMPLexicalScope Scope(*this, S, /*AsInlined=*/true);
  CGM.getOpenMPRuntime().emitInlinedDirective(*this, OMPD_distribute, CodeGen,
                                              false);
}

static llvm::Function *emitOutlinedOrderedFunction(CodeGenModule &CGM,
                                                   const CapturedStmt *S) {
  CodeGenFunction CGF(CGM, /*suppressNewContext=*/true);
  CodeGenFunction::CGCapturedStmtInfo CapStmtInfo;
  CGF.CapturedStmtInfo = &CapStmtInfo;
  auto *Fn = CGF.GenerateOpenMPCapturedStmtFunction(*S);
  Fn->addFnAttr(llvm::Attribute::NoInline);
  return Fn;
}

void CodeGenFunction::EmitOMPOrderedDirective(const OMPOrderedDirective &S) {
  if (!S.getAssociatedStmt()) {
    for (const auto *DC : S.getClausesOfKind<OMPDependClause>())
      CGM.getOpenMPRuntime().emitDoacrossOrdered(*this, DC);
    return;
  }
  auto *C = S.getSingleClause<OMPSIMDClause>();
  auto &&CodeGen = [&S, C, this](CodeGenFunction &CGF,
                                 PrePostActionTy &Action) {
    if (C) {
      auto CS = cast<CapturedStmt>(S.getAssociatedStmt());
      llvm::SmallVector<llvm::Value *, 16> CapturedVars;
      CGF.GenerateOpenMPCapturedVars(*CS, CapturedVars);
      auto *OutlinedFn = emitOutlinedOrderedFunction(CGM, CS);
      CGF.EmitNounwindRuntimeCall(OutlinedFn, CapturedVars);
    } else {
      Action.Enter(CGF);
      CGF.EmitStmt(
          cast<CapturedStmt>(S.getAssociatedStmt())->getCapturedStmt());
    }
  };
  OMPLexicalScope Scope(*this, S, /*AsInlined=*/true);
  CGM.getOpenMPRuntime().emitOrderedRegion(*this, CodeGen, S.getLocStart(), !C);
}

static llvm::Value *convertToScalarValue(CodeGenFunction &CGF, RValue Val,
                                         QualType SrcType, QualType DestType,
                                         SourceLocation Loc) {
  assert(CGF.hasScalarEvaluationKind(DestType) &&
         "DestType must have scalar evaluation kind.");
  assert(!Val.isAggregate() && "Must be a scalar or complex.");
  return Val.isScalar()
             ? CGF.EmitScalarConversion(Val.getScalarVal(), SrcType, DestType,
                                        Loc)
             : CGF.EmitComplexToScalarConversion(Val.getComplexVal(), SrcType,
                                                 DestType, Loc);
}

static CodeGenFunction::ComplexPairTy
convertToComplexValue(CodeGenFunction &CGF, RValue Val, QualType SrcType,
                      QualType DestType, SourceLocation Loc) {
  assert(CGF.getEvaluationKind(DestType) == TEK_Complex &&
         "DestType must have complex evaluation kind.");
  CodeGenFunction::ComplexPairTy ComplexVal;
  if (Val.isScalar()) {
    // Convert the input element to the element type of the complex.
    auto DestElementType = DestType->castAs<ComplexType>()->getElementType();
    auto ScalarVal = CGF.EmitScalarConversion(Val.getScalarVal(), SrcType,
                                              DestElementType, Loc);
    ComplexVal = CodeGenFunction::ComplexPairTy(
        ScalarVal, llvm::Constant::getNullValue(ScalarVal->getType()));
  } else {
    assert(Val.isComplex() && "Must be a scalar or complex.");
    auto SrcElementType = SrcType->castAs<ComplexType>()->getElementType();
    auto DestElementType = DestType->castAs<ComplexType>()->getElementType();
    ComplexVal.first = CGF.EmitScalarConversion(
        Val.getComplexVal().first, SrcElementType, DestElementType, Loc);
    ComplexVal.second = CGF.EmitScalarConversion(
        Val.getComplexVal().second, SrcElementType, DestElementType, Loc);
  }
  return ComplexVal;
}

static void emitSimpleAtomicStore(CodeGenFunction &CGF, bool IsSeqCst,
                                  LValue LVal, RValue RVal) {
  if (LVal.isGlobalReg()) {
    CGF.EmitStoreThroughGlobalRegLValue(RVal, LVal);
  } else {
    CGF.EmitAtomicStore(RVal, LVal,
                        IsSeqCst ? llvm::AtomicOrdering::SequentiallyConsistent
                                 : llvm::AtomicOrdering::Monotonic,
                        LVal.isVolatile(), /*IsInit=*/false);
  }
}

void CodeGenFunction::emitOMPSimpleStore(LValue LVal, RValue RVal,
                                         QualType RValTy, SourceLocation Loc) {
  switch (getEvaluationKind(LVal.getType())) {
  case TEK_Scalar:
    EmitStoreThroughLValue(RValue::get(convertToScalarValue(
                               *this, RVal, RValTy, LVal.getType(), Loc)),
                           LVal);
    break;
  case TEK_Complex:
    EmitStoreOfComplex(
        convertToComplexValue(*this, RVal, RValTy, LVal.getType(), Loc), LVal,
        /*isInit=*/false);
    break;
  case TEK_Aggregate:
    llvm_unreachable("Must be a scalar or complex.");
  }
}

static void EmitOMPAtomicReadExpr(CodeGenFunction &CGF, bool IsSeqCst,
                                  const Expr *X, const Expr *V,
                                  SourceLocation Loc) {
  // v = x;
  assert(V->isLValue() && "V of 'omp atomic read' is not lvalue");
  assert(X->isLValue() && "X of 'omp atomic read' is not lvalue");
  LValue XLValue = CGF.EmitLValue(X);
  LValue VLValue = CGF.EmitLValue(V);
  RValue Res = XLValue.isGlobalReg()
                   ? CGF.EmitLoadOfLValue(XLValue, Loc)
                   : CGF.EmitAtomicLoad(
                         XLValue, Loc,
                         IsSeqCst ? llvm::AtomicOrdering::SequentiallyConsistent
                                  : llvm::AtomicOrdering::Monotonic,
                         XLValue.isVolatile());
  // OpenMP, 2.12.6, atomic Construct
  // Any atomic construct with a seq_cst clause forces the atomically
  // performed operation to include an implicit flush operation without a
  // list.
  if (IsSeqCst)
    CGF.CGM.getOpenMPRuntime().emitFlush(CGF, llvm::None, Loc);
  CGF.emitOMPSimpleStore(VLValue, Res, X->getType().getNonReferenceType(), Loc);
}

static void EmitOMPAtomicWriteExpr(CodeGenFunction &CGF, bool IsSeqCst,
                                   const Expr *X, const Expr *E,
                                   SourceLocation Loc) {
  // x = expr;
  assert(X->isLValue() && "X of 'omp atomic write' is not lvalue");
  emitSimpleAtomicStore(CGF, IsSeqCst, CGF.EmitLValue(X), CGF.EmitAnyExpr(E));
  // OpenMP, 2.12.6, atomic Construct
  // Any atomic construct with a seq_cst clause forces the atomically
  // performed operation to include an implicit flush operation without a
  // list.
  if (IsSeqCst)
    CGF.CGM.getOpenMPRuntime().emitFlush(CGF, llvm::None, Loc);
}

static std::pair<bool, RValue> emitOMPAtomicRMW(CodeGenFunction &CGF, LValue X,
                                                RValue Update,
                                                BinaryOperatorKind BO,
                                                llvm::AtomicOrdering AO,
                                                bool IsXLHSInRHSPart) {
  auto &Context = CGF.CGM.getContext();
  // Allow atomicrmw only if 'x' and 'update' are integer values, lvalue for 'x'
  // expression is simple and atomic is allowed for the given type for the
  // target platform.
  if (BO == BO_Comma || !Update.isScalar() ||
      !Update.getScalarVal()->getType()->isIntegerTy() ||
      !X.isSimple() || (!isa<llvm::ConstantInt>(Update.getScalarVal()) &&
                        (Update.getScalarVal()->getType() !=
                         X.getAddress().getElementType())) ||
      !X.getAddress().getElementType()->isIntegerTy() ||
      !Context.getTargetInfo().hasBuiltinAtomic(
          Context.getTypeSize(X.getType()), Context.toBits(X.getAlignment())))
    return std::make_pair(false, RValue::get(nullptr));

  llvm::AtomicRMWInst::BinOp RMWOp;
  switch (BO) {
  case BO_Add:
    RMWOp = llvm::AtomicRMWInst::Add;
    break;
  case BO_Sub:
    if (!IsXLHSInRHSPart)
      return std::make_pair(false, RValue::get(nullptr));
    RMWOp = llvm::AtomicRMWInst::Sub;
    break;
  case BO_And:
    RMWOp = llvm::AtomicRMWInst::And;
    break;
  case BO_Or:
    RMWOp = llvm::AtomicRMWInst::Or;
    break;
  case BO_Xor:
    RMWOp = llvm::AtomicRMWInst::Xor;
    break;
  case BO_LT:
    RMWOp = X.getType()->hasSignedIntegerRepresentation()
                ? (IsXLHSInRHSPart ? llvm::AtomicRMWInst::Min
                                   : llvm::AtomicRMWInst::Max)
                : (IsXLHSInRHSPart ? llvm::AtomicRMWInst::UMin
                                   : llvm::AtomicRMWInst::UMax);
    break;
  case BO_GT:
    RMWOp = X.getType()->hasSignedIntegerRepresentation()
                ? (IsXLHSInRHSPart ? llvm::AtomicRMWInst::Max
                                   : llvm::AtomicRMWInst::Min)
                : (IsXLHSInRHSPart ? llvm::AtomicRMWInst::UMax
                                   : llvm::AtomicRMWInst::UMin);
    break;
  case BO_Assign:
    RMWOp = llvm::AtomicRMWInst::Xchg;
    break;
  case BO_Mul:
  case BO_Div:
  case BO_Rem:
  case BO_Shl:
  case BO_Shr:
  case BO_LAnd:
  case BO_LOr:
    return std::make_pair(false, RValue::get(nullptr));
  case BO_PtrMemD:
  case BO_PtrMemI:
  case BO_LE:
  case BO_GE:
  case BO_EQ:
  case BO_NE:
  case BO_AddAssign:
  case BO_SubAssign:
  case BO_AndAssign:
  case BO_OrAssign:
  case BO_XorAssign:
  case BO_MulAssign:
  case BO_DivAssign:
  case BO_RemAssign:
  case BO_ShlAssign:
  case BO_ShrAssign:
  case BO_Comma:
    llvm_unreachable("Unsupported atomic update operation");
  }
  auto *UpdateVal = Update.getScalarVal();
  if (auto *IC = dyn_cast<llvm::ConstantInt>(UpdateVal)) {
    UpdateVal = CGF.Builder.CreateIntCast(
        IC, X.getAddress().getElementType(),
        X.getType()->hasSignedIntegerRepresentation());
  }
  auto *Res = CGF.Builder.CreateAtomicRMW(RMWOp, X.getPointer(), UpdateVal, AO);
  return std::make_pair(true, RValue::get(Res));
}

std::pair<bool, RValue> CodeGenFunction::EmitOMPAtomicSimpleUpdateExpr(
    LValue X, RValue E, BinaryOperatorKind BO, bool IsXLHSInRHSPart,
    llvm::AtomicOrdering AO, SourceLocation Loc,
    const llvm::function_ref<RValue(RValue)> &CommonGen) {
  // Update expressions are allowed to have the following forms:
  // x binop= expr; -> xrval + expr;
  // x++, ++x -> xrval + 1;
  // x--, --x -> xrval - 1;
  // x = x binop expr; -> xrval binop expr
  // x = expr Op x; - > expr binop xrval;
  auto Res = emitOMPAtomicRMW(*this, X, E, BO, AO, IsXLHSInRHSPart);
  if (!Res.first) {
    if (X.isGlobalReg()) {
      // Emit an update expression: 'xrval' binop 'expr' or 'expr' binop
      // 'xrval'.
      EmitStoreThroughLValue(CommonGen(EmitLoadOfLValue(X, Loc)), X);
    } else {
      // Perform compare-and-swap procedure.
      EmitAtomicUpdate(X, AO, CommonGen, X.getType().isVolatileQualified());
    }
  }
  return Res;
}

static void EmitOMPAtomicUpdateExpr(CodeGenFunction &CGF, bool IsSeqCst,
                                    const Expr *X, const Expr *E,
                                    const Expr *UE, bool IsXLHSInRHSPart,
                                    SourceLocation Loc) {
  assert(isa<BinaryOperator>(UE->IgnoreImpCasts()) &&
         "Update expr in 'atomic update' must be a binary operator.");
  auto *BOUE = cast<BinaryOperator>(UE->IgnoreImpCasts());
  // Update expressions are allowed to have the following forms:
  // x binop= expr; -> xrval + expr;
  // x++, ++x -> xrval + 1;
  // x--, --x -> xrval - 1;
  // x = x binop expr; -> xrval binop expr
  // x = expr Op x; - > expr binop xrval;
  assert(X->isLValue() && "X of 'omp atomic update' is not lvalue");
  LValue XLValue = CGF.EmitLValue(X);
  RValue ExprRValue = CGF.EmitAnyExpr(E);
  auto AO = IsSeqCst ? llvm::AtomicOrdering::SequentiallyConsistent
                     : llvm::AtomicOrdering::Monotonic;
  auto *LHS = cast<OpaqueValueExpr>(BOUE->getLHS()->IgnoreImpCasts());
  auto *RHS = cast<OpaqueValueExpr>(BOUE->getRHS()->IgnoreImpCasts());
  auto *XRValExpr = IsXLHSInRHSPart ? LHS : RHS;
  auto *ERValExpr = IsXLHSInRHSPart ? RHS : LHS;
  auto Gen =
      [&CGF, UE, ExprRValue, XRValExpr, ERValExpr](RValue XRValue) -> RValue {
        CodeGenFunction::OpaqueValueMapping MapExpr(CGF, ERValExpr, ExprRValue);
        CodeGenFunction::OpaqueValueMapping MapX(CGF, XRValExpr, XRValue);
        return CGF.EmitAnyExpr(UE);
      };
  (void)CGF.EmitOMPAtomicSimpleUpdateExpr(
      XLValue, ExprRValue, BOUE->getOpcode(), IsXLHSInRHSPart, AO, Loc, Gen);
  // OpenMP, 2.12.6, atomic Construct
  // Any atomic construct with a seq_cst clause forces the atomically
  // performed operation to include an implicit flush operation without a
  // list.
  if (IsSeqCst)
    CGF.CGM.getOpenMPRuntime().emitFlush(CGF, llvm::None, Loc);
}

static RValue convertToType(CodeGenFunction &CGF, RValue Value,
                            QualType SourceType, QualType ResType,
                            SourceLocation Loc) {
  switch (CGF.getEvaluationKind(ResType)) {
  case TEK_Scalar:
    return RValue::get(
        convertToScalarValue(CGF, Value, SourceType, ResType, Loc));
  case TEK_Complex: {
    auto Res = convertToComplexValue(CGF, Value, SourceType, ResType, Loc);
    return RValue::getComplex(Res.first, Res.second);
  }
  case TEK_Aggregate:
    break;
  }
  llvm_unreachable("Must be a scalar or complex.");
}

static void EmitOMPAtomicCaptureExpr(CodeGenFunction &CGF, bool IsSeqCst,
                                     bool IsPostfixUpdate, const Expr *V,
                                     const Expr *X, const Expr *E,
                                     const Expr *UE, bool IsXLHSInRHSPart,
                                     SourceLocation Loc) {
  assert(X->isLValue() && "X of 'omp atomic capture' is not lvalue");
  assert(V->isLValue() && "V of 'omp atomic capture' is not lvalue");
  RValue NewVVal;
  LValue VLValue = CGF.EmitLValue(V);
  LValue XLValue = CGF.EmitLValue(X);
  RValue ExprRValue = CGF.EmitAnyExpr(E);
  auto AO = IsSeqCst ? llvm::AtomicOrdering::SequentiallyConsistent
                     : llvm::AtomicOrdering::Monotonic;
  QualType NewVValType;
  if (UE) {
    // 'x' is updated with some additional value.
    assert(isa<BinaryOperator>(UE->IgnoreImpCasts()) &&
           "Update expr in 'atomic capture' must be a binary operator.");
    auto *BOUE = cast<BinaryOperator>(UE->IgnoreImpCasts());
    // Update expressions are allowed to have the following forms:
    // x binop= expr; -> xrval + expr;
    // x++, ++x -> xrval + 1;
    // x--, --x -> xrval - 1;
    // x = x binop expr; -> xrval binop expr
    // x = expr Op x; - > expr binop xrval;
    auto *LHS = cast<OpaqueValueExpr>(BOUE->getLHS()->IgnoreImpCasts());
    auto *RHS = cast<OpaqueValueExpr>(BOUE->getRHS()->IgnoreImpCasts());
    auto *XRValExpr = IsXLHSInRHSPart ? LHS : RHS;
    NewVValType = XRValExpr->getType();
    auto *ERValExpr = IsXLHSInRHSPart ? RHS : LHS;
    auto &&Gen = [&CGF, &NewVVal, UE, ExprRValue, XRValExpr, ERValExpr,
                  IsSeqCst, IsPostfixUpdate](RValue XRValue) -> RValue {
      CodeGenFunction::OpaqueValueMapping MapExpr(CGF, ERValExpr, ExprRValue);
      CodeGenFunction::OpaqueValueMapping MapX(CGF, XRValExpr, XRValue);
      RValue Res = CGF.EmitAnyExpr(UE);
      NewVVal = IsPostfixUpdate ? XRValue : Res;
      return Res;
    };
    auto Res = CGF.EmitOMPAtomicSimpleUpdateExpr(
        XLValue, ExprRValue, BOUE->getOpcode(), IsXLHSInRHSPart, AO, Loc, Gen);
    if (Res.first) {
      // 'atomicrmw' instruction was generated.
      if (IsPostfixUpdate) {
        // Use old value from 'atomicrmw'.
        NewVVal = Res.second;
      } else {
        // 'atomicrmw' does not provide new value, so evaluate it using old
        // value of 'x'.
        CodeGenFunction::OpaqueValueMapping MapExpr(CGF, ERValExpr, ExprRValue);
        CodeGenFunction::OpaqueValueMapping MapX(CGF, XRValExpr, Res.second);
        NewVVal = CGF.EmitAnyExpr(UE);
      }
    }
  } else {
    // 'x' is simply rewritten with some 'expr'.
    NewVValType = X->getType().getNonReferenceType();
    ExprRValue = convertToType(CGF, ExprRValue, E->getType(),
                               X->getType().getNonReferenceType(), Loc);
    auto &&Gen = [&CGF, &NewVVal, ExprRValue](RValue XRValue) -> RValue {
      NewVVal = XRValue;
      return ExprRValue;
    };
    // Try to perform atomicrmw xchg, otherwise simple exchange.
    auto Res = CGF.EmitOMPAtomicSimpleUpdateExpr(
        XLValue, ExprRValue, /*BO=*/BO_Assign, /*IsXLHSInRHSPart=*/false, AO,
        Loc, Gen);
    if (Res.first) {
      // 'atomicrmw' instruction was generated.
      NewVVal = IsPostfixUpdate ? Res.second : ExprRValue;
    }
  }
  // Emit post-update store to 'v' of old/new 'x' value.
  CGF.emitOMPSimpleStore(VLValue, NewVVal, NewVValType, Loc);
  // OpenMP, 2.12.6, atomic Construct
  // Any atomic construct with a seq_cst clause forces the atomically
  // performed operation to include an implicit flush operation without a
  // list.
  if (IsSeqCst)
    CGF.CGM.getOpenMPRuntime().emitFlush(CGF, llvm::None, Loc);
}

static void EmitOMPAtomicExpr(CodeGenFunction &CGF, OpenMPClauseKind Kind,
                              bool IsSeqCst, bool IsPostfixUpdate,
                              const Expr *X, const Expr *V, const Expr *E,
                              const Expr *UE, bool IsXLHSInRHSPart,
                              SourceLocation Loc) {
  switch (Kind) {
  case OMPC_read:
    EmitOMPAtomicReadExpr(CGF, IsSeqCst, X, V, Loc);
    break;
  case OMPC_write:
    EmitOMPAtomicWriteExpr(CGF, IsSeqCst, X, E, Loc);
    break;
  case OMPC_unknown:
  case OMPC_update:
    EmitOMPAtomicUpdateExpr(CGF, IsSeqCst, X, E, UE, IsXLHSInRHSPart, Loc);
    break;
  case OMPC_capture:
    EmitOMPAtomicCaptureExpr(CGF, IsSeqCst, IsPostfixUpdate, V, X, E, UE,
                             IsXLHSInRHSPart, Loc);
    break;
  case OMPC_if:
  case OMPC_final:
  case OMPC_num_threads:
  case OMPC_private:
  case OMPC_firstprivate:
  case OMPC_lastprivate:
  case OMPC_reduction:
  case OMPC_safelen:
  case OMPC_simdlen:
  case OMPC_collapse:
  case OMPC_default:
  case OMPC_seq_cst:
  case OMPC_shared:
  case OMPC_linear:
  case OMPC_aligned:
  case OMPC_copyin:
  case OMPC_copyprivate:
  case OMPC_flush:
  case OMPC_proc_bind:
  case OMPC_schedule:
  case OMPC_ordered:
  case OMPC_nowait:
  case OMPC_untied:
  case OMPC_threadprivate:
  case OMPC_depend:
  case OMPC_mergeable:
  case OMPC_device:
  case OMPC_threads:
  case OMPC_simd:
  case OMPC_map:
  case OMPC_num_teams:
  case OMPC_thread_limit:
  case OMPC_priority:
  case OMPC_grainsize:
  case OMPC_nogroup:
  case OMPC_num_tasks:
  case OMPC_hint:
  case OMPC_dist_schedule:
  case OMPC_defaultmap:
  case OMPC_uniform:
  case OMPC_to:
  case OMPC_from:
  case OMPC_use_device_ptr:
  case OMPC_is_device_ptr:
    llvm_unreachable("Clause is not allowed in 'omp atomic'.");
  }
}

void CodeGenFunction::EmitOMPAtomicDirective(const OMPAtomicDirective &S) {
  bool IsSeqCst = S.getSingleClause<OMPSeqCstClause>();
  OpenMPClauseKind Kind = OMPC_unknown;
  for (auto *C : S.clauses()) {
    // Find first clause (skip seq_cst clause, if it is first).
    if (C->getClauseKind() != OMPC_seq_cst) {
      Kind = C->getClauseKind();
      break;
    }
  }

  const auto *CS =
      S.getAssociatedStmt()->IgnoreContainers(/*IgnoreCaptured=*/true);
  if (const auto *EWC = dyn_cast<ExprWithCleanups>(CS)) {
    enterFullExpression(EWC);
  }
  // Processing for statements under 'atomic capture'.
  if (const auto *Compound = dyn_cast<CompoundStmt>(CS)) {
    for (const auto *C : Compound->body()) {
      if (const auto *EWC = dyn_cast<ExprWithCleanups>(C)) {
        enterFullExpression(EWC);
      }
    }
  }

  auto &&CodeGen = [&S, Kind, IsSeqCst, CS](CodeGenFunction &CGF,
                                            PrePostActionTy &) {
    CGF.EmitStopPoint(CS);
    EmitOMPAtomicExpr(CGF, Kind, IsSeqCst, S.isPostfixUpdate(), S.getX(),
                      S.getV(), S.getExpr(), S.getUpdateExpr(),
                      S.isXLHSInRHSPart(), S.getLocStart());
  };
  OMPLexicalScope Scope(*this, S, /*AsInlined=*/true);
  CGM.getOpenMPRuntime().emitInlinedDirective(*this, OMPD_atomic, CodeGen);
}

static void emitCommonOMPTeamsDirective(CodeGenFunction &CGF,
                                        const OMPExecutableDirective &S,
                                        OpenMPDirectiveKind InnermostKind,
                                        const RegionCodeGenTy &CodeGen,
                                        unsigned CaptureLevel = 1,
                                        unsigned ImplicitParamStop = 0) {
  auto CS = cast<CapturedStmt>(S.getAssociatedStmt());
  auto OutlinedFn =
      CGF.CGM.getOpenMPRuntime().emitParallelOrTeamsOutlinedFunction(
          S, *CS->getCapturedDecl()->param_begin(), InnermostKind, CodeGen,
          CaptureLevel, ImplicitParamStop);

  const OMPNumTeamsClause *NT = S.getSingleClause<OMPNumTeamsClause>();
  const OMPThreadLimitClause *TL = S.getSingleClause<OMPThreadLimitClause>();
  if (NT || TL) {
    Expr *NumTeams = (NT) ? NT->getNumTeams() : nullptr;
    Expr *ThreadLimit = (TL) ? TL->getThreadLimit() : nullptr;

    CGF.CGM.getOpenMPRuntime().emitNumTeamsClause(CGF, NumTeams, ThreadLimit,
                                                  S.getLocStart());
  }

  OMPTeamsScope Scope(CGF, S);
  llvm::SmallVector<llvm::Value *, 16> CapturedVars;
  CGF.GenerateOpenMPCapturedVars(*CS, CapturedVars, CaptureLevel);
  CGF.CGM.getOpenMPRuntime().emitTeamsCall(CGF, S, S.getLocStart(), OutlinedFn,
                                           CapturedVars);
}

static void emitCommonOMPTargetDirective(CodeGenFunction &CGF,
                                         const OMPExecutableDirective &S,
                                         OpenMPDirectiveKind InnermostKind,
                                         const RegionCodeGenTy &CodeGen) {
  assert(isOpenMPTargetExecutionDirective(S.getDirectiveKind()));
  CodeGenModule &CGM = CGF.CGM;
  const CapturedStmt &CS = *cast<CapturedStmt>(S.getAssociatedStmt());

  llvm::Function *Fn = nullptr;
  llvm::Constant *FnID = nullptr;

  // Check if we have any if clause associated with the directive.
  const Expr *IfCond = nullptr;

  for (const auto *C : S.getClausesOfKind<OMPIfClause>()) {
    if (C->getNameModifier() == OMPD_unknown ||
        C->getNameModifier() == OMPD_target) {
      IfCond = C->getCondition();
      break;
    }
  }

  // Check if we have any device clause associated with the directive.
  const Expr *Device = nullptr;
  if (auto *C = S.getSingleClause<OMPDeviceClause>()) {
    Device = C->getDevice();
  }

  // Check if we have an if clause whose conditional always evaluates to false
  // or if we do not have any targets specified. If so the target region is not
  // an offload entry point.
  bool IsOffloadEntry = true;
  if (IfCond) {
    bool Val;
    if (CGF.ConstantFoldsToSimpleInteger(IfCond, Val) && !Val)
      IsOffloadEntry = false;
  }
  if (CGM.getLangOpts().OMPTargetTriples.empty())
    IsOffloadEntry = false;

  assert(CGF.CurFuncDecl && "No parent declaration for target region!");
  StringRef ParentName;
  // In case we have Ctors/Dtors we use the complete type variant to produce
  // the mangling of the device outlined kernel.
  if (auto *D = dyn_cast<CXXConstructorDecl>(CGF.CurFuncDecl))
    ParentName = CGM.getMangledName(GlobalDecl(D, Ctor_Complete));
  else if (auto *D = dyn_cast<CXXDestructorDecl>(CGF.CurFuncDecl))
    ParentName = CGM.getMangledName(GlobalDecl(D, Dtor_Complete));
  else
    ParentName =
        CGM.getMangledName(GlobalDecl(cast<FunctionDecl>(CGF.CurFuncDecl)));

  // Emit target region as a standalone region.
  CGM.getOpenMPRuntime().emitTargetOutlinedFunction(S, ParentName, Fn, FnID,
                                                    IsOffloadEntry, CodeGen);
  OMPLexicalScope Scope(CGF, S);
  llvm::SmallVector<llvm::Value *, 16> CapturedVars;
  CGF.GenerateOpenMPCapturedVars(CS, CapturedVars);
  CGM.getOpenMPRuntime().emitTargetCall(CGF, S, Fn, FnID, IfCond, Device,
                                        CapturedVars);
}

void TargetCodegen(CodeGenFunction &CGF, PrePostActionTy &Action,
                   const OMPTargetDirective &S) {
  CodeGenFunction::OMPPrivateScope PrivateScope(CGF);
  (void)CGF.EmitOMPFirstprivateClause(S, PrivateScope);
  CGF.EmitOMPPrivateClause(S, PrivateScope);
  (void)PrivateScope.Privatize();

  Action.Enter(CGF);
  CGF.EmitStmt(cast<CapturedStmt>(S.getAssociatedStmt())->getCapturedStmt());
}

void CodeGenFunction::EmitOMPTargetDeviceFunction(CodeGenModule &CGM,
                                                  StringRef ParentName,
                                                  const OMPTargetDirective &S) {
  auto &&CodeGen = [&S](CodeGenFunction &CGF, PrePostActionTy &Action) {
    TargetCodegen(CGF, Action, S);
  };
  llvm::Function *Fn;
  llvm::Constant *Addr;
  // Emit target region as a standalone region.
  CGM.getOpenMPRuntime().emitTargetOutlinedFunction(
      S, ParentName, Fn, Addr, /*IsOffloadEntry=*/true, CodeGen);
  assert(Fn && Addr && "Target device function emission failed.");
}

void CodeGenFunction::EmitOMPTargetDirective(const OMPTargetDirective &S) {
  auto &&CodeGen = [&S](CodeGenFunction &CGF, PrePostActionTy &Action) {
    TargetCodegen(CGF, Action, S);
  };
  emitCommonOMPTargetDirective(*this, S, OMPD_target, CodeGen);
}

static void TargetParallelCodegen(CodeGenFunction &CGF, PrePostActionTy &Action,
                                  const OMPTargetParallelDirective &S) {
  Action.Enter(CGF);
  auto &&CodeGen = [&S](CodeGenFunction &CGF, PrePostActionTy &) {
    CodeGenFunction::OMPPrivateScope PrivateScope(CGF);
    (void)CGF.EmitOMPFirstprivateClause(S, PrivateScope);
    CGF.EmitOMPPrivateClause(S, PrivateScope);
    CGF.EmitOMPReductionClauseInit(S, PrivateScope);
    (void)PrivateScope.Privatize();
    CGF.EmitStmt(cast<CapturedStmt>(S.getAssociatedStmt())->getCapturedStmt());
    CGF.EmitOMPReductionClauseFinal(S);
  };
  emitCommonOMPParallelDirective(CGF, S, OMPD_parallel, CodeGen,
                                 /*CaptureLevel=*/2);
  emitPostUpdateForReductionClause(
      CGF, S, [](CodeGenFunction &) -> llvm::Value * { return nullptr; });
}

void CodeGenFunction::EmitOMPTargetParallelDeviceFunction(
    CodeGenModule &CGM, StringRef ParentName,
    const OMPTargetParallelDirective &S) {
  auto &&CodeGen = [&S](CodeGenFunction &CGF, PrePostActionTy &Action) {
    TargetParallelCodegen(CGF, Action, S);
  };
  llvm::Function *Fn;
  llvm::Constant *Addr;
  // Emit target region as a standalone region.
  CGM.getOpenMPRuntime().emitTargetOutlinedFunction(
      S, ParentName, Fn, Addr, /*IsOffloadEntry=*/true, CodeGen);
  assert(Fn && Addr && "Target device function emission failed.");
}

void CodeGenFunction::EmitOMPTargetParallelDirective(
    const OMPTargetParallelDirective &S) {
  auto &&CodeGen = [&S](CodeGenFunction &CGF, PrePostActionTy &Action) {
    TargetParallelCodegen(CGF, Action, S);
  };
  emitCommonOMPTargetDirective(*this, S, OMPD_target_parallel, CodeGen);
}

static void TargetParallelForCodegen(CodeGenFunction &CGF,
                                     PrePostActionTy &Action,
                                     const OMPTargetParallelForDirective &S) {
  Action.Enter(CGF);
  // Emit directive as a combined directive that consists of two implicit
  // directives: 'parallel' with 'for' directive.
  auto &&CodeGen = [&S](CodeGenFunction &CGF, PrePostActionTy &) {
    CGF.EmitOMPWorksharingLoop(S);
  };
  emitCommonOMPParallelDirective(CGF, S, OMPD_parallel_for, CodeGen,
                                 /*CaptureLevel=*/2);
}

void CodeGenFunction::EmitOMPTargetParallelForDeviceFunction(
    CodeGenModule &CGM, StringRef ParentName,
    const OMPTargetParallelForDirective &S) {
  // Emit SPMD target parallel for region as a standalone region.
  auto &&CodeGen = [&S](CodeGenFunction &CGF, PrePostActionTy &Action) {
    TargetParallelForCodegen(CGF, Action, S);
  };
  llvm::Function *Fn;
  llvm::Constant *Addr;
  // Emit target region as a standalone region.
  CGM.getOpenMPRuntime().emitTargetOutlinedFunction(
      S, ParentName, Fn, Addr, /*IsOffloadEntry=*/true, CodeGen);
  assert(Fn && Addr && "Target device function emission failed.");
}

void CodeGenFunction::EmitOMPTargetParallelForDirective(
    const OMPTargetParallelForDirective &S) {
  auto &&CodeGen = [&S](CodeGenFunction &CGF, PrePostActionTy &Action) {
    TargetParallelForCodegen(CGF, Action, S);
  };
  emitCommonOMPTargetDirective(*this, S, OMPD_target_parallel_for, CodeGen);
}

static void TargetTeamsDistributeParallelForCodegen(
    CodeGenModule &CGM, CodeGenFunction &CGF, PrePostActionTy &Action,
    const OMPTargetTeamsDistributeParallelForDirective &S) {
  Action.Enter(CGF);
  auto &&CodeGen = [&CGM, &S](CodeGenFunction &CGF, PrePostActionTy &) {
    auto &&CodeGen = [&S](CodeGenFunction &CGF, PrePostActionTy &) {
      auto &&CodeGen = [&S](CodeGenFunction &CGF, PrePostActionTy &) {
        auto &&CodeGen = [&S](CodeGenFunction &CGF, PrePostActionTy &) {
          CGF.EmitOMPWorksharingLoop(S);
        };
        emitCommonOMPParallelDirective(CGF, S, OMPD_for, CodeGen);
      };
      CGF.EmitOMPDistributeLoop(S, CodeGen);
    };
    CGM.getOpenMPRuntime().emitInlinedDirective(CGF, OMPD_distribute, CodeGen,
                                                false);
  };
  emitCommonOMPTeamsDirective(CGF, S, OMPD_target_teams_distribute_parallel_for,
                              CodeGen, /*CaptureLevel=*/1,
                              /*ImplicitParamStop=*/2);
}

void CodeGenFunction::EmitOMPTargetTeamsDistributeParallelForDeviceFunction(
    CodeGenModule &CGM, StringRef ParentName,
    const OMPTargetTeamsDistributeParallelForDirective &S) {
  // Emit SPMD target parallel for region as a standalone region.
  auto &&CodeGen = [&S, &CGM](CodeGenFunction &CGF, PrePostActionTy &Action) {
    TargetTeamsDistributeParallelForCodegen(CGM, CGF, Action, S);
  };
  llvm::Function *Fn;
  llvm::Constant *Addr;
  // Emit target region as a standalone region.
  CGM.getOpenMPRuntime().emitTargetOutlinedFunction(
      S, ParentName, Fn, Addr, /*IsOffloadEntry=*/true, CodeGen);
  assert(Fn && Addr && "Target device function emission failed.");
}

void CodeGenFunction::EmitOMPTargetTeamsDistributeParallelForDirective(
    const OMPTargetTeamsDistributeParallelForDirective &S) {
  auto &&CodeGen = [&S, this](CodeGenFunction &CGF, PrePostActionTy &Action) {
    TargetTeamsDistributeParallelForCodegen(CGM, CGF, Action, S);
  };
  emitCommonOMPTargetDirective(
      *this, S, OMPD_target_teams_distribute_parallel_for, CodeGen);
}

void CodeGenFunction::EmitOMPTargetTeamsDistributeParallelForSimdDirective(
    const OMPTargetTeamsDistributeParallelForSimdDirective &S) {
  // empty codegen
}

void CodeGenFunction::EmitOMPTeamsDistributeSimdDirective(
    const OMPTeamsDistributeSimdDirective &S) {
  // empty codegen
}

void CodeGenFunction::EmitOMPTeamsDirective(const OMPTeamsDirective &S) {
  // Emit parallel region as a standalone region.
  auto &&CodeGen = [&S](CodeGenFunction &CGF, PrePostActionTy &) {
    OMPPrivateScope PrivateScope(CGF);
    (void)CGF.EmitOMPFirstprivateClause(S, PrivateScope);
    CGF.EmitOMPPrivateClause(S, PrivateScope);
    (void)PrivateScope.Privatize();
    CGF.EmitStmt(cast<CapturedStmt>(S.getAssociatedStmt())->getCapturedStmt());
  };
  emitCommonOMPTeamsDirective(*this, S, OMPD_teams, CodeGen);
}

void CodeGenFunction::EmitOMPTargetTeamsDeviceFunction(
    CodeGenModule &CGM, StringRef ParentName,
    const OMPTargetTeamsDirective &S) {
  auto &&CodeGen = [&S](CodeGenFunction &CGF, PrePostActionTy &Action) {
    auto &&TeamsBodyCG = [&S](CodeGenFunction &CGF, PrePostActionTy &) {
      OMPPrivateScope PrivateScope(CGF);
      (void)CGF.EmitOMPFirstprivateClause(S, PrivateScope);
      CGF.EmitOMPPrivateClause(S, PrivateScope);
      (void)PrivateScope.Privatize();
      CGF.EmitStmt(
          cast<CapturedStmt>(S.getAssociatedStmt())->getCapturedStmt());
    };
    Action.Enter(CGF);
    emitCommonOMPTeamsDirective(CGF, S, OMPD_teams, TeamsBodyCG);
  };
  llvm::Function *Fn;
  llvm::Constant *Addr;
  // Emit target region as a standalone region.
  CGM.getOpenMPRuntime().emitTargetOutlinedFunction(
      S, ParentName, Fn, Addr, /*IsOffloadEntry=*/true, CodeGen);
  assert(Fn && Addr && "Target device function emission failed.");
}

void CodeGenFunction::EmitOMPTargetTeamsDirective(
    const OMPTargetTeamsDirective &S) {
  auto &&CodeGen = [&S](CodeGenFunction &CGF, PrePostActionTy &Action) {
    auto &&TeamBodyCG = [&S](CodeGenFunction &CGF, PrePostActionTy &) {
      OMPPrivateScope PrivateScope(CGF);
      (void)CGF.EmitOMPFirstprivateClause(S, PrivateScope);
      CGF.EmitOMPPrivateClause(S, PrivateScope);
      (void)PrivateScope.Privatize();
      CGF.EmitStmt(
          cast<CapturedStmt>(S.getAssociatedStmt())->getCapturedStmt());
    };
    Action.Enter(CGF);
    emitCommonOMPTeamsDirective(CGF, S, OMPD_teams, TeamBodyCG);
  };
  emitCommonOMPTargetDirective(*this, S, OMPD_target, CodeGen);
}

void CodeGenFunction::EmitOMPTeamsDistributeParallelForDirective(
    const OMPTeamsDistributeParallelForDirective &S) {
  auto &&CodeGen = [&S](CodeGenFunction &CGF, PrePostActionTy &) {
    auto &&CodeGen = [&S](CodeGenFunction &CGF, PrePostActionTy &) {
      auto &&CodeGen = [&S](CodeGenFunction &CGF, PrePostActionTy &) {
        auto &&CodeGen = [&S](CodeGenFunction &CGF, PrePostActionTy &) {
          CGF.EmitOMPWorksharingLoop(S);
        };
        emitCommonOMPParallelDirective(CGF, S, OMPD_for, CodeGen);
      };
      CGF.EmitOMPDistributeLoop(S, CodeGen);
    };
    CGF.CGM.getOpenMPRuntime().emitInlinedDirective(CGF, OMPD_distribute,
                                                    CodeGen,
                                                    /*HasCancel=*/false);
  };
  emitCommonOMPTeamsDirective(*this, S, OMPD_teams_distribute_parallel_for,
                              CodeGen, /*CaptureLevel=*/1,
                              /*ImplicitParamStop=*/2);
}

void CodeGenFunction::EmitOMPCancellationPointDirective(
    const OMPCancellationPointDirective &S) {
  CGM.getOpenMPRuntime().emitCancellationPointCall(*this, S.getLocStart(),
                                                   S.getCancelRegion());
}

void CodeGenFunction::EmitOMPCancelDirective(const OMPCancelDirective &S) {
  const Expr *IfCond = nullptr;
  for (const auto *C : S.getClausesOfKind<OMPIfClause>()) {
    if (C->getNameModifier() == OMPD_unknown ||
        C->getNameModifier() == OMPD_cancel) {
      IfCond = C->getCondition();
      break;
    }
  }
  CGM.getOpenMPRuntime().emitCancelCall(*this, S.getLocStart(), IfCond,
                                        S.getCancelRegion());
}

CodeGenFunction::JumpDest
CodeGenFunction::getOMPCancelDestination(OpenMPDirectiveKind Kind) {
  if (Kind == OMPD_parallel || Kind == OMPD_task)
    return ReturnBlock;
  assert(Kind == OMPD_for || Kind == OMPD_section || Kind == OMPD_sections ||
         Kind == OMPD_parallel_sections || Kind == OMPD_parallel_for);
  return BreakContinueStack.back().BreakBlock;
}

void CodeGenFunction::EmitOMPUseDevicePtrClause(
    const OMPClause &NC, OMPPrivateScope &PrivateScope,
    const llvm::DenseMap<const ValueDecl *, Address> &CaptureDeviceAddrMap) {
  const auto &C = cast<OMPUseDevicePtrClause>(NC);
  auto OrigVarIt = C.varlist_begin();
  auto InitIt = C.inits().begin();
  for (auto PvtVarIt : C.private_copies()) {
    auto *OrigVD = cast<VarDecl>(cast<DeclRefExpr>(*OrigVarIt)->getDecl());
    auto *InitVD = cast<VarDecl>(cast<DeclRefExpr>(*InitIt)->getDecl());
    auto *PvtVD = cast<VarDecl>(cast<DeclRefExpr>(PvtVarIt)->getDecl());

    // In order to identify the right initializer we need to match the
    // declaration used by the mapping logic. In some cases we may get
    // OMPCapturedExprDecl that refers to the original declaration.
    const ValueDecl *MatchingVD = OrigVD;
    if (auto *OED = dyn_cast<OMPCapturedExprDecl>(MatchingVD)) {
      // OMPCapturedExprDecl are used to privative fields of the current
      // structure.
      auto *ME = cast<MemberExpr>(OED->getInit());
      assert(isa<CXXThisExpr>(ME->getBase()) &&
             "Base should be the current struct!");
      MatchingVD = ME->getMemberDecl();
    }

    // If we don't have information about the current list item, move on to
    // the next one.
    auto InitAddrIt = CaptureDeviceAddrMap.find(MatchingVD);
    if (InitAddrIt == CaptureDeviceAddrMap.end())
      continue;

    bool IsRegistered = PrivateScope.addPrivate(OrigVD, [&]() -> Address {
      // Initialize the temporary initialization variable with the address we
      // get from the runtime library. We have to cast the source address
      // because it is always a void *. References are materialized in the
      // privatization scope, so the initialization here disregards the fact
      // the original variable is a reference.
      QualType AddrQTy =
          getContext().getPointerType(OrigVD->getType().getNonReferenceType());
      llvm::Type *AddrTy = ConvertTypeForMem(AddrQTy);
      Address InitAddr = Builder.CreateBitCast(InitAddrIt->second, AddrTy);
      setAddrOfLocalVar(InitVD, InitAddr);

      // Emit private declaration, it will be initialized by the value we
      // declaration we just added to the local declarations map.
      EmitDecl(*PvtVD);

      // The initialization variables reached its purpose in the emission
      // ofthe previous declaration, so we don't need it anymore.
      LocalDeclMap.erase(InitVD);

      // Return the address of the private variable.
      return GetAddrOfLocalVar(PvtVD);
    });
    assert(IsRegistered && "firstprivate var already registered as private");
    // Silence the warning about unused variable.
    (void)IsRegistered;

    ++OrigVarIt;
    ++InitIt;
  }
}

// Generate the instructions for '#pragma omp target data' directive.
void CodeGenFunction::EmitOMPTargetDataDirective(
    const OMPTargetDataDirective &S) {
  CGOpenMPRuntime::TargetDataInfo Info(/*RequiresDevicePointerInfo=*/true);

  // Create a pre/post action to signal the privatization of the device pointer.
  // This action can be replaced by the OpenMP runtime code generation to
  // deactivate privatization.
  bool PrivatizeDevicePointers = false;
  class DevicePointerPrivActionTy : public PrePostActionTy {
    bool &PrivatizeDevicePointers;

  public:
    explicit DevicePointerPrivActionTy(bool &PrivatizeDevicePointers)
        : PrePostActionTy(), PrivatizeDevicePointers(PrivatizeDevicePointers) {}
    void Enter(CodeGenFunction &CGF) override {
      PrivatizeDevicePointers = true;
    }
  };
  DevicePointerPrivActionTy PrivAction(PrivatizeDevicePointers);

  auto &&CodeGen = [&S, &Info, &PrivatizeDevicePointers](
      CodeGenFunction &CGF, PrePostActionTy &Action) {
    auto &&InnermostCodeGen = [&S](CodeGenFunction &CGF, PrePostActionTy &) {
      CGF.EmitStmt(
          cast<CapturedStmt>(S.getAssociatedStmt())->getCapturedStmt());
    };

    // Codegen that selects wheather to generate the privatization code or not.
    auto &&PrivCodeGen = [&S, &Info, &PrivatizeDevicePointers,
                          &InnermostCodeGen](CodeGenFunction &CGF,
                                             PrePostActionTy &Action) {
      RegionCodeGenTy RCG(InnermostCodeGen);
      PrivatizeDevicePointers = false;

      // Call the pre-action to change the status of PrivatizeDevicePointers if
      // needed.
      Action.Enter(CGF);

      if (PrivatizeDevicePointers) {
        OMPPrivateScope PrivateScope(CGF);
        // Emit all instances of the use_device_ptr clause.
        for (const auto *C : S.getClausesOfKind<OMPUseDevicePtrClause>())
          CGF.EmitOMPUseDevicePtrClause(*C, PrivateScope,
                                        Info.CaptureDeviceAddrMap);
        (void)PrivateScope.Privatize();
        RCG(CGF);
      } else
        RCG(CGF);
    };

    // Forward the provided action to the privatization codegen.
    RegionCodeGenTy PrivRCG(PrivCodeGen);
    PrivRCG.setAction(Action);

    // Notwithstanding the body of the region is emitted as inlined directive,
    // we don't use an inline scope as changes in the references inside the
    // region are expected to be visible outside, so we do not privative them.
    OMPLexicalScope Scope(CGF, S);
    CGF.CGM.getOpenMPRuntime().emitInlinedDirective(CGF, OMPD_target_data,
                                                    PrivRCG);
  };

  RegionCodeGenTy RCG(CodeGen);

  // If we don't have target devices, don't bother emitting the data mapping
  // code.
  if (CGM.getLangOpts().OMPTargetTriples.empty()) {
    RCG(*this);
    return;
  }

  // Check if we have any if clause associated with the directive.
  const Expr *IfCond = nullptr;
  if (auto *C = S.getSingleClause<OMPIfClause>())
    IfCond = C->getCondition();

  // Check if we have any device clause associated with the directive.
  const Expr *Device = nullptr;
  if (auto *C = S.getSingleClause<OMPDeviceClause>())
    Device = C->getDevice();

  // Set the action to signal privatization of device pointers.
  RCG.setAction(PrivAction);

  // Emit region code.
  CGM.getOpenMPRuntime().emitTargetDataCalls(*this, S, IfCond, Device, RCG,
                                             Info);
}

void CodeGenFunction::EmitOMPTargetEnterDataDirective(
    const OMPTargetEnterDataDirective &S) {
  // If we don't have target devices, don't bother emitting the data mapping
  // code.
  if (CGM.getLangOpts().OMPTargetTriples.empty())
    return;

  // Check if we have any if clause associated with the directive.
  const Expr *IfCond = nullptr;
  if (auto *C = S.getSingleClause<OMPIfClause>())
    IfCond = C->getCondition();

  // Check if we have any device clause associated with the directive.
  const Expr *Device = nullptr;
  if (auto *C = S.getSingleClause<OMPDeviceClause>())
    Device = C->getDevice();

  CGM.getOpenMPRuntime().emitTargetDataStandAloneCall(*this, S, IfCond, Device);
}

void CodeGenFunction::EmitOMPTargetExitDataDirective(
    const OMPTargetExitDataDirective &S) {
  // If we don't have target devices, don't bother emitting the data mapping
  // code.
  if (CGM.getLangOpts().OMPTargetTriples.empty())
    return;

  // Check if we have any if clause associated with the directive.
  const Expr *IfCond = nullptr;
  if (auto *C = S.getSingleClause<OMPIfClause>())
    IfCond = C->getCondition();

  // Check if we have any device clause associated with the directive.
  const Expr *Device = nullptr;
  if (auto *C = S.getSingleClause<OMPDeviceClause>())
    Device = C->getDevice();

  CGM.getOpenMPRuntime().emitTargetDataStandAloneCall(*this, S, IfCond, Device);
}

/// Emit a helper variable and return corresponding lvalue.
static void mapParam(CodeGenFunction &CGF, const DeclRefExpr *Helper,
                     const ImplicitParamDecl *PVD,
                     CodeGenFunction::OMPPrivateScope &Privates) {
  auto *VDecl = cast<VarDecl>(Helper->getDecl());
  Privates.addPrivate(
      VDecl, [&CGF, PVD]() -> Address { return CGF.GetAddrOfLocalVar(PVD); });
}

void CodeGenFunction::EmitOMPTaskLoopBasedDirective(const OMPLoopDirective &S) {
  assert(isOpenMPTaskLoopDirective(S.getDirectiveKind()));
  // Emit outlined function for task construct.
  auto CS = cast<CapturedStmt>(S.getAssociatedStmt());
  auto CapturedStruct = GenerateCapturedStmtArgument(*CS);
  auto SharedsTy = getContext().getRecordType(CS->getCapturedRecordDecl());
  const Expr *IfCond = nullptr;
  for (const auto *C : S.getClausesOfKind<OMPIfClause>()) {
    if (C->getNameModifier() == OMPD_unknown ||
        C->getNameModifier() == OMPD_taskloop) {
      IfCond = C->getCondition();
      break;
    }
  }

  OMPTaskDataTy Data;
  // Check if taskloop must be emitted without taskgroup.
  Data.Nogroup = S.getSingleClause<OMPNogroupClause>();
  // TODO: Check if we should emit tied or untied task.
  Data.Tied = true;
  // Set scheduling for taskloop
  if (const auto* Clause = S.getSingleClause<OMPGrainsizeClause>()) {
    // grainsize clause
    Data.Schedule.setInt(/*IntVal=*/false);
    Data.Schedule.setPointer(EmitScalarExpr(Clause->getGrainsize()));
  } else if (const auto* Clause = S.getSingleClause<OMPNumTasksClause>()) {
    // num_tasks clause
    Data.Schedule.setInt(/*IntVal=*/true);
    Data.Schedule.setPointer(EmitScalarExpr(Clause->getNumTasks()));
  }

  auto &&BodyGen = [CS, &S](CodeGenFunction &CGF, PrePostActionTy &) {
    // if (PreCond) {
    //   for (IV in 0..LastIteration) BODY;
    //   <Final counter/linear vars updates>;
    // }
    //

    // Emit: if (PreCond) - begin.
    // If the condition constant folds and can be elided, avoid emitting the
    // whole loop.
    bool CondConstant;
    llvm::BasicBlock *ContBlock = nullptr;
    OMPLoopScope PreInitScope(CGF, S);
    if (CGF.ConstantFoldsToSimpleInteger(S.getPreCond(), CondConstant)) {
      if (!CondConstant)
        return;
    } else {
      auto *ThenBlock = CGF.createBasicBlock("taskloop.if.then");
      ContBlock = CGF.createBasicBlock("taskloop.if.end");
      emitPreCond(CGF, S, S.getPreCond(), ThenBlock, ContBlock,
                  CGF.getProfileCount(&S));
      CGF.EmitBlock(ThenBlock);
      CGF.incrementProfileCounter(&S);
    }

    if (isOpenMPSimdDirective(S.getDirectiveKind()))
      CGF.EmitOMPSimdInit(S);

    OMPPrivateScope LoopScope(CGF);
    // Emit helper vars inits.
    enum { LowerBound = 5, UpperBound, Stride, LastIter };
    auto *I = CS->getCapturedDecl()->param_begin();
    auto *LBP = std::next(I, LowerBound);
    auto *UBP = std::next(I, UpperBound);
    auto *STP = std::next(I, Stride);
    auto *LIP = std::next(I, LastIter);
    mapParam(CGF, cast<DeclRefExpr>(S.getLowerBoundVariable()), *LBP,
             LoopScope);
    mapParam(CGF, cast<DeclRefExpr>(S.getUpperBoundVariable()), *UBP,
             LoopScope);
    mapParam(CGF, cast<DeclRefExpr>(S.getStrideVariable()), *STP, LoopScope);
    mapParam(CGF, cast<DeclRefExpr>(S.getIsLastIterVariable()), *LIP,
             LoopScope);
    CGF.EmitOMPPrivateLoopCounters(S, LoopScope);
    bool HasLastprivateClause = CGF.EmitOMPLastprivateClauseInit(S, LoopScope);
    (void)LoopScope.Privatize();
    // Emit the loop iteration variable.
    const Expr *IVExpr = S.getIterationVariable();
    const VarDecl *IVDecl = cast<VarDecl>(cast<DeclRefExpr>(IVExpr)->getDecl());
    CGF.EmitVarDecl(*IVDecl);
    CGF.EmitIgnoredExpr(S.getInit());

    // Emit the iterations count variable.
    // If it is not a variable, Sema decided to calculate iterations count on
    // each iteration (e.g., it is foldable into a constant).
    if (auto LIExpr = dyn_cast<DeclRefExpr>(S.getLastIteration())) {
      CGF.EmitVarDecl(*cast<VarDecl>(LIExpr->getDecl()));
      // Emit calculation of the iterations count.
      CGF.EmitIgnoredExpr(S.getCalcLastIteration());
    }

    CGF.EmitOMPInnerLoop(S, LoopScope.requiresCleanups(), S.getCond(),
                         S.getInc(),
                         [&S](CodeGenFunction &CGF) {
                           CGF.EmitOMPLoopBody(S, JumpDest());
                           CGF.EmitStopPoint(&S);
                         },
                         [](CodeGenFunction &) {});
    // Emit: if (PreCond) - end.
    if (ContBlock) {
      CGF.EmitBranch(ContBlock);
      CGF.EmitBlock(ContBlock, true);
    }
    // Emit final copy of the lastprivate variables if IsLastIter != 0.
    if (HasLastprivateClause) {
      CGF.EmitOMPLastprivateClauseFinal(
          S, isOpenMPSimdDirective(S.getDirectiveKind()),
          CGF.Builder.CreateIsNotNull(CGF.EmitLoadOfScalar(
              CGF.GetAddrOfLocalVar(*LIP), /*Volatile=*/false,
              (*LIP)->getType(), S.getLocStart())));
    }
  };
  auto &&TaskGen = [&S, SharedsTy, CapturedStruct,
                    IfCond](CodeGenFunction &CGF, llvm::Value *OutlinedFn,
                            const OMPTaskDataTy &Data) {
    auto &&CodeGen = [&](CodeGenFunction &CGF, PrePostActionTy &) {
      OMPLoopScope PreInitScope(CGF, S);
      CGF.CGM.getOpenMPRuntime().emitTaskLoopCall(CGF, S.getLocStart(), S,
                                                  OutlinedFn, SharedsTy,
                                                  CapturedStruct, IfCond, Data);
    };
    CGF.CGM.getOpenMPRuntime().emitInlinedDirective(CGF, OMPD_taskloop,
                                                    CodeGen);
  };
  EmitOMPTaskBasedDirective(S, BodyGen, TaskGen, Data);
}

void CodeGenFunction::EmitOMPTaskLoopDirective(const OMPTaskLoopDirective &S) {
  EmitOMPTaskLoopBasedDirective(S);
}

void CodeGenFunction::EmitOMPTaskLoopSimdDirective(
    const OMPTaskLoopSimdDirective &S) {
  EmitOMPTaskLoopBasedDirective(S);
}

// Generate the instructions for '#pragma omp target update' directive.
void CodeGenFunction::EmitOMPTargetUpdateDirective(
    const OMPTargetUpdateDirective &S) {
  // If we don't have target devices, don't bother emitting the data mapping
  // code.
  if (CGM.getLangOpts().OMPTargetTriples.empty())
    return;

  // Check if we have any if clause associated with the directive.
  const Expr *IfCond = nullptr;
  if (auto *C = S.getSingleClause<OMPIfClause>())
    IfCond = C->getCondition();

  // Check if we have any device clause associated with the directive.
  const Expr *Device = nullptr;
  if (auto *C = S.getSingleClause<OMPDeviceClause>())
    Device = C->getDevice();

  CGM.getOpenMPRuntime().emitTargetDataStandAloneCall(*this, S, IfCond, Device);
}<|MERGE_RESOLUTION|>--- conflicted
+++ resolved
@@ -2231,8 +2231,6 @@
       });
 }
 
-<<<<<<< HEAD
-=======
 void CodeGenFunction::EmitOMPTeamsDistributeDirective(
     const OMPTeamsDistributeDirective &S) {
   OMPLexicalScope Scope(*this, S, /*AsInlined=*/true);
@@ -2245,15 +2243,6 @@
       });
 }
 
-/// \brief Emit a helper variable and return corresponding lvalue.
-static LValue EmitOMPHelperVar(CodeGenFunction &CGF,
-                               const DeclRefExpr *Helper) {
-  auto VDecl = cast<VarDecl>(Helper->getDecl());
-  CGF.EmitVarDecl(*VDecl);
-  return CGF.EmitLValue(Helper);
-}
-
->>>>>>> 3f11b2c1
 namespace {
   struct ScheduleKindModifiersTy {
     OpenMPScheduleClauseKind Kind;
