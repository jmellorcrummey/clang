//===--- CGStmtOpenMP.cpp - Emit LLVM Code from Statements ----------------===//
//
//                     The LLVM Compiler Infrastructure
//
// This file is distributed under the University of Illinois Open Source
// License. See LICENSE.TXT for details.
//
//===----------------------------------------------------------------------===//
//
// This contains code to emit OpenMP nodes as LLVM code.
//
//===----------------------------------------------------------------------===//

#include "CGCleanup.h"
#include "CGOpenMPRuntime.h"
#include "CodeGenFunction.h"
#include "CodeGenModule.h"
#include "TargetInfo.h"
#include "clang/AST/Stmt.h"
#include "clang/AST/StmtOpenMP.h"
#include "clang/AST/DeclOpenMP.h"
#include "llvm/IR/CallSite.h"
using namespace clang;
using namespace CodeGen;

namespace {
/// Lexical scope for OpenMP executable constructs, that handles correct codegen
/// for captured expressions.
class OMPLexicalScope final : public CodeGenFunction::LexicalScope {
  void emitPreInitStmt(CodeGenFunction &CGF, const OMPExecutableDirective &S) {
    for (const auto *C : S.clauses()) {
      if (auto *CPI = OMPClauseWithPreInit::get(C)) {
        if (auto *PreInit = cast_or_null<DeclStmt>(CPI->getPreInitStmt())) {
          for (const auto *I : PreInit->decls()) {
            if (!I->hasAttr<OMPCaptureNoInitAttr>())
              CGF.EmitVarDecl(cast<VarDecl>(*I));
            else {
              CodeGenFunction::AutoVarEmission Emission =
                  CGF.EmitAutoVarAlloca(cast<VarDecl>(*I));
              CGF.EmitAutoVarCleanups(Emission);
            }
          }
        }
      }
    }
  }
  CodeGenFunction::OMPPrivateScope InlinedShareds;

  static bool isCapturedVar(CodeGenFunction &CGF, const VarDecl *VD) {
    return CGF.LambdaCaptureFields.lookup(VD) ||
           (CGF.CapturedStmtInfo && CGF.CapturedStmtInfo->lookup(VD)) ||
           (CGF.CurCodeDecl && isa<BlockDecl>(CGF.CurCodeDecl));
  }

public:
  OMPLexicalScope(CodeGenFunction &CGF, const OMPExecutableDirective &S,
                  bool AsInlined = false)
      : CodeGenFunction::LexicalScope(CGF, S.getSourceRange()),
        InlinedShareds(CGF) {
    emitPreInitStmt(CGF, S);
    if (AsInlined) {
      if (S.hasAssociatedStmt()) {
        auto *CS = cast<CapturedStmt>(S.getAssociatedStmt());
        for (auto &C : CS->captures()) {
          if (C.capturesVariable() || C.capturesVariableByCopy()) {
            auto *VD = C.getCapturedVar();
            DeclRefExpr DRE(const_cast<VarDecl *>(VD),
                            isCapturedVar(CGF, VD) ||
                                (CGF.CapturedStmtInfo &&
                                 InlinedShareds.isGlobalVarCaptured(VD)),
                            VD->getType().getNonReferenceType(), VK_LValue,
                            SourceLocation());
            InlinedShareds.addPrivate(VD, [&CGF, &DRE]() -> Address {
              return CGF.EmitLValue(&DRE).getAddress();
            });
          }
        }
        (void)InlinedShareds.Privatize();
      }
    }
  }
};

/// Private scope for OpenMP loop-based directives, that supports capturing
/// of used expression from loop statement.
class OMPLoopScope : public CodeGenFunction::RunCleanupsScope {
  void emitPreInitStmt(CodeGenFunction &CGF, const OMPLoopDirective &S) {
    if (auto *LD = dyn_cast<OMPLoopDirective>(&S)) {
      if (auto *PreInits = cast_or_null<DeclStmt>(LD->getPreInits())) {
        for (const auto *I : PreInits->decls())
          CGF.EmitOMPHelperVar(cast<VarDecl>(I));
      }
    }
  }

public:
  OMPLoopScope(CodeGenFunction &CGF, const OMPLoopDirective &S)
      : CodeGenFunction::RunCleanupsScope(CGF) {
    emitPreInitStmt(CGF, S);
  }
};

/// Lexical scope for OpenMP parallel construct, that handles correct codegen
/// for captured expressions.
class OMPParallelScope final : public CodeGenFunction::LexicalScope {
  void emitPreInitStmt(CodeGenFunction &CGF, const OMPExecutableDirective &S) {
    OpenMPDirectiveKind Kind = S.getDirectiveKind();
    if (!(isOpenMPTargetExecutionDirective(Kind) ||
          isOpenMPLoopBoundSharingDirective(Kind)) &&
        isOpenMPParallelDirective(Kind)) {
      for (const auto *C : S.clauses()) {
        if (auto *CPI = OMPClauseWithPreInit::get(C)) {
          if (auto *PreInit = cast_or_null<DeclStmt>(CPI->getPreInitStmt())) {
            for (const auto *I : PreInit->decls()) {
              if (!I->hasAttr<OMPCaptureNoInitAttr>())
                CGF.EmitVarDecl(cast<VarDecl>(*I));
              else {
                CodeGenFunction::AutoVarEmission Emission =
                    CGF.EmitAutoVarAlloca(cast<VarDecl>(*I));
                CGF.EmitAutoVarCleanups(Emission);
              }
            }
          }
        }
      }
    }
  }

public:
  OMPParallelScope(CodeGenFunction &CGF, const OMPExecutableDirective &S)
      : CodeGenFunction::LexicalScope(CGF, S.getSourceRange()) {
    emitPreInitStmt(CGF, S);
  }
};

/// Lexical scope for OpenMP teams construct, that handles correct codegen
/// for captured expressions.
class OMPTeamsScope final : public CodeGenFunction::LexicalScope {
  void emitPreInitStmt(CodeGenFunction &CGF, const OMPExecutableDirective &S) {
    OpenMPDirectiveKind Kind = S.getDirectiveKind();
    if (!isOpenMPTargetExecutionDirective(Kind) &&
        isOpenMPTeamsDirective(Kind)) {
      for (const auto *C : S.clauses()) {
        if (auto *CPI = OMPClauseWithPreInit::get(C)) {
          if (auto *PreInit = cast_or_null<DeclStmt>(CPI->getPreInitStmt())) {
            for (const auto *I : PreInit->decls()) {
              if (!I->hasAttr<OMPCaptureNoInitAttr>())
                CGF.EmitVarDecl(cast<VarDecl>(*I));
              else {
                CodeGenFunction::AutoVarEmission Emission =
                    CGF.EmitAutoVarAlloca(cast<VarDecl>(*I));
                CGF.EmitAutoVarCleanups(Emission);
              }
            }
          }
        }
      }
    }
  }

public:
  OMPTeamsScope(CodeGenFunction &CGF, const OMPExecutableDirective &S)
      : CodeGenFunction::LexicalScope(CGF, S.getSourceRange()) {
    emitPreInitStmt(CGF, S);
  }
};

} // namespace

llvm::Value *CodeGenFunction::getTypeSize(QualType Ty) {
  auto &C = getContext();
  llvm::Value *Size = nullptr;
  auto SizeInChars = C.getTypeSizeInChars(Ty);
  if (SizeInChars.isZero()) {
    // getTypeSizeInChars() returns 0 for a VLA.
    while (auto *VAT = C.getAsVariableArrayType(Ty)) {
      llvm::Value *ArraySize;
      std::tie(ArraySize, Ty) = getVLASize(VAT);
      Size = Size ? Builder.CreateNUWMul(Size, ArraySize) : ArraySize;
    }
    SizeInChars = C.getTypeSizeInChars(Ty);
    if (SizeInChars.isZero())
      return llvm::ConstantInt::get(SizeTy, /*V=*/0);
    Size = Builder.CreateNUWMul(Size, CGM.getSize(SizeInChars));
  } else
    Size = CGM.getSize(SizeInChars);
  return Size;
}

void CodeGenFunction::GenerateOpenMPCapturedVars(
    const CapturedStmt &S, SmallVectorImpl<llvm::Value *> &CapturedVars,
    unsigned CaptureLevel) {
  const RecordDecl *RD = S.getCapturedRecordDecl();
  auto CurField = RD->field_begin();
  auto CurCap = S.captures().begin();
  for (CapturedStmt::const_capture_init_iterator I = S.capture_init_begin(),
                                                 E = S.capture_init_end();
       I != E; ++I, ++CurField, ++CurCap) {
    if (CurCap->capturesVariable() || CurCap->capturesVariableByCopy()) {
      auto *Var = CurCap->getCapturedVar();
      if (auto *C = dyn_cast<OMPCapturedExprDecl>(Var))
        // Check to see if the capture is to be a parameter in the
        // outlined function at this level.
        if (C->getCaptureLevel() < CaptureLevel)
          continue;
    }

    if (CurField->hasCapturedVLAType()) {
      auto VAT = CurField->getCapturedVLAType();
      auto *Val = VLASizeMap[VAT->getSizeExpr()];
      CapturedVars.push_back(Val);
    } else if (CurCap->capturesThis())
      CapturedVars.push_back(CXXThisValue);
    else if (CurCap->capturesVariableByCopy()) {
      llvm::Value *CV =
          EmitLoadOfLValue(EmitLValue(*I), SourceLocation()).getScalarVal();

      // If the field is not a pointer, we need to save the actual value
      // and load it as a void pointer.
      if (!CurField->getType()->isAnyPointerType()) {
        auto &Ctx = getContext();
        auto DstAddr = CreateMemTemp(
            Ctx.getUIntPtrType(),
            Twine(CurCap->getCapturedVar()->getName()) + ".casted");
        LValue DstLV = MakeAddrLValue(DstAddr, Ctx.getUIntPtrType());

        auto *SrcAddrVal = EmitScalarConversion(
            DstAddr.getPointer(), Ctx.getPointerType(Ctx.getUIntPtrType()),
            Ctx.getPointerType(CurField->getType()), SourceLocation());
        LValue SrcLV =
            MakeNaturalAlignAddrLValue(SrcAddrVal, CurField->getType());

        // Store the value using the source type pointer.
        EmitStoreThroughLValue(RValue::get(CV), SrcLV);

        // Load the value using the destination type pointer.
        CV = EmitLoadOfLValue(DstLV, SourceLocation()).getScalarVal();
      }
      CapturedVars.push_back(CV);
    } else {
      assert(CurCap->capturesVariable() && "Expected capture by reference.");
      CapturedVars.push_back(EmitLValue(*I).getAddress().getPointer());
    }
  }
}

static Address castValueFromUintptr(CodeGenFunction &CGF, QualType DstType,
                                    StringRef Name, LValue AddrLV,
                                    bool isReferenceType = false) {
  ASTContext &Ctx = CGF.getContext();

  auto *CastedPtr = CGF.EmitScalarConversion(
      AddrLV.getAddress().getPointer(), Ctx.getUIntPtrType(),
      Ctx.getPointerType(DstType), SourceLocation());
  auto TmpAddr =
      CGF.MakeNaturalAlignAddrLValue(CastedPtr, Ctx.getPointerType(DstType))
          .getAddress();

  // If we are dealing with references we need to return the address of the
  // reference instead of the reference of the value.
  if (isReferenceType) {
    QualType RefType = Ctx.getLValueReferenceType(DstType);
    auto *RefVal = TmpAddr.getPointer();
    TmpAddr = CGF.CreateMemTemp(RefType, Twine(Name) + ".ref");
    auto TmpLVal = CGF.MakeAddrLValue(TmpAddr, RefType);
    CGF.EmitStoreThroughLValue(RValue::get(RefVal), TmpLVal, /*isInit*/ true);
  }

  return TmpAddr;
}

llvm::Function *CodeGenFunction::GenerateOpenMPCapturedStmtFunction(
    const CapturedStmt &S, bool UseCapturedArgumentsOnly, unsigned CaptureLevel,
    unsigned ImplicitParamStop, bool NonAliasedMaps) {
  assert(
      CapturedStmtInfo &&
      "CapturedStmtInfo should be set when generating the captured function");
  const CapturedDecl *CD = S.getCapturedDecl();
  const RecordDecl *RD = S.getCapturedRecordDecl();
  assert(CD->hasBody() && "missing CapturedDecl body");

  // Build the argument list.
  ASTContext &Ctx = CGM.getContext();
  FunctionArgList Args;
  if (ImplicitParamStop == 0)
    ImplicitParamStop = CD->getContextParamPosition();
  if (!UseCapturedArgumentsOnly)
    Args.append(CD->param_begin(),
                std::next(CD->param_begin(), ImplicitParamStop));
  auto I = S.captures().begin();
  for (auto *FD : RD->fields()) {
    QualType ArgType = FD->getType();
    IdentifierInfo *II = nullptr;
    VarDecl *CapVar = nullptr;

    if (I->capturesVariable() || I->capturesVariableByCopy()) {
      CapVar = I->getCapturedVar();
      if (auto *C = dyn_cast<OMPCapturedExprDecl>(CapVar)) {
        // Check to see if the capture is to be a parameter in the
        // outlined function at this level.
        if (C->getCaptureLevel() < CaptureLevel) {
          ++I;
          continue;
        }
      }
    }

    // If this is a capture by copy and the type is not a pointer, the outlined
    // function argument type should be uintptr and the value properly casted to
    // uintptr. This is necessary given that the runtime library is only able to
    // deal with pointers. We can pass in the same way the VLA type sizes to the
    // outlined function.
    if ((I->capturesVariableByCopy() && !ArgType->isAnyPointerType()) ||
        I->capturesVariableArrayType())
      ArgType = Ctx.getUIntPtrType();

    if (I->capturesVariable() || I->capturesVariableByCopy()) {
      CapVar = I->getCapturedVar();
      II = CapVar->getIdentifier();
    } else if (I->capturesThis())
      II = &getContext().Idents.get("this");
    else {
      assert(I->capturesVariableArrayType());
      II = &getContext().Idents.get("vla");
    }
<<<<<<< HEAD
    if (ArgType->isVariablyModifiedType())
      ArgType = getContext().getVariableArrayDecayedType(ArgType);
    // Add restrict to all target pointers if flag is provided.
    if (NonAliasedMaps && ArgType->isAnyPointerType())
      ArgType = ArgType.withRestrict();
=======
    if (ArgType->isVariablyModifiedType()) {
      bool IsReference = ArgType->isLValueReferenceType();
      ArgType =
          getContext().getCanonicalParamType(ArgType.getNonReferenceType());
      if (IsReference && !ArgType->isPointerType()) {
        ArgType = getContext().getLValueReferenceType(
            ArgType, /*SpelledAsLValue=*/false);
      }
    }
>>>>>>> 8600cffa
    Args.push_back(ImplicitParamDecl::Create(getContext(), nullptr,
                                             FD->getLocation(), II, ArgType));
    ++I;
  }
  Args.append(
      std::next(CD->param_begin(), CD->getContextParamPosition() + 1),
      CD->param_end());

  // Create the function declaration.
  FunctionType::ExtInfo ExtInfo;
  const CGFunctionInfo &FuncInfo =
      CGM.getTypes().arrangeBuiltinFunctionDeclaration(Ctx.VoidTy, Args);
  llvm::FunctionType *FuncLLVMTy = CGM.getTypes().GetFunctionType(FuncInfo);

  llvm::Function *F = llvm::Function::Create(
      FuncLLVMTy, llvm::GlobalValue::InternalLinkage,
      CapturedStmtInfo->getHelperName(), &CGM.getModule());
  CGM.SetInternalFunctionAttributes(CD, F, FuncInfo);
  if (CD->isNothrow())
    F->addFnAttr(llvm::Attribute::NoUnwind);

  // Generate the function.
  StartFunction(CD, Ctx.VoidTy, F, FuncInfo, Args, CD->getLocation(),
                CD->getBody()->getLocStart());
  unsigned Cnt = UseCapturedArgumentsOnly ? 0 : ImplicitParamStop;
  I = S.captures().begin();
  for (auto *FD : RD->fields()) {
    if (I->capturesVariable() || I->capturesVariableByCopy()) {
      auto *Var = I->getCapturedVar();
      if (auto *C = dyn_cast<OMPCapturedExprDecl>(Var)) {
        // Check to see if the capture is to be a parameter in the
        // outlined function at this level.
        if (C->getCaptureLevel() < CaptureLevel) {
          ++I;
          continue;
        }
      }
    }

    // If we are capturing a pointer by copy we don't need to do anything, just
    // use the value that we get from the arguments.
    if (I->capturesVariableByCopy() && FD->getType()->isAnyPointerType()) {
      const VarDecl *CurVD = I->getCapturedVar();
      Address LocalAddr = GetAddrOfLocalVar(Args[Cnt]);
      // If the variable is a reference we need to materialize it here.
      if (CurVD->getType()->isReferenceType()) {
        Address RefAddr = CreateMemTemp(CurVD->getType(), getPointerAlign(),
                                        ".materialized_ref");
        EmitStoreOfScalar(LocalAddr.getPointer(), RefAddr, /*Volatile=*/false,
                          CurVD->getType());
        LocalAddr = RefAddr;
      }
      setAddrOfLocalVar(CurVD, LocalAddr);
      ++Cnt;
      ++I;
      continue;
    }

    LValue ArgLVal =
        MakeAddrLValue(GetAddrOfLocalVar(Args[Cnt]), Args[Cnt]->getType(),
                       AlignmentSource::Decl);
    if (FD->hasCapturedVLAType()) {
      LValue CastedArgLVal =
          MakeAddrLValue(castValueFromUintptr(*this, FD->getType(),
                                              Args[Cnt]->getName(), ArgLVal),
                         FD->getType(), AlignmentSource::Decl);
      auto *ExprArg =
          EmitLoadOfLValue(CastedArgLVal, SourceLocation()).getScalarVal();
      auto VAT = FD->getCapturedVLAType();
      VLASizeMap[VAT->getSizeExpr()] = ExprArg;
    } else if (I->capturesVariable()) {
      auto *Var = I->getCapturedVar();
      QualType VarTy = Var->getType();
      Address ArgAddr = ArgLVal.getAddress();
      if (!VarTy->isReferenceType()) {
        if (ArgLVal.getType()->isLValueReferenceType()) {
          ArgAddr = EmitLoadOfReference(
              ArgAddr, ArgLVal.getType()->castAs<ReferenceType>());
        } else {
          assert(ArgLVal.getType()->isPointerType());
          ArgAddr = EmitLoadOfPointer(
              ArgAddr, ArgLVal.getType()->castAs<PointerType>());
        }
      }
      setAddrOfLocalVar(
          Var, Address(ArgAddr.getPointer(), getContext().getDeclAlign(Var)));
    } else if (I->capturesVariableByCopy()) {
      assert(!FD->getType()->isAnyPointerType() &&
             "Not expecting a captured pointer.");
      auto *Var = I->getCapturedVar();
      QualType VarTy = Var->getType();
      setAddrOfLocalVar(Var, castValueFromUintptr(*this, FD->getType(),
                                                  Args[Cnt]->getName(), ArgLVal,
                                                  VarTy->isReferenceType()));
    } else {
      // If 'this' is captured, load it into CXXThisValue.
      assert(I->capturesThis());
      CXXThisValue =
          EmitLoadOfLValue(ArgLVal, Args[Cnt]->getLocation()).getScalarVal();
    }
    ++Cnt;
    ++I;
  }

  PGO.assignRegionCounters(GlobalDecl(CD), F);
  CapturedStmtInfo->EmitBody(*this, CD->getBody());
  FinishFunction(CD->getBodyRBrace());

  return F;
}

//===----------------------------------------------------------------------===//
//                              OpenMP Directive Emission
//===----------------------------------------------------------------------===//
void CodeGenFunction::EmitOMPAggregateAssign(
    Address DestAddr, Address SrcAddr, QualType OriginalType,
    const llvm::function_ref<void(Address, Address)> &CopyGen) {
  // Perform element-by-element initialization.
  QualType ElementTy;

  // Drill down to the base element type on both arrays.
  auto ArrayTy = OriginalType->getAsArrayTypeUnsafe();
  auto NumElements = emitArrayLength(ArrayTy, ElementTy, DestAddr);
  SrcAddr = Builder.CreateElementBitCast(SrcAddr, DestAddr.getElementType());

  auto SrcBegin = SrcAddr.getPointer();
  auto DestBegin = DestAddr.getPointer();
  // Cast from pointer to array type to pointer to single element.
  auto DestEnd = Builder.CreateGEP(DestBegin, NumElements);
  // The basic structure here is a while-do loop.
  auto BodyBB = createBasicBlock("omp.arraycpy.body");
  auto DoneBB = createBasicBlock("omp.arraycpy.done");
  auto IsEmpty =
      Builder.CreateICmpEQ(DestBegin, DestEnd, "omp.arraycpy.isempty");
  Builder.CreateCondBr(IsEmpty, DoneBB, BodyBB);

  // Enter the loop body, making that address the current address.
  auto EntryBB = Builder.GetInsertBlock();
  EmitBlock(BodyBB);

  CharUnits ElementSize = getContext().getTypeSizeInChars(ElementTy);

  llvm::PHINode *SrcElementPHI =
    Builder.CreatePHI(SrcBegin->getType(), 2, "omp.arraycpy.srcElementPast");
  SrcElementPHI->addIncoming(SrcBegin, EntryBB);
  Address SrcElementCurrent =
      Address(SrcElementPHI,
              SrcAddr.getAlignment().alignmentOfArrayElement(ElementSize));

  llvm::PHINode *DestElementPHI =
    Builder.CreatePHI(DestBegin->getType(), 2, "omp.arraycpy.destElementPast");
  DestElementPHI->addIncoming(DestBegin, EntryBB);
  Address DestElementCurrent =
    Address(DestElementPHI,
            DestAddr.getAlignment().alignmentOfArrayElement(ElementSize));

  // Emit copy.
  CopyGen(DestElementCurrent, SrcElementCurrent);

  // Shift the address forward by one element.
  auto DestElementNext = Builder.CreateConstGEP1_32(
      DestElementPHI, /*Idx0=*/1, "omp.arraycpy.dest.element");
  auto SrcElementNext = Builder.CreateConstGEP1_32(
      SrcElementPHI, /*Idx0=*/1, "omp.arraycpy.src.element");
  // Check whether we've reached the end.
  auto Done =
      Builder.CreateICmpEQ(DestElementNext, DestEnd, "omp.arraycpy.done");
  Builder.CreateCondBr(Done, DoneBB, BodyBB);
  DestElementPHI->addIncoming(DestElementNext, Builder.GetInsertBlock());
  SrcElementPHI->addIncoming(SrcElementNext, Builder.GetInsertBlock());

  // Done.
  EmitBlock(DoneBB, /*IsFinished=*/true);
}

/// Check if the combiner is a call to UDR combiner and if it is so return the
/// UDR decl used for reduction.
static const OMPDeclareReductionDecl *
getReductionInit(const Expr *ReductionOp) {
  if (auto *CE = dyn_cast<CallExpr>(ReductionOp))
    if (auto *OVE = dyn_cast<OpaqueValueExpr>(CE->getCallee()))
      if (auto *DRE =
              dyn_cast<DeclRefExpr>(OVE->getSourceExpr()->IgnoreImpCasts()))
        if (auto *DRD = dyn_cast<OMPDeclareReductionDecl>(DRE->getDecl()))
          return DRD;
  return nullptr;
}

static void emitInitWithReductionInitializer(CodeGenFunction &CGF,
                                             const OMPDeclareReductionDecl *DRD,
                                             const Expr *InitOp,
                                             Address Private, Address Original,
                                             QualType Ty) {
  if (DRD->getInitializer()) {
    std::pair<llvm::Function *, llvm::Function *> Reduction =
        CGF.CGM.getOpenMPRuntime().getUserDefinedReduction(DRD);
    auto *CE = cast<CallExpr>(InitOp);
    auto *OVE = cast<OpaqueValueExpr>(CE->getCallee());
    const Expr *LHS = CE->getArg(/*Arg=*/0)->IgnoreParenImpCasts();
    const Expr *RHS = CE->getArg(/*Arg=*/1)->IgnoreParenImpCasts();
    auto *LHSDRE = cast<DeclRefExpr>(cast<UnaryOperator>(LHS)->getSubExpr());
    auto *RHSDRE = cast<DeclRefExpr>(cast<UnaryOperator>(RHS)->getSubExpr());
    CodeGenFunction::OMPPrivateScope PrivateScope(CGF);
    PrivateScope.addPrivate(cast<VarDecl>(LHSDRE->getDecl()),
                            [=]() -> Address { return Private; });
    PrivateScope.addPrivate(cast<VarDecl>(RHSDRE->getDecl()),
                            [=]() -> Address { return Original; });
    (void)PrivateScope.Privatize();
    RValue Func = RValue::get(Reduction.second);
    CodeGenFunction::OpaqueValueMapping Map(CGF, OVE, Func);
    CGF.EmitIgnoredExpr(InitOp);
  } else {
    llvm::Constant *Init = CGF.CGM.EmitNullConstant(Ty);
    auto *GV = new llvm::GlobalVariable(
        CGF.CGM.getModule(), Init->getType(), /*isConstant=*/true,
        llvm::GlobalValue::PrivateLinkage, Init, ".init");
    LValue LV = CGF.MakeNaturalAlignAddrLValue(GV, Ty);
    RValue InitRVal;
    switch (CGF.getEvaluationKind(Ty)) {
    case TEK_Scalar:
      InitRVal = CGF.EmitLoadOfLValue(LV, SourceLocation());
      break;
    case TEK_Complex:
      InitRVal =
          RValue::getComplex(CGF.EmitLoadOfComplex(LV, SourceLocation()));
      break;
    case TEK_Aggregate:
      InitRVal = RValue::getAggregate(LV.getAddress());
      break;
    }
    OpaqueValueExpr OVE(SourceLocation(), Ty, VK_RValue);
    CodeGenFunction::OpaqueValueMapping OpaqueMap(CGF, &OVE, InitRVal);
    CGF.EmitAnyExprToMem(&OVE, Private, Ty.getQualifiers(),
                         /*IsInitializer=*/false);
  }
}

/// \brief Emit initialization of arrays of complex types.
/// \param DestAddr Address of the array.
/// \param Type Type of array.
/// \param Init Initial expression of array.
/// \param SrcAddr Address of the original array.
static void EmitOMPAggregateInit(CodeGenFunction &CGF, Address DestAddr,
                                 QualType Type, const Expr *Init,
                                 Address SrcAddr = Address::invalid()) {
  auto *DRD = getReductionInit(Init);
  // Perform element-by-element initialization.
  QualType ElementTy;

  // Drill down to the base element type on both arrays.
  auto ArrayTy = Type->getAsArrayTypeUnsafe();
  auto NumElements = CGF.emitArrayLength(ArrayTy, ElementTy, DestAddr);
  DestAddr =
      CGF.Builder.CreateElementBitCast(DestAddr, DestAddr.getElementType());
  if (DRD)
    SrcAddr =
        CGF.Builder.CreateElementBitCast(SrcAddr, DestAddr.getElementType());

  llvm::Value *SrcBegin = nullptr;
  if (DRD)
    SrcBegin = SrcAddr.getPointer();
  auto DestBegin = DestAddr.getPointer();
  // Cast from pointer to array type to pointer to single element.
  auto DestEnd = CGF.Builder.CreateGEP(DestBegin, NumElements);
  // The basic structure here is a while-do loop.
  auto BodyBB = CGF.createBasicBlock("omp.arrayinit.body");
  auto DoneBB = CGF.createBasicBlock("omp.arrayinit.done");
  auto IsEmpty =
      CGF.Builder.CreateICmpEQ(DestBegin, DestEnd, "omp.arrayinit.isempty");
  CGF.Builder.CreateCondBr(IsEmpty, DoneBB, BodyBB);

  // Enter the loop body, making that address the current address.
  auto EntryBB = CGF.Builder.GetInsertBlock();
  CGF.EmitBlock(BodyBB);

  CharUnits ElementSize = CGF.getContext().getTypeSizeInChars(ElementTy);

  llvm::PHINode *SrcElementPHI = nullptr;
  Address SrcElementCurrent = Address::invalid();
  if (DRD) {
    SrcElementPHI = CGF.Builder.CreatePHI(SrcBegin->getType(), 2,
                                          "omp.arraycpy.srcElementPast");
    SrcElementPHI->addIncoming(SrcBegin, EntryBB);
    SrcElementCurrent =
        Address(SrcElementPHI,
                SrcAddr.getAlignment().alignmentOfArrayElement(ElementSize));
  }
  llvm::PHINode *DestElementPHI = CGF.Builder.CreatePHI(
      DestBegin->getType(), 2, "omp.arraycpy.destElementPast");
  DestElementPHI->addIncoming(DestBegin, EntryBB);
  Address DestElementCurrent =
      Address(DestElementPHI,
              DestAddr.getAlignment().alignmentOfArrayElement(ElementSize));

  // Emit copy.
  {
    CodeGenFunction::RunCleanupsScope InitScope(CGF);
    if (DRD && (DRD->getInitializer() || !Init)) {
      emitInitWithReductionInitializer(CGF, DRD, Init, DestElementCurrent,
                                       SrcElementCurrent, ElementTy);
    } else
      CGF.EmitAnyExprToMem(Init, DestElementCurrent, ElementTy.getQualifiers(),
                           /*IsInitializer=*/false);
  }

  if (DRD) {
    // Shift the address forward by one element.
    auto SrcElementNext = CGF.Builder.CreateConstGEP1_32(
        SrcElementPHI, /*Idx0=*/1, "omp.arraycpy.dest.element");
    SrcElementPHI->addIncoming(SrcElementNext, CGF.Builder.GetInsertBlock());
  }

  // Shift the address forward by one element.
  auto DestElementNext = CGF.Builder.CreateConstGEP1_32(
      DestElementPHI, /*Idx0=*/1, "omp.arraycpy.dest.element");
  // Check whether we've reached the end.
  auto Done =
      CGF.Builder.CreateICmpEQ(DestElementNext, DestEnd, "omp.arraycpy.done");
  CGF.Builder.CreateCondBr(Done, DoneBB, BodyBB);
  DestElementPHI->addIncoming(DestElementNext, CGF.Builder.GetInsertBlock());

  // Done.
  CGF.EmitBlock(DoneBB, /*IsFinished=*/true);
}

void CodeGenFunction::EmitOMPCopy(QualType OriginalType, Address DestAddr,
                                  Address SrcAddr, const VarDecl *DestVD,
                                  const VarDecl *SrcVD, const Expr *Copy) {
  if (OriginalType->isArrayType()) {
    auto *BO = dyn_cast<BinaryOperator>(Copy);
    if (BO && BO->getOpcode() == BO_Assign) {
      // Perform simple memcpy for simple copying.
      EmitAggregateAssign(DestAddr, SrcAddr, OriginalType);
    } else {
      // For arrays with complex element types perform element by element
      // copying.
      EmitOMPAggregateAssign(
          DestAddr, SrcAddr, OriginalType,
          [this, Copy, SrcVD, DestVD](Address DestElement, Address SrcElement) {
            // Working with the single array element, so have to remap
            // destination and source variables to corresponding array
            // elements.
            CodeGenFunction::OMPPrivateScope Remap(*this);
            Remap.addPrivate(DestVD, [DestElement]() -> Address {
              return DestElement;
            });
            Remap.addPrivate(
                SrcVD, [SrcElement]() -> Address { return SrcElement; });
            (void)Remap.Privatize();
            EmitIgnoredExpr(Copy);
          });
    }
  } else {
    // Remap pseudo source variable to private copy.
    CodeGenFunction::OMPPrivateScope Remap(*this);
    Remap.addPrivate(SrcVD, [SrcAddr]() -> Address { return SrcAddr; });
    Remap.addPrivate(DestVD, [DestAddr]() -> Address { return DestAddr; });
    (void)Remap.Privatize();
    // Emit copying of the whole variable.
    EmitIgnoredExpr(Copy);
  }
}

bool CodeGenFunction::EmitOMPFirstprivateClause(const OMPExecutableDirective &D,
                                                OMPPrivateScope &PrivateScope) {
  if (!HaveInsertPoint())
    return false;
  bool FirstprivateIsLastprivate = false;
  llvm::DenseSet<const VarDecl *> Lastprivates;
  for (const auto *C : D.getClausesOfKind<OMPLastprivateClause>()) {
    for (const auto *D : C->varlists())
      Lastprivates.insert(
          cast<VarDecl>(cast<DeclRefExpr>(D)->getDecl())->getCanonicalDecl());
  }
  llvm::DenseSet<const VarDecl *> EmittedAsFirstprivate;
  CGCapturedStmtInfo CapturesInfo(cast<CapturedStmt>(*D.getAssociatedStmt()));
  for (const auto *C : D.getClausesOfKind<OMPFirstprivateClause>()) {
    auto IRef = C->varlist_begin();
    auto InitsRef = C->inits().begin();
    for (auto IInit : C->private_copies()) {
      auto *OrigVD = cast<VarDecl>(cast<DeclRefExpr>(*IRef)->getDecl());
      bool ThisFirstprivateIsLastprivate =
          Lastprivates.count(OrigVD->getCanonicalDecl()) > 0;
      auto *CapFD = CapturesInfo.lookup(OrigVD);
      auto *FD = CapturedStmtInfo->lookup(OrigVD);
      if (!ThisFirstprivateIsLastprivate && FD && (FD == CapFD) &&
          !FD->getType()->isReferenceType()) {
        EmittedAsFirstprivate.insert(OrigVD->getCanonicalDecl());
        ++IRef;
        ++InitsRef;
        continue;
      }
      FirstprivateIsLastprivate =
          FirstprivateIsLastprivate || ThisFirstprivateIsLastprivate;
      if (EmittedAsFirstprivate.insert(OrigVD->getCanonicalDecl()).second) {
        auto *VD = cast<VarDecl>(cast<DeclRefExpr>(IInit)->getDecl());
        auto *VDInit = cast<VarDecl>(cast<DeclRefExpr>(*InitsRef)->getDecl());
        bool IsRegistered;
        DeclRefExpr DRE(const_cast<VarDecl *>(OrigVD),
                        /*RefersToEnclosingVariableOrCapture=*/FD != nullptr,
                        (*IRef)->getType(), VK_LValue, (*IRef)->getExprLoc());
        Address OriginalAddr = EmitLValue(&DRE).getAddress();
        QualType Type = VD->getType();
        if (Type->isArrayType()) {
          // Emit VarDecl with copy init for arrays.
          // Get the address of the original variable captured in current
          // captured region.
          IsRegistered = PrivateScope.addPrivate(OrigVD, [&]() -> Address {
            auto Emission = EmitAutoVarAlloca(*VD);
            auto *Init = VD->getInit();
            if (!isa<CXXConstructExpr>(Init) || isTrivialInitializer(Init)) {
              // Perform simple memcpy.
              EmitAggregateAssign(Emission.getAllocatedAddress(), OriginalAddr,
                                  Type);
            } else {
              EmitOMPAggregateAssign(
                  Emission.getAllocatedAddress(), OriginalAddr, Type,
                  [this, VDInit, Init](Address DestElement,
                                       Address SrcElement) {
                    // Clean up any temporaries needed by the initialization.
                    RunCleanupsScope InitScope(*this);
                    // Emit initialization for single element.
                    setAddrOfLocalVar(VDInit, SrcElement);
                    EmitAnyExprToMem(Init, DestElement,
                                     Init->getType().getQualifiers(),
                                     /*IsInitializer*/ false);
                    LocalDeclMap.erase(VDInit);
                  });
            }
            EmitAutoVarCleanups(Emission);
            return Emission.getAllocatedAddress();
          });
        } else {
          IsRegistered = PrivateScope.addPrivate(OrigVD, [&]() -> Address {
            // Emit private VarDecl with copy init.
            // Remap temp VDInit variable to the address of the original
            // variable
            // (for proper handling of captured global variables).
            setAddrOfLocalVar(VDInit, OriginalAddr);
            EmitDecl(*VD);
            LocalDeclMap.erase(VDInit);
            return GetAddrOfLocalVar(VD);
          });
        }
        assert(IsRegistered &&
               "firstprivate var already registered as private");
        // Silence the warning about unused variable.
        (void)IsRegistered;
      }
      ++IRef;
      ++InitsRef;
    }
  }
  return FirstprivateIsLastprivate && !EmittedAsFirstprivate.empty();
}

void CodeGenFunction::EmitOMPPrivateClause(
    const OMPExecutableDirective &D,
    CodeGenFunction::OMPPrivateScope &PrivateScope) {
  if (!HaveInsertPoint())
    return;
  llvm::DenseSet<const VarDecl *> EmittedAsPrivate;
  for (const auto *C : D.getClausesOfKind<OMPPrivateClause>()) {
    auto IRef = C->varlist_begin();
    for (auto IInit : C->private_copies()) {
      auto *OrigVD = cast<VarDecl>(cast<DeclRefExpr>(*IRef)->getDecl());
      if (EmittedAsPrivate.insert(OrigVD->getCanonicalDecl()).second) {
        auto VD = cast<VarDecl>(cast<DeclRefExpr>(IInit)->getDecl());
        bool IsRegistered =
            PrivateScope.addPrivate(OrigVD, [&]() -> Address {
              // Emit private VarDecl with copy init.
              EmitDecl(*VD);
              return GetAddrOfLocalVar(VD);
            });
        assert(IsRegistered && "private var already registered as private");
        // Silence the warning about unused variable.
        (void)IsRegistered;
      }
      ++IRef;
    }
  }
}

bool CodeGenFunction::EmitOMPCopyinClause(const OMPExecutableDirective &D) {
  if (!HaveInsertPoint())
    return false;
  // threadprivate_var1 = master_threadprivate_var1;
  // operator=(threadprivate_var2, master_threadprivate_var2);
  // ...
  // __kmpc_barrier(&loc, global_tid);
  llvm::DenseSet<const VarDecl *> CopiedVars;
  llvm::BasicBlock *CopyBegin = nullptr, *CopyEnd = nullptr;
  for (const auto *C : D.getClausesOfKind<OMPCopyinClause>()) {
    auto IRef = C->varlist_begin();
    auto ISrcRef = C->source_exprs().begin();
    auto IDestRef = C->destination_exprs().begin();
    for (auto *AssignOp : C->assignment_ops()) {
      auto *VD = cast<VarDecl>(cast<DeclRefExpr>(*IRef)->getDecl());
      QualType Type = VD->getType();
      if (CopiedVars.insert(VD->getCanonicalDecl()).second) {
        // Get the address of the master variable. If we are emitting code with
        // TLS support, the address is passed from the master as field in the
        // captured declaration.
        Address MasterAddr = Address::invalid();
        if (getLangOpts().OpenMPUseTLS &&
            getContext().getTargetInfo().isTLSSupported()) {
          assert(CapturedStmtInfo->lookup(VD) &&
                 "Copyin threadprivates should have been captured!");
          DeclRefExpr DRE(const_cast<VarDecl *>(VD), true, (*IRef)->getType(),
                          VK_LValue, (*IRef)->getExprLoc());
          MasterAddr = EmitLValue(&DRE).getAddress();
          LocalDeclMap.erase(VD);
        } else {
          MasterAddr =
            Address(VD->isStaticLocal() ? CGM.getStaticLocalDeclAddress(VD)
                                        : CGM.GetAddrOfGlobal(VD),
                    getContext().getDeclAlign(VD));
        }
        // Get the address of the threadprivate variable.
        Address PrivateAddr = EmitLValue(*IRef).getAddress();
        if (CopiedVars.size() == 1) {
          // At first check if current thread is a master thread. If it is, no
          // need to copy data.
          CopyBegin = createBasicBlock("copyin.not.master");
          CopyEnd = createBasicBlock("copyin.not.master.end");
          Builder.CreateCondBr(
              Builder.CreateICmpNE(
                  Builder.CreatePtrToInt(MasterAddr.getPointer(), CGM.IntPtrTy),
                  Builder.CreatePtrToInt(PrivateAddr.getPointer(), CGM.IntPtrTy)),
              CopyBegin, CopyEnd);
          EmitBlock(CopyBegin);
        }
        auto *SrcVD = cast<VarDecl>(cast<DeclRefExpr>(*ISrcRef)->getDecl());
        auto *DestVD = cast<VarDecl>(cast<DeclRefExpr>(*IDestRef)->getDecl());
        EmitOMPCopy(Type, PrivateAddr, MasterAddr, DestVD, SrcVD, AssignOp);
      }
      ++IRef;
      ++ISrcRef;
      ++IDestRef;
    }
  }
  if (CopyEnd) {
    // Exit out of copying procedure for non-master thread.
    EmitBlock(CopyEnd, /*IsFinished=*/true);
    return true;
  }
  return false;
}

bool CodeGenFunction::EmitOMPLastprivateClauseInit(
    const OMPExecutableDirective &D, OMPPrivateScope &PrivateScope) {
  if (!HaveInsertPoint())
    return false;
  bool HasAtLeastOneLastprivate = false;
  llvm::DenseSet<const VarDecl *> SIMDLCVs;
  if (isOpenMPSimdDirective(D.getDirectiveKind())) {
    auto *LoopDirective = cast<OMPLoopDirective>(&D);
    for (auto *C : LoopDirective->counters()) {
      SIMDLCVs.insert(
          cast<VarDecl>(cast<DeclRefExpr>(C)->getDecl())->getCanonicalDecl());
    }
  }
  llvm::DenseSet<const VarDecl *> AlreadyEmittedVars;
  for (const auto *C : D.getClausesOfKind<OMPLastprivateClause>()) {
    HasAtLeastOneLastprivate = true;
    if (isOpenMPTaskLoopDirective(D.getDirectiveKind()))
      break;
    auto IRef = C->varlist_begin();
    auto IDestRef = C->destination_exprs().begin();
    for (auto *IInit : C->private_copies()) {
      // Keep the address of the original variable for future update at the end
      // of the loop.
      auto *OrigVD = cast<VarDecl>(cast<DeclRefExpr>(*IRef)->getDecl());
      // Taskloops do not require additional initialization, it is done in
      // runtime support library.
      if (AlreadyEmittedVars.insert(OrigVD->getCanonicalDecl()).second) {
        auto *DestVD = cast<VarDecl>(cast<DeclRefExpr>(*IDestRef)->getDecl());
        PrivateScope.addPrivate(DestVD, [this, OrigVD, IRef]() -> Address {
          DeclRefExpr DRE(
              const_cast<VarDecl *>(OrigVD),
              /*RefersToEnclosingVariableOrCapture=*/CapturedStmtInfo->lookup(
                  OrigVD) != nullptr,
              (*IRef)->getType(), VK_LValue, (*IRef)->getExprLoc());
          return EmitLValue(&DRE).getAddress();
        });
        // Check if the variable is also a firstprivate: in this case IInit is
        // not generated. Initialization of this variable will happen in codegen
        // for 'firstprivate' clause.
        if (IInit && !SIMDLCVs.count(OrigVD->getCanonicalDecl())) {
          auto *VD = cast<VarDecl>(cast<DeclRefExpr>(IInit)->getDecl());
          bool IsRegistered = PrivateScope.addPrivate(OrigVD, [&]() -> Address {
            // Emit private VarDecl with copy init.
            EmitDecl(*VD);
            return GetAddrOfLocalVar(VD);
          });
          assert(IsRegistered &&
                 "lastprivate var already registered as private");
          (void)IsRegistered;
        }
      }
      ++IRef;
      ++IDestRef;
    }
  }
  return HasAtLeastOneLastprivate;
}

void CodeGenFunction::EmitOMPLastprivateClauseFinal(
    const OMPExecutableDirective &D, bool NoFinals,
    llvm::Value *IsLastIterCond) {
  if (!HaveInsertPoint())
    return;
  // Emit following code:
  // if (<IsLastIterCond>) {
  //   orig_var1 = private_orig_var1;
  //   ...
  //   orig_varn = private_orig_varn;
  // }
  llvm::BasicBlock *ThenBB = nullptr;
  llvm::BasicBlock *DoneBB = nullptr;
  if (IsLastIterCond) {
    ThenBB = createBasicBlock(".omp.lastprivate.then");
    DoneBB = createBasicBlock(".omp.lastprivate.done");
    Builder.CreateCondBr(IsLastIterCond, ThenBB, DoneBB);
    EmitBlock(ThenBB);
  }
  llvm::DenseSet<const VarDecl *> AlreadyEmittedVars;
  llvm::DenseMap<const VarDecl *, const Expr *> LoopCountersAndUpdates;
  if (auto *LoopDirective = dyn_cast<OMPLoopDirective>(&D)) {
    auto IC = LoopDirective->counters().begin();
    for (auto F : LoopDirective->finals()) {
      auto *D =
          cast<VarDecl>(cast<DeclRefExpr>(*IC)->getDecl())->getCanonicalDecl();
      if (NoFinals)
        AlreadyEmittedVars.insert(D);
      else
        LoopCountersAndUpdates[D] = F;
      ++IC;
    }
  }
  for (const auto *C : D.getClausesOfKind<OMPLastprivateClause>()) {
    auto IRef = C->varlist_begin();
    auto ISrcRef = C->source_exprs().begin();
    auto IDestRef = C->destination_exprs().begin();
    for (auto *AssignOp : C->assignment_ops()) {
      auto *PrivateVD = cast<VarDecl>(cast<DeclRefExpr>(*IRef)->getDecl());
      QualType Type = PrivateVD->getType();
      auto *CanonicalVD = PrivateVD->getCanonicalDecl();
      if (AlreadyEmittedVars.insert(CanonicalVD).second) {
        // If lastprivate variable is a loop control variable for loop-based
        // directive, update its value before copyin back to original
        // variable.
        if (auto *FinalExpr = LoopCountersAndUpdates.lookup(CanonicalVD))
          EmitIgnoredExpr(FinalExpr);
        auto *SrcVD = cast<VarDecl>(cast<DeclRefExpr>(*ISrcRef)->getDecl());
        auto *DestVD = cast<VarDecl>(cast<DeclRefExpr>(*IDestRef)->getDecl());
        // Get the address of the original variable.
        Address OriginalAddr = GetAddrOfLocalVar(DestVD);
        // Get the address of the private variable.
        Address PrivateAddr = GetAddrOfLocalVar(PrivateVD);
        if (auto RefTy = PrivateVD->getType()->getAs<ReferenceType>())
          PrivateAddr =
              Address(Builder.CreateLoad(PrivateAddr),
                      getNaturalTypeAlignment(RefTy->getPointeeType()));
        EmitOMPCopy(Type, OriginalAddr, PrivateAddr, DestVD, SrcVD, AssignOp);
      }
      ++IRef;
      ++ISrcRef;
      ++IDestRef;
    }
    if (auto *PostUpdate = C->getPostUpdateExpr())
      EmitIgnoredExpr(PostUpdate);
  }
  if (IsLastIterCond)
    EmitBlock(DoneBB, /*IsFinished=*/true);
}

static Address castToBase(CodeGenFunction &CGF, QualType BaseTy, QualType ElTy,
                          LValue BaseLV, llvm::Value *Addr) {
  Address Tmp = Address::invalid();
  Address TopTmp = Address::invalid();
  Address MostTopTmp = Address::invalid();
  BaseTy = BaseTy.getNonReferenceType();
  while ((BaseTy->isPointerType() || BaseTy->isReferenceType()) &&
         !CGF.getContext().hasSameType(BaseTy, ElTy)) {
    Tmp = CGF.CreateMemTemp(BaseTy);
    if (TopTmp.isValid())
      CGF.Builder.CreateStore(Tmp.getPointer(), TopTmp);
    else
      MostTopTmp = Tmp;
    TopTmp = Tmp;
    BaseTy = BaseTy->getPointeeType();
  }
  llvm::Type *Ty = BaseLV.getPointer()->getType();
  if (Tmp.isValid())
    Ty = Tmp.getElementType();
  Addr = CGF.Builder.CreatePointerBitCastOrAddrSpaceCast(Addr, Ty);
  if (Tmp.isValid()) {
    CGF.Builder.CreateStore(Addr, Tmp);
    return MostTopTmp;
  }
  return Address(Addr, BaseLV.getAlignment());
}

static LValue loadToBegin(CodeGenFunction &CGF, QualType BaseTy, QualType ElTy,
                          LValue BaseLV) {
  BaseTy = BaseTy.getNonReferenceType();
  while ((BaseTy->isPointerType() || BaseTy->isReferenceType()) &&
         !CGF.getContext().hasSameType(BaseTy, ElTy)) {
    if (auto *PtrTy = BaseTy->getAs<PointerType>())
      BaseLV = CGF.EmitLoadOfPointerLValue(BaseLV.getAddress(), PtrTy);
    else {
      BaseLV = CGF.EmitLoadOfReferenceLValue(BaseLV.getAddress(),
                                             BaseTy->castAs<ReferenceType>());
    }
    BaseTy = BaseTy->getPointeeType();
  }
  return CGF.MakeAddrLValue(
      Address(
          CGF.Builder.CreatePointerBitCastOrAddrSpaceCast(
              BaseLV.getPointer(), CGF.ConvertTypeForMem(ElTy)->getPointerTo()),
          BaseLV.getAlignment()),
      BaseLV.getType(), BaseLV.getAlignmentSource());
}

void CodeGenFunction::EmitOMPReductionClauseInit(
    const OMPExecutableDirective &D,
    CodeGenFunction::OMPPrivateScope &PrivateScope) {
  if (!HaveInsertPoint())
    return;
  for (const auto *C : D.getClausesOfKind<OMPReductionClause>()) {
    auto ILHS = C->lhs_exprs().begin();
    auto IRHS = C->rhs_exprs().begin();
    auto IPriv = C->privates().begin();
    auto IRed = C->reduction_ops().begin();
    for (auto IRef : C->varlists()) {
      auto *LHSVD = cast<VarDecl>(cast<DeclRefExpr>(*ILHS)->getDecl());
      auto *RHSVD = cast<VarDecl>(cast<DeclRefExpr>(*IRHS)->getDecl());
      auto *PrivateVD = cast<VarDecl>(cast<DeclRefExpr>(*IPriv)->getDecl());
      auto *DRD = getReductionInit(*IRed);
      if (auto *OASE = dyn_cast<OMPArraySectionExpr>(IRef)) {
        auto *Base = OASE->getBase()->IgnoreParenImpCasts();
        while (auto *TempOASE = dyn_cast<OMPArraySectionExpr>(Base))
          Base = TempOASE->getBase()->IgnoreParenImpCasts();
        while (auto *TempASE = dyn_cast<ArraySubscriptExpr>(Base))
          Base = TempASE->getBase()->IgnoreParenImpCasts();
        auto *DE = cast<DeclRefExpr>(Base);
        auto *OrigVD = cast<VarDecl>(DE->getDecl());
        auto OASELValueLB = EmitOMPArraySectionExpr(OASE);
        auto OASELValueUB =
            EmitOMPArraySectionExpr(OASE, /*IsLowerBound=*/false);
        auto OriginalBaseLValue = EmitLValue(DE);
        LValue BaseLValue =
            loadToBegin(*this, OrigVD->getType(), OASELValueLB.getType(),
                        OriginalBaseLValue);
        // Store the address of the original variable associated with the LHS
        // implicit variable.
        PrivateScope.addPrivate(LHSVD, [this, OASELValueLB]() -> Address {
          return OASELValueLB.getAddress();
        });
        // Emit reduction copy.
        bool IsRegistered = PrivateScope.addPrivate(
            OrigVD, [this, OrigVD, PrivateVD, BaseLValue, OASELValueLB,
                     OASELValueUB, OriginalBaseLValue, DRD, IRed]() -> Address {
              // Emit VarDecl with copy init for arrays.
              // Get the address of the original variable captured in current
              // captured region.
              auto *Size = Builder.CreatePtrDiff(OASELValueUB.getPointer(),
                                                 OASELValueLB.getPointer());
              Size = Builder.CreateNUWAdd(
                  Size, llvm::ConstantInt::get(Size->getType(), /*V=*/1));
              CodeGenFunction::OpaqueValueMapping OpaqueMap(
                  *this, cast<OpaqueValueExpr>(
                             getContext()
                                 .getAsVariableArrayType(PrivateVD->getType())
                                 ->getSizeExpr()),
                  RValue::get(Size));
              EmitVariablyModifiedType(PrivateVD->getType());
              auto Emission = EmitAutoVarAlloca(*PrivateVD);
              auto Addr = Emission.getAllocatedAddress();
              auto *Init = PrivateVD->getInit();
              EmitOMPAggregateInit(*this, Addr, PrivateVD->getType(),
                                   DRD ? *IRed : Init,
                                   OASELValueLB.getAddress());
              EmitAutoVarCleanups(Emission);
              // Emit private VarDecl with reduction init.
              auto *Offset = Builder.CreatePtrDiff(BaseLValue.getPointer(),
                                                   OASELValueLB.getPointer());
              auto *Ptr = Builder.CreateGEP(Addr.getPointer(), Offset);
              return castToBase(*this, OrigVD->getType(),
                                OASELValueLB.getType(), OriginalBaseLValue,
                                Ptr);
            });
        assert(IsRegistered && "private var already registered as private");
        // Silence the warning about unused variable.
        (void)IsRegistered;
        PrivateScope.addPrivate(RHSVD, [this, PrivateVD]() -> Address {
          return GetAddrOfLocalVar(PrivateVD);
        });
      } else if (auto *ASE = dyn_cast<ArraySubscriptExpr>(IRef)) {
        auto *Base = ASE->getBase()->IgnoreParenImpCasts();
        while (auto *TempASE = dyn_cast<ArraySubscriptExpr>(Base))
          Base = TempASE->getBase()->IgnoreParenImpCasts();
        auto *DE = cast<DeclRefExpr>(Base);
        auto *OrigVD = cast<VarDecl>(DE->getDecl());
        auto ASELValue = EmitLValue(ASE);
        auto OriginalBaseLValue = EmitLValue(DE);
        LValue BaseLValue = loadToBegin(
            *this, OrigVD->getType(), ASELValue.getType(), OriginalBaseLValue);
        // Store the address of the original variable associated with the LHS
        // implicit variable.
        PrivateScope.addPrivate(LHSVD, [this, ASELValue]() -> Address {
          return ASELValue.getAddress();
        });
        // Emit reduction copy.
        bool IsRegistered = PrivateScope.addPrivate(
            OrigVD, [this, OrigVD, PrivateVD, BaseLValue, ASELValue,
                     OriginalBaseLValue, DRD, IRed]() -> Address {
              // Emit private VarDecl with reduction init.
              AutoVarEmission Emission = EmitAutoVarAlloca(*PrivateVD);
              auto Addr = Emission.getAllocatedAddress();
              if (DRD && (DRD->getInitializer() || !PrivateVD->hasInit())) {
                emitInitWithReductionInitializer(*this, DRD, *IRed, Addr,
                                                 ASELValue.getAddress(),
                                                 ASELValue.getType());
              } else
                EmitAutoVarInit(Emission);
              EmitAutoVarCleanups(Emission);
              auto *Offset = Builder.CreatePtrDiff(BaseLValue.getPointer(),
                                                   ASELValue.getPointer());
              auto *Ptr = Builder.CreateGEP(Addr.getPointer(), Offset);
              return castToBase(*this, OrigVD->getType(), ASELValue.getType(),
                                OriginalBaseLValue, Ptr);
            });
        assert(IsRegistered && "private var already registered as private");
        // Silence the warning about unused variable.
        (void)IsRegistered;
        PrivateScope.addPrivate(RHSVD, [this, PrivateVD, RHSVD]() -> Address {
          return Builder.CreateElementBitCast(
              GetAddrOfLocalVar(PrivateVD), ConvertTypeForMem(RHSVD->getType()),
              "rhs.begin");
        });
      } else {
        auto *OrigVD = cast<VarDecl>(cast<DeclRefExpr>(IRef)->getDecl());
        QualType Type = PrivateVD->getType();
        if (getContext().getAsArrayType(Type)) {
          // Store the address of the original variable associated with the LHS
          // implicit variable.
          DeclRefExpr DRE(const_cast<VarDecl *>(OrigVD),
                          CapturedStmtInfo->lookup(OrigVD) != nullptr,
                          IRef->getType(), VK_LValue, IRef->getExprLoc());
          Address OriginalAddr = EmitLValue(&DRE).getAddress();
          PrivateScope.addPrivate(LHSVD, [this, &OriginalAddr,
                                          LHSVD]() -> Address {
            OriginalAddr = Builder.CreateElementBitCast(
                OriginalAddr, ConvertTypeForMem(LHSVD->getType()), "lhs.begin");
            return OriginalAddr;
          });
          bool IsRegistered = PrivateScope.addPrivate(OrigVD, [&]() -> Address {
            if (Type->isVariablyModifiedType()) {
              CodeGenFunction::OpaqueValueMapping OpaqueMap(
                  *this, cast<OpaqueValueExpr>(
                             getContext()
                                 .getAsVariableArrayType(PrivateVD->getType())
                                 ->getSizeExpr()),
                  RValue::get(
                      getTypeSize(OrigVD->getType().getNonReferenceType())));
              EmitVariablyModifiedType(Type);
            }
            auto Emission = EmitAutoVarAlloca(*PrivateVD);
            auto Addr = Emission.getAllocatedAddress();
            auto *Init = PrivateVD->getInit();
            EmitOMPAggregateInit(*this, Addr, PrivateVD->getType(),
                                 DRD ? *IRed : Init, OriginalAddr);
            EmitAutoVarCleanups(Emission);
            return Emission.getAllocatedAddress();
          });
          assert(IsRegistered && "private var already registered as private");
          // Silence the warning about unused variable.
          (void)IsRegistered;
          PrivateScope.addPrivate(RHSVD, [this, PrivateVD, RHSVD]() -> Address {
            return Builder.CreateElementBitCast(
                GetAddrOfLocalVar(PrivateVD),
                ConvertTypeForMem(RHSVD->getType()), "rhs.begin");
          });
        } else {
          // Store the address of the original variable associated with the LHS
          // implicit variable.
          Address OriginalAddr = Address::invalid();
          PrivateScope.addPrivate(LHSVD, [this, OrigVD, IRef,
                                          &OriginalAddr]() -> Address {
            DeclRefExpr DRE(const_cast<VarDecl *>(OrigVD),
                            CapturedStmtInfo->lookup(OrigVD) != nullptr,
                            IRef->getType(), VK_LValue, IRef->getExprLoc());
            OriginalAddr = EmitLValue(&DRE).getAddress();
            return OriginalAddr;
          });
          // Emit reduction copy.
          bool IsRegistered = PrivateScope.addPrivate(
              OrigVD, [this, PrivateVD, OriginalAddr, DRD, IRed]() -> Address {
                // Emit private VarDecl with reduction init.
                AutoVarEmission Emission = EmitAutoVarAlloca(*PrivateVD);
                auto Addr = Emission.getAllocatedAddress();
                if (DRD && (DRD->getInitializer() || !PrivateVD->hasInit())) {
                  emitInitWithReductionInitializer(*this, DRD, *IRed, Addr,
                                                   OriginalAddr,
                                                   PrivateVD->getType());
                } else
                  EmitAutoVarInit(Emission);
                EmitAutoVarCleanups(Emission);
                return Addr;
              });
          assert(IsRegistered && "private var already registered as private");
          // Silence the warning about unused variable.
          (void)IsRegistered;
          PrivateScope.addPrivate(RHSVD, [this, PrivateVD]() -> Address {
            return GetAddrOfLocalVar(PrivateVD);
          });
        }
      }
      ++ILHS;
      ++IRHS;
      ++IPriv;
      ++IRed;
    }
  }
}

void CodeGenFunction::EmitOMPReductionClauseFinal(
    const OMPExecutableDirective &D, const OpenMPDirectiveKind ReductionKind) {
  if (!HaveInsertPoint())
    return;
  llvm::SmallVector<const Expr *, 8> Privates;
  llvm::SmallVector<const Expr *, 8> LHSExprs;
  llvm::SmallVector<const Expr *, 8> RHSExprs;
  llvm::SmallVector<const Expr *, 8> ReductionOps;
  bool HasAtLeastOneReduction = false;
  for (const auto *C : D.getClausesOfKind<OMPReductionClause>()) {
    HasAtLeastOneReduction = true;
    Privates.append(C->privates().begin(), C->privates().end());
    LHSExprs.append(C->lhs_exprs().begin(), C->lhs_exprs().end());
    RHSExprs.append(C->rhs_exprs().begin(), C->rhs_exprs().end());
    ReductionOps.append(C->reduction_ops().begin(), C->reduction_ops().end());
  }
  if (HasAtLeastOneReduction) {
    // Emit nowait reduction if nowait clause is present or directive is a
    // parallel directive (it always has implicit barrier).
    CGM.getOpenMPRuntime().emitReduction(
        *this, D.getLocEnd(), Privates, LHSExprs, RHSExprs, ReductionOps,
        D.getSingleClause<OMPNowaitClause>() ||
            isOpenMPParallelDirective(D.getDirectiveKind()) ||
            D.getDirectiveKind() == OMPD_simd,
        D.getDirectiveKind() == OMPD_simd, ReductionKind);
  }
}

static void emitPostUpdateForReductionClause(
    CodeGenFunction &CGF, const OMPExecutableDirective &D,
    const llvm::function_ref<llvm::Value *(CodeGenFunction &)> &CondGen) {
  if (!CGF.HaveInsertPoint())
    return;
  llvm::BasicBlock *DoneBB = nullptr;
  for (const auto *C : D.getClausesOfKind<OMPReductionClause>()) {
    if (auto *PostUpdate = C->getPostUpdateExpr()) {
      if (!DoneBB) {
        if (auto *Cond = CondGen(CGF)) {
          // If the first post-update expression is found, emit conditional
          // block if it was requested.
          auto *ThenBB = CGF.createBasicBlock(".omp.reduction.pu");
          DoneBB = CGF.createBasicBlock(".omp.reduction.pu.done");
          CGF.Builder.CreateCondBr(Cond, ThenBB, DoneBB);
          CGF.EmitBlock(ThenBB);
        }
      }
      CGF.EmitIgnoredExpr(PostUpdate);
    }
  }
  if (DoneBB)
    CGF.EmitBlock(DoneBB, /*IsFinished=*/true);
}

static void emitCommonOMPParallelDirective(CodeGenFunction &CGF,
                                           const OMPExecutableDirective &S,
                                           OpenMPDirectiveKind InnermostKind,
                                           const RegionCodeGenTy &CodeGen,
                                           unsigned CaptureLevel = 1) {
  CGF.CGM.getOpenMPRuntime().registerParallelContext(CGF, S);
  auto CS = cast<CapturedStmt>(S.getAssociatedStmt());
  auto OutlinedFn = CGF.CGM.getOpenMPRuntime().emitParallelOutlinedFunction(
      S, *CS->getCapturedDecl()->param_begin(), InnermostKind, CodeGen,
      CaptureLevel);
  if (const auto *NumThreadsClause = S.getSingleClause<OMPNumThreadsClause>()) {
    CodeGenFunction::RunCleanupsScope NumThreadsScope(CGF);
    auto NumThreads = CGF.EmitScalarExpr(NumThreadsClause->getNumThreads(),
                                         /*IgnoreResultAssign*/ true);
    CGF.CGM.getOpenMPRuntime().emitNumThreadsClause(
        CGF, NumThreads, NumThreadsClause->getLocStart());
  }
  if (const auto *ProcBindClause = S.getSingleClause<OMPProcBindClause>()) {
    CodeGenFunction::RunCleanupsScope ProcBindScope(CGF);
    CGF.CGM.getOpenMPRuntime().emitProcBindClause(
        CGF, ProcBindClause->getProcBindKind(), ProcBindClause->getLocStart());
  }
  const Expr *IfCond = nullptr;
  for (const auto *C : S.getClausesOfKind<OMPIfClause>()) {
    if (C->getNameModifier() == OMPD_unknown ||
        C->getNameModifier() == OMPD_parallel) {
      IfCond = C->getCondition();
      break;
    }
  }

  llvm::SmallVector<llvm::Value *, 16> CapturedVars;

  OMPParallelScope Scope(CGF, S);
  // Combining 'distribute' with 'for' requires sharing each 'distribute' chunk
  // lower and upper bounds with the pragma 'for' chunking mechanism. Also, the
  // lexical scope was already initiated if parallel is not the first component
  // of a combined directive.
  if (isOpenMPLoopBoundSharingDirective(S.getDirectiveKind())) {
    const OMPLoopDirective &Dir = cast<OMPLoopDirective>(S);
    LValue LB = CGF.EmitLValue(cast<DeclRefExpr>(Dir.getLowerBoundVariable()));
    auto LBCast =
        CGF.Builder.CreateIntCast(CGF.Builder.CreateLoad(LB.getAddress()),
                                  CGF.SizeTy, /*isSigned=*/false);
    CapturedVars.push_back(LBCast);
    LValue UB = CGF.EmitLValue(cast<DeclRefExpr>(Dir.getUpperBoundVariable()));
    auto UBCast =
        CGF.Builder.CreateIntCast(CGF.Builder.CreateLoad(UB.getAddress()),
                                  CGF.SizeTy, /*isSigned=*/false);
    CapturedVars.push_back(UBCast);
  }
  CGF.GenerateOpenMPCapturedVars(*CS, CapturedVars, CaptureLevel);
  CGF.CGM.getOpenMPRuntime().emitParallelCall(CGF, S.getLocStart(), OutlinedFn,
                                              CapturedVars, IfCond);
}

void CodeGenFunction::EmitOMPParallelDirective(const OMPParallelDirective &S) {
  // Emit parallel region as a standalone region.
  auto &&CodeGen = [&S](CodeGenFunction &CGF, PrePostActionTy &) {
    OMPPrivateScope PrivateScope(CGF);
    bool Copyins = CGF.EmitOMPCopyinClause(S);
    (void)CGF.EmitOMPFirstprivateClause(S, PrivateScope);
    if (Copyins) {
      // Emit implicit barrier to synchronize threads and avoid data races on
      // propagation master's thread values of threadprivate variables to local
      // instances of that variables of all other implicit threads.
      CGF.CGM.getOpenMPRuntime().emitBarrierCall(
          CGF, S.getLocStart(), OMPD_unknown, /*EmitChecks=*/false,
          /*ForceSimpleCall=*/true);
    }
    CGF.EmitOMPPrivateClause(S, PrivateScope);
    CGF.EmitOMPReductionClauseInit(S, PrivateScope);
    (void)PrivateScope.Privatize();
    CGF.EmitStmt(cast<CapturedStmt>(S.getAssociatedStmt())->getCapturedStmt());
    CGF.EmitOMPReductionClauseFinal(S, OMPD_parallel);
  };
  emitCommonOMPParallelDirective(*this, S, OMPD_parallel, CodeGen);
  emitPostUpdateForReductionClause(
      *this, S, [](CodeGenFunction &) -> llvm::Value * { return nullptr; });
}

void CodeGenFunction::EmitOMPLoopBody(const OMPLoopDirective &D,
                                      JumpDest LoopExit) {
  RunCleanupsScope BodyScope(*this);
  // Update counters values on current iteration.
  for (auto I : D.updates()) {
    EmitIgnoredExpr(I);
  }
  // Update the linear variables.
  for (const auto *C : D.getClausesOfKind<OMPLinearClause>()) {
    for (auto *U : C->updates())
      EmitIgnoredExpr(U);
  }

  // On a continue in the body, jump to the end.
  auto Continue = getJumpDestInCurrentScope("omp.body.continue");
  BreakContinueStack.push_back(BreakContinue(LoopExit, Continue));
  // Emit loop body.
  EmitStmt(D.getBody());
  // The end (updates/cleanups).
  EmitBlock(Continue.getBlock());
  BreakContinueStack.pop_back();
}

void CodeGenFunction::EmitOMPInnerLoop(
    const Stmt &S, bool RequiresCleanup, const Expr *LoopCond,
    const Expr *IncExpr,
    const llvm::function_ref<void(CodeGenFunction &)> &BodyGen,
    const llvm::function_ref<void(CodeGenFunction &)> &PostIncGen) {
  auto LoopExit = getJumpDestInCurrentScope("omp.inner.for.end");

  // Start the loop with a block that tests the condition.
  auto CondBlock = createBasicBlock("omp.inner.for.cond");
  EmitBlock(CondBlock);
  LoopStack.push(CondBlock, Builder.getCurrentDebugLocation());

  // If there are any cleanups between here and the loop-exit scope,
  // create a block to stage a loop exit along.
  auto ExitBlock = LoopExit.getBlock();
  if (RequiresCleanup)
    ExitBlock = createBasicBlock("omp.inner.for.cond.cleanup");

  auto LoopBody = createBasicBlock("omp.inner.for.body");

  // Emit condition.
  EmitBranchOnBoolExpr(LoopCond, LoopBody, ExitBlock, getProfileCount(&S));
  if (ExitBlock != LoopExit.getBlock()) {
    EmitBlock(ExitBlock);
    EmitBranchThroughCleanup(LoopExit);
  }

  EmitBlock(LoopBody);
  incrementProfileCounter(&S);

  // Create a block for the increment.
  auto Continue = getJumpDestInCurrentScope("omp.inner.for.inc");
  BreakContinueStack.push_back(BreakContinue(LoopExit, Continue));

  BodyGen(*this);

  // Emit "IV = IV + 1" and a back-edge to the condition block.
  EmitBlock(Continue.getBlock());
  EmitIgnoredExpr(IncExpr);
  PostIncGen(*this);
  BreakContinueStack.pop_back();
  EmitBranch(CondBlock);
  LoopStack.pop();
  // Emit the fall-through block.
  EmitBlock(LoopExit.getBlock());
}

void CodeGenFunction::EmitOMPLinearClauseInit(const OMPLoopDirective &D) {
  if (!HaveInsertPoint())
    return;
  // Emit inits for the linear variables.
  for (const auto *C : D.getClausesOfKind<OMPLinearClause>()) {
    for (auto *Init : C->inits()) {
      auto *VD = cast<VarDecl>(cast<DeclRefExpr>(Init)->getDecl());
      if (auto *Ref = dyn_cast<DeclRefExpr>(VD->getInit()->IgnoreImpCasts())) {
        AutoVarEmission Emission = EmitAutoVarAlloca(*VD);
        auto *OrigVD = cast<VarDecl>(Ref->getDecl());
        DeclRefExpr DRE(const_cast<VarDecl *>(OrigVD),
                        CapturedStmtInfo->lookup(OrigVD) != nullptr,
                        VD->getInit()->getType(), VK_LValue,
                        VD->getInit()->getExprLoc());
        EmitExprAsInit(&DRE, VD, MakeAddrLValue(Emission.getAllocatedAddress(),
                                                VD->getType()),
                       /*capturedByInit=*/false);
        EmitAutoVarCleanups(Emission);
      } else
        EmitVarDecl(*VD);
    }
    // Emit the linear steps for the linear clauses.
    // If a step is not constant, it is pre-calculated before the loop.
    if (auto CS = cast_or_null<BinaryOperator>(C->getCalcStep()))
      if (auto SaveRef = cast<DeclRefExpr>(CS->getLHS())) {
        EmitVarDecl(*cast<VarDecl>(SaveRef->getDecl()));
        // Emit calculation of the linear step.
        EmitIgnoredExpr(CS);
      }
  }
}

void CodeGenFunction::EmitOMPLinearClauseFinal(
    const OMPLoopDirective &D,
    const llvm::function_ref<llvm::Value *(CodeGenFunction &)> &CondGen) {
  if (!HaveInsertPoint())
    return;
  llvm::BasicBlock *DoneBB = nullptr;
  // Emit the final values of the linear variables.
  for (const auto *C : D.getClausesOfKind<OMPLinearClause>()) {
    auto IC = C->varlist_begin();
    for (auto *F : C->finals()) {
      if (!DoneBB) {
        if (auto *Cond = CondGen(*this)) {
          // If the first post-update expression is found, emit conditional
          // block if it was requested.
          auto *ThenBB = createBasicBlock(".omp.linear.pu");
          DoneBB = createBasicBlock(".omp.linear.pu.done");
          Builder.CreateCondBr(Cond, ThenBB, DoneBB);
          EmitBlock(ThenBB);
        }
      }
      auto *OrigVD = cast<VarDecl>(cast<DeclRefExpr>(*IC)->getDecl());
      DeclRefExpr DRE(const_cast<VarDecl *>(OrigVD),
                      CapturedStmtInfo->lookup(OrigVD) != nullptr,
                      (*IC)->getType(), VK_LValue, (*IC)->getExprLoc());
      Address OrigAddr = EmitLValue(&DRE).getAddress();
      CodeGenFunction::OMPPrivateScope VarScope(*this);
      VarScope.addPrivate(OrigVD, [OrigAddr]() -> Address { return OrigAddr; });
      (void)VarScope.Privatize();
      EmitIgnoredExpr(F);
      ++IC;
    }
    if (auto *PostUpdate = C->getPostUpdateExpr())
      EmitIgnoredExpr(PostUpdate);
  }
  if (DoneBB)
    EmitBlock(DoneBB, /*IsFinished=*/true);
}

static void emitAlignedClause(CodeGenFunction &CGF,
                              const OMPExecutableDirective &D) {
  if (!CGF.HaveInsertPoint())
    return;
  for (const auto *Clause : D.getClausesOfKind<OMPAlignedClause>()) {
    unsigned ClauseAlignment = 0;
    if (auto AlignmentExpr = Clause->getAlignment()) {
      auto AlignmentCI =
          cast<llvm::ConstantInt>(CGF.EmitScalarExpr(AlignmentExpr));
      ClauseAlignment = static_cast<unsigned>(AlignmentCI->getZExtValue());
    }
    for (auto E : Clause->varlists()) {
      unsigned Alignment = ClauseAlignment;
      if (Alignment == 0) {
        // OpenMP [2.8.1, Description]
        // If no optional parameter is specified, implementation-defined default
        // alignments for SIMD instructions on the target platforms are assumed.
        Alignment =
            CGF.getContext()
                .toCharUnitsFromBits(CGF.getContext().getOpenMPDefaultSimdAlign(
                    E->getType()->getPointeeType()))
                .getQuantity();
      }
      assert((Alignment == 0 || llvm::isPowerOf2_32(Alignment)) &&
             "alignment is not power of 2");
      if (Alignment != 0) {
        llvm::Value *PtrValue = CGF.EmitScalarExpr(E);
        CGF.EmitAlignmentAssumption(PtrValue, Alignment);
      }
    }
  }
}

void CodeGenFunction::EmitOMPPrivateLoopCounters(
    const OMPLoopDirective &S, CodeGenFunction::OMPPrivateScope &LoopScope) {
  if (!HaveInsertPoint())
    return;
  auto I = S.private_counters().begin();
  for (auto *E : S.counters()) {
    auto *VD = cast<VarDecl>(cast<DeclRefExpr>(E)->getDecl());
    auto *PrivateVD = cast<VarDecl>(cast<DeclRefExpr>(*I)->getDecl());
    (void)LoopScope.addPrivate(VD, [&]() -> Address {
      // Emit var without initialization.
      if (!LocalDeclMap.count(PrivateVD)) {
        auto VarEmission = EmitAutoVarAlloca(*PrivateVD);
        EmitAutoVarCleanups(VarEmission);
      }
      DeclRefExpr DRE(const_cast<VarDecl *>(PrivateVD),
                      /*RefersToEnclosingVariableOrCapture=*/false,
                      (*I)->getType(), VK_LValue, (*I)->getExprLoc());
      return EmitLValue(&DRE).getAddress();
    });
    if (LocalDeclMap.count(VD) || CapturedStmtInfo->lookup(VD) ||
        VD->hasGlobalStorage()) {
      (void)LoopScope.addPrivate(PrivateVD, [&]() -> Address {
        DeclRefExpr DRE(const_cast<VarDecl *>(VD),
                        LocalDeclMap.count(VD) || CapturedStmtInfo->lookup(VD),
                        E->getType(), VK_LValue, E->getExprLoc());
        return EmitLValue(&DRE).getAddress();
      });
    }
    ++I;
  }
}

static void emitPreCond(CodeGenFunction &CGF, const OMPLoopDirective &S,
                        const Expr *Cond, llvm::BasicBlock *TrueBlock,
                        llvm::BasicBlock *FalseBlock, uint64_t TrueCount) {
  if (!CGF.HaveInsertPoint())
    return;
  {
    CodeGenFunction::OMPPrivateScope PreCondScope(CGF);
    CGF.EmitOMPPrivateLoopCounters(S, PreCondScope);
    (void)PreCondScope.Privatize();
    // Get initial values of real counters.
    for (auto I : S.inits()) {
      CGF.EmitIgnoredExpr(I);
    }
  }
  // Check that loop is executed at least one time.
  CGF.EmitBranchOnBoolExpr(Cond, TrueBlock, FalseBlock, TrueCount);
}

void CodeGenFunction::EmitOMPLinearClause(
    const OMPLoopDirective &D, CodeGenFunction::OMPPrivateScope &PrivateScope) {
  if (!HaveInsertPoint())
    return;
  llvm::DenseSet<const VarDecl *> SIMDLCVs;
  if (isOpenMPSimdDirective(D.getDirectiveKind())) {
    auto *LoopDirective = cast<OMPLoopDirective>(&D);
    for (auto *C : LoopDirective->counters()) {
      SIMDLCVs.insert(
          cast<VarDecl>(cast<DeclRefExpr>(C)->getDecl())->getCanonicalDecl());
    }
  }
  for (const auto *C : D.getClausesOfKind<OMPLinearClause>()) {
    auto CurPrivate = C->privates().begin();
    for (auto *E : C->varlists()) {
      auto *VD = cast<VarDecl>(cast<DeclRefExpr>(E)->getDecl());
      auto *PrivateVD =
          cast<VarDecl>(cast<DeclRefExpr>(*CurPrivate)->getDecl());
      if (!SIMDLCVs.count(VD->getCanonicalDecl())) {
        bool IsRegistered = PrivateScope.addPrivate(VD, [&]() -> Address {
          // Emit private VarDecl with copy init.
          EmitVarDecl(*PrivateVD);
          return GetAddrOfLocalVar(PrivateVD);
        });
        assert(IsRegistered && "linear var already registered as private");
        // Silence the warning about unused variable.
        (void)IsRegistered;
      } else
        EmitVarDecl(*PrivateVD);
      ++CurPrivate;
    }
  }
}

static void emitSimdlenSafelenClause(CodeGenFunction &CGF,
                                     const OMPExecutableDirective &D,
                                     bool IsMonotonic) {
  if (!CGF.HaveInsertPoint())
    return;
  if (const auto *C = D.getSingleClause<OMPSimdlenClause>()) {
    RValue Len = CGF.EmitAnyExpr(C->getSimdlen(), AggValueSlot::ignored(),
                                 /*ignoreResult=*/true);
    llvm::ConstantInt *Val = cast<llvm::ConstantInt>(Len.getScalarVal());
    CGF.LoopStack.setVectorizeWidth(Val->getZExtValue());
    // In presence of finite 'safelen', it may be unsafe to mark all
    // the memory instructions parallel, because loop-carried
    // dependences of 'safelen' iterations are possible.
    if (!IsMonotonic)
      CGF.LoopStack.setParallel(!D.getSingleClause<OMPSafelenClause>());
  } else if (const auto *C = D.getSingleClause<OMPSafelenClause>()) {
    RValue Len = CGF.EmitAnyExpr(C->getSafelen(), AggValueSlot::ignored(),
                                 /*ignoreResult=*/true);
    llvm::ConstantInt *Val = cast<llvm::ConstantInt>(Len.getScalarVal());
    CGF.LoopStack.setVectorizeWidth(Val->getZExtValue());
    // In presence of finite 'safelen', it may be unsafe to mark all
    // the memory instructions parallel, because loop-carried
    // dependences of 'safelen' iterations are possible.
    CGF.LoopStack.setParallel(false);
  }
}

void CodeGenFunction::EmitOMPSimdInit(const OMPLoopDirective &D,
                                      bool IsMonotonic) {
  // Walk clauses and process safelen/lastprivate.
  LoopStack.setParallel(!IsMonotonic);
  LoopStack.setVectorizeEnable(true);
  emitSimdlenSafelenClause(*this, D, IsMonotonic);
}

void CodeGenFunction::EmitOMPSimdFinal(
    const OMPLoopDirective &D,
    const llvm::function_ref<llvm::Value *(CodeGenFunction &)> &CondGen) {
  if (!HaveInsertPoint())
    return;
  llvm::BasicBlock *DoneBB = nullptr;
  auto IC = D.counters().begin();
  auto IPC = D.private_counters().begin();
  for (auto F : D.finals()) {
    auto *OrigVD = cast<VarDecl>(cast<DeclRefExpr>((*IC))->getDecl());
    auto *PrivateVD = cast<VarDecl>(cast<DeclRefExpr>((*IPC))->getDecl());
    auto *CED = dyn_cast<OMPCapturedExprDecl>(OrigVD);
    if (LocalDeclMap.count(OrigVD) || CapturedStmtInfo->lookup(OrigVD) ||
        OrigVD->hasGlobalStorage() || CED) {
      if (!DoneBB) {
        if (auto *Cond = CondGen(*this)) {
          // If the first post-update expression is found, emit conditional
          // block if it was requested.
          auto *ThenBB = createBasicBlock(".omp.final.then");
          DoneBB = createBasicBlock(".omp.final.done");
          Builder.CreateCondBr(Cond, ThenBB, DoneBB);
          EmitBlock(ThenBB);
        }
      }
      Address OrigAddr = Address::invalid();
      if (CED)
        OrigAddr = EmitLValue(CED->getInit()->IgnoreImpCasts()).getAddress();
      else {
        DeclRefExpr DRE(const_cast<VarDecl *>(PrivateVD),
                        /*RefersToEnclosingVariableOrCapture=*/false,
                        (*IPC)->getType(), VK_LValue, (*IPC)->getExprLoc());
        OrigAddr = EmitLValue(&DRE).getAddress();
      }
      OMPPrivateScope VarScope(*this);
      VarScope.addPrivate(OrigVD,
                          [OrigAddr]() -> Address { return OrigAddr; });
      (void)VarScope.Privatize();
      EmitIgnoredExpr(F);
    }
    ++IC;
    ++IPC;
  }
  if (DoneBB)
    EmitBlock(DoneBB, /*IsFinished=*/true);
}

/// \brief Emit a helper variable and return corresponding lvalue.
LValue CodeGenFunction::EmitOMPHelperVar(const DeclRefExpr *Helper) {
  auto *VDecl = cast<VarDecl>(Helper->getDecl());
  EmitOMPHelperVar(VDecl);
  return EmitLValue(Helper);
}
void CodeGenFunction::EmitOMPHelperVar(const VarDecl *VDecl) {
  // Don't need to emit variable if it was emitted before.
  if (LocalDeclMap.find(VDecl) == LocalDeclMap.end())
    EmitVarDecl(*VDecl);
}

static void emitDeviceOMPSimdDirective(CodeGenFunction &CGF,
                                       const OMPExecutableDirective &S,
                                       OpenMPDirectiveKind InnermostKind,
                                       const RegionCodeGenTy &CodeGen) {
  CGF.CGM.getOpenMPRuntime().registerParallelContext(CGF, S);
  auto CS = cast<CapturedStmt>(S.getAssociatedStmt());
  llvm::SmallVector<llvm::Value *, 16> CapturedVars;

  // Capture any implicit OpenMP variables
  CGF.GenerateOpenMPCapturedVars(*CS, CapturedVars);
  auto *LaneId = CS->getCapturedDecl()->param_begin();
  auto *NumLanes = std::next(LaneId);
  auto OutlinedFn = CGF.CGM.getOpenMPRuntime().emitSimdOutlinedFunction(
      S, *LaneId, *NumLanes, InnermostKind, CodeGen);
  if (const auto *C = S.getSingleClause<OMPSimdlenClause>()) {
    RValue Len = CGF.EmitAnyExpr(C->getSimdlen(), AggValueSlot::ignored(),
                                 /*ignoreResult=*/true);
    llvm::ConstantInt *Val = cast<llvm::ConstantInt>(Len.getScalarVal());
    CodeGenFunction::RunCleanupsScope SimdLimitScope(CGF);
    CGF.CGM.getOpenMPRuntime().emitSimdLimit(CGF, Val, C->getLocStart());
  } else if (const auto *C = S.getSingleClause<OMPSafelenClause>()) {
    RValue Len = CGF.EmitAnyExpr(C->getSafelen(), AggValueSlot::ignored(),
                                 /*ignoreResult=*/true);
    llvm::ConstantInt *Val = cast<llvm::ConstantInt>(Len.getScalarVal());
    CodeGenFunction::RunCleanupsScope SimdLimitScope(CGF);
    CGF.CGM.getOpenMPRuntime().emitSimdLimit(CGF, Val, C->getLocStart());
  }
  CGF.CGM.getOpenMPRuntime().emitSimdCall(CGF, S.getLocStart(), OutlinedFn,
                                          CapturedVars);
}

void CodeGenFunction::EmitOMPSimdLoop(const OMPLoopDirective &S,
                                      bool OutlinedSimd) {
  auto &&CodeGen = [&S, OutlinedSimd](CodeGenFunction &CGF, PrePostActionTy &) {
    // Do not emit this code if it was already emitted before
    // in the same scope.
    if (!requiresAdditionalIterationVar(S.getDirectiveKind()))
      OMPLoopScope PreInitScope(CGF, S);
    // if (PreCond) {
    //   for (IV in 0..LastIteration) BODY;
    //   <Final counter/linear vars updates>;
    // }
    //

    // Emit: if (PreCond) - begin.
    // If the condition constant folds and can be elided, avoid emitting the
    // whole loop.
    bool CondConstant;
    llvm::BasicBlock *ContBlock = nullptr;
    if (CGF.ConstantFoldsToSimpleInteger(S.getPreCond(), CondConstant)) {
      if (!CondConstant)
        return;
    } else {
      auto *ThenBlock = CGF.createBasicBlock("simd.if.then");
      ContBlock = CGF.createBasicBlock("simd.if.end");
      emitPreCond(CGF, S, S.getPreCond(), ThenBlock, ContBlock,
                  CGF.getProfileCount(&S));
      CGF.EmitBlock(ThenBlock);
      CGF.incrementProfileCounter(&S);
    }

    // Emit the lane init and num lanes variables for the nvptx device.
    if (OutlinedSimd) {
      const Expr *LIExpr = S.getLaneInit();
      const VarDecl *LIDecl =
          cast<VarDecl>(cast<DeclRefExpr>(LIExpr)->getDecl());
      CGF.EmitVarDecl(*LIDecl);
      LValue LI = CGF.EmitLValue(LIExpr);
      CGF.EmitStoreOfScalar(
          CGF.CGM.getOpenMPRuntime().getLaneID(CGF, S.getLocStart()), LI);

      const Expr *NLExpr = S.getNumLanes();
      const VarDecl *NLDecl =
          cast<VarDecl>(cast<DeclRefExpr>(NLExpr)->getDecl());
      CGF.EmitVarDecl(*NLDecl);
      LValue NL = CGF.EmitLValue(NLExpr);
      CGF.EmitStoreOfScalar(
          CGF.CGM.getOpenMPRuntime().getNumLanes(CGF, S.getLocStart()), NL);
    }

    // Emit the loop iteration variable.
    const Expr *IVExpr =
        requiresAdditionalIterationVar(S.getDirectiveKind()) && !OutlinedSimd
            ? S.getInnermostIterationVariable()
            : S.getIterationVariable();
    const VarDecl *IVDecl = cast<VarDecl>(cast<DeclRefExpr>(IVExpr)->getDecl());
    CGF.EmitVarDecl(*IVDecl);

    // Emit Iteration variable initialization
    CGF.EmitIgnoredExpr(S.getInit());

    // Emit the iterations count variable.
    // If it is not a variable, Sema decided to calculate iterations count on
    // each iteration (e.g., it is foldable into a constant).
    if (auto LIExpr = dyn_cast<DeclRefExpr>(S.getLastIteration())) {
      CGF.EmitVarDecl(*cast<VarDecl>(LIExpr->getDecl()));
      // Emit calculation of the iterations count.
      CGF.EmitIgnoredExpr(S.getCalcLastIteration());
    }

    CGF.EmitOMPSimdInit(S);

    emitAlignedClause(CGF, S);
    CGF.EmitOMPLinearClauseInit(S);
    {
      OMPPrivateScope LoopScope(CGF);
      CGF.EmitOMPPrivateLoopCounters(S, LoopScope);
      CGF.EmitOMPLinearClause(S, LoopScope);
      bool LastprivateAlreadyEmitted =
          requiresAdditionalIterationVar(S.getDirectiveKind()) ||
          S.getDirectiveKind() == OMPD_target_simd;
      if (!LastprivateAlreadyEmitted)
        CGF.EmitOMPPrivateClause(S, LoopScope);
      CGF.EmitOMPReductionClauseInit(S, LoopScope);
      bool HasLastprivateClause = false;
      if (!LastprivateAlreadyEmitted)
        HasLastprivateClause = CGF.EmitOMPLastprivateClauseInit(S, LoopScope);
      (void)LoopScope.Privatize();
      CGF.EmitOMPInnerLoop(S, LoopScope.requiresCleanups(), S.getCond(),
                           S.getInc(),
                           [&S](CodeGenFunction &CGF) {
                             CGF.EmitOMPLoopBody(S, JumpDest());
                             CGF.EmitStopPoint(&S);
                           },
                           [](CodeGenFunction &) {});
      CGF.EmitOMPSimdFinal(
          S, [](CodeGenFunction &) -> llvm::Value * { return nullptr; });
      // Emit final copy of the lastprivate variables at the end of loops.
      if (HasLastprivateClause)
        CGF.EmitOMPLastprivateClauseFinal(S, /*NoFinals=*/true);
      CGF.EmitOMPReductionClauseFinal(S, OMPD_simd);
      emitPostUpdateForReductionClause(
          CGF, S, [](CodeGenFunction &) -> llvm::Value * { return nullptr; });
    }
    CGF.EmitOMPLinearClauseFinal(
        S, [](CodeGenFunction &) -> llvm::Value * { return nullptr; });
    // Emit: if (PreCond) - end.
    if (ContBlock) {
      CGF.EmitBranch(ContBlock);
      CGF.EmitBlock(ContBlock, true);
    }
  };

  if (OutlinedSimd)
    emitDeviceOMPSimdDirective(*this, S, OMPD_simd, CodeGen);
  else {
    if (S.getDirectiveKind() == OMPD_teams_distribute_simd ||
        S.getDirectiveKind() == OMPD_target_teams_distribute_simd){
      CGM.getOpenMPRuntime().emitInlinedDirective(*this, OMPD_simd, CodeGen);
    } else {
      OMPLexicalScope Scope(*this, S, /*AsInlined=*/true);
      CGM.getOpenMPRuntime().emitInlinedDirective(*this, OMPD_simd, CodeGen);
    }
  }
}

void CodeGenFunction::EmitOMPSimdDirective(const OMPSimdDirective &S) {
  bool OutlinedSimd =
      CGM.getLangOpts().OpenMPIsDevice && CGM.getTriple().isNVPTX();
  EmitOMPSimdLoop(S, OutlinedSimd);
}

void CodeGenFunction::EmitOMPOuterLoop(
    bool DynamicOrOrdered, bool IsMonotonic, bool IsDistribute,
    const OMPLoopDirective &S, OMPPrivateScope &LoopScope, bool Ordered,
    Address LB, Address UB, Address ST, Address IL, llvm::Value *Chunk,
    const RegionCodeGenTy &CodeGenDistributeLoopContent) {
  auto &RT = CGM.getOpenMPRuntime();

  const Expr *IVExpr = S.getIterationVariable();
  const unsigned IVSize = getContext().getTypeSize(IVExpr->getType());
  const bool IVSigned = IVExpr->getType()->hasSignedIntegerRepresentation();

  auto LoopExit = getJumpDestInCurrentScope("omp.dispatch.end");

  // Start the loop with a block that tests the condition.
  auto CondBlock = createBasicBlock("omp.dispatch.cond");
  EmitBlock(CondBlock);
  LoopStack.push(CondBlock, Builder.getCurrentDebugLocation());

  llvm::Value *BoolCondVal = nullptr;
  if (!DynamicOrOrdered) {
    // UB = min(UB, GlobalUB)
    // when dealing with composite distribute parallel for and when implementing
    // the #for part: use the
    // distribute UB instead, as it is not incremented and guaranteed to be
    // less than GlobalUB
    Expr *EUB = (isOpenMPLoopBoundSharingDirective(S.getDirectiveKind()) &&
                 !IsDistribute)
                    ? S.getPrevEnsureUpperBound()
                    : S.getEnsureUpperBound();
    EmitIgnoredExpr(EUB); // S.getEnsureUpperBound());
    // IV = LB
    EmitIgnoredExpr(S.getInit());
    // IV < UB
    BoolCondVal = EvaluateExprAsBool(
        (isOpenMPLoopBoundSharingDirective(S.getDirectiveKind()) &&
         IsDistribute)
            ? S.getDistCond()
            : S.getCond());
  } else {
    BoolCondVal = RT.emitForNext(*this, S.getLocStart(), IVSize, IVSigned, IL,
                                 LB, UB, ST);
    if (isOpenMPLoopBoundSharingDirective(S.getDirectiveKind()) &&
        CGM.getLangOpts().OpenMPIsDevice && CGM.getTriple().isNVPTX()) {
      // De-normalize loop.
      QualType IteratorTy = IVExpr->getType();

      // Get the values of the current upper and power bounds.
      llvm::Value *LBVal = EmitLoadOfScalar(LB, /*Volatile=*/false, IteratorTy,
                                            SourceLocation());
      llvm::Value *UBVal = EmitLoadOfScalar(UB, /*Volatile=*/false, IteratorTy,
                                            SourceLocation());

      // Get the values of the previous lower bound and make sure it is casted
      // to the same type as the loop iterator variable.
      auto PrevLB = EmitLValue(S.getPrevLowerBoundVariable());
      llvm::Value *PrevLBVal =
          EmitLoadOfLValue(PrevLB, SourceLocation()).getScalarVal();
      PrevLBVal = Builder.CreateIntCast(PrevLBVal, Builder.getIntNTy(IVSize),
                                        /*IsSigned=*/false);
      EmitStoreOfScalar(Builder.CreateAdd(LBVal, PrevLBVal), LB,
                        /*Volatile=*/false, IteratorTy);
      EmitStoreOfScalar(Builder.CreateAdd(UBVal, PrevLBVal), UB,
                        /*Volatile=*/false, IteratorTy);
    }
  }

  // If there are any cleanups between here and the loop-exit scope,
  // create a block to stage a loop exit along.
  auto ExitBlock = LoopExit.getBlock();
  if (LoopScope.requiresCleanups())
    ExitBlock = createBasicBlock("omp.dispatch.cleanup");

  auto LoopBody = createBasicBlock("omp.dispatch.body");
  Builder.CreateCondBr(BoolCondVal, LoopBody, ExitBlock);
  if (ExitBlock != LoopExit.getBlock()) {
    EmitBlock(ExitBlock);
    EmitBranchThroughCleanup(LoopExit);
  }
  EmitBlock(LoopBody);

  // Emit "IV = LB" (in case of static schedule, we have already calculated new
  // LB for loop condition and emitted it above).
  if (DynamicOrOrdered)
    EmitIgnoredExpr(S.getInit());

  // Create a block for the increment.
  auto Continue = getJumpDestInCurrentScope("omp.dispatch.inc");
  BreakContinueStack.push_back(BreakContinue(LoopExit, Continue));

  // Generate !llvm.loop.parallel metadata for loads and stores for loops
  // with dynamic/guided scheduling and without ordered clause.
  if (!isOpenMPSimdDirective(S.getDirectiveKind()))
    LoopStack.setParallel(!IsMonotonic);
  else
    EmitOMPSimdInit(S, IsMonotonic);

  SourceLocation Loc = S.getLocStart();
  EmitOMPInnerLoop(
      S, LoopScope.requiresCleanups(),
      (isOpenMPLoopBoundSharingDirective(S.getDirectiveKind()) && IsDistribute)
          ? S.getDistCond()
          : S.getCond(),
      (isOpenMPLoopBoundSharingDirective(S.getDirectiveKind()) && IsDistribute)
          ? S.getDistInc()
          : S.getInc(),
      [&S, IsDistribute, &CodeGenDistributeLoopContent,
       LoopExit](CodeGenFunction &CGF) {
        if (isOpenMPLoopBoundSharingDirective(S.getDirectiveKind()) &&
            IsDistribute) {
          CodeGenDistributeLoopContent(CGF);
        } else {
          CGF.EmitOMPLoopBody(S, LoopExit);
          CGF.EmitStopPoint(&S);
        }
      },
      [Ordered, IVSize, IVSigned, Loc](CodeGenFunction &CGF) {
        if (Ordered) {
          CGF.CGM.getOpenMPRuntime().emitForOrderedIterationEnd(
              CGF, Loc, IVSize, IVSigned);
        }
      });

  EmitBlock(Continue.getBlock());
  BreakContinueStack.pop_back();
  if (!DynamicOrOrdered) {
    // Emit "LB = LB + Stride", "UB = UB + Stride".
    EmitIgnoredExpr(S.getNextLowerBound());
    EmitIgnoredExpr(S.getNextUpperBound());
  }

  EmitBranch(CondBlock);
  LoopStack.pop();
  // Emit the fall-through block.
  EmitBlock(LoopExit.getBlock());

  // Tell the runtime we are done.
  if (DynamicOrOrdered)
    RT.emitForDispatchFinish(*this, S, S.getLocEnd(), IVSize, IVSigned);
  else /* !DynamicOrOrdered */
    RT.emitForStaticFinish(*this, S.getLocEnd());

}

void CodeGenFunction::EmitOMPForOuterLoop(
    const OpenMPScheduleTy &ScheduleKind, bool IsMonotonic,
    const OMPLoopDirective &S, OMPPrivateScope &LoopScope, bool Ordered,
    Address LB, Address UB, Address ST, Address IL, llvm::Value *Chunk) {
  auto &RT = CGM.getOpenMPRuntime();

  // Dynamic scheduling of the outer loop (dynamic, guided, auto, runtime).
  const bool DynamicOrOrdered =
      Ordered || RT.isDynamic(ScheduleKind.Schedule);

  assert((Ordered ||
          !RT.isStaticNonchunked(ScheduleKind.Schedule,
                                 /*Chunked=*/Chunk != nullptr)) &&
         "static non-chunked schedule does not need outer loop");

  // Emit outer loop.
  //
  // OpenMP [2.7.1, Loop Construct, Description, table 2-1]
  // When schedule(dynamic,chunk_size) is specified, the iterations are
  // distributed to threads in the team in chunks as the threads request them.
  // Each thread executes a chunk of iterations, then requests another chunk,
  // until no chunks remain to be distributed. Each chunk contains chunk_size
  // iterations, except for the last chunk to be distributed, which may have
  // fewer iterations. When no chunk_size is specified, it defaults to 1.
  //
  // When schedule(guided,chunk_size) is specified, the iterations are assigned
  // to threads in the team in chunks as the executing threads request them.
  // Each thread executes a chunk of iterations, then requests another chunk,
  // until no chunks remain to be assigned. For a chunk_size of 1, the size of
  // each chunk is proportional to the number of unassigned iterations divided
  // by the number of threads in the team, decreasing to 1. For a chunk_size
  // with value k (greater than 1), the size of each chunk is determined in the
  // same way, with the restriction that the chunks do not contain fewer than k
  // iterations (except for the last chunk to be assigned, which may have fewer
  // than k iterations).
  //
  // When schedule(auto) is specified, the decision regarding scheduling is
  // delegated to the compiler and/or runtime system. The programmer gives the
  // implementation the freedom to choose any possible mapping of iterations to
  // threads in the team.
  //
  // When schedule(runtime) is specified, the decision regarding scheduling is
  // deferred until run time, and the schedule and chunk size are taken from the
  // run-sched-var ICV. If the ICV is set to auto, the schedule is
  // implementation defined
  //
  // while(__kmpc_dispatch_next(&LB, &UB)) {
  //   idx = LB;
  //   while (idx <= UB) { BODY; ++idx;
  //   __kmpc_dispatch_fini_(4|8)[u](); // For ordered loops only.
  //   } // inner loop
  // }
  //
  // OpenMP [2.7.1, Loop Construct, Description, table 2-1]
  // When schedule(static, chunk_size) is specified, iterations are divided into
  // chunks of size chunk_size, and the chunks are assigned to the threads in
  // the team in a round-robin fashion in the order of the thread number.
  //
  // while(UB = min(UB, GlobalUB), idx = LB, idx < UB) {
  //   while (idx <= UB) { BODY; ++idx; } // inner loop
  //   LB = LB + ST;
  //   UB = UB + ST;
  // }
  //
  // NVPTX: When pragma for is found composed or combined with distribute,
  // the loop bounds are not normalized. Codegen the following
  // (init: LB == DIST_LB)
  // LB = 0;
  // UB = UB - DIST_LB;
  // kmpc_dispatch_init(.., LB, UB, ..)
  // while (!kmpc_dispatch_next(.., &LB, &UB, ..) {
  //   LB += DIST_LB;
  //   UB += DIST_LB;
  //   idx = LB;
  //   while (idx <= UB) { BODY; ++idx; } // inner loop
  // }
  // kmpc_dispatch_fini();

  const Expr *IVExpr = S.getIterationVariable();
  QualType IteratorTy = IVExpr->getType();
  const unsigned IVSize = getContext().getTypeSize(IteratorTy);
  const bool IVSigned = IVExpr->getType()->hasSignedIntegerRepresentation();

  if (DynamicOrOrdered) {
    llvm::Value *LBVal = nullptr;
    llvm::Value *UBVal = nullptr;
    QualType IteratorTy = S.getIterationVariable()->getType();
    if (isOpenMPLoopBoundSharingDirective(S.getDirectiveKind())) {
      if (CGM.getLangOpts().OpenMPIsDevice && CGM.getTriple().isNVPTX()) {
        // normalize loop
        auto PrevLB = EmitLValue(S.getPrevLowerBoundVariable());
        llvm::Value *PrevLBVal =
            EmitLoadOfLValue(PrevLB, SourceLocation()).getScalarVal();
        PrevLBVal = Builder.CreateIntCast(PrevLBVal, Builder.getIntNTy(IVSize),
                                          /*isSigned=*/false);
        LBVal = Builder.getIntN(IVSize, 0);
        UBVal = EmitLoadOfScalar(UB, /*Volatile=*/false, IteratorTy,
                                 SourceLocation());
        UBVal = Builder.CreateSub(UBVal, PrevLBVal);
      } else {
        LBVal = EmitLoadOfScalar(LB, /*Volatile=*/false, IteratorTy,
                                 SourceLocation());
        UBVal = EmitLoadOfScalar(UB, /*Volatile=*/false, IteratorTy,
                                 SourceLocation());
      }
    } else {
      LBVal = Builder.getIntN(IVSize, 0);
      UBVal = EmitScalarExpr(S.getLastIteration());
    }
    RT.emitForDispatchInit(*this, S.getLocStart(), ScheduleKind, IVSize,
                           IVSigned, Ordered, LBVal, UBVal, Chunk);
  } else {
    RT.emitForStaticInit(*this, S.getLocStart(), ScheduleKind, IVSize, IVSigned,
                         Ordered, IL, LB, UB, ST, Chunk);
  }

  EmitOMPOuterLoop(DynamicOrOrdered, IsMonotonic, /* IsDistribute =*/false, S,
                   LoopScope, Ordered, LB, UB, ST, IL, Chunk,
                   [](CodeGenFunction &, PrePostActionTy &) {});
}

void CodeGenFunction::EmitOMPDistributeOuterLoop(
    OpenMPDistScheduleClauseKind ScheduleKind, const OMPLoopDirective &S,
    OMPPrivateScope &LoopScope, Address LB, Address UB, Address ST, Address IL,
    llvm::Value *Chunk, const RegionCodeGenTy &CodeGenDistributeLoopContent) {

  auto &RT = CGM.getOpenMPRuntime();

  // Emit outer loop.
  // Same behavior as a OMPForOuterLoop, except that schedule cannot be
  // dynamic
  //

  const Expr *IVExpr = S.getIterationVariable();
  const unsigned IVSize = getContext().getTypeSize(IVExpr->getType());
  const bool IVSigned = IVExpr->getType()->hasSignedIntegerRepresentation();

  RT.emitDistributeStaticInit(*this, S.getLocStart(), ScheduleKind,
                              IVSize, IVSigned, /* Ordered = */ false,
                              IL, LB, UB, ST, Chunk);

  EmitOMPOuterLoop(/* DynamicOrOrdered = */ false, /* IsMonotonic = */ false,
                   /* IsDistribute = */ true, S, LoopScope,
                   /* Ordered = */ false, LB, UB, ST, IL, Chunk,
                   CodeGenDistributeLoopContent);
}

static void emitCommonOMPTeamsDirective(CodeGenFunction &CGF,
                                        const OMPExecutableDirective &S,
                                        OpenMPDirectiveKind InnermostKind,
                                        const RegionCodeGenTy &CodeGen,
                                        unsigned CaptureLevel = 1,
                                        unsigned ImplicitParamStop = 0) {
  auto CS = cast<CapturedStmt>(S.getAssociatedStmt());
  auto OutlinedFn = CGF.CGM.getOpenMPRuntime().emitTeamsOutlinedFunction(
      S, *CS->getCapturedDecl()->param_begin(), InnermostKind, CodeGen,
      CaptureLevel, ImplicitParamStop);

  const OMPNumTeamsClause *NT = S.getSingleClause<OMPNumTeamsClause>();
  const OMPThreadLimitClause *TL = S.getSingleClause<OMPThreadLimitClause>();
  if (NT || TL) {
    Expr *NumTeams = (NT) ? NT->getNumTeams() : nullptr;
    Expr *ThreadLimit = (TL) ? TL->getThreadLimit() : nullptr;

    CGF.CGM.getOpenMPRuntime().emitNumTeamsClause(CGF, NumTeams, ThreadLimit,
                                                  S.getLocStart());
  }

  OMPTeamsScope Scope(CGF, S);
  llvm::SmallVector<llvm::Value *, 16> CapturedVars;
  CGF.GenerateOpenMPCapturedVars(*CS, CapturedVars, CaptureLevel);
  CGF.CGM.getOpenMPRuntime().emitTeamsCall(CGF, S, S.getLocStart(), OutlinedFn,
                                           CapturedVars);
}

void CodeGenFunction::EmitOMPDistributeParallelForSimdDirective(
    const OMPDistributeParallelForSimdDirective &S) {
  auto &&CodeGen = [&S](CodeGenFunction &CGF, PrePostActionTy &) {
    auto &&CGParallelFor = [&S](CodeGenFunction &CGF, PrePostActionTy &) {
      auto &&CGInlinedWorksharingLoop = [&S](CodeGenFunction &CGF,
                                             PrePostActionTy &) {
        CGF.EmitOMPWorksharingLoop(S);
      };
      emitCommonOMPParallelDirective(CGF, S, OMPD_simd,
                                     CGInlinedWorksharingLoop);
    };
    CGF.EmitOMPDistributeLoop(S, CGParallelFor);
  };
  OMPLexicalScope Scope(*this, S, /*AsInlined=*/true);
  CGM.getOpenMPRuntime().emitInlinedDirective(*this, OMPD_distribute, CodeGen,
                                              false);
}

void CodeGenFunction::EmitOMPDistributeSimdDirective(
    const OMPDistributeSimdDirective &S) {
  auto &&CodeGen = [&S](CodeGenFunction &CGF, PrePostActionTy &) {
    auto &&CGSimd = [&S](CodeGenFunction &CGF, PrePostActionTy &) {
      CGF.EmitOMPSimdLoop(S, false);
    };
    CGF.EmitOMPDistributeLoop(S, CGSimd);
  };
  OMPLexicalScope Scope(*this, S, /*AsInlined=*/true);
  CGM.getOpenMPRuntime().emitInlinedDirective(*this, OMPD_distribute, CodeGen,
                                              false);
}

void CodeGenFunction::EmitOMPTeamsDistributeDirective(
    const OMPTeamsDistributeDirective &S) {
  auto &&CGDistributeInlined = [&S](CodeGenFunction &CGF, PrePostActionTy &) {
    OMPPrivateScope PrivateScope(CGF);
    (void)CGF.EmitOMPFirstprivateClause(S, PrivateScope);
    CGF.EmitOMPPrivateClause(S, PrivateScope);
    CGF.EmitOMPReductionClauseInit(S, PrivateScope);
    (void)PrivateScope.Privatize();
    auto &&CGDistributeLoop = [&S](CodeGenFunction &CGF, PrePostActionTy &) {
      CGF.EmitOMPDistributeLoop(S, [](CodeGenFunction &, PrePostActionTy &) {});
    };
    CGF.CGM.getOpenMPRuntime().emitInlinedDirective(CGF, OMPD_distribute,
                                                    CGDistributeLoop,
                                                    /*HasCancel=*/false);
    CGF.EmitOMPReductionClauseFinal(S, OMPD_teams);
  };
  emitCommonOMPTeamsDirective(*this, S, OMPD_teams_distribute,
                              CGDistributeInlined, 1, 2);
  emitPostUpdateForReductionClause(
      *this, S, [](CodeGenFunction &) -> llvm::Value * { return nullptr; });
}

void CodeGenFunction::EmitOMPTeamsDistributeSimdDirective(
    const OMPTeamsDistributeSimdDirective &S) {
  auto &&CGDistributeInlined = [&S](CodeGenFunction &CGF, PrePostActionTy &) {
    OMPPrivateScope PrivateScope(CGF);
    CGF.EmitOMPReductionClauseInit(S, PrivateScope);
    (void)PrivateScope.Privatize();
    auto &&CGDistributeLoop = [&S](CodeGenFunction &CGF, PrePostActionTy &) {
      auto &&CGSimd = [&S](CodeGenFunction &CGF, PrePostActionTy &) {
        CGF.EmitOMPSimdLoop(S, false);
      };
      CGF.EmitOMPDistributeLoop(S, CGSimd);
    };
    CGF.CGM.getOpenMPRuntime().emitInlinedDirective(CGF, OMPD_distribute,
                                                    CGDistributeLoop,
                                                    /*HasCancel=*/false);
    CGF.EmitOMPReductionClauseFinal(S, OMPD_teams);
  };
  emitCommonOMPTeamsDirective(*this, S, OMPD_teams_distribute_simd,
                              CGDistributeInlined, 1, 2);
  emitPostUpdateForReductionClause(
      *this, S, [](CodeGenFunction &) -> llvm::Value * { return nullptr; });
}

namespace {
  struct ScheduleKindModifiersTy {
    OpenMPScheduleClauseKind Kind;
    OpenMPScheduleClauseModifier M1;
    OpenMPScheduleClauseModifier M2;
    ScheduleKindModifiersTy(OpenMPScheduleClauseKind Kind,
                            OpenMPScheduleClauseModifier M1,
                            OpenMPScheduleClauseModifier M2)
        : Kind(Kind), M1(M1), M2(M2) {}
  };
} // namespace

bool CodeGenFunction::EmitOMPWorksharingLoop(const OMPLoopDirective &S) {
  // Emit the loop iteration variable.
  auto IVExpr = cast<DeclRefExpr>(S.getIterationVariable());
  auto IVDecl = cast<VarDecl>(IVExpr->getDecl());
  EmitVarDecl(*IVDecl);

  // Emit the iterations count variable.
  // If it is not a variable, Sema decided to calculate iterations count on each
  // iteration (e.g., it is foldable into a constant).
  if (auto LIExpr = dyn_cast<DeclRefExpr>(S.getLastIteration())) {
    EmitVarDecl(*cast<VarDecl>(LIExpr->getDecl()));
    // Emit calculation of the iterations count.
    EmitIgnoredExpr(S.getCalcLastIteration());
  }

  auto &RT = CGM.getOpenMPRuntime();

  bool HasLastprivateClause;
  // Check pre-condition.
  {
    OMPLoopScope PreInitScope(*this, S);
    // Skip the entire loop if we don't meet the precondition.
    // If the condition constant folds and can be elided, avoid emitting the
    // whole loop.
    bool CondConstant;
    llvm::BasicBlock *ContBlock = nullptr;
    if (ConstantFoldsToSimpleInteger(S.getPreCond(), CondConstant)) {
      if (!CondConstant)
        return false;
    } else {
      auto *ThenBlock = createBasicBlock("omp.precond.then");
      ContBlock = createBasicBlock("omp.precond.end");
      emitPreCond(*this, S, S.getPreCond(), ThenBlock, ContBlock,
                  getProfileCount(&S));
      EmitBlock(ThenBlock);
      incrementProfileCounter(&S);
    }

    bool Ordered = false;
    if (auto *OrderedClause = S.getSingleClause<OMPOrderedClause>()) {
      if (OrderedClause->getNumForLoops())
        RT.emitDoacrossInit(*this, S);
      else
        Ordered = true;
    }

    llvm::DenseSet<const Expr *> EmittedFinals;
    emitAlignedClause(*this, S);
    EmitOMPLinearClauseInit(S);
    // Emit helper vars inits.
    LValue LB = EmitOMPHelperVar(cast<DeclRefExpr>(S.getLowerBoundVariable()));
    LValue UB = EmitOMPHelperVar(cast<DeclRefExpr>(S.getUpperBoundVariable()));
    LValue ST = EmitOMPHelperVar(cast<DeclRefExpr>(S.getStrideVariable()));
    LValue IL = EmitOMPHelperVar(cast<DeclRefExpr>(S.getIsLastIterVariable()));

    if (isOpenMPLoopBoundSharingDirective(S.getDirectiveKind())) {
      // When composing distribute with for we need to use the pragma distribute
      // chunk lower and upper bounds rather than the whole loop iteration
      // space. Therefore we copy the bounds of the previous schedule into the
      // the current ones.
      const unsigned IVSize = getContext().getTypeSize(IVExpr->getType());
      LValue PrevLB = EmitLValue(S.getPrevLowerBoundVariable());
      LValue PrevUB = EmitLValue(S.getPrevUpperBoundVariable());
      auto PrevLBVal = EmitLoadOfScalar(PrevLB, SourceLocation());
      PrevLBVal = Builder.CreateIntCast(PrevLBVal, Builder.getIntNTy(IVSize),
                                        /*isSigned=*/false);
      auto PrevUBVal = EmitLoadOfScalar(PrevUB, SourceLocation());
      PrevUBVal = Builder.CreateIntCast(PrevUBVal, Builder.getIntNTy(IVSize),
                                        /*isSigned=*/false);
      EmitStoreOfScalar(PrevLBVal, LB);
      EmitStoreOfScalar(PrevUBVal, UB);
    }

    // Emit 'then' code.
    {
      OMPPrivateScope LoopScope(*this);
      if (EmitOMPFirstprivateClause(S, LoopScope)) {
        // Emit implicit barrier to synchronize threads and avoid data races on
        // initialization of firstprivate variables and post-update of
        // lastprivate variables.
        CGM.getOpenMPRuntime().emitBarrierCall(
            *this, S.getLocStart(), OMPD_unknown, /*EmitChecks=*/false,
            /*ForceSimpleCall=*/true);
      }
      EmitOMPPrivateClause(S, LoopScope);
      HasLastprivateClause = EmitOMPLastprivateClauseInit(S, LoopScope);
      EmitOMPReductionClauseInit(S, LoopScope);
      EmitOMPPrivateLoopCounters(S, LoopScope);
      EmitOMPLinearClause(S, LoopScope);
      (void)LoopScope.Privatize();

      // Detect the loop schedule kind and chunk.
      llvm::Value *Chunk = nullptr;
      bool ChunkSizeOne = false;
      OpenMPScheduleTy ScheduleKind;
      if (auto *C = S.getSingleClause<OMPScheduleClause>()) {
        ScheduleKind.Schedule = C->getScheduleKind();
        ScheduleKind.M1 = C->getFirstScheduleModifier();
        ScheduleKind.M2 = C->getSecondScheduleModifier();
        if (const auto *Ch = C->getChunkSize()) {
          llvm::APSInt Result;
          if (ConstantFoldsToSimpleInteger(Ch, Result)) {
            ChunkSizeOne = Result == 1;
          }
          Chunk = EmitScalarExpr(Ch);
          Chunk = EmitScalarConversion(Chunk, Ch->getType(),
                                       S.getIterationVariable()->getType(),
                                       S.getLocStart());
        }
      }
      const unsigned IVSize = getContext().getTypeSize(IVExpr->getType());
      const bool IVSigned = IVExpr->getType()->hasSignedIntegerRepresentation();
      if (RT.generateCoalescedSchedule(ScheduleKind.Schedule, ChunkSizeOne,
                                       Ordered)) {
        // For NVPTX and other GPU targets high performance is often achieved
        // if adjacent threads access memory in a coalesced manner.  This is
        // true for loops that access memory with stride one if a static
        // schedule with chunk size of 1 is used.  We generate such code
        // whenever the OpenMP standard gives us freedom to do so.
        //
        // This case is called if there is no schedule clause, with a
        // schedule(auto), or with a schedule(static,1).
        //
        // Codegen is optimized for this case.  Since chunk size is 1 we do not
        // need to generate the inner loop, i.e., the chunk iterator can be
        // removed.
        // while(UB = min(UB, GlobalUB), idx = LB, idx < UB) {
        //   BODY;
        //   LB = LB + ST;
        //   UB = UB + ST;
        // }
        if (!Chunk) // Force use of chunk=1
          Chunk = Builder.getIntN(IVSize, 1);
        if (isOpenMPSimdDirective(S.getDirectiveKind()))
          EmitOMPSimdInit(S, /*IsMonotonic=*/true);

        OpenMPScheduleTy LoopSchedule;
        LoopSchedule.Schedule = OMPC_SCHEDULE_static;
        RT.emitForStaticInit(*this, S.getLocStart(), LoopSchedule, IVSize,
                             IVSigned, Ordered, IL.getAddress(),
                             LB.getAddress(), UB.getAddress(), ST.getAddress(),
                             Chunk);
        auto LoopExit =
            getJumpDestInCurrentScope(createBasicBlock("omp.loop.exit"));

        // IV = LB;
        EmitIgnoredExpr(S.getInit());
        EmitOMPInnerLoop(S, LoopScope.requiresCleanups(),
                         S.getCond() /* IV < GlobalUB */,
                         S.getInc() /* Unused */,
                         [&S, LoopExit](CodeGenFunction &CGF) {
                           CGF.EmitOMPLoopBody(S, LoopExit);
                           CGF.EmitStopPoint(&S);
                         },
                         [&S](CodeGenFunction &CGF) {
                           // LB = LB + Stride
                           CGF.EmitIgnoredExpr(S.getNextLowerBound());
                           // IV = LB;
                           CGF.EmitIgnoredExpr(S.getInit());
                         });
        EmitBlock(LoopExit.getBlock());
        // Tell the runtime we are done.
        RT.emitForStaticFinish(*this, S.getLocStart());
      } else if (RT.isStaticNonchunked(ScheduleKind.Schedule,
                                       /* Chunked */ Chunk != nullptr) &&
                 !Ordered) {
        // OpenMP 4.5, 2.7.1 Loop Construct, Description.
        // If the static schedule kind is specified or if the ordered clause is
        // specified, and if no monotonic modifier is specified, the effect will
        // be as if the monotonic modifier was specified.
        if (isOpenMPSimdDirective(S.getDirectiveKind()))
          EmitOMPSimdInit(S, /*IsMonotonic=*/true);
        // OpenMP [2.7.1, Loop Construct, Description, table 2-1]
        // When no chunk_size is specified, the iteration space is divided into
        // chunks that are approximately equal in size, and at most one chunk is
        // distributed to each thread. Note that the size of the chunks is
        // unspecified in this case.
        RT.emitForStaticInit(*this, S.getLocStart(), ScheduleKind,
                             IVSize, IVSigned, Ordered,
                             IL.getAddress(), LB.getAddress(),
                             UB.getAddress(), ST.getAddress());
        auto LoopExit =
            getJumpDestInCurrentScope(createBasicBlock("omp.loop.exit"));
        // UB = min(UB, GlobalUB);
        EmitIgnoredExpr(S.getEnsureUpperBound());
        // IV = LB;
        EmitIgnoredExpr(S.getInit());
        // while (idx <= UB) { BODY; ++idx; }
        EmitOMPInnerLoop(S, LoopScope.requiresCleanups(), S.getCond(),
                         S.getInc(),
                         [&S, LoopExit](CodeGenFunction &CGF) {
                           CGF.EmitOMPLoopBody(S, LoopExit);
                           CGF.EmitStopPoint(&S);
                         },
                         [](CodeGenFunction &) {});
        EmitBlock(LoopExit.getBlock());
        // Tell the runtime we are done.
        RT.emitForStaticFinish(*this, S.getLocStart());
      } else {
        const bool IsMonotonic =
            Ordered || ScheduleKind.Schedule == OMPC_SCHEDULE_static ||
            ScheduleKind.Schedule == OMPC_SCHEDULE_unknown ||
            ScheduleKind.M1 == OMPC_SCHEDULE_MODIFIER_monotonic ||
            ScheduleKind.M2 == OMPC_SCHEDULE_MODIFIER_monotonic;
        // Emit the outer loop, which requests its work chunk [LB..UB] from
        // runtime and runs the inner loop to process it.
        EmitOMPForOuterLoop(ScheduleKind, IsMonotonic, S, LoopScope, Ordered,
                            LB.getAddress(), UB.getAddress(), ST.getAddress(),
                            IL.getAddress(), Chunk);
      }
      if (isOpenMPSimdDirective(S.getDirectiveKind())) {
        EmitOMPSimdFinal(S,
                         [&](CodeGenFunction &CGF) -> llvm::Value * {
                           return CGF.Builder.CreateIsNotNull(
                               CGF.EmitLoadOfScalar(IL, S.getLocStart()));
                         });
      }
      EmitOMPReductionClauseFinal(S, isOpenMPSimdDirective(S.getDirectiveKind())
                                         ? OMPD_parallel_for_simd
                                         : OMPD_parallel);
      // Emit post-update of the reduction variables if IsLastIter != 0.
      emitPostUpdateForReductionClause(
          *this, S, [&](CodeGenFunction &CGF) -> llvm::Value * {
            return CGF.Builder.CreateIsNotNull(
                CGF.EmitLoadOfScalar(IL, S.getLocStart()));
          });
      // Emit final copy of the lastprivate variables if IsLastIter != 0.
      if (HasLastprivateClause)
        EmitOMPLastprivateClauseFinal(
            S, isOpenMPSimdDirective(S.getDirectiveKind()),
            Builder.CreateIsNotNull(EmitLoadOfScalar(IL, S.getLocStart())));
    }
    EmitOMPLinearClauseFinal(S, [&](CodeGenFunction &CGF) -> llvm::Value * {
      return CGF.Builder.CreateIsNotNull(
          CGF.EmitLoadOfScalar(IL, S.getLocStart()));
    });
    // We're now done with the loop, so jump to the continuation block.
    if (ContBlock) {
      EmitBranch(ContBlock);
      EmitBlock(ContBlock, true);
    }
  }
  return HasLastprivateClause;
}

void CodeGenFunction::EmitOMPForDirective(const OMPForDirective &S) {
  bool HasLastprivates = false;
  auto &&CodeGen = [&S, &HasLastprivates](CodeGenFunction &CGF,
                                          PrePostActionTy &) {
    HasLastprivates = CGF.EmitOMPWorksharingLoop(S);
  };
  {
    OMPLexicalScope Scope(*this, S, /*AsInlined=*/true);
    CGM.getOpenMPRuntime().emitInlinedDirective(*this, OMPD_for, CodeGen,
                                                S.hasCancel());
  }

  // Emit an implicit barrier at the end.
  if (CGM.getOpenMPRuntime().requiresBarrier(S) ||
      !S.getSingleClause<OMPNowaitClause>() || HasLastprivates) {
    CGM.getOpenMPRuntime().emitBarrierCall(*this, S.getLocStart(), OMPD_for);
  }
}

void CodeGenFunction::EmitOMPForSimdDirective(const OMPForSimdDirective &S) {
  bool HasLastprivates = false;
  auto &&CodeGen = [&S, &HasLastprivates](CodeGenFunction &CGF,
                                          PrePostActionTy &) {
    HasLastprivates = CGF.EmitOMPWorksharingLoop(S);
  };
  {
    OMPLexicalScope Scope(*this, S, /*AsInlined=*/true);
    CGM.getOpenMPRuntime().emitInlinedDirective(*this, OMPD_simd, CodeGen);
  }

  // Emit an implicit barrier at the end.
  if (!S.getSingleClause<OMPNowaitClause>() || HasLastprivates) {
    CGM.getOpenMPRuntime().emitBarrierCall(*this, S.getLocStart(), OMPD_for);
  }
}

static LValue createSectionLVal(CodeGenFunction &CGF, QualType Ty,
                                const Twine &Name,
                                llvm::Value *Init = nullptr) {
  auto LVal = CGF.MakeAddrLValue(CGF.CreateMemTemp(Ty, Name), Ty);
  if (Init)
    CGF.EmitStoreThroughLValue(RValue::get(Init), LVal, /*isInit*/ true);
  return LVal;
}

void CodeGenFunction::EmitSections(const OMPExecutableDirective &S) {
  auto *Stmt = cast<CapturedStmt>(S.getAssociatedStmt())->getCapturedStmt();
  auto *CS = dyn_cast<CompoundStmt>(Stmt);
  bool HasLastprivates = false;
  auto &&CodeGen = [&S, Stmt, CS, &HasLastprivates](CodeGenFunction &CGF,
                                                    PrePostActionTy &) {
    auto &C = CGF.CGM.getContext();
    auto KmpInt32Ty = C.getIntTypeForBitwidth(/*DestWidth=*/32, /*Signed=*/1);
    // Emit helper vars inits.
    LValue LB = createSectionLVal(CGF, KmpInt32Ty, ".omp.sections.lb.",
                                  CGF.Builder.getInt32(0));
    auto *GlobalUBVal = CS != nullptr ? CGF.Builder.getInt32(CS->size() - 1)
                                      : CGF.Builder.getInt32(0);
    LValue UB =
        createSectionLVal(CGF, KmpInt32Ty, ".omp.sections.ub.", GlobalUBVal);
    LValue ST = createSectionLVal(CGF, KmpInt32Ty, ".omp.sections.st.",
                                  CGF.Builder.getInt32(1));
    LValue IL = createSectionLVal(CGF, KmpInt32Ty, ".omp.sections.il.",
                                  CGF.Builder.getInt32(0));
    // Loop counter.
    LValue IV = createSectionLVal(CGF, KmpInt32Ty, ".omp.sections.iv.");
    OpaqueValueExpr IVRefExpr(S.getLocStart(), KmpInt32Ty, VK_LValue);
    CodeGenFunction::OpaqueValueMapping OpaqueIV(CGF, &IVRefExpr, IV);
    OpaqueValueExpr UBRefExpr(S.getLocStart(), KmpInt32Ty, VK_LValue);
    CodeGenFunction::OpaqueValueMapping OpaqueUB(CGF, &UBRefExpr, UB);
    // Generate condition for loop.
    BinaryOperator Cond(&IVRefExpr, &UBRefExpr, BO_LE, C.BoolTy, VK_RValue,
                        OK_Ordinary, S.getLocStart(),
                        /*fpContractable=*/false);
    // Increment for loop counter.
    UnaryOperator Inc(&IVRefExpr, UO_PreInc, KmpInt32Ty, VK_RValue, OK_Ordinary,
                      S.getLocStart());
    auto BodyGen = [Stmt, CS, &S, &IV](CodeGenFunction &CGF) {
      // Iterate through all sections and emit a switch construct:
      // switch (IV) {
      //   case 0:
      //     <SectionStmt[0]>;
      //     break;
      // ...
      //   case <NumSection> - 1:
      //     <SectionStmt[<NumSection> - 1]>;
      //     break;
      // }
      // .omp.sections.exit:
      auto *ExitBB = CGF.createBasicBlock(".omp.sections.exit");
      auto *SwitchStmt = CGF.Builder.CreateSwitch(
          CGF.EmitLoadOfLValue(IV, S.getLocStart()).getScalarVal(), ExitBB,
          CS == nullptr ? 1 : CS->size());
      if (CS) {
        unsigned CaseNumber = 0;
        for (auto *SubStmt : CS->children()) {
          auto CaseBB = CGF.createBasicBlock(".omp.sections.case");
          CGF.EmitBlock(CaseBB);
          SwitchStmt->addCase(CGF.Builder.getInt32(CaseNumber), CaseBB);
          CGF.EmitStmt(SubStmt);
          CGF.EmitBranch(ExitBB);
          ++CaseNumber;
        }
      } else {
        auto CaseBB = CGF.createBasicBlock(".omp.sections.case");
        CGF.EmitBlock(CaseBB);
        SwitchStmt->addCase(CGF.Builder.getInt32(0), CaseBB);
        CGF.EmitStmt(Stmt);
        CGF.EmitBranch(ExitBB);
      }
      CGF.EmitBlock(ExitBB, /*IsFinished=*/true);
    };

    CodeGenFunction::OMPPrivateScope LoopScope(CGF);
    if (CGF.EmitOMPFirstprivateClause(S, LoopScope)) {
      // Emit implicit barrier to synchronize threads and avoid data races on
      // initialization of firstprivate variables and post-update of lastprivate
      // variables.
      CGF.CGM.getOpenMPRuntime().emitBarrierCall(
          CGF, S.getLocStart(), OMPD_unknown, /*EmitChecks=*/false,
          /*ForceSimpleCall=*/true);
    }
    CGF.EmitOMPPrivateClause(S, LoopScope);
    HasLastprivates = CGF.EmitOMPLastprivateClauseInit(S, LoopScope);
    CGF.EmitOMPReductionClauseInit(S, LoopScope);
    (void)LoopScope.Privatize();

    // Emit static non-chunked loop.
    OpenMPScheduleTy ScheduleKind;
    ScheduleKind.Schedule = OMPC_SCHEDULE_static;
    CGF.CGM.getOpenMPRuntime().emitForStaticInit(
        CGF, S.getLocStart(), ScheduleKind, /*IVSize=*/32,
        /*IVSigned=*/true, /*Ordered=*/false, IL.getAddress(), LB.getAddress(),
        UB.getAddress(), ST.getAddress());
    // UB = min(UB, GlobalUB);
    auto *UBVal = CGF.EmitLoadOfScalar(UB, S.getLocStart());
    auto *MinUBGlobalUB = CGF.Builder.CreateSelect(
        CGF.Builder.CreateICmpSLT(UBVal, GlobalUBVal), UBVal, GlobalUBVal);
    CGF.EmitStoreOfScalar(MinUBGlobalUB, UB);
    // IV = LB;
    CGF.EmitStoreOfScalar(CGF.EmitLoadOfScalar(LB, S.getLocStart()), IV);
    // while (idx <= UB) { BODY; ++idx; }
    CGF.EmitOMPInnerLoop(S, /*RequiresCleanup=*/false, &Cond, &Inc, BodyGen,
                         [](CodeGenFunction &) {});
    // Tell the runtime we are done.
    CGF.CGM.getOpenMPRuntime().emitForStaticFinish(CGF, S.getLocStart());
    CGF.EmitOMPReductionClauseFinal(S, OMPD_parallel);
    // Emit post-update of the reduction variables if IsLastIter != 0.
    emitPostUpdateForReductionClause(
        CGF, S, [&](CodeGenFunction &CGF) -> llvm::Value * {
          return CGF.Builder.CreateIsNotNull(
              CGF.EmitLoadOfScalar(IL, S.getLocStart()));
        });

    // Emit final copy of the lastprivate variables if IsLastIter != 0.
    if (HasLastprivates)
      CGF.EmitOMPLastprivateClauseFinal(
          S, /*NoFinals=*/false,
          CGF.Builder.CreateIsNotNull(
              CGF.EmitLoadOfScalar(IL, S.getLocStart())));
  };

  bool HasCancel = false;
  if (auto *OSD = dyn_cast<OMPSectionsDirective>(&S))
    HasCancel = OSD->hasCancel();
  else if (auto *OPSD = dyn_cast<OMPParallelSectionsDirective>(&S))
    HasCancel = OPSD->hasCancel();
  CGM.getOpenMPRuntime().emitInlinedDirective(*this, OMPD_sections, CodeGen,
                                              HasCancel);
  // Emit barrier for lastprivates only if 'sections' directive has 'nowait'
  // clause. Otherwise the barrier will be generated by the codegen for the
  // directive.
  if (HasLastprivates && S.getSingleClause<OMPNowaitClause>()) {
    // Emit implicit barrier to synchronize threads and avoid data races on
    // initialization of firstprivate variables.
    CGM.getOpenMPRuntime().emitBarrierCall(*this, S.getLocStart(),
                                           OMPD_unknown);
  }
}

void CodeGenFunction::EmitOMPSectionsDirective(const OMPSectionsDirective &S) {
  {
    OMPLexicalScope Scope(*this, S, /*AsInlined=*/true);
    EmitSections(S);
  }
  // Emit an implicit barrier at the end.
  if (!S.getSingleClause<OMPNowaitClause>()) {
    CGM.getOpenMPRuntime().emitBarrierCall(*this, S.getLocStart(),
                                           OMPD_sections);
  }
}

void CodeGenFunction::EmitOMPSectionDirective(const OMPSectionDirective &S) {
  auto &&CodeGen = [&S](CodeGenFunction &CGF, PrePostActionTy &) {
    CGF.EmitStmt(cast<CapturedStmt>(S.getAssociatedStmt())->getCapturedStmt());
  };
  OMPLexicalScope Scope(*this, S, /*AsInlined=*/true);
  CGM.getOpenMPRuntime().emitInlinedDirective(*this, OMPD_section, CodeGen,
                                              S.hasCancel());
}

void CodeGenFunction::EmitOMPSingleDirective(const OMPSingleDirective &S) {
  llvm::SmallVector<const Expr *, 8> CopyprivateVars;
  llvm::SmallVector<const Expr *, 8> DestExprs;
  llvm::SmallVector<const Expr *, 8> SrcExprs;
  llvm::SmallVector<const Expr *, 8> AssignmentOps;
  // Check if there are any 'copyprivate' clauses associated with this
  // 'single' construct.
  // Build a list of copyprivate variables along with helper expressions
  // (<source>, <destination>, <destination>=<source> expressions)
  for (const auto *C : S.getClausesOfKind<OMPCopyprivateClause>()) {
    CopyprivateVars.append(C->varlists().begin(), C->varlists().end());
    DestExprs.append(C->destination_exprs().begin(),
                     C->destination_exprs().end());
    SrcExprs.append(C->source_exprs().begin(), C->source_exprs().end());
    AssignmentOps.append(C->assignment_ops().begin(),
                         C->assignment_ops().end());
  }
  // Emit code for 'single' region along with 'copyprivate' clauses
  auto &&CodeGen = [&S](CodeGenFunction &CGF, PrePostActionTy &Action) {
    Action.Enter(CGF);
    OMPPrivateScope SingleScope(CGF);
    (void)CGF.EmitOMPFirstprivateClause(S, SingleScope);
    CGF.EmitOMPPrivateClause(S, SingleScope);
    (void)SingleScope.Privatize();
    CGF.EmitStmt(cast<CapturedStmt>(S.getAssociatedStmt())->getCapturedStmt());
  };
  {
    OMPLexicalScope Scope(*this, S, /*AsInlined=*/true);
    CGM.getOpenMPRuntime().emitSingleRegion(*this, CodeGen, S.getLocStart(),
                                            CopyprivateVars, DestExprs,
                                            SrcExprs, AssignmentOps);
  }
  // Emit an implicit barrier at the end (to avoid data race on firstprivate
  // init or if no 'nowait' clause was specified and no 'copyprivate' clause).
  if (!S.getSingleClause<OMPNowaitClause>() && CopyprivateVars.empty()) {
    CGM.getOpenMPRuntime().emitBarrierCall(
        *this, S.getLocStart(),
        S.getSingleClause<OMPNowaitClause>() ? OMPD_unknown : OMPD_single);
  }
}

void CodeGenFunction::EmitOMPMasterDirective(const OMPMasterDirective &S) {
  auto &&CodeGen = [&S](CodeGenFunction &CGF, PrePostActionTy &Action) {
    Action.Enter(CGF);
    CGF.EmitStmt(cast<CapturedStmt>(S.getAssociatedStmt())->getCapturedStmt());
  };
  OMPLexicalScope Scope(*this, S, /*AsInlined=*/true);
  CGM.getOpenMPRuntime().emitMasterRegion(*this, CodeGen, S.getLocStart());
}

void CodeGenFunction::EmitOMPCriticalDirective(const OMPCriticalDirective &S) {
  auto &&CodeGen = [&S](CodeGenFunction &CGF, PrePostActionTy &Action) {
    Action.Enter(CGF);
    CGF.EmitStmt(cast<CapturedStmt>(S.getAssociatedStmt())->getCapturedStmt());
  };
  Expr *Hint = nullptr;
  if (auto *HintClause = S.getSingleClause<OMPHintClause>())
    Hint = HintClause->getHint();
  OMPLexicalScope Scope(*this, S, /*AsInlined=*/true);
  CGM.getOpenMPRuntime().emitCriticalRegion(*this,
                                            S.getDirectiveName().getAsString(),
                                            CodeGen, S.getLocStart(), Hint);
}

void CodeGenFunction::EmitOMPParallelForDirective(
    const OMPParallelForDirective &S) {
  // Emit directive as a combined directive that consists of two implicit
  // directives: 'parallel' with 'for' directive.
  auto &&CodeGen = [&S](CodeGenFunction &CGF, PrePostActionTy &) {
    CGF.EmitOMPWorksharingLoop(S);
  };
  emitCommonOMPParallelDirective(*this, S, OMPD_for, CodeGen);
}

void CodeGenFunction::EmitOMPParallelForSimdDirective(
    const OMPParallelForSimdDirective &S) {
  // Emit directive as a combined directive that consists of two implicit
  // directives: 'parallel' with 'for' directive.
  auto &&CodeGen = [&S](CodeGenFunction &CGF, PrePostActionTy &) {
    CGF.EmitOMPWorksharingLoop(S);
  };
  emitCommonOMPParallelDirective(*this, S, OMPD_simd, CodeGen);
}

void CodeGenFunction::EmitOMPParallelSectionsDirective(
    const OMPParallelSectionsDirective &S) {
  // Emit directive as a combined directive that consists of two implicit
  // directives: 'parallel' with 'sections' directive.
  auto &&CodeGen = [&S](CodeGenFunction &CGF, PrePostActionTy &) {
    CGF.EmitSections(S);
  };
  emitCommonOMPParallelDirective(*this, S, OMPD_sections, CodeGen);
}

void CodeGenFunction::EmitOMPTaskBasedDirective(const OMPExecutableDirective &S,
                                                const RegionCodeGenTy &BodyGen,
                                                const TaskGenTy &TaskGen,
                                                OMPTaskDataTy &Data) {
  // Emit outlined function for task construct.
  auto CS = cast<CapturedStmt>(S.getAssociatedStmt());
  auto *I = CS->getCapturedDecl()->param_begin();
  auto *PartId = std::next(I);
  auto *TaskT = std::next(I, 4);
  // Check if the task is final
  if (const auto *Clause = S.getSingleClause<OMPFinalClause>()) {
    // If the condition constant folds and can be elided, try to avoid emitting
    // the condition and the dead arm of the if/else.
    auto *Cond = Clause->getCondition();
    bool CondConstant;
    if (ConstantFoldsToSimpleInteger(Cond, CondConstant))
      Data.Final.setInt(CondConstant);
    else
      Data.Final.setPointer(EvaluateExprAsBool(Cond));
  } else {
    // By default the task is not final.
    Data.Final.setInt(/*IntVal=*/false);
  }
  // Check if the task has 'priority' clause.
  if (const auto *Clause = S.getSingleClause<OMPPriorityClause>()) {
    auto *Prio = Clause->getPriority();
    Data.Priority.setInt(/*IntVal=*/true);
    Data.Priority.setPointer(EmitScalarConversion(
        EmitScalarExpr(Prio), Prio->getType(),
        getContext().getIntTypeForBitwidth(/*DestWidth=*/32, /*Signed=*/1),
        Prio->getExprLoc()));
  }
  // The first function argument for tasks is a thread id, the second one is a
  // part id (0 for tied tasks, >=0 for untied task).
  llvm::DenseSet<const VarDecl *> EmittedAsPrivate;
  // Get list of private variables.
  for (const auto *C : S.getClausesOfKind<OMPPrivateClause>()) {
    auto IRef = C->varlist_begin();
    for (auto *IInit : C->private_copies()) {
      auto *OrigVD = cast<VarDecl>(cast<DeclRefExpr>(*IRef)->getDecl());
      if (EmittedAsPrivate.insert(OrigVD->getCanonicalDecl()).second) {
        Data.PrivateVars.push_back(*IRef);
        Data.PrivateCopies.push_back(IInit);
      }
      ++IRef;
    }
  }
  EmittedAsPrivate.clear();
  // Get list of firstprivate variables.
  for (const auto *C : S.getClausesOfKind<OMPFirstprivateClause>()) {
    auto IRef = C->varlist_begin();
    auto IElemInitRef = C->inits().begin();
    for (auto *IInit : C->private_copies()) {
      auto *OrigVD = cast<VarDecl>(cast<DeclRefExpr>(*IRef)->getDecl());
      if (EmittedAsPrivate.insert(OrigVD->getCanonicalDecl()).second) {
        Data.FirstprivateVars.push_back(*IRef);
        Data.FirstprivateCopies.push_back(IInit);
        Data.FirstprivateInits.push_back(*IElemInitRef);
      }
      ++IRef;
      ++IElemInitRef;
    }
  }
  // Get list of lastprivate variables (for taskloops).
  llvm::DenseMap<const VarDecl *, const DeclRefExpr *> LastprivateDstsOrigs;
  for (const auto *C : S.getClausesOfKind<OMPLastprivateClause>()) {
    auto IRef = C->varlist_begin();
    auto ID = C->destination_exprs().begin();
    for (auto *IInit : C->private_copies()) {
      auto *OrigVD = cast<VarDecl>(cast<DeclRefExpr>(*IRef)->getDecl());
      if (EmittedAsPrivate.insert(OrigVD->getCanonicalDecl()).second) {
        Data.LastprivateVars.push_back(*IRef);
        Data.LastprivateCopies.push_back(IInit);
      }
      LastprivateDstsOrigs.insert(
          {cast<VarDecl>(cast<DeclRefExpr>(*ID)->getDecl()),
           cast<DeclRefExpr>(*IRef)});
      ++IRef;
      ++ID;
    }
  }
  // Build list of dependences.
  for (const auto *C : S.getClausesOfKind<OMPDependClause>())
    for (auto *IRef : C->varlists())
      Data.Dependences.push_back(std::make_pair(C->getDependencyKind(), IRef));
  auto &&CodeGen = [PartId, &S, &Data, CS, &BodyGen, &LastprivateDstsOrigs](
      CodeGenFunction &CGF, PrePostActionTy &Action) {
    // Set proper addresses for generated private copies.
    OMPPrivateScope Scope(CGF);
    if (!Data.PrivateVars.empty() || !Data.FirstprivateVars.empty() ||
        !Data.LastprivateVars.empty()) {
      auto *CopyFn = CGF.Builder.CreateLoad(
          CGF.GetAddrOfLocalVar(CS->getCapturedDecl()->getParam(3)));
      auto *PrivatesPtr = CGF.Builder.CreateLoad(
          CGF.GetAddrOfLocalVar(CS->getCapturedDecl()->getParam(2)));
      // Map privates.
      llvm::SmallVector<std::pair<const VarDecl *, Address>, 16> PrivatePtrs;
      llvm::SmallVector<llvm::Value *, 16> CallArgs;
      CallArgs.push_back(PrivatesPtr);
      for (auto *E : Data.PrivateVars) {
        auto *VD = cast<VarDecl>(cast<DeclRefExpr>(E)->getDecl());
        Address PrivatePtr = CGF.CreateMemTemp(
            CGF.getContext().getPointerType(E->getType()), ".priv.ptr.addr");
        PrivatePtrs.push_back(std::make_pair(VD, PrivatePtr));
        CallArgs.push_back(PrivatePtr.getPointer());
      }
      for (auto *E : Data.FirstprivateVars) {
        auto *VD = cast<VarDecl>(cast<DeclRefExpr>(E)->getDecl());
        Address PrivatePtr =
            CGF.CreateMemTemp(CGF.getContext().getPointerType(E->getType()),
                              ".firstpriv.ptr.addr");
        PrivatePtrs.push_back(std::make_pair(VD, PrivatePtr));
        CallArgs.push_back(PrivatePtr.getPointer());
      }
      for (auto *E : Data.LastprivateVars) {
        auto *VD = cast<VarDecl>(cast<DeclRefExpr>(E)->getDecl());
        Address PrivatePtr =
            CGF.CreateMemTemp(CGF.getContext().getPointerType(E->getType()),
                              ".lastpriv.ptr.addr");
        PrivatePtrs.push_back(std::make_pair(VD, PrivatePtr));
        CallArgs.push_back(PrivatePtr.getPointer());
      }
      CGF.EmitRuntimeCall(CopyFn, CallArgs);
      for (auto &&Pair : LastprivateDstsOrigs) {
        auto *OrigVD = cast<VarDecl>(Pair.second->getDecl());
        DeclRefExpr DRE(
            const_cast<VarDecl *>(OrigVD),
            /*RefersToEnclosingVariableOrCapture=*/CGF.CapturedStmtInfo->lookup(
                OrigVD) != nullptr,
            Pair.second->getType(), VK_LValue, Pair.second->getExprLoc());
        Scope.addPrivate(Pair.first, [&CGF, &DRE]() {
          return CGF.EmitLValue(&DRE).getAddress();
        });
      }
      for (auto &&Pair : PrivatePtrs) {
        Address Replacement(CGF.Builder.CreateLoad(Pair.second),
                            CGF.getContext().getDeclAlign(Pair.first));
        Scope.addPrivate(Pair.first, [Replacement]() { return Replacement; });
      }
    }
    (void)Scope.Privatize();

    Action.Enter(CGF);
    BodyGen(CGF);
  };
  auto *OutlinedFn = CGM.getOpenMPRuntime().emitTaskOutlinedFunction(
      S, *I, *PartId, *TaskT, S.getDirectiveKind(), CodeGen, Data.Tied,
      Data.NumberOfParts);
  OMPLexicalScope Scope(*this, S);
  TaskGen(*this, OutlinedFn, Data);
}

void CodeGenFunction::EmitOMPTaskDirective(const OMPTaskDirective &S) {
  // Emit outlined function for task construct.
  auto CS = cast<CapturedStmt>(S.getAssociatedStmt());
  auto CapturedStruct = GenerateCapturedStmtArgument(*CS);
  auto SharedsTy = getContext().getRecordType(CS->getCapturedRecordDecl());
  const Expr *IfCond = nullptr;
  for (const auto *C : S.getClausesOfKind<OMPIfClause>()) {
    if (C->getNameModifier() == OMPD_unknown ||
        C->getNameModifier() == OMPD_task) {
      IfCond = C->getCondition();
      break;
    }
  }

  OMPTaskDataTy Data;
  // Check if we should emit tied or untied task.
  Data.Tied = !S.getSingleClause<OMPUntiedClause>();
  auto &&BodyGen = [CS](CodeGenFunction &CGF, PrePostActionTy &) {
    CGF.EmitStmt(CS->getCapturedStmt());
  };
  auto &&TaskGen = [&S, SharedsTy, CapturedStruct,
                    IfCond](CodeGenFunction &CGF, llvm::Value *OutlinedFn,
                            const OMPTaskDataTy &Data) {
    CGF.CGM.getOpenMPRuntime().emitTaskCall(CGF, S.getLocStart(), S, OutlinedFn,
                                            SharedsTy, CapturedStruct, IfCond,
                                            Data);
  };
  EmitOMPTaskBasedDirective(S, BodyGen, TaskGen, Data);
}

void CodeGenFunction::EmitOMPTaskyieldDirective(
    const OMPTaskyieldDirective &S) {
  CGM.getOpenMPRuntime().emitTaskyieldCall(*this, S.getLocStart());
}

void CodeGenFunction::EmitOMPBarrierDirective(const OMPBarrierDirective &S) {
  CGM.getOpenMPRuntime().emitBarrierCall(*this, S.getLocStart(), OMPD_barrier);
}

void CodeGenFunction::EmitOMPTaskwaitDirective(const OMPTaskwaitDirective &S) {
  CGM.getOpenMPRuntime().emitTaskwaitCall(*this, S.getLocStart());
}

void CodeGenFunction::EmitOMPTaskgroupDirective(
    const OMPTaskgroupDirective &S) {
  auto &&CodeGen = [&S](CodeGenFunction &CGF, PrePostActionTy &Action) {
    Action.Enter(CGF);
    CGF.EmitStmt(cast<CapturedStmt>(S.getAssociatedStmt())->getCapturedStmt());
  };
  OMPLexicalScope Scope(*this, S, /*AsInlined=*/true);
  CGM.getOpenMPRuntime().emitTaskgroupRegion(*this, CodeGen, S.getLocStart());
}

void CodeGenFunction::EmitOMPFlushDirective(const OMPFlushDirective &S) {
  CGM.getOpenMPRuntime().emitFlush(*this, [&]() -> ArrayRef<const Expr *> {
    if (const auto *FlushClause = S.getSingleClause<OMPFlushClause>()) {
      return llvm::makeArrayRef(FlushClause->varlist_begin(),
                                FlushClause->varlist_end());
    }
    return llvm::None;
  }(), S.getLocStart());
}

void CodeGenFunction::EmitOMPDistributeLoop(
    const OMPLoopDirective &S,
    const RegionCodeGenTy &CodeGenDistributeLoopContent) {
  // Emit the loop iteration variable.
  auto IVExpr = cast<DeclRefExpr>(S.getIterationVariable());
  auto IVDecl = cast<VarDecl>(IVExpr->getDecl());
  EmitVarDecl(*IVDecl);

  // Emit the iterations count variable.
  // If it is not a variable, Sema decided to calculate iterations count on each
  // iteration (e.g., it is foldable into a constant).
  if (auto LIExpr = dyn_cast<DeclRefExpr>(S.getLastIteration())) {
    EmitVarDecl(*cast<VarDecl>(LIExpr->getDecl()));
    // Emit calculation of the iterations count.
    EmitIgnoredExpr(S.getCalcLastIteration());
  }

  auto &RT = CGM.getOpenMPRuntime();

  // Check pre-condition.
  {
    OMPLoopScope PreInitScope(*this, S);
    // Skip the entire loop if we don't meet the precondition.
    // If the condition constant folds and can be elided, avoid emitting the
    // whole loop.
    bool CondConstant;
    llvm::BasicBlock *ContBlock = nullptr;
    if (ConstantFoldsToSimpleInteger(S.getPreCond(), CondConstant)) {
      if (!CondConstant)
        return;
    } else {
      auto *ThenBlock = createBasicBlock("omp.precond.then");
      ContBlock = createBasicBlock("omp.precond.end");
      emitPreCond(*this, S, S.getPreCond(), ThenBlock, ContBlock,
                  getProfileCount(&S));
      EmitBlock(ThenBlock);
      incrementProfileCounter(&S);
    }

    // Emit 'then' code.
    {
      // Emit helper vars inits.
      LValue LB =
          EmitOMPHelperVar(cast<DeclRefExpr>(S.getLowerBoundVariable()));
      LValue UB =
          EmitOMPHelperVar(cast<DeclRefExpr>(S.getUpperBoundVariable()));
      LValue ST = EmitOMPHelperVar(cast<DeclRefExpr>(S.getStrideVariable()));
      LValue IL =
          EmitOMPHelperVar(cast<DeclRefExpr>(S.getIsLastIterVariable()));

      OMPPrivateScope LoopScope(*this);
      if (EmitOMPFirstprivateClause(S, LoopScope)) {
        // Emit implicit barrier to synchronize threads and avoid data races on
        // initialization of firstprivate variables and post-update of
        // lastprivate variables.
        CGM.getOpenMPRuntime().emitBarrierCall(
            *this, S.getLocStart(), OMPD_unknown, /*EmitChecks=*/false,
            /*ForceSimpleCall=*/true);
      }
      EmitOMPPrivateClause(S, LoopScope);
      bool HasLastprivateClause = EmitOMPLastprivateClauseInit(S, LoopScope);
      EmitOMPPrivateLoopCounters(S, LoopScope);
      (void)LoopScope.Privatize();

      // Detect the distribute schedule kind and chunk.
      llvm::Value *DistChunk = nullptr;
      OpenMPDistScheduleClauseKind DistScheduleKind =
          OMPC_DIST_SCHEDULE_unknown;
      if (auto *C = S.getSingleClause<OMPDistScheduleClause>()) {
        DistScheduleKind = C->getDistScheduleKind();
        if (const auto *Ch = C->getChunkSize()) {
          DistChunk = EmitScalarExpr(Ch);
          DistChunk = EmitScalarConversion(DistChunk, Ch->getType(),
                                           S.getIterationVariable()->getType(),
                                           S.getLocStart());
        }
      }
      const unsigned IVSize = getContext().getTypeSize(IVExpr->getType());
      const bool IVSigned = IVExpr->getType()->hasSignedIntegerRepresentation();

      // Detect the loop schedule kind and chunk.
      llvm::Value *Chunk = nullptr;
      bool ChunkSizeOne = false;
      OpenMPScheduleClauseKind ScheduleKind = OMPC_SCHEDULE_unknown;
      OpenMPScheduleClauseModifier M1 = OMPC_SCHEDULE_MODIFIER_unknown;
      OpenMPScheduleClauseModifier M2 = OMPC_SCHEDULE_MODIFIER_unknown;
      if (auto *C = S.getSingleClause<OMPScheduleClause>()) {
        ScheduleKind = C->getScheduleKind();
        M1 = C->getFirstScheduleModifier();
        M2 = C->getSecondScheduleModifier();
        if (const auto *Ch = C->getChunkSize()) {
          llvm::APSInt Result;
          if (ConstantFoldsToSimpleInteger(Ch, Result)) {
            ChunkSizeOne = Result == 1;
          }
          Chunk = EmitScalarExpr(Ch);
          Chunk = EmitScalarConversion(Chunk, Ch->getType(),
                                       S.getIterationVariable()->getType(),
                                       S.getLocStart());
        }
      }
      const bool Ordered = S.getSingleClause<OMPOrderedClause>() != nullptr;

      if (RT.generateCoalescedSchedule(DistScheduleKind, ScheduleKind,
                                       /* Chunked */ DistChunk != nullptr,
                                       ChunkSizeOne, Ordered)) {
        // For NVPTX and other GPU targets high performance is often achieved
        // if adjacent threads access memory in a coalesced manner.  This is
        // true for loops that access memory with stride one if a static
        // schedule with chunk size of 1 is used.  We generate such code
        // whenever the OpenMP standard gives us freedom to do so.
        //
        // This case is called if there is no dist_schedule clause, and there is
        // no schedule clause, with a schedule(auto), or with a
        // schedule(static,1).
        //
        // Codegen is optimized for this case.  Since chunk size is 1 we do not
        // need to generate the inner loop, i.e., the chunk iterator can be
        // removed.
        // while(UB = min(UB, GlobalUB), idx = LB, idx < UB) {
        //   BODY;
        //   LB = LB + ST;
        //   UB = UB + ST;
        // }
        if (!Chunk) // Force use of chunk = 1.
          Chunk = Builder.getIntN(IVSize, 1);
        RT.emitDistributeStaticInit(*this, S.getLocStart(), DistScheduleKind,
                                    IVSize, IVSigned, /* Ordered = */ false,
                                    IL.getAddress(), LB.getAddress(),
                                    UB.getAddress(), ST.getAddress(), Chunk,
                                    /*CoalescedDistSchedule=*/true);
        auto LoopExit =
            getJumpDestInCurrentScope(createBasicBlock("omp.loop.exit"));
        // IV = LB
        EmitIgnoredExpr(S.getInit());
        EmitOMPInnerLoop(S, LoopScope.requiresCleanups(),
                         S.getDistCond() /* IV < GlobalUB */,
                         S.getInc() /* Unused */,
                         [&S, &LoopExit](CodeGenFunction &CGF) {
                           CGF.EmitOMPLoopBody(S, LoopExit);
                           CGF.EmitStopPoint(&S);
                         },
                         [&S](CodeGenFunction &CGF) {
                           // LB = LB + Stride
                           CGF.EmitIgnoredExpr(S.getNextLowerBound());
                           // IV = LB;
                           CGF.EmitIgnoredExpr(S.getInit());
                         });
        EmitBlock(LoopExit.getBlock());
        // Tell the runtime we are done.
        RT.emitForStaticFinish(*this, S.getLocStart(),
                               /*CoalescedDistSchedule=*/true);
        // Emit the parallel reduction.
        EmitOMPReductionClauseFinal(S, OMPD_distribute_parallel_for);
      } else if (RT.isStaticNonchunked(DistScheduleKind,
                                       /* Chunked */ DistChunk != nullptr)) {
        // OpenMP [2.10.8, distribute Construct, Description]
        // If dist_schedule is specified, kind must be static. If specified,
        // iterations are divided into chunks of size chunk_size, chunks are
        // assigned to the teams of the league in a round-robin fashion in the
        // order of the team number. When no chunk_size is specified, the
        // iteration space is divided into chunks that are approximately equal
        // in size, and at most one chunk is distributed to each team of the
        // league. The size of the chunks is unspecified in this case.
        RT.emitDistributeStaticInit(*this, S.getLocStart(), DistScheduleKind,
                                    IVSize, IVSigned, /* Ordered = */ false,
                                    IL.getAddress(), LB.getAddress(),
                                    UB.getAddress(), ST.getAddress());
        auto LoopExit =
            getJumpDestInCurrentScope(createBasicBlock("omp.loop.exit"));
        // UB = min(UB, GlobalUB);
        EmitIgnoredExpr(S.getEnsureUpperBound());
        // IV = LB;
        EmitIgnoredExpr(S.getInit());
        // while (idx <= UB) { BODY; ++idx; }
        EmitOMPInnerLoop(S, LoopScope.requiresCleanups(),
                         isOpenMPLoopBoundSharingDirective(S.getDirectiveKind())
                             ? S.getDistCond()
                             : S.getCond(),
                         isOpenMPLoopBoundSharingDirective(S.getDirectiveKind())
                             ? S.getDistInc()
                             : S.getInc(),
                         [&S, &LoopExit,
                          &CodeGenDistributeLoopContent](CodeGenFunction &CGF) {
                           if (S.getDirectiveKind() == OMPD_distribute ||
                               S.getDirectiveKind() == OMPD_teams_distribute ||
                               S.getDirectiveKind() ==
                                   OMPD_target_teams_distribute) {
                             CGF.EmitOMPLoopBody(S, LoopExit);
                             CGF.EmitStopPoint(&S);
                           } else if (isOpenMPLoopBoundSharingDirective(
                                          S.getDirectiveKind())) {
                             CodeGenDistributeLoopContent(CGF);
                           }
                         },
                         [](CodeGenFunction &) {});
        EmitBlock(LoopExit.getBlock());
        // Tell the runtime we are done.
        RT.emitForStaticFinish(*this, S.getLocStart());
      } else {
        // Emit the outer loop, which requests its work chunk [LB..UB] from
        // runtime and runs the inner loop to process it.
        EmitOMPDistributeOuterLoop(DistScheduleKind, S, LoopScope,
                                   LB.getAddress(), UB.getAddress(),
                                   ST.getAddress(), IL.getAddress(), DistChunk,
                                   CodeGenDistributeLoopContent);
      }

      // Emit final copy of the lastprivate variables if IsLastIter != 0.
      if (HasLastprivateClause)
        EmitOMPLastprivateClauseFinal(
            S, isOpenMPSimdDirective(S.getDirectiveKind()),
            Builder.CreateIsNotNull(EmitLoadOfScalar(IL, S.getLocStart())));
    }

    // We're now done with the loop, so jump to the continuation block.
    if (ContBlock) {
      EmitBranch(ContBlock);
      EmitBlock(ContBlock, true);
    }
  }
}

void CodeGenFunction::EmitOMPDistributeDirective(
    const OMPDistributeDirective &S) {
  auto &&CodeGen = [&S](CodeGenFunction &CGF, PrePostActionTy &) {
    CGF.EmitOMPDistributeLoop(S, [](CodeGenFunction &, PrePostActionTy &) {});
  };
  OMPLexicalScope Scope(*this, S, /*AsInlined=*/true);
  CGM.getOpenMPRuntime().emitInlinedDirective(*this, OMPD_distribute, CodeGen,
                                              false);
}

void CodeGenFunction::EmitOMPDistributeParallelForDirective(
    const OMPDistributeParallelForDirective &S) {
  auto &&CGParallelFor = [&S](CodeGenFunction &CGF, PrePostActionTy &) {
    auto &&CGInlinedWorksharingLoop = [&S](CodeGenFunction &CGF,
                                           PrePostActionTy &) {
      CGF.EmitOMPWorksharingLoop(S);
    };
    emitCommonOMPParallelDirective(CGF, S, OMPD_for, CGInlinedWorksharingLoop);
  };

  auto &&CodeGen = [&S, &CGParallelFor](CodeGenFunction &CGF,
                                        PrePostActionTy &) {
    CGF.EmitOMPDistributeLoop(S, CGParallelFor);
  };
  OMPLexicalScope Scope(*this, S, /*AsInlined=*/true);
  CGM.getOpenMPRuntime().emitInlinedDirective(*this, OMPD_distribute, CodeGen,
                                              false);
}

static llvm::Function *emitOutlinedOrderedFunction(CodeGenModule &CGM,
                                                   const CapturedStmt *S) {
  CodeGenFunction CGF(CGM, /*suppressNewContext=*/true);
  CodeGenFunction::CGCapturedStmtInfo CapStmtInfo;
  CGF.CapturedStmtInfo = &CapStmtInfo;
  auto *Fn = CGF.GenerateOpenMPCapturedStmtFunction(*S);
  Fn->addFnAttr(llvm::Attribute::NoInline);
  return Fn;
}

void CodeGenFunction::EmitOMPOrderedDirective(const OMPOrderedDirective &S) {
  if (!S.getAssociatedStmt()) {
    for (const auto *DC : S.getClausesOfKind<OMPDependClause>())
      CGM.getOpenMPRuntime().emitDoacrossOrdered(*this, DC);
    return;
  }
  auto *C = S.getSingleClause<OMPSIMDClause>();
  auto &&CodeGen = [&S, C, this](CodeGenFunction &CGF,
                                 PrePostActionTy &Action) {
    if (C) {
      auto CS = cast<CapturedStmt>(S.getAssociatedStmt());
      llvm::SmallVector<llvm::Value *, 16> CapturedVars;
      CGF.GenerateOpenMPCapturedVars(*CS, CapturedVars);
      auto *OutlinedFn = emitOutlinedOrderedFunction(CGM, CS);
      CGF.EmitNounwindRuntimeCall(OutlinedFn, CapturedVars);
    } else {
      Action.Enter(CGF);
      CGF.EmitStmt(
          cast<CapturedStmt>(S.getAssociatedStmt())->getCapturedStmt());
    }
  };
  OMPLexicalScope Scope(*this, S, /*AsInlined=*/true);
  CGM.getOpenMPRuntime().emitOrderedRegion(*this, CodeGen, S.getLocStart(), !C);
}

static llvm::Value *convertToScalarValue(CodeGenFunction &CGF, RValue Val,
                                         QualType SrcType, QualType DestType,
                                         SourceLocation Loc) {
  assert(CGF.hasScalarEvaluationKind(DestType) &&
         "DestType must have scalar evaluation kind.");
  assert(!Val.isAggregate() && "Must be a scalar or complex.");
  return Val.isScalar()
             ? CGF.EmitScalarConversion(Val.getScalarVal(), SrcType, DestType,
                                        Loc)
             : CGF.EmitComplexToScalarConversion(Val.getComplexVal(), SrcType,
                                                 DestType, Loc);
}

static CodeGenFunction::ComplexPairTy
convertToComplexValue(CodeGenFunction &CGF, RValue Val, QualType SrcType,
                      QualType DestType, SourceLocation Loc) {
  assert(CGF.getEvaluationKind(DestType) == TEK_Complex &&
         "DestType must have complex evaluation kind.");
  CodeGenFunction::ComplexPairTy ComplexVal;
  if (Val.isScalar()) {
    // Convert the input element to the element type of the complex.
    auto DestElementType = DestType->castAs<ComplexType>()->getElementType();
    auto ScalarVal = CGF.EmitScalarConversion(Val.getScalarVal(), SrcType,
                                              DestElementType, Loc);
    ComplexVal = CodeGenFunction::ComplexPairTy(
        ScalarVal, llvm::Constant::getNullValue(ScalarVal->getType()));
  } else {
    assert(Val.isComplex() && "Must be a scalar or complex.");
    auto SrcElementType = SrcType->castAs<ComplexType>()->getElementType();
    auto DestElementType = DestType->castAs<ComplexType>()->getElementType();
    ComplexVal.first = CGF.EmitScalarConversion(
        Val.getComplexVal().first, SrcElementType, DestElementType, Loc);
    ComplexVal.second = CGF.EmitScalarConversion(
        Val.getComplexVal().second, SrcElementType, DestElementType, Loc);
  }
  return ComplexVal;
}

static void emitSimpleAtomicStore(CodeGenFunction &CGF, bool IsSeqCst,
                                  LValue LVal, RValue RVal) {
  if (LVal.isGlobalReg()) {
    CGF.EmitStoreThroughGlobalRegLValue(RVal, LVal);
  } else {
    CGF.EmitAtomicStore(RVal, LVal,
                        IsSeqCst ? llvm::AtomicOrdering::SequentiallyConsistent
                                 : llvm::AtomicOrdering::Monotonic,
                        LVal.isVolatile(), /*IsInit=*/false);
  }
}

void CodeGenFunction::emitOMPSimpleStore(LValue LVal, RValue RVal,
                                         QualType RValTy, SourceLocation Loc) {
  switch (getEvaluationKind(LVal.getType())) {
  case TEK_Scalar:
    EmitStoreThroughLValue(RValue::get(convertToScalarValue(
                               *this, RVal, RValTy, LVal.getType(), Loc)),
                           LVal);
    break;
  case TEK_Complex:
    EmitStoreOfComplex(
        convertToComplexValue(*this, RVal, RValTy, LVal.getType(), Loc), LVal,
        /*isInit=*/false);
    break;
  case TEK_Aggregate:
    llvm_unreachable("Must be a scalar or complex.");
  }
}

static void EmitOMPAtomicReadExpr(CodeGenFunction &CGF, bool IsSeqCst,
                                  const Expr *X, const Expr *V,
                                  SourceLocation Loc) {
  // v = x;
  assert(V->isLValue() && "V of 'omp atomic read' is not lvalue");
  assert(X->isLValue() && "X of 'omp atomic read' is not lvalue");
  LValue XLValue = CGF.EmitLValue(X);
  LValue VLValue = CGF.EmitLValue(V);
  RValue Res = XLValue.isGlobalReg()
                   ? CGF.EmitLoadOfLValue(XLValue, Loc)
                   : CGF.EmitAtomicLoad(
                         XLValue, Loc,
                         IsSeqCst ? llvm::AtomicOrdering::SequentiallyConsistent
                                  : llvm::AtomicOrdering::Monotonic,
                         XLValue.isVolatile());
  // OpenMP, 2.12.6, atomic Construct
  // Any atomic construct with a seq_cst clause forces the atomically
  // performed operation to include an implicit flush operation without a
  // list.
  if (IsSeqCst)
    CGF.CGM.getOpenMPRuntime().emitFlush(CGF, llvm::None, Loc);
  CGF.emitOMPSimpleStore(VLValue, Res, X->getType().getNonReferenceType(), Loc);
}

static void EmitOMPAtomicWriteExpr(CodeGenFunction &CGF, bool IsSeqCst,
                                   const Expr *X, const Expr *E,
                                   SourceLocation Loc) {
  // x = expr;
  assert(X->isLValue() && "X of 'omp atomic write' is not lvalue");
  emitSimpleAtomicStore(CGF, IsSeqCst, CGF.EmitLValue(X), CGF.EmitAnyExpr(E));
  // OpenMP, 2.12.6, atomic Construct
  // Any atomic construct with a seq_cst clause forces the atomically
  // performed operation to include an implicit flush operation without a
  // list.
  if (IsSeqCst)
    CGF.CGM.getOpenMPRuntime().emitFlush(CGF, llvm::None, Loc);
}

static std::pair<bool, RValue> emitOMPAtomicRMW(CodeGenFunction &CGF, LValue X,
                                                RValue Update,
                                                BinaryOperatorKind BO,
                                                llvm::AtomicOrdering AO,
                                                bool IsXLHSInRHSPart) {
  auto &Context = CGF.CGM.getContext();
  // Allow atomicrmw only if 'x' and 'update' are integer values, lvalue for 'x'
  // expression is simple and atomic is allowed for the given type for the
  // target platform.
  if (BO == BO_Comma || !Update.isScalar() ||
      !Update.getScalarVal()->getType()->isIntegerTy() ||
      !X.isSimple() || (!isa<llvm::ConstantInt>(Update.getScalarVal()) &&
                        (Update.getScalarVal()->getType() !=
                         X.getAddress().getElementType())) ||
      !X.getAddress().getElementType()->isIntegerTy() ||
      !Context.getTargetInfo().hasBuiltinAtomic(
          Context.getTypeSize(X.getType()), Context.toBits(X.getAlignment())))
    return std::make_pair(false, RValue::get(nullptr));

  llvm::AtomicRMWInst::BinOp RMWOp;
  switch (BO) {
  case BO_Add:
    RMWOp = llvm::AtomicRMWInst::Add;
    break;
  case BO_Sub:
    if (!IsXLHSInRHSPart)
      return std::make_pair(false, RValue::get(nullptr));
    RMWOp = llvm::AtomicRMWInst::Sub;
    break;
  case BO_And:
    RMWOp = llvm::AtomicRMWInst::And;
    break;
  case BO_Or:
    RMWOp = llvm::AtomicRMWInst::Or;
    break;
  case BO_Xor:
    RMWOp = llvm::AtomicRMWInst::Xor;
    break;
  case BO_LT:
    RMWOp = X.getType()->hasSignedIntegerRepresentation()
                ? (IsXLHSInRHSPart ? llvm::AtomicRMWInst::Min
                                   : llvm::AtomicRMWInst::Max)
                : (IsXLHSInRHSPart ? llvm::AtomicRMWInst::UMin
                                   : llvm::AtomicRMWInst::UMax);
    break;
  case BO_GT:
    RMWOp = X.getType()->hasSignedIntegerRepresentation()
                ? (IsXLHSInRHSPart ? llvm::AtomicRMWInst::Max
                                   : llvm::AtomicRMWInst::Min)
                : (IsXLHSInRHSPart ? llvm::AtomicRMWInst::UMax
                                   : llvm::AtomicRMWInst::UMin);
    break;
  case BO_Assign:
    RMWOp = llvm::AtomicRMWInst::Xchg;
    break;
  case BO_Mul:
  case BO_Div:
  case BO_Rem:
  case BO_Shl:
  case BO_Shr:
  case BO_LAnd:
  case BO_LOr:
    return std::make_pair(false, RValue::get(nullptr));
  case BO_PtrMemD:
  case BO_PtrMemI:
  case BO_LE:
  case BO_GE:
  case BO_EQ:
  case BO_NE:
  case BO_AddAssign:
  case BO_SubAssign:
  case BO_AndAssign:
  case BO_OrAssign:
  case BO_XorAssign:
  case BO_MulAssign:
  case BO_DivAssign:
  case BO_RemAssign:
  case BO_ShlAssign:
  case BO_ShrAssign:
  case BO_Comma:
    llvm_unreachable("Unsupported atomic update operation");
  }
  auto *UpdateVal = Update.getScalarVal();
  if (auto *IC = dyn_cast<llvm::ConstantInt>(UpdateVal)) {
    UpdateVal = CGF.Builder.CreateIntCast(
        IC, X.getAddress().getElementType(),
        X.getType()->hasSignedIntegerRepresentation());
  }
  auto *Res = CGF.Builder.CreateAtomicRMW(RMWOp, X.getPointer(), UpdateVal, AO);
  return std::make_pair(true, RValue::get(Res));
}

std::pair<bool, RValue> CodeGenFunction::EmitOMPAtomicSimpleUpdateExpr(
    LValue X, RValue E, BinaryOperatorKind BO, bool IsXLHSInRHSPart,
    llvm::AtomicOrdering AO, SourceLocation Loc,
    const llvm::function_ref<RValue(RValue)> &CommonGen) {
  // Update expressions are allowed to have the following forms:
  // x binop= expr; -> xrval + expr;
  // x++, ++x -> xrval + 1;
  // x--, --x -> xrval - 1;
  // x = x binop expr; -> xrval binop expr
  // x = expr Op x; - > expr binop xrval;
  auto Res = emitOMPAtomicRMW(*this, X, E, BO, AO, IsXLHSInRHSPart);
  if (!Res.first) {
    if (X.isGlobalReg()) {
      // Emit an update expression: 'xrval' binop 'expr' or 'expr' binop
      // 'xrval'.
      EmitStoreThroughLValue(CommonGen(EmitLoadOfLValue(X, Loc)), X);
    } else {
      // Perform compare-and-swap procedure.
      EmitAtomicUpdate(X, AO, CommonGen, X.getType().isVolatileQualified());
    }
  }
  return Res;
}

static void EmitOMPAtomicUpdateExpr(CodeGenFunction &CGF, bool IsSeqCst,
                                    const Expr *X, const Expr *E,
                                    const Expr *UE, bool IsXLHSInRHSPart,
                                    SourceLocation Loc) {
  assert(isa<BinaryOperator>(UE->IgnoreImpCasts()) &&
         "Update expr in 'atomic update' must be a binary operator.");
  auto *BOUE = cast<BinaryOperator>(UE->IgnoreImpCasts());
  // Update expressions are allowed to have the following forms:
  // x binop= expr; -> xrval + expr;
  // x++, ++x -> xrval + 1;
  // x--, --x -> xrval - 1;
  // x = x binop expr; -> xrval binop expr
  // x = expr Op x; - > expr binop xrval;
  assert(X->isLValue() && "X of 'omp atomic update' is not lvalue");
  LValue XLValue = CGF.EmitLValue(X);
  RValue ExprRValue = CGF.EmitAnyExpr(E);
  auto AO = IsSeqCst ? llvm::AtomicOrdering::SequentiallyConsistent
                     : llvm::AtomicOrdering::Monotonic;
  auto *LHS = cast<OpaqueValueExpr>(BOUE->getLHS()->IgnoreImpCasts());
  auto *RHS = cast<OpaqueValueExpr>(BOUE->getRHS()->IgnoreImpCasts());
  auto *XRValExpr = IsXLHSInRHSPart ? LHS : RHS;
  auto *ERValExpr = IsXLHSInRHSPart ? RHS : LHS;
  auto Gen =
      [&CGF, UE, ExprRValue, XRValExpr, ERValExpr](RValue XRValue) -> RValue {
        CodeGenFunction::OpaqueValueMapping MapExpr(CGF, ERValExpr, ExprRValue);
        CodeGenFunction::OpaqueValueMapping MapX(CGF, XRValExpr, XRValue);
        return CGF.EmitAnyExpr(UE);
      };
  (void)CGF.EmitOMPAtomicSimpleUpdateExpr(
      XLValue, ExprRValue, BOUE->getOpcode(), IsXLHSInRHSPart, AO, Loc, Gen);
  // OpenMP, 2.12.6, atomic Construct
  // Any atomic construct with a seq_cst clause forces the atomically
  // performed operation to include an implicit flush operation without a
  // list.
  if (IsSeqCst)
    CGF.CGM.getOpenMPRuntime().emitFlush(CGF, llvm::None, Loc);
}

static RValue convertToType(CodeGenFunction &CGF, RValue Value,
                            QualType SourceType, QualType ResType,
                            SourceLocation Loc) {
  switch (CGF.getEvaluationKind(ResType)) {
  case TEK_Scalar:
    return RValue::get(
        convertToScalarValue(CGF, Value, SourceType, ResType, Loc));
  case TEK_Complex: {
    auto Res = convertToComplexValue(CGF, Value, SourceType, ResType, Loc);
    return RValue::getComplex(Res.first, Res.second);
  }
  case TEK_Aggregate:
    break;
  }
  llvm_unreachable("Must be a scalar or complex.");
}

static void EmitOMPAtomicCaptureExpr(CodeGenFunction &CGF, bool IsSeqCst,
                                     bool IsPostfixUpdate, const Expr *V,
                                     const Expr *X, const Expr *E,
                                     const Expr *UE, bool IsXLHSInRHSPart,
                                     SourceLocation Loc) {
  assert(X->isLValue() && "X of 'omp atomic capture' is not lvalue");
  assert(V->isLValue() && "V of 'omp atomic capture' is not lvalue");
  RValue NewVVal;
  LValue VLValue = CGF.EmitLValue(V);
  LValue XLValue = CGF.EmitLValue(X);
  RValue ExprRValue = CGF.EmitAnyExpr(E);
  auto AO = IsSeqCst ? llvm::AtomicOrdering::SequentiallyConsistent
                     : llvm::AtomicOrdering::Monotonic;
  QualType NewVValType;
  if (UE) {
    // 'x' is updated with some additional value.
    assert(isa<BinaryOperator>(UE->IgnoreImpCasts()) &&
           "Update expr in 'atomic capture' must be a binary operator.");
    auto *BOUE = cast<BinaryOperator>(UE->IgnoreImpCasts());
    // Update expressions are allowed to have the following forms:
    // x binop= expr; -> xrval + expr;
    // x++, ++x -> xrval + 1;
    // x--, --x -> xrval - 1;
    // x = x binop expr; -> xrval binop expr
    // x = expr Op x; - > expr binop xrval;
    auto *LHS = cast<OpaqueValueExpr>(BOUE->getLHS()->IgnoreImpCasts());
    auto *RHS = cast<OpaqueValueExpr>(BOUE->getRHS()->IgnoreImpCasts());
    auto *XRValExpr = IsXLHSInRHSPart ? LHS : RHS;
    NewVValType = XRValExpr->getType();
    auto *ERValExpr = IsXLHSInRHSPart ? RHS : LHS;
    auto &&Gen = [&CGF, &NewVVal, UE, ExprRValue, XRValExpr, ERValExpr,
                  IsSeqCst, IsPostfixUpdate](RValue XRValue) -> RValue {
      CodeGenFunction::OpaqueValueMapping MapExpr(CGF, ERValExpr, ExprRValue);
      CodeGenFunction::OpaqueValueMapping MapX(CGF, XRValExpr, XRValue);
      RValue Res = CGF.EmitAnyExpr(UE);
      NewVVal = IsPostfixUpdate ? XRValue : Res;
      return Res;
    };
    auto Res = CGF.EmitOMPAtomicSimpleUpdateExpr(
        XLValue, ExprRValue, BOUE->getOpcode(), IsXLHSInRHSPart, AO, Loc, Gen);
    if (Res.first) {
      // 'atomicrmw' instruction was generated.
      if (IsPostfixUpdate) {
        // Use old value from 'atomicrmw'.
        NewVVal = Res.second;
      } else {
        // 'atomicrmw' does not provide new value, so evaluate it using old
        // value of 'x'.
        CodeGenFunction::OpaqueValueMapping MapExpr(CGF, ERValExpr, ExprRValue);
        CodeGenFunction::OpaqueValueMapping MapX(CGF, XRValExpr, Res.second);
        NewVVal = CGF.EmitAnyExpr(UE);
      }
    }
  } else {
    // 'x' is simply rewritten with some 'expr'.
    NewVValType = X->getType().getNonReferenceType();
    ExprRValue = convertToType(CGF, ExprRValue, E->getType(),
                               X->getType().getNonReferenceType(), Loc);
    auto &&Gen = [&CGF, &NewVVal, ExprRValue](RValue XRValue) -> RValue {
      NewVVal = XRValue;
      return ExprRValue;
    };
    // Try to perform atomicrmw xchg, otherwise simple exchange.
    auto Res = CGF.EmitOMPAtomicSimpleUpdateExpr(
        XLValue, ExprRValue, /*BO=*/BO_Assign, /*IsXLHSInRHSPart=*/false, AO,
        Loc, Gen);
    if (Res.first) {
      // 'atomicrmw' instruction was generated.
      NewVVal = IsPostfixUpdate ? Res.second : ExprRValue;
    }
  }
  // Emit post-update store to 'v' of old/new 'x' value.
  CGF.emitOMPSimpleStore(VLValue, NewVVal, NewVValType, Loc);
  // OpenMP, 2.12.6, atomic Construct
  // Any atomic construct with a seq_cst clause forces the atomically
  // performed operation to include an implicit flush operation without a
  // list.
  if (IsSeqCst)
    CGF.CGM.getOpenMPRuntime().emitFlush(CGF, llvm::None, Loc);
}

static void EmitOMPAtomicExpr(CodeGenFunction &CGF, OpenMPClauseKind Kind,
                              bool IsSeqCst, bool IsPostfixUpdate,
                              const Expr *X, const Expr *V, const Expr *E,
                              const Expr *UE, bool IsXLHSInRHSPart,
                              SourceLocation Loc) {
  switch (Kind) {
  case OMPC_read:
    EmitOMPAtomicReadExpr(CGF, IsSeqCst, X, V, Loc);
    break;
  case OMPC_write:
    EmitOMPAtomicWriteExpr(CGF, IsSeqCst, X, E, Loc);
    break;
  case OMPC_unknown:
  case OMPC_update:
    EmitOMPAtomicUpdateExpr(CGF, IsSeqCst, X, E, UE, IsXLHSInRHSPart, Loc);
    break;
  case OMPC_capture:
    EmitOMPAtomicCaptureExpr(CGF, IsSeqCst, IsPostfixUpdate, V, X, E, UE,
                             IsXLHSInRHSPart, Loc);
    break;
  case OMPC_if:
  case OMPC_final:
  case OMPC_num_threads:
  case OMPC_private:
  case OMPC_firstprivate:
  case OMPC_lastprivate:
  case OMPC_reduction:
  case OMPC_safelen:
  case OMPC_simdlen:
  case OMPC_collapse:
  case OMPC_default:
  case OMPC_seq_cst:
  case OMPC_shared:
  case OMPC_linear:
  case OMPC_aligned:
  case OMPC_copyin:
  case OMPC_copyprivate:
  case OMPC_flush:
  case OMPC_proc_bind:
  case OMPC_schedule:
  case OMPC_ordered:
  case OMPC_nowait:
  case OMPC_untied:
  case OMPC_threadprivate:
  case OMPC_depend:
  case OMPC_mergeable:
  case OMPC_device:
  case OMPC_threads:
  case OMPC_simd:
  case OMPC_map:
  case OMPC_num_teams:
  case OMPC_thread_limit:
  case OMPC_priority:
  case OMPC_grainsize:
  case OMPC_nogroup:
  case OMPC_num_tasks:
  case OMPC_hint:
  case OMPC_dist_schedule:
  case OMPC_defaultmap:
  case OMPC_uniform:
  case OMPC_to:
  case OMPC_from:
  case OMPC_use_device_ptr:
  case OMPC_is_device_ptr:
    llvm_unreachable("Clause is not allowed in 'omp atomic'.");
  }
}

void CodeGenFunction::EmitOMPAtomicDirective(const OMPAtomicDirective &S) {
  bool IsSeqCst = S.getSingleClause<OMPSeqCstClause>();
  OpenMPClauseKind Kind = OMPC_unknown;
  for (auto *C : S.clauses()) {
    // Find first clause (skip seq_cst clause, if it is first).
    if (C->getClauseKind() != OMPC_seq_cst) {
      Kind = C->getClauseKind();
      break;
    }
  }

  const auto *CS =
      S.getAssociatedStmt()->IgnoreContainers(/*IgnoreCaptured=*/true);
  if (const auto *EWC = dyn_cast<ExprWithCleanups>(CS)) {
    enterFullExpression(EWC);
  }
  // Processing for statements under 'atomic capture'.
  if (const auto *Compound = dyn_cast<CompoundStmt>(CS)) {
    for (const auto *C : Compound->body()) {
      if (const auto *EWC = dyn_cast<ExprWithCleanups>(C)) {
        enterFullExpression(EWC);
      }
    }
  }

  auto &&CodeGen = [&S, Kind, IsSeqCst, CS](CodeGenFunction &CGF,
                                            PrePostActionTy &) {
    CGF.EmitStopPoint(CS);
    EmitOMPAtomicExpr(CGF, Kind, IsSeqCst, S.isPostfixUpdate(), S.getX(),
                      S.getV(), S.getExpr(), S.getUpdateExpr(),
                      S.isXLHSInRHSPart(), S.getLocStart());
  };
  OMPLexicalScope Scope(*this, S, /*AsInlined=*/true);
  CGM.getOpenMPRuntime().emitInlinedDirective(*this, OMPD_atomic, CodeGen);
}

static void emitCommonOMPTargetDirective(CodeGenFunction &CGF,
                                         const OMPExecutableDirective &S,
                                         OpenMPDirectiveKind InnermostKind,
                                         const RegionCodeGenTy &CodeGen) {
  assert(isOpenMPTargetExecutionDirective(S.getDirectiveKind()));
  CodeGenModule &CGM = CGF.CGM;
  const CapturedStmt &CS = *cast<CapturedStmt>(S.getAssociatedStmt());

  llvm::Function *Fn = nullptr;
  llvm::Constant *FnID = nullptr;

  // Check if we have any if clause associated with the directive.
  const Expr *IfCond = nullptr;

  for (const auto *C : S.getClausesOfKind<OMPIfClause>()) {
    if (C->getNameModifier() == OMPD_unknown ||
        C->getNameModifier() == OMPD_target) {
      IfCond = C->getCondition();
      break;
    }
  }

  // Check if we have any device clause associated with the directive.
  const Expr *Device = nullptr;
  if (auto *C = S.getSingleClause<OMPDeviceClause>()) {
    Device = C->getDevice();
  }

  // Check if we have an if clause whose conditional always evaluates to false
  // or if we do not have any targets specified. If so the target region is not
  // an offload entry point.
  bool IsOffloadEntry = true;
  if (IfCond) {
    bool Val;
    if (CGF.ConstantFoldsToSimpleInteger(IfCond, Val) && !Val)
      IsOffloadEntry = false;
  }
  if (CGM.getLangOpts().OMPTargetTriples.empty())
    IsOffloadEntry = false;

  assert(CGF.CurFuncDecl && "No parent declaration for target region!");
  StringRef ParentName;
  // In case we have Ctors/Dtors we use the complete type variant to produce
  // the mangling of the device outlined kernel.
  if (auto *D = dyn_cast<CXXConstructorDecl>(CGF.CurFuncDecl))
    ParentName = CGM.getMangledName(GlobalDecl(D, Ctor_Complete));
  else if (auto *D = dyn_cast<CXXDestructorDecl>(CGF.CurFuncDecl))
    ParentName = CGM.getMangledName(GlobalDecl(D, Dtor_Complete));
  else
    ParentName =
        CGM.getMangledName(GlobalDecl(cast<FunctionDecl>(CGF.CurFuncDecl)));

  // Emit target region as a standalone region.
  CGM.getOpenMPRuntime().emitTargetOutlinedFunction(S, ParentName, Fn, FnID,
                                                    IsOffloadEntry, CodeGen);
  OMPLexicalScope Scope(CGF, S);
  auto &&SizeEmitter = [](CodeGenFunction &CGF,
                          const OMPLoopDirective &D) -> llvm::Value * {
    OMPLoopScope(CGF, D);
    // Emit calculation of the iterations count.
    llvm::Value *NumIterations = CGF.EmitScalarExpr(D.getNumIterations());
    NumIterations = CGF.Builder.CreateIntCast(NumIterations, CGF.Int64Ty,
                                              /*IsSigned=*/false);
    return NumIterations;
  };
  CGM.getOpenMPRuntime().emitTargetNumIterationsCall(CGF, S, Device,
                                                     SizeEmitter);
  llvm::SmallVector<llvm::Value *, 16> CapturedVars;
  CGF.GenerateOpenMPCapturedVars(CS, CapturedVars);
  CGM.getOpenMPRuntime().emitTargetCall(CGF, S, Fn, FnID, IfCond, Device,
                                        CapturedVars);
}

void TargetCodegen(CodeGenFunction &CGF, PrePostActionTy &Action,
                   const OMPTargetDirective &S) {
  CodeGenFunction::OMPPrivateScope PrivateScope(CGF);
  (void)CGF.EmitOMPFirstprivateClause(S, PrivateScope);
  CGF.EmitOMPPrivateClause(S, PrivateScope);
  (void)PrivateScope.Privatize();

  Action.Enter(CGF);
  CGF.EmitStmt(cast<CapturedStmt>(S.getAssociatedStmt())->getCapturedStmt());
}

void CodeGenFunction::EmitOMPTargetDeviceFunction(CodeGenModule &CGM,
                                                  StringRef ParentName,
                                                  const OMPTargetDirective &S) {
  auto &&CodeGen = [&S](CodeGenFunction &CGF, PrePostActionTy &Action) {
    TargetCodegen(CGF, Action, S);
  };
  llvm::Function *Fn;
  llvm::Constant *Addr;
  // Emit target region as a standalone region.
  CGM.getOpenMPRuntime().emitTargetOutlinedFunction(
      S, ParentName, Fn, Addr, /*IsOffloadEntry=*/true, CodeGen);
  assert(Fn && Addr && "Target device function emission failed.");
}

void CodeGenFunction::EmitOMPTargetDirective(const OMPTargetDirective &S) {
  auto &&CodeGen = [&S](CodeGenFunction &CGF, PrePostActionTy &Action) {
    TargetCodegen(CGF, Action, S);
  };
  emitCommonOMPTargetDirective(*this, S, OMPD_target, CodeGen);
}

static void TargetParallelCodegen(CodeGenFunction &CGF, PrePostActionTy &Action,
                                  const OMPTargetParallelDirective &S) {
  Action.Enter(CGF);
  auto &&CodeGen = [&S](CodeGenFunction &CGF, PrePostActionTy &) {
    CodeGenFunction::OMPPrivateScope PrivateScope(CGF);
    (void)CGF.EmitOMPFirstprivateClause(S, PrivateScope);
    CGF.EmitOMPPrivateClause(S, PrivateScope);
    CGF.EmitOMPReductionClauseInit(S, PrivateScope);
    (void)PrivateScope.Privatize();
    CGF.EmitStmt(cast<CapturedStmt>(S.getAssociatedStmt())->getCapturedStmt());
    CGF.EmitOMPReductionClauseFinal(S, OMPD_parallel);
  };
  emitCommonOMPParallelDirective(CGF, S, OMPD_parallel, CodeGen,
                                 /*CaptureLevel=*/2);
  emitPostUpdateForReductionClause(
      CGF, S, [](CodeGenFunction &) -> llvm::Value * { return nullptr; });
}

void CodeGenFunction::EmitOMPTargetParallelDeviceFunction(
    CodeGenModule &CGM, StringRef ParentName,
    const OMPTargetParallelDirective &S) {
  auto &&CodeGen = [&S](CodeGenFunction &CGF, PrePostActionTy &Action) {
    TargetParallelCodegen(CGF, Action, S);
  };
  llvm::Function *Fn;
  llvm::Constant *Addr;
  // Emit target region as a standalone region.
  CGM.getOpenMPRuntime().emitTargetOutlinedFunction(
      S, ParentName, Fn, Addr, /*IsOffloadEntry=*/true, CodeGen);
  assert(Fn && Addr && "Target device function emission failed.");
}

void CodeGenFunction::EmitOMPTargetParallelDirective(
    const OMPTargetParallelDirective &S) {
  auto &&CodeGen = [&S](CodeGenFunction &CGF, PrePostActionTy &Action) {
    TargetParallelCodegen(CGF, Action, S);
  };
  emitCommonOMPTargetDirective(*this, S, OMPD_target_parallel, CodeGen);
}

static void TargetSimdCodegen(CodeGenFunction &CGF, PrePostActionTy &Action,
                              const OMPTargetSimdDirective &S) {
  CodeGenFunction::OMPPrivateScope PrivateScope(CGF);
  (void)CGF.EmitOMPFirstprivateClause(S, PrivateScope);
  CGF.EmitOMPPrivateClause(S, PrivateScope);
  (void)PrivateScope.Privatize();

  Action.Enter(CGF);
  CGF.EmitOMPSimdLoop(S, false);
}

void CodeGenFunction::EmitOMPTargetSimdDirective(
    const OMPTargetSimdDirective &S) {
  auto &&CodeGen = [&S](CodeGenFunction &CGF, PrePostActionTy &Action) {
    TargetSimdCodegen(CGF, Action, S);
  };
  emitCommonOMPTargetDirective(*this, S, OMPD_target_simd, CodeGen);
}

void CodeGenFunction::EmitOMPTargetSimdDeviceFunction(
    CodeGenModule &CGM, StringRef ParentName, const OMPTargetSimdDirective &S) {
  auto &&CodeGen = [&S](CodeGenFunction &CGF, PrePostActionTy &Action) {
    TargetSimdCodegen(CGF, Action, S);
  };
  llvm::Function *Fn;
  llvm::Constant *Addr;
  // Emit target region as a standalone region.
  CGM.getOpenMPRuntime().emitTargetOutlinedFunction(
      S, ParentName, Fn, Addr, /*IsOffloadEntry=*/true, CodeGen);
  assert(Fn && Addr && "Target device function emission failed.");
}

static void TargetParallelForCodegen(CodeGenFunction &CGF,
                                     PrePostActionTy &Action,
                                     const OMPTargetParallelForDirective &S) {
  Action.Enter(CGF);
  // Emit directive as a combined directive that consists of two implicit
  // directives: 'parallel' with 'for' directive.
  auto &&CodeGen = [&S](CodeGenFunction &CGF, PrePostActionTy &) {
    CGF.EmitOMPWorksharingLoop(S);
  };
  emitCommonOMPParallelDirective(CGF, S, OMPD_parallel_for, CodeGen,
                                 /*CaptureLevel=*/2);
}

void CodeGenFunction::EmitOMPTargetParallelForDeviceFunction(
    CodeGenModule &CGM, StringRef ParentName,
    const OMPTargetParallelForDirective &S) {
  // Emit SPMD target parallel for region as a standalone region.
  auto &&CodeGen = [&S](CodeGenFunction &CGF, PrePostActionTy &Action) {
    TargetParallelForCodegen(CGF, Action, S);
  };
  llvm::Function *Fn;
  llvm::Constant *Addr;
  // Emit target region as a standalone region.
  CGM.getOpenMPRuntime().emitTargetOutlinedFunction(
      S, ParentName, Fn, Addr, /*IsOffloadEntry=*/true, CodeGen);
  assert(Fn && Addr && "Target device function emission failed.");
}

void CodeGenFunction::EmitOMPTargetParallelForDirective(
    const OMPTargetParallelForDirective &S) {
  auto &&CodeGen = [&S](CodeGenFunction &CGF, PrePostActionTy &Action) {
    TargetParallelForCodegen(CGF, Action, S);
  };
  emitCommonOMPTargetDirective(*this, S, OMPD_target_parallel_for, CodeGen);
}

static void
TargetParallelForSimdCodegen(CodeGenFunction &CGF, PrePostActionTy &Action,
                             const OMPTargetParallelForSimdDirective &S) {
  Action.Enter(CGF);
  // Emit directive as a combined directive that consists of two implicit
  // directives: 'parallel' with 'for' directive.
  auto &&CodeGen = [&S](CodeGenFunction &CGF, PrePostActionTy &) {
    CGF.EmitOMPWorksharingLoop(S);
  };
  emitCommonOMPParallelDirective(CGF, S, OMPD_parallel_for_simd, CodeGen,
                                 /*CaptureLevel=*/2);
}

void CodeGenFunction::EmitOMPTargetParallelForSimdDeviceFunction(
    CodeGenModule &CGM, StringRef ParentName,
    const OMPTargetParallelForSimdDirective &S) {
  // Emit SPMD target parallel for region as a standalone region.
  auto &&CodeGen = [&S](CodeGenFunction &CGF, PrePostActionTy &Action) {
    TargetParallelForSimdCodegen(CGF, Action, S);
  };
  llvm::Function *Fn;
  llvm::Constant *Addr;
  // Emit target region as a standalone region.
  CGM.getOpenMPRuntime().emitTargetOutlinedFunction(
      S, ParentName, Fn, Addr, /*IsOffloadEntry=*/true, CodeGen);
  assert(Fn && Addr && "Target device function emission failed.");
}

void CodeGenFunction::EmitOMPTargetParallelForSimdDirective(
    const OMPTargetParallelForSimdDirective &S) {
  auto &&CodeGen = [&S](CodeGenFunction &CGF, PrePostActionTy &Action) {
    TargetParallelForSimdCodegen(CGF, Action, S);
  };
  emitCommonOMPTargetDirective(*this, S, OMPD_target_parallel_for_simd,
                               CodeGen);
}

static void TargetTeamsDistributeParallelForCodegen(
    CodeGenModule &CGM, CodeGenFunction &CGF, PrePostActionTy &Action,
    const OMPTargetTeamsDistributeParallelForDirective &S) {
  Action.Enter(CGF);
  auto &&CodeGen = [&CGM, &S](CodeGenFunction &CGF, PrePostActionTy &) {
    CodeGenFunction::OMPPrivateScope PrivateScope(CGF);
    CGF.EmitOMPReductionClauseInit(S, PrivateScope);
    (void)PrivateScope.Privatize();
    auto &&CodeGen = [&S](CodeGenFunction &CGF, PrePostActionTy &) {
      auto &&CodeGen = [&S](CodeGenFunction &CGF, PrePostActionTy &) {
        auto &&CodeGen = [&S](CodeGenFunction &CGF, PrePostActionTy &) {
          CGF.EmitOMPWorksharingLoop(S);
        };
        emitCommonOMPParallelDirective(CGF, S, OMPD_for, CodeGen);
      };
      CGF.EmitOMPDistributeLoop(S, CodeGen);
    };
    CGM.getOpenMPRuntime().emitInlinedDirective(CGF, OMPD_distribute, CodeGen,
                                                false);
    CGF.EmitOMPReductionClauseFinal(S, OMPD_teams);
  };
  emitCommonOMPTeamsDirective(CGF, S, OMPD_target_teams_distribute_parallel_for,
                              CodeGen, /*CaptureLevel=*/1,
                              /*ImplicitParamStop=*/2);
  emitPostUpdateForReductionClause(
      CGF, S, [](CodeGenFunction &) -> llvm::Value * { return nullptr; });
}

void CodeGenFunction::EmitOMPTargetTeamsDistributeParallelForDeviceFunction(
    CodeGenModule &CGM, StringRef ParentName,
    const OMPTargetTeamsDistributeParallelForDirective &S) {
  // Emit SPMD target parallel for region as a standalone region.
  auto &&CodeGen = [&S, &CGM](CodeGenFunction &CGF, PrePostActionTy &Action) {
    TargetTeamsDistributeParallelForCodegen(CGM, CGF, Action, S);
  };
  llvm::Function *Fn;
  llvm::Constant *Addr;
  // Emit target region as a standalone region.
  CGM.getOpenMPRuntime().emitTargetOutlinedFunction(
      S, ParentName, Fn, Addr, /*IsOffloadEntry=*/true, CodeGen);
  assert(Fn && Addr && "Target device function emission failed.");
}

void CodeGenFunction::EmitOMPTargetTeamsDistributeParallelForDirective(
    const OMPTargetTeamsDistributeParallelForDirective &S) {
  auto &&CodeGen = [&S, this](CodeGenFunction &CGF, PrePostActionTy &Action) {
    TargetTeamsDistributeParallelForCodegen(CGM, CGF, Action, S);
  };
  emitCommonOMPTargetDirective(
      *this, S, OMPD_target_teams_distribute_parallel_for, CodeGen);
}

static void TargetTeamsDistributeParallelForSimdCodegen(
    CodeGenModule &CGM, CodeGenFunction &CGF, PrePostActionTy &Action,
    const OMPTargetTeamsDistributeParallelForSimdDirective &S) {
  Action.Enter(CGF);
  auto &&CodeGen = [&CGM, &S](CodeGenFunction &CGF, PrePostActionTy &) {
    CodeGenFunction::OMPPrivateScope PrivateScope(CGF);
    CGF.EmitOMPReductionClauseInit(S, PrivateScope);
    (void)PrivateScope.Privatize();
    auto &&CodeGen = [&S](CodeGenFunction &CGF, PrePostActionTy &) {
      auto &&CodeGen = [&S](CodeGenFunction &CGF, PrePostActionTy &) {
        auto &&CodeGen = [&S](CodeGenFunction &CGF, PrePostActionTy &) {
          CGF.EmitOMPWorksharingLoop(S);
        };
        emitCommonOMPParallelDirective(CGF, S, OMPD_for, CodeGen);
      };
      CGF.EmitOMPDistributeLoop(S, CodeGen);
    };
    CGM.getOpenMPRuntime().emitInlinedDirective(CGF, OMPD_distribute, CodeGen,
                                                false);
    CGF.EmitOMPReductionClauseFinal(S, OMPD_teams);
  };
  emitCommonOMPTeamsDirective(CGF, S,
                              OMPD_target_teams_distribute_parallel_for_simd,
                              CodeGen, /*CaptureLevel=*/1,
                              /*ImplicitParamStop=*/2);
  emitPostUpdateForReductionClause(
      CGF, S, [](CodeGenFunction &) -> llvm::Value * { return nullptr; });
}

void CodeGenFunction::EmitOMPTargetTeamsDistributeParallelForSimdDeviceFunction(
    CodeGenModule &CGM, StringRef ParentName,
    const OMPTargetTeamsDistributeParallelForSimdDirective &S) {
  // Emit SPMD target parallel for region as a standalone region.
  auto &&CodeGen = [&S, &CGM](CodeGenFunction &CGF, PrePostActionTy &Action) {
    TargetTeamsDistributeParallelForSimdCodegen(CGM, CGF, Action, S);
  };
  llvm::Function *Fn;
  llvm::Constant *Addr;
  // Emit target region as a standalone region.
  CGM.getOpenMPRuntime().emitTargetOutlinedFunction(
      S, ParentName, Fn, Addr, /*IsOffloadEntry=*/true, CodeGen);
  assert(Fn && Addr && "Target device function emission failed.");
}

void CodeGenFunction::EmitOMPTargetTeamsDistributeParallelForSimdDirective(
    const OMPTargetTeamsDistributeParallelForSimdDirective &S) {
  auto &&CodeGen = [&S, this](CodeGenFunction &CGF, PrePostActionTy &Action) {
    TargetTeamsDistributeParallelForSimdCodegen(CGM, CGF, Action, S);
  };
  emitCommonOMPTargetDirective(
      *this, S, OMPD_target_teams_distribute_parallel_for_simd, CodeGen);
}

void CodeGenFunction::EmitOMPTeamsDirective(const OMPTeamsDirective &S) {
  auto &&CodeGen = [&S](CodeGenFunction &CGF, PrePostActionTy &) {
    OMPPrivateScope PrivateScope(CGF);
    (void)CGF.EmitOMPFirstprivateClause(S, PrivateScope);
    CGF.EmitOMPPrivateClause(S, PrivateScope);
    CGF.EmitOMPReductionClauseInit(S, PrivateScope);
    (void)PrivateScope.Privatize();
    CGF.EmitStmt(cast<CapturedStmt>(S.getAssociatedStmt())->getCapturedStmt());
    CGF.EmitOMPReductionClauseFinal(S, OMPD_teams);
  };
  emitCommonOMPTeamsDirective(*this, S, OMPD_teams, CodeGen);
  emitPostUpdateForReductionClause(
      *this, S, [](CodeGenFunction &) -> llvm::Value * { return nullptr; });
}

static void TargetTeamsCodegen(CodeGenFunction &CGF, PrePostActionTy &Action,
                               const OMPTargetTeamsDirective &S) {
  Action.Enter(CGF);
  auto &&TeamsBodyCG = [&S](CodeGenFunction &CGF, PrePostActionTy &) {
    CodeGenFunction::OMPPrivateScope PrivateScope(CGF);
    (void)CGF.EmitOMPFirstprivateClause(S, PrivateScope);
    CGF.EmitOMPPrivateClause(S, PrivateScope);
    CGF.EmitOMPReductionClauseInit(S, PrivateScope);
    (void)PrivateScope.Privatize();
    CGF.EmitStmt(cast<CapturedStmt>(S.getAssociatedStmt())->getCapturedStmt());
    CGF.EmitOMPReductionClauseFinal(S, OMPD_teams);
  };
  emitCommonOMPTeamsDirective(CGF, S, OMPD_teams, TeamsBodyCG);
  emitPostUpdateForReductionClause(
      CGF, S, [](CodeGenFunction &) -> llvm::Value * { return nullptr; });
}

void CodeGenFunction::EmitOMPTargetTeamsDeviceFunction(
    CodeGenModule &CGM, StringRef ParentName,
    const OMPTargetTeamsDirective &S) {
  auto &&CodeGen = [&S](CodeGenFunction &CGF, PrePostActionTy &Action) {
    TargetTeamsCodegen(CGF, Action, S);
  };
  llvm::Function *Fn;
  llvm::Constant *Addr;
  // Emit target region as a standalone region.
  CGM.getOpenMPRuntime().emitTargetOutlinedFunction(
      S, ParentName, Fn, Addr, /*IsOffloadEntry=*/true, CodeGen);
  assert(Fn && Addr && "Target device function emission failed.");
}

void CodeGenFunction::EmitOMPTargetTeamsDirective(
    const OMPTargetTeamsDirective &S) {
  auto &&CodeGen = [&S](CodeGenFunction &CGF, PrePostActionTy &Action) {
    TargetTeamsCodegen(CGF, Action, S);
  };
  emitCommonOMPTargetDirective(*this, S, OMPD_target, CodeGen);
}

static void
TargetTeamsDistributeCodegen(CodeGenFunction &CGF, PrePostActionTy &Action,
                             const OMPTargetTeamsDistributeDirective &S) {
  Action.Enter(CGF);
  auto &&CGDistributeInlined = [&S](CodeGenFunction &CGF, PrePostActionTy &) {
    CodeGenFunction::OMPPrivateScope PrivateScope(CGF);
    CGF.EmitOMPReductionClauseInit(S, PrivateScope);
    (void)PrivateScope.Privatize();
    auto &&CGDistributeLoop = [&S](CodeGenFunction &CGF, PrePostActionTy &) {
      CGF.EmitOMPDistributeLoop(S, [](CodeGenFunction &, PrePostActionTy &) {});
    };
    CGF.CGM.getOpenMPRuntime().emitInlinedDirective(CGF, OMPD_distribute,
                                                    CGDistributeLoop,
                                                    /*HasCancel=*/false);
    CGF.EmitOMPReductionClauseFinal(S, OMPD_teams);
  };
  emitCommonOMPTeamsDirective(CGF, S, OMPD_teams_distribute,
                              CGDistributeInlined, 1, 2);
  emitPostUpdateForReductionClause(
      CGF, S, [](CodeGenFunction &) -> llvm::Value * { return nullptr; });
}

void CodeGenFunction::EmitOMPTargetTeamsDistributeDeviceFunction(
    CodeGenModule &CGM, StringRef ParentName,
    const OMPTargetTeamsDistributeDirective &S) {
  auto &&CodeGen = [&S](CodeGenFunction &CGF, PrePostActionTy &Action) {
    TargetTeamsDistributeCodegen(CGF, Action, S);
  };
  llvm::Function *Fn;
  llvm::Constant *Addr;
  // Emit target region as a standalone region.
  CGM.getOpenMPRuntime().emitTargetOutlinedFunction(
      S, ParentName, Fn, Addr, /*IsOffloadEntry=*/true, CodeGen);
  assert(Fn && Addr && "Target device function emission failed.");
}

void CodeGenFunction::EmitOMPTargetTeamsDistributeDirective(
    const OMPTargetTeamsDistributeDirective &S) {
  auto &&CodeGen = [&S](CodeGenFunction &CGF, PrePostActionTy &Action) {
    TargetTeamsDistributeCodegen(CGF, Action, S);
  };
  emitCommonOMPTargetDirective(*this, S, OMPD_target, CodeGen);
}

static void
TargetTeamsDistributeSimdCodegen(CodeGenFunction &CGF, PrePostActionTy &Action,
                                 const OMPTargetTeamsDistributeSimdDirective &S) {
  Action.Enter(CGF);
  auto &&CGDistributeInlined = [&S](CodeGenFunction &CGF, PrePostActionTy &) {
    CodeGenFunction::OMPPrivateScope PrivateScope(CGF);
    (void)CGF.EmitOMPFirstprivateClause(S, PrivateScope);
    CGF.EmitOMPPrivateClause(S, PrivateScope);
    CGF.EmitOMPReductionClauseInit(S, PrivateScope);
    (void)PrivateScope.Privatize();
    auto &&CGDistributeLoop = [&S](CodeGenFunction &CGF, PrePostActionTy &) {
      auto &&CGSimd = [&S](CodeGenFunction &CGF, PrePostActionTy &) {
        CGF.EmitOMPSimdLoop(S, false);
      };
      CGF.EmitOMPDistributeLoop(S, CGSimd);
    };
    CGF.CGM.getOpenMPRuntime().emitInlinedDirective(CGF, OMPD_distribute,
                                                    CGDistributeLoop,
                                                    /*HasCancel=*/false);
    CGF.EmitOMPReductionClauseFinal(S, OMPD_teams);
  };
  emitCommonOMPTeamsDirective(CGF, S, OMPD_teams_distribute_simd,
                              CGDistributeInlined, 1, 2);
  emitPostUpdateForReductionClause(
      CGF, S, [](CodeGenFunction &) -> llvm::Value * { return nullptr; });
}

void CodeGenFunction::EmitOMPTargetTeamsDistributeSimdDeviceFunction(
    CodeGenModule &CGM, StringRef ParentName,
    const OMPTargetTeamsDistributeSimdDirective &S) {
  auto &&CodeGen = [&S](CodeGenFunction &CGF, PrePostActionTy &Action) {
    TargetTeamsDistributeSimdCodegen(CGF, Action, S);
  };
  llvm::Function *Fn;
  llvm::Constant *Addr;
  // Emit target region as a standalone region.
  CGM.getOpenMPRuntime().emitTargetOutlinedFunction(
      S, ParentName, Fn, Addr, /*IsOffloadEntry=*/true, CodeGen);
  assert(Fn && Addr && "Target device function emission failed.");
}

void CodeGenFunction::EmitOMPTargetTeamsDistributeSimdDirective(
    const OMPTargetTeamsDistributeSimdDirective &S) {
  auto &&CodeGen = [&S](CodeGenFunction &CGF, PrePostActionTy &Action) {
    TargetTeamsDistributeSimdCodegen(CGF, Action, S);
  };
  emitCommonOMPTargetDirective(*this, S, OMPD_target, CodeGen);
}

void CodeGenFunction::EmitOMPTeamsDistributeParallelForDirective(
    const OMPTeamsDistributeParallelForDirective &S) {
  auto &&CodeGen = [&S](CodeGenFunction &CGF, PrePostActionTy &) {
    OMPPrivateScope PrivateScope(CGF);
    CGF.EmitOMPReductionClauseInit(S, PrivateScope);
    (void)PrivateScope.Privatize();
    auto &&CodeGen = [&S](CodeGenFunction &CGF, PrePostActionTy &) {
      auto &&CodeGen = [&S](CodeGenFunction &CGF, PrePostActionTy &) {
        auto &&CodeGen = [&S](CodeGenFunction &CGF, PrePostActionTy &) {
          CGF.EmitOMPWorksharingLoop(S);
        };
        emitCommonOMPParallelDirective(CGF, S, OMPD_for, CodeGen);
      };
      CGF.EmitOMPDistributeLoop(S, CodeGen);
    };
    CGF.CGM.getOpenMPRuntime().emitInlinedDirective(CGF, OMPD_distribute,
                                                    CodeGen,
                                                    /*HasCancel=*/false);
    CGF.EmitOMPReductionClauseFinal(S, OMPD_teams);
  };
  emitCommonOMPTeamsDirective(*this, S, OMPD_teams_distribute_parallel_for,
                              CodeGen, /*CaptureLevel=*/1,
                              /*ImplicitParamStop=*/2);
  emitPostUpdateForReductionClause(
      *this, S, [](CodeGenFunction &) -> llvm::Value * { return nullptr; });
}

void CodeGenFunction::EmitOMPTeamsDistributeParallelForSimdDirective(
    const OMPTeamsDistributeParallelForSimdDirective &S) {
  auto &&CodeGen = [&S](CodeGenFunction &CGF, PrePostActionTy &) {
    OMPPrivateScope PrivateScope(CGF);
    CGF.EmitOMPReductionClauseInit(S, PrivateScope);
    (void)PrivateScope.Privatize();
    auto &&CodeGen = [&S](CodeGenFunction &CGF, PrePostActionTy &) {
      auto &&CodeGen = [&S](CodeGenFunction &CGF, PrePostActionTy &) {
        auto &&CodeGen = [&S](CodeGenFunction &CGF, PrePostActionTy &) {
          CGF.EmitOMPWorksharingLoop(S);
        };
        emitCommonOMPParallelDirective(CGF, S, OMPD_for, CodeGen);
      };
      CGF.EmitOMPDistributeLoop(S, CodeGen);
    };
    CGF.CGM.getOpenMPRuntime().emitInlinedDirective(CGF, OMPD_distribute,
                                                    CodeGen,
                                                    /*HasCancel=*/false);
    CGF.EmitOMPReductionClauseFinal(S, OMPD_teams);
  };
  emitCommonOMPTeamsDirective(*this, S, OMPD_teams_distribute_parallel_for_simd,
                              CodeGen, /*CaptureLevel=*/1,
                              /*ImplicitParamStop=*/2);
  emitPostUpdateForReductionClause(
      *this, S, [](CodeGenFunction &) -> llvm::Value * { return nullptr; });
}

void CodeGenFunction::EmitOMPCancellationPointDirective(
    const OMPCancellationPointDirective &S) {
  CGM.getOpenMPRuntime().emitCancellationPointCall(*this, S.getLocStart(),
                                                   S.getCancelRegion());
}

void CodeGenFunction::EmitOMPCancelDirective(const OMPCancelDirective &S) {
  const Expr *IfCond = nullptr;
  for (const auto *C : S.getClausesOfKind<OMPIfClause>()) {
    if (C->getNameModifier() == OMPD_unknown ||
        C->getNameModifier() == OMPD_cancel) {
      IfCond = C->getCondition();
      break;
    }
  }
  CGM.getOpenMPRuntime().emitCancelCall(*this, S.getLocStart(), IfCond,
                                        S.getCancelRegion());
}

CodeGenFunction::JumpDest
CodeGenFunction::getOMPCancelDestination(OpenMPDirectiveKind Kind) {
  if (Kind == OMPD_parallel || Kind == OMPD_task)
    return ReturnBlock;
  assert(Kind == OMPD_for || Kind == OMPD_section || Kind == OMPD_sections ||
         Kind == OMPD_parallel_sections || Kind == OMPD_parallel_for);
  return BreakContinueStack.back().BreakBlock;
}

void CodeGenFunction::EmitOMPUseDevicePtrClause(
    const OMPClause &NC, OMPPrivateScope &PrivateScope,
    const llvm::DenseMap<const ValueDecl *, Address> &CaptureDeviceAddrMap) {
  const auto &C = cast<OMPUseDevicePtrClause>(NC);
  auto OrigVarIt = C.varlist_begin();
  auto InitIt = C.inits().begin();
  for (auto PvtVarIt : C.private_copies()) {
    auto *OrigVD = cast<VarDecl>(cast<DeclRefExpr>(*OrigVarIt)->getDecl());
    auto *InitVD = cast<VarDecl>(cast<DeclRefExpr>(*InitIt)->getDecl());
    auto *PvtVD = cast<VarDecl>(cast<DeclRefExpr>(PvtVarIt)->getDecl());

    // In order to identify the right initializer we need to match the
    // declaration used by the mapping logic. In some cases we may get
    // OMPCapturedExprDecl that refers to the original declaration.
    const ValueDecl *MatchingVD = OrigVD;
    if (auto *OED = dyn_cast<OMPCapturedExprDecl>(MatchingVD)) {
      // OMPCapturedExprDecl are used to privative fields of the current
      // structure.
      auto *ME = cast<MemberExpr>(OED->getInit());
      assert(isa<CXXThisExpr>(ME->getBase()) &&
             "Base should be the current struct!");
      MatchingVD = ME->getMemberDecl();
    }

    // If we don't have information about the current list item, move on to
    // the next one.
    auto InitAddrIt = CaptureDeviceAddrMap.find(MatchingVD);
    if (InitAddrIt == CaptureDeviceAddrMap.end())
      continue;

    bool IsRegistered = PrivateScope.addPrivate(OrigVD, [&]() -> Address {
      // Initialize the temporary initialization variable with the address we
      // get from the runtime library. We have to cast the source address
      // because it is always a void *. References are materialized in the
      // privatization scope, so the initialization here disregards the fact
      // the original variable is a reference.
      QualType AddrQTy =
          getContext().getPointerType(OrigVD->getType().getNonReferenceType());
      llvm::Type *AddrTy = ConvertTypeForMem(AddrQTy);
      Address InitAddr = Builder.CreateBitCast(InitAddrIt->second, AddrTy);
      setAddrOfLocalVar(InitVD, InitAddr);

      // Emit private declaration, it will be initialized by the value we
      // declaration we just added to the local declarations map.
      EmitDecl(*PvtVD);

      // The initialization variables reached its purpose in the emission
      // ofthe previous declaration, so we don't need it anymore.
      LocalDeclMap.erase(InitVD);

      // Return the address of the private variable.
      return GetAddrOfLocalVar(PvtVD);
    });
    assert(IsRegistered && "firstprivate var already registered as private");
    // Silence the warning about unused variable.
    (void)IsRegistered;

    ++OrigVarIt;
    ++InitIt;
  }
}

// Generate the instructions for '#pragma omp target data' directive.
void CodeGenFunction::EmitOMPTargetDataDirective(
    const OMPTargetDataDirective &S) {
  CGOpenMPRuntime::TargetDataInfo Info(/*RequiresDevicePointerInfo=*/true);

  // Create a pre/post action to signal the privatization of the device pointer.
  // This action can be replaced by the OpenMP runtime code generation to
  // deactivate privatization.
  bool PrivatizeDevicePointers = false;
  class DevicePointerPrivActionTy : public PrePostActionTy {
    bool &PrivatizeDevicePointers;

  public:
    explicit DevicePointerPrivActionTy(bool &PrivatizeDevicePointers)
        : PrePostActionTy(), PrivatizeDevicePointers(PrivatizeDevicePointers) {}
    void Enter(CodeGenFunction &CGF) override {
      PrivatizeDevicePointers = true;
    }
  };
  DevicePointerPrivActionTy PrivAction(PrivatizeDevicePointers);

  auto &&CodeGen = [&S, &Info, &PrivatizeDevicePointers](
      CodeGenFunction &CGF, PrePostActionTy &Action) {
    auto &&InnermostCodeGen = [&S](CodeGenFunction &CGF, PrePostActionTy &) {
      CGF.EmitStmt(
          cast<CapturedStmt>(S.getAssociatedStmt())->getCapturedStmt());
    };

    // Codegen that selects wheather to generate the privatization code or not.
    auto &&PrivCodeGen = [&S, &Info, &PrivatizeDevicePointers,
                          &InnermostCodeGen](CodeGenFunction &CGF,
                                             PrePostActionTy &Action) {
      RegionCodeGenTy RCG(InnermostCodeGen);
      PrivatizeDevicePointers = false;

      // Call the pre-action to change the status of PrivatizeDevicePointers if
      // needed.
      Action.Enter(CGF);

      if (PrivatizeDevicePointers) {
        OMPPrivateScope PrivateScope(CGF);
        // Emit all instances of the use_device_ptr clause.
        for (const auto *C : S.getClausesOfKind<OMPUseDevicePtrClause>())
          CGF.EmitOMPUseDevicePtrClause(*C, PrivateScope,
                                        Info.CaptureDeviceAddrMap);
        (void)PrivateScope.Privatize();
        RCG(CGF);
      } else
        RCG(CGF);
    };

    // Forward the provided action to the privatization codegen.
    RegionCodeGenTy PrivRCG(PrivCodeGen);
    PrivRCG.setAction(Action);

    // Notwithstanding the body of the region is emitted as inlined directive,
    // we don't use an inline scope as changes in the references inside the
    // region are expected to be visible outside, so we do not privative them.
    OMPLexicalScope Scope(CGF, S);
    CGF.CGM.getOpenMPRuntime().emitInlinedDirective(CGF, OMPD_target_data,
                                                    PrivRCG);
  };

  RegionCodeGenTy RCG(CodeGen);

  // If we don't have target devices, don't bother emitting the data mapping
  // code.
  if (CGM.getLangOpts().OMPTargetTriples.empty()) {
    RCG(*this);
    return;
  }

  // Check if we have any if clause associated with the directive.
  const Expr *IfCond = nullptr;
  if (auto *C = S.getSingleClause<OMPIfClause>())
    IfCond = C->getCondition();

  // Check if we have any device clause associated with the directive.
  const Expr *Device = nullptr;
  if (auto *C = S.getSingleClause<OMPDeviceClause>())
    Device = C->getDevice();

  // Set the action to signal privatization of device pointers.
  RCG.setAction(PrivAction);

  // Emit region code.
  CGM.getOpenMPRuntime().emitTargetDataCalls(*this, S, IfCond, Device, RCG,
                                             Info);
}

void CodeGenFunction::EmitOMPTargetEnterDataDirective(
    const OMPTargetEnterDataDirective &S) {
  // If we don't have target devices, don't bother emitting the data mapping
  // code.
  if (CGM.getLangOpts().OMPTargetTriples.empty())
    return;

  // Check if we have any if clause associated with the directive.
  const Expr *IfCond = nullptr;
  if (auto *C = S.getSingleClause<OMPIfClause>())
    IfCond = C->getCondition();

  // Check if we have any device clause associated with the directive.
  const Expr *Device = nullptr;
  if (auto *C = S.getSingleClause<OMPDeviceClause>())
    Device = C->getDevice();

  CGM.getOpenMPRuntime().emitTargetDataStandAloneCall(*this, S, IfCond, Device);
}

void CodeGenFunction::EmitOMPTargetExitDataDirective(
    const OMPTargetExitDataDirective &S) {
  // If we don't have target devices, don't bother emitting the data mapping
  // code.
  if (CGM.getLangOpts().OMPTargetTriples.empty())
    return;

  // Check if we have any if clause associated with the directive.
  const Expr *IfCond = nullptr;
  if (auto *C = S.getSingleClause<OMPIfClause>())
    IfCond = C->getCondition();

  // Check if we have any device clause associated with the directive.
  const Expr *Device = nullptr;
  if (auto *C = S.getSingleClause<OMPDeviceClause>())
    Device = C->getDevice();

  CGM.getOpenMPRuntime().emitTargetDataStandAloneCall(*this, S, IfCond, Device);
}

/// Emit a helper variable and return corresponding lvalue.
static void mapParam(CodeGenFunction &CGF, const DeclRefExpr *Helper,
                     const ImplicitParamDecl *PVD,
                     CodeGenFunction::OMPPrivateScope &Privates) {
  auto *VDecl = cast<VarDecl>(Helper->getDecl());
  Privates.addPrivate(
      VDecl, [&CGF, PVD]() -> Address { return CGF.GetAddrOfLocalVar(PVD); });
}

void CodeGenFunction::EmitOMPTaskLoopBasedDirective(const OMPLoopDirective &S) {
  assert(isOpenMPTaskLoopDirective(S.getDirectiveKind()));
  // Emit outlined function for task construct.
  auto CS = cast<CapturedStmt>(S.getAssociatedStmt());
  auto CapturedStruct = GenerateCapturedStmtArgument(*CS);
  auto SharedsTy = getContext().getRecordType(CS->getCapturedRecordDecl());
  const Expr *IfCond = nullptr;
  for (const auto *C : S.getClausesOfKind<OMPIfClause>()) {
    if (C->getNameModifier() == OMPD_unknown ||
        C->getNameModifier() == OMPD_taskloop) {
      IfCond = C->getCondition();
      break;
    }
  }

  OMPTaskDataTy Data;
  // Check if taskloop must be emitted without taskgroup.
  Data.Nogroup = S.getSingleClause<OMPNogroupClause>();
  // TODO: Check if we should emit tied or untied task.
  Data.Tied = true;
  // Set scheduling for taskloop
  if (const auto* Clause = S.getSingleClause<OMPGrainsizeClause>()) {
    // grainsize clause
    Data.Schedule.setInt(/*IntVal=*/false);
    Data.Schedule.setPointer(EmitScalarExpr(Clause->getGrainsize()));
  } else if (const auto* Clause = S.getSingleClause<OMPNumTasksClause>()) {
    // num_tasks clause
    Data.Schedule.setInt(/*IntVal=*/true);
    Data.Schedule.setPointer(EmitScalarExpr(Clause->getNumTasks()));
  }

  auto &&BodyGen = [CS, &S](CodeGenFunction &CGF, PrePostActionTy &) {
    // if (PreCond) {
    //   for (IV in 0..LastIteration) BODY;
    //   <Final counter/linear vars updates>;
    // }
    //

    // Emit: if (PreCond) - begin.
    // If the condition constant folds and can be elided, avoid emitting the
    // whole loop.
    bool CondConstant;
    llvm::BasicBlock *ContBlock = nullptr;
    OMPLoopScope PreInitScope(CGF, S);
    if (CGF.ConstantFoldsToSimpleInteger(S.getPreCond(), CondConstant)) {
      if (!CondConstant)
        return;
    } else {
      auto *ThenBlock = CGF.createBasicBlock("taskloop.if.then");
      ContBlock = CGF.createBasicBlock("taskloop.if.end");
      emitPreCond(CGF, S, S.getPreCond(), ThenBlock, ContBlock,
                  CGF.getProfileCount(&S));
      CGF.EmitBlock(ThenBlock);
      CGF.incrementProfileCounter(&S);
    }

    if (isOpenMPSimdDirective(S.getDirectiveKind()))
      CGF.EmitOMPSimdInit(S);

    OMPPrivateScope LoopScope(CGF);
    // Emit helper vars inits.
    enum { LowerBound = 5, UpperBound, Stride, LastIter };
    auto *I = CS->getCapturedDecl()->param_begin();
    auto *LBP = std::next(I, LowerBound);
    auto *UBP = std::next(I, UpperBound);
    auto *STP = std::next(I, Stride);
    auto *LIP = std::next(I, LastIter);
    mapParam(CGF, cast<DeclRefExpr>(S.getLowerBoundVariable()), *LBP,
             LoopScope);
    mapParam(CGF, cast<DeclRefExpr>(S.getUpperBoundVariable()), *UBP,
             LoopScope);
    mapParam(CGF, cast<DeclRefExpr>(S.getStrideVariable()), *STP, LoopScope);
    mapParam(CGF, cast<DeclRefExpr>(S.getIsLastIterVariable()), *LIP,
             LoopScope);
    CGF.EmitOMPPrivateLoopCounters(S, LoopScope);
    bool HasLastprivateClause = CGF.EmitOMPLastprivateClauseInit(S, LoopScope);
    (void)LoopScope.Privatize();
    // Emit the loop iteration variable.
    const Expr *IVExpr = S.getIterationVariable();
    const VarDecl *IVDecl = cast<VarDecl>(cast<DeclRefExpr>(IVExpr)->getDecl());
    CGF.EmitVarDecl(*IVDecl);
    CGF.EmitIgnoredExpr(S.getInit());

    // Emit the iterations count variable.
    // If it is not a variable, Sema decided to calculate iterations count on
    // each iteration (e.g., it is foldable into a constant).
    if (auto LIExpr = dyn_cast<DeclRefExpr>(S.getLastIteration())) {
      CGF.EmitVarDecl(*cast<VarDecl>(LIExpr->getDecl()));
      // Emit calculation of the iterations count.
      CGF.EmitIgnoredExpr(S.getCalcLastIteration());
    }

    CGF.EmitOMPInnerLoop(S, LoopScope.requiresCleanups(), S.getCond(),
                         S.getInc(),
                         [&S](CodeGenFunction &CGF) {
                           CGF.EmitOMPLoopBody(S, JumpDest());
                           CGF.EmitStopPoint(&S);
                         },
                         [](CodeGenFunction &) {});
    // Emit: if (PreCond) - end.
    if (ContBlock) {
      CGF.EmitBranch(ContBlock);
      CGF.EmitBlock(ContBlock, true);
    }
    // Emit final copy of the lastprivate variables if IsLastIter != 0.
    if (HasLastprivateClause) {
      CGF.EmitOMPLastprivateClauseFinal(
          S, isOpenMPSimdDirective(S.getDirectiveKind()),
          CGF.Builder.CreateIsNotNull(CGF.EmitLoadOfScalar(
              CGF.GetAddrOfLocalVar(*LIP), /*Volatile=*/false,
              (*LIP)->getType(), S.getLocStart())));
    }
  };
  auto &&TaskGen = [&S, SharedsTy, CapturedStruct,
                    IfCond](CodeGenFunction &CGF, llvm::Value *OutlinedFn,
                            const OMPTaskDataTy &Data) {
    auto &&CodeGen = [&](CodeGenFunction &CGF, PrePostActionTy &) {
      OMPLoopScope PreInitScope(CGF, S);
      CGF.CGM.getOpenMPRuntime().emitTaskLoopCall(CGF, S.getLocStart(), S,
                                                  OutlinedFn, SharedsTy,
                                                  CapturedStruct, IfCond, Data);
    };
    CGF.CGM.getOpenMPRuntime().emitInlinedDirective(CGF, OMPD_taskloop,
                                                    CodeGen);
  };
  EmitOMPTaskBasedDirective(S, BodyGen, TaskGen, Data);
}

void CodeGenFunction::EmitOMPTaskLoopDirective(const OMPTaskLoopDirective &S) {
  EmitOMPTaskLoopBasedDirective(S);
}

void CodeGenFunction::EmitOMPTaskLoopSimdDirective(
    const OMPTaskLoopSimdDirective &S) {
  EmitOMPTaskLoopBasedDirective(S);
}

// Generate the instructions for '#pragma omp target update' directive.
void CodeGenFunction::EmitOMPTargetUpdateDirective(
    const OMPTargetUpdateDirective &S) {
  // If we don't have target devices, don't bother emitting the data mapping
  // code.
  if (CGM.getLangOpts().OMPTargetTriples.empty())
    return;

  // Check if we have any if clause associated with the directive.
  const Expr *IfCond = nullptr;
  if (auto *C = S.getSingleClause<OMPIfClause>())
    IfCond = C->getCondition();

  // Check if we have any device clause associated with the directive.
  const Expr *Device = nullptr;
  if (auto *C = S.getSingleClause<OMPDeviceClause>())
    Device = C->getDevice();

  CGM.getOpenMPRuntime().emitTargetDataStandAloneCall(*this, S, IfCond, Device);
}<|MERGE_RESOLUTION|>--- conflicted
+++ resolved
@@ -263,7 +263,7 @@
     auto *RefVal = TmpAddr.getPointer();
     TmpAddr = CGF.CreateMemTemp(RefType, Twine(Name) + ".ref");
     auto TmpLVal = CGF.MakeAddrLValue(TmpAddr, RefType);
-    CGF.EmitStoreThroughLValue(RValue::get(RefVal), TmpLVal, /*isInit*/ true);
+    CGF.EmitScalarInit(RefVal, TmpLVal);
   }
 
   return TmpAddr;
@@ -323,13 +323,6 @@
       assert(I->capturesVariableArrayType());
       II = &getContext().Idents.get("vla");
     }
-<<<<<<< HEAD
-    if (ArgType->isVariablyModifiedType())
-      ArgType = getContext().getVariableArrayDecayedType(ArgType);
-    // Add restrict to all target pointers if flag is provided.
-    if (NonAliasedMaps && ArgType->isAnyPointerType())
-      ArgType = ArgType.withRestrict();
-=======
     if (ArgType->isVariablyModifiedType()) {
       bool IsReference = ArgType->isLValueReferenceType();
       ArgType =
@@ -339,7 +332,8 @@
             ArgType, /*SpelledAsLValue=*/false);
       }
     }
->>>>>>> 8600cffa
+    if (NonAliasedMaps && ArgType->isAnyPointerType())
+      ArgType = ArgType.withRestrict();
     Args.push_back(ImplicitParamDecl::Create(getContext(), nullptr,
                                              FD->getLocation(), II, ArgType));
     ++I;
