--- conflicted
+++ resolved
@@ -997,16 +997,10 @@
                                            const RegionCodeGenTy &CodeGen) {
   auto CS = cast<CapturedStmt>(S.getAssociatedStmt());
   llvm::SmallVector<llvm::Value *, 16> CapturedVars;
-<<<<<<< HEAD
   CGF.CGM.getOpenMPRuntime().emitCapturedVars(CGF, S, CapturedVars);
-  auto OutlinedFn = CGF.CGM.getOpenMPRuntime().emitParallelOutlinedFunction(
-      S, *CS->getCapturedDecl()->param_begin(), InnermostKind, CodeGen);
-=======
-  CGF.GenerateOpenMPCapturedVars(*CS, CapturedVars);
   auto OutlinedFn = CGF.CGM.getOpenMPRuntime().
       emitParallelOrTeamsOutlinedFunction(S,
           *CS->getCapturedDecl()->param_begin(), InnermostKind, CodeGen);
->>>>>>> 561a1af2
   if (const auto *NumThreadsClause = S.getSingleClause<OMPNumThreadsClause>()) {
     CodeGenFunction::RunCleanupsScope NumThreadsScope(CGF);
     auto NumThreads = CGF.EmitScalarExpr(NumThreadsClause->getNumThreads(),
