--- conflicted
+++ resolved
@@ -617,7 +617,7 @@
   virtual ~CGOpenMPRuntime() {}
   virtual void clear();
 
-<<<<<<< HEAD
+
   /// This contains all the decls which doesn't specified
   /// in declare target region / which are deferred for device code emission.
   /// If a decl is used in target region
@@ -625,14 +625,6 @@
   /// during Codegen::Release for device codegen.
   llvm::DenseMap<StringRef,GlobalDecl> TrackedDecls;
 
-  /// \brief Emits captured variables for the outlined function for the
-  /// specified OpenMP parallel directive \a D.
-  virtual void
-  emitCapturedVars(CodeGenFunction &CGF, const OMPExecutableDirective &S,
-                   llvm::SmallVector<llvm::Value *, 16> &CapturedVars);
-
-=======
->>>>>>> 964f3112
   /// \brief Registers the context of a parallel region with the runtime
   /// codegen implementation.
   virtual void registerParallelContext(CodeGenFunction &CGF,
