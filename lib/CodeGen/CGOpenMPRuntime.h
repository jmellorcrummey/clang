//===----- CGOpenMPRuntime.h - Interface to OpenMP Runtimes -----*- C++ -*-===//
//
//                     The LLVM Compiler Infrastructure
//
// This file is distributed under the University of Illinois Open Source
// License. See LICENSE.TXT for details.
//
//===----------------------------------------------------------------------===//
//
// This provides a class for OpenMP runtime code generation.
//
//===----------------------------------------------------------------------===//

#ifndef LLVM_CLANG_LIB_CODEGEN_CGOPENMPRUNTIME_H
#define LLVM_CLANG_LIB_CODEGEN_CGOPENMPRUNTIME_H

#include "CGValue.h"
#include "CodeGenFunction.h"
#include "clang/AST/Type.h"
#include "clang/Basic/OpenMPKinds.h"
#include "clang/Basic/SourceLocation.h"
#include "llvm/ADT/DenseMap.h"
#include "llvm/ADT/SmallPtrSet.h"
#include "llvm/ADT/StringMap.h"
#include "llvm/IR/Function.h"
#include "llvm/IR/ValueHandle.h"

namespace llvm {
class ArrayType;
class Constant;
class FunctionType;
class GlobalVariable;
class StructType;
class Type;
class Value;
} // namespace llvm

namespace clang {
class Expr;
class GlobalDecl;
class OMPDependClause;
class OMPExecutableDirective;
class OMPLoopDirective;
class VarDecl;
class OMPDeclareReductionDecl;
class IdentifierInfo;

namespace CodeGen {
class Address;
class CodeGenFunction;
class CodeGenModule;

/// A basic class for pre|post-action for advanced codegen sequence for OpenMP
/// region.
class PrePostActionTy {
public:
  explicit PrePostActionTy() {}
  virtual void Enter(CodeGenFunction &CGF) {}
  virtual void Exit(CodeGenFunction &CGF) {}
  virtual ~PrePostActionTy() {}
};

/// Class provides a way to call simple version of codegen for OpenMP region, or
/// an advanced with possible pre|post-actions in codegen.
class RegionCodeGenTy final {
  intptr_t CodeGen;
  typedef void (*CodeGenTy)(intptr_t, CodeGenFunction &, PrePostActionTy &);
  CodeGenTy Callback;
  mutable PrePostActionTy *PrePostAction;
  RegionCodeGenTy() = delete;
  RegionCodeGenTy &operator=(const RegionCodeGenTy &) = delete;
  template <typename Callable>
  static void CallbackFn(intptr_t CodeGen, CodeGenFunction &CGF,
                         PrePostActionTy &Action) {
    return (*reinterpret_cast<Callable *>(CodeGen))(CGF, Action);
  }

public:
  template <typename Callable>
  RegionCodeGenTy(
      Callable &&CodeGen,
      typename std::enable_if<
          !std::is_same<typename std::remove_reference<Callable>::type,
                        RegionCodeGenTy>::value>::type * = nullptr)
      : CodeGen(reinterpret_cast<intptr_t>(&CodeGen)),
        Callback(CallbackFn<typename std::remove_reference<Callable>::type>),
        PrePostAction(nullptr) {}
  void setAction(PrePostActionTy &Action) const { PrePostAction = &Action; }
  void operator()(CodeGenFunction &CGF) const;
};

struct OMPTaskDataTy final {
  SmallVector<const Expr *, 4> PrivateVars;
  SmallVector<const Expr *, 4> PrivateCopies;
  SmallVector<const Expr *, 4> FirstprivateVars;
  SmallVector<const Expr *, 4> FirstprivateCopies;
  SmallVector<const Expr *, 4> FirstprivateInits;
  SmallVector<const Expr *, 4> LastprivateVars;
  SmallVector<const Expr *, 4> LastprivateCopies;
  SmallVector<std::pair<OpenMPDependClauseKind, const Expr *>, 4> Dependences;
  llvm::PointerIntPair<llvm::Value *, 1, bool> Final;
  llvm::PointerIntPair<llvm::Value *, 1, bool> Schedule;
  llvm::PointerIntPair<llvm::Value *, 1, bool> Priority;
  unsigned NumberOfParts = 0;
  bool Tied = true;
  bool Nogroup = false;
};

class CGOpenMPRuntime {
protected:
  CodeGenModule &CGM;

  /// \brief Creates offloading entry for the provided entry ID \a ID,
  /// address \a Addr and size \a Size.
  virtual void createOffloadEntry(llvm::Constant *ID, llvm::Constant *Addr,
                                  uint64_t Size);

  /// \brief Helper to emit outlined function for 'target' directive.
  /// \param D Directive to emit.
  /// \param ParentName Name of the function that encloses the target region.
  /// \param OutlinedFn Outlined function value to be defined by this call.
  /// \param OutlinedFnID Outlined function ID value to be defined by this call.
  /// \param IsOffloadEntry True if the outlined function is an offload entry.
  /// \param CodeGen Lambda codegen specific to an accelerator device.
  /// An oulined function may not be an entry if, e.g. the if clause always
  /// evaluates to false.
  virtual void emitTargetOutlinedFunctionHelper(const OMPExecutableDirective &D,
                                                StringRef ParentName,
                                                llvm::Function *&OutlinedFn,
                                                llvm::Constant *&OutlinedFnID,
                                                bool IsOffloadEntry,
                                                const RegionCodeGenTy &CodeGen);

  /// \brief Emits object of ident_t type with info for source location.
  /// \param Flags Flags for OpenMP location.
  ///
  llvm::Value *emitUpdateLocation(CodeGenFunction &CGF, SourceLocation Loc,
                                  unsigned Flags = 0);

  /// \brief Emits address of the word in a memory where current thread id is
  /// stored.
  virtual Address emitThreadIDAddress(CodeGenFunction &CGF, SourceLocation Loc);

  /// \brief Gets thread id value for the current thread.
  ///
  virtual llvm::Value *getThreadID(CodeGenFunction &CGF, SourceLocation Loc);

  /// \brief Returns pointer to ident_t type.
  llvm::Type *getIdentTyPointerTy();

public:
  virtual StringRef RenameStandardFunction(StringRef name);

  /// \brief Gets lane id value for the current simd lane.
  ///
  virtual llvm::Value *getLaneID(CodeGenFunction &CGF, SourceLocation Loc);

  /// \brief Gets number of lanes value for the current simd region.
  ///
  virtual llvm::Value *getNumLanes(CodeGenFunction &CGF, SourceLocation Loc);

  // \brief Sanitize identifiers for NVPTX backend.
  //
  virtual std::string sanitizeIdentifier(const llvm::Twine &Name);

private:
  /// \brief Default const ident_t object used for initialization of all other
  /// ident_t objects.
  llvm::Constant *DefaultOpenMPPSource = nullptr;
  /// \brief Map of flags and corresponding default locations.
  typedef llvm::DenseMap<unsigned, llvm::Value *> OpenMPDefaultLocMapTy;
  OpenMPDefaultLocMapTy OpenMPDefaultLocMap;
  Address getOrCreateDefaultLocation(unsigned Flags);

  llvm::StructType *IdentTy = nullptr;
  /// \brief Map for SourceLocation and OpenMP runtime library debug locations.
  typedef llvm::DenseMap<unsigned, llvm::Value *> OpenMPDebugLocMapTy;
  OpenMPDebugLocMapTy OpenMPDebugLocMap;
  /// \brief The type for a microtask which gets passed to __kmpc_fork_call().
  /// Original representation is:
  /// typedef void (kmpc_micro)(kmp_int32 global_tid, kmp_int32 bound_tid,...);
  llvm::FunctionType *Kmpc_MicroTy = nullptr;
  /// \brief Stores debug location and ThreadID for the function.
  struct DebugLocThreadIdTy {
    llvm::Value *DebugLoc;
    llvm::Value *ThreadID;
  };
  /// \brief Map of local debug location, ThreadId and functions.
  typedef llvm::DenseMap<llvm::Function *, DebugLocThreadIdTy>
      OpenMPLocThreadIDMapTy;
  OpenMPLocThreadIDMapTy OpenMPLocThreadIDMap;
  /// Map of UDRs and corresponding combiner/initializer.
  typedef llvm::DenseMap<const OMPDeclareReductionDecl *,
                         std::pair<llvm::Function *, llvm::Function *>>
      UDRMapTy;
  UDRMapTy UDRMap;
  /// Map of functions and locally defined UDRs.
  typedef llvm::DenseMap<llvm::Function *,
                         SmallVector<const OMPDeclareReductionDecl *, 4>>
      FunctionUDRMapTy;
  FunctionUDRMapTy FunctionUDRMap;
  IdentifierInfo *In = nullptr;
  IdentifierInfo *Out = nullptr;
  IdentifierInfo *Priv = nullptr;
  IdentifierInfo *Orig = nullptr;
  /// \brief Type kmp_critical_name, originally defined as typedef kmp_int32
  /// kmp_critical_name[8];
  llvm::ArrayType *KmpCriticalNameTy;
  /// \brief An ordered map of auto-generated variables to their unique names.
  /// It stores variables with the following names: 1) ".gomp_critical_user_" +
  /// <critical_section_name> + ".var" for "omp critical" directives; 2)
  /// <mangled_name_for_global_var> + ".cache." for cache for threadprivate
  /// variables.
  llvm::StringMap<llvm::AssertingVH<llvm::Constant>, llvm::BumpPtrAllocator>
      InternalVars;
  /// \brief Type typedef kmp_int32 (* kmp_routine_entry_t)(kmp_int32, void *);
  llvm::Type *KmpRoutineEntryPtrTy = nullptr;
  QualType KmpRoutineEntryPtrQTy;
  /// \brief Type typedef struct kmp_task {
  ///    void *              shareds; /**< pointer to block of pointers to
  ///    shared vars   */
  ///    kmp_routine_entry_t routine; /**< pointer to routine to call for
  ///    executing task */
  ///    kmp_int32           part_id; /**< part id for the task */
  ///    kmp_routine_entry_t destructors; /* pointer to function to invoke
  ///    deconstructors of firstprivate C++ objects */
  /// } kmp_task_t;
  QualType KmpTaskTQTy;
  /// \brief Type typedef struct kmp_depend_info {
  ///    kmp_intptr_t               base_addr;
  ///    size_t                     len;
  ///    struct {
  ///             bool                   in:1;
  ///             bool                   out:1;
  ///    } flags;
  /// } kmp_depend_info_t;
  QualType KmpDependInfoTy;
  /// struct kmp_dim {  // loop bounds info casted to kmp_int64
  ///  kmp_int64 lo; // lower
  ///  kmp_int64 up; // upper
  ///  kmp_int64 st; // stride
  /// };
  QualType KmpDimTy;
  /// \brief Type struct __tgt_offload_entry{
  ///   void      *addr;       // Pointer to the offload entry info.
  ///                          // (function or global)
  ///   char      *name;       // Name of the function or global.
  ///   size_t     size;       // Size of the entry info (0 if it a function).
  /// };
  QualType TgtOffloadEntryQTy;
  /// struct __tgt_device_image{
  /// void   *ImageStart;       // Pointer to the target code start.
  /// void   *ImageEnd;         // Pointer to the target code end.
  /// // We also add the host entries to the device image, as it may be useful
  /// // for the target runtime to have access to that information.
  /// __tgt_offload_entry  *EntriesBegin;   // Begin of the table with all
  ///                                       // the entries.
  /// __tgt_offload_entry  *EntriesEnd;     // End of the table with all the
  ///                                       // entries (non inclusive).
  /// };
  QualType TgtDeviceImageQTy;
  /// struct __tgt_bin_desc{
  ///   int32_t              NumDevices;      // Number of devices supported.
  ///   __tgt_device_image   *DeviceImages;   // Arrays of device images
  ///                                         // (one per device).
  ///   __tgt_offload_entry  *EntriesBegin;   // Begin of the table with all the
  ///                                         // entries.
  ///   __tgt_offload_entry  *EntriesEnd;     // End of the table with all the
  ///                                         // entries (non inclusive).
  /// };
  QualType TgtBinaryDescriptorQTy;
  /// \brief Entity that registers the offloading constants that were emitted so
  /// far.
  class OffloadEntriesInfoManagerTy {
    CodeGenModule &CGM;

    /// \brief Number of ordered entries registered so far.
    unsigned OffloadingOrderedEntriesNum = 0u;

  public:
    /// \brief Base class of the entries info.
    class OffloadEntryInfo {
    public:
      /// \brief Kind of a given entry. Currently, only target regions are
      /// supported.
      enum OffloadingEntryInfoKinds : unsigned {
        // Entry is a target region.
        OFFLOAD_ENTRY_INFO_TARGET_REGION = 0,
        // Entry is a device global variable.
        OFFLOAD_ENTRY_INFO_DEVICE_GLOBAL_VAR = 1,
        // Entry is a device function.
        OFFLOAD_ENTRY_INFO_DEVICE_FUNCTION = 2,
        // Invalid entry info.
        OFFLOAD_ENTRY_INFO_INVALID = ~0u
      };

      OffloadEntryInfo() : Order(~0u), Kind(OFFLOAD_ENTRY_INFO_INVALID) {}
      explicit OffloadEntryInfo(OffloadingEntryInfoKinds Kind, unsigned Order)
          : Order(Order), Kind(Kind) {}

      bool isValid() const { return Order != ~0u; }
      unsigned getOrder() const { return Order; }
      OffloadingEntryInfoKinds getKind() const { return Kind; }
      static bool classof(const OffloadEntryInfo *Info) { return true; }

    protected:
      // \brief Order this entry was emitted.
      unsigned Order;

      OffloadingEntryInfoKinds Kind;
    };

    /// \brief Return true if a there are no entries defined.
    bool empty() const;

    /// \brief Return number of ordered entries defined so far.
    unsigned getOrderedEntriesNum() const {
      return OffloadingOrderedEntriesNum;
    }
    OffloadEntriesInfoManagerTy(CodeGenModule &CGM) : CGM(CGM) {}

    ///
    /// Target region entries related.
    ///
    /// \brief Target region entries info.
    class OffloadEntryInfoTargetRegion : public OffloadEntryInfo {
      // \brief Address of the entity that has to be mapped for offloading.
      llvm::Constant *Addr;
      // \brief Address that can be used as the ID of the entry.
      llvm::Constant *ID;

    public:
      OffloadEntryInfoTargetRegion()
          : OffloadEntryInfo(OFFLOAD_ENTRY_INFO_TARGET_REGION, ~0u),
            Addr(nullptr), ID(nullptr) {}
      explicit OffloadEntryInfoTargetRegion(unsigned Order,
                                            llvm::Constant *Addr,
                                            llvm::Constant *ID)
          : OffloadEntryInfo(OFFLOAD_ENTRY_INFO_TARGET_REGION, Order),
            Addr(Addr), ID(ID) {}

      llvm::Constant *getAddress() const { return Addr; }
      llvm::Constant *getID() const { return ID; }
      void setAddress(llvm::Constant *V) {
        assert(!Addr && "Address as been set before!");
        Addr = V;
      }
      void setID(llvm::Constant *V) {
        assert(!ID && "ID as been set before!");
        ID = V;
      }
      static bool classof(const OffloadEntryInfo *Info) {
        return Info->getKind() == OFFLOAD_ENTRY_INFO_TARGET_REGION;
      }
    };
    /// \brief Initialize target region entry.
    void initializeTargetRegionEntryInfo(unsigned DeviceID, unsigned FileID,
                                         StringRef ParentName, unsigned LineNum,
                                         unsigned Order);
    /// \brief Register target region entry.
    void registerTargetRegionEntryInfo(unsigned DeviceID, unsigned FileID,
                                       StringRef ParentName, unsigned LineNum,
                                       llvm::Constant *Addr,
                                       llvm::Constant *ID);
    /// \brief Return true if a target region entry with the provided
    /// information exists.
    bool hasTargetRegionEntryInfo(unsigned DeviceID, unsigned FileID,
                                  StringRef ParentName, unsigned LineNum) const;
    /// brief Applies action \a Action on all registered entries.
    typedef llvm::function_ref<void(unsigned, unsigned, StringRef, unsigned,
                                    OffloadEntryInfoTargetRegion &)>
        OffloadTargetRegionEntryInfoActTy;
    void actOnTargetRegionEntriesInfo(
        const OffloadTargetRegionEntryInfoActTy &Action);

    ///
    /// Device global variable entries related.
    ///
    /// \brief Device global variable entries info.
    class OffloadEntryInfoDeviceGlobalVar : public OffloadEntryInfo {
      // \brief Address of the entity that has to be mapped for offloading.
      llvm::Constant *Addr;
      // \brief Type of the global variable.
      QualType Ty;

    public:
      OffloadEntryInfoDeviceGlobalVar()
          : OffloadEntryInfo(OFFLOAD_ENTRY_INFO_DEVICE_GLOBAL_VAR, ~0u),
            Addr(nullptr) {}
      explicit OffloadEntryInfoDeviceGlobalVar(unsigned Order,
                                               llvm::Constant *Addr,
                                               QualType Ty)
          : OffloadEntryInfo(OFFLOAD_ENTRY_INFO_DEVICE_GLOBAL_VAR, Order),
            Addr(Addr), Ty(Ty) {}

      llvm::Constant *getAddress() const { return Addr; }
      void setAddress(llvm::Constant *V) {
        assert(!Addr && "Address as been set before!");
        Addr = V;
      }
      QualType getType() const { return Ty; }
      void setType(QualType QTy) { Ty = QTy; }
      static bool classof(const OffloadEntryInfo *Info) {
        return Info->getKind() == OFFLOAD_ENTRY_INFO_DEVICE_GLOBAL_VAR;
      }
    };
    /// \brief Initialize device global variable entry.
    void initializeDeviceGlobalVarEntryInfo(StringRef MangledName,
                                            unsigned Order);
    /// \brief Register device global variable entry.
    void registerDeviceGlobalVarEntryInfo(StringRef MangledName,
                                          llvm::Constant *Addr, QualType Ty);
    /// \brief Return true if a device global variable entry with the provided
    /// information exists.
    bool hasDeviceGlobalVarEntryInfo(StringRef MangledName) const;
    /// brief Applies action \a Action on all registered entries.
    typedef llvm::function_ref<void(StringRef,
                                    OffloadEntryInfoDeviceGlobalVar &)>
        OffloadDeviceGlobalVarEntryInfoActTy;
    void actOnDeviceGlobalVarEntriesInfo(
        const OffloadDeviceGlobalVarEntryInfoActTy &Action);

    ///
    /// Device function entries related.
    ///
    /// \brief Device global variable entries info.
    class OffloadEntryInfoDeviceFunction : public OffloadEntryInfo {
      // \brief Set to true if this entry was registered.
      bool IsRegistered = false;

    public:
      OffloadEntryInfoDeviceFunction()
          : OffloadEntryInfo(OFFLOAD_ENTRY_INFO_DEVICE_FUNCTION, ~0u) {}
      explicit OffloadEntryInfoDeviceFunction(bool IsRegistered)
          : OffloadEntryInfo(OFFLOAD_ENTRY_INFO_DEVICE_FUNCTION, ~0u),
            IsRegistered(IsRegistered) {}

      bool isRegistered() const { return IsRegistered; }
      void setIsRegistered(bool Val) {
        assert(!IsRegistered && "It was registered before!");
        IsRegistered = Val;
      }

      static bool classof(const OffloadEntryInfo *Info) {
        return Info->getKind() == OFFLOAD_ENTRY_INFO_DEVICE_FUNCTION;
      }
    };
    /// \brief Initialize device function entry.
    void initializeDeviceFunctionEntryInfo(StringRef MangledName);
    /// \brief Register device function entry.
    void registerDeviceFunctionEntryInfo(StringRef MangledName);
    /// \brief Return true if a device function entry with the provided
    /// information exists.
    bool hasDeviceFunctionEntryInfo(StringRef MangledName) const;
    /// brief Applies action \a Action on all registered entries.
    typedef llvm::function_ref<void(StringRef,
                                    OffloadEntryInfoDeviceFunction &)>
        OffloadDeviceFunctionEntryInfoActTy;
    void actOnDeviceFunctionEntriesInfo(
        const OffloadDeviceFunctionEntryInfoActTy &Action);

  private:
    // Storage for target region entries kind. The storage is to be indexed by
    // file ID, device ID, parent function name and line number.
    typedef llvm::DenseMap<unsigned, OffloadEntryInfoTargetRegion>
        OffloadEntriesTargetRegionPerLine;
    typedef llvm::StringMap<OffloadEntriesTargetRegionPerLine>
        OffloadEntriesTargetRegionPerParentName;
    typedef llvm::DenseMap<unsigned, OffloadEntriesTargetRegionPerParentName>
        OffloadEntriesTargetRegionPerFile;
    typedef llvm::DenseMap<unsigned, OffloadEntriesTargetRegionPerFile>
        OffloadEntriesTargetRegionPerDevice;
    typedef OffloadEntriesTargetRegionPerDevice OffloadEntriesTargetRegionTy;
    OffloadEntriesTargetRegionTy OffloadEntriesTargetRegion;

    // Storage for device global variable entries kind. The storage is to be
    // indexed by mangled name.
    typedef llvm::StringMap<OffloadEntryInfoDeviceGlobalVar>
        OffloadEntriesDeviceGlobalVarTy;
    OffloadEntriesDeviceGlobalVarTy OffloadEntriesDeviceGlobalVar;

    // Storage for device function entries kind. The storage is to be indexed by
    // mangled name.
    typedef llvm::StringMap<OffloadEntryInfoDeviceFunction>
        OffloadEntriesDeviceFunctionTy;
    OffloadEntriesDeviceFunctionTy OffloadEntriesDeviceFunction;
  };
  OffloadEntriesInfoManagerTy OffloadEntriesInfoManager;

  /// \brief Creates and registers offloading binary descriptor for the current
  /// compilation unit. The function that does the registration is returned.
  llvm::Function *createOffloadingBinaryDescriptorRegistration();

  /// \brief Creates all the offload entries in the current compilation unit
  /// along with the associated metadata.
  void createOffloadEntriesAndInfoMetadata();

  /// \brief Loads all the offload entries information from the host IR
  /// metadata.
  void loadOffloadInfoMetadata();

  /// \brief Returns __tgt_offload_entry type.
  QualType getTgtOffloadEntryQTy();

  /// \brief Returns __tgt_device_image type.
  QualType getTgtDeviceImageQTy();

  /// \brief Returns __tgt_bin_desc type.
  QualType getTgtBinaryDescriptorQTy();

  /// \brief Start scanning from statement \a S and and emit all target regions
  /// found along the way.
  /// \param S Starting statement.
  /// \param ParentName Name of the function declaration that is being scanned.
  void scanForTargetRegionsFunctions(const Stmt *S, StringRef ParentName);

  /// \brief Build type kmp_routine_entry_t (if not built yet).
  void emitKmpRoutineEntryT(QualType KmpInt32Ty);

  /// \brief Returns pointer to kmpc_micro type.
  llvm::Type *getKmpc_MicroPointerTy();

  /// \brief Returns specified OpenMP runtime function.
  /// \param Function OpenMP runtime function.
  /// \return Specified function.
  llvm::Constant *createRuntimeFunction(unsigned Function);

  /// \brief Returns __kmpc_for_static_init_* runtime function for the specified
  /// size \a IVSize and sign \a IVSigned.
  llvm::Constant *createForStaticInitFunction(unsigned IVSize, bool IVSigned);

  /// \brief Returns __kmpc_dispatch_init_* runtime function for the specified
  /// size \a IVSize and sign \a IVSigned.
  llvm::Constant *createDispatchInitFunction(unsigned IVSize, bool IVSigned);

  /// \brief Returns __kmpc_dispatch_next_* runtime function for the specified
  /// size \a IVSize and sign \a IVSigned.
  llvm::Constant *createDispatchNextFunction(unsigned IVSize, bool IVSigned);

  /// \brief Returns __kmpc_dispatch_fini_* runtime function for the specified
  /// size \a IVSize and sign \a IVSigned.
  llvm::Constant *createDispatchFiniFunction(unsigned IVSize, bool IVSigned);

  /// \brief If the specified mangled name is not in the module, create and
  /// return threadprivate cache object. This object is a pointer's worth of
  /// storage that's reserved for use by the OpenMP runtime.
  /// \param VD Threadprivate variable.
  /// \return Cache variable for the specified threadprivate.
  llvm::Constant *getOrCreateThreadPrivateCache(const VarDecl *VD);

  /// \brief Gets (if variable with the given name already exist) or creates
  /// internal global variable with the specified Name. The created variable has
  /// linkage CommonLinkage by default and is initialized by null value.
  /// \param Ty Type of the global variable. If it is exist already the type
  /// must be the same.
  /// \param Name Name of the variable.
  llvm::Constant *getOrCreateInternalVariable(llvm::Type *Ty,
                                              const llvm::Twine &Name);

  /// \brief Set of threadprivate variables with the generated initializer.
  llvm::SmallPtrSet<const VarDecl *, 4> ThreadPrivateWithDefinition;

  /// \brief Emits initialization code for the threadprivate variables.
  /// \param VDAddr Address of the global variable \a VD.
  /// \param Ctor Pointer to a global init function for \a VD.
  /// \param CopyCtor Pointer to a global copy function for \a VD.
  /// \param Dtor Pointer to a global destructor function for \a VD.
  /// \param Loc Location of threadprivate declaration.
  void emitThreadPrivateVarInit(CodeGenFunction &CGF, Address VDAddr,
                                llvm::Value *Ctor, llvm::Value *CopyCtor,
                                llvm::Value *Dtor, SourceLocation Loc);

  /// \brief Returns corresponding lock object for the specified critical region
  /// name. If the lock object does not exist it is created, otherwise the
  /// reference to the existing copy is returned.
  /// \param CriticalName Name of the critical region.
  ///
  llvm::Value *getCriticalRegionLock(StringRef CriticalName);

  struct TaskResultTy {
    llvm::Value *NewTask = nullptr;
    llvm::Value *TaskEntry = nullptr;
    llvm::Value *NewTaskNewTaskTTy = nullptr;
    LValue TDBase;
    RecordDecl *KmpTaskTQTyRD = nullptr;
    llvm::Value *TaskDupFn = nullptr;
  };
  /// Emit task region for the task directive. The task region is emitted in
  /// several steps:
  /// 1. Emit a call to kmp_task_t *__kmpc_omp_task_alloc(ident_t *, kmp_int32
  /// gtid, kmp_int32 flags, size_t sizeof_kmp_task_t, size_t sizeof_shareds,
  /// kmp_routine_entry_t *task_entry). Here task_entry is a pointer to the
  /// function:
  /// kmp_int32 .omp_task_entry.(kmp_int32 gtid, kmp_task_t *tt) {
  ///   TaskFunction(gtid, tt->part_id, tt->shareds);
  ///   return 0;
  /// }
  /// 2. Copy a list of shared variables to field shareds of the resulting
  /// structure kmp_task_t returned by the previous call (if any).
  /// 3. Copy a pointer to destructions function to field destructions of the
  /// resulting structure kmp_task_t.
  /// \param D Current task directive.
  /// \param TaskFunction An LLVM function with type void (*)(i32 /*gtid*/, i32
  /// /*part_id*/, captured_struct */*__context*/);
  /// \param SharedsTy A type which contains references the shared variables.
  /// \param Shareds Context with the list of shared variables from the \p
  /// TaskFunction.
  /// \param Data Additional data for task generation like tiednsee, final
  /// state, list of privates etc.
  TaskResultTy emitTaskInit(CodeGenFunction &CGF, SourceLocation Loc,
                            const OMPExecutableDirective &D,
                            llvm::Value *TaskFunction, QualType SharedsTy,
                            Address Shareds, const OMPTaskDataTy &Data);

  /// This contains all the decls which were not specified under declare target
  /// region, which are deferred for device code emission.
  /// If a decl is used in target region implicitly without specifying under
  /// declare target, deferred decl is emitted during Codegen::Release for
  /// device codegen.
  llvm::StringMap<GlobalDecl> TrackedDecls;

public:
  explicit CGOpenMPRuntime(CodeGenModule &CGM);
  virtual ~CGOpenMPRuntime() {}
  virtual void clear();

  /// The function is added tracked functions list.
  virtual void addTrackedFunction(StringRef MangledName, GlobalDecl GD);

  /// \brief The function register all tracked functions if they have
  /// OMPDeclareTargetDeclAttr
  virtual void registerTrackedFunction();

  /// \brief Registers the context of a parallel region with the runtime
  /// codegen implementation.
  virtual void registerParallelContext(CodeGenFunction &CGF,
                                       const OMPExecutableDirective &S) {}

  /// Emit code for the specified user defined reduction construct.
  virtual void emitUserDefinedReduction(CodeGenFunction *CGF,
                                        const OMPDeclareReductionDecl *D);
  /// Get combiner/initializer for the specified user-defined reduction, if any.
  virtual std::pair<llvm::Function *, llvm::Function *>
  getUserDefinedReduction(const OMPDeclareReductionDecl *D);
  /// \brief Emits outlined function for the specified OpenMP parallel directive
  /// \a D. This outlined function has type void(*)(kmp_int32 *ThreadID,
  /// kmp_int32 BoundID, struct context_vars*).
  /// \param D OpenMP directive.
  /// \param ThreadIDVar Variable for thread id in the current OpenMP region.
  /// \param InnermostKind Kind of innermost directive (for simple directives it
  /// is a directive itself, for combined - its innermost directive).
  /// \param CodeGen Code generation sequence for the \a D directive.
  virtual llvm::Value *emitParallelOrTeamsOutlinedFunction(
      const OMPExecutableDirective &D, const VarDecl *ThreadIDVar,
      OpenMPDirectiveKind InnermostKind, const RegionCodeGenTy &CodeGen,
      unsigned CaptureLevel = 1, unsigned ImplicitParamStop = 0);

  /// \brief Emits outlined function for the specified OpenMP simd directive
  /// \a D. This outlined function has type void(*)(kmp_int32 *LaneID,
  /// struct context_vars*).
  /// \param D OpenMP directive.
  /// \param LaneIDVar Variable for lane id in the current OpenMP region.
  /// \param InnermostKind Kind of innermost directive (for simple directives it
  /// is a directive itself, for combined - its innermost directive).
  /// \param CodeGen Code generation sequence for the \a D directive.
  virtual llvm::Value *
  emitSimdOutlinedFunction(const OMPExecutableDirective &D,
                           const VarDecl *LaneIDVar, const VarDecl *NumLanesVar,
                           OpenMPDirectiveKind InnermostKind,
                           const RegionCodeGenTy &CodeGen);

  /// \brief Emits outlined function for the OpenMP task directive \a D. This
  /// outlined function has type void(*)(kmp_int32 ThreadID, struct task_t*
  /// TaskT).
  /// \param D OpenMP directive.
  /// \param ThreadIDVar Variable for thread id in the current OpenMP region.
  /// \param PartIDVar Variable for partition id in the current OpenMP untied
  /// task region.
  /// \param TaskTVar Variable for task_t argument.
  /// \param InnermostKind Kind of innermost directive (for simple directives it
  /// is a directive itself, for combined - its innermost directive).
  /// \param CodeGen Code generation sequence for the \a D directive.
  /// \param Tied true if task is generated for tied task, false otherwise.
  /// \param NumberOfParts Number of parts in untied task. Ignored for tied
  /// tasks.
  ///
  virtual llvm::Value *emitTaskOutlinedFunction(
      const OMPExecutableDirective &D, const VarDecl *ThreadIDVar,
      const VarDecl *PartIDVar, const VarDecl *TaskTVar,
      OpenMPDirectiveKind InnermostKind, const RegionCodeGenTy &CodeGen,
      bool Tied, unsigned &NumberOfParts);

  /// \brief Cleans up references to the objects in finished function.
  ///
  void functionFinished(CodeGenFunction &CGF);

  /// \brief Emits code for OpenMP 'if' clause using specified \a CodeGen
  /// function. Here is the logic:
  /// if (Cond) {
  ///   ThenGen();
  /// } else {
  ///   ElseGen();
  /// }
  virtual void emitOMPIfClause(CodeGenFunction &CGF, const Expr *Cond,
                               const RegionCodeGenTy &ThenGen,
                               const RegionCodeGenTy &ElseGen);

  /// \brief Emits code for parallel or serial call of the \a OutlinedFn with
  /// variables captured in a record which address is stored in \a
  /// CapturedStruct.
  /// \param OutlinedFn Outlined function to be run in parallel threads. Type of
  /// this function is void(*)(kmp_int32 *, kmp_int32, struct context_vars*).
  /// \param CapturedVars A pointer to the record with the references to
  /// variables used in \a OutlinedFn function.
  /// \param IfCond Condition in the associated 'if' clause, if it was
  /// specified, nullptr otherwise.
  ///
  virtual void emitParallelCall(CodeGenFunction &CGF, SourceLocation Loc,
                                llvm::Value *OutlinedFn,
                                ArrayRef<llvm::Value *> CapturedVars,
                                const Expr *IfCond);

  /// \brief Emits code for simd call of the \a OutlinedFn with
  /// variables captured in a record which address is stored in \a
  /// CapturedStruct.
  /// \param OutlinedFn Outlined function to be run in simd lanes. Type of
  /// this function is void(*)(kmp_int32 *,  struct context_vars*).
  /// \param CapturedVars A pointer to the record with the references to
  /// variables used in \a OutlinedFn function.
  ///
  virtual void emitSimdCall(CodeGenFunction &CGF, SourceLocation Loc,
                            llvm::Value *OutlinedFn,
                            ArrayRef<llvm::Value *> CapturedVars);

  /// \brief Emits a critical region.
  /// \param CriticalName Name of the critical region.
  /// \param CriticalOpGen Generator for the statement associated with the given
  /// critical region.
  /// \param Hint Value of the 'hint' clause (optional).
  virtual void emitCriticalRegion(CodeGenFunction &CGF, StringRef CriticalName,
                                  const RegionCodeGenTy &CriticalOpGen,
                                  SourceLocation Loc,
                                  const Expr *Hint = nullptr);

  /// \brief Emits a master region.
  /// \param MasterOpGen Generator for the statement associated with the given
  /// master region.
  virtual void emitMasterRegion(CodeGenFunction &CGF,
                                const RegionCodeGenTy &MasterOpGen,
                                SourceLocation Loc);

  /// \brief Emits code for a taskyield directive.
  virtual void emitTaskyieldCall(CodeGenFunction &CGF, SourceLocation Loc);

  /// \brief Emit a taskgroup region.
  /// \param TaskgroupOpGen Generator for the statement associated with the
  /// given taskgroup region.
  virtual void emitTaskgroupRegion(CodeGenFunction &CGF,
                                   const RegionCodeGenTy &TaskgroupOpGen,
                                   SourceLocation Loc);

  /// \brief Emits a single region.
  /// \param SingleOpGen Generator for the statement associated with the given
  /// single region.
  virtual void emitSingleRegion(CodeGenFunction &CGF,
                                const RegionCodeGenTy &SingleOpGen,
                                SourceLocation Loc,
                                ArrayRef<const Expr *> CopyprivateVars,
                                ArrayRef<const Expr *> DestExprs,
                                ArrayRef<const Expr *> SrcExprs,
                                ArrayRef<const Expr *> AssignmentOps);

  /// \brief Emit an ordered region.
  /// \param OrderedOpGen Generator for the statement associated with the given
  /// ordered region.
  virtual void emitOrderedRegion(CodeGenFunction &CGF,
                                 const RegionCodeGenTy &OrderedOpGen,
                                 SourceLocation Loc, bool IsThreads);

  /// \brief Emit an implicit/explicit barrier for OpenMP threads.
  /// \param Kind Directive for which this implicit barrier call must be
  /// generated. Must be OMPD_barrier for explicit barrier generation.
  /// \param EmitChecks true if need to emit checks for cancellation barriers.
  /// \param ForceSimpleCall true simple barrier call must be emitted, false if
  /// runtime class decides which one to emit (simple or with cancellation
  /// checks).
  ///
  virtual void emitBarrierCall(CodeGenFunction &CGF, SourceLocation Loc,
                               OpenMPDirectiveKind Kind,
                               bool EmitChecks = true,
                               bool ForceSimpleCall = false);

  /// \brief Check if the specified \a ScheduleKind is static non-chunked.
  /// This kind of worksharing directive is emitted without outer loop.
  /// \param ScheduleKind Schedule kind specified in the 'schedule' clause.
  /// \param Chunked True if chunk is specified in the clause.
  ///
  virtual bool isStaticNonchunked(OpenMPScheduleClauseKind ScheduleKind,
                                  bool Chunked) const;

  /// \brief Check if the specified \a ScheduleKind is static non-chunked.
  /// This kind of distribute directive is emitted without outer loop.
  /// \param ScheduleKind Schedule kind specified in the 'dist_schedule' clause.
  /// \param Chunked True if chunk is specified in the clause.
  ///
  virtual bool isStaticNonchunked(OpenMPDistScheduleClauseKind ScheduleKind,
                                  bool Chunked) const;

  /// \brief Check if we should generate code as if \a ScheduleKind is static
  /// with a chunk size of 1.
  /// \param ScheduleKind Schedule Kind specified in the 'schedule' clause.
  /// \param ChunkSizeOne True if schedule chunk is one.
  /// \param Ordered true if loop is ordered, false otherwise.
  ///
  virtual bool generateCoalescedSchedule(OpenMPScheduleClauseKind ScheduleKind,
                                         bool ChunkSizeOne, bool Ordered) const;

  /// \brief Check if we should generate code as if \a DistScheduleKind is
  /// static non-chunked and \a ScheduleKind is static with a chunk size of 1.
  /// \param DistScheduleKind Schedule Kind specified in the 'dist_schedule'
  /// clause.
  /// \param ScheduleKind Schedule Kind specified in the 'schedule' clause.
  /// \param Chunked True if distribute chunk is specified in the clause.
  /// \param ChunkSizeOne True if schedule chunk is one.
  /// \param Ordered true if loop is ordered, false otherwise.
  ///
  virtual bool
  generateCoalescedSchedule(OpenMPDistScheduleClauseKind DistScheduleKind,
                            OpenMPScheduleClauseKind ScheduleKind,
                            bool DistChunked, bool ChunkSizeOne,
                            bool Ordered) const;

  /// \brief Check if the specified \a ScheduleKind is dynamic.
  /// This kind of worksharing directive is emitted without outer loop.
  /// \param ScheduleKind Schedule Kind specified in the 'schedule' clause.
  ///
  virtual bool isDynamic(OpenMPScheduleClauseKind ScheduleKind) const;

  virtual void emitForDispatchInit(CodeGenFunction &CGF, SourceLocation Loc,
                                   const OpenMPScheduleTy &ScheduleKind,
                                   unsigned IVSize, bool IVSigned, bool Ordered,
                                   llvm::Value *LB, llvm::Value *UB,
                                   llvm::Value *Chunk = nullptr);

  /// \brief Call the appropriate runtime routine to initialize it before start
  /// of loop.
  ///
  /// Depending on the loop schedule, it is nesessary to call some runtime
  /// routine before start of the OpenMP loop to get the loop upper / lower
  /// bounds \a LB and \a UB and stride \a ST.
  ///
  /// \param CGF Reference to current CodeGenFunction.
  /// \param Loc Clang source location.
  /// \param ScheduleKind Schedule kind, specified by the 'schedule' clause.
  /// \param IVSize Size of the iteration variable in bits.
  /// \param IVSigned Sign of the interation variable.
  /// \param Ordered true if loop is ordered, false otherwise.
  /// \param IL Address of the output variable in which the flag of the
  /// last iteration is returned.
  /// \param LB Address of the output variable in which the lower iteration
  /// number is returned.
  /// \param UB Address of the output variable in which the upper iteration
  /// number is returned.
  /// \param ST Address of the output variable in which the stride value is
  /// returned nesessary to generated the static_chunked scheduled loop.
  /// \param Chunk Value of the chunk for the static_chunked scheduled loop.
  /// For the default (nullptr) value, the chunk 1 will be used.
  ///
  virtual void emitForStaticInit(CodeGenFunction &CGF, SourceLocation Loc,
                                 const OpenMPScheduleTy &ScheduleKind,
                                 unsigned IVSize, bool IVSigned, bool Ordered,
                                 Address IL, Address LB, Address UB, Address ST,
                                 llvm::Value *Chunk = nullptr);

  ///
  /// \param CGF Reference to current CodeGenFunction.
  /// \param Loc Clang source location.
  /// \param SchedKind Schedule kind, specified by the 'dist_schedule' clause.
  /// \param IVSize Size of the iteration variable in bits.
  /// \param IVSigned Sign of the interation variable.
  /// \param Ordered true if loop is ordered, false otherwise.
  /// \param IL Address of the output variable in which the flag of the
  /// last iteration is returned.
  /// \param LB Address of the output variable in which the lower iteration
  /// number is returned.
  /// \param UB Address of the output variable in which the upper iteration
  /// number is returned.
  /// \param ST Address of the output variable in which the stride value is
  /// returned nesessary to generated the static_chunked scheduled loop.
  /// \param Chunk Value of the chunk for the static_chunked scheduled loop.
  /// For the default (nullptr) value, the chunk 1 will be used.
  /// \param Coalesced Indicates if coalesced scheduling type is required.
  ///
  virtual void emitDistributeStaticInit(
      CodeGenFunction &CGF, SourceLocation Loc,
      OpenMPDistScheduleClauseKind SchedKind, unsigned IVSize, bool IVSigned,
      bool Ordered, Address IL, Address LB, Address UB, Address ST,
      llvm::Value *Chunk = nullptr, bool Coalesced = false);

  /// \brief Call the appropriate runtime routine to notify that we finished
  /// iteration of the ordered loop with the dynamic scheduling.
  ///
  /// \param CGF Reference to current CodeGenFunction.
  /// \param Loc Clang source location.
  /// \param IVSize Size of the iteration variable in bits.
  /// \param IVSigned Sign of the interation variable.
  ///
  virtual void emitForOrderedIterationEnd(CodeGenFunction &CGF,
                                          SourceLocation Loc, unsigned IVSize,
                                          bool IVSigned);

  /// \brief Call the appropriate runtime routine to notify that we finished
  /// all the work with current loop.
  ///
  /// \param CGF Reference to current CodeGenFunction.
  /// \param Loc Clang source location.
  ///
  virtual void emitForStaticFinish(CodeGenFunction &CGF, SourceLocation Loc);

  /// Call __kmpc_dispatch_next(
  ///          ident_t *loc, kmp_int32 tid, kmp_int32 *p_lastiter,
  ///          kmp_int[32|64] *p_lower, kmp_int[32|64] *p_upper,
  ///          kmp_int[32|64] *p_stride);
  /// \param IVSize Size of the iteration variable in bits.
  /// \param IVSigned Sign of the interation variable.
  /// \param IL Address of the output variable in which the flag of the
  /// last iteration is returned.
  /// \param LB Address of the output variable in which the lower iteration
  /// number is returned.
  /// \param UB Address of the output variable in which the upper iteration
  /// number is returned.
  /// \param ST Address of the output variable in which the stride value is
  /// returned.
  virtual llvm::Value *emitForNext(CodeGenFunction &CGF, SourceLocation Loc,
                                   unsigned IVSize, bool IVSigned,
                                   Address IL, Address LB,
                                   Address UB, Address ST);

  /// \brief Emits call to void __kmpc_push_num_threads(ident_t *loc, kmp_int32
  /// global_tid, kmp_int32 num_threads) to generate code for 'num_threads'
  /// clause.
  /// \param NumThreads An integer value of threads.
  virtual void emitNumThreadsClause(CodeGenFunction &CGF,
                                    llvm::Value *NumThreads,
                                    SourceLocation Loc);

  /// \brief Emit call to void __kmpc_push_proc_bind(ident_t *loc, kmp_int32
  /// global_tid, int proc_bind) to generate code for 'proc_bind' clause.
  virtual void emitProcBindClause(CodeGenFunction &CGF,
                                  OpenMPProcBindClauseKind ProcBind,
                                  SourceLocation Loc);

  /// \brief Emits call to void __kmpc_push_simd_limit(ident_t *loc, kmp_int32
  /// global_tid, kmp_int32 simd_limit) to generate code for 'simdlen' and
  /// 'safelen' clauses.
  /// \param SimdLimit An integer value of lanes.
  virtual void emitSimdLimit(CodeGenFunction &CGF, llvm::Value *SimdLimit,
                             SourceLocation Loc);

  /// \brief Returns address of the threadprivate variable for the current
  /// thread.
  /// \param VD Threadprivate variable.
  /// \param VDAddr Address of the global variable \a VD.
  /// \param Loc Location of the reference to threadprivate var.
  /// \return Address of the threadprivate variable for the current thread.
  virtual Address getAddrOfThreadPrivate(CodeGenFunction &CGF,
                                         const VarDecl *VD,
                                         Address VDAddr,
                                         SourceLocation Loc);

  /// \brief Emit a code for initialization of threadprivate variable. It emits
  /// a call to runtime library which adds initial value to the newly created
  /// threadprivate variable (if it is not constant) and registers destructor
  /// for the variable (if any).
  /// \param VD Threadprivate variable.
  /// \param VDAddr Address of the global variable \a VD.
  /// \param Loc Location of threadprivate declaration.
  /// \param PerformInit true if initialization expression is not constant.
  virtual llvm::Function *
  emitThreadPrivateVarDefinition(const VarDecl *VD, Address VDAddr,
                                 SourceLocation Loc, bool PerformInit,
                                 CodeGenFunction *CGF = nullptr);

  /// \brief Check if we must always generate a barrier at the end of a
  /// particular construct regardless of the presence of a nowait clause.
  /// This may occur when a particular offload device does not support
  /// concurrent execution of certain directive and clause combinations.
  virtual bool requiresBarrier(const OMPLoopDirective &S) const;

  /// \brief Emit flush of the variables specified in 'omp flush' directive.
  /// \param Vars List of variables to flush.
  virtual void emitFlush(CodeGenFunction &CGF, ArrayRef<const Expr *> Vars,
                         SourceLocation Loc);

  /// \brief Emit task region for the task directive. The task region is
  /// emitted in several steps:
  /// 1. Emit a call to kmp_task_t *__kmpc_omp_task_alloc(ident_t *, kmp_int32
  /// gtid, kmp_int32 flags, size_t sizeof_kmp_task_t, size_t sizeof_shareds,
  /// kmp_routine_entry_t *task_entry). Here task_entry is a pointer to the
  /// function:
  /// kmp_int32 .omp_task_entry.(kmp_int32 gtid, kmp_task_t *tt) {
  ///   TaskFunction(gtid, tt->part_id, tt->shareds);
  ///   return 0;
  /// }
  /// 2. Copy a list of shared variables to field shareds of the resulting
  /// structure kmp_task_t returned by the previous call (if any).
  /// 3. Copy a pointer to destructions function to field destructions of the
  /// resulting structure kmp_task_t.
  /// 4. Emit a call to kmp_int32 __kmpc_omp_task(ident_t *, kmp_int32 gtid,
  /// kmp_task_t *new_task), where new_task is a resulting structure from
  /// previous items.
  /// \param D Current task directive.
  /// \param TaskFunction An LLVM function with type void (*)(i32 /*gtid*/, i32
  /// /*part_id*/, captured_struct */*__context*/);
  /// \param SharedsTy A type which contains references the shared variables.
  /// \param Shareds Context with the list of shared variables from the \p
  /// TaskFunction.
  /// \param IfCond Not a nullptr if 'if' clause was specified, nullptr
  /// otherwise.
  /// \param Data Additional data for task generation like tiednsee, final
  /// state, list of privates etc.
  virtual void emitTaskCall(CodeGenFunction &CGF, SourceLocation Loc,
                            const OMPExecutableDirective &D,
                            llvm::Value *TaskFunction, QualType SharedsTy,
                            Address Shareds, const Expr *IfCond,
                            const OMPTaskDataTy &Data);

  /// Emit task region for the taskloop directive. The taskloop region is
  /// emitted in several steps:
  /// 1. Emit a call to kmp_task_t *__kmpc_omp_task_alloc(ident_t *, kmp_int32
  /// gtid, kmp_int32 flags, size_t sizeof_kmp_task_t, size_t sizeof_shareds,
  /// kmp_routine_entry_t *task_entry). Here task_entry is a pointer to the
  /// function:
  /// kmp_int32 .omp_task_entry.(kmp_int32 gtid, kmp_task_t *tt) {
  ///   TaskFunction(gtid, tt->part_id, tt->shareds);
  ///   return 0;
  /// }
  /// 2. Copy a list of shared variables to field shareds of the resulting
  /// structure kmp_task_t returned by the previous call (if any).
  /// 3. Copy a pointer to destructions function to field destructions of the
  /// resulting structure kmp_task_t.
  /// 4. Emit a call to void __kmpc_taskloop(ident_t *loc, int gtid, kmp_task_t
  /// *task, int if_val, kmp_uint64 *lb, kmp_uint64 *ub, kmp_int64 st, int
  /// nogroup, int sched, kmp_uint64 grainsize, void *task_dup ), where new_task
  /// is a resulting structure from
  /// previous items.
  /// \param D Current task directive.
  /// \param TaskFunction An LLVM function with type void (*)(i32 /*gtid*/, i32
  /// /*part_id*/, captured_struct */*__context*/);
  /// \param SharedsTy A type which contains references the shared variables.
  /// \param Shareds Context with the list of shared variables from the \p
  /// TaskFunction.
  /// \param IfCond Not a nullptr if 'if' clause was specified, nullptr
  /// otherwise.
  /// \param Data Additional data for task generation like tiednsee, final
  /// state, list of privates etc.
  virtual void emitTaskLoopCall(
      CodeGenFunction &CGF, SourceLocation Loc, const OMPLoopDirective &D,
      llvm::Value *TaskFunction, QualType SharedsTy, Address Shareds,
      const Expr *IfCond, const OMPTaskDataTy &Data);

  /// \brief Emit code for the directive that does not require outlining.
  ///
  /// \param InnermostKind Kind of innermost directive (for simple directives it
  /// is a directive itself, for combined - its innermost directive).
  /// \param CodeGen Code generation sequence for the \a D directive.
  /// \param HasCancel true if region has inner cancel directive, false
  /// otherwise.
  virtual void emitInlinedDirective(CodeGenFunction &CGF,
                                    OpenMPDirectiveKind InnermostKind,
                                    const RegionCodeGenTy &CodeGen,
                                    bool HasCancel = false);
  /// \brief Emit a code for reduction clause. Next code should be emitted for
  /// reduction:
  /// \code
  ///
  /// static kmp_critical_name lock = { 0 };
  ///
  /// void reduce_func(void *lhs[<n>], void *rhs[<n>]) {
  ///  ...
  ///  *(Type<i>*)lhs[i] = RedOp<i>(*(Type<i>*)lhs[i], *(Type<i>*)rhs[i]);
  ///  ...
  /// }
  ///
  /// ...
  /// void *RedList[<n>] = {&<RHSExprs>[0], ..., &<RHSExprs>[<n>-1]};
  /// switch (__kmpc_reduce{_nowait}(<loc>, <gtid>, <n>, sizeof(RedList),
  /// RedList, reduce_func, &<lock>)) {
  /// case 1:
  ///  ...
  ///  <LHSExprs>[i] = RedOp<i>(*<LHSExprs>[i], *<RHSExprs>[i]);
  ///  ...
  /// __kmpc_end_reduce{_nowait}(<loc>, <gtid>, &<lock>);
  /// break;
  /// case 2:
  ///  ...
  ///  Atomic(<LHSExprs>[i] = RedOp<i>(*<LHSExprs>[i], *<RHSExprs>[i]));
  ///  ...
  /// break;
  /// default:;
  /// }
  /// \endcode
  ///
  /// \param Privates List of private copies for original reduction arguments.
  /// \param LHSExprs List of LHS in \a ReductionOps reduction operations.
  /// \param RHSExprs List of RHS in \a ReductionOps reduction operations.
  /// \param ReductionOps List of reduction operations in form 'LHS binop RHS'
  /// or 'operator binop(LHS, RHS)'.
  /// \param WithNowait true if parent directive has also nowait clause, false
  /// otherwise.
  virtual void emitReduction(CodeGenFunction &CGF, SourceLocation Loc,
                             ArrayRef<const Expr *> Privates,
                             ArrayRef<const Expr *> LHSExprs,
                             ArrayRef<const Expr *> RHSExprs,
                             ArrayRef<const Expr *> ReductionOps,
                             bool WithNowait, bool SimpleReduction);

  /// \brief Emit code for 'taskwait' directive.
  virtual void emitTaskwaitCall(CodeGenFunction &CGF, SourceLocation Loc);

  /// \brief Emit code for 'cancellation point' construct.
  /// \param CancelRegion Region kind for which the cancellation point must be
  /// emitted.
  ///
  virtual void emitCancellationPointCall(CodeGenFunction &CGF,
                                         SourceLocation Loc,
                                         OpenMPDirectiveKind CancelRegion);

  /// \brief Emit code for 'cancel' construct.
  /// \param IfCond Condition in the associated 'if' clause, if it was
  /// specified, nullptr otherwise.
  /// \param CancelRegion Region kind for which the cancel must be emitted.
  ///
  virtual void emitCancelCall(CodeGenFunction &CGF, SourceLocation Loc,
                              const Expr *IfCond,
                              OpenMPDirectiveKind CancelRegion);

  /// \brief Emit outilined function for 'target' directive.
  /// \param D Directive to emit.
  /// \param ParentName Name of the function that encloses the target region.
  /// \param OutlinedFn Outlined function value to be defined by this call.
  /// \param OutlinedFnID Outlined function ID value to be defined by this call.
  /// \param IsOffloadEntry True if the outlined function is an offload entry.
  /// \param CodeGen Code generation sequence for the \a D directive.
  /// An oulined function may not be an entry if, e.g. the if clause always
  /// evaluates to false.
  virtual void emitTargetOutlinedFunction(const OMPExecutableDirective &D,
                                          StringRef ParentName,
                                          llvm::Function *&OutlinedFn,
                                          llvm::Constant *&OutlinedFnID,
                                          bool IsOffloadEntry,
                                          const RegionCodeGenTy &CodeGen);

  /// \brief Emit the target offloading code associated with \a D. The emitted
  /// code attempts offloading the execution to the device, an the event of
  /// a failure it executes the host version outlined in \a OutlinedFn.
  /// \param D Directive to emit.
  /// \param OutlinedFn Host version of the code to be offloaded.
  /// \param OutlinedFnID ID of host version of the code to be offloaded.
  /// \param IfCond Expression evaluated in if clause associated with the target
  /// directive, or null if no if clause is used.
  /// \param Device Expression evaluated in device clause associated with the
  /// target directive, or null if no device clause is used.
  /// \param CapturedVars Values captured in the current region.
  virtual void emitTargetCall(CodeGenFunction &CGF,
                              const OMPExecutableDirective &D,
                              llvm::Value *OutlinedFn,
                              llvm::Value *OutlinedFnID, const Expr *IfCond,
                              const Expr *Device,
                              ArrayRef<llvm::Value *> CapturedVars);

  /// \brief Emit the target regions enclosed in \a GD function definition or
  /// the function itself in case it is a valid device function. Returns true if
  /// \a GD was dealt with successfully.
  /// \param GD Function to scan.
  virtual bool emitTargetFunctions(GlobalDecl GD);

  /// \brief Emit the global variable if it is a valid device global variable.
  /// Returns true if \a GD was dealt with successfully.
  /// \param GD Variable declaration to emit.
  virtual bool emitTargetGlobalVariable(GlobalDecl GD);

  /// \brief Emit the global \a GD if it is meaningful for the target. Returns
  /// if it was emitted succesfully.
  /// \param GD Global to scan.
  virtual bool emitTargetGlobal(GlobalDecl GD);

<<<<<<< HEAD
  /// \brief Check whether the function definition in \a GD must be emitted for
  /// the device or not.
  /// \param GD Global declaration whose definition is being emitted.
  virtual bool MustBeEmittedForDevice(GlobalDecl GD);
=======
  /// \brief Emit the entry points (target regions) that implement the
  /// initializers and destructors of the global \a D if that is meaningful for
  /// the device. Returns true if the emission was successful.
  /// \param D Global whose initializers destructors should be emitted.
  /// \param Addr Address of the global being initialized/destroyed.
  /// \param PerformInit True if the initializer should be emitted.
  virtual bool emitDeviceCtorDtor(const VarDecl &D, llvm::GlobalVariable *Addr,
                                  bool PerformInit);

  /// \brief Emit the host code to launch the global initializers and
  /// destructors in the devices.
  /// \param D Global whose initializers destructors should be emitted.
  /// \param Addr Address of the global being initialized/destroyed.
  /// \param PerformInit True if the initializer should be emitted.
  virtual void emitDeviceCtorDtorLaunching(CodeGenFunction &CGF,
                                           const VarDecl &D,
                                           llvm::GlobalVariable *Addr,
                                           bool PerformInit);
>>>>>>> a5291d72

  /// \brief Register the function definition \a GD as meaningful for the
  /// target.
  /// \param GD Global declaration whose definition is being emitted.
  virtual void registerTargetFunctionDefinition(GlobalDecl GD);

  /// \brief Register the global variable definition \a D as meaningful for the
  /// target.
  /// \param D Global declaration whose definition is being emitted.
  /// \param Addr Address of the global.
  virtual void registerTargetVariableDefinition(const VarDecl *D,
                                                llvm::Constant *Addr);

  /// \brief Creates the offloading descriptor in the event any target region
  /// was emitted in the current module and return the function that registers
  /// it.
  virtual llvm::Function *emitRegistrationFunction();

  /// \brief Emits code for teams call of the \a OutlinedFn with
  /// variables captured in a record which address is stored in \a
  /// CapturedStruct.
  /// \param OutlinedFn Outlined function to be run by team masters. Type of
  /// this function is void(*)(kmp_int32 *, kmp_int32, struct context_vars*).
  /// \param CapturedVars A pointer to the record with the references to
  /// variables used in \a OutlinedFn function.
  ///
  virtual void emitTeamsCall(CodeGenFunction &CGF,
                             const OMPExecutableDirective &D,
                             SourceLocation Loc, llvm::Value *OutlinedFn,
                             ArrayRef<llvm::Value *> CapturedVars);

  /// \brief Emits call to void __kmpc_push_num_teams(ident_t *loc, kmp_int32
  /// global_tid, kmp_int32 num_teams, kmp_int32 thread_limit) to generate code
  /// for num_teams clause.
  /// \param NumTeams An integer expression of teams.
  /// \param ThreadLimit An integer expression of threads.
  virtual void emitNumTeamsClause(CodeGenFunction &CGF, const Expr *NumTeams,
                                  const Expr *ThreadLimit, SourceLocation Loc);

  /// \brief Emit the target data mapping code associated with \a D.
  /// \param D Directive to emit.
  /// \param IfCond Expression evaluated in if clause associated with the target
  /// directive, or null if no if clause is used.
  /// \param Device Expression evaluated in device clause associated with the
  /// target directive, or null if no device clause is used.
  /// \param CodeGen Function that emits the enclosed region.
  virtual void emitTargetDataCalls(CodeGenFunction &CGF,
                                   const OMPExecutableDirective &D,
                                   const Expr *IfCond, const Expr *Device,
                                   const RegionCodeGenTy &CodeGen);

  /// \brief Emit the data mapping/movement code associated with the directive
  /// \a D that should be of the form 'target [{enter|exit} data | update]'.
  /// \param D Directive to emit.
  /// \param IfCond Expression evaluated in if clause associated with the target
  /// directive, or null if no if clause is used.
  /// \param Device Expression evaluated in device clause associated with the
  /// target directive, or null if no device clause is used.
  virtual void emitTargetDataStandAloneCall(CodeGenFunction &CGF,
                                            const OMPExecutableDirective &D,
                                            const Expr *IfCond,
                                            const Expr *Device);

  /// Marks function \a Fn with properly mangled versions of vector functions.
  /// \param FD Function marked as 'declare simd'.
  /// \param Fn LLVM function that must be marked with 'declare simd'
  /// attributes.
  virtual void emitDeclareSimdFunction(const FunctionDecl *FD,
                                       llvm::Function *Fn);

  /// Emit initialization for doacross loop nesting support.
  /// \param D Loop-based construct used in doacross nesting construct.
  virtual void emitDoacrossInit(CodeGenFunction &CGF,
                                const OMPLoopDirective &D);

  /// Emit code for doacross ordered directive with 'depend' clause.
  /// \param C 'depend' clause with 'sink|source' dependency kind.
  virtual void emitDoacrossOrdered(CodeGenFunction &CGF,
                                   const OMPDependClause *C);

  /// Return true if the current OpenMP implementation supports RTTI. The return
  /// default value is 'true'.
  virtual bool requiresRTTIDescriptor() { return true; }
};

} // namespace CodeGen
} // namespace clang

#endif<|MERGE_RESOLUTION|>--- conflicted
+++ resolved
@@ -627,7 +627,7 @@
   /// The function is added tracked functions list.
   virtual void addTrackedFunction(StringRef MangledName, GlobalDecl GD);
 
-  /// \brief The function register all tracked functions if they have
+  /// The function register all tracked functions if they have
   /// OMPDeclareTargetDeclAttr
   virtual void registerTrackedFunction();
 
@@ -1185,12 +1185,6 @@
   /// \param GD Global to scan.
   virtual bool emitTargetGlobal(GlobalDecl GD);
 
-<<<<<<< HEAD
-  /// \brief Check whether the function definition in \a GD must be emitted for
-  /// the device or not.
-  /// \param GD Global declaration whose definition is being emitted.
-  virtual bool MustBeEmittedForDevice(GlobalDecl GD);
-=======
   /// \brief Emit the entry points (target regions) that implement the
   /// initializers and destructors of the global \a D if that is meaningful for
   /// the device. Returns true if the emission was successful.
@@ -1209,7 +1203,11 @@
                                            const VarDecl &D,
                                            llvm::GlobalVariable *Addr,
                                            bool PerformInit);
->>>>>>> a5291d72
+
+  /// \brief Check whether the function definition in \a GD must be emitted for
+  /// the device or not.
+  /// \param GD Global declaration whose definition is being emitted.
+  virtual bool MustBeEmittedForDevice(GlobalDecl GD);
 
   /// \brief Register the function definition \a GD as meaningful for the
   /// target.
