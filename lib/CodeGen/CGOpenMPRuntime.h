//===----- CGOpenMPRuntime.h - Interface to OpenMP Runtimes -----*- C++ -*-===//
//
//                     The LLVM Compiler Infrastructure
//
// This file is distributed under the University of Illinois Open Source
// License. See LICENSE.TXT for details.
//
//===----------------------------------------------------------------------===//
//
// This provides a class for OpenMP runtime code generation.
//
//===----------------------------------------------------------------------===//

#ifndef LLVM_CLANG_LIB_CODEGEN_CGOPENMPRUNTIME_H
#define LLVM_CLANG_LIB_CODEGEN_CGOPENMPRUNTIME_H

#include "clang/AST/Type.h"
#include "clang/Basic/OpenMPKinds.h"
#include "clang/Basic/SourceLocation.h"
#include "llvm/ADT/DenseMap.h"
#include "llvm/ADT/SmallPtrSet.h"
#include "llvm/ADT/StringMap.h"
#include "llvm/IR/Function.h"
#include "llvm/IR/ValueHandle.h"

namespace llvm {
class ArrayType;
class Constant;
class FunctionType;
class GlobalVariable;
class StructType;
class Type;
class Value;
} // namespace llvm

namespace clang {
class Expr;
class GlobalDecl;
class OMPExecutableDirective;
class VarDecl;
class OMPDeclareReductionDecl;
class IdentifierInfo;

namespace CodeGen {
class Address;
class CodeGenFunction;
class CodeGenModule;

typedef llvm::function_ref<void(CodeGenFunction &)> RegionCodeGenTy;

class CGOpenMPRuntime {
  CodeGenModule &CGM;
  /// \brief Default const ident_t object used for initialization of all other
  /// ident_t objects.
  llvm::Constant *DefaultOpenMPPSource = nullptr;
  /// \brief Map of flags and corresponding default locations.
  typedef llvm::DenseMap<unsigned, llvm::Value *> OpenMPDefaultLocMapTy;
  OpenMPDefaultLocMapTy OpenMPDefaultLocMap;
  Address getOrCreateDefaultLocation(unsigned Flags);

  llvm::StructType *IdentTy;
  /// \brief Map for SourceLocation and OpenMP runtime library debug locations.
  typedef llvm::DenseMap<unsigned, llvm::Value *> OpenMPDebugLocMapTy;
  OpenMPDebugLocMapTy OpenMPDebugLocMap;
  /// \brief The type for a microtask which gets passed to __kmpc_fork_call().
  /// Original representation is:
  /// typedef void (kmpc_micro)(kmp_int32 global_tid, kmp_int32 bound_tid,...);
  llvm::FunctionType *Kmpc_MicroTy;
  /// \brief Stores debug location and ThreadID for the function.
  struct DebugLocThreadIdTy {
    llvm::Value *DebugLoc;
    llvm::Value *ThreadID;
  };
  /// \brief Map of local debug location, ThreadId and functions.
  typedef llvm::DenseMap<llvm::Function *, DebugLocThreadIdTy>
      OpenMPLocThreadIDMapTy;
  OpenMPLocThreadIDMapTy OpenMPLocThreadIDMap;
  /// Map of UDRs and corresponding combiner/initializer.
  typedef llvm::DenseMap<const OMPDeclareReductionDecl *,
                         std::pair<llvm::Function *, llvm::Function *>>
      UDRMapTy;
  UDRMapTy UDRMap;
  /// Map of functions and locally defined UDRs.
  typedef llvm::DenseMap<llvm::Function *,
                         SmallVector<const OMPDeclareReductionDecl *, 4>>
      FunctionUDRMapTy;
  FunctionUDRMapTy FunctionUDRMap;
  IdentifierInfo *In = nullptr;
  IdentifierInfo *Out = nullptr;
  IdentifierInfo *Priv = nullptr;
  IdentifierInfo *Orig = nullptr;
  /// \brief Type kmp_critical_name, originally defined as typedef kmp_int32
  /// kmp_critical_name[8];
  llvm::ArrayType *KmpCriticalNameTy;
  /// \brief An ordered map of auto-generated variables to their unique names.
  /// It stores variables with the following names: 1) ".gomp_critical_user_" +
  /// <critical_section_name> + ".var" for "omp critical" directives; 2)
  /// <mangled_name_for_global_var> + ".cache." for cache for threadprivate
  /// variables.
  llvm::StringMap<llvm::AssertingVH<llvm::Constant>, llvm::BumpPtrAllocator>
      InternalVars;
  /// \brief Type typedef kmp_int32 (* kmp_routine_entry_t)(kmp_int32, void *);
  llvm::Type *KmpRoutineEntryPtrTy = nullptr;
  QualType KmpRoutineEntryPtrQTy;
  /// \brief Type typedef struct kmp_task {
  ///    void *              shareds; /**< pointer to block of pointers to
  ///    shared vars   */
  ///    kmp_routine_entry_t routine; /**< pointer to routine to call for
  ///    executing task */
  ///    kmp_int32           part_id; /**< part id for the task */
  ///    kmp_routine_entry_t destructors; /* pointer to function to invoke
  ///    deconstructors of firstprivate C++ objects */
  /// } kmp_task_t;
  QualType KmpTaskTQTy;
  /// \brief Type typedef struct kmp_depend_info {
  ///    kmp_intptr_t               base_addr;
  ///    size_t                     len;
  ///    struct {
  ///             bool                   in:1;
  ///             bool                   out:1;
  ///    } flags;
  /// } kmp_depend_info_t;
  QualType KmpDependInfoTy;
  /// \brief Type struct __tgt_offload_entry{
  ///   void      *addr;       // Pointer to the offload entry info.
  ///                          // (function or global)
  ///   char      *name;       // Name of the function or global.
  ///   size_t     size;       // Size of the entry info (0 if it a function).
  /// };
  QualType TgtOffloadEntryQTy;
  /// struct __tgt_device_image{
  /// void   *ImageStart;       // Pointer to the target code start.
  /// void   *ImageEnd;         // Pointer to the target code end.
  /// // We also add the host entries to the device image, as it may be useful
  /// // for the target runtime to have access to that information.
  /// __tgt_offload_entry  *EntriesBegin;   // Begin of the table with all
  ///                                       // the entries.
  /// __tgt_offload_entry  *EntriesEnd;     // End of the table with all the
  ///                                       // entries (non inclusive).
  /// };
  QualType TgtDeviceImageQTy;
  /// struct __tgt_bin_desc{
  ///   int32_t              NumDevices;      // Number of devices supported.
  ///   __tgt_device_image   *DeviceImages;   // Arrays of device images
  ///                                         // (one per device).
  ///   __tgt_offload_entry  *EntriesBegin;   // Begin of the table with all the
  ///                                         // entries.
  ///   __tgt_offload_entry  *EntriesEnd;     // End of the table with all the
  ///                                         // entries (non inclusive).
  /// };
  QualType TgtBinaryDescriptorQTy;
  /// \brief Entity that registers the offloading constants that were emitted so
  /// far.
  class OffloadEntriesInfoManagerTy {
    CodeGenModule &CGM;

    /// \brief Number of entries registered so far.
    unsigned OffloadingEntriesNum;

  public:
    /// \brief Base class of the entries info.
    class OffloadEntryInfo {
    public:
      /// \brief Kind of a given entry. Currently, only target regions are
      /// supported.
      enum OffloadingEntryInfoKinds : unsigned {
        // Entry is a target region.
        OFFLOAD_ENTRY_INFO_TARGET_REGION = 0,
        // Invalid entry info.
        OFFLOAD_ENTRY_INFO_INVALID = ~0u
      };

      OffloadEntryInfo() : Order(~0u), Kind(OFFLOAD_ENTRY_INFO_INVALID) {}
      explicit OffloadEntryInfo(OffloadingEntryInfoKinds Kind, unsigned Order)
          : Order(Order), Kind(Kind) {}

      bool isValid() const { return Order != ~0u; }
      unsigned getOrder() const { return Order; }
      OffloadingEntryInfoKinds getKind() const { return Kind; }
      static bool classof(const OffloadEntryInfo *Info) { return true; }

    protected:
      // \brief Order this entry was emitted.
      unsigned Order;

      OffloadingEntryInfoKinds Kind;
    };

    /// \brief Return true if a there are no entries defined.
    bool empty() const;
    /// \brief Return number of entries defined so far.
    unsigned size() const { return OffloadingEntriesNum; }
    OffloadEntriesInfoManagerTy(CodeGenModule &CGM)
        : CGM(CGM), OffloadingEntriesNum(0) {}

    ///
    /// Target region entries related.
    ///
    /// \brief Target region entries info.
    class OffloadEntryInfoTargetRegion : public OffloadEntryInfo {
      // \brief Address of the entity that has to be mapped for offloading.
      llvm::Constant *Addr;
      // \brief Address that can be used as the ID of the entry.
      llvm::Constant *ID;

    public:
      OffloadEntryInfoTargetRegion()
          : OffloadEntryInfo(OFFLOAD_ENTRY_INFO_TARGET_REGION, ~0u),
            Addr(nullptr), ID(nullptr) {}
      explicit OffloadEntryInfoTargetRegion(unsigned Order,
                                            llvm::Constant *Addr,
                                            llvm::Constant *ID)
          : OffloadEntryInfo(OFFLOAD_ENTRY_INFO_TARGET_REGION, Order),
            Addr(Addr), ID(ID) {}

      llvm::Constant *getAddress() const { return Addr; }
      llvm::Constant *getID() const { return ID; }
      void setAddress(llvm::Constant *V) {
        assert(!Addr && "Address as been set before!");
        Addr = V;
      }
      void setID(llvm::Constant *V) {
        assert(!ID && "ID as been set before!");
        ID = V;
      }
      static bool classof(const OffloadEntryInfo *Info) {
        return Info->getKind() == OFFLOAD_ENTRY_INFO_TARGET_REGION;
      }
    };
    /// \brief Initialize target region entry.
    void initializeTargetRegionEntryInfo(unsigned DeviceID, unsigned FileID,
                                         StringRef ParentName, unsigned LineNum,
                                         unsigned Order);
    /// \brief Register target region entry.
    void registerTargetRegionEntryInfo(unsigned DeviceID, unsigned FileID,
                                       StringRef ParentName, unsigned LineNum,
                                       llvm::Constant *Addr,
                                       llvm::Constant *ID);
    /// \brief Return true if a target region entry with the provided
    /// information exists.
    bool hasTargetRegionEntryInfo(unsigned DeviceID, unsigned FileID,
                                  StringRef ParentName, unsigned LineNum) const;
    /// brief Applies action \a Action on all registered entries.
    typedef llvm::function_ref<void(unsigned, unsigned, StringRef, unsigned,
                                    OffloadEntryInfoTargetRegion &)>
        OffloadTargetRegionEntryInfoActTy;
    void actOnTargetRegionEntriesInfo(
        const OffloadTargetRegionEntryInfoActTy &Action);

  private:
    // Storage for target region entries kind. The storage is to be indexed by
    // file ID, device ID, parent function name and line number.
    typedef llvm::DenseMap<unsigned, OffloadEntryInfoTargetRegion>
        OffloadEntriesTargetRegionPerLine;
    typedef llvm::StringMap<OffloadEntriesTargetRegionPerLine>
        OffloadEntriesTargetRegionPerParentName;
    typedef llvm::DenseMap<unsigned, OffloadEntriesTargetRegionPerParentName>
        OffloadEntriesTargetRegionPerFile;
    typedef llvm::DenseMap<unsigned, OffloadEntriesTargetRegionPerFile>
        OffloadEntriesTargetRegionPerDevice;
    typedef OffloadEntriesTargetRegionPerDevice OffloadEntriesTargetRegionTy;
    OffloadEntriesTargetRegionTy OffloadEntriesTargetRegion;
  };
  OffloadEntriesInfoManagerTy OffloadEntriesInfoManager;

  /// \brief Creates and registers offloading binary descriptor for the current
  /// compilation unit. The function that does the registration is returned.
  llvm::Function *createOffloadingBinaryDescriptorRegistration();

  /// \brief Creates offloading entry for the provided entry ID \a ID,
  /// address \a Addr and size \a Size.
  void createOffloadEntry(llvm::Constant *ID, llvm::Constant *Addr,
                          uint64_t Size);

  /// \brief Creates all the offload entries in the current compilation unit
  /// along with the associated metadata.
  void createOffloadEntriesAndInfoMetadata();

  /// \brief Loads all the offload entries information from the host IR
  /// metadata.
  void loadOffloadInfoMetadata();

  /// \brief Returns __tgt_offload_entry type.
  QualType getTgtOffloadEntryQTy();

  /// \brief Returns __tgt_device_image type.
  QualType getTgtDeviceImageQTy();

  /// \brief Returns __tgt_bin_desc type.
  QualType getTgtBinaryDescriptorQTy();

  /// \brief Start scanning from statement \a S and and emit all target regions
  /// found along the way.
  /// \param S Starting statement.
  /// \param ParentName Name of the function declaration that is being scanned.
  void scanForTargetRegionsFunctions(const Stmt *S, StringRef ParentName);

  /// \brief Build type kmp_routine_entry_t (if not built yet).
  void emitKmpRoutineEntryT(QualType KmpInt32Ty);

  /// \brief Emits object of ident_t type with info for source location.
  /// \param Flags Flags for OpenMP location.
  ///
  llvm::Value *emitUpdateLocation(CodeGenFunction &CGF, SourceLocation Loc,
                                  unsigned Flags = 0);

  /// \brief Returns pointer to ident_t type.
  llvm::Type *getIdentTyPointerTy();

  /// \brief Returns pointer to kmpc_micro type.
  llvm::Type *getKmpc_MicroPointerTy();

  /// \brief Returns specified OpenMP runtime function.
  /// \param Function OpenMP runtime function.
  /// \return Specified function.
  llvm::Constant *createRuntimeFunction(unsigned Function);

  /// \brief Returns __kmpc_for_static_init_* runtime function for the specified
  /// size \a IVSize and sign \a IVSigned.
  llvm::Constant *createForStaticInitFunction(unsigned IVSize, bool IVSigned);

  /// \brief Returns __kmpc_dispatch_init_* runtime function for the specified
  /// size \a IVSize and sign \a IVSigned.
  llvm::Constant *createDispatchInitFunction(unsigned IVSize, bool IVSigned);

  /// \brief Returns __kmpc_dispatch_next_* runtime function for the specified
  /// size \a IVSize and sign \a IVSigned.
  llvm::Constant *createDispatchNextFunction(unsigned IVSize, bool IVSigned);

  /// \brief Returns __kmpc_dispatch_fini_* runtime function for the specified
  /// size \a IVSize and sign \a IVSigned.
  llvm::Constant *createDispatchFiniFunction(unsigned IVSize, bool IVSigned);

  /// \brief If the specified mangled name is not in the module, create and
  /// return threadprivate cache object. This object is a pointer's worth of
  /// storage that's reserved for use by the OpenMP runtime.
  /// \param VD Threadprivate variable.
  /// \return Cache variable for the specified threadprivate.
  llvm::Constant *getOrCreateThreadPrivateCache(const VarDecl *VD);

  /// \brief Emits address of the word in a memory where current thread id is
  /// stored.
  virtual Address emitThreadIDAddress(CodeGenFunction &CGF, SourceLocation Loc);

  /// \brief Gets thread id value for the current thread.
  ///
  llvm::Value *getThreadID(CodeGenFunction &CGF, SourceLocation Loc);

  /// \brief Gets (if variable with the given name already exist) or creates
  /// internal global variable with the specified Name. The created variable has
  /// linkage CommonLinkage by default and is initialized by null value.
  /// \param Ty Type of the global variable. If it is exist already the type
  /// must be the same.
  /// \param Name Name of the variable.
  llvm::Constant *getOrCreateInternalVariable(llvm::Type *Ty,
                                              const llvm::Twine &Name);

  /// \brief Set of threadprivate variables with the generated initializer.
  llvm::SmallPtrSet<const VarDecl *, 4> ThreadPrivateWithDefinition;

  /// \brief Emits initialization code for the threadprivate variables.
  /// \param VDAddr Address of the global variable \a VD.
  /// \param Ctor Pointer to a global init function for \a VD.
  /// \param CopyCtor Pointer to a global copy function for \a VD.
  /// \param Dtor Pointer to a global destructor function for \a VD.
  /// \param Loc Location of threadprivate declaration.
  void emitThreadPrivateVarInit(CodeGenFunction &CGF, Address VDAddr,
                                llvm::Value *Ctor, llvm::Value *CopyCtor,
                                llvm::Value *Dtor, SourceLocation Loc);

  /// \brief Returns corresponding lock object for the specified critical region
  /// name. If the lock object does not exist it is created, otherwise the
  /// reference to the existing copy is returned.
  /// \param CriticalName Name of the critical region.
  ///
  llvm::Value *getCriticalRegionLock(StringRef CriticalName);

public:
  explicit CGOpenMPRuntime(CodeGenModule &CGM);
  virtual ~CGOpenMPRuntime() {}
  virtual void clear();

  /// Emit code for the specified user defined reduction construct.
  virtual void emitUserDefinedReduction(CodeGenFunction *CGF,
                                        const OMPDeclareReductionDecl *D);
  /// \brief Emits outlined function for the specified OpenMP parallel directive
  /// \a D. This outlined function has type void(*)(kmp_int32 *ThreadID,
  /// kmp_int32 BoundID, struct context_vars*).
  /// \param D OpenMP directive.
  /// \param ThreadIDVar Variable for thread id in the current OpenMP region.
  /// \param InnermostKind Kind of innermost directive (for simple directives it
  /// is a directive itself, for combined - its innermost directive).
  /// \param CodeGen Code generation sequence for the \a D directive.
  virtual llvm::Value *emitParallelOrTeamsOutlinedFunction(
      const OMPExecutableDirective &D, const VarDecl *ThreadIDVar,
      OpenMPDirectiveKind InnermostKind, const RegionCodeGenTy &CodeGen);

  /// \brief Emits outlined function for the OpenMP task directive \a D. This
  /// outlined function has type void(*)(kmp_int32 ThreadID, kmp_int32
  /// PartID, struct context_vars*).
  /// \param D OpenMP directive.
  /// \param ThreadIDVar Variable for thread id in the current OpenMP region.
  /// \param InnermostKind Kind of innermost directive (for simple directives it
  /// is a directive itself, for combined - its innermost directive).
  /// \param CodeGen Code generation sequence for the \a D directive.
  ///
  virtual llvm::Value *emitTaskOutlinedFunction(
      const OMPExecutableDirective &D, const VarDecl *ThreadIDVar,
      OpenMPDirectiveKind InnermostKind, const RegionCodeGenTy &CodeGen);

  /// \brief Cleans up references to the objects in finished function.
  ///
  void functionFinished(CodeGenFunction &CGF);

  /// \brief Emits code for parallel or serial call of the \a OutlinedFn with
  /// variables captured in a record which address is stored in \a
  /// CapturedStruct.
  /// \param OutlinedFn Outlined function to be run in parallel threads. Type of
  /// this function is void(*)(kmp_int32 *, kmp_int32, struct context_vars*).
  /// \param CapturedVars A pointer to the record with the references to
  /// variables used in \a OutlinedFn function.
  /// \param IfCond Condition in the associated 'if' clause, if it was
  /// specified, nullptr otherwise.
  ///
  virtual void emitParallelCall(CodeGenFunction &CGF, SourceLocation Loc,
                                llvm::Value *OutlinedFn,
                                ArrayRef<llvm::Value *> CapturedVars,
                                const Expr *IfCond);

  /// \brief Emits a critical region.
  /// \param CriticalName Name of the critical region.
  /// \param CriticalOpGen Generator for the statement associated with the given
  /// critical region.
  /// \param Hint Value of the 'hint' clause (optional).
  virtual void emitCriticalRegion(CodeGenFunction &CGF, StringRef CriticalName,
                                  const RegionCodeGenTy &CriticalOpGen,
                                  SourceLocation Loc,
                                  const Expr *Hint = nullptr);

  /// \brief Emits a master region.
  /// \param MasterOpGen Generator for the statement associated with the given
  /// master region.
  virtual void emitMasterRegion(CodeGenFunction &CGF,
                                const RegionCodeGenTy &MasterOpGen,
                                SourceLocation Loc);

  /// \brief Emits code for a taskyield directive.
  virtual void emitTaskyieldCall(CodeGenFunction &CGF, SourceLocation Loc);

  /// \brief Emit a taskgroup region.
  /// \param TaskgroupOpGen Generator for the statement associated with the
  /// given taskgroup region.
  virtual void emitTaskgroupRegion(CodeGenFunction &CGF,
                                   const RegionCodeGenTy &TaskgroupOpGen,
                                   SourceLocation Loc);

  /// \brief Emits a single region.
  /// \param SingleOpGen Generator for the statement associated with the given
  /// single region.
  virtual void emitSingleRegion(CodeGenFunction &CGF,
                                const RegionCodeGenTy &SingleOpGen,
                                SourceLocation Loc,
                                ArrayRef<const Expr *> CopyprivateVars,
                                ArrayRef<const Expr *> DestExprs,
                                ArrayRef<const Expr *> SrcExprs,
                                ArrayRef<const Expr *> AssignmentOps);

  /// \brief Emit an ordered region.
  /// \param OrderedOpGen Generator for the statement associated with the given
  /// ordered region.
  virtual void emitOrderedRegion(CodeGenFunction &CGF,
                                 const RegionCodeGenTy &OrderedOpGen,
                                 SourceLocation Loc, bool IsThreads);

  /// \brief Emit an implicit/explicit barrier for OpenMP threads.
  /// \param Kind Directive for which this implicit barrier call must be
  /// generated. Must be OMPD_barrier for explicit barrier generation.
  /// \param EmitChecks true if need to emit checks for cancellation barriers.
  /// \param ForceSimpleCall true simple barrier call must be emitted, false if
  /// runtime class decides which one to emit (simple or with cancellation
  /// checks).
  ///
  virtual void emitBarrierCall(CodeGenFunction &CGF, SourceLocation Loc,
                               OpenMPDirectiveKind Kind,
                               bool EmitChecks = true,
                               bool ForceSimpleCall = false);

  /// \brief Check if the specified \a ScheduleKind is static non-chunked.
  /// This kind of worksharing directive is emitted without outer loop.
  /// \param ScheduleKind Schedule kind specified in the 'schedule' clause.
  /// \param Chunked True if chunk is specified in the clause.
  ///
  virtual bool isStaticNonchunked(OpenMPScheduleClauseKind ScheduleKind,
                                  bool Chunked) const;

  /// \brief Check if the specified \a ScheduleKind is dynamic.
  /// This kind of worksharing directive is emitted without outer loop.
  /// \param ScheduleKind Schedule Kind specified in the 'schedule' clause.
  ///
  virtual bool isDynamic(OpenMPScheduleClauseKind ScheduleKind) const;

  virtual void emitForDispatchInit(CodeGenFunction &CGF, SourceLocation Loc,
                                   OpenMPScheduleClauseKind SchedKind,
                                   unsigned IVSize, bool IVSigned,
                                   bool Ordered, llvm::Value *UB,
                                   llvm::Value *Chunk = nullptr);

  /// \brief Call the appropriate runtime routine to initialize it before start
  /// of loop.
  ///
  /// Depending on the loop schedule, it is nesessary to call some runtime
  /// routine before start of the OpenMP loop to get the loop upper / lower
  /// bounds \a LB and \a UB and stride \a ST.
  ///
  /// \param CGF Reference to current CodeGenFunction.
  /// \param Loc Clang source location.
  /// \param SchedKind Schedule kind, specified by the 'schedule' clause.
  /// \param IVSize Size of the iteration variable in bits.
  /// \param IVSigned Sign of the interation variable.
  /// \param Ordered true if loop is ordered, false otherwise.
  /// \param IL Address of the output variable in which the flag of the
  /// last iteration is returned.
  /// \param LB Address of the output variable in which the lower iteration
  /// number is returned.
  /// \param UB Address of the output variable in which the upper iteration
  /// number is returned.
  /// \param ST Address of the output variable in which the stride value is
  /// returned nesessary to generated the static_chunked scheduled loop.
  /// \param Chunk Value of the chunk for the static_chunked scheduled loop.
  /// For the default (nullptr) value, the chunk 1 will be used.
  ///
  virtual void emitForStaticInit(CodeGenFunction &CGF, SourceLocation Loc,
                                 OpenMPScheduleClauseKind SchedKind,
                                 unsigned IVSize, bool IVSigned, bool Ordered,
                                 Address IL, Address LB,
                                 Address UB, Address ST,
                                 llvm::Value *Chunk = nullptr);

  /// \brief Call the appropriate runtime routine to notify that we finished
  /// iteration of the ordered loop with the dynamic scheduling.
  ///
  /// \param CGF Reference to current CodeGenFunction.
  /// \param Loc Clang source location.
  /// \param IVSize Size of the iteration variable in bits.
  /// \param IVSigned Sign of the interation variable.
  ///
  virtual void emitForOrderedIterationEnd(CodeGenFunction &CGF,
                                          SourceLocation Loc, unsigned IVSize,
                                          bool IVSigned);

  /// \brief Call the appropriate runtime routine to notify that we finished
  /// all the work with current loop.
  ///
  /// \param CGF Reference to current CodeGenFunction.
  /// \param Loc Clang source location.
  ///
  virtual void emitForStaticFinish(CodeGenFunction &CGF, SourceLocation Loc);

  /// Call __kmpc_dispatch_next(
  ///          ident_t *loc, kmp_int32 tid, kmp_int32 *p_lastiter,
  ///          kmp_int[32|64] *p_lower, kmp_int[32|64] *p_upper,
  ///          kmp_int[32|64] *p_stride);
  /// \param IVSize Size of the iteration variable in bits.
  /// \param IVSigned Sign of the interation variable.
  /// \param IL Address of the output variable in which the flag of the
  /// last iteration is returned.
  /// \param LB Address of the output variable in which the lower iteration
  /// number is returned.
  /// \param UB Address of the output variable in which the upper iteration
  /// number is returned.
  /// \param ST Address of the output variable in which the stride value is
  /// returned.
  virtual llvm::Value *emitForNext(CodeGenFunction &CGF, SourceLocation Loc,
                                   unsigned IVSize, bool IVSigned,
                                   Address IL, Address LB,
                                   Address UB, Address ST);

  /// \brief Emits call to void __kmpc_push_num_threads(ident_t *loc, kmp_int32
  /// global_tid, kmp_int32 num_threads) to generate code for 'num_threads'
  /// clause.
  /// \param NumThreads An integer value of threads.
  virtual void emitNumThreadsClause(CodeGenFunction &CGF,
                                    llvm::Value *NumThreads,
                                    SourceLocation Loc);

  /// \brief Emit call to void __kmpc_push_proc_bind(ident_t *loc, kmp_int32
  /// global_tid, int proc_bind) to generate code for 'proc_bind' clause.
  virtual void emitProcBindClause(CodeGenFunction &CGF,
                                  OpenMPProcBindClauseKind ProcBind,
                                  SourceLocation Loc);

  /// \brief Returns address of the threadprivate variable for the current
  /// thread.
  /// \param VD Threadprivate variable.
  /// \param VDAddr Address of the global variable \a VD.
  /// \param Loc Location of the reference to threadprivate var.
  /// \return Address of the threadprivate variable for the current thread.
  virtual Address getAddrOfThreadPrivate(CodeGenFunction &CGF,
                                         const VarDecl *VD,
                                         Address VDAddr,
                                         SourceLocation Loc);

  /// \brief Emit a code for initialization of threadprivate variable. It emits
  /// a call to runtime library which adds initial value to the newly created
  /// threadprivate variable (if it is not constant) and registers destructor
  /// for the variable (if any).
  /// \param VD Threadprivate variable.
  /// \param VDAddr Address of the global variable \a VD.
  /// \param Loc Location of threadprivate declaration.
  /// \param PerformInit true if initialization expression is not constant.
  virtual llvm::Function *
  emitThreadPrivateVarDefinition(const VarDecl *VD, Address VDAddr,
                                 SourceLocation Loc, bool PerformInit,
                                 CodeGenFunction *CGF = nullptr);

  /// \brief Emit flush of the variables specified in 'omp flush' directive.
  /// \param Vars List of variables to flush.
  virtual void emitFlush(CodeGenFunction &CGF, ArrayRef<const Expr *> Vars,
                         SourceLocation Loc);

  /// \brief Emit task region for the task directive. The task region is
  /// emitted in several steps:
  /// 1. Emit a call to kmp_task_t *__kmpc_omp_task_alloc(ident_t *, kmp_int32
  /// gtid, kmp_int32 flags, size_t sizeof_kmp_task_t, size_t sizeof_shareds,
  /// kmp_routine_entry_t *task_entry). Here task_entry is a pointer to the
  /// function:
  /// kmp_int32 .omp_task_entry.(kmp_int32 gtid, kmp_task_t *tt) {
  ///   TaskFunction(gtid, tt->part_id, tt->shareds);
  ///   return 0;
  /// }
  /// 2. Copy a list of shared variables to field shareds of the resulting
  /// structure kmp_task_t returned by the previous call (if any).
  /// 3. Copy a pointer to destructions function to field destructions of the
  /// resulting structure kmp_task_t.
  /// 4. Emit a call to kmp_int32 __kmpc_omp_task(ident_t *, kmp_int32 gtid,
  /// kmp_task_t *new_task), where new_task is a resulting structure from
  /// previous items.
  /// \param D Current task directive.
  /// \param Tied true if the task is tied (the task is tied to the thread that
  /// can suspend its task region), false - untied (the task is not tied to any
  /// thread).
  /// \param Final Contains either constant bool value, or llvm::Value * of i1
  /// type for final clause. If the value is true, the task forces all of its
  /// child tasks to become final and included tasks.
  /// \param TaskFunction An LLVM function with type void (*)(i32 /*gtid*/, i32
  /// /*part_id*/, captured_struct */*__context*/);
  /// \param SharedsTy A type which contains references the shared variables.
  /// \param Shareds Context with the list of shared variables from the \p
  /// TaskFunction.
  /// \param IfCond Not a nullptr if 'if' clause was specified, nullptr
  /// otherwise.
  /// \param PrivateVars List of references to private variables for the task
  /// directive.
  /// \param PrivateCopies List of private copies for each private variable in
  /// \p PrivateVars.
  /// \param FirstprivateVars List of references to private variables for the
  /// task directive.
  /// \param FirstprivateCopies List of private copies for each private variable
  /// in \p FirstprivateVars.
  /// \param FirstprivateInits List of references to auto generated variables
  /// used for initialization of a single array element. Used if firstprivate
  /// variable is of array type.
  /// \param Dependences List of dependences for the 'task' construct, including
  /// original expression and dependency type.
  virtual void emitTaskCall(
      CodeGenFunction &CGF, SourceLocation Loc, const OMPExecutableDirective &D,
      bool Tied, llvm::PointerIntPair<llvm::Value *, 1, bool> Final,
      llvm::Value *TaskFunction, QualType SharedsTy, Address Shareds,
      const Expr *IfCond, ArrayRef<const Expr *> PrivateVars,
      ArrayRef<const Expr *> PrivateCopies,
      ArrayRef<const Expr *> FirstprivateVars,
      ArrayRef<const Expr *> FirstprivateCopies,
      ArrayRef<const Expr *> FirstprivateInits,
      ArrayRef<std::pair<OpenMPDependClauseKind, const Expr *>> Dependences);

  /// \brief Emit code for the directive that does not require outlining.
  ///
  /// \param InnermostKind Kind of innermost directive (for simple directives it
  /// is a directive itself, for combined - its innermost directive).
  /// \param CodeGen Code generation sequence for the \a D directive.
  /// \param HasCancel true if region has inner cancel directive, false
  /// otherwise.
  virtual void emitInlinedDirective(CodeGenFunction &CGF,
                                    OpenMPDirectiveKind InnermostKind,
                                    const RegionCodeGenTy &CodeGen,
                                    bool HasCancel = false);
  /// \brief Emit a code for reduction clause. Next code should be emitted for
  /// reduction:
  /// \code
  ///
  /// static kmp_critical_name lock = { 0 };
  ///
  /// void reduce_func(void *lhs[<n>], void *rhs[<n>]) {
  ///  ...
  ///  *(Type<i>*)lhs[i] = RedOp<i>(*(Type<i>*)lhs[i], *(Type<i>*)rhs[i]);
  ///  ...
  /// }
  ///
  /// ...
  /// void *RedList[<n>] = {&<RHSExprs>[0], ..., &<RHSExprs>[<n>-1]};
  /// switch (__kmpc_reduce{_nowait}(<loc>, <gtid>, <n>, sizeof(RedList),
  /// RedList, reduce_func, &<lock>)) {
  /// case 1:
  ///  ...
  ///  <LHSExprs>[i] = RedOp<i>(*<LHSExprs>[i], *<RHSExprs>[i]);
  ///  ...
  /// __kmpc_end_reduce{_nowait}(<loc>, <gtid>, &<lock>);
  /// break;
  /// case 2:
  ///  ...
  ///  Atomic(<LHSExprs>[i] = RedOp<i>(*<LHSExprs>[i], *<RHSExprs>[i]));
  ///  ...
  /// break;
  /// default:;
  /// }
  /// \endcode
  ///
  /// \param Privates List of private copies for original reduction arguments.
  /// \param LHSExprs List of LHS in \a ReductionOps reduction operations.
  /// \param RHSExprs List of RHS in \a ReductionOps reduction operations.
  /// \param ReductionOps List of reduction operations in form 'LHS binop RHS'
  /// or 'operator binop(LHS, RHS)'.
  /// \param WithNowait true if parent directive has also nowait clause, false
  /// otherwise.
  virtual void emitReduction(CodeGenFunction &CGF, SourceLocation Loc,
                             ArrayRef<const Expr *> Privates,
                             ArrayRef<const Expr *> LHSExprs,
                             ArrayRef<const Expr *> RHSExprs,
                             ArrayRef<const Expr *> ReductionOps,
                             bool WithNowait, bool SimpleReduction);

  /// \brief Emit code for 'taskwait' directive.
  virtual void emitTaskwaitCall(CodeGenFunction &CGF, SourceLocation Loc);

  /// \brief Emit code for 'cancellation point' construct.
  /// \param CancelRegion Region kind for which the cancellation point must be
  /// emitted.
  ///
  virtual void emitCancellationPointCall(CodeGenFunction &CGF,
                                         SourceLocation Loc,
                                         OpenMPDirectiveKind CancelRegion);

  /// \brief Emit code for 'cancel' construct.
  /// \param IfCond Condition in the associated 'if' clause, if it was
  /// specified, nullptr otherwise.
  /// \param CancelRegion Region kind for which the cancel must be emitted.
  ///
  virtual void emitCancelCall(CodeGenFunction &CGF, SourceLocation Loc,
                              const Expr *IfCond,
                              OpenMPDirectiveKind CancelRegion);

  /// \brief Emit outilined function for 'target' directive.
  /// \param D Directive to emit.
  /// \param ParentName Name of the function that encloses the target region.
  /// \param OutlinedFn Outlined function value to be defined by this call.
  /// \param OutlinedFnID Outlined function ID value to be defined by this call.
  /// \param IsOffloadEntry True if the outlined function is an offload entry.
  /// An oulined function may not be an entry if, e.g. the if clause always
  /// evaluates to false.
  virtual void emitTargetOutlinedFunction(const OMPExecutableDirective &D,
                                          StringRef ParentName,
                                          llvm::Function *&OutlinedFn,
                                          llvm::Constant *&OutlinedFnID,
                                          bool IsOffloadEntry);

  /// \brief Emit the target offloading code associated with \a D. The emitted
  /// code attempts offloading the execution to the device, an the event of
  /// a failure it executes the host version outlined in \a OutlinedFn.
  /// \param D Directive to emit.
  /// \param OutlinedFn Host version of the code to be offloaded.
  /// \param OutlinedFnID ID of host version of the code to be offloaded.
  /// \param IfCond Expression evaluated in if clause associated with the target
  /// directive, or null if no if clause is used.
  /// \param Device Expression evaluated in device clause associated with the
  /// target directive, or null if no device clause is used.
  /// \param CapturedVars Values captured in the current region.
  virtual void emitTargetCall(CodeGenFunction &CGF,
                              const OMPExecutableDirective &D,
                              llvm::Value *OutlinedFn,
                              llvm::Value *OutlinedFnID, const Expr *IfCond,
                              const Expr *Device,
                              ArrayRef<llvm::Value *> CapturedVars);

  /// \brief Emit the target regions enclosed in \a GD function definition or
  /// the function itself in case it is a valid device function. Returns true if
  /// \a GD was dealt with successfully.
  /// \param GD Function to scan.
  virtual bool emitTargetFunctions(GlobalDecl GD);

  /// \brief Emit the global variable if it is a valid device global variable.
  /// Returns true if \a GD was dealt with successfully.
  /// \param GD Variable declaration to emit.
  virtual bool emitTargetGlobalVariable(GlobalDecl GD);

  /// \brief Emit the global \a GD if it is meaningful for the target. Returns
  /// if it was emitted succesfully.
  /// \param GD Global to scan.
  virtual bool emitTargetGlobal(GlobalDecl GD);

  /// \brief Creates the offloading descriptor in the event any target region
  /// was emitted in the current module and return the function that registers
  /// it.
  virtual llvm::Function *emitRegistrationFunction();

<<<<<<< HEAD
  /// \brief Emit the target data mapping code associated with \a D.
  /// \param D Directive to emit.
  /// \param IfCond Expression evaluated in if clause associated with the target
  /// directive, or null if no if clause is used.
  /// \param Device Expression evaluated in device clause associated with the
  /// target directive, or null if no device clause is used.
  /// \param CodeGen, Function that emits the enclosed region.
  virtual void emitTargetDataCalls(CodeGenFunction &CGF,
                                   const OMPExecutableDirective &D,
                                   const Expr *IfCond, const Expr *Device,
                                   const RegionCodeGenTy &CodeGen);
=======
  /// \brief Emits code for teams call of the \a OutlinedFn with
  /// variables captured in a record which address is stored in \a
  /// CapturedStruct.
  /// \param OutlinedFn Outlined function to be run by team masters. Type of
  /// this function is void(*)(kmp_int32 *, kmp_int32, struct context_vars*).
  /// \param CapturedVars A pointer to the record with the references to
  /// variables used in \a OutlinedFn function.
  ///
  virtual void emitTeamsCall(CodeGenFunction &CGF,
                             const OMPExecutableDirective &D,
                             SourceLocation Loc, llvm::Value *OutlinedFn,
                             ArrayRef<llvm::Value *> CapturedVars);

  /// \brief Emits call to void __kmpc_push_num_teams(ident_t *loc, kmp_int32
  /// global_tid, kmp_int32 num_teams, kmp_int32 thread_limit) to generate code
  /// for num_teams clause.
  /// \param NumTeams An integer value of teams.
  /// \param ThreadsLimit An integer value of threads.
  virtual void emitNumTeamsClause(CodeGenFunction &CGF, llvm::Value *NumTeams,
                                  llvm::Value *ThreadLimit, SourceLocation Loc);

>>>>>>> 0b16ef88
};

} // namespace CodeGen
} // namespace clang

#endif<|MERGE_RESOLUTION|>--- conflicted
+++ resolved
@@ -802,7 +802,27 @@
   /// it.
   virtual llvm::Function *emitRegistrationFunction();
 
-<<<<<<< HEAD
+  /// \brief Emits code for teams call of the \a OutlinedFn with
+  /// variables captured in a record which address is stored in \a
+  /// CapturedStruct.
+  /// \param OutlinedFn Outlined function to be run by team masters. Type of
+  /// this function is void(*)(kmp_int32 *, kmp_int32, struct context_vars*).
+  /// \param CapturedVars A pointer to the record with the references to
+  /// variables used in \a OutlinedFn function.
+  ///
+  virtual void emitTeamsCall(CodeGenFunction &CGF,
+                             const OMPExecutableDirective &D,
+                             SourceLocation Loc, llvm::Value *OutlinedFn,
+                             ArrayRef<llvm::Value *> CapturedVars);
+
+  /// \brief Emits call to void __kmpc_push_num_teams(ident_t *loc, kmp_int32
+  /// global_tid, kmp_int32 num_teams, kmp_int32 thread_limit) to generate code
+  /// for num_teams clause.
+  /// \param NumTeams An integer value of teams.
+  /// \param ThreadsLimit An integer value of threads.
+  virtual void emitNumTeamsClause(CodeGenFunction &CGF, llvm::Value *NumTeams,
+                                  llvm::Value *ThreadLimit, SourceLocation Loc);
+
   /// \brief Emit the target data mapping code associated with \a D.
   /// \param D Directive to emit.
   /// \param IfCond Expression evaluated in if clause associated with the target
@@ -814,29 +834,6 @@
                                    const OMPExecutableDirective &D,
                                    const Expr *IfCond, const Expr *Device,
                                    const RegionCodeGenTy &CodeGen);
-=======
-  /// \brief Emits code for teams call of the \a OutlinedFn with
-  /// variables captured in a record which address is stored in \a
-  /// CapturedStruct.
-  /// \param OutlinedFn Outlined function to be run by team masters. Type of
-  /// this function is void(*)(kmp_int32 *, kmp_int32, struct context_vars*).
-  /// \param CapturedVars A pointer to the record with the references to
-  /// variables used in \a OutlinedFn function.
-  ///
-  virtual void emitTeamsCall(CodeGenFunction &CGF,
-                             const OMPExecutableDirective &D,
-                             SourceLocation Loc, llvm::Value *OutlinedFn,
-                             ArrayRef<llvm::Value *> CapturedVars);
-
-  /// \brief Emits call to void __kmpc_push_num_teams(ident_t *loc, kmp_int32
-  /// global_tid, kmp_int32 num_teams, kmp_int32 thread_limit) to generate code
-  /// for num_teams clause.
-  /// \param NumTeams An integer value of teams.
-  /// \param ThreadsLimit An integer value of threads.
-  virtual void emitNumTeamsClause(CodeGenFunction &CGF, llvm::Value *NumTeams,
-                                  llvm::Value *ThreadLimit, SourceLocation Loc);
-
->>>>>>> 0b16ef88
 };
 
 } // namespace CodeGen
