//===--- CodeGenModule.cpp - Emit LLVM Code from ASTs for a Module --------===//
//
//                     The LLVM Compiler Infrastructure
//
// This file is distributed under the University of Illinois Open Source
// License. See LICENSE.TXT for details.
//
//===----------------------------------------------------------------------===//
//
// This coordinates the per-module state used while generating code.
//
//===----------------------------------------------------------------------===//

#include "CodeGenModule.h"
#include "CGCUDARuntime.h"
#include "CGCXXABI.h"
#include "CGCall.h"
#include "CGDebugInfo.h"
#include "CGObjCRuntime.h"
#include "CGOpenCLRuntime.h"
#include "CGOpenMPRuntime.h"
#include "CodeGenFunction.h"
#include "CodeGenPGO.h"
#include "CodeGenTBAA.h"
#include "CoverageMappingGen.h"
#include "TargetInfo.h"
#include "clang/AST/ASTContext.h"
#include "clang/AST/CharUnits.h"
#include "clang/AST/DeclCXX.h"
#include "clang/AST/DeclObjC.h"
#include "clang/AST/DeclTemplate.h"
#include "clang/AST/Mangle.h"
#include "clang/AST/RecordLayout.h"
#include "clang/AST/RecursiveASTVisitor.h"
#include "clang/Basic/Builtins.h"
#include "clang/Basic/CharInfo.h"
#include "clang/Basic/Diagnostic.h"
#include "clang/Basic/Module.h"
#include "clang/Basic/SourceManager.h"
#include "clang/Basic/TargetInfo.h"
#include "clang/Basic/Version.h"
#include "clang/Frontend/CodeGenOptions.h"
#include "clang/Sema/SemaDiagnostic.h"
#include "llvm/ADT/APSInt.h"
#include "llvm/ADT/Triple.h"
#include "llvm/IR/CallSite.h"
#include "llvm/IR/CallingConv.h"
#include "llvm/IR/DataLayout.h"
#include "llvm/IR/Intrinsics.h"
#include "llvm/IR/LLVMContext.h"
#include "llvm/IR/Module.h"
#include "llvm/ProfileData/InstrProfReader.h"
#include "llvm/Support/ConvertUTF.h"
#include "llvm/Support/ErrorHandling.h"

using namespace clang;
using namespace CodeGen;

static const char AnnotationSection[] = "llvm.metadata";

static CGCXXABI *createCXXABI(CodeGenModule &CGM) {
  switch (CGM.getTarget().getCXXABI().getKind()) {
  case TargetCXXABI::GenericAArch64:
  case TargetCXXABI::GenericARM:
  case TargetCXXABI::iOS:
  case TargetCXXABI::iOS64:
  case TargetCXXABI::GenericMIPS:
  case TargetCXXABI::GenericItanium:
    return CreateItaniumCXXABI(CGM);
  case TargetCXXABI::Microsoft:
    return CreateMicrosoftCXXABI(CGM);
  }

  llvm_unreachable("invalid C++ ABI kind");
}

CodeGenModule::CodeGenModule(ASTContext &C, const CodeGenOptions &CGO,
                             llvm::Module &M, const llvm::DataLayout &TD,
                             DiagnosticsEngine &diags,
                             CoverageSourceInfo *CoverageInfo)
    : Context(C), LangOpts(C.getLangOpts()), CodeGenOpts(CGO), TheModule(M),
      Diags(diags), TheDataLayout(TD), Target(C.getTargetInfo()),
      ABI(createCXXABI(*this)), VMContext(M.getContext()), TBAA(nullptr),
      TheTargetCodeGenInfo(nullptr), Types(*this), VTables(*this),
      ObjCRuntime(nullptr), OpenCLRuntime(nullptr), OpenMPRuntime(nullptr),
      CUDARuntime(nullptr), DebugInfo(nullptr), ARCData(nullptr),
      NoObjCARCExceptionsMetadata(nullptr), RRData(nullptr), PGOReader(nullptr),
      CFConstantStringClassRef(nullptr), ConstantStringClassRef(nullptr),
      NSConstantStringType(nullptr), NSConcreteGlobalBlock(nullptr),
      NSConcreteStackBlock(nullptr), BlockObjectAssign(nullptr),
      BlockObjectDispose(nullptr), BlockDescriptorType(nullptr),
      GenericBlockLiteralType(nullptr), LifetimeStartFn(nullptr),
      LifetimeEndFn(nullptr), SanitizerMD(new SanitizerMetadata(*this)),
      OpenMPSupport(*this) {

  // Initialize the type cache.
  llvm::LLVMContext &LLVMContext = M.getContext();
  VoidTy = llvm::Type::getVoidTy(LLVMContext);
  Int8Ty = llvm::Type::getInt8Ty(LLVMContext);
  Int16Ty = llvm::Type::getInt16Ty(LLVMContext);
  Int32Ty = llvm::Type::getInt32Ty(LLVMContext);
  Int64Ty = llvm::Type::getInt64Ty(LLVMContext);
  FloatTy = llvm::Type::getFloatTy(LLVMContext);
  DoubleTy = llvm::Type::getDoubleTy(LLVMContext);
  PointerWidthInBits = C.getTargetInfo().getPointerWidth(0);
  PointerAlignInBytes =
  C.toCharUnitsFromBits(C.getTargetInfo().getPointerAlign(0)).getQuantity();
  IntTy = llvm::IntegerType::get(LLVMContext, C.getTargetInfo().getIntWidth());
  IntPtrTy = llvm::IntegerType::get(LLVMContext, PointerWidthInBits);
  Int8PtrTy = Int8Ty->getPointerTo(0);
  Int8PtrPtrTy = Int8PtrTy->getPointerTo(0);

  RuntimeCC = getTargetCodeGenInfo().getABIInfo().getRuntimeCC();
  BuiltinCC = getTargetCodeGenInfo().getABIInfo().getBuiltinCC();

  if (LangOpts.ObjC1)
    createObjCRuntime();
  if (LangOpts.OpenCL)
    createOpenCLRuntime();
  if (LangOpts.CUDA)
    createCUDARuntime();
  if (LangOpts.OpenMP)
    createOpenMPRuntime();

  // Enable TBAA unless it's suppressed. ThreadSanitizer needs TBAA even at O0.
  if (LangOpts.Sanitize.has(SanitizerKind::Thread) ||
      (!CodeGenOpts.RelaxedAliasing && CodeGenOpts.OptimizationLevel > 0))
    TBAA = new CodeGenTBAA(Context, VMContext, CodeGenOpts, getLangOpts(),
                           getCXXABI().getMangleContext());

  // If debug info or coverage generation is enabled, create the CGDebugInfo
  // object.
  if (CodeGenOpts.getDebugInfo() != CodeGenOptions::NoDebugInfo ||
      CodeGenOpts.EmitGcovArcs ||
      CodeGenOpts.EmitGcovNotes)
    DebugInfo = new CGDebugInfo(*this);

  Block.GlobalUniqueCount = 0;

  if (C.getLangOpts().ObjCAutoRefCount)
    ARCData = new ARCEntrypoints();
  RRData = new RREntrypoints();

  if (!CodeGenOpts.InstrProfileInput.empty()) {
    auto ReaderOrErr =
        llvm::IndexedInstrProfReader::create(CodeGenOpts.InstrProfileInput);
    if (std::error_code EC = ReaderOrErr.getError()) {
      unsigned DiagID = Diags.getCustomDiagID(DiagnosticsEngine::Error,
                                              "Could not read profile: %0");
      getDiags().Report(DiagID) << EC.message();
    } else
      PGOReader = std::move(ReaderOrErr.get());
  }

  // If coverage mapping generation is enabled, create the
  // CoverageMappingModuleGen object.
  if (CodeGenOpts.CoverageMapping)
    CoverageMapping.reset(new CoverageMappingModuleGen(*this, *CoverageInfo));
}

CodeGenModule::~CodeGenModule() {
  delete ObjCRuntime;
  delete OpenCLRuntime;
  delete OpenMPRuntime;
  delete CUDARuntime;
  delete TheTargetCodeGenInfo;
  delete TBAA;
  delete DebugInfo;
  delete ARCData;
  delete RRData;
}

void CodeGenModule::createObjCRuntime() {
  // This is just isGNUFamily(), but we want to force implementors of
  // new ABIs to decide how best to do this.
  switch (LangOpts.ObjCRuntime.getKind()) {
  case ObjCRuntime::GNUstep:
  case ObjCRuntime::GCC:
  case ObjCRuntime::ObjFW:
    ObjCRuntime = CreateGNUObjCRuntime(*this);
    return;

  case ObjCRuntime::FragileMacOSX:
  case ObjCRuntime::MacOSX:
  case ObjCRuntime::iOS:
    ObjCRuntime = CreateMacObjCRuntime(*this);
    return;
  }
  llvm_unreachable("bad runtime kind");
}

void CodeGenModule::createOpenCLRuntime() {
  OpenCLRuntime = new CGOpenCLRuntime(*this);
}

void CodeGenModule::createOpenMPRuntime() {
  OpenMPRuntime = CreateOpenMPRuntime(*this);
}

void CodeGenModule::createCUDARuntime() {
  CUDARuntime = CreateNVCUDARuntime(*this);
}

void CodeGenModule::addReplacement(StringRef Name, llvm::Constant *C) {
  Replacements[Name] = C;
}

void CodeGenModule::applyReplacements() {
  for (auto &I : Replacements) {
    StringRef MangledName = I.first();
    llvm::Constant *Replacement = I.second;
    llvm::GlobalValue *Entry = GetGlobalValue(MangledName);
    if (!Entry)
      continue;
    auto *OldF = cast<llvm::Function>(Entry);
    auto *NewF = dyn_cast<llvm::Function>(Replacement);
    if (!NewF) {
      if (auto *Alias = dyn_cast<llvm::GlobalAlias>(Replacement)) {
        NewF = dyn_cast<llvm::Function>(Alias->getAliasee());
      } else {
        auto *CE = cast<llvm::ConstantExpr>(Replacement);
        assert(CE->getOpcode() == llvm::Instruction::BitCast ||
               CE->getOpcode() == llvm::Instruction::GetElementPtr);
        NewF = dyn_cast<llvm::Function>(CE->getOperand(0));
      }
    }

    // Replace old with new, but keep the old order.
    OldF->replaceAllUsesWith(Replacement);
    if (NewF) {
      NewF->removeFromParent();
      OldF->getParent()->getFunctionList().insertAfter(OldF, NewF);
    }
    OldF->eraseFromParent();
  }
}

// This is only used in aliases that we created and we know they have a
// linear structure.
static const llvm::GlobalObject *getAliasedGlobal(const llvm::GlobalAlias &GA) {
  llvm::SmallPtrSet<const llvm::GlobalAlias*, 4> Visited;
  const llvm::Constant *C = &GA;
  for (;;) {
    C = C->stripPointerCasts();
    if (auto *GO = dyn_cast<llvm::GlobalObject>(C))
      return GO;
    // stripPointerCasts will not walk over weak aliases.
    auto *GA2 = dyn_cast<llvm::GlobalAlias>(C);
    if (!GA2)
      return nullptr;
    if (!Visited.insert(GA2).second)
      return nullptr;
    C = GA2->getAliasee();
  }
}

void CodeGenModule::checkAliases() {
  // Check if the constructed aliases are well formed. It is really unfortunate
  // that we have to do this in CodeGen, but we only construct mangled names
  // and aliases during codegen.
  bool Error = false;
  DiagnosticsEngine &Diags = getDiags();
  for (const GlobalDecl &GD : Aliases) {
    const auto *D = cast<ValueDecl>(GD.getDecl());
    const AliasAttr *AA = D->getAttr<AliasAttr>();
    StringRef MangledName = getMangledName(GD);
    llvm::GlobalValue *Entry = GetGlobalValue(MangledName);
    auto *Alias = cast<llvm::GlobalAlias>(Entry);
    const llvm::GlobalValue *GV = getAliasedGlobal(*Alias);
    if (!GV) {
      Error = true;
      Diags.Report(AA->getLocation(), diag::err_cyclic_alias);
    } else if (GV->isDeclaration()) {
      Error = true;
      Diags.Report(AA->getLocation(), diag::err_alias_to_undefined);
    }

    llvm::Constant *Aliasee = Alias->getAliasee();
    llvm::GlobalValue *AliaseeGV;
    if (auto CE = dyn_cast<llvm::ConstantExpr>(Aliasee))
      AliaseeGV = cast<llvm::GlobalValue>(CE->getOperand(0));
    else
      AliaseeGV = cast<llvm::GlobalValue>(Aliasee);

    if (const SectionAttr *SA = D->getAttr<SectionAttr>()) {
      StringRef AliasSection = SA->getName();
      if (AliasSection != AliaseeGV->getSection())
        Diags.Report(SA->getLocation(), diag::warn_alias_with_section)
            << AliasSection;
    }

    // We have to handle alias to weak aliases in here. LLVM itself disallows
    // this since the object semantics would not match the IL one. For
    // compatibility with gcc we implement it by just pointing the alias
    // to its aliasee's aliasee. We also warn, since the user is probably
    // expecting the link to be weak.
    if (auto GA = dyn_cast<llvm::GlobalAlias>(AliaseeGV)) {
      if (GA->mayBeOverridden()) {
        Diags.Report(AA->getLocation(), diag::warn_alias_to_weak_alias)
            << GV->getName() << GA->getName();
        Aliasee = llvm::ConstantExpr::getPointerBitCastOrAddrSpaceCast(
            GA->getAliasee(), Alias->getType());
        Alias->setAliasee(Aliasee);
      }
    }
  }
  if (!Error)
    return;

  for (const GlobalDecl &GD : Aliases) {
    StringRef MangledName = getMangledName(GD);
    llvm::GlobalValue *Entry = GetGlobalValue(MangledName);
    auto *Alias = cast<llvm::GlobalAlias>(Entry);
    Alias->replaceAllUsesWith(llvm::UndefValue::get(Alias->getType()));
    Alias->eraseFromParent();
  }
}

void CodeGenModule::clear() {
  DeferredDeclsToEmit.clear();
}

void InstrProfStats::reportDiagnostics(DiagnosticsEngine &Diags,
                                       StringRef MainFile) {
  if (!hasDiagnostics())
    return;
  if (VisitedInMainFile > 0 && VisitedInMainFile == MissingInMainFile) {
    if (MainFile.empty())
      MainFile = "<stdin>";
    Diags.Report(diag::warn_profile_data_unprofiled) << MainFile;
  } else
    Diags.Report(diag::warn_profile_data_out_of_date) << Visited << Missing
                                                      << Mismatched;
}

void CodeGenModule::Release() {
  EmitDeferred();
  applyReplacements();
  checkAliases();
  EmitOMPRegisterLib();
  EmitCXXGlobalInitFunc();
  EmitCXXGlobalDtorFunc();
  EmitCXXThreadLocalInitFunc();
  if (ObjCRuntime)
    if (llvm::Function *ObjCInitFunction = ObjCRuntime->ModuleInitFunction())
      AddGlobalCtor(ObjCInitFunction);
  if (Context.getLangOpts().CUDA && !Context.getLangOpts().CUDAIsDevice &&
      CUDARuntime) {
    if (llvm::Function *CudaCtorFunction = CUDARuntime->makeModuleCtorFunction())
      AddGlobalCtor(CudaCtorFunction);
    if (llvm::Function *CudaDtorFunction = CUDARuntime->makeModuleDtorFunction())
      AddGlobalDtor(CudaDtorFunction);
  }
  if (PGOReader && PGOStats.hasDiagnostics())
    PGOStats.reportDiagnostics(getDiags(), getCodeGenOpts().MainFileName);
  EmitCtorList(GlobalCtors, "llvm.global_ctors");
  EmitCtorList(GlobalDtors, "llvm.global_dtors");
  EmitGlobalAnnotations();
  EmitStaticExternCAliases();
  EmitDeferredUnusedCoverageMappings();
  if (CoverageMapping)
    CoverageMapping->emit();
  emitLLVMUsed();

  if (CodeGenOpts.Autolink &&
      (Context.getLangOpts().Modules || !LinkerOptionsMetadata.empty())) {
    EmitModuleLinkOptions();
  }
  if (CodeGenOpts.DwarfVersion)
    // We actually want the latest version when there are conflicts.
    // We can change from Warning to Latest if such mode is supported.
    getModule().addModuleFlag(llvm::Module::Warning, "Dwarf Version",
                              CodeGenOpts.DwarfVersion);
  if (DebugInfo)
    // We support a single version in the linked module. The LLVM
    // parser will drop debug info with a different version number
    // (and warn about it, too).
    getModule().addModuleFlag(llvm::Module::Warning, "Debug Info Version",
                              llvm::DEBUG_METADATA_VERSION);

  // We need to record the widths of enums and wchar_t, so that we can generate
  // the correct build attributes in the ARM backend.
  llvm::Triple::ArchType Arch = Context.getTargetInfo().getTriple().getArch();
  if (   Arch == llvm::Triple::arm
      || Arch == llvm::Triple::armeb
      || Arch == llvm::Triple::thumb
      || Arch == llvm::Triple::thumbeb) {
    // Width of wchar_t in bytes
    uint64_t WCharWidth =
        Context.getTypeSizeInChars(Context.getWideCharType()).getQuantity();
    getModule().addModuleFlag(llvm::Module::Error, "wchar_size", WCharWidth);

    // The minimum width of an enum in bytes
    uint64_t EnumWidth = Context.getLangOpts().ShortEnums ? 1 : 4;
    getModule().addModuleFlag(llvm::Module::Error, "min_enum_size", EnumWidth);
  }

  if (uint32_t PLevel = Context.getLangOpts().PICLevel) {
    llvm::PICLevel::Level PL = llvm::PICLevel::Default;
    switch (PLevel) {
    case 0: break;
    case 1: PL = llvm::PICLevel::Small; break;
    case 2: PL = llvm::PICLevel::Large; break;
    default: llvm_unreachable("Invalid PIC Level");
    }

    getModule().setPICLevel(PL);
  }

  SimplifyPersonality();

  if (getCodeGenOpts().EmitDeclMetadata)
    EmitDeclMetadata();

  if (getCodeGenOpts().EmitGcovArcs || getCodeGenOpts().EmitGcovNotes)
    EmitCoverageFile();

  if (DebugInfo)
    DebugInfo->finalize();

  EmitVersionIdentMetadata();

  EmitTargetMetadata();

  //Let OpenMP implementation to post-process the module
  if (OpenMPRuntime)
    OpenMPRuntime->PostProcessModule(*this);
}

void CodeGenModule::UpdateCompletedType(const TagDecl *TD) {
  // Make sure that this type is translated.
  Types.UpdateCompletedType(TD);
}

llvm::MDNode *CodeGenModule::getTBAAInfo(QualType QTy) {
  if (!TBAA)
    return nullptr;
  return TBAA->getTBAAInfo(QTy);
}

llvm::MDNode *CodeGenModule::getTBAAInfoForVTablePtr() {
  if (!TBAA)
    return nullptr;
  return TBAA->getTBAAInfoForVTablePtr();
}

llvm::MDNode *CodeGenModule::getTBAAStructInfo(QualType QTy) {
  if (!TBAA)
    return nullptr;
  return TBAA->getTBAAStructInfo(QTy);
}

llvm::MDNode *CodeGenModule::getTBAAStructTypeInfo(QualType QTy) {
  if (!TBAA)
    return nullptr;
  return TBAA->getTBAAStructTypeInfo(QTy);
}

llvm::MDNode *CodeGenModule::getTBAAStructTagInfo(QualType BaseTy,
                                                  llvm::MDNode *AccessN,
                                                  uint64_t O) {
  if (!TBAA)
    return nullptr;
  return TBAA->getTBAAStructTagInfo(BaseTy, AccessN, O);
}

/// Decorate the instruction with a TBAA tag. For both scalar TBAA
/// and struct-path aware TBAA, the tag has the same format:
/// base type, access type and offset.
/// When ConvertTypeToTag is true, we create a tag based on the scalar type.
void CodeGenModule::DecorateInstruction(llvm::Instruction *Inst,
                                        llvm::MDNode *TBAAInfo,
                                        bool ConvertTypeToTag) {
  if (ConvertTypeToTag && TBAA)
    Inst->setMetadata(llvm::LLVMContext::MD_tbaa,
                      TBAA->getTBAAScalarTagInfo(TBAAInfo));
  else
    Inst->setMetadata(llvm::LLVMContext::MD_tbaa, TBAAInfo);
}

void CodeGenModule::Error(SourceLocation loc, StringRef message) {
  unsigned diagID = getDiags().getCustomDiagID(DiagnosticsEngine::Error, "%0");
  getDiags().Report(Context.getFullLoc(loc), diagID) << message;
}

/// ErrorUnsupported - Print out an error that codegen doesn't support the
/// specified stmt yet.
void CodeGenModule::ErrorUnsupported(const Stmt *S, const char *Type) {
  unsigned DiagID = getDiags().getCustomDiagID(DiagnosticsEngine::Error,
                                               "cannot compile this %0 yet");
  std::string Msg = Type;
  getDiags().Report(Context.getFullLoc(S->getLocStart()), DiagID)
    << Msg << S->getSourceRange();
}

/// ErrorUnsupported - Print out an error that codegen doesn't support the
/// specified decl yet.
void CodeGenModule::ErrorUnsupported(const Decl *D, const char *Type) {
  unsigned DiagID = getDiags().getCustomDiagID(DiagnosticsEngine::Error,
                                               "cannot compile this %0 yet");
  std::string Msg = Type;
  getDiags().Report(Context.getFullLoc(D->getLocation()), DiagID) << Msg;
}

llvm::ConstantInt *CodeGenModule::getSize(CharUnits size) {
  return llvm::ConstantInt::get(SizeTy, size.getQuantity());
}

void CodeGenModule::setGlobalVisibility(llvm::GlobalValue *GV,
                                        const NamedDecl *D) const {
  // Internal definitions always have default visibility.
  if (GV->hasLocalLinkage()) {
    GV->setVisibility(llvm::GlobalValue::DefaultVisibility);
    return;
  }

  // Set visibility for definitions.
  LinkageInfo LV = D->getLinkageAndVisibility();
  if (LV.isVisibilityExplicit() || !GV->hasAvailableExternallyLinkage())
    GV->setVisibility(GetLLVMVisibility(LV.getVisibility()));
}

static llvm::GlobalVariable::ThreadLocalMode GetLLVMTLSModel(StringRef S) {
  return llvm::StringSwitch<llvm::GlobalVariable::ThreadLocalMode>(S)
      .Case("global-dynamic", llvm::GlobalVariable::GeneralDynamicTLSModel)
      .Case("local-dynamic", llvm::GlobalVariable::LocalDynamicTLSModel)
      .Case("initial-exec", llvm::GlobalVariable::InitialExecTLSModel)
      .Case("local-exec", llvm::GlobalVariable::LocalExecTLSModel);
}

static llvm::GlobalVariable::ThreadLocalMode GetLLVMTLSModel(
    CodeGenOptions::TLSModel M) {
  switch (M) {
  case CodeGenOptions::GeneralDynamicTLSModel:
    return llvm::GlobalVariable::GeneralDynamicTLSModel;
  case CodeGenOptions::LocalDynamicTLSModel:
    return llvm::GlobalVariable::LocalDynamicTLSModel;
  case CodeGenOptions::InitialExecTLSModel:
    return llvm::GlobalVariable::InitialExecTLSModel;
  case CodeGenOptions::LocalExecTLSModel:
    return llvm::GlobalVariable::LocalExecTLSModel;
  }
  llvm_unreachable("Invalid TLS model!");
}

void CodeGenModule::setTLSMode(llvm::GlobalValue *GV, const VarDecl &D) const {
  assert(D.getTLSKind() && "setting TLS mode on non-TLS var!");

  llvm::GlobalValue::ThreadLocalMode TLM;
  TLM = GetLLVMTLSModel(CodeGenOpts.getDefaultTLSModel());

  // Override the TLS model if it is explicitly specified.
  if (const TLSModelAttr *Attr = D.getAttr<TLSModelAttr>()) {
    TLM = GetLLVMTLSModel(Attr->getModel());
  }

  GV->setThreadLocalMode(TLM);
}

StringRef CodeGenModule::getMangledName(GlobalDecl GD) {
  StringRef &FoundStr = MangledDeclNames[GD.getCanonicalDecl()];
  if (!FoundStr.empty())
    return FoundStr;

  const auto *ND = cast<NamedDecl>(GD.getDecl());
  SmallString<256> Buffer;
  StringRef Str;
  if (getCXXABI().getMangleContext().shouldMangleDeclName(ND)) {
    llvm::raw_svector_ostream Out(Buffer);
    if (const auto *D = dyn_cast<CXXConstructorDecl>(ND))
      getCXXABI().getMangleContext().mangleCXXCtor(D, GD.getCtorType(), Out);
    else if (const auto *D = dyn_cast<CXXDestructorDecl>(ND))
      getCXXABI().getMangleContext().mangleCXXDtor(D, GD.getDtorType(), Out);
    else
      getCXXABI().getMangleContext().mangleName(ND, Out);
    Str = Out.str();
  } else {
    IdentifierInfo *II = ND->getIdentifier();
    assert(II && "Attempt to mangle unnamed decl.");
    Str = II->getName();
  }

  // Keep the first result in the case of a mangling collision.
  auto Result = Manglings.insert(std::make_pair(Str, GD));
  return FoundStr = Result.first->first();
}

StringRef CodeGenModule::getBlockMangledName(GlobalDecl GD,
                                             const BlockDecl *BD) {
  MangleContext &MangleCtx = getCXXABI().getMangleContext();
  const Decl *D = GD.getDecl();

  SmallString<256> Buffer;
  llvm::raw_svector_ostream Out(Buffer);
  if (!D)
    MangleCtx.mangleGlobalBlock(BD, 
      dyn_cast_or_null<VarDecl>(initializedGlobalDecl.getDecl()), Out);
  else if (const auto *CD = dyn_cast<CXXConstructorDecl>(D))
    MangleCtx.mangleCtorBlock(CD, GD.getCtorType(), BD, Out);
  else if (const auto *DD = dyn_cast<CXXDestructorDecl>(D))
    MangleCtx.mangleDtorBlock(DD, GD.getDtorType(), BD, Out);
  else
    MangleCtx.mangleBlock(cast<DeclContext>(D), BD, Out);

  auto Result = Manglings.insert(std::make_pair(Out.str(), BD));
  return Result.first->first();
}

llvm::GlobalValue *CodeGenModule::GetGlobalValue(StringRef Name) {
  return getModule().getNamedValue(Name);
}

/// AddGlobalCtor - Add a function to the list that will be called before
/// main() runs.
void CodeGenModule::AddGlobalCtor(llvm::Function *Ctor, int Priority,
                                  llvm::Constant *AssociatedData) {
  // FIXME: Type coercion of void()* types.
  GlobalCtors.push_back(Structor(Priority, Ctor, AssociatedData));
}

/// AddGlobalDtor - Add a function to the list that will be called
/// when the module is unloaded.
void CodeGenModule::AddGlobalDtor(llvm::Function *Dtor, int Priority) {
  // FIXME: Type coercion of void()* types.
  GlobalDtors.push_back(Structor(Priority, Dtor, nullptr));
}

void CodeGenModule::EmitCtorList(const CtorList &Fns, const char *GlobalName) {
  // Ctor function type is void()*.
  llvm::FunctionType* CtorFTy = llvm::FunctionType::get(VoidTy, false);
  llvm::Type *CtorPFTy = llvm::PointerType::getUnqual(CtorFTy);

  // Get the type of a ctor entry, { i32, void ()*, i8* }.
  llvm::StructType *CtorStructTy = llvm::StructType::get(
      Int32Ty, llvm::PointerType::getUnqual(CtorFTy), VoidPtrTy, nullptr);

  // Construct the constructor and destructor arrays.
  SmallVector<llvm::Constant *, 8> Ctors;
  for (const auto &I : Fns) {
    llvm::Constant *S[] = {
        llvm::ConstantInt::get(Int32Ty, I.Priority, false),
        llvm::ConstantExpr::getBitCast(I.Initializer, CtorPFTy),
        (I.AssociatedData
             ? llvm::ConstantExpr::getBitCast(I.AssociatedData, VoidPtrTy)
             : llvm::Constant::getNullValue(VoidPtrTy))};
    Ctors.push_back(llvm::ConstantStruct::get(CtorStructTy, S));
  }

  if (!Ctors.empty()) {
    llvm::ArrayType *AT = llvm::ArrayType::get(CtorStructTy, Ctors.size());
    new llvm::GlobalVariable(TheModule, AT, false,
                             llvm::GlobalValue::AppendingLinkage,
                             llvm::ConstantArray::get(AT, Ctors),
                             GlobalName);
  }
}

llvm::GlobalValue::LinkageTypes
CodeGenModule::getFunctionLinkage(GlobalDecl GD) {
  const auto *D = cast<FunctionDecl>(GD.getDecl());

  GVALinkage Linkage = getContext().GetGVALinkageForFunction(D);

  if (isa<CXXDestructorDecl>(D) &&
      getCXXABI().useThunkForDtorVariant(cast<CXXDestructorDecl>(D),
                                         GD.getDtorType())) {
    // Destructor variants in the Microsoft C++ ABI are always internal or
    // linkonce_odr thunks emitted on an as-needed basis.
    return Linkage == GVA_Internal ? llvm::GlobalValue::InternalLinkage
                                   : llvm::GlobalValue::LinkOnceODRLinkage;
  }

  return getLLVMLinkageForDeclarator(D, Linkage, /*isConstantVariable=*/false);
}

void CodeGenModule::setFunctionDLLStorageClass(GlobalDecl GD, llvm::Function *F) {
  const auto *FD = cast<FunctionDecl>(GD.getDecl());

  if (const auto *Dtor = dyn_cast_or_null<CXXDestructorDecl>(FD)) {
    if (getCXXABI().useThunkForDtorVariant(Dtor, GD.getDtorType())) {
      // Don't dllexport/import destructor thunks.
      F->setDLLStorageClass(llvm::GlobalValue::DefaultStorageClass);
      return;
    }
  }

  if (FD->hasAttr<DLLImportAttr>())
    F->setDLLStorageClass(llvm::GlobalVariable::DLLImportStorageClass);
  else if (FD->hasAttr<DLLExportAttr>())
    F->setDLLStorageClass(llvm::GlobalVariable::DLLExportStorageClass);
  else
    F->setDLLStorageClass(llvm::GlobalVariable::DefaultStorageClass);
}

void CodeGenModule::setFunctionDefinitionAttributes(const FunctionDecl *D,
                                                    llvm::Function *F) {
  setNonAliasAttributes(D, F);
}

void CodeGenModule::SetLLVMFunctionAttributes(const Decl *D,
                                              const CGFunctionInfo &Info,
                                              llvm::Function *F) {
  unsigned CallingConv;
  AttributeListType AttributeList;
  ConstructAttributeList(Info, D, AttributeList, CallingConv, false);
  F->setAttributes(llvm::AttributeSet::get(getLLVMContext(), AttributeList));
  F->setCallingConv(static_cast<llvm::CallingConv::ID>(CallingConv));
}

/// Determines whether the language options require us to model
/// unwind exceptions.  We treat -fexceptions as mandating this
/// except under the fragile ObjC ABI with only ObjC exceptions
/// enabled.  This means, for example, that C with -fexceptions
/// enables this.
static bool hasUnwindExceptions(const LangOptions &LangOpts) {
  // If exceptions are completely disabled, obviously this is false.
  if (!LangOpts.Exceptions) return false;

  // If C++ exceptions are enabled, this is true.
  if (LangOpts.CXXExceptions) return true;

  // If ObjC exceptions are enabled, this depends on the ABI.
  if (LangOpts.ObjCExceptions) {
    return LangOpts.ObjCRuntime.hasUnwindExceptions();
  }

  return true;
}

void CodeGenModule::SetLLVMFunctionAttributesForDefinition(const Decl *D,
                                                           llvm::Function *F) {
  llvm::AttrBuilder B;

  if (CodeGenOpts.UnwindTables)
    B.addAttribute(llvm::Attribute::UWTable);

  if (!hasUnwindExceptions(LangOpts))
    B.addAttribute(llvm::Attribute::NoUnwind);

  if (D->hasAttr<NakedAttr>()) {
    // Naked implies noinline: we should not be inlining such functions.
    B.addAttribute(llvm::Attribute::Naked);
    B.addAttribute(llvm::Attribute::NoInline);
  } else if (D->hasAttr<NoDuplicateAttr>()) {
    B.addAttribute(llvm::Attribute::NoDuplicate);
  } else if (D->hasAttr<NoInlineAttr>()) {
    B.addAttribute(llvm::Attribute::NoInline);
  } else if (D->hasAttr<AlwaysInlineAttr>() &&
             !F->getAttributes().hasAttribute(llvm::AttributeSet::FunctionIndex,
                                              llvm::Attribute::NoInline)) {
    // (noinline wins over always_inline, and we can't specify both in IR)
    B.addAttribute(llvm::Attribute::AlwaysInline);
  }

  if (D->hasAttr<ColdAttr>()) {
    if (!D->hasAttr<OptimizeNoneAttr>())
      B.addAttribute(llvm::Attribute::OptimizeForSize);
    B.addAttribute(llvm::Attribute::Cold);
  }

  if (D->hasAttr<MinSizeAttr>())
    B.addAttribute(llvm::Attribute::MinSize);

  if (LangOpts.getStackProtector() == LangOptions::SSPOn)
    B.addAttribute(llvm::Attribute::StackProtect);
  else if (LangOpts.getStackProtector() == LangOptions::SSPStrong)
    B.addAttribute(llvm::Attribute::StackProtectStrong);
  else if (LangOpts.getStackProtector() == LangOptions::SSPReq)
    B.addAttribute(llvm::Attribute::StackProtectReq);

  F->addAttributes(llvm::AttributeSet::FunctionIndex,
                   llvm::AttributeSet::get(
                       F->getContext(), llvm::AttributeSet::FunctionIndex, B));

  if (D->hasAttr<OptimizeNoneAttr>()) {
    // OptimizeNone implies noinline; we should not be inlining such functions.
    F->addFnAttr(llvm::Attribute::OptimizeNone);
    F->addFnAttr(llvm::Attribute::NoInline);

    // OptimizeNone wins over OptimizeForSize, MinSize, AlwaysInline.
    assert(!F->hasFnAttribute(llvm::Attribute::OptimizeForSize) &&
           "OptimizeNone and OptimizeForSize on same function!");
    assert(!F->hasFnAttribute(llvm::Attribute::MinSize) &&
           "OptimizeNone and MinSize on same function!");
    assert(!F->hasFnAttribute(llvm::Attribute::AlwaysInline) &&
           "OptimizeNone and AlwaysInline on same function!");

    // Attribute 'inlinehint' has no effect on 'optnone' functions.
    // Explicitly remove it from the set of function attributes.
    F->removeFnAttr(llvm::Attribute::InlineHint);
  }

  if (isa<CXXConstructorDecl>(D) || isa<CXXDestructorDecl>(D))
    F->setUnnamedAddr(true);
  else if (const auto *MD = dyn_cast<CXXMethodDecl>(D))
    if (MD->isVirtual())
      F->setUnnamedAddr(true);

  unsigned alignment = D->getMaxAlignment() / Context.getCharWidth();
  if (alignment)
    F->setAlignment(alignment);

  // C++ ABI requires 2-byte alignment for member functions.
  if (F->getAlignment() < 2 && isa<CXXMethodDecl>(D))
    F->setAlignment(2);
}

void CodeGenModule::SetCommonAttributes(const Decl *D,
                                        llvm::GlobalValue *GV) {
  if (const auto *ND = dyn_cast<NamedDecl>(D))
    setGlobalVisibility(GV, ND);
  else
    GV->setVisibility(llvm::GlobalValue::DefaultVisibility);

  if (D->hasAttr<UsedAttr>())
    addUsedGlobal(GV);
}

void CodeGenModule::setAliasAttributes(const Decl *D,
                                       llvm::GlobalValue *GV) {
  SetCommonAttributes(D, GV);

  // Process the dllexport attribute based on whether the original definition
  // (not necessarily the aliasee) was exported.
  if (D->hasAttr<DLLExportAttr>())
    GV->setDLLStorageClass(llvm::GlobalValue::DLLExportStorageClass);
}

void CodeGenModule::setNonAliasAttributes(const Decl *D,
                                          llvm::GlobalObject *GO) {
  SetCommonAttributes(D, GO);

  if (const SectionAttr *SA = D->getAttr<SectionAttr>())
    GO->setSection(SA->getName());

  getTargetCodeGenInfo().setTargetAttributes(D, GO, *this);
}

void CodeGenModule::SetInternalFunctionAttributes(const Decl *D,
                                                  llvm::Function *F,
                                                  const CGFunctionInfo &FI) {
  SetLLVMFunctionAttributes(D, FI, F);
  SetLLVMFunctionAttributesForDefinition(D, F);

  F->setLinkage(llvm::Function::InternalLinkage);

  setNonAliasAttributes(D, F);
}

static void setLinkageAndVisibilityForGV(llvm::GlobalValue *GV,
                                         const NamedDecl *ND) {
  // Set linkage and visibility in case we never see a definition.
  LinkageInfo LV = ND->getLinkageAndVisibility();
  if (LV.getLinkage() != ExternalLinkage) {
    // Don't set internal linkage on declarations.
  } else {
    if (ND->hasAttr<DLLImportAttr>()) {
      GV->setLinkage(llvm::GlobalValue::ExternalLinkage);
      GV->setDLLStorageClass(llvm::GlobalValue::DLLImportStorageClass);
    } else if (ND->hasAttr<DLLExportAttr>()) {
      GV->setLinkage(llvm::GlobalValue::ExternalLinkage);
      GV->setDLLStorageClass(llvm::GlobalValue::DLLExportStorageClass);
    } else if (ND->hasAttr<WeakAttr>() || ND->isWeakImported()) {
      // "extern_weak" is overloaded in LLVM; we probably should have
      // separate linkage types for this.
      GV->setLinkage(llvm::GlobalValue::ExternalWeakLinkage);
    }

    // Set visibility on a declaration only if it's explicit.
    if (LV.isVisibilityExplicit())
      GV->setVisibility(CodeGenModule::GetLLVMVisibility(LV.getVisibility()));
  }
}

void CodeGenModule::SetFunctionAttributes(GlobalDecl GD, llvm::Function *F,
                                          bool IsIncompleteFunction,
                                          bool IsThunk) {
  if (llvm::Intrinsic::ID IID = F->getIntrinsicID()) {
    // If this is an intrinsic function, set the function's attributes
    // to the intrinsic's attributes.
    F->setAttributes(llvm::Intrinsic::getAttributes(getLLVMContext(), IID));
    return;
  }

  const auto *FD = cast<FunctionDecl>(GD.getDecl());

  if (!IsIncompleteFunction)
    SetLLVMFunctionAttributes(FD, getTypes().arrangeGlobalDeclaration(GD), F);

  // Add the Returned attribute for "this", except for iOS 5 and earlier
  // where substantial code, including the libstdc++ dylib, was compiled with
  // GCC and does not actually return "this".
  if (!IsThunk && getCXXABI().HasThisReturn(GD) &&
      !(getTarget().getTriple().isiOS() &&
        getTarget().getTriple().isOSVersionLT(6))) {
    assert(!F->arg_empty() &&
           F->arg_begin()->getType()
             ->canLosslesslyBitCastTo(F->getReturnType()) &&
           "unexpected this return");
    F->addAttribute(1, llvm::Attribute::Returned);
  }

  // Only a few attributes are set on declarations; these may later be
  // overridden by a definition.

  setLinkageAndVisibilityForGV(F, FD);

  if (const SectionAttr *SA = FD->getAttr<SectionAttr>())
    F->setSection(SA->getName());

  // A replaceable global allocation function does not act like a builtin by
  // default, only if it is invoked by a new-expression or delete-expression.
  if (FD->isReplaceableGlobalAllocationFunction())
    F->addAttribute(llvm::AttributeSet::FunctionIndex,
                    llvm::Attribute::NoBuiltin);
}

void CodeGenModule::addUsedGlobal(llvm::GlobalValue *GV) {
  assert(!GV->isDeclaration() &&
         "Only globals with definition can force usage.");
  LLVMUsed.emplace_back(GV);
}

void CodeGenModule::addCompilerUsedGlobal(llvm::GlobalValue *GV) {
  assert(!GV->isDeclaration() &&
         "Only globals with definition can force usage.");
  LLVMCompilerUsed.emplace_back(GV);
}

static void emitUsed(CodeGenModule &CGM, StringRef Name,
                     std::vector<llvm::WeakVH> &List) {
  // Don't create llvm.used if there is no need.
  if (List.empty())
    return;

  // Convert List to what ConstantArray needs.
  SmallVector<llvm::Constant*, 8> UsedArray;
  UsedArray.resize(List.size());
  for (unsigned i = 0, e = List.size(); i != e; ++i) {
    UsedArray[i] =
        llvm::ConstantExpr::getPointerBitCastOrAddrSpaceCast(
            cast<llvm::Constant>(&*List[i]), CGM.Int8PtrTy);
  }

  if (UsedArray.empty())
    return;
  llvm::ArrayType *ATy = llvm::ArrayType::get(CGM.Int8PtrTy, UsedArray.size());

  auto *GV = new llvm::GlobalVariable(
      CGM.getModule(), ATy, false, llvm::GlobalValue::AppendingLinkage,
      llvm::ConstantArray::get(ATy, UsedArray), Name);

  GV->setSection("llvm.metadata");
}

void CodeGenModule::emitLLVMUsed() {
  emitUsed(*this, "llvm.used", LLVMUsed);
  emitUsed(*this, "llvm.compiler.used", LLVMCompilerUsed);
}

void CodeGenModule::AppendLinkerOptions(StringRef Opts) {
  auto *MDOpts = llvm::MDString::get(getLLVMContext(), Opts);
  LinkerOptionsMetadata.push_back(llvm::MDNode::get(getLLVMContext(), MDOpts));
}

void CodeGenModule::AddDetectMismatch(StringRef Name, StringRef Value) {
  llvm::SmallString<32> Opt;
  getTargetCodeGenInfo().getDetectMismatchOption(Name, Value, Opt);
  auto *MDOpts = llvm::MDString::get(getLLVMContext(), Opt);
  LinkerOptionsMetadata.push_back(llvm::MDNode::get(getLLVMContext(), MDOpts));
}

void CodeGenModule::AddDependentLib(StringRef Lib) {
  llvm::SmallString<24> Opt;
  getTargetCodeGenInfo().getDependentLibraryOption(Lib, Opt);
  auto *MDOpts = llvm::MDString::get(getLLVMContext(), Opt);
  LinkerOptionsMetadata.push_back(llvm::MDNode::get(getLLVMContext(), MDOpts));
}

/// \brief Add link options implied by the given module, including modules
/// it depends on, using a postorder walk.
static void addLinkOptionsPostorder(CodeGenModule &CGM, Module *Mod,
                                    SmallVectorImpl<llvm::Metadata *> &Metadata,
                                    llvm::SmallPtrSet<Module *, 16> &Visited) {
  // Import this module's parent.
  if (Mod->Parent && Visited.insert(Mod->Parent).second) {
    addLinkOptionsPostorder(CGM, Mod->Parent, Metadata, Visited);
  }

  // Import this module's dependencies.
  for (unsigned I = Mod->Imports.size(); I > 0; --I) {
    if (Visited.insert(Mod->Imports[I - 1]).second)
      addLinkOptionsPostorder(CGM, Mod->Imports[I-1], Metadata, Visited);
  }

  // Add linker options to link against the libraries/frameworks
  // described by this module.
  llvm::LLVMContext &Context = CGM.getLLVMContext();
  for (unsigned I = Mod->LinkLibraries.size(); I > 0; --I) {
    // Link against a framework.  Frameworks are currently Darwin only, so we
    // don't to ask TargetCodeGenInfo for the spelling of the linker option.
    if (Mod->LinkLibraries[I-1].IsFramework) {
      llvm::Metadata *Args[2] = {
          llvm::MDString::get(Context, "-framework"),
          llvm::MDString::get(Context, Mod->LinkLibraries[I - 1].Library)};

      Metadata.push_back(llvm::MDNode::get(Context, Args));
      continue;
    }

    // Link against a library.
    llvm::SmallString<24> Opt;
    CGM.getTargetCodeGenInfo().getDependentLibraryOption(
      Mod->LinkLibraries[I-1].Library, Opt);
    auto *OptString = llvm::MDString::get(Context, Opt);
    Metadata.push_back(llvm::MDNode::get(Context, OptString));
  }
}

void CodeGenModule::EmitModuleLinkOptions() {
  // Collect the set of all of the modules we want to visit to emit link
  // options, which is essentially the imported modules and all of their
  // non-explicit child modules.
  llvm::SetVector<clang::Module *> LinkModules;
  llvm::SmallPtrSet<clang::Module *, 16> Visited;
  SmallVector<clang::Module *, 16> Stack;

  // Seed the stack with imported modules.
  for (Module *M : ImportedModules)
    if (Visited.insert(M).second)
      Stack.push_back(M);

  // Find all of the modules to import, making a little effort to prune
  // non-leaf modules.
  while (!Stack.empty()) {
    clang::Module *Mod = Stack.pop_back_val();

    bool AnyChildren = false;

    // Visit the submodules of this module.
    for (clang::Module::submodule_iterator Sub = Mod->submodule_begin(),
                                        SubEnd = Mod->submodule_end();
         Sub != SubEnd; ++Sub) {
      // Skip explicit children; they need to be explicitly imported to be
      // linked against.
      if ((*Sub)->IsExplicit)
        continue;

      if (Visited.insert(*Sub).second) {
        Stack.push_back(*Sub);
        AnyChildren = true;
      }
    }

    // We didn't find any children, so add this module to the list of
    // modules to link against.
    if (!AnyChildren) {
      LinkModules.insert(Mod);
    }
  }

  // Add link options for all of the imported modules in reverse topological
  // order.  We don't do anything to try to order import link flags with respect
  // to linker options inserted by things like #pragma comment().
  SmallVector<llvm::Metadata *, 16> MetadataArgs;
  Visited.clear();
  for (Module *M : LinkModules)
    if (Visited.insert(M).second)
      addLinkOptionsPostorder(*this, M, MetadataArgs, Visited);
  std::reverse(MetadataArgs.begin(), MetadataArgs.end());
  LinkerOptionsMetadata.append(MetadataArgs.begin(), MetadataArgs.end());

  // Add the linker options metadata flag.
  getModule().addModuleFlag(llvm::Module::AppendUnique, "Linker Options",
                            llvm::MDNode::get(getLLVMContext(),
                                              LinkerOptionsMetadata));
}

/// Recursivelly find target regions starting from the given statement
static void FindAndProcessTargetRegions(CodeGenFunction &CGF, const Stmt *S){

  if (!S)
    return;

  // If we find a OMP target directive, codegen it using the proper codegen
  // function. We cannot use the regular EmitStmt because it is going to
  // assume the statement is dead code
  switch (S->getStmtClass()){
  default:
    break;
  case Stmt::OMPTargetDirectiveClass:
    CGF.EmitOMPTargetDirective(cast<OMPTargetDirective>(*S));
    return;
  case Stmt::OMPTargetTeamsDirectiveClass:
    CGF.EmitOMPTargetTeamsDirective(cast<OMPTargetTeamsDirective>(*S));
    return;
  case Stmt::OMPTargetTeamsDistributeDirectiveClass:
    CGF.EmitOMPTargetTeamsDistributeDirective(
        cast<OMPTargetTeamsDistributeDirective>(*S));
    return;
  case Stmt::OMPTargetTeamsDistributeParallelForDirectiveClass:
    CGF.EmitOMPTargetTeamsDistributeParallelForDirective(
        cast<OMPTargetTeamsDistributeParallelForDirective>(*S));
    return;
  case Stmt::OMPTargetTeamsDistributeParallelForSimdDirectiveClass:
    CGF.EmitOMPTargetTeamsDistributeParallelForSimdDirective(
        cast<OMPTargetTeamsDistributeParallelForSimdDirective>(*S));
    return;
  case Stmt::OMPTargetTeamsDistributeSimdDirectiveClass:
    CGF.EmitOMPTargetTeamsDistributeSimdDirective(
        cast<OMPTargetTeamsDistributeSimdDirective>(*S));
    return;
  }

  if (const OMPExecutableDirective *E = dyn_cast<OMPExecutableDirective>(S)){

    if (!E->getAssociatedStmt())
      return;

    FindAndProcessTargetRegions(CGF, cast<CapturedStmt>(E->getAssociatedStmt())
                                       ->getCapturedStmt());
    return;
  }

  // Keep looking for target regions recursively
  for(Stmt::const_child_iterator ii=S->child_begin(), ie=S->child_end(); ii != ie; ++ii)
    FindAndProcessTargetRegions(CGF,*ii);
}
static void ScanFunctionTargetRegions(CodeGenModule &CGM, const FunctionDecl*D){

  CodeGenFunction CGF(CGM);
  CGF.CurFuncDecl = D;

  CGM.getOpenMPRuntime().registerCurTargetParentFunctionName(
      CGM.getMangledName(GlobalDecl(D)));
  FindAndProcessTargetRegions(CGF, D->getBody());
  return;
}

void CodeGenModule::EmitDeferred() {
  // Emit code for any potentially referenced deferred decls.  Since a
  // previously unused static decl may become used during the generation of code
  // for a static function, iterate until no changes are made.

  if (!DeferredVTables.empty()) {
    EmitDeferredVTables();

    // Emitting a v-table doesn't directly cause more v-tables to
    // become deferred, although it can cause functions to be
    // emitted that then need those v-tables.
    assert(DeferredVTables.empty());
  }

  // Stop if we're out of both deferred v-tables and deferred declarations.
  if (DeferredDeclsToEmit.empty())
    return;

  // Grab the list of decls to emit. If EmitGlobalDefinition schedules more
  // work, it will not interfere with this.
  std::vector<DeferredGlobal> CurDeclsToEmit;
  CurDeclsToEmit.swap(DeferredDeclsToEmit);

  for (DeferredGlobal &G : CurDeclsToEmit) {
    GlobalDecl D = G.GD;
    llvm::GlobalValue *GV = G.GV;
    G.GV = nullptr;

    if (getLangOpts().OpenMPTargetMode) {
      StringRef N = getMangledName(D);
      if (!getOpenMPRuntime().isValidAnyTargetGlobalVariable(N) &&
          !getOpenMPRuntime().isValidTargetRegionParent(N) &&
          !getOpenMPRuntime().isValidOtherTargetFunction(N))
        return;
    }

    assert(!GV || GV == GetGlobalValue(getMangledName(D)));
    if (!GV)
      GV = GetGlobalValue(getMangledName(D));

    // Check to see if we've already emitted this.  This is necessary
    // for a couple of reasons: first, decls can end up in the
    // deferred-decls queue multiple times, and second, decls can end
    // up with definitions in unusual ways (e.g. by an extern inline
    // function acquiring a strong function redefinition).  Just
    // ignore these cases.
    if (GV && !GV->isDeclaration())
      continue;

    // Otherwise, emit the definition and move on to the next one.
    EmitGlobalDefinition(D, GV);

    // If we found out that we need to emit more decls, do that recursively.
    // This has the advantage that the decls are emitted in a DFS and related
    // ones are close together, which is convenient for testing.
    if (!DeferredVTables.empty() || !DeferredDeclsToEmit.empty()) {
      EmitDeferred();
      assert(DeferredVTables.empty() && DeferredDeclsToEmit.empty());
    }
  }

  // Emit deferred openmp directives
  while (!DeferredOMP.empty()) {
    const OMPDeclareSimdDecl *DSimd = DeferredOMP.back();
    DeferredOMP.pop_back();
    EmitOMPDeclareSimd(DSimd);
  }
}

void CodeGenModule::EmitGlobalAnnotations() {
  if (Annotations.empty())
    return;

  // Create a new global variable for the ConstantStruct in the Module.
  llvm::Constant *Array = llvm::ConstantArray::get(llvm::ArrayType::get(
    Annotations[0]->getType(), Annotations.size()), Annotations);
  auto *gv = new llvm::GlobalVariable(getModule(), Array->getType(), false,
                                      llvm::GlobalValue::AppendingLinkage,
                                      Array, "llvm.global.annotations");
  gv->setSection(AnnotationSection);
}

llvm::Constant *CodeGenModule::EmitAnnotationString(StringRef Str) {
  llvm::Constant *&AStr = AnnotationStrings[Str];
  if (AStr)
    return AStr;

  // Not found yet, create a new global.
  llvm::Constant *s = llvm::ConstantDataArray::getString(getLLVMContext(), Str);
  auto *gv =
      new llvm::GlobalVariable(getModule(), s->getType(), true,
                               llvm::GlobalValue::PrivateLinkage, s, ".str");
  gv->setSection(AnnotationSection);
  gv->setUnnamedAddr(true);
  AStr = gv;
  return gv;
}

llvm::Constant *CodeGenModule::EmitAnnotationUnit(SourceLocation Loc) {
  SourceManager &SM = getContext().getSourceManager();
  PresumedLoc PLoc = SM.getPresumedLoc(Loc);
  if (PLoc.isValid())
    return EmitAnnotationString(PLoc.getFilename());
  return EmitAnnotationString(SM.getBufferName(Loc));
}

llvm::Constant *CodeGenModule::EmitAnnotationLineNo(SourceLocation L) {
  SourceManager &SM = getContext().getSourceManager();
  PresumedLoc PLoc = SM.getPresumedLoc(L);
  unsigned LineNo = PLoc.isValid() ? PLoc.getLine() :
    SM.getExpansionLineNumber(L);
  return llvm::ConstantInt::get(Int32Ty, LineNo);
}

llvm::Constant *CodeGenModule::EmitAnnotateAttr(llvm::GlobalValue *GV,
                                                const AnnotateAttr *AA,
                                                SourceLocation L) {
  // Get the globals for file name, annotation, and the line number.
  llvm::Constant *AnnoGV = EmitAnnotationString(AA->getAnnotation()),
                 *UnitGV = EmitAnnotationUnit(L),
                 *LineNoCst = EmitAnnotationLineNo(L);

  // Create the ConstantStruct for the global annotation.
  llvm::Constant *Fields[4] = {
    llvm::ConstantExpr::getBitCast(GV, Int8PtrTy),
    llvm::ConstantExpr::getBitCast(AnnoGV, Int8PtrTy),
    llvm::ConstantExpr::getBitCast(UnitGV, Int8PtrTy),
    LineNoCst
  };
  return llvm::ConstantStruct::getAnon(Fields);
}

void CodeGenModule::AddGlobalAnnotations(const ValueDecl *D,
                                         llvm::GlobalValue *GV) {
  assert(D->hasAttr<AnnotateAttr>() && "no annotate attribute");
  // Get the struct elements for these annotations.
  for (const auto *I : D->specific_attrs<AnnotateAttr>())
    Annotations.push_back(EmitAnnotateAttr(GV, I, D->getLocation()));
}

bool CodeGenModule::isInSanitizerBlacklist(llvm::Function *Fn,
                                           SourceLocation Loc) const {
  const auto &SanitizerBL = getContext().getSanitizerBlacklist();
  // Blacklist by function name.
  if (SanitizerBL.isBlacklistedFunction(Fn->getName()))
    return true;
  // Blacklist by location.
  if (!Loc.isInvalid())
    return SanitizerBL.isBlacklistedLocation(Loc);
  // If location is unknown, this may be a compiler-generated function. Assume
  // it's located in the main file.
  auto &SM = Context.getSourceManager();
  if (const auto *MainFile = SM.getFileEntryForID(SM.getMainFileID())) {
    return SanitizerBL.isBlacklistedFile(MainFile->getName());
  }
  return false;
}

bool CodeGenModule::isInSanitizerBlacklist(llvm::GlobalVariable *GV,
                                           SourceLocation Loc, QualType Ty,
                                           StringRef Category) const {
  // For now globals can be blacklisted only in ASan.
  if (!LangOpts.Sanitize.has(SanitizerKind::Address))
    return false;
  const auto &SanitizerBL = getContext().getSanitizerBlacklist();
  if (SanitizerBL.isBlacklistedGlobal(GV->getName(), Category))
    return true;
  if (SanitizerBL.isBlacklistedLocation(Loc, Category))
    return true;
  // Check global type.
  if (!Ty.isNull()) {
    // Drill down the array types: if global variable of a fixed type is
    // blacklisted, we also don't instrument arrays of them.
    while (auto AT = dyn_cast<ArrayType>(Ty.getTypePtr()))
      Ty = AT->getElementType();
    Ty = Ty.getCanonicalType().getUnqualifiedType();
    // We allow to blacklist only record types (classes, structs etc.)
    if (Ty->isRecordType()) {
      std::string TypeStr = Ty.getAsString(getContext().getPrintingPolicy());
      if (SanitizerBL.isBlacklistedType(TypeStr, Category))
        return true;
    }
  }
  return false;
}

bool CodeGenModule::MustBeEmitted(const ValueDecl *Global) {
  // Never defer when EmitAllDecls is specified.
  if (LangOpts.EmitAllDecls)
    return true;
  // If in OpenMP target mode, always attempt to emit the global declarations
  // relying on the name to filter them out
  if (LangOpts.OpenMPTargetMode)
    return true;

  return getContext().DeclMustBeEmitted(Global);
}

bool CodeGenModule::MayBeEmittedEagerly(const ValueDecl *Global) {
  if (const auto *FD = dyn_cast<FunctionDecl>(Global))
    if (FD->getTemplateSpecializationKind() == TSK_ImplicitInstantiation)
      // Implicit template instantiations may change linkage if they are later
      // explicitly instantiated, so they should not be emitted eagerly.
      return false;

  return true;
}

llvm::Constant *CodeGenModule::GetAddrOfUuidDescriptor(
    const CXXUuidofExpr* E) {
  // Sema has verified that IIDSource has a __declspec(uuid()), and that its
  // well-formed.
  StringRef Uuid = E->getUuidAsStringRef(Context);
  std::string Name = "_GUID_" + Uuid.lower();
  std::replace(Name.begin(), Name.end(), '-', '_');

  // Look for an existing global.
  if (llvm::GlobalVariable *GV = getModule().getNamedGlobal(Name))
    return GV;

  llvm::Constant *Init = EmitUuidofInitializer(Uuid);
  assert(Init && "failed to initialize as constant");

  auto *GV = new llvm::GlobalVariable(
      getModule(), Init->getType(),
      /*isConstant=*/true, llvm::GlobalValue::LinkOnceODRLinkage, Init, Name);
  if (supportsCOMDAT())
    GV->setComdat(TheModule.getOrInsertComdat(GV->getName()));
  return GV;
}

llvm::Constant *CodeGenModule::GetWeakRefReference(const ValueDecl *VD) {
  const AliasAttr *AA = VD->getAttr<AliasAttr>();
  assert(AA && "No alias?");

  llvm::Type *DeclTy = getTypes().ConvertTypeForMem(VD->getType());

  // See if there is already something with the target's name in the module.
  llvm::GlobalValue *Entry = GetGlobalValue(AA->getAliasee());
  if (Entry) {
    unsigned AS = getContext().getTargetAddressSpace(VD->getType());
    return llvm::ConstantExpr::getBitCast(Entry, DeclTy->getPointerTo(AS));
  }

  llvm::Constant *Aliasee;
  if (isa<llvm::FunctionType>(DeclTy))
    Aliasee = GetOrCreateLLVMFunction(AA->getAliasee(), DeclTy,
                                      GlobalDecl(cast<FunctionDecl>(VD)),
                                      /*ForVTable=*/false);
  else
    Aliasee = GetOrCreateLLVMGlobal(AA->getAliasee(),
                                    llvm::PointerType::getUnqual(DeclTy),
                                    nullptr);

  auto *F = cast<llvm::GlobalValue>(Aliasee);
  F->setLinkage(llvm::Function::ExternalWeakLinkage);
  WeakRefReferences.insert(F);

  return Aliasee;
}

void CodeGenModule::EmitGlobal(GlobalDecl GD) {
  const auto *Global = cast<ValueDecl>(GD.getDecl());

  // Weak references don't produce any output by themselves.
  if (Global->hasAttr<WeakRefAttr>())
    return;

  // If this is an alias definition (which otherwise looks like a declaration)
  // emit it now.
  if (Global->hasAttr<AliasAttr>())
    return EmitAliasDefinition(GD);

  // If this is CUDA, be selective about which declarations we emit.
  if (LangOpts.CUDA) {
    if (LangOpts.CUDAIsDevice) {
      if (!Global->hasAttr<CUDADeviceAttr>() &&
          !Global->hasAttr<CUDAGlobalAttr>() &&
          !Global->hasAttr<CUDAConstantAttr>() &&
          !Global->hasAttr<CUDASharedAttr>())
        return;
    } else {
      if (!Global->hasAttr<CUDAHostAttr>() && (
            Global->hasAttr<CUDADeviceAttr>() ||
            Global->hasAttr<CUDAConstantAttr>() ||
            Global->hasAttr<CUDASharedAttr>()))
        return;
    }
  }

  // Ignore declarations, they will be emitted on their first use.
  if (const auto *FD = dyn_cast<FunctionDecl>(Global)) {
    // In target mode we should only emit what is related with the target
    if (getLangOpts().OpenMPTargetMode) {
      StringRef MangledName = getMangledName(GD);
      if (!getOpenMPRuntime().isValidTargetRegionParent(MangledName) &&
          !getOpenMPRuntime().isValidOtherTargetFunction(MangledName))
        return;
    }

    // Forward declarations are emitted lazily on first use.
    if (!FD->doesThisDeclarationHaveABody()) {
      if (!FD->doesDeclarationForceExternallyVisibleDefinition())
        return;

      StringRef MangledName = getMangledName(GD);

      // Compute the function info and LLVM type.
      const CGFunctionInfo &FI = getTypes().arrangeGlobalDeclaration(GD);
      llvm::Type *Ty = getTypes().GetFunctionType(FI);

      GetOrCreateLLVMFunction(MangledName, Ty, GD, /*ForVTable=*/false,
                              /*DontDefer=*/false);
      return;
    }
  } else {
    // In target mode we should only emit what is related with the target
    if (getLangOpts().OpenMPTargetMode) {
      StringRef MangledName = getMangledName(GD);
      if (!getOpenMPRuntime().isValidAnyTargetGlobalVariable(MangledName))
        return;
    }

    const auto *VD = cast<VarDecl>(Global);
    assert(VD->isFileVarDecl() && "Cannot emit local var decl as global.");

    if (VD->isThisDeclarationADefinition() != VarDecl::Definition &&
        !Context.isMSStaticDataMemberInlineDefinition(VD))
      return;
  }

  // Defer code generation to first use when possible, e.g. if this is an inline
  // function. If the global must always be emitted, do it eagerly if possible
  // to benefit from cache locality.
  if (MustBeEmitted(Global) && MayBeEmittedEagerly(Global)) {
    // Emit the definition if it can't be deferred.
    EmitGlobalDefinition(GD);
    return;
  }

  // If we're deferring emission of a C++ variable with an
  // initializer, remember the order in which it appeared in the file.
  if (getLangOpts().CPlusPlus && isa<VarDecl>(Global) &&
      cast<VarDecl>(Global)->hasInit()) {
    DelayedCXXInitPosition[Global] = CXXGlobalInits.size();
    CXXGlobalInits.push_back(nullptr);
  }

  // If the value has already been used, add it directly to the
  // DeferredDeclsToEmit list.
  StringRef MangledName = getMangledName(GD);
  if (llvm::GlobalValue *GV = GetGlobalValue(MangledName)) {
    // The value has already been used and should therefore be emitted.
    addDeferredDeclToEmit(GV, GD);
  } else if (MustBeEmitted(Global)) {
    // The value must be emitted, but cannot be emitted eagerly.
    assert(!MayBeEmittedEagerly(Global));
    addDeferredDeclToEmit(/*GV=*/nullptr, GD);
  } else {
    // Otherwise, remember that we saw a deferred decl with this name.  The
    // first use of the mangled name will cause it to move into
    // DeferredDeclsToEmit.
    DeferredDecls[MangledName] = GD;
  }
}

namespace {
  struct FunctionIsDirectlyRecursive :
    public RecursiveASTVisitor<FunctionIsDirectlyRecursive> {
    const StringRef Name;
    const Builtin::Context &BI;
    bool Result;
    FunctionIsDirectlyRecursive(StringRef N, const Builtin::Context &C) :
      Name(N), BI(C), Result(false) {
    }
    typedef RecursiveASTVisitor<FunctionIsDirectlyRecursive> Base;

    bool TraverseCallExpr(CallExpr *E) {
      const FunctionDecl *FD = E->getDirectCallee();
      if (!FD)
        return true;
      AsmLabelAttr *Attr = FD->getAttr<AsmLabelAttr>();
      if (Attr && Name == Attr->getLabel()) {
        Result = true;
        return false;
      }
      unsigned BuiltinID = FD->getBuiltinID();
      if (!BuiltinID)
        return true;
      StringRef BuiltinName = BI.GetName(BuiltinID);
      if (BuiltinName.startswith("__builtin_") &&
          Name == BuiltinName.slice(strlen("__builtin_"), StringRef::npos)) {
        Result = true;
        return false;
      }
      return true;
    }
  };
}

// isTriviallyRecursive - Check if this function calls another
// decl that, because of the asm attribute or the other decl being a builtin,
// ends up pointing to itself.
bool
CodeGenModule::isTriviallyRecursive(const FunctionDecl *FD) {
  StringRef Name;
  if (getCXXABI().getMangleContext().shouldMangleDeclName(FD)) {
    // asm labels are a special kind of mangling we have to support.
    AsmLabelAttr *Attr = FD->getAttr<AsmLabelAttr>();
    if (!Attr)
      return false;
    Name = Attr->getLabel();
  } else {
    Name = FD->getName();
  }

  FunctionIsDirectlyRecursive Walker(Name, Context.BuiltinInfo);
  Walker.TraverseFunctionDecl(const_cast<FunctionDecl*>(FD));
  return Walker.Result;
}

bool
CodeGenModule::shouldEmitFunction(GlobalDecl GD) {
  if (getFunctionLinkage(GD) != llvm::Function::AvailableExternallyLinkage)
    return true;
  const auto *F = cast<FunctionDecl>(GD.getDecl());
  if (CodeGenOpts.OptimizationLevel == 0 && !F->hasAttr<AlwaysInlineAttr>())
    return false;
  // PR9614. Avoid cases where the source code is lying to us. An available
  // externally function should have an equivalent function somewhere else,
  // but a function that calls itself is clearly not equivalent to the real
  // implementation.
  // This happens in glibc's btowc and in some configure checks.
  return !isTriviallyRecursive(F);
}

/// If the type for the method's class was generated by
/// CGDebugInfo::createContextChain(), the cache contains only a
/// limited DIType without any declarations. Since EmitFunctionStart()
/// needs to find the canonical declaration for each method, we need
/// to construct the complete type prior to emitting the method.
void CodeGenModule::CompleteDIClassType(const CXXMethodDecl* D) {
  if (!D->isInstance())
    return;

  if (CGDebugInfo *DI = getModuleDebugInfo())
    if (getCodeGenOpts().getDebugInfo() >= CodeGenOptions::LimitedDebugInfo) {
      const auto *ThisPtr = cast<PointerType>(D->getThisType(getContext()));
      DI->getOrCreateRecordType(ThisPtr->getPointeeType(), D->getLocation());
    }
}

void CodeGenModule::EmitGlobalDefinition(GlobalDecl GD, llvm::GlobalValue *GV) {
  const auto *D = cast<ValueDecl>(GD.getDecl());

  PrettyStackTraceDecl CrashInfo(const_cast<ValueDecl *>(D), D->getLocation(), 
                                 Context.getSourceManager(),
                                 "Generating code for declaration");
  
  if (isa<FunctionDecl>(D)) {

    if (getLangOpts().OpenMPTargetMode) {
      StringRef N = getMangledName(GD);
      if (!getOpenMPRuntime().isValidTargetRegionParent(N) &&
          !getOpenMPRuntime().isValidOtherTargetFunction(N))
        return;
    }
    // At -O0, don't generate IR for functions with available_externally 
    // linkage.
    if (!shouldEmitFunction(GD))
      return;

    if (const auto *Method = dyn_cast<CXXMethodDecl>(D)) {
      CompleteDIClassType(Method);
      // Make sure to emit the definition(s) before we emit the thunks.
      // This is necessary for the generation of certain thunks.
      if (const auto *CD = dyn_cast<CXXConstructorDecl>(Method))
        ABI->emitCXXStructor(CD, getFromCtorType(GD.getCtorType()));
      else if (const auto *DD = dyn_cast<CXXDestructorDecl>(Method))
        ABI->emitCXXStructor(DD, getFromDtorType(GD.getDtorType()));
      else
        EmitGlobalFunctionDefinition(GD, GV);

      if (Method->isVirtual())
        getVTables().EmitThunks(GD);

      return;
    }

    return EmitGlobalFunctionDefinition(GD, GV);
  }

  if (const auto *VD = dyn_cast<VarDecl>(D)) {
    if (getLangOpts().OpenMPTargetMode) {
      if (!getOpenMPRuntime().isValidAnyTargetGlobalVariable(VD))
        return;
    }
    EmitGlobalVarDefinition(VD);
    for (VarDecl::redecl_iterator I = VD->redecls_begin(),
                                  E = VD->redecls_end();
         I != E; ++I) {
      if (*I)
        if (const Expr * TPE = OpenMPSupport.hasThreadPrivateVar(*I)) {
          OpenMPSupport.addThreadPrivateVar(VD, TPE);
          EmitOMPThreadPrivate(VD, TPE);
          break;
        }
    }
    return;
  }
  llvm_unreachable("Invalid argument to EmitGlobalDefinition()");
}

/// GetOrCreateLLVMFunction - If the specified mangled name is not in the
/// module, create and return an llvm Function with the specified type. If there
/// is something in the module with the specified name, return it potentially
/// bitcasted to the right type.
///
/// If D is non-null, it specifies a decl that correspond to this.  This is used
/// to set the attributes on the function when it is first created.
llvm::Constant *
CodeGenModule::GetOrCreateLLVMFunction(StringRef MangledName,
                                       llvm::Type *Ty,
                                       GlobalDecl GD, bool ForVTable,
                                       bool DontDefer, bool IsThunk,
                                       llvm::AttributeSet ExtraAttrs) {
  const Decl *D = GD.getDecl();

  // Process function name as required by the OpenMP runtime
  if (OpenMPRuntime) {
    // Make sure this is not a user-defined function (FIXME)
    if (!OpenMPRuntime->isValidEntryTargetGlobalVariable(MangledName))
      MangledName = OpenMPRuntime->RenameStandardFunction(MangledName);
  }

  // Lookup the entry, lazily creating it if necessary.
  llvm::GlobalValue *Entry = GetGlobalValue(MangledName);
  if (Entry) {
    if (WeakRefReferences.erase(Entry)) {
      const FunctionDecl *FD = cast_or_null<FunctionDecl>(D);
      if (FD && !FD->hasAttr<WeakAttr>())
        Entry->setLinkage(llvm::Function::ExternalLinkage);
    }

    // Handle dropped DLL attributes.
    if (D && !D->hasAttr<DLLImportAttr>() && !D->hasAttr<DLLExportAttr>())
      Entry->setDLLStorageClass(llvm::GlobalValue::DefaultStorageClass);

    if (Entry->getType()->getElementType() == Ty)
      return Entry;

    // Make sure the result is of the correct type.
    return llvm::ConstantExpr::getBitCast(Entry, Ty->getPointerTo());
  }

  // This function doesn't have a complete type (for example, the return
  // type is an incomplete struct). Use a fake type instead, and make
  // sure not to try to set attributes.
  bool IsIncompleteFunction = false;

  llvm::FunctionType *FTy;
  if (isa<llvm::FunctionType>(Ty)) {
    FTy = cast<llvm::FunctionType>(Ty);
  } else {
    FTy = llvm::FunctionType::get(VoidTy, false);
    IsIncompleteFunction = true;
  }
  
  llvm::Function *F = llvm::Function::Create(FTy,
                                             llvm::Function::ExternalLinkage,
                                             MangledName, &getModule());
  assert(F->getName() == MangledName && "name was uniqued!");
  if (D)
    SetFunctionAttributes(GD, F, IsIncompleteFunction, IsThunk);
  if (ExtraAttrs.hasAttributes(llvm::AttributeSet::FunctionIndex)) {
    llvm::AttrBuilder B(ExtraAttrs, llvm::AttributeSet::FunctionIndex);
    F->addAttributes(llvm::AttributeSet::FunctionIndex,
                     llvm::AttributeSet::get(VMContext,
                                             llvm::AttributeSet::FunctionIndex,
                                             B));
  }

  // If we are not in target mode, we need to register this declaration as
  // relevant for the target
  if (D && !getLangOpts().OpenMPTargetMode && hasOpenMPRuntime()) {
    getOpenMPRuntime().registerOtherFunction(cast<FunctionDecl>(D),
                                             F->getName());
  }

  if (!DontDefer) {
    // All MSVC dtors other than the base dtor are linkonce_odr and delegate to
    // each other bottoming out with the base dtor.  Therefore we emit non-base
    // dtors on usage, even if there is no dtor definition in the TU.
    if (D && isa<CXXDestructorDecl>(D) &&
        getCXXABI().useThunkForDtorVariant(cast<CXXDestructorDecl>(D),
                                           GD.getDtorType()))
      addDeferredDeclToEmit(F, GD);

    // This is the first use or definition of a mangled name.  If there is a
    // deferred decl with this name, remember that we need to emit it at the end
    // of the file.
    auto DDI = DeferredDecls.find(MangledName);
    if (DDI != DeferredDecls.end()) {
      // Move the potentially referenced deferred decl to the
      // DeferredDeclsToEmit list, and remove it from DeferredDecls (since we
      // don't need it anymore).
      addDeferredDeclToEmit(F, DDI->second);
      DeferredDecls.erase(DDI);

      // Otherwise, there are cases we have to worry about where we're
      // using a declaration for which we must emit a definition but where
      // we might not find a top-level definition:
      //   - member functions defined inline in their classes
      //   - friend functions defined inline in some class
      //   - special member functions with implicit definitions
      // If we ever change our AST traversal to walk into class methods,
      // this will be unnecessary.
      //
      // We also don't emit a definition for a function if it's going to be an
      // entry in a vtable, unless it's already marked as used.
    } else if (getLangOpts().CPlusPlus && D) {
      // Look for a declaration that's lexically in a record.
      for (const auto *FD = cast<FunctionDecl>(D)->getMostRecentDecl(); FD;
           FD = FD->getPreviousDecl()) {
        if (isa<CXXRecordDecl>(FD->getLexicalDeclContext())) {
          if (FD->doesThisDeclarationHaveABody()) {
            addDeferredDeclToEmit(F, GD.getWithDecl(FD));
            break;
          }
        }
      }
    }
  }

  // Make sure the result is of the requested type.
  if (!IsIncompleteFunction) {
    assert(F->getType()->getElementType() == Ty);
    return F;
  }

  llvm::Type *PTy = llvm::PointerType::getUnqual(Ty);
  return llvm::ConstantExpr::getBitCast(F, PTy);
}

/// GetAddrOfFunction - Return the address of the given function.  If Ty is
/// non-null, then this function will use the specified type if it has to
/// create it (this occurs when we see a definition of the function).
llvm::Constant *CodeGenModule::GetAddrOfFunction(GlobalDecl GD,
                                                 llvm::Type *Ty,
                                                 bool ForVTable,
                                                 bool DontDefer) {
  // If there was no specific requested type, just convert it now.
  if (!Ty)
    Ty = getTypes().ConvertType(cast<ValueDecl>(GD.getDecl())->getType());
  
  StringRef MangledName = getMangledName(GD);
  return GetOrCreateLLVMFunction(MangledName, Ty, GD, ForVTable, DontDefer);
}

/// CreateRuntimeFunction - Create a new runtime function with the specified
/// type and name.
llvm::Constant *
CodeGenModule::CreateRuntimeFunction(llvm::FunctionType *FTy,
                                     StringRef Name,
                                     llvm::AttributeSet ExtraAttrs) {
  llvm::Constant *C =
      GetOrCreateLLVMFunction(Name, FTy, GlobalDecl(), /*ForVTable=*/false,
                              /*DontDefer=*/false, /*IsThunk=*/false, ExtraAttrs);
  if (auto *F = dyn_cast<llvm::Function>(C))
    if (F->empty())
      F->setCallingConv(getRuntimeCC());
  return C;
}

/// CreateBuiltinFunction - Create a new builtin function with the specified
/// type and name.
llvm::Constant *
CodeGenModule::CreateBuiltinFunction(llvm::FunctionType *FTy,
                                     StringRef Name,
                                     llvm::AttributeSet ExtraAttrs) {
  llvm::Constant *C =
      GetOrCreateLLVMFunction(Name, FTy, GlobalDecl(), /*ForVTable=*/false,
                              /*DontDefer=*/false, /*IsThunk=*/false, ExtraAttrs);
  if (auto *F = dyn_cast<llvm::Function>(C))
    if (F->empty())
      F->setCallingConv(getBuiltinCC());
  return C;
}

/// isTypeConstant - Determine whether an object of this type can be emitted
/// as a constant.
///
/// If ExcludeCtor is true, the duration when the object's constructor runs
/// will not be considered. The caller will need to verify that the object is
/// not written to during its construction.
bool CodeGenModule::isTypeConstant(QualType Ty, bool ExcludeCtor) {
  if (!Ty.isConstant(Context) && !Ty->isReferenceType())
    return false;

  if (Context.getLangOpts().CPlusPlus) {
    if (const CXXRecordDecl *Record
          = Context.getBaseElementType(Ty)->getAsCXXRecordDecl())
      return ExcludeCtor && !Record->hasMutableFields() &&
             Record->hasTrivialDestructor();
  }

  return true;
}

/// GetOrCreateLLVMGlobal - If the specified mangled name is not in the module,
/// create and return an llvm GlobalVariable with the specified type.  If there
/// is something in the module with the specified name, return it potentially
/// bitcasted to the right type.
///
/// If D is non-null, it specifies a decl that correspond to this.  This is used
/// to set the attributes on the global when it is first created.
llvm::Constant *
CodeGenModule::GetOrCreateLLVMGlobal(StringRef MangledName,
                                     llvm::PointerType *Ty,
                                     const VarDecl *D) {
  // Lookup the entry, lazily creating it if necessary.
  llvm::GlobalValue *Entry = GetGlobalValue(MangledName);
  if (Entry) {
    if (WeakRefReferences.erase(Entry)) {
      if (D && !D->hasAttr<WeakAttr>())
        Entry->setLinkage(llvm::Function::ExternalLinkage);
    }

    // Handle dropped DLL attributes.
    if (D && !D->hasAttr<DLLImportAttr>() && !D->hasAttr<DLLExportAttr>())
      Entry->setDLLStorageClass(llvm::GlobalValue::DefaultStorageClass);

    if (Entry->getType() == Ty)
      return Entry;

    // Make sure the result is of the correct type.
    if (Entry->getType()->getAddressSpace() != Ty->getAddressSpace())
      return llvm::ConstantExpr::getAddrSpaceCast(Entry, Ty);

    return llvm::ConstantExpr::getBitCast(Entry, Ty);
  }

  unsigned AddrSpace = GetGlobalVarAddressSpace(D, Ty->getAddressSpace());
  auto *GV = new llvm::GlobalVariable(
      getModule(), Ty->getElementType(), false,
      llvm::GlobalValue::ExternalLinkage, nullptr, MangledName, nullptr,
      llvm::GlobalVariable::NotThreadLocal, AddrSpace);

  // Create the OpenMP entries for this global
  if (OpenMPRuntime && D) {
    OpenMPRuntime->registerGlobalVariable(D, GV);
  }

  // This is the first use or definition of a mangled name.  If there is a
  // deferred decl with this name, remember that we need to emit it at the end
  // of the file.
  auto DDI = DeferredDecls.find(MangledName);
  if (DDI != DeferredDecls.end()) {
    // Move the potentially referenced deferred decl to the DeferredDeclsToEmit
    // list, and remove it from DeferredDecls (since we don't need it anymore).
    addDeferredDeclToEmit(GV, DDI->second);
    DeferredDecls.erase(DDI);
  }

  // Handle things which are present even on external declarations.
  if (D) {
    // FIXME: This code is overly simple and should be merged with other global
    // handling.
    GV->setConstant(isTypeConstant(D->getType(), false));

    GV->setAlignment(getContext().getDeclAlign(D).getQuantity());

    setLinkageAndVisibilityForGV(GV, D);

    if (D->getTLSKind()) {
      if (D->getTLSKind() == VarDecl::TLS_Dynamic)
        CXXThreadLocals.push_back(std::make_pair(D, GV));
      setTLSMode(GV, *D);
    }

    // If required by the ABI, treat declarations of static data members with
    // inline initializers as definitions.
    if (getContext().isMSStaticDataMemberInlineDefinition(D)) {
      EmitGlobalVarDefinition(D);
    }

    // Handle XCore specific ABI requirements.
    if (getTarget().getTriple().getArch() == llvm::Triple::xcore &&
        D->getLanguageLinkage() == CLanguageLinkage &&
        D->getType().isConstant(Context) &&
        isExternallyVisible(D->getLinkageAndVisibility().getLinkage()))
      GV->setSection(".cp.rodata");
  }

  if (AddrSpace != Ty->getAddressSpace())
    return llvm::ConstantExpr::getAddrSpaceCast(GV, Ty);

  return GV;
}


llvm::GlobalVariable *
CodeGenModule::CreateOrReplaceCXXRuntimeVariable(StringRef Name, 
                                      llvm::Type *Ty,
                                      llvm::GlobalValue::LinkageTypes Linkage) {
  llvm::GlobalVariable *GV = getModule().getNamedGlobal(Name);
  llvm::GlobalVariable *OldGV = nullptr;

  if (GV) {
    // Check if the variable has the right type.
    if (GV->getType()->getElementType() == Ty)
      return GV;

    // Because C++ name mangling, the only way we can end up with an already
    // existing global with the same name is if it has been declared extern "C".
    assert(GV->isDeclaration() && "Declaration has wrong type!");
    OldGV = GV;
  }
  
  // Create a new variable.
  GV = new llvm::GlobalVariable(getModule(), Ty, /*isConstant=*/true,
                                Linkage, nullptr, Name);

  if (OldGV) {
    // Replace occurrences of the old variable if needed.
    GV->takeName(OldGV);
    
    if (!OldGV->use_empty()) {
      llvm::Constant *NewPtrForOldDecl =
      llvm::ConstantExpr::getBitCast(GV, OldGV->getType());
      OldGV->replaceAllUsesWith(NewPtrForOldDecl);
    }
    
    OldGV->eraseFromParent();
  }

  if (supportsCOMDAT() && GV->isWeakForLinker() &&
      !GV->hasAvailableExternallyLinkage())
    GV->setComdat(TheModule.getOrInsertComdat(GV->getName()));

  return GV;
}

/// GetAddrOfGlobalVar - Return the llvm::Constant for the address of the
/// given global variable.  If Ty is non-null and if the global doesn't exist,
/// then it will be created with the specified type instead of whatever the
/// normal requested type would be.
llvm::Constant *CodeGenModule::GetAddrOfGlobalVar(const VarDecl *D,
                                                  llvm::Type *Ty) {
  assert(D->hasGlobalStorage() && "Not a global variable");
  QualType ASTTy = D->getType();
  if (!Ty)
    Ty = getTypes().ConvertTypeForMem(ASTTy);

  llvm::PointerType *PTy =
    llvm::PointerType::get(Ty, getContext().getTargetAddressSpace(ASTTy));

  StringRef MangledName = getMangledName(D);
  return GetOrCreateLLVMGlobal(MangledName, PTy, D);
}

/// CreateRuntimeVariable - Create a new runtime global variable with the
/// specified type and name.
llvm::Constant *
CodeGenModule::CreateRuntimeVariable(llvm::Type *Ty,
                                     StringRef Name) {
  return GetOrCreateLLVMGlobal(Name, llvm::PointerType::getUnqual(Ty), nullptr);
}

void CodeGenModule::EmitTentativeDefinition(const VarDecl *D) {
  assert(!D->getInit() && "Cannot emit definite definitions here!");

  if (!MustBeEmitted(D)) {
    // If we have not seen a reference to this variable yet, place it
    // into the deferred declarations table to be emitted if needed
    // later.
    StringRef MangledName = getMangledName(D);
    if (!GetGlobalValue(MangledName)) {
      DeferredDecls[MangledName] = D;
      return;
    }
  }

  // The tentative definition is the only definition.
  EmitGlobalVarDefinition(D);
}

CharUnits CodeGenModule::GetTargetTypeStoreSize(llvm::Type *Ty) const {
    return Context.toCharUnitsFromBits(
      TheDataLayout.getTypeStoreSizeInBits(Ty));
}

unsigned CodeGenModule::GetGlobalVarAddressSpace(const VarDecl *D,
                                                 unsigned AddrSpace) {
  if (LangOpts.CUDA && LangOpts.CUDAIsDevice) {
    if (D->hasAttr<CUDAConstantAttr>())
      AddrSpace = getContext().getTargetAddressSpace(LangAS::cuda_constant);
    else if (D->hasAttr<CUDASharedAttr>())
      AddrSpace = getContext().getTargetAddressSpace(LangAS::cuda_shared);
    else
      AddrSpace = getContext().getTargetAddressSpace(LangAS::cuda_device);
  }

  return AddrSpace;
}

template<typename SomeDecl>
void CodeGenModule::MaybeHandleStaticInExternC(const SomeDecl *D,
                                               llvm::GlobalValue *GV) {
  if (!getLangOpts().CPlusPlus)
    return;

  // Must have 'used' attribute, or else inline assembly can't rely on
  // the name existing.
  if (!D->template hasAttr<UsedAttr>())
    return;

  // Must have internal linkage and an ordinary name.
  if (!D->getIdentifier() || D->getFormalLinkage() != InternalLinkage)
    return;

  // Must be in an extern "C" context. Entities declared directly within
  // a record are not extern "C" even if the record is in such a context.
  const SomeDecl *First = D->getFirstDecl();
  if (First->getDeclContext()->isRecord() || !First->isInExternCContext())
    return;

  // OK, this is an internal linkage entity inside an extern "C" linkage
  // specification. Make a note of that so we can give it the "expected"
  // mangled name if nothing else is using that name.
  std::pair<StaticExternCMap::iterator, bool> R =
      StaticExternCValues.insert(std::make_pair(D->getIdentifier(), GV));

  // If we have multiple internal linkage entities with the same name
  // in extern "C" regions, none of them gets that name.
  if (!R.second)
    R.first->second = nullptr;
}

static bool shouldBeInCOMDAT(CodeGenModule &CGM, const Decl &D) {
  if (!CGM.supportsCOMDAT())
    return false;

  if (D.hasAttr<SelectAnyAttr>())
    return true;

  GVALinkage Linkage;
  if (auto *VD = dyn_cast<VarDecl>(&D))
    Linkage = CGM.getContext().GetGVALinkageForVariable(VD);
  else
    Linkage = CGM.getContext().GetGVALinkageForFunction(cast<FunctionDecl>(&D));

  switch (Linkage) {
  case GVA_Internal:
  case GVA_AvailableExternally:
  case GVA_StrongExternal:
    return false;
  case GVA_DiscardableODR:
  case GVA_StrongODR:
    return true;
  }
  llvm_unreachable("No such linkage");
}

void CodeGenModule::maybeSetTrivialComdat(const Decl &D,
                                          llvm::GlobalObject &GO) {
  if (!shouldBeInCOMDAT(*this, D))
    return;
  GO.setComdat(TheModule.getOrInsertComdat(GO.getName()));
}

void CodeGenModule::EmitGlobalVarDefinition(const VarDecl *D) {

  if (getLangOpts().OpenMPTargetMode) {
    if (!getOpenMPRuntime().isValidAnyTargetGlobalVariable(D))
      return;
  }

  llvm::Constant *Init = nullptr;
  QualType ASTTy = D->getType();
  CXXRecordDecl *RD = ASTTy->getBaseElementTypeUnsafe()->getAsCXXRecordDecl();
  bool NeedsGlobalCtor = false;
  bool NeedsGlobalDtor = RD && !RD->hasTrivialDestructor();

  const VarDecl *InitDecl;
  const Expr *InitExpr = D->getAnyInitializer(InitDecl);

  if (!InitExpr) {
    // This is a tentative definition; tentative definitions are
    // implicitly initialized with { 0 }.
    //
    // Note that tentative definitions are only emitted at the end of
    // a translation unit, so they should never have incomplete
    // type. In addition, EmitTentativeDefinition makes sure that we
    // never attempt to emit a tentative definition if a real one
    // exists. A use may still exists, however, so we still may need
    // to do a RAUW.
    assert(!ASTTy->isIncompleteType() && "Unexpected incomplete type");
    Init = EmitNullConstant(D->getType());
  } else {
    initializedGlobalDecl = GlobalDecl(D);
    Init = EmitConstantInit(*InitDecl);

    if (!Init) {
      QualType T = InitExpr->getType();
      if (D->getType()->isReferenceType())
        T = D->getType();

      if (getLangOpts().CPlusPlus) {
        Init = EmitNullConstant(T);
        NeedsGlobalCtor = true;
      } else {
        ErrorUnsupported(D, "static initializer");
        Init = llvm::UndefValue::get(getTypes().ConvertType(T));
      }
    } else {
      // We don't need an initializer, so remove the entry for the delayed
      // initializer position (just in case this entry was delayed) if we
      // also don't need to register a destructor.
      if (getLangOpts().CPlusPlus && !NeedsGlobalDtor)
        DelayedCXXInitPosition.erase(D);
    }
  }

  llvm::Type* InitType = Init->getType();
  llvm::Constant *Entry = GetAddrOfGlobalVar(D, InitType);

  // Strip off a bitcast if we got one back.
  if (auto *CE = dyn_cast<llvm::ConstantExpr>(Entry)) {
    assert(CE->getOpcode() == llvm::Instruction::BitCast ||
           CE->getOpcode() == llvm::Instruction::AddrSpaceCast ||
           // All zero index gep.
           CE->getOpcode() == llvm::Instruction::GetElementPtr);
    Entry = CE->getOperand(0);
  }

  // Entry is now either a Function or GlobalVariable.
  auto *GV = dyn_cast<llvm::GlobalVariable>(Entry);

  // We have a definition after a declaration with the wrong type.
  // We must make a new GlobalVariable* and update everything that used OldGV
  // (a declaration or tentative definition) with the new GlobalVariable*
  // (which will be a definition).
  //
  // This happens if there is a prototype for a global (e.g.
  // "extern int x[];") and then a definition of a different type (e.g.
  // "int x[10];"). This also happens when an initializer has a different type
  // from the type of the global (this happens with unions).
  if (!GV ||
      GV->getType()->getElementType() != InitType ||
      GV->getType()->getAddressSpace() !=
       GetGlobalVarAddressSpace(D, getContext().getTargetAddressSpace(ASTTy))) {

    // Move the old entry aside so that we'll create a new one.
    Entry->setName(StringRef());

    // Make a new global with the correct type, this is now guaranteed to work.
    GV = cast<llvm::GlobalVariable>(GetAddrOfGlobalVar(D, InitType));

    // Replace all uses of the old global with the new global
    llvm::Constant *NewPtrForOldDecl =
        llvm::ConstantExpr::getBitCast(GV, Entry->getType());
    Entry->replaceAllUsesWith(NewPtrForOldDecl);

    // Erase the old global, since it is no longer used.
    cast<llvm::GlobalValue>(Entry)->eraseFromParent();
  }

  MaybeHandleStaticInExternC(D, GV);

  if (D->hasAttr<AnnotateAttr>())
    AddGlobalAnnotations(D, GV);

  GV->setInitializer(Init);

  // If it is safe to mark the global 'constant', do so now.
  GV->setConstant(!NeedsGlobalCtor && !NeedsGlobalDtor &&
                  isTypeConstant(D->getType(), true));

  // If it is in a read-only section, mark it 'constant'.
  if (const SectionAttr *SA = D->getAttr<SectionAttr>()) {
    const ASTContext::SectionInfo &SI = Context.SectionInfos[SA->getName()];
    if ((SI.SectionFlags & ASTContext::PSF_Write) == 0)
      GV->setConstant(true);
  }

  GV->setAlignment(getContext().getDeclAlign(D).getQuantity());

  // Set the llvm linkage type as appropriate.
  llvm::GlobalValue::LinkageTypes Linkage =
      getLLVMLinkageVarDefinition(D, GV->isConstant());

  // On Darwin, the backing variable for a C++11 thread_local variable always
  // has internal linkage; all accesses should just be calls to the
  // Itanium-specified entry point, which has the normal linkage of the
  // variable.
  if (!D->isStaticLocal() && D->getTLSKind() == VarDecl::TLS_Dynamic &&
      Context.getTargetInfo().getTriple().isMacOSX())
    Linkage = llvm::GlobalValue::InternalLinkage;

  GV->setLinkage(Linkage);
  if (D->hasAttr<DLLImportAttr>())
    GV->setDLLStorageClass(llvm::GlobalVariable::DLLImportStorageClass);
  else if (D->hasAttr<DLLExportAttr>())
    GV->setDLLStorageClass(llvm::GlobalVariable::DLLExportStorageClass);
  else
    GV->setDLLStorageClass(llvm::GlobalVariable::DefaultStorageClass);

  if (Linkage == llvm::GlobalVariable::CommonLinkage)
    // common vars aren't constant even if declared const.
    GV->setConstant(false);

  setNonAliasAttributes(D, GV);

  if (D->getTLSKind() && !GV->isThreadLocal()) {
    if (D->getTLSKind() == VarDecl::TLS_Dynamic)
      CXXThreadLocals.push_back(std::make_pair(D, GV));
    setTLSMode(GV, *D);
  }

  maybeSetTrivialComdat(*D, *GV);

  // Emit the initializer function if necessary.
  if (NeedsGlobalCtor || NeedsGlobalDtor)
    EmitCXXGlobalVarDeclInitFunc(D, GV, NeedsGlobalCtor);

  SanitizerMD->reportGlobalToASan(GV, *D, NeedsGlobalCtor);

  // Emit global variable debug information.
  if (CGDebugInfo *DI = getModuleDebugInfo())
    if (getCodeGenOpts().getDebugInfo() >= CodeGenOptions::LimitedDebugInfo)
      DI->EmitGlobalVariable(GV, D);
}

static bool isVarDeclStrongDefinition(const ASTContext &Context,
                                      CodeGenModule &CGM, const VarDecl *D,
                                      bool NoCommon) {
  // Don't give variables common linkage if -fno-common was specified unless it
  // was overridden by a NoCommon attribute.
  if ((NoCommon || D->hasAttr<NoCommonAttr>()) && !D->hasAttr<CommonAttr>())
    return true;

  // C11 6.9.2/2:
  //   A declaration of an identifier for an object that has file scope without
  //   an initializer, and without a storage-class specifier or with the
  //   storage-class specifier static, constitutes a tentative definition.
  if (D->getInit() || D->hasExternalStorage())
    return true;

  // A variable cannot be both common and exist in a section.
  if (D->hasAttr<SectionAttr>())
    return true;

  // Thread local vars aren't considered common linkage.
  if (D->getTLSKind())
    return true;

  // Tentative definitions marked with WeakImportAttr are true definitions.
  if (D->hasAttr<WeakImportAttr>())
    return true;

  // A variable cannot be both common and exist in a comdat.
  if (shouldBeInCOMDAT(CGM, *D))
    return true;

  // Declarations with a required alignment do not have common linakge in MSVC
  // mode.
  if (Context.getLangOpts().MSVCCompat) {
    if (D->hasAttr<AlignedAttr>())
      return true;
    QualType VarType = D->getType();
    if (Context.isAlignmentRequired(VarType))
      return true;

    if (const auto *RT = VarType->getAs<RecordType>()) {
      const RecordDecl *RD = RT->getDecl();
      for (const FieldDecl *FD : RD->fields()) {
        if (FD->isBitField())
          continue;
        if (FD->hasAttr<AlignedAttr>())
          return true;
        if (Context.isAlignmentRequired(FD->getType()))
          return true;
      }
    }
  }

  return false;
}

llvm::GlobalValue::LinkageTypes CodeGenModule::getLLVMLinkageForDeclarator(
    const DeclaratorDecl *D, GVALinkage Linkage, bool IsConstantVariable) {
  if (Linkage == GVA_Internal)
    return llvm::Function::InternalLinkage;

  if (D->hasAttr<WeakAttr>()) {
    if (IsConstantVariable)
      return llvm::GlobalVariable::WeakODRLinkage;
    else
      return llvm::GlobalVariable::WeakAnyLinkage;
  }

  // We are guaranteed to have a strong definition somewhere else,
  // so we can use available_externally linkage.
  if (Linkage == GVA_AvailableExternally)
    return llvm::Function::AvailableExternallyLinkage;

  // Note that Apple's kernel linker doesn't support symbol
  // coalescing, so we need to avoid linkonce and weak linkages there.
  // Normally, this means we just map to internal, but for explicit
  // instantiations we'll map to external.

  // In C++, the compiler has to emit a definition in every translation unit
  // that references the function.  We should use linkonce_odr because
  // a) if all references in this translation unit are optimized away, we
  // don't need to codegen it.  b) if the function persists, it needs to be
  // merged with other definitions. c) C++ has the ODR, so we know the
  // definition is dependable.
  if (Linkage == GVA_DiscardableODR)
    return !Context.getLangOpts().AppleKext ? llvm::Function::LinkOnceODRLinkage
                                            : llvm::Function::InternalLinkage;

  // An explicit instantiation of a template has weak linkage, since
  // explicit instantiations can occur in multiple translation units
  // and must all be equivalent. However, we are not allowed to
  // throw away these explicit instantiations.
  if (Linkage == GVA_StrongODR)
    return !Context.getLangOpts().AppleKext ? llvm::Function::WeakODRLinkage
                                            : llvm::Function::ExternalLinkage;

  // C++ doesn't have tentative definitions and thus cannot have common
  // linkage.
  if (!getLangOpts().CPlusPlus && isa<VarDecl>(D) &&
      !isVarDeclStrongDefinition(Context, *this, cast<VarDecl>(D),
                                 CodeGenOpts.NoCommon))
    return llvm::GlobalVariable::CommonLinkage;

  // selectany symbols are externally visible, so use weak instead of
  // linkonce.  MSVC optimizes away references to const selectany globals, so
  // all definitions should be the same and ODR linkage should be used.
  // http://msdn.microsoft.com/en-us/library/5tkz6s71.aspx
  if (D->hasAttr<SelectAnyAttr>())
    return llvm::GlobalVariable::WeakODRLinkage;

  // Otherwise, we have strong external linkage.
  assert(Linkage == GVA_StrongExternal);
  return llvm::GlobalVariable::ExternalLinkage;
}

llvm::GlobalValue::LinkageTypes CodeGenModule::getLLVMLinkageVarDefinition(
    const VarDecl *VD, bool IsConstant) {
  GVALinkage Linkage = getContext().GetGVALinkageForVariable(VD);
  return getLLVMLinkageForDeclarator(VD, Linkage, IsConstant);
}

/// Replace the uses of a function that was declared with a non-proto type.
/// We want to silently drop extra arguments from call sites
static void replaceUsesOfNonProtoConstant(llvm::Constant *old,
                                          llvm::Function *newFn) {
  // Fast path.
  if (old->use_empty()) return;

  llvm::Type *newRetTy = newFn->getReturnType();
  SmallVector<llvm::Value*, 4> newArgs;

  for (llvm::Value::use_iterator ui = old->use_begin(), ue = old->use_end();
         ui != ue; ) {
    llvm::Value::use_iterator use = ui++; // Increment before the use is erased.
    llvm::User *user = use->getUser();

    // Recognize and replace uses of bitcasts.  Most calls to
    // unprototyped functions will use bitcasts.
    if (auto *bitcast = dyn_cast<llvm::ConstantExpr>(user)) {
      if (bitcast->getOpcode() == llvm::Instruction::BitCast)
        replaceUsesOfNonProtoConstant(bitcast, newFn);
      continue;
    }

    // Recognize calls to the function.
    llvm::CallSite callSite(user);
    if (!callSite) continue;
    if (!callSite.isCallee(&*use)) continue;

    // If the return types don't match exactly, then we can't
    // transform this call unless it's dead.
    if (callSite->getType() != newRetTy && !callSite->use_empty())
      continue;

    // Get the call site's attribute list.
    SmallVector<llvm::AttributeSet, 8> newAttrs;
    llvm::AttributeSet oldAttrs = callSite.getAttributes();

    // Collect any return attributes from the call.
    if (oldAttrs.hasAttributes(llvm::AttributeSet::ReturnIndex))
      newAttrs.push_back(
        llvm::AttributeSet::get(newFn->getContext(),
                                oldAttrs.getRetAttributes()));

    // If the function was passed too few arguments, don't transform.
    unsigned newNumArgs = newFn->arg_size();
    if (callSite.arg_size() < newNumArgs) continue;

    // If extra arguments were passed, we silently drop them.
    // If any of the types mismatch, we don't transform.
    unsigned argNo = 0;
    bool dontTransform = false;
    for (llvm::Function::arg_iterator ai = newFn->arg_begin(),
           ae = newFn->arg_end(); ai != ae; ++ai, ++argNo) {
      if (callSite.getArgument(argNo)->getType() != ai->getType()) {
        dontTransform = true;
        break;
      }

      // Add any parameter attributes.
      if (oldAttrs.hasAttributes(argNo + 1))
        newAttrs.
          push_back(llvm::
                    AttributeSet::get(newFn->getContext(),
                                      oldAttrs.getParamAttributes(argNo + 1)));
    }
    if (dontTransform)
      continue;

    if (oldAttrs.hasAttributes(llvm::AttributeSet::FunctionIndex))
      newAttrs.push_back(llvm::AttributeSet::get(newFn->getContext(),
                                                 oldAttrs.getFnAttributes()));

    // Okay, we can transform this.  Create the new call instruction and copy
    // over the required information.
    newArgs.append(callSite.arg_begin(), callSite.arg_begin() + argNo);

    llvm::CallSite newCall;
    if (callSite.isCall()) {
      newCall = llvm::CallInst::Create(newFn, newArgs, "",
                                       callSite.getInstruction());
    } else {
      auto *oldInvoke = cast<llvm::InvokeInst>(callSite.getInstruction());
      newCall = llvm::InvokeInst::Create(newFn,
                                         oldInvoke->getNormalDest(),
                                         oldInvoke->getUnwindDest(),
                                         newArgs, "",
                                         callSite.getInstruction());
    }
    newArgs.clear(); // for the next iteration

    if (!newCall->getType()->isVoidTy())
      newCall->takeName(callSite.getInstruction());
    newCall.setAttributes(
                     llvm::AttributeSet::get(newFn->getContext(), newAttrs));
    newCall.setCallingConv(callSite.getCallingConv());

    // Finally, remove the old call, replacing any uses with the new one.
    if (!callSite->use_empty())
      callSite->replaceAllUsesWith(newCall.getInstruction());

    // Copy debug location attached to CI.
    if (callSite->getDebugLoc())
      newCall->setDebugLoc(callSite->getDebugLoc());
    callSite->eraseFromParent();
  }
}

/// ReplaceUsesOfNonProtoTypeWithRealFunction - This function is called when we
/// implement a function with no prototype, e.g. "int foo() {}".  If there are
/// existing call uses of the old function in the module, this adjusts them to
/// call the new function directly.
///
/// This is not just a cleanup: the always_inline pass requires direct calls to
/// functions to be able to inline them.  If there is a bitcast in the way, it
/// won't inline them.  Instcombine normally deletes these calls, but it isn't
/// run at -O0.
static void ReplaceUsesOfNonProtoTypeWithRealFunction(llvm::GlobalValue *Old,
                                                      llvm::Function *NewFn) {
  // If we're redefining a global as a function, don't transform it.
  if (!isa<llvm::Function>(Old)) return;

  replaceUsesOfNonProtoConstant(Old, NewFn);
}

void CodeGenModule::HandleCXXStaticMemberVarInstantiation(VarDecl *VD) {
  TemplateSpecializationKind TSK = VD->getTemplateSpecializationKind();
  // If we have a definition, this might be a deferred decl. If the
  // instantiation is explicit, make sure we emit it at the end.
  if (VD->getDefinition() && TSK == TSK_ExplicitInstantiationDefinition)
    GetAddrOfGlobalVar(VD);

  EmitTopLevelDecl(VD);
}

void CodeGenModule::EmitGlobalFunctionDefinition(GlobalDecl GD,
                                                 llvm::GlobalValue *GV) {
  const auto *D = cast<FunctionDecl>(GD.getDecl());

  // If we are generating code for a target we need to look
  // into the function declarations for target regions instead
  // of codegening the function if it is a valid parent.
  if (LangOpts.OpenMPTargetMode) {
    StringRef Name = getMangledName(GD);
    if (getOpenMPRuntime().isValidTargetRegionParent(Name)) {
      ScanFunctionTargetRegions(*this, D);
      return;
    }
    if (!getOpenMPRuntime().isValidOtherTargetFunction(Name))
      return;
  }

  // If a method is deffered then defer its omp directive too.
  if (const CXXMethodDecl *MD = dyn_cast_or_null<CXXMethodDecl>(D)) {
    const CXXRecordDecl *Parent = MD->getParent();
    for (DeclContext::decl_iterator DI = Parent->decls_begin(),
                                    DE = Parent->decls_end();
                                    DI != DE; ++DI) {
      if (const OMPDeclareSimdDecl *DSimd =
          dyn_cast_or_null<OMPDeclareSimdDecl>(*DI)) {
        if (dyn_cast_or_null<FunctionDecl>(DSimd->getFunction()) == D) {
          DeferredOMP.push_back(DSimd);
        }
      }
    }
  }
  // Compute the function info and LLVM type.
  const CGFunctionInfo &FI = getTypes().arrangeGlobalDeclaration(GD);
  llvm::FunctionType *Ty = getTypes().GetFunctionType(FI);

  // Get or create the prototype for the function.
  if (!GV) {
    llvm::Constant *C =
        GetAddrOfFunction(GD, Ty, /*ForVTable=*/false, /*DontDefer*/ true);

    // Strip off a bitcast if we got one back.
    if (auto *CE = dyn_cast<llvm::ConstantExpr>(C)) {
      assert(CE->getOpcode() == llvm::Instruction::BitCast);
      GV = cast<llvm::GlobalValue>(CE->getOperand(0));
    } else {
      GV = cast<llvm::GlobalValue>(C);
    }
  }

  if (!GV->isDeclaration()) {
    getDiags().Report(D->getLocation(), diag::err_duplicate_mangled_name);
    GlobalDecl OldGD = Manglings.lookup(GV->getName());
    if (auto *Prev = OldGD.getDecl())
      getDiags().Report(Prev->getLocation(), diag::note_previous_definition);
    return;
  }

  if (GV->getType()->getElementType() != Ty) {
    // If the types mismatch then we have to rewrite the definition.
    assert(GV->isDeclaration() && "Shouldn't replace non-declaration");

    // F is the Function* for the one with the wrong type, we must make a new
    // Function* and update everything that used F (a declaration) with the new
    // Function* (which will be a definition).
    //
    // This happens if there is a prototype for a function
    // (e.g. "int f()") and then a definition of a different type
    // (e.g. "int f(int x)").  Move the old function aside so that it
    // doesn't interfere with GetAddrOfFunction.
    GV->setName(StringRef());
    auto *NewFn = cast<llvm::Function>(GetAddrOfFunction(GD, Ty));

    // This might be an implementation of a function without a
    // prototype, in which case, try to do special replacement of
    // calls which match the new prototype.  The really key thing here
    // is that we also potentially drop arguments from the call site
    // so as to make a direct call, which makes the inliner happier
    // and suppresses a number of optimizer warnings (!) about
    // dropping arguments.
    if (!GV->use_empty()) {
      ReplaceUsesOfNonProtoTypeWithRealFunction(GV, NewFn);
      GV->removeDeadConstantUsers();
    }

    // Replace uses of F with the Function we will endow with a body.
    if (!GV->use_empty()) {
      llvm::Constant *NewPtrForOldDecl =
          llvm::ConstantExpr::getBitCast(NewFn, GV->getType());
      GV->replaceAllUsesWith(NewPtrForOldDecl);
    }

    // Ok, delete the old function now, which is dead.
    GV->eraseFromParent();

    GV = NewFn;
  }

  // We need to set linkage and visibility on the function before
  // generating code for it because various parts of IR generation
  // want to propagate this information down (e.g. to local static
  // declarations).
  auto *Fn = cast<llvm::Function>(GV);
  setFunctionLinkage(GD, Fn);
  setFunctionDLLStorageClass(GD, Fn);

  // FIXME: this is redundant with part of setFunctionDefinitionAttributes
  setGlobalVisibility(Fn, D);

  MaybeHandleStaticInExternC(D, Fn);

  maybeSetTrivialComdat(*D, *Fn);

  CodeGenFunction(*this).GenerateCode(D, Fn, FI);

  setFunctionDefinitionAttributes(D, Fn);
  SetLLVMFunctionAttributesForDefinition(D, Fn);

  if (const ConstructorAttr *CA = D->getAttr<ConstructorAttr>())
    AddGlobalCtor(Fn, CA->getPriority());
  if (const DestructorAttr *DA = D->getAttr<DestructorAttr>())
    AddGlobalDtor(Fn, DA->getPriority());
  if (D->hasAttr<AnnotateAttr>())
    AddGlobalAnnotations(D, Fn);
}

void CodeGenModule::EmitAliasDefinition(GlobalDecl GD) {
  const auto *D = cast<ValueDecl>(GD.getDecl());
  const AliasAttr *AA = D->getAttr<AliasAttr>();
  assert(AA && "Not an alias?");

  StringRef MangledName = getMangledName(GD);

  // If there is a definition in the module, then it wins over the alias.
  // This is dubious, but allow it to be safe.  Just ignore the alias.
  llvm::GlobalValue *Entry = GetGlobalValue(MangledName);
  if (Entry && !Entry->isDeclaration())
    return;

  Aliases.push_back(GD);

  llvm::Type *DeclTy = getTypes().ConvertTypeForMem(D->getType());

  // Create a reference to the named value.  This ensures that it is emitted
  // if a deferred decl.
  llvm::Constant *Aliasee;
  if (isa<llvm::FunctionType>(DeclTy))
    Aliasee = GetOrCreateLLVMFunction(AA->getAliasee(), DeclTy, GD,
                                      /*ForVTable=*/false);
  else
    Aliasee = GetOrCreateLLVMGlobal(AA->getAliasee(),
                                    llvm::PointerType::getUnqual(DeclTy),
                                    /*D=*/nullptr);

  // Create the new alias itself, but don't set a name yet.
  auto *GA = llvm::GlobalAlias::create(
      cast<llvm::PointerType>(Aliasee->getType()),
      llvm::Function::ExternalLinkage, "", Aliasee, &getModule());

  if (Entry) {
    if (GA->getAliasee() == Entry) {
      Diags.Report(AA->getLocation(), diag::err_cyclic_alias);
      return;
    }

    assert(Entry->isDeclaration());

    // If there is a declaration in the module, then we had an extern followed
    // by the alias, as in:
    //   extern int test6();
    //   ...
    //   int test6() __attribute__((alias("test7")));
    //
    // Remove it and replace uses of it with the alias.
    GA->takeName(Entry);

    Entry->replaceAllUsesWith(llvm::ConstantExpr::getBitCast(GA,
                                                          Entry->getType()));
    Entry->eraseFromParent();
  } else {
    GA->setName(MangledName);
  }

  // Set attributes which are particular to an alias; this is a
  // specialization of the attributes which may be set on a global
  // variable/function.
  if (D->hasAttr<WeakAttr>() || D->hasAttr<WeakRefAttr>() ||
      D->isWeakImported()) {
    GA->setLinkage(llvm::Function::WeakAnyLinkage);
  }

  if (const auto *VD = dyn_cast<VarDecl>(D))
    if (VD->getTLSKind())
      setTLSMode(GA, *VD);

  setAliasAttributes(D, GA);
}

llvm::Function *CodeGenModule::getIntrinsic(unsigned IID,
                                            ArrayRef<llvm::Type*> Tys) {
  return llvm::Intrinsic::getDeclaration(&getModule(), (llvm::Intrinsic::ID)IID,
                                         Tys);
}

static llvm::StringMapEntry<llvm::GlobalVariable *> &
GetConstantCFStringEntry(llvm::StringMap<llvm::GlobalVariable *> &Map,
                         const StringLiteral *Literal, bool TargetIsLSB,
                         bool &IsUTF16, unsigned &StringLength) {
  StringRef String = Literal->getString();
  unsigned NumBytes = String.size();

  // Check for simple case.
  if (!Literal->containsNonAsciiOrNull()) {
    StringLength = NumBytes;
    return *Map.insert(std::make_pair(String, nullptr)).first;
  }

  // Otherwise, convert the UTF8 literals into a string of shorts.
  IsUTF16 = true;

  SmallVector<UTF16, 128> ToBuf(NumBytes + 1); // +1 for ending nulls.
  const UTF8 *FromPtr = (const UTF8 *)String.data();
  UTF16 *ToPtr = &ToBuf[0];

  (void)ConvertUTF8toUTF16(&FromPtr, FromPtr + NumBytes,
                           &ToPtr, ToPtr + NumBytes,
                           strictConversion);

  // ConvertUTF8toUTF16 returns the length in ToPtr.
  StringLength = ToPtr - &ToBuf[0];

  // Add an explicit null.
  *ToPtr = 0;
  return *Map.insert(std::make_pair(
                         StringRef(reinterpret_cast<const char *>(ToBuf.data()),
                                   (StringLength + 1) * 2),
                         nullptr)).first;
}

static llvm::StringMapEntry<llvm::GlobalVariable *> &
GetConstantStringEntry(llvm::StringMap<llvm::GlobalVariable *> &Map,
                       const StringLiteral *Literal, unsigned &StringLength) {
  StringRef String = Literal->getString();
  StringLength = String.size();
  return *Map.insert(std::make_pair(String, nullptr)).first;
}

llvm::Constant *
CodeGenModule::GetAddrOfConstantCFString(const StringLiteral *Literal) {
  unsigned StringLength = 0;
  bool isUTF16 = false;
  llvm::StringMapEntry<llvm::GlobalVariable *> &Entry =
      GetConstantCFStringEntry(CFConstantStringMap, Literal,
                               getDataLayout().isLittleEndian(), isUTF16,
                               StringLength);

  if (auto *C = Entry.second)
    return C;

  llvm::Constant *Zero = llvm::Constant::getNullValue(Int32Ty);
  llvm::Constant *Zeros[] = { Zero, Zero };
  llvm::Value *V;
  
  // If we don't already have it, get __CFConstantStringClassReference.
  if (!CFConstantStringClassRef) {
    llvm::Type *Ty = getTypes().ConvertType(getContext().IntTy);
    Ty = llvm::ArrayType::get(Ty, 0);
    llvm::Constant *GV = CreateRuntimeVariable(Ty,
                                           "__CFConstantStringClassReference");
    // Decay array -> ptr
    V = llvm::ConstantExpr::getGetElementPtr(Ty, GV, Zeros);
    CFConstantStringClassRef = V;
  }
  else
    V = CFConstantStringClassRef;

  QualType CFTy = getContext().getCFConstantStringType();

  auto *STy = cast<llvm::StructType>(getTypes().ConvertType(CFTy));

  llvm::Constant *Fields[4];

  // Class pointer.
  Fields[0] = cast<llvm::ConstantExpr>(V);

  // Flags.
  llvm::Type *Ty = getTypes().ConvertType(getContext().UnsignedIntTy);
  Fields[1] = isUTF16 ? llvm::ConstantInt::get(Ty, 0x07d0) :
    llvm::ConstantInt::get(Ty, 0x07C8);

  // String pointer.
  llvm::Constant *C = nullptr;
  if (isUTF16) {
    ArrayRef<uint16_t> Arr = llvm::makeArrayRef<uint16_t>(
        reinterpret_cast<uint16_t *>(const_cast<char *>(Entry.first().data())),
        Entry.first().size() / 2);
    C = llvm::ConstantDataArray::get(VMContext, Arr);
  } else {
    C = llvm::ConstantDataArray::getString(VMContext, Entry.first());
  }

  // Note: -fwritable-strings doesn't make the backing store strings of
  // CFStrings writable. (See <rdar://problem/10657500>)
  auto *GV =
      new llvm::GlobalVariable(getModule(), C->getType(), /*isConstant=*/true,
                               llvm::GlobalValue::PrivateLinkage, C, ".str");
  GV->setUnnamedAddr(true);
  // Don't enforce the target's minimum global alignment, since the only use
  // of the string is via this class initializer.
  // FIXME: We set the section explicitly to avoid a bug in ld64 224.1. Without
  // it LLVM can merge the string with a non unnamed_addr one during LTO. Doing
  // that changes the section it ends in, which surprises ld64.
  if (isUTF16) {
    CharUnits Align = getContext().getTypeAlignInChars(getContext().ShortTy);
    GV->setAlignment(Align.getQuantity());
    GV->setSection("__TEXT,__ustring");
  } else {
    CharUnits Align = getContext().getTypeAlignInChars(getContext().CharTy);
    GV->setAlignment(Align.getQuantity());
    GV->setSection("__TEXT,__cstring,cstring_literals");
  }

  // String.
  Fields[2] =
      llvm::ConstantExpr::getGetElementPtr(GV->getValueType(), GV, Zeros);

  if (isUTF16)
    // Cast the UTF16 string to the correct type.
    Fields[2] = llvm::ConstantExpr::getBitCast(Fields[2], Int8PtrTy);

  // String length.
  Ty = getTypes().ConvertType(getContext().LongTy);
  Fields[3] = llvm::ConstantInt::get(Ty, StringLength);

  // The struct.
  C = llvm::ConstantStruct::get(STy, Fields);
  GV = new llvm::GlobalVariable(getModule(), C->getType(), true,
                                llvm::GlobalVariable::PrivateLinkage, C,
                                "_unnamed_cfstring_");
  GV->setSection("__DATA,__cfstring");
  Entry.second = GV;

  return GV;
}

llvm::GlobalVariable *
CodeGenModule::GetAddrOfConstantString(const StringLiteral *Literal) {
  unsigned StringLength = 0;
  llvm::StringMapEntry<llvm::GlobalVariable *> &Entry =
      GetConstantStringEntry(CFConstantStringMap, Literal, StringLength);

  if (auto *C = Entry.second)
    return C;
  
  llvm::Constant *Zero = llvm::Constant::getNullValue(Int32Ty);
  llvm::Constant *Zeros[] = { Zero, Zero };
  llvm::Value *V;
  // If we don't already have it, get _NSConstantStringClassReference.
  if (!ConstantStringClassRef) {
    std::string StringClass(getLangOpts().ObjCConstantStringClass);
    llvm::Type *Ty = getTypes().ConvertType(getContext().IntTy);
    llvm::Constant *GV;
    if (LangOpts.ObjCRuntime.isNonFragile()) {
      std::string str = 
        StringClass.empty() ? "OBJC_CLASS_$_NSConstantString" 
                            : "OBJC_CLASS_$_" + StringClass;
      GV = getObjCRuntime().GetClassGlobal(str);
      // Make sure the result is of the correct type.
      llvm::Type *PTy = llvm::PointerType::getUnqual(Ty);
      V = llvm::ConstantExpr::getBitCast(GV, PTy);
      ConstantStringClassRef = V;
    } else {
      std::string str =
        StringClass.empty() ? "_NSConstantStringClassReference"
                            : "_" + StringClass + "ClassReference";
      llvm::Type *PTy = llvm::ArrayType::get(Ty, 0);
      GV = CreateRuntimeVariable(PTy, str);
      // Decay array -> ptr
      V = llvm::ConstantExpr::getGetElementPtr(PTy, GV, Zeros);
      ConstantStringClassRef = V;
    }
  } else
    V = ConstantStringClassRef;

  if (!NSConstantStringType) {
    // Construct the type for a constant NSString.
    RecordDecl *D = Context.buildImplicitRecord("__builtin_NSString");
    D->startDefinition();
      
    QualType FieldTypes[3];
    
    // const int *isa;
    FieldTypes[0] = Context.getPointerType(Context.IntTy.withConst());
    // const char *str;
    FieldTypes[1] = Context.getPointerType(Context.CharTy.withConst());
    // unsigned int length;
    FieldTypes[2] = Context.UnsignedIntTy;
    
    // Create fields
    for (unsigned i = 0; i < 3; ++i) {
      FieldDecl *Field = FieldDecl::Create(Context, D,
                                           SourceLocation(),
                                           SourceLocation(), nullptr,
                                           FieldTypes[i], /*TInfo=*/nullptr,
                                           /*BitWidth=*/nullptr,
                                           /*Mutable=*/false,
                                           ICIS_NoInit);
      Field->setAccess(AS_public);
      D->addDecl(Field);
    }
    
    D->completeDefinition();
    QualType NSTy = Context.getTagDeclType(D);
    NSConstantStringType = cast<llvm::StructType>(getTypes().ConvertType(NSTy));
  }
  
  llvm::Constant *Fields[3];
  
  // Class pointer.
  Fields[0] = cast<llvm::ConstantExpr>(V);
  
  // String pointer.
  llvm::Constant *C =
      llvm::ConstantDataArray::getString(VMContext, Entry.first());

  llvm::GlobalValue::LinkageTypes Linkage;
  bool isConstant;
  Linkage = llvm::GlobalValue::PrivateLinkage;
  isConstant = !LangOpts.WritableStrings;

  auto *GV = new llvm::GlobalVariable(getModule(), C->getType(), isConstant,
                                      Linkage, C, ".str");
  GV->setUnnamedAddr(true);
  // Don't enforce the target's minimum global alignment, since the only use
  // of the string is via this class initializer.
  CharUnits Align = getContext().getTypeAlignInChars(getContext().CharTy);
  GV->setAlignment(Align.getQuantity());
  Fields[1] =
      llvm::ConstantExpr::getGetElementPtr(GV->getValueType(), GV, Zeros);

  // String length.
  llvm::Type *Ty = getTypes().ConvertType(getContext().UnsignedIntTy);
  Fields[2] = llvm::ConstantInt::get(Ty, StringLength);
  
  // The struct.
  C = llvm::ConstantStruct::get(NSConstantStringType, Fields);
  GV = new llvm::GlobalVariable(getModule(), C->getType(), true,
                                llvm::GlobalVariable::PrivateLinkage, C,
                                "_unnamed_nsstring_");
  const char *NSStringSection = "__OBJC,__cstring_object,regular,no_dead_strip";
  const char *NSStringNonFragileABISection =
      "__DATA,__objc_stringobj,regular,no_dead_strip";
  // FIXME. Fix section.
  GV->setSection(LangOpts.ObjCRuntime.isNonFragile()
                     ? NSStringNonFragileABISection
                     : NSStringSection);
  Entry.second = GV;

  return GV;
}

QualType CodeGenModule::getObjCFastEnumerationStateType() {
  if (ObjCFastEnumerationStateType.isNull()) {
    RecordDecl *D = Context.buildImplicitRecord("__objcFastEnumerationState");
    D->startDefinition();
    
    QualType FieldTypes[] = {
      Context.UnsignedLongTy,
      Context.getPointerType(Context.getObjCIdType()),
      Context.getPointerType(Context.UnsignedLongTy),
      Context.getConstantArrayType(Context.UnsignedLongTy,
                           llvm::APInt(32, 5), ArrayType::Normal, 0)
    };
    
    for (size_t i = 0; i < 4; ++i) {
      FieldDecl *Field = FieldDecl::Create(Context,
                                           D,
                                           SourceLocation(),
                                           SourceLocation(), nullptr,
                                           FieldTypes[i], /*TInfo=*/nullptr,
                                           /*BitWidth=*/nullptr,
                                           /*Mutable=*/false,
                                           ICIS_NoInit);
      Field->setAccess(AS_public);
      D->addDecl(Field);
    }
    
    D->completeDefinition();
    ObjCFastEnumerationStateType = Context.getTagDeclType(D);
  }
  
  return ObjCFastEnumerationStateType;
}

llvm::Constant *
CodeGenModule::GetConstantArrayFromStringLiteral(const StringLiteral *E) {
  assert(!E->getType()->isPointerType() && "Strings are always arrays");
  
  // Don't emit it as the address of the string, emit the string data itself
  // as an inline array.
  if (E->getCharByteWidth() == 1) {
    SmallString<64> Str(E->getString());

    // Resize the string to the right size, which is indicated by its type.
    const ConstantArrayType *CAT = Context.getAsConstantArrayType(E->getType());
    Str.resize(CAT->getSize().getZExtValue());
    return llvm::ConstantDataArray::getString(VMContext, Str, false);
  }

  auto *AType = cast<llvm::ArrayType>(getTypes().ConvertType(E->getType()));
  llvm::Type *ElemTy = AType->getElementType();
  unsigned NumElements = AType->getNumElements();

  // Wide strings have either 2-byte or 4-byte elements.
  if (ElemTy->getPrimitiveSizeInBits() == 16) {
    SmallVector<uint16_t, 32> Elements;
    Elements.reserve(NumElements);

    for(unsigned i = 0, e = E->getLength(); i != e; ++i)
      Elements.push_back(E->getCodeUnit(i));
    Elements.resize(NumElements);
    return llvm::ConstantDataArray::get(VMContext, Elements);
  }
  
  assert(ElemTy->getPrimitiveSizeInBits() == 32);
  SmallVector<uint32_t, 32> Elements;
  Elements.reserve(NumElements);
  
  for(unsigned i = 0, e = E->getLength(); i != e; ++i)
    Elements.push_back(E->getCodeUnit(i));
  Elements.resize(NumElements);
  return llvm::ConstantDataArray::get(VMContext, Elements);
}

static llvm::GlobalVariable *
GenerateStringLiteral(llvm::Constant *C, llvm::GlobalValue::LinkageTypes LT,
                      CodeGenModule &CGM, StringRef GlobalName,
                      unsigned Alignment) {
  // OpenCL v1.2 s6.5.3: a string literal is in the constant address space.
  unsigned AddrSpace = 0;
  if (CGM.getLangOpts().OpenCL)
    AddrSpace = CGM.getContext().getTargetAddressSpace(LangAS::opencl_constant);

  llvm::Module &M = CGM.getModule();
  // Create a global variable for this string
  auto *GV = new llvm::GlobalVariable(
      M, C->getType(), !CGM.getLangOpts().WritableStrings, LT, C, GlobalName,
      nullptr, llvm::GlobalVariable::NotThreadLocal, AddrSpace);
  GV->setAlignment(Alignment);
  GV->setUnnamedAddr(true);
  if (GV->isWeakForLinker()) {
    assert(CGM.supportsCOMDAT() && "Only COFF uses weak string literals");
    GV->setComdat(M.getOrInsertComdat(GV->getName()));
  }

  return GV;
}

/// GetAddrOfConstantStringFromLiteral - Return a pointer to a
/// constant array for the given string literal.
llvm::GlobalVariable *
CodeGenModule::GetAddrOfConstantStringFromLiteral(const StringLiteral *S,
                                                  StringRef Name) {
  auto Alignment =
      getContext().getAlignOfGlobalVarInChars(S->getType()).getQuantity();

  llvm::Constant *C = GetConstantArrayFromStringLiteral(S);
  llvm::GlobalVariable **Entry = nullptr;
  if (!LangOpts.WritableStrings) {
    Entry = &ConstantStringMap[C];
    if (auto GV = *Entry) {
      if (Alignment > GV->getAlignment())
        GV->setAlignment(Alignment);
      return GV;
    }
  }

  SmallString<256> MangledNameBuffer;
  StringRef GlobalVariableName;
  llvm::GlobalValue::LinkageTypes LT;

  // Mangle the string literal if the ABI allows for it.  However, we cannot
  // do this if  we are compiling with ASan or -fwritable-strings because they
  // rely on strings having normal linkage.
  if (!LangOpts.WritableStrings &&
      !LangOpts.Sanitize.has(SanitizerKind::Address) &&
      getCXXABI().getMangleContext().shouldMangleStringLiteral(S)) {
    llvm::raw_svector_ostream Out(MangledNameBuffer);
    getCXXABI().getMangleContext().mangleStringLiteral(S, Out);
    Out.flush();

    LT = llvm::GlobalValue::LinkOnceODRLinkage;
    GlobalVariableName = MangledNameBuffer;
  } else {
    LT = llvm::GlobalValue::PrivateLinkage;
    GlobalVariableName = Name;
  }

  auto GV = GenerateStringLiteral(C, LT, *this, GlobalVariableName, Alignment);
  if (Entry)
    *Entry = GV;

  SanitizerMD->reportGlobalToASan(GV, S->getStrTokenLoc(0), "<string literal>",
                                  QualType());
  return GV;
}

/// GetAddrOfConstantStringFromObjCEncode - Return a pointer to a constant
/// array for the given ObjCEncodeExpr node.
llvm::GlobalVariable *
CodeGenModule::GetAddrOfConstantStringFromObjCEncode(const ObjCEncodeExpr *E) {
  std::string Str;
  getContext().getObjCEncodingForType(E->getEncodedType(), Str);

  return GetAddrOfConstantCString(Str);
}

/// GetAddrOfConstantCString - Returns a pointer to a character array containing
/// the literal and a terminating '\0' character.
/// The result has pointer to array type.
llvm::GlobalVariable *CodeGenModule::GetAddrOfConstantCString(
    const std::string &Str, const char *GlobalName, unsigned Alignment) {
  StringRef StrWithNull(Str.c_str(), Str.size() + 1);
  if (Alignment == 0) {
    Alignment = getContext()
                    .getAlignOfGlobalVarInChars(getContext().CharTy)
                    .getQuantity();
  }

  llvm::Constant *C =
      llvm::ConstantDataArray::getString(getLLVMContext(), StrWithNull, false);

  // Don't share any string literals if strings aren't constant.
  llvm::GlobalVariable **Entry = nullptr;
  if (!LangOpts.WritableStrings) {
    Entry = &ConstantStringMap[C];
    if (auto GV = *Entry) {
      if (Alignment > GV->getAlignment())
        GV->setAlignment(Alignment);
      return GV;
    }
  }

  // Get the default prefix if a name wasn't specified.
  if (!GlobalName)
    GlobalName = ".str";
  // Create a global variable for this.
  auto GV = GenerateStringLiteral(C, llvm::GlobalValue::PrivateLinkage, *this,
                                  GlobalName, Alignment);
  if (Entry)
    *Entry = GV;
  return GV;
}

llvm::Constant *CodeGenModule::GetAddrOfGlobalTemporary(
    const MaterializeTemporaryExpr *E, const Expr *Init) {
  assert((E->getStorageDuration() == SD_Static ||
          E->getStorageDuration() == SD_Thread) && "not a global temporary");
  const auto *VD = cast<VarDecl>(E->getExtendingDecl());

  // If we're not materializing a subobject of the temporary, keep the
  // cv-qualifiers from the type of the MaterializeTemporaryExpr.
  QualType MaterializedType = Init->getType();
  if (Init == E->GetTemporaryExpr())
    MaterializedType = E->getType();

  llvm::Constant *&Slot = MaterializedGlobalTemporaryMap[E];
  if (Slot)
    return Slot;

  // FIXME: If an externally-visible declaration extends multiple temporaries,
  // we need to give each temporary the same name in every translation unit (and
  // we also need to make the temporaries externally-visible).
  SmallString<256> Name;
  llvm::raw_svector_ostream Out(Name);
  getCXXABI().getMangleContext().mangleReferenceTemporary(
      VD, E->getManglingNumber(), Out);
  Out.flush();

  APValue *Value = nullptr;
  if (E->getStorageDuration() == SD_Static) {
    // We might have a cached constant initializer for this temporary. Note
    // that this might have a different value from the value computed by
    // evaluating the initializer if the surrounding constant expression
    // modifies the temporary.
    Value = getContext().getMaterializedTemporaryValue(E, false);
    if (Value && Value->isUninit())
      Value = nullptr;
  }

  // Try evaluating it now, it might have a constant initializer.
  Expr::EvalResult EvalResult;
  if (!Value && Init->EvaluateAsRValue(EvalResult, getContext()) &&
      !EvalResult.hasSideEffects())
    Value = &EvalResult.Val;

  llvm::Constant *InitialValue = nullptr;
  bool Constant = false;
  llvm::Type *Type;
  if (Value) {
    // The temporary has a constant initializer, use it.
    InitialValue = EmitConstantValue(*Value, MaterializedType, nullptr);
    Constant = isTypeConstant(MaterializedType, /*ExcludeCtor*/Value);
    Type = InitialValue->getType();
  } else {
    // No initializer, the initialization will be provided when we
    // initialize the declaration which performed lifetime extension.
    Type = getTypes().ConvertTypeForMem(MaterializedType);
  }

  // Create a global variable for this lifetime-extended temporary.
  llvm::GlobalValue::LinkageTypes Linkage =
      getLLVMLinkageVarDefinition(VD, Constant);
  if (Linkage == llvm::GlobalVariable::ExternalLinkage) {
    const VarDecl *InitVD;
    if (VD->isStaticDataMember() && VD->getAnyInitializer(InitVD) &&
        isa<CXXRecordDecl>(InitVD->getLexicalDeclContext())) {
      // Temporaries defined inside a class get linkonce_odr linkage because the
      // class can be defined in multipe translation units.
      Linkage = llvm::GlobalVariable::LinkOnceODRLinkage;
    } else {
      // There is no need for this temporary to have external linkage if the
      // VarDecl has external linkage.
      Linkage = llvm::GlobalVariable::InternalLinkage;
    }
  }
  unsigned AddrSpace = GetGlobalVarAddressSpace(
      VD, getContext().getTargetAddressSpace(MaterializedType));
  auto *GV = new llvm::GlobalVariable(
      getModule(), Type, Constant, Linkage, InitialValue, Name.c_str(),
      /*InsertBefore=*/nullptr, llvm::GlobalVariable::NotThreadLocal,
      AddrSpace);
  setGlobalVisibility(GV, VD);
  GV->setAlignment(
      getContext().getTypeAlignInChars(MaterializedType).getQuantity());
  if (supportsCOMDAT() && GV->isWeakForLinker())
    GV->setComdat(TheModule.getOrInsertComdat(GV->getName()));
  if (VD->getTLSKind())
    setTLSMode(GV, *VD);
  Slot = GV;
  return GV;
}

/// EmitObjCPropertyImplementations - Emit information for synthesized
/// properties for an implementation.
void CodeGenModule::EmitObjCPropertyImplementations(const
                                                    ObjCImplementationDecl *D) {
  for (const auto *PID : D->property_impls()) {
    // Dynamic is just for type-checking.
    if (PID->getPropertyImplementation() == ObjCPropertyImplDecl::Synthesize) {
      ObjCPropertyDecl *PD = PID->getPropertyDecl();

      // Determine which methods need to be implemented, some may have
      // been overridden. Note that ::isPropertyAccessor is not the method
      // we want, that just indicates if the decl came from a
      // property. What we want to know is if the method is defined in
      // this implementation.
      if (!D->getInstanceMethod(PD->getGetterName()))
        CodeGenFunction(*this).GenerateObjCGetter(
                                 const_cast<ObjCImplementationDecl *>(D), PID);
      if (!PD->isReadOnly() &&
          !D->getInstanceMethod(PD->getSetterName()))
        CodeGenFunction(*this).GenerateObjCSetter(
                                 const_cast<ObjCImplementationDecl *>(D), PID);
    }
  }
}

static bool needsDestructMethod(ObjCImplementationDecl *impl) {
  const ObjCInterfaceDecl *iface = impl->getClassInterface();
  for (const ObjCIvarDecl *ivar = iface->all_declared_ivar_begin();
       ivar; ivar = ivar->getNextIvar())
    if (ivar->getType().isDestructedType())
      return true;

  return false;
}

static bool AllTrivialInitializers(CodeGenModule &CGM,
                                   ObjCImplementationDecl *D) {
  CodeGenFunction CGF(CGM);
  for (ObjCImplementationDecl::init_iterator B = D->init_begin(),
       E = D->init_end(); B != E; ++B) {
    CXXCtorInitializer *CtorInitExp = *B;
    Expr *Init = CtorInitExp->getInit();
    if (!CGF.isTrivialInitializer(Init))
      return false;
  }
  return true;
}

/// EmitObjCIvarInitializations - Emit information for ivar initialization
/// for an implementation.
void CodeGenModule::EmitObjCIvarInitializations(ObjCImplementationDecl *D) {
  // We might need a .cxx_destruct even if we don't have any ivar initializers.
  if (needsDestructMethod(D)) {
    IdentifierInfo *II = &getContext().Idents.get(".cxx_destruct");
    Selector cxxSelector = getContext().Selectors.getSelector(0, &II);
    ObjCMethodDecl *DTORMethod =
      ObjCMethodDecl::Create(getContext(), D->getLocation(), D->getLocation(),
                             cxxSelector, getContext().VoidTy, nullptr, D,
                             /*isInstance=*/true, /*isVariadic=*/false,
                          /*isPropertyAccessor=*/true, /*isImplicitlyDeclared=*/true,
                             /*isDefined=*/false, ObjCMethodDecl::Required);
    D->addInstanceMethod(DTORMethod);
    CodeGenFunction(*this).GenerateObjCCtorDtorMethod(D, DTORMethod, false);
    D->setHasDestructors(true);
  }

  // If the implementation doesn't have any ivar initializers, we don't need
  // a .cxx_construct.
  if (D->getNumIvarInitializers() == 0 ||
      AllTrivialInitializers(*this, D))
    return;
  
  IdentifierInfo *II = &getContext().Idents.get(".cxx_construct");
  Selector cxxSelector = getContext().Selectors.getSelector(0, &II);
  // The constructor returns 'self'.
  ObjCMethodDecl *CTORMethod = ObjCMethodDecl::Create(getContext(), 
                                                D->getLocation(),
                                                D->getLocation(),
                                                cxxSelector,
                                                getContext().getObjCIdType(),
                                                nullptr, D, /*isInstance=*/true,
                                                /*isVariadic=*/false,
                                                /*isPropertyAccessor=*/true,
                                                /*isImplicitlyDeclared=*/true,
                                                /*isDefined=*/false,
                                                ObjCMethodDecl::Required);
  D->addInstanceMethod(CTORMethod);
  CodeGenFunction(*this).GenerateObjCCtorDtorMethod(D, CTORMethod, true);
  D->setHasNonZeroConstructors(true);
}

/// EmitNamespace - Emit all declarations in a namespace.
void CodeGenModule::EmitNamespace(const NamespaceDecl *ND) {
  for (auto *I : ND->decls()) {
    if (const auto *VD = dyn_cast<VarDecl>(I))
      if (VD->getTemplateSpecializationKind() != TSK_ExplicitSpecialization &&
          VD->getTemplateSpecializationKind() != TSK_Undeclared)
        continue;
    EmitTopLevelDecl(I);
  }
}

/// EmitFunctionTemplate - Emit declaration in a function template if needed
void CodeGenModule::EmitFunctionTemplate(const FunctionTemplateDecl *D) {
  // In OpenMP target mode we need to look into the declarations inside
  // the function templates because they may have been emitted for the host
  if (getLangOpts().OpenMPTargetMode) {
    for (auto *I : D->specializations()) {
      EmitGlobal(I);
    }
  }
}

// EmitLinkageSpec - Emit all declarations in a linkage spec.
void CodeGenModule::EmitLinkageSpec(const LinkageSpecDecl *LSD) {
  if (LSD->getLanguage() != LinkageSpecDecl::lang_c &&
      LSD->getLanguage() != LinkageSpecDecl::lang_cxx) {
    ErrorUnsupported(LSD, "linkage spec");
    return;
  }

  for (auto *I : LSD->decls()) {
    // Meta-data for ObjC class includes references to implemented methods.
    // Generate class's method definitions first.
    if (auto *OID = dyn_cast<ObjCImplDecl>(I)) {
      for (auto *M : OID->methods())
        EmitTopLevelDecl(M);
    }
    EmitTopLevelDecl(I);
  }
}

/// EmitTopLevelDecl - Emit code for a single top level declaration.
void CodeGenModule::EmitTopLevelDecl(Decl *D) {
  // Ignore dependent declarations.
  if (D->getDeclContext() && D->getDeclContext()->isDependentContext())
    return;

  switch (D->getKind()) {
  case Decl::CXXConversion:
  case Decl::CXXMethod:
  case Decl::Function:
    // Skip function templates
    if (cast<FunctionDecl>(D)->getDescribedFunctionTemplate() ||
        cast<FunctionDecl>(D)->isLateTemplateParsed())
      return;

    EmitGlobal(cast<FunctionDecl>(D));
    // Always provide some coverage mapping
    // even for the functions that aren't emitted.
    AddDeferredUnusedCoverageMapping(D);
    break;

  case Decl::Var:
    // Skip variable templates
    if (cast<VarDecl>(D)->getDescribedVarTemplate())
      return;
  case Decl::VarTemplateSpecialization:
    EmitGlobal(cast<VarDecl>(D));
    break;

  // Indirect fields from global anonymous structs and unions can be
  // ignored; only the actual variable requires IR gen support.
  case Decl::IndirectField:
    break;

  // C++ Decls
  case Decl::Namespace:
    EmitNamespace(cast<NamespaceDecl>(D));
    break;

  case Decl::FunctionTemplate:
    EmitFunctionTemplate(cast<FunctionTemplateDecl>(D));
    break;
    // No code generation needed.
  case Decl::UsingShadow:
  case Decl::ClassTemplate:
  case Decl::VarTemplate:
  case Decl::VarTemplatePartialSpecialization:
  case Decl::TypeAliasTemplate:
  case Decl::Block:
  case Decl::Empty:
    break;
  case Decl::Using:          // using X; [C++]
    if (CGDebugInfo *DI = getModuleDebugInfo())
        DI->EmitUsingDecl(cast<UsingDecl>(*D));
    return;
  case Decl::NamespaceAlias:
    if (CGDebugInfo *DI = getModuleDebugInfo())
        DI->EmitNamespaceAlias(cast<NamespaceAliasDecl>(*D));
    return;
  case Decl::UsingDirective: // using namespace X; [C++]
    if (CGDebugInfo *DI = getModuleDebugInfo())
      DI->EmitUsingDirective(cast<UsingDirectiveDecl>(*D));
    return;
  case Decl::CXXConstructor:
    // Skip function templates
    if (cast<FunctionDecl>(D)->getDescribedFunctionTemplate() ||
        cast<FunctionDecl>(D)->isLateTemplateParsed())
      return;
      
    getCXXABI().EmitCXXConstructors(cast<CXXConstructorDecl>(D));
    break;
  case Decl::CXXDestructor:
    if (cast<FunctionDecl>(D)->isLateTemplateParsed())
      return;
    getCXXABI().EmitCXXDestructors(cast<CXXDestructorDecl>(D));
    break;

  case Decl::StaticAssert:
    // Nothing to do.
    break;

  // Objective-C Decls

  // Forward declarations, no (immediate) code generation.
  case Decl::ObjCInterface:
  case Decl::ObjCCategory:
    break;

  case Decl::ObjCProtocol: {
    auto *Proto = cast<ObjCProtocolDecl>(D);
    if (Proto->isThisDeclarationADefinition())
      ObjCRuntime->GenerateProtocol(Proto);
    break;
  }
      
  case Decl::ObjCCategoryImpl:
    // Categories have properties but don't support synthesize so we
    // can ignore them here.
    ObjCRuntime->GenerateCategory(cast<ObjCCategoryImplDecl>(D));
    break;

  case Decl::ObjCImplementation: {
    auto *OMD = cast<ObjCImplementationDecl>(D);
    EmitObjCPropertyImplementations(OMD);
    EmitObjCIvarInitializations(OMD);
    ObjCRuntime->GenerateClass(OMD);
    // Emit global variable debug information.
    if (CGDebugInfo *DI = getModuleDebugInfo())
      if (getCodeGenOpts().getDebugInfo() >= CodeGenOptions::LimitedDebugInfo)
        DI->getOrCreateInterfaceType(getContext().getObjCInterfaceType(
            OMD->getClassInterface()), OMD->getLocation());
    break;
  }
  case Decl::ObjCMethod: {
    auto *OMD = cast<ObjCMethodDecl>(D);
    // If this is not a prototype, emit the body.
    if (OMD->getBody())
      CodeGenFunction(*this).GenerateObjCMethod(OMD);
    break;
  }
  case Decl::ObjCCompatibleAlias:
    ObjCRuntime->RegisterAlias(cast<ObjCCompatibleAliasDecl>(D));
    break;

  case Decl::LinkageSpec:
    EmitLinkageSpec(cast<LinkageSpecDecl>(D));
    break;

  case Decl::FileScopeAsm: {
    // File-scope asm is ignored during device-side CUDA compilation.
    if (LangOpts.CUDA && LangOpts.CUDAIsDevice)
      break;
    auto *AD = cast<FileScopeAsmDecl>(D);
    getModule().appendModuleInlineAsm(AD->getAsmString()->getString());
    break;
  }

  case Decl::Import: {
    auto *Import = cast<ImportDecl>(D);

    // Ignore import declarations that come from imported modules.
    if (clang::Module *Owner = Import->getImportedOwningModule()) {
      if (getLangOpts().CurrentModule.empty() ||
          Owner->getTopLevelModule()->Name == getLangOpts().CurrentModule)
        break;
    }

    ImportedModules.insert(Import->getImportedModule());
    break;
  }
  case Decl::OMPThreadPrivate:
    EmitOMPThreadPrivate(cast<OMPThreadPrivateDecl>(D));
    break;
  case Decl::OMPDeclareReduction:
    EmitOMPDeclareReduction(cast<OMPDeclareReductionDecl>(D));
    break;
  case Decl::OMPDeclareSimd:
    EmitOMPDeclareSimd(cast<OMPDeclareSimdDecl>(D));
    break;
  case Decl::OMPDeclareTarget:
    EmitOMPDeclareTarget(cast<OMPDeclareTargetDecl>(D));
    break;

  case Decl::ClassTemplateSpecialization: {
    const auto *Spec = cast<ClassTemplateSpecializationDecl>(D);
    if (DebugInfo &&
        Spec->getSpecializationKind() == TSK_ExplicitInstantiationDefinition &&
        Spec->hasDefinition())
      DebugInfo->completeTemplateDefinition(*Spec);
    break;
  }

  default:
    // Make sure we handled everything we should, every other kind is a
    // non-top-level decl.  FIXME: Would be nice to have an isTopLevelDeclKind
    // function. Need to recode Decl::Kind to do that easily.
    assert(isa<TypeDecl>(D) && "Unsupported decl kind");
    break;
  }
}

void CodeGenModule::AddDeferredUnusedCoverageMapping(Decl *D) {
  // Do we need to generate coverage mapping?
  if (!CodeGenOpts.CoverageMapping)
    return;
  switch (D->getKind()) {
  case Decl::CXXConversion:
  case Decl::CXXMethod:
  case Decl::Function:
  case Decl::ObjCMethod:
  case Decl::CXXConstructor:
  case Decl::CXXDestructor: {
    if (!cast<FunctionDecl>(D)->hasBody())
      return;
    auto I = DeferredEmptyCoverageMappingDecls.find(D);
    if (I == DeferredEmptyCoverageMappingDecls.end())
      DeferredEmptyCoverageMappingDecls[D] = true;
    break;
  }
  default:
    break;
  };
}

void CodeGenModule::ClearUnusedCoverageMapping(const Decl *D) {
  // Do we need to generate coverage mapping?
  if (!CodeGenOpts.CoverageMapping)
    return;
  if (const auto *Fn = dyn_cast<FunctionDecl>(D)) {
    if (Fn->isTemplateInstantiation())
      ClearUnusedCoverageMapping(Fn->getTemplateInstantiationPattern());
  }
  auto I = DeferredEmptyCoverageMappingDecls.find(D);
  if (I == DeferredEmptyCoverageMappingDecls.end())
    DeferredEmptyCoverageMappingDecls[D] = false;
  else
    I->second = false;
}

void CodeGenModule::EmitDeferredUnusedCoverageMappings() {
  std::vector<const Decl *> DeferredDecls;
  for (const auto &I : DeferredEmptyCoverageMappingDecls) {
    if (!I.second)
      continue;
    DeferredDecls.push_back(I.first);
  }
  // Sort the declarations by their location to make sure that the tests get a
  // predictable order for the coverage mapping for the unused declarations.
  if (CodeGenOpts.DumpCoverageMapping)
    std::sort(DeferredDecls.begin(), DeferredDecls.end(),
              [] (const Decl *LHS, const Decl *RHS) {
      return LHS->getLocStart() < RHS->getLocStart();
    });
  for (const auto *D : DeferredDecls) {
    switch (D->getKind()) {
    case Decl::CXXConversion:
    case Decl::CXXMethod:
    case Decl::Function:
    case Decl::ObjCMethod: {
      CodeGenPGO PGO(*this);
      GlobalDecl GD(cast<FunctionDecl>(D));
      PGO.emitEmptyCounterMapping(D, getMangledName(GD),
                                  getFunctionLinkage(GD));
      break;
    }
    case Decl::CXXConstructor: {
      CodeGenPGO PGO(*this);
      GlobalDecl GD(cast<CXXConstructorDecl>(D), Ctor_Base);
      PGO.emitEmptyCounterMapping(D, getMangledName(GD),
                                  getFunctionLinkage(GD));
      break;
    }
    case Decl::CXXDestructor: {
      CodeGenPGO PGO(*this);
      GlobalDecl GD(cast<CXXDestructorDecl>(D), Dtor_Base);
      PGO.emitEmptyCounterMapping(D, getMangledName(GD),
                                  getFunctionLinkage(GD));
      break;
    }
    default:
      break;
    };
  }
}

/// Turns the given pointer into a constant.
static llvm::Constant *GetPointerConstant(llvm::LLVMContext &Context,
                                          const void *Ptr) {
  uintptr_t PtrInt = reinterpret_cast<uintptr_t>(Ptr);
  llvm::Type *i64 = llvm::Type::getInt64Ty(Context);
  return llvm::ConstantInt::get(i64, PtrInt);
}

static void EmitGlobalDeclMetadata(CodeGenModule &CGM,
                                   llvm::NamedMDNode *&GlobalMetadata,
                                   GlobalDecl D,
                                   llvm::GlobalValue *Addr) {
  if (!GlobalMetadata)
    GlobalMetadata =
      CGM.getModule().getOrInsertNamedMetadata("clang.global.decl.ptrs");

  // TODO: should we report variant information for ctors/dtors?
  llvm::Metadata *Ops[] = {llvm::ConstantAsMetadata::get(Addr),
                           llvm::ConstantAsMetadata::get(GetPointerConstant(
                               CGM.getLLVMContext(), D.getDecl()))};
  GlobalMetadata->addOperand(llvm::MDNode::get(CGM.getLLVMContext(), Ops));
}

/// For each function which is declared within an extern "C" region and marked
/// as 'used', but has internal linkage, create an alias from the unmangled
/// name to the mangled name if possible. People expect to be able to refer
/// to such functions with an unmangled name from inline assembly within the
/// same translation unit.
void CodeGenModule::EmitStaticExternCAliases() {
  for (auto &I : StaticExternCValues) {
    IdentifierInfo *Name = I.first;
    llvm::GlobalValue *Val = I.second;
    if (Val && !getModule().getNamedValue(Name->getName()))
      addUsedGlobal(llvm::GlobalAlias::create(Name->getName(), Val));
  }
}

bool CodeGenModule::lookupRepresentativeDecl(StringRef MangledName,
                                             GlobalDecl &Result) const {
  auto Res = Manglings.find(MangledName);
  if (Res == Manglings.end())
    return false;
  Result = Res->getValue();
  return true;
}

/// Emits metadata nodes associating all the global values in the
/// current module with the Decls they came from.  This is useful for
/// projects using IR gen as a subroutine.
///
/// Since there's currently no way to associate an MDNode directly
/// with an llvm::GlobalValue, we create a global named metadata
/// with the name 'clang.global.decl.ptrs'.
void CodeGenModule::EmitDeclMetadata() {
  llvm::NamedMDNode *GlobalMetadata = nullptr;

  // StaticLocalDeclMap
  for (auto &I : MangledDeclNames) {
    llvm::GlobalValue *Addr = getModule().getNamedValue(I.second);
    EmitGlobalDeclMetadata(*this, GlobalMetadata, I.first, Addr);
  }
}

/// Emits metadata nodes for all the local variables in the current
/// function.
void CodeGenFunction::EmitDeclMetadata() {
  if (LocalDeclMap.empty()) return;

  llvm::LLVMContext &Context = getLLVMContext();

  // Find the unique metadata ID for this name.
  unsigned DeclPtrKind = Context.getMDKindID("clang.decl.ptr");

  llvm::NamedMDNode *GlobalMetadata = nullptr;

  for (auto &I : LocalDeclMap) {
    const Decl *D = I.first;
    llvm::Value *Addr = I.second;
    if (auto *Alloca = dyn_cast<llvm::AllocaInst>(Addr)) {
      llvm::Value *DAddr = GetPointerConstant(getLLVMContext(), D);
      Alloca->setMetadata(
          DeclPtrKind, llvm::MDNode::get(
                           Context, llvm::ValueAsMetadata::getConstant(DAddr)));
    } else if (auto *GV = dyn_cast<llvm::GlobalValue>(Addr)) {
      GlobalDecl GD = GlobalDecl(cast<VarDecl>(D));
      EmitGlobalDeclMetadata(CGM, GlobalMetadata, GD, GV);
    }
  }
}

void CodeGenModule::EmitVersionIdentMetadata() {
  llvm::NamedMDNode *IdentMetadata =
    TheModule.getOrInsertNamedMetadata("llvm.ident");
  std::string Version = getClangFullVersion();
  llvm::LLVMContext &Ctx = TheModule.getContext();

  llvm::Metadata *IdentNode[] = {llvm::MDString::get(Ctx, Version)};
  IdentMetadata->addOperand(llvm::MDNode::get(Ctx, IdentNode));
}

void CodeGenModule::EmitTargetMetadata() {
  // Warning, new MangledDeclNames may be appended within this loop.
  // We rely on MapVector insertions adding new elements to the end
  // of the container.
  // FIXME: Move this loop into the one target that needs it, and only
  // loop over those declarations for which we couldn't emit the target
  // metadata when we emitted the declaration.
  for (unsigned I = 0; I != MangledDeclNames.size(); ++I) {
    auto Val = *(MangledDeclNames.begin() + I);
    const Decl *D = Val.first.getDecl()->getMostRecentDecl();
    llvm::GlobalValue *GV = GetGlobalValue(Val.second);
    getTargetCodeGenInfo().emitTargetMD(D, GV, *this);
  }
}

void CodeGenModule::EmitCoverageFile() {
  if (!getCodeGenOpts().CoverageFile.empty()) {
    if (llvm::NamedMDNode *CUNode = TheModule.getNamedMetadata("llvm.dbg.cu")) {
      llvm::NamedMDNode *GCov = TheModule.getOrInsertNamedMetadata("llvm.gcov");
      llvm::LLVMContext &Ctx = TheModule.getContext();
      llvm::MDString *CoverageFile =
          llvm::MDString::get(Ctx, getCodeGenOpts().CoverageFile);
      for (int i = 0, e = CUNode->getNumOperands(); i != e; ++i) {
        llvm::MDNode *CU = CUNode->getOperand(i);
        llvm::Metadata *Elts[] = {CoverageFile, CU};
        GCov->addOperand(llvm::MDNode::get(Ctx, Elts));
      }
    }
  }
}

llvm::Constant *CodeGenModule::EmitUuidofInitializer(StringRef Uuid) {
  // Sema has checked that all uuid strings are of the form
  // "12345678-1234-1234-1234-1234567890ab".
  assert(Uuid.size() == 36);
  for (unsigned i = 0; i < 36; ++i) {
    if (i == 8 || i == 13 || i == 18 || i == 23) assert(Uuid[i] == '-');
    else                                         assert(isHexDigit(Uuid[i]));
  }

  // The starts of all bytes of Field3 in Uuid. Field 3 is "1234-1234567890ab".
  const unsigned Field3ValueOffsets[8] = { 19, 21, 24, 26, 28, 30, 32, 34 };

  llvm::Constant *Field3[8];
  for (unsigned Idx = 0; Idx < 8; ++Idx)
    Field3[Idx] = llvm::ConstantInt::get(
        Int8Ty, Uuid.substr(Field3ValueOffsets[Idx], 2), 16);

  llvm::Constant *Fields[4] = {
    llvm::ConstantInt::get(Int32Ty, Uuid.substr(0,  8), 16),
    llvm::ConstantInt::get(Int16Ty, Uuid.substr(9,  4), 16),
    llvm::ConstantInt::get(Int16Ty, Uuid.substr(14, 4), 16),
    llvm::ConstantArray::get(llvm::ArrayType::get(Int8Ty, 8), Field3)
  };

  return llvm::ConstantStruct::getAnon(Fields);
}

CodeGenModule::OpenMPSupportStackTy::OMPStackElemTy::OMPStackElemTy(CodeGenModule &CGM)
  : PrivateVars(), IfEnd(0), IfClauseCondition(0), ReductionFunc(0), CGM(CGM),
    RedCGF(0), ReductionTypes(), ReductionMap(), ReductionRec(0), ReductionRecVar(0),
    RedArg1(0), RedArg2(0), ReduceSwitch(0), BB1(0), BB1IP(0), BB2(0), BB2IP(0), LockVar(0),
    LastprivateBB(0), LastprivateIP(0), LastprivateEndBB(0), LastIterVar(0), TaskFlags(0),
    PTaskTValue(0), PTask(0), UntiedPartIdAddr(0), UntiedCounter(0), UntiedSwitch(0),
    UntiedEnd(0), ParentCGF(0),
    NoWait(true), Mergeable(false), Schedule(0), ChunkSize(0), NewTask(false),
    Untied(false), HasLastPrivate(false),
    TaskPrivateTy(0), TaskPrivateQTy(), TaskPrivateBase(0), NumTeams(0), ThreadLimit(0),
    WaitDepsArgs(0), MapsBegin(0), MapsEnd(0),
    OffloadingMapBeginFunctionCall(0), OffloadingDevice(0),
    OffloadingHostFunctionCall(0) { }

CodeGenFunction &CodeGenModule::OpenMPSupportStackTy::getCGFForReductionFunction() {
  if (!OpenMPStack.back().RedCGF) {
    OpenMPStack.back().RedCGF = new CodeGenFunction(CGM, true);
    OpenMPStack.back().RedCGF->CurFn = 0;
  }
  return *OpenMPStack.back().RedCGF;
}

CodeGenModule::OpenMPSupportStackTy::OMPStackElemTy::~OMPStackElemTy() {
  if (RedCGF) delete RedCGF;
  RedCGF = 0;
}

void CodeGenModule::OpenMPSupportStackTy::endOpenMPRegion() {
  assert(!OpenMPStack.empty() &&
         "OpenMP private variables region is not started.");
  assert(!OpenMPStack.back().IfEnd && "If not closed.");
  OpenMPStack.pop_back();
}

void CodeGenModule::OpenMPSupportStackTy::registerReductionVar(
                                                  const VarDecl *VD,
                                                  llvm::Type *Type) {
  OpenMPStack.back().ReductionMap[VD] =
                           OpenMPStack.back().ReductionTypes.size();
  OpenMPStack.back().ReductionTypes.push_back(Type);
}

llvm::Value *
CodeGenModule::OpenMPSupportStackTy::getReductionRecVar(CodeGenFunction &CGF) {
  if (!OpenMPStack.back().ReductionRecVar) {
    OpenMPStack.back().ReductionRec =
                 llvm::StructType::get(CGM.getLLVMContext(),
                                       OpenMPStack.back().ReductionTypes);
    llvm::AllocaInst *AI = CGF.CreateTempAlloca(OpenMPStack.back().ReductionRec,
                                                "reduction.rec.var");
    AI->setAlignment(CGF.CGM.PointerAlignInBytes);
    OpenMPStack.back().ReductionRecVar = AI;
  }
  return OpenMPStack.back().ReductionRecVar;
}

llvm::Type *
CodeGenModule::OpenMPSupportStackTy::getReductionRec() {
  assert(OpenMPStack.back().ReductionRec &&
         "Type is not defined.");
  return OpenMPStack.back().ReductionRec;
}

void CodeGenModule::OpenMPSupportStackTy::getReductionFunctionArgs(
                                      llvm::Value *&Arg1, llvm::Value *&Arg2) {
  assert(OpenMPStack.back().RedCGF && OpenMPStack.back().RedCGF->CurFn &&
         "Reduction function is closed.");
  if (!OpenMPStack.back().RedArg1 && !OpenMPStack.back().RedArg2) {
    CodeGenFunction &CGF = *OpenMPStack.back().RedCGF;
    llvm::Value *Arg1 = &CGF.CurFn->getArgumentList().front();
    llvm::Value *Arg2 = &CGF.CurFn->getArgumentList().back();
    llvm::Type *PtrTy = OpenMPStack.back().ReductionRec->getPointerTo();
    OpenMPStack.back().RedArg1 = CGF.Builder.CreateBitCast(Arg1, PtrTy,
                                                           "reduction.lhs");
    OpenMPStack.back().RedArg2 = CGF.Builder.CreateBitCast(Arg2, PtrTy,
                                                           "reduction.rhs");
  }
  Arg1 = OpenMPStack.back().RedArg1;
  Arg2 = OpenMPStack.back().RedArg2;
}

unsigned
CodeGenModule::OpenMPSupportStackTy::getReductionVarIdx(const VarDecl *VD) {
  assert (OpenMPStack.back().ReductionMap.count(VD) > 0 && "No reduction var.");
  return OpenMPStack.back().ReductionMap[VD];
}

llvm::Value *CodeGenModule::OpenMPSupportStackTy::getReductionSwitch() {
  return OpenMPStack.back().ReduceSwitch;
}

void CodeGenModule::OpenMPSupportStackTy::setReductionSwitch(
                                                llvm::Value *Switch) {
  OpenMPStack.back().ReduceSwitch = Switch;
}

void CodeGenModule::OpenMPSupportStackTy::setReductionIPs(
                                                 llvm::BasicBlock *BB1,
                                                 llvm::Instruction *IP1,
                                                 llvm::BasicBlock *BB2,
                                                 llvm::Instruction *IP2) {
  OpenMPStack.back().BB1IP = IP1;
  OpenMPStack.back().BB2IP = IP2;
  OpenMPStack.back().BB1 = BB1;
  OpenMPStack.back().BB2 = BB2;
}

void CodeGenModule::OpenMPSupportStackTy::getReductionIPs(
                                                 llvm::BasicBlock *&BB1,
                                                 llvm::Instruction *&IP1,
                                                 llvm::BasicBlock *&BB2,
                                                 llvm::Instruction *&IP2) {
  IP1 = OpenMPStack.back().BB1IP;
  IP2 = OpenMPStack.back().BB2IP;
  BB1 = OpenMPStack.back().BB1;
  BB2 = OpenMPStack.back().BB2;
}

unsigned
CodeGenModule::OpenMPSupportStackTy::getNumberOfReductionVars() {
  return OpenMPStack.back().ReductionTypes.size();
}

llvm::Value *CodeGenModule::OpenMPSupportStackTy::getReductionLockVar() {
  return OpenMPStack.back().LockVar;
}

void CodeGenModule::OpenMPSupportStackTy::setReductionLockVar(llvm::Value *Var) {
  OpenMPStack.back().LockVar = Var;
}

void CodeGenModule::OpenMPSupportStackTy::setNoWait(bool Flag) {
  OpenMPStack.back().NoWait = Flag;
}

bool CodeGenModule::OpenMPSupportStackTy::getNoWait() {
  return OpenMPStack.back().NoWait;
}

void CodeGenModule::OpenMPSupportStackTy::setScheduleChunkSize(
                                               int Sched,
                                               const Expr *Size) {
  OpenMPStack.back().Schedule = Sched;
  OpenMPStack.back().ChunkSize = Size;
}

void CodeGenModule::OpenMPSupportStackTy::getScheduleChunkSize(
                                               int &Sched,
                                               const Expr *&Size) {
  Sched = OpenMPStack.back().Schedule;
  Size = OpenMPStack.back().ChunkSize;
}

void CodeGenModule::OpenMPSupportStackTy::setMergeable(bool Flag) {
  OpenMPStack.back().Mergeable = Flag;
}

bool CodeGenModule::OpenMPSupportStackTy::getMergeable() {
  return OpenMPStack.back().Mergeable;
}

void CodeGenModule::OpenMPSupportStackTy::setOrdered(bool Flag) {
  OpenMPStack.back().Ordered = Flag;
}

bool CodeGenModule::OpenMPSupportStackTy::getOrdered() {
  return OpenMPStack.back().Ordered;
}

void CodeGenModule::OpenMPSupportStackTy::setHasLastPrivate(bool Flag) {
  OpenMPStack.back().HasLastPrivate = Flag;
}

bool CodeGenModule::OpenMPSupportStackTy::hasLastPrivate() {
  return OpenMPStack.back().HasLastPrivate;
}

void CodeGenModule::OpenMPSupportStackTy::setLastprivateIP(
                                                 llvm::BasicBlock *BB,
                                                 llvm::Instruction *IP,
                                                 llvm::BasicBlock *EndBB) {
  OpenMPStack.back().LastprivateIP = IP;
  OpenMPStack.back().LastprivateBB = BB;
  OpenMPStack.back().LastprivateEndBB = EndBB;
}

void CodeGenModule::OpenMPSupportStackTy::getLastprivateIP(
                                                 llvm::BasicBlock *&BB,
                                                 llvm::Instruction *&IP,
                                                 llvm::BasicBlock *&EndBB) {
  IP = OpenMPStack.back().LastprivateIP;
  BB = OpenMPStack.back().LastprivateBB;
  EndBB = OpenMPStack.back().LastprivateEndBB;
}

llvm::Value *CodeGenModule::OpenMPSupportStackTy::getLastIterVar() {
  return OpenMPStack.back().LastIterVar;
}

void CodeGenModule::OpenMPSupportStackTy::setLastIterVar(llvm::Value *Var) {
  OpenMPStack.back().LastIterVar = Var;
}

bool CodeGenModule::OpenMPSupportStackTy::getUntied() {
  for (OMPStackTy::reverse_iterator I = OpenMPStack.rbegin(),
                                    E = OpenMPStack.rend();
       I != E; ++I) {
    if (I->NewTask) {
      return I->Untied;
    }
  }
  return false;
}

bool CodeGenModule::OpenMPSupportStackTy::getParentUntied() {
  bool FirstTaskFound = false;
  for (OMPStackTy::reverse_iterator I = OpenMPStack.rbegin(),
                                    E = OpenMPStack.rend();
       I != E; ++I) {
    if (FirstTaskFound && I->NewTask) {
      return I->Untied;
    }
    FirstTaskFound = FirstTaskFound || I->NewTask;
  }
  return false;
}

void CodeGenModule::OpenMPSupportStackTy::setUntied(bool Flag) {
  OpenMPStack.back().Untied = Flag;
}

void CodeGenModule::OpenMPSupportStackTy::setTargetDeclare(bool Flag){
  OpenMPStack.back().TargetDeclare = Flag;
}
bool CodeGenModule::OpenMPSupportStackTy::getTargetDeclare(){
  for (OMPStackTy::reverse_iterator I = OpenMPStack.rbegin(),
                                    E = OpenMPStack.rend();
       I != E; ++I) {
    if (I->TargetDeclare) {
      return true;
    }
  }
  return false;
}
void CodeGenModule::OpenMPSupportStackTy::setTarget(bool Flag) {
  OpenMPStack.back().Target = Flag;
}
bool CodeGenModule::OpenMPSupportStackTy::getTarget() {
  for (OMPStackTy::reverse_iterator I = OpenMPStack.rbegin(),
                                    E = OpenMPStack.rend();
       I != E; ++I) {
    if (I->Target) {
      return true;
    }
  }
  return false;
}

void CodeGenModule::OpenMPSupportStackTy::setDistribute(bool Flag){
  OpenMPStack.back().Distribute = Flag;
}

bool CodeGenModule::OpenMPSupportStackTy::getDistribute(){
  return OpenMPStack.back().Distribute;
}


llvm::Value *CodeGenModule::OpenMPSupportStackTy::getTaskFlags() {
  return OpenMPStack.back().TaskFlags;
}

void CodeGenModule::OpenMPSupportStackTy::setTaskFlags(llvm::Value *Flags) {
  OpenMPStack.back().TaskFlags = Flags;
}

void CodeGenModule::OpenMPSupportStackTy::setPTask(llvm::Value *Task, llvm::Value *TaskT, llvm::Type *PTy, QualType PQTy, llvm::Value *PB) {
  OpenMPStack.back().PTask = Task;
  OpenMPStack.back().PTaskTValue = TaskT;
  OpenMPStack.back().TaskPrivateTy = PTy;
  OpenMPStack.back().TaskPrivateQTy = PQTy;
  OpenMPStack.back().TaskPrivateBase = PB;
}

void CodeGenModule::OpenMPSupportStackTy::getPTask(llvm::Value *&Task, llvm::Value *&TaskT, llvm::Type *&PTy, QualType &PQTy, llvm::Value *&PB) {
  Task = OpenMPStack.back().PTask;
  TaskT = OpenMPStack.back().PTaskTValue;
  PTy = OpenMPStack.back().TaskPrivateTy;
  PQTy = OpenMPStack.back().TaskPrivateQTy;
  PB = OpenMPStack.back().TaskPrivateBase;
}

llvm::DenseMap<const ValueDecl *, FieldDecl *> &CodeGenModule::OpenMPSupportStackTy::getTaskFields() {
  return OpenMPStack.back().TaskFields;
}

void CodeGenModule::OpenMPSupportStackTy::setUntiedData(llvm::Value *UntiedPartIdAddr, llvm::Value *UntiedSwitch,
                                                        llvm::BasicBlock *UntiedEnd, unsigned UntiedCounter,
                                                        CodeGenFunction *CGF) {
  for (OMPStackTy::reverse_iterator I = OpenMPStack.rbegin(),
                                    E = OpenMPStack.rend();
       I != E; ++I) {
    if (I->NewTask) {
      I->UntiedPartIdAddr = UntiedPartIdAddr;
      I->UntiedSwitch = UntiedSwitch;
      I->UntiedEnd = UntiedEnd;
      I->UntiedCounter = UntiedCounter;
      I->ParentCGF = CGF;
      return;
    }
  }
}

void CodeGenModule::OpenMPSupportStackTy::getUntiedData(llvm::Value *&UntiedPartIdAddr, llvm::Value *&UntiedSwitch,
                                                        llvm::BasicBlock *&UntiedEnd, unsigned &UntiedCounter) {
  for (OMPStackTy::reverse_iterator I = OpenMPStack.rbegin(),
                                    E = OpenMPStack.rend();
       I != E; ++I) {
    if (I->NewTask) {
      UntiedPartIdAddr = I->UntiedPartIdAddr;
      UntiedSwitch = I->UntiedSwitch;
      UntiedEnd = I->UntiedEnd;
      UntiedCounter = I->UntiedCounter;
      return;
    }
  }
}

void CodeGenModule::OpenMPSupportStackTy::setParentUntiedData(llvm::Value *UntiedPartIdAddr, llvm::Value *UntiedSwitch,
                                                              llvm::BasicBlock *UntiedEnd, unsigned UntiedCounter,
                                                              CodeGenFunction *CGF) {
  bool FirstTaskFound = false;
  for (OMPStackTy::reverse_iterator I = OpenMPStack.rbegin(),
                                    E = OpenMPStack.rend();
       I != E; ++I) {
    if (FirstTaskFound && I->NewTask) {
      I->UntiedPartIdAddr = UntiedPartIdAddr;
      I->UntiedSwitch = UntiedSwitch;
      I->UntiedEnd = UntiedEnd;
      I->UntiedCounter = UntiedCounter;
      I->ParentCGF = CGF;
      return;
    }
    FirstTaskFound = FirstTaskFound || I->NewTask;
  }
}

void CodeGenModule::OpenMPSupportStackTy::getParentUntiedData(llvm::Value *&UntiedPartIdAddr, llvm::Value *&UntiedSwitch,
                                                              llvm::BasicBlock *&UntiedEnd, unsigned &UntiedCounter,
                                                              CodeGenFunction *&CGF) {
  bool FirstTaskFound = false;
  for (OMPStackTy::reverse_iterator I = OpenMPStack.rbegin(),
                                    E = OpenMPStack.rend();
       I != E; ++I) {
    if (FirstTaskFound && I->NewTask) {
      UntiedPartIdAddr = I->UntiedPartIdAddr;
      UntiedSwitch = I->UntiedSwitch;
      UntiedEnd = I->UntiedEnd;
      UntiedCounter = I->UntiedCounter;
      CGF = I->ParentCGF;
      return;
    }
    FirstTaskFound = FirstTaskFound || I->NewTask;
  }
}

void CodeGenModule::OpenMPSupportStackTy::setNumTeams(Expr *Num) {
  OpenMPStack.back().NumTeams = Num;
}

void CodeGenModule::OpenMPSupportStackTy::setThreadLimit(Expr *Num) {
  OpenMPStack.back().ThreadLimit = Num;
}

Expr *CodeGenModule::OpenMPSupportStackTy::getNumTeams() {
  return OpenMPStack.back().NumTeams;
}

Expr *CodeGenModule::OpenMPSupportStackTy::getThreadLimit() {
  return OpenMPStack.back().ThreadLimit;
}

void CodeGenModule::OpenMPSupportStackTy::setWaitDepsArgs(llvm::Value **Args) {
  OpenMPStack.back().WaitDepsArgs = Args;
}

llvm::Value **CodeGenModule::OpenMPSupportStackTy::getWaitDepsArgs() {
  return OpenMPStack.back().WaitDepsArgs;
}

llvm::Constant *
CodeGenModule::getAddrOfCXXCatchHandlerType(QualType Ty,
                                            QualType CatchHandlerType) {
  return getCXXABI().getAddrOfCXXCatchHandlerType(Ty, CatchHandlerType);
}

llvm::Constant *CodeGenModule::GetAddrOfRTTIDescriptor(QualType Ty,
                                                       bool ForEH) {
  // Return a bogus pointer if RTTI is disabled, unless it's for EH.
  // FIXME: should we even be calling this method if RTTI is disabled
  // and it's not for EH?
  if (!ForEH && !getLangOpts().RTTI)
    return llvm::Constant::getNullValue(Int8PtrTy);
  
  if (ForEH && Ty->isObjCObjectPointerType() &&
      LangOpts.ObjCRuntime.isGNUFamily())
    return ObjCRuntime->GetEHType(Ty);

  return getCXXABI().getAddrOfRTTIDescriptor(Ty);
}
<<<<<<< HEAD
void CodeGenModule::OpenMPSupportStackTy::addOffloadingMap(const Expr* DExpr, llvm::Value *BasePtr, llvm::Value *Ptr, llvm::Value *Size, unsigned Type){
  OpenMPStack.back().OffloadingMapDecls.push_back(DExpr);
  OpenMPStack.back().OffloadingMapBasePtrs.push_back(BasePtr);
  OpenMPStack.back().OffloadingMapPtrs.push_back(Ptr);
  OpenMPStack.back().OffloadingMapSizes.push_back(Size);
  OpenMPStack.back().OffloadingMapTypes.push_back(Type);
}
void CodeGenModule::OpenMPSupportStackTy::getOffloadingMapArrays(ArrayRef<const Expr*> &DExprs, ArrayRef<llvm::Value*> &BasePtrs, ArrayRef<llvm::Value*> &Ptrs, ArrayRef<llvm::Value*> &Sizes, ArrayRef<unsigned> &Types){
  DExprs = OpenMPStack.back().OffloadingMapDecls;
  BasePtrs = OpenMPStack.back().OffloadingMapBasePtrs;
  Ptrs  = OpenMPStack.back().OffloadingMapPtrs;
  Sizes = OpenMPStack.back().OffloadingMapSizes;
  Types = OpenMPStack.back().OffloadingMapTypes;
}
llvm::CallInst*  CodeGenModule::OpenMPSupportStackTy::getOffloadingMapBeginFunctionCall(){
  return OpenMPStack.back().OffloadingMapBeginFunctionCall;
}
void CodeGenModule::OpenMPSupportStackTy::setOffloadingMapBeginFunctionCall(llvm::CallInst *OffloadingMapBeginFunctionCall){
  OpenMPStack.back().OffloadingMapBeginFunctionCall = OffloadingMapBeginFunctionCall;
}
void CodeGenModule::OpenMPSupportStackTy::setMapsBegin(bool Flag){
  OpenMPStack.back().MapsBegin = Flag;
}
bool CodeGenModule::OpenMPSupportStackTy::getMapsBegin(){
  return OpenMPStack.back().MapsBegin;
}
void CodeGenModule::OpenMPSupportStackTy::setMapsEnd(bool Flag){
  OpenMPStack.back().MapsEnd = Flag;
}
bool CodeGenModule::OpenMPSupportStackTy::getMapsEnd(){
  return OpenMPStack.back().MapsEnd;
}
void CodeGenModule::OpenMPSupportStackTy::setOffloadingDevice(llvm::Value *device){
  OpenMPStack.back().OffloadingDevice = device;
}
llvm::Value *CodeGenModule::OpenMPSupportStackTy::getOffloadingDevice(){
  return OpenMPStack.back().OffloadingDevice;
}
void CodeGenModule::OpenMPSupportStackTy::setOffloadingHostFunctionCall(llvm::CallInst *OffloadingHostFunctionCall){
  OpenMPStack.back().OffloadingHostFunctionCall = OffloadingHostFunctionCall;
}
llvm::CallInst* CodeGenModule::OpenMPSupportStackTy::getOffloadingHostFunctionCall(){
  return OpenMPStack.back().OffloadingHostFunctionCall;
=======

void CodeGenModule::EmitOMPThreadPrivateDecl(const OMPThreadPrivateDecl *D) {
  for (auto RefExpr : D->varlists()) {
    auto *VD = cast<VarDecl>(cast<DeclRefExpr>(RefExpr)->getDecl());
    bool PerformInit =
        VD->getAnyInitializer() &&
        !VD->getAnyInitializer()->isConstantInitializer(getContext(),
                                                        /*ForRef=*/false);
    if (auto InitFunction = getOpenMPRuntime().emitThreadPrivateVarDefinition(
            VD, GetAddrOfGlobalVar(VD), RefExpr->getLocStart(), PerformInit))
      CXXGlobalInits.push_back(InitFunction);
  }
}

llvm::MDTuple *CodeGenModule::CreateVTableBitSetEntry(
    llvm::GlobalVariable *VTable, CharUnits Offset, const CXXRecordDecl *RD) {
  std::string OutName;
  llvm::raw_string_ostream Out(OutName);
  getCXXABI().getMangleContext().mangleCXXVTableBitSet(RD, Out);

  llvm::Metadata *BitsetOps[] = {
      llvm::MDString::get(getLLVMContext(), Out.str()),
      llvm::ConstantAsMetadata::get(VTable),
      llvm::ConstantAsMetadata::get(
          llvm::ConstantInt::get(Int64Ty, Offset.getQuantity()))};
  return llvm::MDTuple::get(getLLVMContext(), BitsetOps);
>>>>>>> 347af8f9
}<|MERGE_RESOLUTION|>--- conflicted
+++ resolved
@@ -4232,7 +4232,6 @@
 
   return getCXXABI().getAddrOfRTTIDescriptor(Ty);
 }
-<<<<<<< HEAD
 void CodeGenModule::OpenMPSupportStackTy::addOffloadingMap(const Expr* DExpr, llvm::Value *BasePtr, llvm::Value *Ptr, llvm::Value *Size, unsigned Type){
   OpenMPStack.back().OffloadingMapDecls.push_back(DExpr);
   OpenMPStack.back().OffloadingMapBasePtrs.push_back(BasePtr);
@@ -4276,19 +4275,6 @@
 }
 llvm::CallInst* CodeGenModule::OpenMPSupportStackTy::getOffloadingHostFunctionCall(){
   return OpenMPStack.back().OffloadingHostFunctionCall;
-=======
-
-void CodeGenModule::EmitOMPThreadPrivateDecl(const OMPThreadPrivateDecl *D) {
-  for (auto RefExpr : D->varlists()) {
-    auto *VD = cast<VarDecl>(cast<DeclRefExpr>(RefExpr)->getDecl());
-    bool PerformInit =
-        VD->getAnyInitializer() &&
-        !VD->getAnyInitializer()->isConstantInitializer(getContext(),
-                                                        /*ForRef=*/false);
-    if (auto InitFunction = getOpenMPRuntime().emitThreadPrivateVarDefinition(
-            VD, GetAddrOfGlobalVar(VD), RefExpr->getLocStart(), PerformInit))
-      CXXGlobalInits.push_back(InitFunction);
-  }
 }
 
 llvm::MDTuple *CodeGenModule::CreateVTableBitSetEntry(
@@ -4303,5 +4289,4 @@
       llvm::ConstantAsMetadata::get(
           llvm::ConstantInt::get(Int64Ty, Offset.getQuantity()))};
   return llvm::MDTuple::get(getLLVMContext(), BitsetOps);
->>>>>>> 347af8f9
 }