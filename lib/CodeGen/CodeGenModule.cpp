--- conflicted
+++ resolved
@@ -4248,7 +4248,6 @@
 
   return getCXXABI().getAddrOfRTTIDescriptor(Ty);
 }
-<<<<<<< HEAD
 void CodeGenModule::OpenMPSupportStackTy::addOffloadingMap(const Expr* DExpr, llvm::Value *BasePtr, llvm::Value *Ptr, llvm::Value *Size, unsigned Type){
   OpenMPStack.back().OffloadingMapDecls.push_back(DExpr);
   OpenMPStack.back().OffloadingMapBasePtrs.push_back(BasePtr);
@@ -4292,18 +4291,4 @@
 }
 llvm::CallInst* CodeGenModule::OpenMPSupportStackTy::getOffloadingHostFunctionCall(){
   return OpenMPStack.back().OffloadingHostFunctionCall;
-=======
-
-void CodeGenModule::EmitOMPThreadPrivateDecl(const OMPThreadPrivateDecl *D) {
-  for (auto RefExpr : D->varlists()) {
-    auto *VD = cast<VarDecl>(cast<DeclRefExpr>(RefExpr)->getDecl());
-    bool PerformInit =
-        VD->getAnyInitializer() &&
-        !VD->getAnyInitializer()->isConstantInitializer(getContext(),
-                                                        /*ForRef=*/false);
-    if (auto InitFunction = getOpenMPRuntime().emitThreadPrivateVarDefinition(
-            VD, GetAddrOfGlobalVar(VD), RefExpr->getLocStart(), PerformInit))
-      CXXGlobalInits.push_back(InitFunction);
-  }
->>>>>>> 548a3e7c
 }