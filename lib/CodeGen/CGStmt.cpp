//===--- CGStmt.cpp - Emit LLVM Code from Statements ----------------------===//
//
//                     The LLVM Compiler Infrastructure
//
// This file is distributed under the University of Illinois Open Source
// License. See LICENSE.TXT for details.
//
//===----------------------------------------------------------------------===//
//
// This contains code to emit Stmt nodes as LLVM code.
//
//===----------------------------------------------------------------------===//

#include "CodeGenFunction.h"
#include "CGDebugInfo.h"
#include "CodeGenModule.h"
#include "TargetInfo.h"
#include "clang/AST/StmtVisitor.h"
#include "clang/Basic/Builtins.h"
#include "clang/Basic/PrettyStackTrace.h"
#include "clang/Basic/TargetInfo.h"
#include "clang/Sema/LoopHint.h"
#include "clang/Sema/SemaDiagnostic.h"
#include "llvm/ADT/StringExtras.h"
#include "llvm/IR/CallSite.h"
#include "llvm/IR/DataLayout.h"
#include "llvm/IR/InlineAsm.h"
#include "llvm/IR/Intrinsics.h"
#include "llvm/IR/MDBuilder.h"

using namespace clang;
using namespace CodeGen;

//===----------------------------------------------------------------------===//
//                              Statement Emission
//===----------------------------------------------------------------------===//

void CodeGenFunction::EmitStopPoint(const Stmt *S) {
  if (CGDebugInfo *DI = getDebugInfo()) {
    SourceLocation Loc;
    Loc = S->getLocStart();
    DI->EmitLocation(Builder, Loc);

    LastStopPoint = Loc;
  }
}

void CodeGenFunction::EmitStmt(const Stmt *S) {
  assert(S && "Null statement?");
  PGO.setCurrentStmt(S);

  // These statements have their own debug info handling.
  if (EmitSimpleStmt(S))
    return;

  // Check if we are generating unreachable code.
  if (!HaveInsertPoint()) {
    // If so, and the statement doesn't contain a label, then we do not need to
    // generate actual code. This is safe because (1) the current point is
    // unreachable, so we don't need to execute the code, and (2) we've already
    // handled the statements which update internal data structures (like the
    // local variable map) which could be used by subsequent statements.
    if (!ContainsLabel(S)) {
      // Verify that any decl statements were handled as simple, they may be in
      // scope of subsequent reachable statements.
      assert(!isa<DeclStmt>(*S) && "Unexpected DeclStmt!");
      return;
    }

    // Otherwise, make a new block to hold the code.
    EnsureInsertPoint();
  }

  // Generate a stoppoint if we are emitting debug info.
  EmitStopPoint(S);

  switch (S->getStmtClass()) {
  case Stmt::NoStmtClass:
  case Stmt::CXXCatchStmtClass:
  case Stmt::SEHExceptStmtClass:
  case Stmt::SEHFinallyStmtClass:
  case Stmt::MSDependentExistsStmtClass:
    llvm_unreachable("invalid statement class to emit generically");
  case Stmt::NullStmtClass:
  case Stmt::CompoundStmtClass:
  case Stmt::DeclStmtClass:
  case Stmt::LabelStmtClass:
  case Stmt::AttributedStmtClass:
  case Stmt::GotoStmtClass:
  case Stmt::BreakStmtClass:
  case Stmt::ContinueStmtClass:
  case Stmt::DefaultStmtClass:
  case Stmt::CaseStmtClass:
  case Stmt::SEHLeaveStmtClass:
    llvm_unreachable("should have emitted these statements as simple");

#define STMT(Type, Base)
#define ABSTRACT_STMT(Op)
#define EXPR(Type, Base) \
  case Stmt::Type##Class:
#include "clang/AST/StmtNodes.inc"
  {
    // Remember the block we came in on.
    llvm::BasicBlock *incoming = Builder.GetInsertBlock();
    assert(incoming && "expression emission must have an insertion point");

    EmitIgnoredExpr(cast<Expr>(S));

    llvm::BasicBlock *outgoing = Builder.GetInsertBlock();
    assert(outgoing && "expression emission cleared block!");

    // The expression emitters assume (reasonably!) that the insertion
    // point is always set.  To maintain that, the call-emission code
    // for noreturn functions has to enter a new block with no
    // predecessors.  We want to kill that block and mark the current
    // insertion point unreachable in the common case of a call like
    // "exit();".  Since expression emission doesn't otherwise create
    // blocks with no predecessors, we can just test for that.
    // However, we must be careful not to do this to our incoming
    // block, because *statement* emission does sometimes create
    // reachable blocks which will have no predecessors until later in
    // the function.  This occurs with, e.g., labels that are not
    // reachable by fallthrough.
    if (incoming != outgoing && outgoing->use_empty()) {
      outgoing->eraseFromParent();
      Builder.ClearInsertionPoint();
    }
    break;
  }

  case Stmt::IndirectGotoStmtClass:
    EmitIndirectGotoStmt(cast<IndirectGotoStmt>(*S)); break;

  case Stmt::IfStmtClass:       EmitIfStmt(cast<IfStmt>(*S));             break;
  case Stmt::WhileStmtClass:    EmitWhileStmt(cast<WhileStmt>(*S));       break;
  case Stmt::DoStmtClass:       EmitDoStmt(cast<DoStmt>(*S));             break;
  case Stmt::ForStmtClass:      EmitForStmt(cast<ForStmt>(*S));           break;

  case Stmt::ReturnStmtClass:   EmitReturnStmt(cast<ReturnStmt>(*S));     break;

  case Stmt::SwitchStmtClass:   EmitSwitchStmt(cast<SwitchStmt>(*S));     break;
  case Stmt::GCCAsmStmtClass:   // Intentional fall-through.
  case Stmt::MSAsmStmtClass:    EmitAsmStmt(cast<AsmStmt>(*S));           break;
  case Stmt::CoroutineBodyStmtClass:
  case Stmt::CoreturnStmtClass:
    CGM.ErrorUnsupported(S, "coroutine");
    break;
  case Stmt::CapturedStmtClass: {
    const CapturedStmt *CS = cast<CapturedStmt>(S);
    EmitCapturedStmt(*CS, CS->getCapturedRegionKind());
    }
    break;
  case Stmt::ObjCAtTryStmtClass:
    EmitObjCAtTryStmt(cast<ObjCAtTryStmt>(*S));
    break;
  case Stmt::ObjCAtCatchStmtClass:
    llvm_unreachable(
                    "@catch statements should be handled by EmitObjCAtTryStmt");
  case Stmt::ObjCAtFinallyStmtClass:
    llvm_unreachable(
                  "@finally statements should be handled by EmitObjCAtTryStmt");
  case Stmt::ObjCAtThrowStmtClass:
    EmitObjCAtThrowStmt(cast<ObjCAtThrowStmt>(*S));
    break;
  case Stmt::ObjCAtSynchronizedStmtClass:
    EmitObjCAtSynchronizedStmt(cast<ObjCAtSynchronizedStmt>(*S));
    break;
  case Stmt::ObjCForCollectionStmtClass:
    EmitObjCForCollectionStmt(cast<ObjCForCollectionStmt>(*S));
    break;
  case Stmt::ObjCAutoreleasePoolStmtClass:
    EmitObjCAutoreleasePoolStmt(cast<ObjCAutoreleasePoolStmt>(*S));
    break;

  case Stmt::CXXTryStmtClass:
    EmitCXXTryStmt(cast<CXXTryStmt>(*S));
    break;
  case Stmt::CXXForRangeStmtClass:
    EmitCXXForRangeStmt(cast<CXXForRangeStmt>(*S));
    break;
  case Stmt::SEHTryStmtClass:
    EmitSEHTryStmt(cast<SEHTryStmt>(*S));
    break;
  case Stmt::OMPParallelDirectiveClass:
    EmitOMPParallelDirective(cast<OMPParallelDirective>(*S));
    break;
  case Stmt::OMPSimdDirectiveClass:
    EmitOMPSimdDirective(cast<OMPSimdDirective>(*S));
    break;
  case Stmt::OMPForDirectiveClass:
    EmitOMPForDirective(cast<OMPForDirective>(*S));
    break;
  case Stmt::OMPForSimdDirectiveClass:
    EmitOMPForSimdDirective(cast<OMPForSimdDirective>(*S));
    break;
  case Stmt::OMPSectionsDirectiveClass:
    EmitOMPSectionsDirective(cast<OMPSectionsDirective>(*S));
    break;
  case Stmt::OMPSectionDirectiveClass:
    EmitOMPSectionDirective(cast<OMPSectionDirective>(*S));
    break;
  case Stmt::OMPSingleDirectiveClass:
    EmitOMPSingleDirective(cast<OMPSingleDirective>(*S));
    break;
  case Stmt::OMPMasterDirectiveClass:
    EmitOMPMasterDirective(cast<OMPMasterDirective>(*S));
    break;
  case Stmt::OMPCriticalDirectiveClass:
    EmitOMPCriticalDirective(cast<OMPCriticalDirective>(*S));
    break;
  case Stmt::OMPParallelForDirectiveClass:
    EmitOMPParallelForDirective(cast<OMPParallelForDirective>(*S));
    break;
  case Stmt::OMPParallelForSimdDirectiveClass:
    EmitOMPParallelForSimdDirective(cast<OMPParallelForSimdDirective>(*S));
    break;
  case Stmt::OMPParallelSectionsDirectiveClass:
    EmitOMPParallelSectionsDirective(cast<OMPParallelSectionsDirective>(*S));
    break;
  case Stmt::OMPTaskDirectiveClass:
    EmitOMPTaskDirective(cast<OMPTaskDirective>(*S));
    break;
  case Stmt::OMPTaskyieldDirectiveClass:
    EmitOMPTaskyieldDirective(cast<OMPTaskyieldDirective>(*S));
    break;
  case Stmt::OMPBarrierDirectiveClass:
    EmitOMPBarrierDirective(cast<OMPBarrierDirective>(*S));
    break;
  case Stmt::OMPTaskwaitDirectiveClass:
    EmitOMPTaskwaitDirective(cast<OMPTaskwaitDirective>(*S));
    break;
  case Stmt::OMPTaskgroupDirectiveClass:
    EmitOMPTaskgroupDirective(cast<OMPTaskgroupDirective>(*S));
    break;
  case Stmt::OMPFlushDirectiveClass:
    EmitOMPFlushDirective(cast<OMPFlushDirective>(*S));
    break;
  case Stmt::OMPOrderedDirectiveClass:
    EmitOMPOrderedDirective(cast<OMPOrderedDirective>(*S));
    break;
  case Stmt::OMPAtomicDirectiveClass:
    EmitOMPAtomicDirective(cast<OMPAtomicDirective>(*S));
    break;
  case Stmt::OMPTargetDirectiveClass:
    EmitOMPTargetDirective(cast<OMPTargetDirective>(*S));
    break;
  case Stmt::OMPTeamsDirectiveClass:
    EmitOMPTeamsDirective(cast<OMPTeamsDirective>(*S));
    break;
  case Stmt::OMPCancellationPointDirectiveClass:
    EmitOMPCancellationPointDirective(cast<OMPCancellationPointDirective>(*S));
    break;
  case Stmt::OMPCancelDirectiveClass:
    EmitOMPCancelDirective(cast<OMPCancelDirective>(*S));
    break;
  case Stmt::OMPTargetDataDirectiveClass:
    EmitOMPTargetDataDirective(cast<OMPTargetDataDirective>(*S));
    break;
  case Stmt::OMPTargetEnterDataDirectiveClass:
    EmitOMPTargetEnterDataDirective(cast<OMPTargetEnterDataDirective>(*S));
    break;
  case Stmt::OMPTargetExitDataDirectiveClass:
    EmitOMPTargetExitDataDirective(cast<OMPTargetExitDataDirective>(*S));
    break;
  case Stmt::OMPTargetParallelDirectiveClass:
    EmitOMPTargetParallelDirective(cast<OMPTargetParallelDirective>(*S));
    break;
  case Stmt::OMPTargetParallelForDirectiveClass:
    EmitOMPTargetParallelForDirective(cast<OMPTargetParallelForDirective>(*S));
    break;
  case Stmt::OMPTaskLoopDirectiveClass:
    EmitOMPTaskLoopDirective(cast<OMPTaskLoopDirective>(*S));
    break;
  case Stmt::OMPTaskLoopSimdDirectiveClass:
    EmitOMPTaskLoopSimdDirective(cast<OMPTaskLoopSimdDirective>(*S));
    break;
  case Stmt::OMPDistributeDirectiveClass:
    EmitOMPDistributeDirective(cast<OMPDistributeDirective>(*S));
    break;
  case Stmt::OMPTargetUpdateDirectiveClass:
    EmitOMPTargetUpdateDirective(cast<OMPTargetUpdateDirective>(*S));
    break;
  case Stmt::OMPDistributeParallelForDirectiveClass:
    EmitOMPDistributeParallelForDirective(
        cast<OMPDistributeParallelForDirective>(*S));
    break;
<<<<<<< HEAD
  case Stmt::OMPTargetTeamsDirectiveClass:
    EmitOMPTargetTeamsDirective(cast<OMPTargetTeamsDirective>(*S));
    break;
  case Stmt::OMPTeamsDistributeParallelForDirectiveClass:
    EmitOMPTeamsDistributeParallelForDirective(
        cast<OMPTeamsDistributeParallelForDirective>(*S));
    break;
  case Stmt::OMPTargetTeamsDistributeParallelForDirectiveClass:
    EmitOMPTargetTeamsDistributeParallelForDirective(
        cast<OMPTargetTeamsDistributeParallelForDirective>(*S));
=======
  case Stmt::OMPDistributeParallelForSimdDirectiveClass:
    EmitOMPDistributeParallelForSimdDirective(
        cast<OMPDistributeParallelForSimdDirective>(*S));
    break;
  case Stmt::OMPDistributeSimdDirectiveClass:
    EmitOMPDistributeSimdDirective(cast<OMPDistributeSimdDirective>(*S));
>>>>>>> 7142d85f
    break;
  }
}

bool CodeGenFunction::EmitSimpleStmt(const Stmt *S) {
  switch (S->getStmtClass()) {
  default: return false;
  case Stmt::NullStmtClass: break;
  case Stmt::CompoundStmtClass: EmitCompoundStmt(cast<CompoundStmt>(*S)); break;
  case Stmt::DeclStmtClass:     EmitDeclStmt(cast<DeclStmt>(*S));         break;
  case Stmt::LabelStmtClass:    EmitLabelStmt(cast<LabelStmt>(*S));       break;
  case Stmt::AttributedStmtClass:
                            EmitAttributedStmt(cast<AttributedStmt>(*S)); break;
  case Stmt::GotoStmtClass:     EmitGotoStmt(cast<GotoStmt>(*S));         break;
  case Stmt::BreakStmtClass:    EmitBreakStmt(cast<BreakStmt>(*S));       break;
  case Stmt::ContinueStmtClass: EmitContinueStmt(cast<ContinueStmt>(*S)); break;
  case Stmt::DefaultStmtClass:  EmitDefaultStmt(cast<DefaultStmt>(*S));   break;
  case Stmt::CaseStmtClass:     EmitCaseStmt(cast<CaseStmt>(*S));         break;
  case Stmt::SEHLeaveStmtClass: EmitSEHLeaveStmt(cast<SEHLeaveStmt>(*S)); break;
  }

  return true;
}

/// EmitCompoundStmt - Emit a compound statement {..} node.  If GetLast is true,
/// this captures the expression result of the last sub-statement and returns it
/// (for use by the statement expression extension).
Address CodeGenFunction::EmitCompoundStmt(const CompoundStmt &S, bool GetLast,
                                          AggValueSlot AggSlot) {
  PrettyStackTraceLoc CrashInfo(getContext().getSourceManager(),S.getLBracLoc(),
                             "LLVM IR generation of compound statement ('{}')");

  // Keep track of the current cleanup stack depth, including debug scopes.
  LexicalScope Scope(*this, S.getSourceRange());

  return EmitCompoundStmtWithoutScope(S, GetLast, AggSlot);
}

Address
CodeGenFunction::EmitCompoundStmtWithoutScope(const CompoundStmt &S,
                                              bool GetLast,
                                              AggValueSlot AggSlot) {

  for (CompoundStmt::const_body_iterator I = S.body_begin(),
       E = S.body_end()-GetLast; I != E; ++I)
    EmitStmt(*I);

  Address RetAlloca = Address::invalid();
  if (GetLast) {
    // We have to special case labels here.  They are statements, but when put
    // at the end of a statement expression, they yield the value of their
    // subexpression.  Handle this by walking through all labels we encounter,
    // emitting them before we evaluate the subexpr.
    const Stmt *LastStmt = S.body_back();
    while (const LabelStmt *LS = dyn_cast<LabelStmt>(LastStmt)) {
      EmitLabel(LS->getDecl());
      LastStmt = LS->getSubStmt();
    }

    EnsureInsertPoint();

    QualType ExprTy = cast<Expr>(LastStmt)->getType();
    if (hasAggregateEvaluationKind(ExprTy)) {
      EmitAggExpr(cast<Expr>(LastStmt), AggSlot);
    } else {
      // We can't return an RValue here because there might be cleanups at
      // the end of the StmtExpr.  Because of that, we have to emit the result
      // here into a temporary alloca.
      RetAlloca = CreateMemTemp(ExprTy);
      EmitAnyExprToMem(cast<Expr>(LastStmt), RetAlloca, Qualifiers(),
                       /*IsInit*/false);
    }

  }

  return RetAlloca;
}

void CodeGenFunction::SimplifyForwardingBlocks(llvm::BasicBlock *BB) {
  llvm::BranchInst *BI = dyn_cast<llvm::BranchInst>(BB->getTerminator());

  // If there is a cleanup stack, then we it isn't worth trying to
  // simplify this block (we would need to remove it from the scope map
  // and cleanup entry).
  if (!EHStack.empty())
    return;

  // Can only simplify direct branches.
  if (!BI || !BI->isUnconditional())
    return;

  // Can only simplify empty blocks.
  if (BI->getIterator() != BB->begin())
    return;

  BB->replaceAllUsesWith(BI->getSuccessor(0));
  BI->eraseFromParent();
  BB->eraseFromParent();
}

void CodeGenFunction::EmitBlock(llvm::BasicBlock *BB, bool IsFinished) {
  llvm::BasicBlock *CurBB = Builder.GetInsertBlock();

  // Fall out of the current block (if necessary).
  EmitBranch(BB);

  if (IsFinished && BB->use_empty()) {
    delete BB;
    return;
  }

  // Place the block after the current block, if possible, or else at
  // the end of the function.
  if (CurBB && CurBB->getParent())
    CurFn->getBasicBlockList().insertAfter(CurBB->getIterator(), BB);
  else
    CurFn->getBasicBlockList().push_back(BB);
  Builder.SetInsertPoint(BB);
}

void CodeGenFunction::EmitBranch(llvm::BasicBlock *Target) {
  // Emit a branch from the current block to the target one if this
  // was a real block.  If this was just a fall-through block after a
  // terminator, don't emit it.
  llvm::BasicBlock *CurBB = Builder.GetInsertBlock();

  if (!CurBB || CurBB->getTerminator()) {
    // If there is no insert point or the previous block is already
    // terminated, don't touch it.
  } else {
    // Otherwise, create a fall-through branch.
    Builder.CreateBr(Target);
  }

  Builder.ClearInsertionPoint();
}

void CodeGenFunction::EmitBlockAfterUses(llvm::BasicBlock *block) {
  bool inserted = false;
  for (llvm::User *u : block->users()) {
    if (llvm::Instruction *insn = dyn_cast<llvm::Instruction>(u)) {
      CurFn->getBasicBlockList().insertAfter(insn->getParent()->getIterator(),
                                             block);
      inserted = true;
      break;
    }
  }

  if (!inserted)
    CurFn->getBasicBlockList().push_back(block);

  Builder.SetInsertPoint(block);
}

CodeGenFunction::JumpDest
CodeGenFunction::getJumpDestForLabel(const LabelDecl *D) {
  JumpDest &Dest = LabelMap[D];
  if (Dest.isValid()) return Dest;

  // Create, but don't insert, the new block.
  Dest = JumpDest(createBasicBlock(D->getName()),
                  EHScopeStack::stable_iterator::invalid(),
                  NextCleanupDestIndex++);
  return Dest;
}

void CodeGenFunction::EmitLabel(const LabelDecl *D) {
  // Add this label to the current lexical scope if we're within any
  // normal cleanups.  Jumps "in" to this label --- when permitted by
  // the language --- may need to be routed around such cleanups.
  if (EHStack.hasNormalCleanups() && CurLexicalScope)
    CurLexicalScope->addLabel(D);

  JumpDest &Dest = LabelMap[D];

  // If we didn't need a forward reference to this label, just go
  // ahead and create a destination at the current scope.
  if (!Dest.isValid()) {
    Dest = getJumpDestInCurrentScope(D->getName());

  // Otherwise, we need to give this label a target depth and remove
  // it from the branch-fixups list.
  } else {
    assert(!Dest.getScopeDepth().isValid() && "already emitted label!");
    Dest.setScopeDepth(EHStack.stable_begin());
    ResolveBranchFixups(Dest.getBlock());
  }

  EmitBlock(Dest.getBlock());
  incrementProfileCounter(D->getStmt());
}

/// Change the cleanup scope of the labels in this lexical scope to
/// match the scope of the enclosing context.
void CodeGenFunction::LexicalScope::rescopeLabels() {
  assert(!Labels.empty());
  EHScopeStack::stable_iterator innermostScope
    = CGF.EHStack.getInnermostNormalCleanup();

  // Change the scope depth of all the labels.
  for (SmallVectorImpl<const LabelDecl*>::const_iterator
         i = Labels.begin(), e = Labels.end(); i != e; ++i) {
    assert(CGF.LabelMap.count(*i));
    JumpDest &dest = CGF.LabelMap.find(*i)->second;
    assert(dest.getScopeDepth().isValid());
    assert(innermostScope.encloses(dest.getScopeDepth()));
    dest.setScopeDepth(innermostScope);
  }

  // Reparent the labels if the new scope also has cleanups.
  if (innermostScope != EHScopeStack::stable_end() && ParentScope) {
    ParentScope->Labels.append(Labels.begin(), Labels.end());
  }
}


void CodeGenFunction::EmitLabelStmt(const LabelStmt &S) {
  EmitLabel(S.getDecl());
  EmitStmt(S.getSubStmt());
}

void CodeGenFunction::EmitAttributedStmt(const AttributedStmt &S) {
  const Stmt *SubStmt = S.getSubStmt();
  switch (SubStmt->getStmtClass()) {
  case Stmt::DoStmtClass:
    EmitDoStmt(cast<DoStmt>(*SubStmt), S.getAttrs());
    break;
  case Stmt::ForStmtClass:
    EmitForStmt(cast<ForStmt>(*SubStmt), S.getAttrs());
    break;
  case Stmt::WhileStmtClass:
    EmitWhileStmt(cast<WhileStmt>(*SubStmt), S.getAttrs());
    break;
  case Stmt::CXXForRangeStmtClass:
    EmitCXXForRangeStmt(cast<CXXForRangeStmt>(*SubStmt), S.getAttrs());
    break;
  default:
    EmitStmt(SubStmt);
  }
}

void CodeGenFunction::EmitGotoStmt(const GotoStmt &S) {
  // If this code is reachable then emit a stop point (if generating
  // debug info). We have to do this ourselves because we are on the
  // "simple" statement path.
  if (HaveInsertPoint())
    EmitStopPoint(&S);

  EmitBranchThroughCleanup(getJumpDestForLabel(S.getLabel()));
}


void CodeGenFunction::EmitIndirectGotoStmt(const IndirectGotoStmt &S) {
  if (const LabelDecl *Target = S.getConstantTarget()) {
    EmitBranchThroughCleanup(getJumpDestForLabel(Target));
    return;
  }

  // Ensure that we have an i8* for our PHI node.
  llvm::Value *V = Builder.CreateBitCast(EmitScalarExpr(S.getTarget()),
                                         Int8PtrTy, "addr");
  llvm::BasicBlock *CurBB = Builder.GetInsertBlock();

  // Get the basic block for the indirect goto.
  llvm::BasicBlock *IndGotoBB = GetIndirectGotoBlock();

  // The first instruction in the block has to be the PHI for the switch dest,
  // add an entry for this branch.
  cast<llvm::PHINode>(IndGotoBB->begin())->addIncoming(V, CurBB);

  EmitBranch(IndGotoBB);
}

void CodeGenFunction::EmitIfStmt(const IfStmt &S) {
  // C99 6.8.4.1: The first substatement is executed if the expression compares
  // unequal to 0.  The condition must be a scalar type.
  LexicalScope ConditionScope(*this, S.getCond()->getSourceRange());

  if (S.getConditionVariable())
    EmitAutoVarDecl(*S.getConditionVariable());

  // If the condition constant folds and can be elided, try to avoid emitting
  // the condition and the dead arm of the if/else.
  bool CondConstant;
  if (ConstantFoldsToSimpleInteger(S.getCond(), CondConstant,
                                   S.isConstexpr())) {
    // Figure out which block (then or else) is executed.
    const Stmt *Executed = S.getThen();
    const Stmt *Skipped  = S.getElse();
    if (!CondConstant)  // Condition false?
      std::swap(Executed, Skipped);

    // If the skipped block has no labels in it, just emit the executed block.
    // This avoids emitting dead code and simplifies the CFG substantially.
    if (S.isConstexpr() || !ContainsLabel(Skipped)) {
      if (CondConstant)
        incrementProfileCounter(&S);
      if (Executed) {
        RunCleanupsScope ExecutedScope(*this);
        EmitStmt(Executed);
      }
      return;
    }
  }

  // Otherwise, the condition did not fold, or we couldn't elide it.  Just emit
  // the conditional branch.
  llvm::BasicBlock *ThenBlock = createBasicBlock("if.then");
  llvm::BasicBlock *ContBlock = createBasicBlock("if.end");
  llvm::BasicBlock *ElseBlock = ContBlock;
  if (S.getElse())
    ElseBlock = createBasicBlock("if.else");

  EmitBranchOnBoolExpr(S.getCond(), ThenBlock, ElseBlock,
                       getProfileCount(S.getThen()));

  // Emit the 'then' code.
  EmitBlock(ThenBlock);
  incrementProfileCounter(&S);
  {
    RunCleanupsScope ThenScope(*this);
    EmitStmt(S.getThen());
  }
  EmitBranch(ContBlock);

  // Emit the 'else' code if present.
  if (const Stmt *Else = S.getElse()) {
    {
      // There is no need to emit line number for an unconditional branch.
      auto NL = ApplyDebugLocation::CreateEmpty(*this);
      EmitBlock(ElseBlock);
    }
    {
      RunCleanupsScope ElseScope(*this);
      EmitStmt(Else);
    }
    {
      // There is no need to emit line number for an unconditional branch.
      auto NL = ApplyDebugLocation::CreateEmpty(*this);
      EmitBranch(ContBlock);
    }
  }

  // Emit the continuation block for code after the if.
  EmitBlock(ContBlock, true);
}

void CodeGenFunction::EmitWhileStmt(const WhileStmt &S,
                                    ArrayRef<const Attr *> WhileAttrs) {
  // Emit the header for the loop, which will also become
  // the continue target.
  JumpDest LoopHeader = getJumpDestInCurrentScope("while.cond");
  EmitBlock(LoopHeader.getBlock());

  LoopStack.push(LoopHeader.getBlock(), CGM.getContext(), WhileAttrs,
                 Builder.getCurrentDebugLocation());

  // Create an exit block for when the condition fails, which will
  // also become the break target.
  JumpDest LoopExit = getJumpDestInCurrentScope("while.end");

  // Store the blocks to use for break and continue.
  BreakContinueStack.push_back(BreakContinue(LoopExit, LoopHeader));

  // C++ [stmt.while]p2:
  //   When the condition of a while statement is a declaration, the
  //   scope of the variable that is declared extends from its point
  //   of declaration (3.3.2) to the end of the while statement.
  //   [...]
  //   The object created in a condition is destroyed and created
  //   with each iteration of the loop.
  RunCleanupsScope ConditionScope(*this);

  if (S.getConditionVariable())
    EmitAutoVarDecl(*S.getConditionVariable());

  // Evaluate the conditional in the while header.  C99 6.8.5.1: The
  // evaluation of the controlling expression takes place before each
  // execution of the loop body.
  llvm::Value *BoolCondVal = EvaluateExprAsBool(S.getCond());

  // while(1) is common, avoid extra exit blocks.  Be sure
  // to correctly handle break/continue though.
  bool EmitBoolCondBranch = true;
  if (llvm::ConstantInt *C = dyn_cast<llvm::ConstantInt>(BoolCondVal))
    if (C->isOne())
      EmitBoolCondBranch = false;

  // As long as the condition is true, go to the loop body.
  llvm::BasicBlock *LoopBody = createBasicBlock("while.body");
  if (EmitBoolCondBranch) {
    llvm::BasicBlock *ExitBlock = LoopExit.getBlock();
    if (ConditionScope.requiresCleanups())
      ExitBlock = createBasicBlock("while.exit");
    Builder.CreateCondBr(
        BoolCondVal, LoopBody, ExitBlock,
        createProfileWeightsForLoop(S.getCond(), getProfileCount(S.getBody())));

    if (ExitBlock != LoopExit.getBlock()) {
      EmitBlock(ExitBlock);
      EmitBranchThroughCleanup(LoopExit);
    }
  }

  // Emit the loop body.  We have to emit this in a cleanup scope
  // because it might be a singleton DeclStmt.
  {
    RunCleanupsScope BodyScope(*this);
    EmitBlock(LoopBody);
    incrementProfileCounter(&S);
    EmitStmt(S.getBody());
  }

  BreakContinueStack.pop_back();

  // Immediately force cleanup.
  ConditionScope.ForceCleanup();

  EmitStopPoint(&S);
  // Branch to the loop header again.
  EmitBranch(LoopHeader.getBlock());

  LoopStack.pop();

  // Emit the exit block.
  EmitBlock(LoopExit.getBlock(), true);

  // The LoopHeader typically is just a branch if we skipped emitting
  // a branch, try to erase it.
  if (!EmitBoolCondBranch)
    SimplifyForwardingBlocks(LoopHeader.getBlock());
}

void CodeGenFunction::EmitDoStmt(const DoStmt &S,
                                 ArrayRef<const Attr *> DoAttrs) {
  JumpDest LoopExit = getJumpDestInCurrentScope("do.end");
  JumpDest LoopCond = getJumpDestInCurrentScope("do.cond");

  uint64_t ParentCount = getCurrentProfileCount();

  // Store the blocks to use for break and continue.
  BreakContinueStack.push_back(BreakContinue(LoopExit, LoopCond));

  // Emit the body of the loop.
  llvm::BasicBlock *LoopBody = createBasicBlock("do.body");

  LoopStack.push(LoopBody, CGM.getContext(), DoAttrs,
                 Builder.getCurrentDebugLocation());

  EmitBlockWithFallThrough(LoopBody, &S);
  {
    RunCleanupsScope BodyScope(*this);
    EmitStmt(S.getBody());
  }

  EmitBlock(LoopCond.getBlock());

  // C99 6.8.5.2: "The evaluation of the controlling expression takes place
  // after each execution of the loop body."

  // Evaluate the conditional in the while header.
  // C99 6.8.5p2/p4: The first substatement is executed if the expression
  // compares unequal to 0.  The condition must be a scalar type.
  llvm::Value *BoolCondVal = EvaluateExprAsBool(S.getCond());

  BreakContinueStack.pop_back();

  // "do {} while (0)" is common in macros, avoid extra blocks.  Be sure
  // to correctly handle break/continue though.
  bool EmitBoolCondBranch = true;
  if (llvm::ConstantInt *C = dyn_cast<llvm::ConstantInt>(BoolCondVal))
    if (C->isZero())
      EmitBoolCondBranch = false;

  // As long as the condition is true, iterate the loop.
  if (EmitBoolCondBranch) {
    uint64_t BackedgeCount = getProfileCount(S.getBody()) - ParentCount;
    Builder.CreateCondBr(
        BoolCondVal, LoopBody, LoopExit.getBlock(),
        createProfileWeightsForLoop(S.getCond(), BackedgeCount));
  }

  LoopStack.pop();

  // Emit the exit block.
  EmitBlock(LoopExit.getBlock());

  // The DoCond block typically is just a branch if we skipped
  // emitting a branch, try to erase it.
  if (!EmitBoolCondBranch)
    SimplifyForwardingBlocks(LoopCond.getBlock());
}

void CodeGenFunction::EmitForStmt(const ForStmt &S,
                                  ArrayRef<const Attr *> ForAttrs) {
  JumpDest LoopExit = getJumpDestInCurrentScope("for.end");

  LexicalScope ForScope(*this, S.getSourceRange());

  llvm::DebugLoc DL = Builder.getCurrentDebugLocation();

  // Evaluate the first part before the loop.
  if (S.getInit())
    EmitStmt(S.getInit());

  // Start the loop with a block that tests the condition.
  // If there's an increment, the continue scope will be overwritten
  // later.
  JumpDest Continue = getJumpDestInCurrentScope("for.cond");
  llvm::BasicBlock *CondBlock = Continue.getBlock();
  EmitBlock(CondBlock);

  LoopStack.push(CondBlock, CGM.getContext(), ForAttrs, DL);

  // If the for loop doesn't have an increment we can just use the
  // condition as the continue block.  Otherwise we'll need to create
  // a block for it (in the current scope, i.e. in the scope of the
  // condition), and that we will become our continue block.
  if (S.getInc())
    Continue = getJumpDestInCurrentScope("for.inc");

  // Store the blocks to use for break and continue.
  BreakContinueStack.push_back(BreakContinue(LoopExit, Continue));

  // Create a cleanup scope for the condition variable cleanups.
  LexicalScope ConditionScope(*this, S.getSourceRange());

  if (S.getCond()) {
    // If the for statement has a condition scope, emit the local variable
    // declaration.
    if (S.getConditionVariable()) {
      EmitAutoVarDecl(*S.getConditionVariable());
    }

    llvm::BasicBlock *ExitBlock = LoopExit.getBlock();
    // If there are any cleanups between here and the loop-exit scope,
    // create a block to stage a loop exit along.
    if (ForScope.requiresCleanups())
      ExitBlock = createBasicBlock("for.cond.cleanup");

    // As long as the condition is true, iterate the loop.
    llvm::BasicBlock *ForBody = createBasicBlock("for.body");

    // C99 6.8.5p2/p4: The first substatement is executed if the expression
    // compares unequal to 0.  The condition must be a scalar type.
    llvm::Value *BoolCondVal = EvaluateExprAsBool(S.getCond());
    Builder.CreateCondBr(
        BoolCondVal, ForBody, ExitBlock,
        createProfileWeightsForLoop(S.getCond(), getProfileCount(S.getBody())));

    if (ExitBlock != LoopExit.getBlock()) {
      EmitBlock(ExitBlock);
      EmitBranchThroughCleanup(LoopExit);
    }

    EmitBlock(ForBody);
  } else {
    // Treat it as a non-zero constant.  Don't even create a new block for the
    // body, just fall into it.
  }
  incrementProfileCounter(&S);

  {
    // Create a separate cleanup scope for the body, in case it is not
    // a compound statement.
    RunCleanupsScope BodyScope(*this);
    EmitStmt(S.getBody());
  }

  // If there is an increment, emit it next.
  if (S.getInc()) {
    EmitBlock(Continue.getBlock());
    EmitStmt(S.getInc());
  }

  BreakContinueStack.pop_back();

  ConditionScope.ForceCleanup();

  EmitStopPoint(&S);
  EmitBranch(CondBlock);

  ForScope.ForceCleanup();

  LoopStack.pop();

  // Emit the fall-through block.
  EmitBlock(LoopExit.getBlock(), true);
}

void
CodeGenFunction::EmitCXXForRangeStmt(const CXXForRangeStmt &S,
                                     ArrayRef<const Attr *> ForAttrs) {
  JumpDest LoopExit = getJumpDestInCurrentScope("for.end");

  LexicalScope ForScope(*this, S.getSourceRange());

  llvm::DebugLoc DL = Builder.getCurrentDebugLocation();

  // Evaluate the first pieces before the loop.
  EmitStmt(S.getRangeStmt());
  EmitStmt(S.getBeginStmt());
  EmitStmt(S.getEndStmt());

  // Start the loop with a block that tests the condition.
  // If there's an increment, the continue scope will be overwritten
  // later.
  llvm::BasicBlock *CondBlock = createBasicBlock("for.cond");
  EmitBlock(CondBlock);

  LoopStack.push(CondBlock, CGM.getContext(), ForAttrs, DL);

  // If there are any cleanups between here and the loop-exit scope,
  // create a block to stage a loop exit along.
  llvm::BasicBlock *ExitBlock = LoopExit.getBlock();
  if (ForScope.requiresCleanups())
    ExitBlock = createBasicBlock("for.cond.cleanup");

  // The loop body, consisting of the specified body and the loop variable.
  llvm::BasicBlock *ForBody = createBasicBlock("for.body");

  // The body is executed if the expression, contextually converted
  // to bool, is true.
  llvm::Value *BoolCondVal = EvaluateExprAsBool(S.getCond());
  Builder.CreateCondBr(
      BoolCondVal, ForBody, ExitBlock,
      createProfileWeightsForLoop(S.getCond(), getProfileCount(S.getBody())));

  if (ExitBlock != LoopExit.getBlock()) {
    EmitBlock(ExitBlock);
    EmitBranchThroughCleanup(LoopExit);
  }

  EmitBlock(ForBody);
  incrementProfileCounter(&S);

  // Create a block for the increment. In case of a 'continue', we jump there.
  JumpDest Continue = getJumpDestInCurrentScope("for.inc");

  // Store the blocks to use for break and continue.
  BreakContinueStack.push_back(BreakContinue(LoopExit, Continue));

  {
    // Create a separate cleanup scope for the loop variable and body.
    LexicalScope BodyScope(*this, S.getSourceRange());
    EmitStmt(S.getLoopVarStmt());
    EmitStmt(S.getBody());
  }

  EmitStopPoint(&S);
  // If there is an increment, emit it next.
  EmitBlock(Continue.getBlock());
  EmitStmt(S.getInc());

  BreakContinueStack.pop_back();

  EmitBranch(CondBlock);

  ForScope.ForceCleanup();

  LoopStack.pop();

  // Emit the fall-through block.
  EmitBlock(LoopExit.getBlock(), true);
}

void CodeGenFunction::EmitReturnOfRValue(RValue RV, QualType Ty) {
  if (RV.isScalar()) {
    Builder.CreateStore(RV.getScalarVal(), ReturnValue);
  } else if (RV.isAggregate()) {
    EmitAggregateCopy(ReturnValue, RV.getAggregateAddress(), Ty);
  } else {
    EmitStoreOfComplex(RV.getComplexVal(), MakeAddrLValue(ReturnValue, Ty),
                       /*init*/ true);
  }
  EmitBranchThroughCleanup(ReturnBlock);
}

/// EmitReturnStmt - Note that due to GCC extensions, this can have an operand
/// if the function returns void, or may be missing one if the function returns
/// non-void.  Fun stuff :).
void CodeGenFunction::EmitReturnStmt(const ReturnStmt &S) {
  // Returning from an outlined SEH helper is UB, and we already warn on it.
  if (IsOutlinedSEHHelper) {
    Builder.CreateUnreachable();
    Builder.ClearInsertionPoint();
  }

  // Emit the result value, even if unused, to evalute the side effects.
  const Expr *RV = S.getRetValue();

  // Treat block literals in a return expression as if they appeared
  // in their own scope.  This permits a small, easily-implemented
  // exception to our over-conservative rules about not jumping to
  // statements following block literals with non-trivial cleanups.
  RunCleanupsScope cleanupScope(*this);
  if (const ExprWithCleanups *cleanups =
        dyn_cast_or_null<ExprWithCleanups>(RV)) {
    enterFullExpression(cleanups);
    RV = cleanups->getSubExpr();
  }

  // FIXME: Clean this up by using an LValue for ReturnTemp,
  // EmitStoreThroughLValue, and EmitAnyExpr.
  if (getLangOpts().ElideConstructors &&
      S.getNRVOCandidate() && S.getNRVOCandidate()->isNRVOVariable()) {
    // Apply the named return value optimization for this return statement,
    // which means doing nothing: the appropriate result has already been
    // constructed into the NRVO variable.

    // If there is an NRVO flag for this variable, set it to 1 into indicate
    // that the cleanup code should not destroy the variable.
    if (llvm::Value *NRVOFlag = NRVOFlags[S.getNRVOCandidate()])
      Builder.CreateFlagStore(Builder.getTrue(), NRVOFlag);
  } else if (!ReturnValue.isValid() || (RV && RV->getType()->isVoidType())) {
    // Make sure not to return anything, but evaluate the expression
    // for side effects.
    if (RV)
      EmitAnyExpr(RV);
  } else if (!RV) {
    // Do nothing (return value is left uninitialized)
  } else if (FnRetTy->isReferenceType()) {
    // If this function returns a reference, take the address of the expression
    // rather than the value.
    RValue Result = EmitReferenceBindingToExpr(RV);
    Builder.CreateStore(Result.getScalarVal(), ReturnValue);
  } else {
    switch (getEvaluationKind(RV->getType())) {
    case TEK_Scalar:
      Builder.CreateStore(EmitScalarExpr(RV), ReturnValue);
      break;
    case TEK_Complex:
      EmitComplexExprIntoLValue(RV, MakeAddrLValue(ReturnValue, RV->getType()),
                                /*isInit*/ true);
      break;
    case TEK_Aggregate:
      EmitAggExpr(RV, AggValueSlot::forAddr(ReturnValue,
                                            Qualifiers(),
                                            AggValueSlot::IsDestructed,
                                            AggValueSlot::DoesNotNeedGCBarriers,
                                            AggValueSlot::IsNotAliased));
      break;
    }
  }

  ++NumReturnExprs;
  if (!RV || RV->isEvaluatable(getContext()))
    ++NumSimpleReturnExprs;

  cleanupScope.ForceCleanup();
  EmitBranchThroughCleanup(ReturnBlock);
}

void CodeGenFunction::EmitDeclStmt(const DeclStmt &S) {
  // As long as debug info is modeled with instructions, we have to ensure we
  // have a place to insert here and write the stop point here.
  if (HaveInsertPoint())
    EmitStopPoint(&S);

  for (const auto *I : S.decls())
    EmitDecl(*I);
}

void CodeGenFunction::EmitBreakStmt(const BreakStmt &S) {
  assert(!BreakContinueStack.empty() && "break stmt not in a loop or switch!");

  // If this code is reachable then emit a stop point (if generating
  // debug info). We have to do this ourselves because we are on the
  // "simple" statement path.
  if (HaveInsertPoint())
    EmitStopPoint(&S);

  EmitBranchThroughCleanup(BreakContinueStack.back().BreakBlock);
}

void CodeGenFunction::EmitContinueStmt(const ContinueStmt &S) {
  assert(!BreakContinueStack.empty() && "continue stmt not in a loop!");

  // If this code is reachable then emit a stop point (if generating
  // debug info). We have to do this ourselves because we are on the
  // "simple" statement path.
  if (HaveInsertPoint())
    EmitStopPoint(&S);

  EmitBranchThroughCleanup(BreakContinueStack.back().ContinueBlock);
}

/// EmitCaseStmtRange - If case statement range is not too big then
/// add multiple cases to switch instruction, one for each value within
/// the range. If range is too big then emit "if" condition check.
void CodeGenFunction::EmitCaseStmtRange(const CaseStmt &S) {
  assert(S.getRHS() && "Expected RHS value in CaseStmt");

  llvm::APSInt LHS = S.getLHS()->EvaluateKnownConstInt(getContext());
  llvm::APSInt RHS = S.getRHS()->EvaluateKnownConstInt(getContext());

  // Emit the code for this case. We do this first to make sure it is
  // properly chained from our predecessor before generating the
  // switch machinery to enter this block.
  llvm::BasicBlock *CaseDest = createBasicBlock("sw.bb");
  EmitBlockWithFallThrough(CaseDest, &S);
  EmitStmt(S.getSubStmt());

  // If range is empty, do nothing.
  if (LHS.isSigned() ? RHS.slt(LHS) : RHS.ult(LHS))
    return;

  llvm::APInt Range = RHS - LHS;
  // FIXME: parameters such as this should not be hardcoded.
  if (Range.ult(llvm::APInt(Range.getBitWidth(), 64))) {
    // Range is small enough to add multiple switch instruction cases.
    uint64_t Total = getProfileCount(&S);
    unsigned NCases = Range.getZExtValue() + 1;
    // We only have one region counter for the entire set of cases here, so we
    // need to divide the weights evenly between the generated cases, ensuring
    // that the total weight is preserved. E.g., a weight of 5 over three cases
    // will be distributed as weights of 2, 2, and 1.
    uint64_t Weight = Total / NCases, Rem = Total % NCases;
    for (unsigned I = 0; I != NCases; ++I) {
      if (SwitchWeights)
        SwitchWeights->push_back(Weight + (Rem ? 1 : 0));
      if (Rem)
        Rem--;
      SwitchInsn->addCase(Builder.getInt(LHS), CaseDest);
      LHS++;
    }
    return;
  }

  // The range is too big. Emit "if" condition into a new block,
  // making sure to save and restore the current insertion point.
  llvm::BasicBlock *RestoreBB = Builder.GetInsertBlock();

  // Push this test onto the chain of range checks (which terminates
  // in the default basic block). The switch's default will be changed
  // to the top of this chain after switch emission is complete.
  llvm::BasicBlock *FalseDest = CaseRangeBlock;
  CaseRangeBlock = createBasicBlock("sw.caserange");

  CurFn->getBasicBlockList().push_back(CaseRangeBlock);
  Builder.SetInsertPoint(CaseRangeBlock);

  // Emit range check.
  llvm::Value *Diff =
    Builder.CreateSub(SwitchInsn->getCondition(), Builder.getInt(LHS));
  llvm::Value *Cond =
    Builder.CreateICmpULE(Diff, Builder.getInt(Range), "inbounds");

  llvm::MDNode *Weights = nullptr;
  if (SwitchWeights) {
    uint64_t ThisCount = getProfileCount(&S);
    uint64_t DefaultCount = (*SwitchWeights)[0];
    Weights = createProfileWeights(ThisCount, DefaultCount);

    // Since we're chaining the switch default through each large case range, we
    // need to update the weight for the default, ie, the first case, to include
    // this case.
    (*SwitchWeights)[0] += ThisCount;
  }
  Builder.CreateCondBr(Cond, CaseDest, FalseDest, Weights);

  // Restore the appropriate insertion point.
  if (RestoreBB)
    Builder.SetInsertPoint(RestoreBB);
  else
    Builder.ClearInsertionPoint();
}

void CodeGenFunction::EmitCaseStmt(const CaseStmt &S) {
  // If there is no enclosing switch instance that we're aware of, then this
  // case statement and its block can be elided.  This situation only happens
  // when we've constant-folded the switch, are emitting the constant case,
  // and part of the constant case includes another case statement.  For
  // instance: switch (4) { case 4: do { case 5: } while (1); }
  if (!SwitchInsn) {
    EmitStmt(S.getSubStmt());
    return;
  }

  // Handle case ranges.
  if (S.getRHS()) {
    EmitCaseStmtRange(S);
    return;
  }

  llvm::ConstantInt *CaseVal =
    Builder.getInt(S.getLHS()->EvaluateKnownConstInt(getContext()));

  // If the body of the case is just a 'break', try to not emit an empty block.
  // If we're profiling or we're not optimizing, leave the block in for better
  // debug and coverage analysis.
  if (!CGM.getCodeGenOpts().hasProfileClangInstr() &&
      CGM.getCodeGenOpts().OptimizationLevel > 0 &&
      isa<BreakStmt>(S.getSubStmt())) {
    JumpDest Block = BreakContinueStack.back().BreakBlock;

    // Only do this optimization if there are no cleanups that need emitting.
    if (isObviouslyBranchWithoutCleanups(Block)) {
      if (SwitchWeights)
        SwitchWeights->push_back(getProfileCount(&S));
      SwitchInsn->addCase(CaseVal, Block.getBlock());

      // If there was a fallthrough into this case, make sure to redirect it to
      // the end of the switch as well.
      if (Builder.GetInsertBlock()) {
        Builder.CreateBr(Block.getBlock());
        Builder.ClearInsertionPoint();
      }
      return;
    }
  }

  llvm::BasicBlock *CaseDest = createBasicBlock("sw.bb");
  EmitBlockWithFallThrough(CaseDest, &S);
  if (SwitchWeights)
    SwitchWeights->push_back(getProfileCount(&S));
  SwitchInsn->addCase(CaseVal, CaseDest);

  // Recursively emitting the statement is acceptable, but is not wonderful for
  // code where we have many case statements nested together, i.e.:
  //  case 1:
  //    case 2:
  //      case 3: etc.
  // Handling this recursively will create a new block for each case statement
  // that falls through to the next case which is IR intensive.  It also causes
  // deep recursion which can run into stack depth limitations.  Handle
  // sequential non-range case statements specially.
  const CaseStmt *CurCase = &S;
  const CaseStmt *NextCase = dyn_cast<CaseStmt>(S.getSubStmt());

  // Otherwise, iteratively add consecutive cases to this switch stmt.
  while (NextCase && NextCase->getRHS() == nullptr) {
    CurCase = NextCase;
    llvm::ConstantInt *CaseVal =
      Builder.getInt(CurCase->getLHS()->EvaluateKnownConstInt(getContext()));

    if (SwitchWeights)
      SwitchWeights->push_back(getProfileCount(NextCase));
    if (CGM.getCodeGenOpts().hasProfileClangInstr()) {
      CaseDest = createBasicBlock("sw.bb");
      EmitBlockWithFallThrough(CaseDest, &S);
    }

    SwitchInsn->addCase(CaseVal, CaseDest);
    NextCase = dyn_cast<CaseStmt>(CurCase->getSubStmt());
  }

  // Normal default recursion for non-cases.
  EmitStmt(CurCase->getSubStmt());
}

void CodeGenFunction::EmitDefaultStmt(const DefaultStmt &S) {
  llvm::BasicBlock *DefaultBlock = SwitchInsn->getDefaultDest();
  assert(DefaultBlock->empty() &&
         "EmitDefaultStmt: Default block already defined?");

  EmitBlockWithFallThrough(DefaultBlock, &S);

  EmitStmt(S.getSubStmt());
}

/// CollectStatementsForCase - Given the body of a 'switch' statement and a
/// constant value that is being switched on, see if we can dead code eliminate
/// the body of the switch to a simple series of statements to emit.  Basically,
/// on a switch (5) we want to find these statements:
///    case 5:
///      printf(...);    <--
///      ++i;            <--
///      break;
///
/// and add them to the ResultStmts vector.  If it is unsafe to do this
/// transformation (for example, one of the elided statements contains a label
/// that might be jumped to), return CSFC_Failure.  If we handled it and 'S'
/// should include statements after it (e.g. the printf() line is a substmt of
/// the case) then return CSFC_FallThrough.  If we handled it and found a break
/// statement, then return CSFC_Success.
///
/// If Case is non-null, then we are looking for the specified case, checking
/// that nothing we jump over contains labels.  If Case is null, then we found
/// the case and are looking for the break.
///
/// If the recursive walk actually finds our Case, then we set FoundCase to
/// true.
///
enum CSFC_Result { CSFC_Failure, CSFC_FallThrough, CSFC_Success };
static CSFC_Result CollectStatementsForCase(const Stmt *S,
                                            const SwitchCase *Case,
                                            bool &FoundCase,
                              SmallVectorImpl<const Stmt*> &ResultStmts) {
  // If this is a null statement, just succeed.
  if (!S)
    return Case ? CSFC_Success : CSFC_FallThrough;

  // If this is the switchcase (case 4: or default) that we're looking for, then
  // we're in business.  Just add the substatement.
  if (const SwitchCase *SC = dyn_cast<SwitchCase>(S)) {
    if (S == Case) {
      FoundCase = true;
      return CollectStatementsForCase(SC->getSubStmt(), nullptr, FoundCase,
                                      ResultStmts);
    }

    // Otherwise, this is some other case or default statement, just ignore it.
    return CollectStatementsForCase(SC->getSubStmt(), Case, FoundCase,
                                    ResultStmts);
  }

  // If we are in the live part of the code and we found our break statement,
  // return a success!
  if (!Case && isa<BreakStmt>(S))
    return CSFC_Success;

  // If this is a switch statement, then it might contain the SwitchCase, the
  // break, or neither.
  if (const CompoundStmt *CS = dyn_cast<CompoundStmt>(S)) {
    // Handle this as two cases: we might be looking for the SwitchCase (if so
    // the skipped statements must be skippable) or we might already have it.
    CompoundStmt::const_body_iterator I = CS->body_begin(), E = CS->body_end();
    if (Case) {
      // Keep track of whether we see a skipped declaration.  The code could be
      // using the declaration even if it is skipped, so we can't optimize out
      // the decl if the kept statements might refer to it.
      bool HadSkippedDecl = false;

      // If we're looking for the case, just see if we can skip each of the
      // substatements.
      for (; Case && I != E; ++I) {
        HadSkippedDecl |= isa<DeclStmt>(*I);

        switch (CollectStatementsForCase(*I, Case, FoundCase, ResultStmts)) {
        case CSFC_Failure: return CSFC_Failure;
        case CSFC_Success:
          // A successful result means that either 1) that the statement doesn't
          // have the case and is skippable, or 2) does contain the case value
          // and also contains the break to exit the switch.  In the later case,
          // we just verify the rest of the statements are elidable.
          if (FoundCase) {
            // If we found the case and skipped declarations, we can't do the
            // optimization.
            if (HadSkippedDecl)
              return CSFC_Failure;

            for (++I; I != E; ++I)
              if (CodeGenFunction::ContainsLabel(*I, true))
                return CSFC_Failure;
            return CSFC_Success;
          }
          break;
        case CSFC_FallThrough:
          // If we have a fallthrough condition, then we must have found the
          // case started to include statements.  Consider the rest of the
          // statements in the compound statement as candidates for inclusion.
          assert(FoundCase && "Didn't find case but returned fallthrough?");
          // We recursively found Case, so we're not looking for it anymore.
          Case = nullptr;

          // If we found the case and skipped declarations, we can't do the
          // optimization.
          if (HadSkippedDecl)
            return CSFC_Failure;
          break;
        }
      }
    }

    // If we have statements in our range, then we know that the statements are
    // live and need to be added to the set of statements we're tracking.
    for (; I != E; ++I) {
      switch (CollectStatementsForCase(*I, nullptr, FoundCase, ResultStmts)) {
      case CSFC_Failure: return CSFC_Failure;
      case CSFC_FallThrough:
        // A fallthrough result means that the statement was simple and just
        // included in ResultStmt, keep adding them afterwards.
        break;
      case CSFC_Success:
        // A successful result means that we found the break statement and
        // stopped statement inclusion.  We just ensure that any leftover stmts
        // are skippable and return success ourselves.
        for (++I; I != E; ++I)
          if (CodeGenFunction::ContainsLabel(*I, true))
            return CSFC_Failure;
        return CSFC_Success;
      }
    }

    return Case ? CSFC_Success : CSFC_FallThrough;
  }

  // Okay, this is some other statement that we don't handle explicitly, like a
  // for statement or increment etc.  If we are skipping over this statement,
  // just verify it doesn't have labels, which would make it invalid to elide.
  if (Case) {
    if (CodeGenFunction::ContainsLabel(S, true))
      return CSFC_Failure;
    return CSFC_Success;
  }

  // Otherwise, we want to include this statement.  Everything is cool with that
  // so long as it doesn't contain a break out of the switch we're in.
  if (CodeGenFunction::containsBreak(S)) return CSFC_Failure;

  // Otherwise, everything is great.  Include the statement and tell the caller
  // that we fall through and include the next statement as well.
  ResultStmts.push_back(S);
  return CSFC_FallThrough;
}

/// FindCaseStatementsForValue - Find the case statement being jumped to and
/// then invoke CollectStatementsForCase to find the list of statements to emit
/// for a switch on constant.  See the comment above CollectStatementsForCase
/// for more details.
static bool FindCaseStatementsForValue(const SwitchStmt &S,
                                       const llvm::APSInt &ConstantCondValue,
                                SmallVectorImpl<const Stmt*> &ResultStmts,
                                       ASTContext &C,
                                       const SwitchCase *&ResultCase) {
  // First step, find the switch case that is being branched to.  We can do this
  // efficiently by scanning the SwitchCase list.
  const SwitchCase *Case = S.getSwitchCaseList();
  const DefaultStmt *DefaultCase = nullptr;

  for (; Case; Case = Case->getNextSwitchCase()) {
    // It's either a default or case.  Just remember the default statement in
    // case we're not jumping to any numbered cases.
    if (const DefaultStmt *DS = dyn_cast<DefaultStmt>(Case)) {
      DefaultCase = DS;
      continue;
    }

    // Check to see if this case is the one we're looking for.
    const CaseStmt *CS = cast<CaseStmt>(Case);
    // Don't handle case ranges yet.
    if (CS->getRHS()) return false;

    // If we found our case, remember it as 'case'.
    if (CS->getLHS()->EvaluateKnownConstInt(C) == ConstantCondValue)
      break;
  }

  // If we didn't find a matching case, we use a default if it exists, or we
  // elide the whole switch body!
  if (!Case) {
    // It is safe to elide the body of the switch if it doesn't contain labels
    // etc.  If it is safe, return successfully with an empty ResultStmts list.
    if (!DefaultCase)
      return !CodeGenFunction::ContainsLabel(&S);
    Case = DefaultCase;
  }

  // Ok, we know which case is being jumped to, try to collect all the
  // statements that follow it.  This can fail for a variety of reasons.  Also,
  // check to see that the recursive walk actually found our case statement.
  // Insane cases like this can fail to find it in the recursive walk since we
  // don't handle every stmt kind:
  // switch (4) {
  //   while (1) {
  //     case 4: ...
  bool FoundCase = false;
  ResultCase = Case;
  return CollectStatementsForCase(S.getBody(), Case, FoundCase,
                                  ResultStmts) != CSFC_Failure &&
         FoundCase;
}

void CodeGenFunction::EmitSwitchStmt(const SwitchStmt &S) {
  // Handle nested switch statements.
  llvm::SwitchInst *SavedSwitchInsn = SwitchInsn;
  SmallVector<uint64_t, 16> *SavedSwitchWeights = SwitchWeights;
  llvm::BasicBlock *SavedCRBlock = CaseRangeBlock;

  // See if we can constant fold the condition of the switch and therefore only
  // emit the live case statement (if any) of the switch.
  llvm::APSInt ConstantCondValue;
  if (ConstantFoldsToSimpleInteger(S.getCond(), ConstantCondValue)) {
    SmallVector<const Stmt*, 4> CaseStmts;
    const SwitchCase *Case = nullptr;
    if (FindCaseStatementsForValue(S, ConstantCondValue, CaseStmts,
                                   getContext(), Case)) {
      if (Case)
        incrementProfileCounter(Case);
      RunCleanupsScope ExecutedScope(*this);

      // Emit the condition variable if needed inside the entire cleanup scope
      // used by this special case for constant folded switches.
      if (S.getConditionVariable())
        EmitAutoVarDecl(*S.getConditionVariable());

      // At this point, we are no longer "within" a switch instance, so
      // we can temporarily enforce this to ensure that any embedded case
      // statements are not emitted.
      SwitchInsn = nullptr;

      // Okay, we can dead code eliminate everything except this case.  Emit the
      // specified series of statements and we're good.
      for (unsigned i = 0, e = CaseStmts.size(); i != e; ++i)
        EmitStmt(CaseStmts[i]);
      incrementProfileCounter(&S);

      // Now we want to restore the saved switch instance so that nested
      // switches continue to function properly
      SwitchInsn = SavedSwitchInsn;

      return;
    }
  }

  JumpDest SwitchExit = getJumpDestInCurrentScope("sw.epilog");

  RunCleanupsScope ConditionScope(*this);
  if (S.getConditionVariable())
    EmitAutoVarDecl(*S.getConditionVariable());
  llvm::Value *CondV = EmitScalarExpr(S.getCond());

  // Create basic block to hold stuff that comes after switch
  // statement. We also need to create a default block now so that
  // explicit case ranges tests can have a place to jump to on
  // failure.
  llvm::BasicBlock *DefaultBlock = createBasicBlock("sw.default");
  SwitchInsn = Builder.CreateSwitch(CondV, DefaultBlock);
  if (PGO.haveRegionCounts()) {
    // Walk the SwitchCase list to find how many there are.
    uint64_t DefaultCount = 0;
    unsigned NumCases = 0;
    for (const SwitchCase *Case = S.getSwitchCaseList();
         Case;
         Case = Case->getNextSwitchCase()) {
      if (isa<DefaultStmt>(Case))
        DefaultCount = getProfileCount(Case);
      NumCases += 1;
    }
    SwitchWeights = new SmallVector<uint64_t, 16>();
    SwitchWeights->reserve(NumCases);
    // The default needs to be first. We store the edge count, so we already
    // know the right weight.
    SwitchWeights->push_back(DefaultCount);
  }
  CaseRangeBlock = DefaultBlock;

  // Clear the insertion point to indicate we are in unreachable code.
  Builder.ClearInsertionPoint();

  // All break statements jump to NextBlock. If BreakContinueStack is non-empty
  // then reuse last ContinueBlock.
  JumpDest OuterContinue;
  if (!BreakContinueStack.empty())
    OuterContinue = BreakContinueStack.back().ContinueBlock;

  BreakContinueStack.push_back(BreakContinue(SwitchExit, OuterContinue));

  // Emit switch body.
  EmitStmt(S.getBody());

  BreakContinueStack.pop_back();

  // Update the default block in case explicit case range tests have
  // been chained on top.
  SwitchInsn->setDefaultDest(CaseRangeBlock);

  // If a default was never emitted:
  if (!DefaultBlock->getParent()) {
    // If we have cleanups, emit the default block so that there's a
    // place to jump through the cleanups from.
    if (ConditionScope.requiresCleanups()) {
      EmitBlock(DefaultBlock);

    // Otherwise, just forward the default block to the switch end.
    } else {
      DefaultBlock->replaceAllUsesWith(SwitchExit.getBlock());
      delete DefaultBlock;
    }
  }

  ConditionScope.ForceCleanup();

  // Emit continuation.
  EmitBlock(SwitchExit.getBlock(), true);
  incrementProfileCounter(&S);

  // If the switch has a condition wrapped by __builtin_unpredictable,
  // create metadata that specifies that the switch is unpredictable.
  // Don't bother if not optimizing because that metadata would not be used.
  auto *Call = dyn_cast<CallExpr>(S.getCond());
  if (Call && CGM.getCodeGenOpts().OptimizationLevel != 0) {
    auto *FD = dyn_cast_or_null<FunctionDecl>(Call->getCalleeDecl());
    if (FD && FD->getBuiltinID() == Builtin::BI__builtin_unpredictable) {
      llvm::MDBuilder MDHelper(getLLVMContext());
      SwitchInsn->setMetadata(llvm::LLVMContext::MD_unpredictable,
                              MDHelper.createUnpredictable());
    }
  }

  if (SwitchWeights) {
    assert(SwitchWeights->size() == 1 + SwitchInsn->getNumCases() &&
           "switch weights do not match switch cases");
    // If there's only one jump destination there's no sense weighting it.
    if (SwitchWeights->size() > 1)
      SwitchInsn->setMetadata(llvm::LLVMContext::MD_prof,
                              createProfileWeights(*SwitchWeights));
    delete SwitchWeights;
  }
  SwitchInsn = SavedSwitchInsn;
  SwitchWeights = SavedSwitchWeights;
  CaseRangeBlock = SavedCRBlock;
}

static std::string
SimplifyConstraint(const char *Constraint, const TargetInfo &Target,
                 SmallVectorImpl<TargetInfo::ConstraintInfo> *OutCons=nullptr) {
  std::string Result;

  while (*Constraint) {
    switch (*Constraint) {
    default:
      Result += Target.convertConstraint(Constraint);
      break;
    // Ignore these
    case '*':
    case '?':
    case '!':
    case '=': // Will see this and the following in mult-alt constraints.
    case '+':
      break;
    case '#': // Ignore the rest of the constraint alternative.
      while (Constraint[1] && Constraint[1] != ',')
        Constraint++;
      break;
    case '&':
    case '%':
      Result += *Constraint;
      while (Constraint[1] && Constraint[1] == *Constraint)
        Constraint++;
      break;
    case ',':
      Result += "|";
      break;
    case 'g':
      Result += "imr";
      break;
    case '[': {
      assert(OutCons &&
             "Must pass output names to constraints with a symbolic name");
      unsigned Index;
      bool result = Target.resolveSymbolicName(Constraint, *OutCons, Index);
      assert(result && "Could not resolve symbolic name"); (void)result;
      Result += llvm::utostr(Index);
      break;
    }
    }

    Constraint++;
  }

  return Result;
}

/// AddVariableConstraints - Look at AsmExpr and if it is a variable declared
/// as using a particular register add that as a constraint that will be used
/// in this asm stmt.
static std::string
AddVariableConstraints(const std::string &Constraint, const Expr &AsmExpr,
                       const TargetInfo &Target, CodeGenModule &CGM,
                       const AsmStmt &Stmt, const bool EarlyClobber) {
  const DeclRefExpr *AsmDeclRef = dyn_cast<DeclRefExpr>(&AsmExpr);
  if (!AsmDeclRef)
    return Constraint;
  const ValueDecl &Value = *AsmDeclRef->getDecl();
  const VarDecl *Variable = dyn_cast<VarDecl>(&Value);
  if (!Variable)
    return Constraint;
  if (Variable->getStorageClass() != SC_Register)
    return Constraint;
  AsmLabelAttr *Attr = Variable->getAttr<AsmLabelAttr>();
  if (!Attr)
    return Constraint;
  StringRef Register = Attr->getLabel();
  assert(Target.isValidGCCRegisterName(Register));
  // We're using validateOutputConstraint here because we only care if
  // this is a register constraint.
  TargetInfo::ConstraintInfo Info(Constraint, "");
  if (Target.validateOutputConstraint(Info) &&
      !Info.allowsRegister()) {
    CGM.ErrorUnsupported(&Stmt, "__asm__");
    return Constraint;
  }
  // Canonicalize the register here before returning it.
  Register = Target.getNormalizedGCCRegisterName(Register);
  return (EarlyClobber ? "&{" : "{") + Register.str() + "}";
}

llvm::Value*
CodeGenFunction::EmitAsmInputLValue(const TargetInfo::ConstraintInfo &Info,
                                    LValue InputValue, QualType InputType,
                                    std::string &ConstraintStr,
                                    SourceLocation Loc) {
  llvm::Value *Arg;
  if (Info.allowsRegister() || !Info.allowsMemory()) {
    if (CodeGenFunction::hasScalarEvaluationKind(InputType)) {
      Arg = EmitLoadOfLValue(InputValue, Loc).getScalarVal();
    } else {
      llvm::Type *Ty = ConvertType(InputType);
      uint64_t Size = CGM.getDataLayout().getTypeSizeInBits(Ty);
      if (Size <= 64 && llvm::isPowerOf2_64(Size)) {
        Ty = llvm::IntegerType::get(getLLVMContext(), Size);
        Ty = llvm::PointerType::getUnqual(Ty);

        Arg = Builder.CreateLoad(Builder.CreateBitCast(InputValue.getAddress(),
                                                       Ty));
      } else {
        Arg = InputValue.getPointer();
        ConstraintStr += '*';
      }
    }
  } else {
    Arg = InputValue.getPointer();
    ConstraintStr += '*';
  }

  return Arg;
}

llvm::Value* CodeGenFunction::EmitAsmInput(
                                         const TargetInfo::ConstraintInfo &Info,
                                           const Expr *InputExpr,
                                           std::string &ConstraintStr) {
  // If this can't be a register or memory, i.e., has to be a constant
  // (immediate or symbolic), try to emit it as such.
  if (!Info.allowsRegister() && !Info.allowsMemory()) {
    llvm::APSInt Result;
    if (InputExpr->EvaluateAsInt(Result, getContext()))
      return llvm::ConstantInt::get(getLLVMContext(), Result);
    assert(!Info.requiresImmediateConstant() &&
           "Required-immediate inlineasm arg isn't constant?");
  }

  if (Info.allowsRegister() || !Info.allowsMemory())
    if (CodeGenFunction::hasScalarEvaluationKind(InputExpr->getType()))
      return EmitScalarExpr(InputExpr);
  if (InputExpr->getStmtClass() == Expr::CXXThisExprClass)
    return EmitScalarExpr(InputExpr);
  InputExpr = InputExpr->IgnoreParenNoopCasts(getContext());
  LValue Dest = EmitLValue(InputExpr);
  return EmitAsmInputLValue(Info, Dest, InputExpr->getType(), ConstraintStr,
                            InputExpr->getExprLoc());
}

/// getAsmSrcLocInfo - Return the !srcloc metadata node to attach to an inline
/// asm call instruction.  The !srcloc MDNode contains a list of constant
/// integers which are the source locations of the start of each line in the
/// asm.
static llvm::MDNode *getAsmSrcLocInfo(const StringLiteral *Str,
                                      CodeGenFunction &CGF) {
  SmallVector<llvm::Metadata *, 8> Locs;
  // Add the location of the first line to the MDNode.
  Locs.push_back(llvm::ConstantAsMetadata::get(llvm::ConstantInt::get(
      CGF.Int32Ty, Str->getLocStart().getRawEncoding())));
  StringRef StrVal = Str->getString();
  if (!StrVal.empty()) {
    const SourceManager &SM = CGF.CGM.getContext().getSourceManager();
    const LangOptions &LangOpts = CGF.CGM.getLangOpts();
    unsigned StartToken = 0;
    unsigned ByteOffset = 0;

    // Add the location of the start of each subsequent line of the asm to the
    // MDNode.
    for (unsigned i = 0, e = StrVal.size() - 1; i != e; ++i) {
      if (StrVal[i] != '\n') continue;
      SourceLocation LineLoc = Str->getLocationOfByte(
          i + 1, SM, LangOpts, CGF.getTarget(), &StartToken, &ByteOffset);
      Locs.push_back(llvm::ConstantAsMetadata::get(
          llvm::ConstantInt::get(CGF.Int32Ty, LineLoc.getRawEncoding())));
    }
  }

  return llvm::MDNode::get(CGF.getLLVMContext(), Locs);
}

void CodeGenFunction::EmitAsmStmt(const AsmStmt &S) {
  // Assemble the final asm string.
  std::string AsmString = S.generateAsmString(getContext());

  // Get all the output and input constraints together.
  SmallVector<TargetInfo::ConstraintInfo, 4> OutputConstraintInfos;
  SmallVector<TargetInfo::ConstraintInfo, 4> InputConstraintInfos;

  for (unsigned i = 0, e = S.getNumOutputs(); i != e; i++) {
    StringRef Name;
    if (const GCCAsmStmt *GAS = dyn_cast<GCCAsmStmt>(&S))
      Name = GAS->getOutputName(i);
    TargetInfo::ConstraintInfo Info(S.getOutputConstraint(i), Name);
    bool IsValid = getTarget().validateOutputConstraint(Info); (void)IsValid;
    assert(IsValid && "Failed to parse output constraint");
    OutputConstraintInfos.push_back(Info);
  }

  for (unsigned i = 0, e = S.getNumInputs(); i != e; i++) {
    StringRef Name;
    if (const GCCAsmStmt *GAS = dyn_cast<GCCAsmStmt>(&S))
      Name = GAS->getInputName(i);
    TargetInfo::ConstraintInfo Info(S.getInputConstraint(i), Name);
    bool IsValid =
      getTarget().validateInputConstraint(OutputConstraintInfos, Info);
    assert(IsValid && "Failed to parse input constraint"); (void)IsValid;
    InputConstraintInfos.push_back(Info);
  }

  std::string Constraints;

  std::vector<LValue> ResultRegDests;
  std::vector<QualType> ResultRegQualTys;
  std::vector<llvm::Type *> ResultRegTypes;
  std::vector<llvm::Type *> ResultTruncRegTypes;
  std::vector<llvm::Type *> ArgTypes;
  std::vector<llvm::Value*> Args;

  // Keep track of inout constraints.
  std::string InOutConstraints;
  std::vector<llvm::Value*> InOutArgs;
  std::vector<llvm::Type*> InOutArgTypes;

  // An inline asm can be marked readonly if it meets the following conditions:
  //  - it doesn't have any sideeffects
  //  - it doesn't clobber memory
  //  - it doesn't return a value by-reference
  // It can be marked readnone if it doesn't have any input memory constraints
  // in addition to meeting the conditions listed above.
  bool ReadOnly = true, ReadNone = true;

  for (unsigned i = 0, e = S.getNumOutputs(); i != e; i++) {
    TargetInfo::ConstraintInfo &Info = OutputConstraintInfos[i];

    // Simplify the output constraint.
    std::string OutputConstraint(S.getOutputConstraint(i));
    OutputConstraint = SimplifyConstraint(OutputConstraint.c_str() + 1,
                                          getTarget());

    const Expr *OutExpr = S.getOutputExpr(i);
    OutExpr = OutExpr->IgnoreParenNoopCasts(getContext());

    OutputConstraint = AddVariableConstraints(OutputConstraint, *OutExpr,
                                              getTarget(), CGM, S,
                                              Info.earlyClobber());

    LValue Dest = EmitLValue(OutExpr);
    if (!Constraints.empty())
      Constraints += ',';

    // If this is a register output, then make the inline asm return it
    // by-value.  If this is a memory result, return the value by-reference.
    if (!Info.allowsMemory() && hasScalarEvaluationKind(OutExpr->getType())) {
      Constraints += "=" + OutputConstraint;
      ResultRegQualTys.push_back(OutExpr->getType());
      ResultRegDests.push_back(Dest);
      ResultRegTypes.push_back(ConvertTypeForMem(OutExpr->getType()));
      ResultTruncRegTypes.push_back(ResultRegTypes.back());

      // If this output is tied to an input, and if the input is larger, then
      // we need to set the actual result type of the inline asm node to be the
      // same as the input type.
      if (Info.hasMatchingInput()) {
        unsigned InputNo;
        for (InputNo = 0; InputNo != S.getNumInputs(); ++InputNo) {
          TargetInfo::ConstraintInfo &Input = InputConstraintInfos[InputNo];
          if (Input.hasTiedOperand() && Input.getTiedOperand() == i)
            break;
        }
        assert(InputNo != S.getNumInputs() && "Didn't find matching input!");

        QualType InputTy = S.getInputExpr(InputNo)->getType();
        QualType OutputType = OutExpr->getType();

        uint64_t InputSize = getContext().getTypeSize(InputTy);
        if (getContext().getTypeSize(OutputType) < InputSize) {
          // Form the asm to return the value as a larger integer or fp type.
          ResultRegTypes.back() = ConvertType(InputTy);
        }
      }
      if (llvm::Type* AdjTy =
            getTargetHooks().adjustInlineAsmType(*this, OutputConstraint,
                                                 ResultRegTypes.back()))
        ResultRegTypes.back() = AdjTy;
      else {
        CGM.getDiags().Report(S.getAsmLoc(),
                              diag::err_asm_invalid_type_in_input)
            << OutExpr->getType() << OutputConstraint;
      }
    } else {
      ArgTypes.push_back(Dest.getAddress().getType());
      Args.push_back(Dest.getPointer());
      Constraints += "=*";
      Constraints += OutputConstraint;
      ReadOnly = ReadNone = false;
    }

    if (Info.isReadWrite()) {
      InOutConstraints += ',';

      const Expr *InputExpr = S.getOutputExpr(i);
      llvm::Value *Arg = EmitAsmInputLValue(Info, Dest, InputExpr->getType(),
                                            InOutConstraints,
                                            InputExpr->getExprLoc());

      if (llvm::Type* AdjTy =
          getTargetHooks().adjustInlineAsmType(*this, OutputConstraint,
                                               Arg->getType()))
        Arg = Builder.CreateBitCast(Arg, AdjTy);

      if (Info.allowsRegister())
        InOutConstraints += llvm::utostr(i);
      else
        InOutConstraints += OutputConstraint;

      InOutArgTypes.push_back(Arg->getType());
      InOutArgs.push_back(Arg);
    }
  }

  // If this is a Microsoft-style asm blob, store the return registers (EAX:EDX)
  // to the return value slot. Only do this when returning in registers.
  if (isa<MSAsmStmt>(&S)) {
    const ABIArgInfo &RetAI = CurFnInfo->getReturnInfo();
    if (RetAI.isDirect() || RetAI.isExtend()) {
      // Make a fake lvalue for the return value slot.
      LValue ReturnSlot = MakeAddrLValue(ReturnValue, FnRetTy);
      CGM.getTargetCodeGenInfo().addReturnRegisterOutputs(
          *this, ReturnSlot, Constraints, ResultRegTypes, ResultTruncRegTypes,
          ResultRegDests, AsmString, S.getNumOutputs());
      SawAsmBlock = true;
    }
  }

  for (unsigned i = 0, e = S.getNumInputs(); i != e; i++) {
    const Expr *InputExpr = S.getInputExpr(i);

    TargetInfo::ConstraintInfo &Info = InputConstraintInfos[i];

    if (Info.allowsMemory())
      ReadNone = false;

    if (!Constraints.empty())
      Constraints += ',';

    // Simplify the input constraint.
    std::string InputConstraint(S.getInputConstraint(i));
    InputConstraint = SimplifyConstraint(InputConstraint.c_str(), getTarget(),
                                         &OutputConstraintInfos);

    InputConstraint = AddVariableConstraints(
        InputConstraint, *InputExpr->IgnoreParenNoopCasts(getContext()),
        getTarget(), CGM, S, false /* No EarlyClobber */);

    llvm::Value *Arg = EmitAsmInput(Info, InputExpr, Constraints);

    // If this input argument is tied to a larger output result, extend the
    // input to be the same size as the output.  The LLVM backend wants to see
    // the input and output of a matching constraint be the same size.  Note
    // that GCC does not define what the top bits are here.  We use zext because
    // that is usually cheaper, but LLVM IR should really get an anyext someday.
    if (Info.hasTiedOperand()) {
      unsigned Output = Info.getTiedOperand();
      QualType OutputType = S.getOutputExpr(Output)->getType();
      QualType InputTy = InputExpr->getType();

      if (getContext().getTypeSize(OutputType) >
          getContext().getTypeSize(InputTy)) {
        // Use ptrtoint as appropriate so that we can do our extension.
        if (isa<llvm::PointerType>(Arg->getType()))
          Arg = Builder.CreatePtrToInt(Arg, IntPtrTy);
        llvm::Type *OutputTy = ConvertType(OutputType);
        if (isa<llvm::IntegerType>(OutputTy))
          Arg = Builder.CreateZExt(Arg, OutputTy);
        else if (isa<llvm::PointerType>(OutputTy))
          Arg = Builder.CreateZExt(Arg, IntPtrTy);
        else {
          assert(OutputTy->isFloatingPointTy() && "Unexpected output type");
          Arg = Builder.CreateFPExt(Arg, OutputTy);
        }
      }
    }
    if (llvm::Type* AdjTy =
              getTargetHooks().adjustInlineAsmType(*this, InputConstraint,
                                                   Arg->getType()))
      Arg = Builder.CreateBitCast(Arg, AdjTy);
    else
      CGM.getDiags().Report(S.getAsmLoc(), diag::err_asm_invalid_type_in_input)
          << InputExpr->getType() << InputConstraint;

    ArgTypes.push_back(Arg->getType());
    Args.push_back(Arg);
    Constraints += InputConstraint;
  }

  // Append the "input" part of inout constraints last.
  for (unsigned i = 0, e = InOutArgs.size(); i != e; i++) {
    ArgTypes.push_back(InOutArgTypes[i]);
    Args.push_back(InOutArgs[i]);
  }
  Constraints += InOutConstraints;

  // Clobbers
  for (unsigned i = 0, e = S.getNumClobbers(); i != e; i++) {
    StringRef Clobber = S.getClobber(i);

    if (Clobber == "memory")
      ReadOnly = ReadNone = false;
    else if (Clobber != "cc")
      Clobber = getTarget().getNormalizedGCCRegisterName(Clobber);

    if (!Constraints.empty())
      Constraints += ',';

    Constraints += "~{";
    Constraints += Clobber;
    Constraints += '}';
  }

  // Add machine specific clobbers
  std::string MachineClobbers = getTarget().getClobbers();
  if (!MachineClobbers.empty()) {
    if (!Constraints.empty())
      Constraints += ',';
    Constraints += MachineClobbers;
  }

  llvm::Type *ResultType;
  if (ResultRegTypes.empty())
    ResultType = VoidTy;
  else if (ResultRegTypes.size() == 1)
    ResultType = ResultRegTypes[0];
  else
    ResultType = llvm::StructType::get(getLLVMContext(), ResultRegTypes);

  llvm::FunctionType *FTy =
    llvm::FunctionType::get(ResultType, ArgTypes, false);

  bool HasSideEffect = S.isVolatile() || S.getNumOutputs() == 0;
  llvm::InlineAsm::AsmDialect AsmDialect = isa<MSAsmStmt>(&S) ?
    llvm::InlineAsm::AD_Intel : llvm::InlineAsm::AD_ATT;
  llvm::InlineAsm *IA =
    llvm::InlineAsm::get(FTy, AsmString, Constraints, HasSideEffect,
                         /* IsAlignStack */ false, AsmDialect);
  llvm::CallInst *Result = Builder.CreateCall(IA, Args);
  Result->addAttribute(llvm::AttributeSet::FunctionIndex,
                       llvm::Attribute::NoUnwind);

  if (isa<MSAsmStmt>(&S)) {
    // If the assembly contains any labels, mark the call noduplicate to prevent
    // defining the same ASM label twice (PR23715). This is pretty hacky, but it
    // works.
    if (AsmString.find("__MSASMLABEL_") != std::string::npos)
      Result->addAttribute(llvm::AttributeSet::FunctionIndex,
                           llvm::Attribute::NoDuplicate);
  }

  // Attach readnone and readonly attributes.
  if (!HasSideEffect) {
    if (ReadNone)
      Result->addAttribute(llvm::AttributeSet::FunctionIndex,
                           llvm::Attribute::ReadNone);
    else if (ReadOnly)
      Result->addAttribute(llvm::AttributeSet::FunctionIndex,
                           llvm::Attribute::ReadOnly);
  }

  // Slap the source location of the inline asm into a !srcloc metadata on the
  // call.
  if (const GCCAsmStmt *gccAsmStmt = dyn_cast<GCCAsmStmt>(&S)) {
    Result->setMetadata("srcloc", getAsmSrcLocInfo(gccAsmStmt->getAsmString(),
                                                   *this));
  } else {
    // At least put the line number on MS inline asm blobs.
    auto Loc = llvm::ConstantInt::get(Int32Ty, S.getAsmLoc().getRawEncoding());
    Result->setMetadata("srcloc",
                        llvm::MDNode::get(getLLVMContext(),
                                          llvm::ConstantAsMetadata::get(Loc)));
  }

  if (getLangOpts().CUDA && getLangOpts().CUDAIsDevice) {
    // Conservatively, mark all inline asm blocks in CUDA as convergent
    // (meaning, they may call an intrinsically convergent op, such as bar.sync,
    // and so can't have certain optimizations applied around them).
    Result->addAttribute(llvm::AttributeSet::FunctionIndex,
                         llvm::Attribute::Convergent);
  }

  // Extract all of the register value results from the asm.
  std::vector<llvm::Value*> RegResults;
  if (ResultRegTypes.size() == 1) {
    RegResults.push_back(Result);
  } else {
    for (unsigned i = 0, e = ResultRegTypes.size(); i != e; ++i) {
      llvm::Value *Tmp = Builder.CreateExtractValue(Result, i, "asmresult");
      RegResults.push_back(Tmp);
    }
  }

  assert(RegResults.size() == ResultRegTypes.size());
  assert(RegResults.size() == ResultTruncRegTypes.size());
  assert(RegResults.size() == ResultRegDests.size());
  for (unsigned i = 0, e = RegResults.size(); i != e; ++i) {
    llvm::Value *Tmp = RegResults[i];

    // If the result type of the LLVM IR asm doesn't match the result type of
    // the expression, do the conversion.
    if (ResultRegTypes[i] != ResultTruncRegTypes[i]) {
      llvm::Type *TruncTy = ResultTruncRegTypes[i];

      // Truncate the integer result to the right size, note that TruncTy can be
      // a pointer.
      if (TruncTy->isFloatingPointTy())
        Tmp = Builder.CreateFPTrunc(Tmp, TruncTy);
      else if (TruncTy->isPointerTy() && Tmp->getType()->isIntegerTy()) {
        uint64_t ResSize = CGM.getDataLayout().getTypeSizeInBits(TruncTy);
        Tmp = Builder.CreateTrunc(Tmp,
                   llvm::IntegerType::get(getLLVMContext(), (unsigned)ResSize));
        Tmp = Builder.CreateIntToPtr(Tmp, TruncTy);
      } else if (Tmp->getType()->isPointerTy() && TruncTy->isIntegerTy()) {
        uint64_t TmpSize =CGM.getDataLayout().getTypeSizeInBits(Tmp->getType());
        Tmp = Builder.CreatePtrToInt(Tmp,
                   llvm::IntegerType::get(getLLVMContext(), (unsigned)TmpSize));
        Tmp = Builder.CreateTrunc(Tmp, TruncTy);
      } else if (TruncTy->isIntegerTy()) {
        Tmp = Builder.CreateTrunc(Tmp, TruncTy);
      } else if (TruncTy->isVectorTy()) {
        Tmp = Builder.CreateBitCast(Tmp, TruncTy);
      }
    }

    EmitStoreThroughLValue(RValue::get(Tmp), ResultRegDests[i]);
  }
}

LValue CodeGenFunction::InitCapturedStruct(const CapturedStmt &S) {
  const RecordDecl *RD = S.getCapturedRecordDecl();
  QualType RecordTy = getContext().getRecordType(RD);

  // Initialize the captured struct.
  LValue SlotLV =
    MakeAddrLValue(CreateMemTemp(RecordTy, "agg.captured"), RecordTy);

  RecordDecl::field_iterator CurField = RD->field_begin();
  for (CapturedStmt::const_capture_init_iterator I = S.capture_init_begin(),
                                                 E = S.capture_init_end();
       I != E; ++I, ++CurField) {
    LValue LV = EmitLValueForFieldInitialization(SlotLV, *CurField);
    if (CurField->hasCapturedVLAType()) {
      auto VAT = CurField->getCapturedVLAType();
      EmitStoreThroughLValue(RValue::get(VLASizeMap[VAT->getSizeExpr()]), LV);
    } else {
      EmitInitializerForField(*CurField, LV, *I, None);
    }
  }

  return SlotLV;
}

/// Generate an outlined function for the body of a CapturedStmt, store any
/// captured variables into the captured struct, and call the outlined function.
llvm::Function *
CodeGenFunction::EmitCapturedStmt(const CapturedStmt &S, CapturedRegionKind K) {
  LValue CapStruct = InitCapturedStruct(S);

  // Emit the CapturedDecl
  CodeGenFunction CGF(CGM, true);
  CGCapturedStmtRAII CapInfoRAII(CGF, new CGCapturedStmtInfo(S, K));
  llvm::Function *F = CGF.GenerateCapturedStmtFunction(S);
  delete CGF.CapturedStmtInfo;

  // Emit call to the helper function.
  EmitCallOrInvoke(F, CapStruct.getPointer());

  return F;
}

Address CodeGenFunction::GenerateCapturedStmtArgument(const CapturedStmt &S) {
  LValue CapStruct = InitCapturedStruct(S);
  return CapStruct.getAddress();
}

/// Creates the outlined function for a CapturedStmt.
llvm::Function *
CodeGenFunction::GenerateCapturedStmtFunction(const CapturedStmt &S) {
  assert(CapturedStmtInfo &&
    "CapturedStmtInfo should be set when generating the captured function");
  const CapturedDecl *CD = S.getCapturedDecl();
  const RecordDecl *RD = S.getCapturedRecordDecl();
  SourceLocation Loc = S.getLocStart();
  assert(CD->hasBody() && "missing CapturedDecl body");

  // Build the argument list.
  ASTContext &Ctx = CGM.getContext();
  FunctionArgList Args;
  Args.append(CD->param_begin(), CD->param_end());

  // Create the function declaration.
  FunctionType::ExtInfo ExtInfo;
  const CGFunctionInfo &FuncInfo =
    CGM.getTypes().arrangeBuiltinFunctionDeclaration(Ctx.VoidTy, Args);
  llvm::FunctionType *FuncLLVMTy = CGM.getTypes().GetFunctionType(FuncInfo);

  llvm::Function *F =
    llvm::Function::Create(FuncLLVMTy, llvm::GlobalValue::InternalLinkage,
                           CapturedStmtInfo->getHelperName(), &CGM.getModule());
  CGM.SetInternalFunctionAttributes(CD, F, FuncInfo);
  if (CD->isNothrow())
    F->addFnAttr(llvm::Attribute::NoUnwind);

  // Generate the function.
  StartFunction(CD, Ctx.VoidTy, F, FuncInfo, Args,
                CD->getLocation(),
                CD->getBody()->getLocStart());
  // Set the context parameter in CapturedStmtInfo.
  Address DeclPtr = GetAddrOfLocalVar(CD->getContextParam());
  CapturedStmtInfo->setContextValue(Builder.CreateLoad(DeclPtr));

  // Initialize variable-length arrays.
  LValue Base = MakeNaturalAlignAddrLValue(CapturedStmtInfo->getContextValue(),
                                           Ctx.getTagDeclType(RD));
  for (auto *FD : RD->fields()) {
    if (FD->hasCapturedVLAType()) {
      auto *ExprArg = EmitLoadOfLValue(EmitLValueForField(Base, FD),
                                       S.getLocStart()).getScalarVal();
      auto VAT = FD->getCapturedVLAType();
      VLASizeMap[VAT->getSizeExpr()] = ExprArg;
    }
  }

  // If 'this' is captured, load it into CXXThisValue.
  if (CapturedStmtInfo->isCXXThisExprCaptured()) {
    FieldDecl *FD = CapturedStmtInfo->getThisFieldDecl();
    LValue ThisLValue = EmitLValueForField(Base, FD);
    CXXThisValue = EmitLoadOfLValue(ThisLValue, Loc).getScalarVal();
  }

  PGO.assignRegionCounters(GlobalDecl(CD), F);
  CapturedStmtInfo->EmitBody(*this, CD->getBody());
  FinishFunction(CD->getBodyRBrace());

  return F;
}<|MERGE_RESOLUTION|>--- conflicted
+++ resolved
@@ -284,7 +284,13 @@
     EmitOMPDistributeParallelForDirective(
         cast<OMPDistributeParallelForDirective>(*S));
     break;
-<<<<<<< HEAD
+  case Stmt::OMPDistributeParallelForSimdDirectiveClass:
+    EmitOMPDistributeParallelForSimdDirective(
+        cast<OMPDistributeParallelForSimdDirective>(*S));
+    break;
+  case Stmt::OMPDistributeSimdDirectiveClass:
+    EmitOMPDistributeSimdDirective(cast<OMPDistributeSimdDirective>(*S));
+    break;
   case Stmt::OMPTargetTeamsDirectiveClass:
     EmitOMPTargetTeamsDirective(cast<OMPTargetTeamsDirective>(*S));
     break;
@@ -295,14 +301,6 @@
   case Stmt::OMPTargetTeamsDistributeParallelForDirectiveClass:
     EmitOMPTargetTeamsDistributeParallelForDirective(
         cast<OMPTargetTeamsDistributeParallelForDirective>(*S));
-=======
-  case Stmt::OMPDistributeParallelForSimdDirectiveClass:
-    EmitOMPDistributeParallelForSimdDirective(
-        cast<OMPDistributeParallelForSimdDirective>(*S));
-    break;
-  case Stmt::OMPDistributeSimdDirectiveClass:
-    EmitOMPDistributeSimdDirective(cast<OMPDistributeSimdDirective>(*S));
->>>>>>> 7142d85f
     break;
   }
 }
