--- conflicted
+++ resolved
@@ -295,7 +295,9 @@
     EmitOMPTargetParallelForSimdDirective(
         cast<OMPTargetParallelForSimdDirective>(*S));
     break;
-<<<<<<< HEAD
+  case Stmt::OMPTargetSimdDirectiveClass:
+    EmitOMPTargetSimdDirective(cast<OMPTargetSimdDirective>(*S));
+    break;
   case Stmt::OMPTargetTeamsDirectiveClass:
     EmitOMPTargetTeamsDirective(cast<OMPTargetTeamsDirective>(*S));
     break;
@@ -306,10 +308,6 @@
   case Stmt::OMPTargetTeamsDistributeParallelForDirectiveClass:
     EmitOMPTargetTeamsDistributeParallelForDirective(
         cast<OMPTargetTeamsDistributeParallelForDirective>(*S));
-=======
-  case Stmt::OMPTargetSimdDirectiveClass:
-    EmitOMPTargetSimdDirective(cast<OMPTargetSimdDirective>(*S));
->>>>>>> 0ace2a2a
     break;
   }
 }
