--- conflicted
+++ resolved
@@ -298,7 +298,9 @@
   case Stmt::OMPTargetSimdDirectiveClass:
     EmitOMPTargetSimdDirective(cast<OMPTargetSimdDirective>(*S));
     break;
-<<<<<<< HEAD
+  case Stmt::OMPTeamsDistributeDirectiveClass:
+    EmitOMPTeamsDistributeDirective(cast<OMPTeamsDistributeDirective>(*S));
+    break;
   case Stmt::OMPTargetTeamsDirectiveClass:
     EmitOMPTargetTeamsDirective(cast<OMPTargetTeamsDirective>(*S));
     break;
@@ -317,10 +319,6 @@
   case Stmt::OMPTeamsDistributeSimdDirectiveClass:
     EmitOMPTeamsDistributeSimdDirective(
         cast<OMPTeamsDistributeSimdDirective>(*S));
-=======
-  case Stmt::OMPTeamsDistributeDirectiveClass:
-    EmitOMPTeamsDistributeDirective(cast<OMPTeamsDistributeDirective>(*S));
->>>>>>> 3f11b2c1
     break;
   }
 }
