//===--- CGStmt.cpp - Emit LLVM Code from Statements ----------------------===//
//
//                     The LLVM Compiler Infrastructure
//
// This file is distributed under the University of Illinois Open Source
// License. See LICENSE.TXT for details.
//
//===----------------------------------------------------------------------===//
//
// This contains code to emit Stmt nodes as LLVM code.
//
//===----------------------------------------------------------------------===//

#include "CodeGenFunction.h"
#include "CGDebugInfo.h"
#include "CodeGenModule.h"
#include "TargetInfo.h"
#include "clang/AST/StmtVisitor.h"
#include "clang/Basic/Builtins.h"
#include "clang/Basic/PrettyStackTrace.h"
#include "clang/Basic/TargetInfo.h"
#include "clang/Sema/LoopHint.h"
#include "clang/Sema/SemaDiagnostic.h"
#include "llvm/ADT/StringExtras.h"
#include "llvm/IR/CallSite.h"
#include "llvm/IR/DataLayout.h"
#include "llvm/IR/InlineAsm.h"
#include "llvm/IR/Intrinsics.h"
#include "llvm/IR/MDBuilder.h"

using namespace clang;
using namespace CodeGen;

//===----------------------------------------------------------------------===//
//                              Statement Emission
//===----------------------------------------------------------------------===//

void CodeGenFunction::EmitStopPoint(const Stmt *S) {
  if (CGDebugInfo *DI = getDebugInfo()) {
    SourceLocation Loc;
    Loc = S->getLocStart();
    DI->EmitLocation(Builder, Loc);

    LastStopPoint = Loc;
  }
}

void CodeGenFunction::EmitStmt(const Stmt *S) {
  assert(S && "Null statement?");
  PGO.setCurrentStmt(S);

  // These statements have their own debug info handling.
  if (EmitSimpleStmt(S))
    return;

  // Check if we are generating unreachable code.
  if (!HaveInsertPoint()) {
    // If so, and the statement doesn't contain a label, then we do not need to
    // generate actual code. This is safe because (1) the current point is
    // unreachable, so we don't need to execute the code, and (2) we've already
    // handled the statements which update internal data structures (like the
    // local variable map) which could be used by subsequent statements.
    if (!ContainsLabel(S)) {
      // Verify that any decl statements were handled as simple, they may be in
      // scope of subsequent reachable statements.
      assert(!isa<DeclStmt>(*S) && "Unexpected DeclStmt!");
      return;
    }

    // Otherwise, make a new block to hold the code.
    EnsureInsertPoint();
  }

  // Generate a stoppoint if we are emitting debug info.
  EmitStopPoint(S);

  switch (S->getStmtClass()) {
  case Stmt::NoStmtClass:
  case Stmt::CXXCatchStmtClass:
  case Stmt::SEHExceptStmtClass:
  case Stmt::SEHFinallyStmtClass:
  case Stmt::MSDependentExistsStmtClass:
    llvm_unreachable("invalid statement class to emit generically");
  case Stmt::NullStmtClass:
  case Stmt::CompoundStmtClass:
  case Stmt::DeclStmtClass:
  case Stmt::LabelStmtClass:
  case Stmt::AttributedStmtClass:
  case Stmt::GotoStmtClass:
  case Stmt::BreakStmtClass:
  case Stmt::ContinueStmtClass:
  case Stmt::DefaultStmtClass:
  case Stmt::CaseStmtClass:
  case Stmt::SEHLeaveStmtClass:
    llvm_unreachable("should have emitted these statements as simple");

#define STMT(Type, Base)
#define ABSTRACT_STMT(Op)
#define EXPR(Type, Base) \
  case Stmt::Type##Class:
#include "clang/AST/StmtNodes.inc"
  {
    // Remember the block we came in on.
    llvm::BasicBlock *incoming = Builder.GetInsertBlock();
    assert(incoming && "expression emission must have an insertion point");

    EmitIgnoredExpr(cast<Expr>(S));

    llvm::BasicBlock *outgoing = Builder.GetInsertBlock();
    assert(outgoing && "expression emission cleared block!");

    // The expression emitters assume (reasonably!) that the insertion
    // point is always set.  To maintain that, the call-emission code
    // for noreturn functions has to enter a new block with no
    // predecessors.  We want to kill that block and mark the current
    // insertion point unreachable in the common case of a call like
    // "exit();".  Since expression emission doesn't otherwise create
    // blocks with no predecessors, we can just test for that.
    // However, we must be careful not to do this to our incoming
    // block, because *statement* emission does sometimes create
    // reachable blocks which will have no predecessors until later in
    // the function.  This occurs with, e.g., labels that are not
    // reachable by fallthrough.
    if (incoming != outgoing && outgoing->use_empty()) {
      outgoing->eraseFromParent();
      Builder.ClearInsertionPoint();
    }
    break;
  }

  case Stmt::IndirectGotoStmtClass:
    EmitIndirectGotoStmt(cast<IndirectGotoStmt>(*S)); break;

  case Stmt::IfStmtClass:       EmitIfStmt(cast<IfStmt>(*S));             break;
  case Stmt::WhileStmtClass:    EmitWhileStmt(cast<WhileStmt>(*S));       break;
  case Stmt::DoStmtClass:       EmitDoStmt(cast<DoStmt>(*S));             break;
  case Stmt::ForStmtClass:      EmitForStmt(cast<ForStmt>(*S));           break;

  case Stmt::ReturnStmtClass:   EmitReturnStmt(cast<ReturnStmt>(*S));     break;

  case Stmt::SwitchStmtClass:   EmitSwitchStmt(cast<SwitchStmt>(*S));     break;
  case Stmt::GCCAsmStmtClass:   // Intentional fall-through.
  case Stmt::MSAsmStmtClass:    EmitAsmStmt(cast<AsmStmt>(*S));           break;
  case Stmt::CoroutineBodyStmtClass:
  case Stmt::CoreturnStmtClass:
    CGM.ErrorUnsupported(S, "coroutine");
    break;
  case Stmt::CapturedStmtClass: {
    const CapturedStmt *CS = cast<CapturedStmt>(S);
    EmitCapturedStmt(*CS, CS->getCapturedRegionKind());
    }
    break;
  case Stmt::ObjCAtTryStmtClass:
    EmitObjCAtTryStmt(cast<ObjCAtTryStmt>(*S));
    break;
  case Stmt::ObjCAtCatchStmtClass:
    llvm_unreachable(
                    "@catch statements should be handled by EmitObjCAtTryStmt");
  case Stmt::ObjCAtFinallyStmtClass:
    llvm_unreachable(
                  "@finally statements should be handled by EmitObjCAtTryStmt");
  case Stmt::ObjCAtThrowStmtClass:
    EmitObjCAtThrowStmt(cast<ObjCAtThrowStmt>(*S));
    break;
  case Stmt::ObjCAtSynchronizedStmtClass:
    EmitObjCAtSynchronizedStmt(cast<ObjCAtSynchronizedStmt>(*S));
    break;
  case Stmt::ObjCForCollectionStmtClass:
    EmitObjCForCollectionStmt(cast<ObjCForCollectionStmt>(*S));
    break;
  case Stmt::ObjCAutoreleasePoolStmtClass:
    EmitObjCAutoreleasePoolStmt(cast<ObjCAutoreleasePoolStmt>(*S));
    break;

  case Stmt::CXXTryStmtClass:
    EmitCXXTryStmt(cast<CXXTryStmt>(*S));
    break;
  case Stmt::CXXForRangeStmtClass:
    EmitCXXForRangeStmt(cast<CXXForRangeStmt>(*S));
    break;
  case Stmt::SEHTryStmtClass:
    EmitSEHTryStmt(cast<SEHTryStmt>(*S));
    break;
  case Stmt::OMPParallelDirectiveClass:
    EmitOMPParallelDirective(cast<OMPParallelDirective>(*S));
    break;
  case Stmt::OMPSimdDirectiveClass:
    EmitOMPSimdDirective(cast<OMPSimdDirective>(*S));
    break;
  case Stmt::OMPForDirectiveClass:
    EmitOMPForDirective(cast<OMPForDirective>(*S));
    break;
  case Stmt::OMPForSimdDirectiveClass:
    EmitOMPForSimdDirective(cast<OMPForSimdDirective>(*S));
    break;
  case Stmt::OMPSectionsDirectiveClass:
    EmitOMPSectionsDirective(cast<OMPSectionsDirective>(*S));
    break;
  case Stmt::OMPSectionDirectiveClass:
    EmitOMPSectionDirective(cast<OMPSectionDirective>(*S));
    break;
  case Stmt::OMPSingleDirectiveClass:
    EmitOMPSingleDirective(cast<OMPSingleDirective>(*S));
    break;
  case Stmt::OMPMasterDirectiveClass:
    EmitOMPMasterDirective(cast<OMPMasterDirective>(*S));
    break;
  case Stmt::OMPCriticalDirectiveClass:
    EmitOMPCriticalDirective(cast<OMPCriticalDirective>(*S));
    break;
  case Stmt::OMPParallelForDirectiveClass:
    EmitOMPParallelForDirective(cast<OMPParallelForDirective>(*S));
    break;
  case Stmt::OMPParallelForSimdDirectiveClass:
    EmitOMPParallelForSimdDirective(cast<OMPParallelForSimdDirective>(*S));
    break;
  case Stmt::OMPParallelSectionsDirectiveClass:
    EmitOMPParallelSectionsDirective(cast<OMPParallelSectionsDirective>(*S));
    break;
  case Stmt::OMPTaskDirectiveClass:
    EmitOMPTaskDirective(cast<OMPTaskDirective>(*S));
    break;
  case Stmt::OMPTaskyieldDirectiveClass:
    EmitOMPTaskyieldDirective(cast<OMPTaskyieldDirective>(*S));
    break;
  case Stmt::OMPBarrierDirectiveClass:
    EmitOMPBarrierDirective(cast<OMPBarrierDirective>(*S));
    break;
  case Stmt::OMPTaskwaitDirectiveClass:
    EmitOMPTaskwaitDirective(cast<OMPTaskwaitDirective>(*S));
    break;
  case Stmt::OMPTaskgroupDirectiveClass:
    EmitOMPTaskgroupDirective(cast<OMPTaskgroupDirective>(*S));
    break;
  case Stmt::OMPFlushDirectiveClass:
    EmitOMPFlushDirective(cast<OMPFlushDirective>(*S));
    break;
  case Stmt::OMPOrderedDirectiveClass:
    EmitOMPOrderedDirective(cast<OMPOrderedDirective>(*S));
    break;
  case Stmt::OMPAtomicDirectiveClass:
    EmitOMPAtomicDirective(cast<OMPAtomicDirective>(*S));
    break;
  case Stmt::OMPTargetDirectiveClass:
    EmitOMPTargetDirective(cast<OMPTargetDirective>(*S));
    break;
  case Stmt::OMPTeamsDirectiveClass:
    EmitOMPTeamsDirective(cast<OMPTeamsDirective>(*S));
    break;
  case Stmt::OMPCancellationPointDirectiveClass:
    EmitOMPCancellationPointDirective(cast<OMPCancellationPointDirective>(*S));
    break;
  case Stmt::OMPCancelDirectiveClass:
    EmitOMPCancelDirective(cast<OMPCancelDirective>(*S));
    break;
  case Stmt::OMPTargetDataDirectiveClass:
    EmitOMPTargetDataDirective(cast<OMPTargetDataDirective>(*S));
    break;
  case Stmt::OMPTargetEnterDataDirectiveClass:
    EmitOMPTargetEnterDataDirective(cast<OMPTargetEnterDataDirective>(*S));
    break;
  case Stmt::OMPTargetExitDataDirectiveClass:
    EmitOMPTargetExitDataDirective(cast<OMPTargetExitDataDirective>(*S));
    break;
  case Stmt::OMPTargetParallelDirectiveClass:
    EmitOMPTargetParallelDirective(cast<OMPTargetParallelDirective>(*S));
    break;
  case Stmt::OMPTargetParallelForDirectiveClass:
    EmitOMPTargetParallelForDirective(cast<OMPTargetParallelForDirective>(*S));
    break;
  case Stmt::OMPTaskLoopDirectiveClass:
    EmitOMPTaskLoopDirective(cast<OMPTaskLoopDirective>(*S));
    break;
  case Stmt::OMPTaskLoopSimdDirectiveClass:
    EmitOMPTaskLoopSimdDirective(cast<OMPTaskLoopSimdDirective>(*S));
    break;
  case Stmt::OMPDistributeDirectiveClass:
    EmitOMPDistributeDirective(cast<OMPDistributeDirective>(*S));
    break;
  case Stmt::OMPTargetUpdateDirectiveClass:
    EmitOMPTargetUpdateDirective(cast<OMPTargetUpdateDirective>(*S));
    break;
  case Stmt::OMPDistributeParallelForDirectiveClass:
    EmitOMPDistributeParallelForDirective(
        cast<OMPDistributeParallelForDirective>(*S));
    break;
  case Stmt::OMPDistributeParallelForSimdDirectiveClass:
    EmitOMPDistributeParallelForSimdDirective(
        cast<OMPDistributeParallelForSimdDirective>(*S));
    break;
  case Stmt::OMPDistributeSimdDirectiveClass:
    EmitOMPDistributeSimdDirective(cast<OMPDistributeSimdDirective>(*S));
    break;
  case Stmt::OMPTargetParallelForSimdDirectiveClass:
    EmitOMPTargetParallelForSimdDirective(
        cast<OMPTargetParallelForSimdDirective>(*S));
    break;
  case Stmt::OMPTargetSimdDirectiveClass:
    EmitOMPTargetSimdDirective(cast<OMPTargetSimdDirective>(*S));
    break;
  case Stmt::OMPTeamsDistributeDirectiveClass:
    EmitOMPTeamsDistributeDirective(cast<OMPTeamsDistributeDirective>(*S));
    break;
<<<<<<< HEAD
  case Stmt::OMPTargetTeamsDirectiveClass:
    EmitOMPTargetTeamsDirective(cast<OMPTargetTeamsDirective>(*S));
    break;
  case Stmt::OMPTeamsDistributeParallelForDirectiveClass:
    EmitOMPTeamsDistributeParallelForDirective(
        cast<OMPTeamsDistributeParallelForDirective>(*S));
    break;
  case Stmt::OMPTargetTeamsDistributeParallelForDirectiveClass:
    EmitOMPTargetTeamsDistributeParallelForDirective(
        cast<OMPTargetTeamsDistributeParallelForDirective>(*S));
    break;
  case Stmt::OMPTargetTeamsDistributeParallelForSimdDirectiveClass:
    EmitOMPTargetTeamsDistributeParallelForSimdDirective(
        cast<OMPTargetTeamsDistributeParallelForSimdDirective>(*S));
    break;
=======
>>>>>>> c895678b
  case Stmt::OMPTeamsDistributeSimdDirectiveClass:
    EmitOMPTeamsDistributeSimdDirective(
        cast<OMPTeamsDistributeSimdDirective>(*S));
    break;
<<<<<<< HEAD
  case Stmt::OMPTargetTeamsDistributeDirectiveClass:
    EmitOMPTargetTeamsDistributeDirective(
        cast<OMPTargetTeamsDistributeDirective>(*S));
    break;
=======
>>>>>>> c895678b
  }
}

bool CodeGenFunction::EmitSimpleStmt(const Stmt *S) {
  switch (S->getStmtClass()) {
  default: return false;
  case Stmt::NullStmtClass: break;
  case Stmt::CompoundStmtClass: EmitCompoundStmt(cast<CompoundStmt>(*S)); break;
  case Stmt::DeclStmtClass:     EmitDeclStmt(cast<DeclStmt>(*S));         break;
  case Stmt::LabelStmtClass:    EmitLabelStmt(cast<LabelStmt>(*S));       break;
  case Stmt::AttributedStmtClass:
                            EmitAttributedStmt(cast<AttributedStmt>(*S)); break;
  case Stmt::GotoStmtClass:     EmitGotoStmt(cast<GotoStmt>(*S));         break;
  case Stmt::BreakStmtClass:    EmitBreakStmt(cast<BreakStmt>(*S));       break;
  case Stmt::ContinueStmtClass: EmitContinueStmt(cast<ContinueStmt>(*S)); break;
  case Stmt::DefaultStmtClass:  EmitDefaultStmt(cast<DefaultStmt>(*S));   break;
  case Stmt::CaseStmtClass:     EmitCaseStmt(cast<CaseStmt>(*S));         break;
  case Stmt::SEHLeaveStmtClass: EmitSEHLeaveStmt(cast<SEHLeaveStmt>(*S)); break;
  }

  return true;
}

/// EmitCompoundStmt - Emit a compound statement {..} node.  If GetLast is true,
/// this captures the expression result of the last sub-statement and returns it
/// (for use by the statement expression extension).
Address CodeGenFunction::EmitCompoundStmt(const CompoundStmt &S, bool GetLast,
                                          AggValueSlot AggSlot) {
  PrettyStackTraceLoc CrashInfo(getContext().getSourceManager(),S.getLBracLoc(),
                             "LLVM IR generation of compound statement ('{}')");

  // Keep track of the current cleanup stack depth, including debug scopes.
  LexicalScope Scope(*this, S.getSourceRange());

  return EmitCompoundStmtWithoutScope(S, GetLast, AggSlot);
}

Address
CodeGenFunction::EmitCompoundStmtWithoutScope(const CompoundStmt &S,
                                              bool GetLast,
                                              AggValueSlot AggSlot) {

  for (CompoundStmt::const_body_iterator I = S.body_begin(),
       E = S.body_end()-GetLast; I != E; ++I)
    EmitStmt(*I);

  Address RetAlloca = Address::invalid();
  if (GetLast) {
    // We have to special case labels here.  They are statements, but when put
    // at the end of a statement expression, they yield the value of their
    // subexpression.  Handle this by walking through all labels we encounter,
    // emitting them before we evaluate the subexpr.
    const Stmt *LastStmt = S.body_back();
    while (const LabelStmt *LS = dyn_cast<LabelStmt>(LastStmt)) {
      EmitLabel(LS->getDecl());
      LastStmt = LS->getSubStmt();
    }

    EnsureInsertPoint();

    QualType ExprTy = cast<Expr>(LastStmt)->getType();
    if (hasAggregateEvaluationKind(ExprTy)) {
      EmitAggExpr(cast<Expr>(LastStmt), AggSlot);
    } else {
      // We can't return an RValue here because there might be cleanups at
      // the end of the StmtExpr.  Because of that, we have to emit the result
      // here into a temporary alloca.
      RetAlloca = CreateMemTemp(ExprTy);
      EmitAnyExprToMem(cast<Expr>(LastStmt), RetAlloca, Qualifiers(),
                       /*IsInit*/false);
    }

  }

  return RetAlloca;
}

void CodeGenFunction::SimplifyForwardingBlocks(llvm::BasicBlock *BB) {
  llvm::BranchInst *BI = dyn_cast<llvm::BranchInst>(BB->getTerminator());

  // If there is a cleanup stack, then we it isn't worth trying to
  // simplify this block (we would need to remove it from the scope map
  // and cleanup entry).
  if (!EHStack.empty())
    return;

  // Can only simplify direct branches.
  if (!BI || !BI->isUnconditional())
    return;

  // Can only simplify empty blocks.
  if (BI->getIterator() != BB->begin())
    return;

  BB->replaceAllUsesWith(BI->getSuccessor(0));
  BI->eraseFromParent();
  BB->eraseFromParent();
}

void CodeGenFunction::EmitBlock(llvm::BasicBlock *BB, bool IsFinished) {
  llvm::BasicBlock *CurBB = Builder.GetInsertBlock();

  // Fall out of the current block (if necessary).
  EmitBranch(BB);

  if (IsFinished && BB->use_empty()) {
    delete BB;
    return;
  }

  // Place the block after the current block, if possible, or else at
  // the end of the function.
  if (CurBB && CurBB->getParent())
    CurFn->getBasicBlockList().insertAfter(CurBB->getIterator(), BB);
  else
    CurFn->getBasicBlockList().push_back(BB);
  Builder.SetInsertPoint(BB);
}

void CodeGenFunction::EmitBranch(llvm::BasicBlock *Target) {
  // Emit a branch from the current block to the target one if this
  // was a real block.  If this was just a fall-through block after a
  // terminator, don't emit it.
  llvm::BasicBlock *CurBB = Builder.GetInsertBlock();

  if (!CurBB || CurBB->getTerminator()) {
    // If there is no insert point or the previous block is already
    // terminated, don't touch it.
  } else {
    // Otherwise, create a fall-through branch.
    Builder.CreateBr(Target);
  }

  Builder.ClearInsertionPoint();
}

void CodeGenFunction::EmitBlockAfterUses(llvm::BasicBlock *block) {
  bool inserted = false;
  for (llvm::User *u : block->users()) {
    if (llvm::Instruction *insn = dyn_cast<llvm::Instruction>(u)) {
      CurFn->getBasicBlockList().insertAfter(insn->getParent()->getIterator(),
                                             block);
      inserted = true;
      break;
    }
  }

  if (!inserted)
    CurFn->getBasicBlockList().push_back(block);

  Builder.SetInsertPoint(block);
}

CodeGenFunction::JumpDest
CodeGenFunction::getJumpDestForLabel(const LabelDecl *D) {
  JumpDest &Dest = LabelMap[D];
  if (Dest.isValid()) return Dest;

  // Create, but don't insert, the new block.
  Dest = JumpDest(createBasicBlock(D->getName()),
                  EHScopeStack::stable_iterator::invalid(),
                  NextCleanupDestIndex++);
  return Dest;
}

void CodeGenFunction::EmitLabel(const LabelDecl *D) {
  // Add this label to the current lexical scope if we're within any
  // normal cleanups.  Jumps "in" to this label --- when permitted by
  // the language --- may need to be routed around such cleanups.
  if (EHStack.hasNormalCleanups() && CurLexicalScope)
    CurLexicalScope->addLabel(D);

  JumpDest &Dest = LabelMap[D];

  // If we didn't need a forward reference to this label, just go
  // ahead and create a destination at the current scope.
  if (!Dest.isValid()) {
    Dest = getJumpDestInCurrentScope(D->getName());

  // Otherwise, we need to give this label a target depth and remove
  // it from the branch-fixups list.
  } else {
    assert(!Dest.getScopeDepth().isValid() && "already emitted label!");
    Dest.setScopeDepth(EHStack.stable_begin());
    ResolveBranchFixups(Dest.getBlock());
  }

  EmitBlock(Dest.getBlock());
  incrementProfileCounter(D->getStmt());
}

/// Change the cleanup scope of the labels in this lexical scope to
/// match the scope of the enclosing context.
void CodeGenFunction::LexicalScope::rescopeLabels() {
  assert(!Labels.empty());
  EHScopeStack::stable_iterator innermostScope
    = CGF.EHStack.getInnermostNormalCleanup();

  // Change the scope depth of all the labels.
  for (SmallVectorImpl<const LabelDecl*>::const_iterator
         i = Labels.begin(), e = Labels.end(); i != e; ++i) {
    assert(CGF.LabelMap.count(*i));
    JumpDest &dest = CGF.LabelMap.find(*i)->second;
    assert(dest.getScopeDepth().isValid());
    assert(innermostScope.encloses(dest.getScopeDepth()));
    dest.setScopeDepth(innermostScope);
  }

  // Reparent the labels if the new scope also has cleanups.
  if (innermostScope != EHScopeStack::stable_end() && ParentScope) {
    ParentScope->Labels.append(Labels.begin(), Labels.end());
  }
}


void CodeGenFunction::EmitLabelStmt(const LabelStmt &S) {
  EmitLabel(S.getDecl());
  EmitStmt(S.getSubStmt());
}

void CodeGenFunction::EmitAttributedStmt(const AttributedStmt &S) {
  const Stmt *SubStmt = S.getSubStmt();
  switch (SubStmt->getStmtClass()) {
  case Stmt::DoStmtClass:
    EmitDoStmt(cast<DoStmt>(*SubStmt), S.getAttrs());
    break;
  case Stmt::ForStmtClass:
    EmitForStmt(cast<ForStmt>(*SubStmt), S.getAttrs());
    break;
  case Stmt::WhileStmtClass:
    EmitWhileStmt(cast<WhileStmt>(*SubStmt), S.getAttrs());
    break;
  case Stmt::CXXForRangeStmtClass:
    EmitCXXForRangeStmt(cast<CXXForRangeStmt>(*SubStmt), S.getAttrs());
    break;
  default:
    EmitStmt(SubStmt);
  }
}

void CodeGenFunction::EmitGotoStmt(const GotoStmt &S) {
  // If this code is reachable then emit a stop point (if generating
  // debug info). We have to do this ourselves because we are on the
  // "simple" statement path.
  if (HaveInsertPoint())
    EmitStopPoint(&S);

  EmitBranchThroughCleanup(getJumpDestForLabel(S.getLabel()));
}


void CodeGenFunction::EmitIndirectGotoStmt(const IndirectGotoStmt &S) {
  if (const LabelDecl *Target = S.getConstantTarget()) {
    EmitBranchThroughCleanup(getJumpDestForLabel(Target));
    return;
  }

  // Ensure that we have an i8* for our PHI node.
  llvm::Value *V = Builder.CreateBitCast(EmitScalarExpr(S.getTarget()),
                                         Int8PtrTy, "addr");
  llvm::BasicBlock *CurBB = Builder.GetInsertBlock();

  // Get the basic block for the indirect goto.
  llvm::BasicBlock *IndGotoBB = GetIndirectGotoBlock();

  // The first instruction in the block has to be the PHI for the switch dest,
  // add an entry for this branch.
  cast<llvm::PHINode>(IndGotoBB->begin())->addIncoming(V, CurBB);

  EmitBranch(IndGotoBB);
}

void CodeGenFunction::EmitIfStmt(const IfStmt &S) {
  // C99 6.8.4.1: The first substatement is executed if the expression compares
  // unequal to 0.  The condition must be a scalar type.
  LexicalScope ConditionScope(*this, S.getCond()->getSourceRange());

  if (S.getInit())
    EmitStmt(S.getInit());

  if (S.getConditionVariable())
    EmitAutoVarDecl(*S.getConditionVariable());

  // If the condition constant folds and can be elided, try to avoid emitting
  // the condition and the dead arm of the if/else.
  bool CondConstant;
  if (ConstantFoldsToSimpleInteger(S.getCond(), CondConstant,
                                   S.isConstexpr())) {
    // Figure out which block (then or else) is executed.
    const Stmt *Executed = S.getThen();
    const Stmt *Skipped  = S.getElse();
    if (!CondConstant)  // Condition false?
      std::swap(Executed, Skipped);

    // If the skipped block has no labels in it, just emit the executed block.
    // This avoids emitting dead code and simplifies the CFG substantially.
    if (S.isConstexpr() || !ContainsLabel(Skipped)) {
      if (CondConstant)
        incrementProfileCounter(&S);
      if (Executed) {
        RunCleanupsScope ExecutedScope(*this);
        EmitStmt(Executed);
      }
      return;
    }
  }

  // Otherwise, the condition did not fold, or we couldn't elide it.  Just emit
  // the conditional branch.
  llvm::BasicBlock *ThenBlock = createBasicBlock("if.then");
  llvm::BasicBlock *ContBlock = createBasicBlock("if.end");
  llvm::BasicBlock *ElseBlock = ContBlock;
  if (S.getElse())
    ElseBlock = createBasicBlock("if.else");

  EmitBranchOnBoolExpr(S.getCond(), ThenBlock, ElseBlock,
                       getProfileCount(S.getThen()));

  // Emit the 'then' code.
  EmitBlock(ThenBlock);
  incrementProfileCounter(&S);
  {
    RunCleanupsScope ThenScope(*this);
    EmitStmt(S.getThen());
  }
  EmitBranch(ContBlock);

  // Emit the 'else' code if present.
  if (const Stmt *Else = S.getElse()) {
    {
      // There is no need to emit line number for an unconditional branch.
      auto NL = ApplyDebugLocation::CreateEmpty(*this);
      EmitBlock(ElseBlock);
    }
    {
      RunCleanupsScope ElseScope(*this);
      EmitStmt(Else);
    }
    {
      // There is no need to emit line number for an unconditional branch.
      auto NL = ApplyDebugLocation::CreateEmpty(*this);
      EmitBranch(ContBlock);
    }
  }

  // Emit the continuation block for code after the if.
  EmitBlock(ContBlock, true);
}

void CodeGenFunction::EmitWhileStmt(const WhileStmt &S,
                                    ArrayRef<const Attr *> WhileAttrs) {
  // Emit the header for the loop, which will also become
  // the continue target.
  JumpDest LoopHeader = getJumpDestInCurrentScope("while.cond");
  EmitBlock(LoopHeader.getBlock());

  LoopStack.push(LoopHeader.getBlock(), CGM.getContext(), WhileAttrs,
                 Builder.getCurrentDebugLocation());

  // Create an exit block for when the condition fails, which will
  // also become the break target.
  JumpDest LoopExit = getJumpDestInCurrentScope("while.end");

  // Store the blocks to use for break and continue.
  BreakContinueStack.push_back(BreakContinue(LoopExit, LoopHeader));

  // C++ [stmt.while]p2:
  //   When the condition of a while statement is a declaration, the
  //   scope of the variable that is declared extends from its point
  //   of declaration (3.3.2) to the end of the while statement.
  //   [...]
  //   The object created in a condition is destroyed and created
  //   with each iteration of the loop.
  RunCleanupsScope ConditionScope(*this);

  if (S.getConditionVariable())
    EmitAutoVarDecl(*S.getConditionVariable());

  // Evaluate the conditional in the while header.  C99 6.8.5.1: The
  // evaluation of the controlling expression takes place before each
  // execution of the loop body.
  llvm::Value *BoolCondVal = EvaluateExprAsBool(S.getCond());

  // while(1) is common, avoid extra exit blocks.  Be sure
  // to correctly handle break/continue though.
  bool EmitBoolCondBranch = true;
  if (llvm::ConstantInt *C = dyn_cast<llvm::ConstantInt>(BoolCondVal))
    if (C->isOne())
      EmitBoolCondBranch = false;

  // As long as the condition is true, go to the loop body.
  llvm::BasicBlock *LoopBody = createBasicBlock("while.body");
  if (EmitBoolCondBranch) {
    llvm::BasicBlock *ExitBlock = LoopExit.getBlock();
    if (ConditionScope.requiresCleanups())
      ExitBlock = createBasicBlock("while.exit");
    Builder.CreateCondBr(
        BoolCondVal, LoopBody, ExitBlock,
        createProfileWeightsForLoop(S.getCond(), getProfileCount(S.getBody())));

    if (ExitBlock != LoopExit.getBlock()) {
      EmitBlock(ExitBlock);
      EmitBranchThroughCleanup(LoopExit);
    }
  }

  // Emit the loop body.  We have to emit this in a cleanup scope
  // because it might be a singleton DeclStmt.
  {
    RunCleanupsScope BodyScope(*this);
    EmitBlock(LoopBody);
    incrementProfileCounter(&S);
    EmitStmt(S.getBody());
  }

  BreakContinueStack.pop_back();

  // Immediately force cleanup.
  ConditionScope.ForceCleanup();

  EmitStopPoint(&S);
  // Branch to the loop header again.
  EmitBranch(LoopHeader.getBlock());

  LoopStack.pop();

  // Emit the exit block.
  EmitBlock(LoopExit.getBlock(), true);

  // The LoopHeader typically is just a branch if we skipped emitting
  // a branch, try to erase it.
  if (!EmitBoolCondBranch)
    SimplifyForwardingBlocks(LoopHeader.getBlock());
}

void CodeGenFunction::EmitDoStmt(const DoStmt &S,
                                 ArrayRef<const Attr *> DoAttrs) {
  JumpDest LoopExit = getJumpDestInCurrentScope("do.end");
  JumpDest LoopCond = getJumpDestInCurrentScope("do.cond");

  uint64_t ParentCount = getCurrentProfileCount();

  // Store the blocks to use for break and continue.
  BreakContinueStack.push_back(BreakContinue(LoopExit, LoopCond));

  // Emit the body of the loop.
  llvm::BasicBlock *LoopBody = createBasicBlock("do.body");

  LoopStack.push(LoopBody, CGM.getContext(), DoAttrs,
                 Builder.getCurrentDebugLocation());

  EmitBlockWithFallThrough(LoopBody, &S);
  {
    RunCleanupsScope BodyScope(*this);
    EmitStmt(S.getBody());
  }

  EmitBlock(LoopCond.getBlock());

  // C99 6.8.5.2: "The evaluation of the controlling expression takes place
  // after each execution of the loop body."

  // Evaluate the conditional in the while header.
  // C99 6.8.5p2/p4: The first substatement is executed if the expression
  // compares unequal to 0.  The condition must be a scalar type.
  llvm::Value *BoolCondVal = EvaluateExprAsBool(S.getCond());

  BreakContinueStack.pop_back();

  // "do {} while (0)" is common in macros, avoid extra blocks.  Be sure
  // to correctly handle break/continue though.
  bool EmitBoolCondBranch = true;
  if (llvm::ConstantInt *C = dyn_cast<llvm::ConstantInt>(BoolCondVal))
    if (C->isZero())
      EmitBoolCondBranch = false;

  // As long as the condition is true, iterate the loop.
  if (EmitBoolCondBranch) {
    uint64_t BackedgeCount = getProfileCount(S.getBody()) - ParentCount;
    Builder.CreateCondBr(
        BoolCondVal, LoopBody, LoopExit.getBlock(),
        createProfileWeightsForLoop(S.getCond(), BackedgeCount));
  }

  LoopStack.pop();

  // Emit the exit block.
  EmitBlock(LoopExit.getBlock());

  // The DoCond block typically is just a branch if we skipped
  // emitting a branch, try to erase it.
  if (!EmitBoolCondBranch)
    SimplifyForwardingBlocks(LoopCond.getBlock());
}

void CodeGenFunction::EmitForStmt(const ForStmt &S,
                                  ArrayRef<const Attr *> ForAttrs) {
  JumpDest LoopExit = getJumpDestInCurrentScope("for.end");

  LexicalScope ForScope(*this, S.getSourceRange());

  llvm::DebugLoc DL = Builder.getCurrentDebugLocation();

  // Evaluate the first part before the loop.
  if (S.getInit())
    EmitStmt(S.getInit());

  // Start the loop with a block that tests the condition.
  // If there's an increment, the continue scope will be overwritten
  // later.
  JumpDest Continue = getJumpDestInCurrentScope("for.cond");
  llvm::BasicBlock *CondBlock = Continue.getBlock();
  EmitBlock(CondBlock);

  LoopStack.push(CondBlock, CGM.getContext(), ForAttrs, DL);

  // If the for loop doesn't have an increment we can just use the
  // condition as the continue block.  Otherwise we'll need to create
  // a block for it (in the current scope, i.e. in the scope of the
  // condition), and that we will become our continue block.
  if (S.getInc())
    Continue = getJumpDestInCurrentScope("for.inc");

  // Store the blocks to use for break and continue.
  BreakContinueStack.push_back(BreakContinue(LoopExit, Continue));

  // Create a cleanup scope for the condition variable cleanups.
  LexicalScope ConditionScope(*this, S.getSourceRange());

  if (S.getCond()) {
    // If the for statement has a condition scope, emit the local variable
    // declaration.
    if (S.getConditionVariable()) {
      EmitAutoVarDecl(*S.getConditionVariable());
    }

    llvm::BasicBlock *ExitBlock = LoopExit.getBlock();
    // If there are any cleanups between here and the loop-exit scope,
    // create a block to stage a loop exit along.
    if (ForScope.requiresCleanups())
      ExitBlock = createBasicBlock("for.cond.cleanup");

    // As long as the condition is true, iterate the loop.
    llvm::BasicBlock *ForBody = createBasicBlock("for.body");

    // C99 6.8.5p2/p4: The first substatement is executed if the expression
    // compares unequal to 0.  The condition must be a scalar type.
    llvm::Value *BoolCondVal = EvaluateExprAsBool(S.getCond());
    Builder.CreateCondBr(
        BoolCondVal, ForBody, ExitBlock,
        createProfileWeightsForLoop(S.getCond(), getProfileCount(S.getBody())));

    if (ExitBlock != LoopExit.getBlock()) {
      EmitBlock(ExitBlock);
      EmitBranchThroughCleanup(LoopExit);
    }

    EmitBlock(ForBody);
  } else {
    // Treat it as a non-zero constant.  Don't even create a new block for the
    // body, just fall into it.
  }
  incrementProfileCounter(&S);

  {
    // Create a separate cleanup scope for the body, in case it is not
    // a compound statement.
    RunCleanupsScope BodyScope(*this);
    EmitStmt(S.getBody());
  }

  // If there is an increment, emit it next.
  if (S.getInc()) {
    EmitBlock(Continue.getBlock());
    EmitStmt(S.getInc());
  }

  BreakContinueStack.pop_back();

  ConditionScope.ForceCleanup();

  EmitStopPoint(&S);
  EmitBranch(CondBlock);

  ForScope.ForceCleanup();

  LoopStack.pop();

  // Emit the fall-through block.
  EmitBlock(LoopExit.getBlock(), true);
}

void
CodeGenFunction::EmitCXXForRangeStmt(const CXXForRangeStmt &S,
                                     ArrayRef<const Attr *> ForAttrs) {
  JumpDest LoopExit = getJumpDestInCurrentScope("for.end");

  LexicalScope ForScope(*this, S.getSourceRange());

  llvm::DebugLoc DL = Builder.getCurrentDebugLocation();

  // Evaluate the first pieces before the loop.
  EmitStmt(S.getRangeStmt());
  EmitStmt(S.getBeginStmt());
  EmitStmt(S.getEndStmt());

  // Start the loop with a block that tests the condition.
  // If there's an increment, the continue scope will be overwritten
  // later.
  llvm::BasicBlock *CondBlock = createBasicBlock("for.cond");
  EmitBlock(CondBlock);

  LoopStack.push(CondBlock, CGM.getContext(), ForAttrs, DL);

  // If there are any cleanups between here and the loop-exit scope,
  // create a block to stage a loop exit along.
  llvm::BasicBlock *ExitBlock = LoopExit.getBlock();
  if (ForScope.requiresCleanups())
    ExitBlock = createBasicBlock("for.cond.cleanup");

  // The loop body, consisting of the specified body and the loop variable.
  llvm::BasicBlock *ForBody = createBasicBlock("for.body");

  // The body is executed if the expression, contextually converted
  // to bool, is true.
  llvm::Value *BoolCondVal = EvaluateExprAsBool(S.getCond());
  Builder.CreateCondBr(
      BoolCondVal, ForBody, ExitBlock,
      createProfileWeightsForLoop(S.getCond(), getProfileCount(S.getBody())));

  if (ExitBlock != LoopExit.getBlock()) {
    EmitBlock(ExitBlock);
    EmitBranchThroughCleanup(LoopExit);
  }

  EmitBlock(ForBody);
  incrementProfileCounter(&S);

  // Create a block for the increment. In case of a 'continue', we jump there.
  JumpDest Continue = getJumpDestInCurrentScope("for.inc");

  // Store the blocks to use for break and continue.
  BreakContinueStack.push_back(BreakContinue(LoopExit, Continue));

  {
    // Create a separate cleanup scope for the loop variable and body.
    LexicalScope BodyScope(*this, S.getSourceRange());
    EmitStmt(S.getLoopVarStmt());
    EmitStmt(S.getBody());
  }

  EmitStopPoint(&S);
  // If there is an increment, emit it next.
  EmitBlock(Continue.getBlock());
  EmitStmt(S.getInc());

  BreakContinueStack.pop_back();

  EmitBranch(CondBlock);

  ForScope.ForceCleanup();

  LoopStack.pop();

  // Emit the fall-through block.
  EmitBlock(LoopExit.getBlock(), true);
}

void CodeGenFunction::EmitReturnOfRValue(RValue RV, QualType Ty) {
  if (RV.isScalar()) {
    Builder.CreateStore(RV.getScalarVal(), ReturnValue);
  } else if (RV.isAggregate()) {
    EmitAggregateCopy(ReturnValue, RV.getAggregateAddress(), Ty);
  } else {
    EmitStoreOfComplex(RV.getComplexVal(), MakeAddrLValue(ReturnValue, Ty),
                       /*init*/ true);
  }
  EmitBranchThroughCleanup(ReturnBlock);
}

/// EmitReturnStmt - Note that due to GCC extensions, this can have an operand
/// if the function returns void, or may be missing one if the function returns
/// non-void.  Fun stuff :).
void CodeGenFunction::EmitReturnStmt(const ReturnStmt &S) {
  // Returning from an outlined SEH helper is UB, and we already warn on it.
  if (IsOutlinedSEHHelper) {
    Builder.CreateUnreachable();
    Builder.ClearInsertionPoint();
  }

  // Emit the result value, even if unused, to evalute the side effects.
  const Expr *RV = S.getRetValue();

  // Treat block literals in a return expression as if they appeared
  // in their own scope.  This permits a small, easily-implemented
  // exception to our over-conservative rules about not jumping to
  // statements following block literals with non-trivial cleanups.
  RunCleanupsScope cleanupScope(*this);
  if (const ExprWithCleanups *cleanups =
        dyn_cast_or_null<ExprWithCleanups>(RV)) {
    enterFullExpression(cleanups);
    RV = cleanups->getSubExpr();
  }

  // FIXME: Clean this up by using an LValue for ReturnTemp,
  // EmitStoreThroughLValue, and EmitAnyExpr.
  if (getLangOpts().ElideConstructors &&
      S.getNRVOCandidate() && S.getNRVOCandidate()->isNRVOVariable()) {
    // Apply the named return value optimization for this return statement,
    // which means doing nothing: the appropriate result has already been
    // constructed into the NRVO variable.

    // If there is an NRVO flag for this variable, set it to 1 into indicate
    // that the cleanup code should not destroy the variable.
    if (llvm::Value *NRVOFlag = NRVOFlags[S.getNRVOCandidate()])
      Builder.CreateFlagStore(Builder.getTrue(), NRVOFlag);
  } else if (!ReturnValue.isValid() || (RV && RV->getType()->isVoidType())) {
    // Make sure not to return anything, but evaluate the expression
    // for side effects.
    if (RV)
      EmitAnyExpr(RV);
  } else if (!RV) {
    // Do nothing (return value is left uninitialized)
  } else if (FnRetTy->isReferenceType()) {
    // If this function returns a reference, take the address of the expression
    // rather than the value.
    RValue Result = EmitReferenceBindingToExpr(RV);
    Builder.CreateStore(Result.getScalarVal(), ReturnValue);
  } else {
    switch (getEvaluationKind(RV->getType())) {
    case TEK_Scalar:
      Builder.CreateStore(EmitScalarExpr(RV), ReturnValue);
      break;
    case TEK_Complex:
      EmitComplexExprIntoLValue(RV, MakeAddrLValue(ReturnValue, RV->getType()),
                                /*isInit*/ true);
      break;
    case TEK_Aggregate:
      EmitAggExpr(RV, AggValueSlot::forAddr(ReturnValue,
                                            Qualifiers(),
                                            AggValueSlot::IsDestructed,
                                            AggValueSlot::DoesNotNeedGCBarriers,
                                            AggValueSlot::IsNotAliased));
      break;
    }
  }

  ++NumReturnExprs;
  if (!RV || RV->isEvaluatable(getContext()))
    ++NumSimpleReturnExprs;

  cleanupScope.ForceCleanup();
  EmitBranchThroughCleanup(ReturnBlock);
}

void CodeGenFunction::EmitDeclStmt(const DeclStmt &S) {
  // As long as debug info is modeled with instructions, we have to ensure we
  // have a place to insert here and write the stop point here.
  if (HaveInsertPoint())
    EmitStopPoint(&S);

  for (const auto *I : S.decls())
    EmitDecl(*I);
}

void CodeGenFunction::EmitBreakStmt(const BreakStmt &S) {
  assert(!BreakContinueStack.empty() && "break stmt not in a loop or switch!");

  // If this code is reachable then emit a stop point (if generating
  // debug info). We have to do this ourselves because we are on the
  // "simple" statement path.
  if (HaveInsertPoint())
    EmitStopPoint(&S);

  EmitBranchThroughCleanup(BreakContinueStack.back().BreakBlock);
}

void CodeGenFunction::EmitContinueStmt(const ContinueStmt &S) {
  assert(!BreakContinueStack.empty() && "continue stmt not in a loop!");

  // If this code is reachable then emit a stop point (if generating
  // debug info). We have to do this ourselves because we are on the
  // "simple" statement path.
  if (HaveInsertPoint())
    EmitStopPoint(&S);

  EmitBranchThroughCleanup(BreakContinueStack.back().ContinueBlock);
}

/// EmitCaseStmtRange - If case statement range is not too big then
/// add multiple cases to switch instruction, one for each value within
/// the range. If range is too big then emit "if" condition check.
void CodeGenFunction::EmitCaseStmtRange(const CaseStmt &S) {
  assert(S.getRHS() && "Expected RHS value in CaseStmt");

  llvm::APSInt LHS = S.getLHS()->EvaluateKnownConstInt(getContext());
  llvm::APSInt RHS = S.getRHS()->EvaluateKnownConstInt(getContext());

  // Emit the code for this case. We do this first to make sure it is
  // properly chained from our predecessor before generating the
  // switch machinery to enter this block.
  llvm::BasicBlock *CaseDest = createBasicBlock("sw.bb");
  EmitBlockWithFallThrough(CaseDest, &S);
  EmitStmt(S.getSubStmt());

  // If range is empty, do nothing.
  if (LHS.isSigned() ? RHS.slt(LHS) : RHS.ult(LHS))
    return;

  llvm::APInt Range = RHS - LHS;
  // FIXME: parameters such as this should not be hardcoded.
  if (Range.ult(llvm::APInt(Range.getBitWidth(), 64))) {
    // Range is small enough to add multiple switch instruction cases.
    uint64_t Total = getProfileCount(&S);
    unsigned NCases = Range.getZExtValue() + 1;
    // We only have one region counter for the entire set of cases here, so we
    // need to divide the weights evenly between the generated cases, ensuring
    // that the total weight is preserved. E.g., a weight of 5 over three cases
    // will be distributed as weights of 2, 2, and 1.
    uint64_t Weight = Total / NCases, Rem = Total % NCases;
    for (unsigned I = 0; I != NCases; ++I) {
      if (SwitchWeights)
        SwitchWeights->push_back(Weight + (Rem ? 1 : 0));
      if (Rem)
        Rem--;
      SwitchInsn->addCase(Builder.getInt(LHS), CaseDest);
      LHS++;
    }
    return;
  }

  // The range is too big. Emit "if" condition into a new block,
  // making sure to save and restore the current insertion point.
  llvm::BasicBlock *RestoreBB = Builder.GetInsertBlock();

  // Push this test onto the chain of range checks (which terminates
  // in the default basic block). The switch's default will be changed
  // to the top of this chain after switch emission is complete.
  llvm::BasicBlock *FalseDest = CaseRangeBlock;
  CaseRangeBlock = createBasicBlock("sw.caserange");

  CurFn->getBasicBlockList().push_back(CaseRangeBlock);
  Builder.SetInsertPoint(CaseRangeBlock);

  // Emit range check.
  llvm::Value *Diff =
    Builder.CreateSub(SwitchInsn->getCondition(), Builder.getInt(LHS));
  llvm::Value *Cond =
    Builder.CreateICmpULE(Diff, Builder.getInt(Range), "inbounds");

  llvm::MDNode *Weights = nullptr;
  if (SwitchWeights) {
    uint64_t ThisCount = getProfileCount(&S);
    uint64_t DefaultCount = (*SwitchWeights)[0];
    Weights = createProfileWeights(ThisCount, DefaultCount);

    // Since we're chaining the switch default through each large case range, we
    // need to update the weight for the default, ie, the first case, to include
    // this case.
    (*SwitchWeights)[0] += ThisCount;
  }
  Builder.CreateCondBr(Cond, CaseDest, FalseDest, Weights);

  // Restore the appropriate insertion point.
  if (RestoreBB)
    Builder.SetInsertPoint(RestoreBB);
  else
    Builder.ClearInsertionPoint();
}

void CodeGenFunction::EmitCaseStmt(const CaseStmt &S) {
  // If there is no enclosing switch instance that we're aware of, then this
  // case statement and its block can be elided.  This situation only happens
  // when we've constant-folded the switch, are emitting the constant case,
  // and part of the constant case includes another case statement.  For
  // instance: switch (4) { case 4: do { case 5: } while (1); }
  if (!SwitchInsn) {
    EmitStmt(S.getSubStmt());
    return;
  }

  // Handle case ranges.
  if (S.getRHS()) {
    EmitCaseStmtRange(S);
    return;
  }

  llvm::ConstantInt *CaseVal =
    Builder.getInt(S.getLHS()->EvaluateKnownConstInt(getContext()));

  // If the body of the case is just a 'break', try to not emit an empty block.
  // If we're profiling or we're not optimizing, leave the block in for better
  // debug and coverage analysis.
  if (!CGM.getCodeGenOpts().hasProfileClangInstr() &&
      CGM.getCodeGenOpts().OptimizationLevel > 0 &&
      isa<BreakStmt>(S.getSubStmt())) {
    JumpDest Block = BreakContinueStack.back().BreakBlock;

    // Only do this optimization if there are no cleanups that need emitting.
    if (isObviouslyBranchWithoutCleanups(Block)) {
      if (SwitchWeights)
        SwitchWeights->push_back(getProfileCount(&S));
      SwitchInsn->addCase(CaseVal, Block.getBlock());

      // If there was a fallthrough into this case, make sure to redirect it to
      // the end of the switch as well.
      if (Builder.GetInsertBlock()) {
        Builder.CreateBr(Block.getBlock());
        Builder.ClearInsertionPoint();
      }
      return;
    }
  }

  llvm::BasicBlock *CaseDest = createBasicBlock("sw.bb");
  EmitBlockWithFallThrough(CaseDest, &S);
  if (SwitchWeights)
    SwitchWeights->push_back(getProfileCount(&S));
  SwitchInsn->addCase(CaseVal, CaseDest);

  // Recursively emitting the statement is acceptable, but is not wonderful for
  // code where we have many case statements nested together, i.e.:
  //  case 1:
  //    case 2:
  //      case 3: etc.
  // Handling this recursively will create a new block for each case statement
  // that falls through to the next case which is IR intensive.  It also causes
  // deep recursion which can run into stack depth limitations.  Handle
  // sequential non-range case statements specially.
  const CaseStmt *CurCase = &S;
  const CaseStmt *NextCase = dyn_cast<CaseStmt>(S.getSubStmt());

  // Otherwise, iteratively add consecutive cases to this switch stmt.
  while (NextCase && NextCase->getRHS() == nullptr) {
    CurCase = NextCase;
    llvm::ConstantInt *CaseVal =
      Builder.getInt(CurCase->getLHS()->EvaluateKnownConstInt(getContext()));

    if (SwitchWeights)
      SwitchWeights->push_back(getProfileCount(NextCase));
    if (CGM.getCodeGenOpts().hasProfileClangInstr()) {
      CaseDest = createBasicBlock("sw.bb");
      EmitBlockWithFallThrough(CaseDest, &S);
    }

    SwitchInsn->addCase(CaseVal, CaseDest);
    NextCase = dyn_cast<CaseStmt>(CurCase->getSubStmt());
  }

  // Normal default recursion for non-cases.
  EmitStmt(CurCase->getSubStmt());
}

void CodeGenFunction::EmitDefaultStmt(const DefaultStmt &S) {
  // If there is no enclosing switch instance that we're aware of, then this
  // default statement can be elided. This situation only happens when we've
  // constant-folded the switch.
  if (!SwitchInsn) {
    EmitStmt(S.getSubStmt());
    return;
  }

  llvm::BasicBlock *DefaultBlock = SwitchInsn->getDefaultDest();
  assert(DefaultBlock->empty() &&
         "EmitDefaultStmt: Default block already defined?");

  EmitBlockWithFallThrough(DefaultBlock, &S);

  EmitStmt(S.getSubStmt());
}

/// CollectStatementsForCase - Given the body of a 'switch' statement and a
/// constant value that is being switched on, see if we can dead code eliminate
/// the body of the switch to a simple series of statements to emit.  Basically,
/// on a switch (5) we want to find these statements:
///    case 5:
///      printf(...);    <--
///      ++i;            <--
///      break;
///
/// and add them to the ResultStmts vector.  If it is unsafe to do this
/// transformation (for example, one of the elided statements contains a label
/// that might be jumped to), return CSFC_Failure.  If we handled it and 'S'
/// should include statements after it (e.g. the printf() line is a substmt of
/// the case) then return CSFC_FallThrough.  If we handled it and found a break
/// statement, then return CSFC_Success.
///
/// If Case is non-null, then we are looking for the specified case, checking
/// that nothing we jump over contains labels.  If Case is null, then we found
/// the case and are looking for the break.
///
/// If the recursive walk actually finds our Case, then we set FoundCase to
/// true.
///
enum CSFC_Result { CSFC_Failure, CSFC_FallThrough, CSFC_Success };
static CSFC_Result CollectStatementsForCase(const Stmt *S,
                                            const SwitchCase *Case,
                                            bool &FoundCase,
                              SmallVectorImpl<const Stmt*> &ResultStmts) {
  // If this is a null statement, just succeed.
  if (!S)
    return Case ? CSFC_Success : CSFC_FallThrough;

  // If this is the switchcase (case 4: or default) that we're looking for, then
  // we're in business.  Just add the substatement.
  if (const SwitchCase *SC = dyn_cast<SwitchCase>(S)) {
    if (S == Case) {
      FoundCase = true;
      return CollectStatementsForCase(SC->getSubStmt(), nullptr, FoundCase,
                                      ResultStmts);
    }

    // Otherwise, this is some other case or default statement, just ignore it.
    return CollectStatementsForCase(SC->getSubStmt(), Case, FoundCase,
                                    ResultStmts);
  }

  // If we are in the live part of the code and we found our break statement,
  // return a success!
  if (!Case && isa<BreakStmt>(S))
    return CSFC_Success;

  // If this is a switch statement, then it might contain the SwitchCase, the
  // break, or neither.
  if (const CompoundStmt *CS = dyn_cast<CompoundStmt>(S)) {
    // Handle this as two cases: we might be looking for the SwitchCase (if so
    // the skipped statements must be skippable) or we might already have it.
    CompoundStmt::const_body_iterator I = CS->body_begin(), E = CS->body_end();
    if (Case) {
      // Keep track of whether we see a skipped declaration.  The code could be
      // using the declaration even if it is skipped, so we can't optimize out
      // the decl if the kept statements might refer to it.
      bool HadSkippedDecl = false;

      // If we're looking for the case, just see if we can skip each of the
      // substatements.
      for (; Case && I != E; ++I) {
        HadSkippedDecl |= isa<DeclStmt>(*I);

        switch (CollectStatementsForCase(*I, Case, FoundCase, ResultStmts)) {
        case CSFC_Failure: return CSFC_Failure;
        case CSFC_Success:
          // A successful result means that either 1) that the statement doesn't
          // have the case and is skippable, or 2) does contain the case value
          // and also contains the break to exit the switch.  In the later case,
          // we just verify the rest of the statements are elidable.
          if (FoundCase) {
            // If we found the case and skipped declarations, we can't do the
            // optimization.
            if (HadSkippedDecl)
              return CSFC_Failure;

            for (++I; I != E; ++I)
              if (CodeGenFunction::ContainsLabel(*I, true))
                return CSFC_Failure;
            return CSFC_Success;
          }
          break;
        case CSFC_FallThrough:
          // If we have a fallthrough condition, then we must have found the
          // case started to include statements.  Consider the rest of the
          // statements in the compound statement as candidates for inclusion.
          assert(FoundCase && "Didn't find case but returned fallthrough?");
          // We recursively found Case, so we're not looking for it anymore.
          Case = nullptr;

          // If we found the case and skipped declarations, we can't do the
          // optimization.
          if (HadSkippedDecl)
            return CSFC_Failure;
          break;
        }
      }
    }

    // If we have statements in our range, then we know that the statements are
    // live and need to be added to the set of statements we're tracking.
    for (; I != E; ++I) {
      switch (CollectStatementsForCase(*I, nullptr, FoundCase, ResultStmts)) {
      case CSFC_Failure: return CSFC_Failure;
      case CSFC_FallThrough:
        // A fallthrough result means that the statement was simple and just
        // included in ResultStmt, keep adding them afterwards.
        break;
      case CSFC_Success:
        // A successful result means that we found the break statement and
        // stopped statement inclusion.  We just ensure that any leftover stmts
        // are skippable and return success ourselves.
        for (++I; I != E; ++I)
          if (CodeGenFunction::ContainsLabel(*I, true))
            return CSFC_Failure;
        return CSFC_Success;
      }
    }

    return Case ? CSFC_Success : CSFC_FallThrough;
  }

  // Okay, this is some other statement that we don't handle explicitly, like a
  // for statement or increment etc.  If we are skipping over this statement,
  // just verify it doesn't have labels, which would make it invalid to elide.
  if (Case) {
    if (CodeGenFunction::ContainsLabel(S, true))
      return CSFC_Failure;
    return CSFC_Success;
  }

  // Otherwise, we want to include this statement.  Everything is cool with that
  // so long as it doesn't contain a break out of the switch we're in.
  if (CodeGenFunction::containsBreak(S)) return CSFC_Failure;

  // Otherwise, everything is great.  Include the statement and tell the caller
  // that we fall through and include the next statement as well.
  ResultStmts.push_back(S);
  return CSFC_FallThrough;
}

/// FindCaseStatementsForValue - Find the case statement being jumped to and
/// then invoke CollectStatementsForCase to find the list of statements to emit
/// for a switch on constant.  See the comment above CollectStatementsForCase
/// for more details.
static bool FindCaseStatementsForValue(const SwitchStmt &S,
                                       const llvm::APSInt &ConstantCondValue,
                                SmallVectorImpl<const Stmt*> &ResultStmts,
                                       ASTContext &C,
                                       const SwitchCase *&ResultCase) {
  // First step, find the switch case that is being branched to.  We can do this
  // efficiently by scanning the SwitchCase list.
  const SwitchCase *Case = S.getSwitchCaseList();
  const DefaultStmt *DefaultCase = nullptr;

  for (; Case; Case = Case->getNextSwitchCase()) {
    // It's either a default or case.  Just remember the default statement in
    // case we're not jumping to any numbered cases.
    if (const DefaultStmt *DS = dyn_cast<DefaultStmt>(Case)) {
      DefaultCase = DS;
      continue;
    }

    // Check to see if this case is the one we're looking for.
    const CaseStmt *CS = cast<CaseStmt>(Case);
    // Don't handle case ranges yet.
    if (CS->getRHS()) return false;

    // If we found our case, remember it as 'case'.
    if (CS->getLHS()->EvaluateKnownConstInt(C) == ConstantCondValue)
      break;
  }

  // If we didn't find a matching case, we use a default if it exists, or we
  // elide the whole switch body!
  if (!Case) {
    // It is safe to elide the body of the switch if it doesn't contain labels
    // etc.  If it is safe, return successfully with an empty ResultStmts list.
    if (!DefaultCase)
      return !CodeGenFunction::ContainsLabel(&S);
    Case = DefaultCase;
  }

  // Ok, we know which case is being jumped to, try to collect all the
  // statements that follow it.  This can fail for a variety of reasons.  Also,
  // check to see that the recursive walk actually found our case statement.
  // Insane cases like this can fail to find it in the recursive walk since we
  // don't handle every stmt kind:
  // switch (4) {
  //   while (1) {
  //     case 4: ...
  bool FoundCase = false;
  ResultCase = Case;
  return CollectStatementsForCase(S.getBody(), Case, FoundCase,
                                  ResultStmts) != CSFC_Failure &&
         FoundCase;
}

void CodeGenFunction::EmitSwitchStmt(const SwitchStmt &S) {
  // Handle nested switch statements.
  llvm::SwitchInst *SavedSwitchInsn = SwitchInsn;
  SmallVector<uint64_t, 16> *SavedSwitchWeights = SwitchWeights;
  llvm::BasicBlock *SavedCRBlock = CaseRangeBlock;

  // See if we can constant fold the condition of the switch and therefore only
  // emit the live case statement (if any) of the switch.
  llvm::APSInt ConstantCondValue;
  if (ConstantFoldsToSimpleInteger(S.getCond(), ConstantCondValue)) {
    SmallVector<const Stmt*, 4> CaseStmts;
    const SwitchCase *Case = nullptr;
    if (FindCaseStatementsForValue(S, ConstantCondValue, CaseStmts,
                                   getContext(), Case)) {
      if (Case)
        incrementProfileCounter(Case);
      RunCleanupsScope ExecutedScope(*this);

      if (S.getInit())
        EmitStmt(S.getInit());

      // Emit the condition variable if needed inside the entire cleanup scope
      // used by this special case for constant folded switches.
      if (S.getConditionVariable())
        EmitAutoVarDecl(*S.getConditionVariable());

      // At this point, we are no longer "within" a switch instance, so
      // we can temporarily enforce this to ensure that any embedded case
      // statements are not emitted.
      SwitchInsn = nullptr;

      // Okay, we can dead code eliminate everything except this case.  Emit the
      // specified series of statements and we're good.
      for (unsigned i = 0, e = CaseStmts.size(); i != e; ++i)
        EmitStmt(CaseStmts[i]);
      incrementProfileCounter(&S);

      // Now we want to restore the saved switch instance so that nested
      // switches continue to function properly
      SwitchInsn = SavedSwitchInsn;

      return;
    }
  }

  JumpDest SwitchExit = getJumpDestInCurrentScope("sw.epilog");

  RunCleanupsScope ConditionScope(*this);

  if (S.getInit())
    EmitStmt(S.getInit());

  if (S.getConditionVariable())
    EmitAutoVarDecl(*S.getConditionVariable());
  llvm::Value *CondV = EmitScalarExpr(S.getCond());

  // Create basic block to hold stuff that comes after switch
  // statement. We also need to create a default block now so that
  // explicit case ranges tests can have a place to jump to on
  // failure.
  llvm::BasicBlock *DefaultBlock = createBasicBlock("sw.default");
  SwitchInsn = Builder.CreateSwitch(CondV, DefaultBlock);
  if (PGO.haveRegionCounts()) {
    // Walk the SwitchCase list to find how many there are.
    uint64_t DefaultCount = 0;
    unsigned NumCases = 0;
    for (const SwitchCase *Case = S.getSwitchCaseList();
         Case;
         Case = Case->getNextSwitchCase()) {
      if (isa<DefaultStmt>(Case))
        DefaultCount = getProfileCount(Case);
      NumCases += 1;
    }
    SwitchWeights = new SmallVector<uint64_t, 16>();
    SwitchWeights->reserve(NumCases);
    // The default needs to be first. We store the edge count, so we already
    // know the right weight.
    SwitchWeights->push_back(DefaultCount);
  }
  CaseRangeBlock = DefaultBlock;

  // Clear the insertion point to indicate we are in unreachable code.
  Builder.ClearInsertionPoint();

  // All break statements jump to NextBlock. If BreakContinueStack is non-empty
  // then reuse last ContinueBlock.
  JumpDest OuterContinue;
  if (!BreakContinueStack.empty())
    OuterContinue = BreakContinueStack.back().ContinueBlock;

  BreakContinueStack.push_back(BreakContinue(SwitchExit, OuterContinue));

  // Emit switch body.
  EmitStmt(S.getBody());

  BreakContinueStack.pop_back();

  // Update the default block in case explicit case range tests have
  // been chained on top.
  SwitchInsn->setDefaultDest(CaseRangeBlock);

  // If a default was never emitted:
  if (!DefaultBlock->getParent()) {
    // If we have cleanups, emit the default block so that there's a
    // place to jump through the cleanups from.
    if (ConditionScope.requiresCleanups()) {
      EmitBlock(DefaultBlock);

    // Otherwise, just forward the default block to the switch end.
    } else {
      DefaultBlock->replaceAllUsesWith(SwitchExit.getBlock());
      delete DefaultBlock;
    }
  }

  ConditionScope.ForceCleanup();

  // Emit continuation.
  EmitBlock(SwitchExit.getBlock(), true);
  incrementProfileCounter(&S);

  // If the switch has a condition wrapped by __builtin_unpredictable,
  // create metadata that specifies that the switch is unpredictable.
  // Don't bother if not optimizing because that metadata would not be used.
  auto *Call = dyn_cast<CallExpr>(S.getCond());
  if (Call && CGM.getCodeGenOpts().OptimizationLevel != 0) {
    auto *FD = dyn_cast_or_null<FunctionDecl>(Call->getCalleeDecl());
    if (FD && FD->getBuiltinID() == Builtin::BI__builtin_unpredictable) {
      llvm::MDBuilder MDHelper(getLLVMContext());
      SwitchInsn->setMetadata(llvm::LLVMContext::MD_unpredictable,
                              MDHelper.createUnpredictable());
    }
  }

  if (SwitchWeights) {
    assert(SwitchWeights->size() == 1 + SwitchInsn->getNumCases() &&
           "switch weights do not match switch cases");
    // If there's only one jump destination there's no sense weighting it.
    if (SwitchWeights->size() > 1)
      SwitchInsn->setMetadata(llvm::LLVMContext::MD_prof,
                              createProfileWeights(*SwitchWeights));
    delete SwitchWeights;
  }
  SwitchInsn = SavedSwitchInsn;
  SwitchWeights = SavedSwitchWeights;
  CaseRangeBlock = SavedCRBlock;
}

static std::string
SimplifyConstraint(const char *Constraint, const TargetInfo &Target,
                 SmallVectorImpl<TargetInfo::ConstraintInfo> *OutCons=nullptr) {
  std::string Result;

  while (*Constraint) {
    switch (*Constraint) {
    default:
      Result += Target.convertConstraint(Constraint);
      break;
    // Ignore these
    case '*':
    case '?':
    case '!':
    case '=': // Will see this and the following in mult-alt constraints.
    case '+':
      break;
    case '#': // Ignore the rest of the constraint alternative.
      while (Constraint[1] && Constraint[1] != ',')
        Constraint++;
      break;
    case '&':
    case '%':
      Result += *Constraint;
      while (Constraint[1] && Constraint[1] == *Constraint)
        Constraint++;
      break;
    case ',':
      Result += "|";
      break;
    case 'g':
      Result += "imr";
      break;
    case '[': {
      assert(OutCons &&
             "Must pass output names to constraints with a symbolic name");
      unsigned Index;
      bool result = Target.resolveSymbolicName(Constraint, *OutCons, Index);
      assert(result && "Could not resolve symbolic name"); (void)result;
      Result += llvm::utostr(Index);
      break;
    }
    }

    Constraint++;
  }

  return Result;
}

/// AddVariableConstraints - Look at AsmExpr and if it is a variable declared
/// as using a particular register add that as a constraint that will be used
/// in this asm stmt.
static std::string
AddVariableConstraints(const std::string &Constraint, const Expr &AsmExpr,
                       const TargetInfo &Target, CodeGenModule &CGM,
                       const AsmStmt &Stmt, const bool EarlyClobber) {
  const DeclRefExpr *AsmDeclRef = dyn_cast<DeclRefExpr>(&AsmExpr);
  if (!AsmDeclRef)
    return Constraint;
  const ValueDecl &Value = *AsmDeclRef->getDecl();
  const VarDecl *Variable = dyn_cast<VarDecl>(&Value);
  if (!Variable)
    return Constraint;
  if (Variable->getStorageClass() != SC_Register)
    return Constraint;
  AsmLabelAttr *Attr = Variable->getAttr<AsmLabelAttr>();
  if (!Attr)
    return Constraint;
  StringRef Register = Attr->getLabel();
  assert(Target.isValidGCCRegisterName(Register));
  // We're using validateOutputConstraint here because we only care if
  // this is a register constraint.
  TargetInfo::ConstraintInfo Info(Constraint, "");
  if (Target.validateOutputConstraint(Info) &&
      !Info.allowsRegister()) {
    CGM.ErrorUnsupported(&Stmt, "__asm__");
    return Constraint;
  }
  // Canonicalize the register here before returning it.
  Register = Target.getNormalizedGCCRegisterName(Register);
  return (EarlyClobber ? "&{" : "{") + Register.str() + "}";
}

llvm::Value*
CodeGenFunction::EmitAsmInputLValue(const TargetInfo::ConstraintInfo &Info,
                                    LValue InputValue, QualType InputType,
                                    std::string &ConstraintStr,
                                    SourceLocation Loc) {
  llvm::Value *Arg;
  if (Info.allowsRegister() || !Info.allowsMemory()) {
    if (CodeGenFunction::hasScalarEvaluationKind(InputType)) {
      Arg = EmitLoadOfLValue(InputValue, Loc).getScalarVal();
    } else {
      llvm::Type *Ty = ConvertType(InputType);
      uint64_t Size = CGM.getDataLayout().getTypeSizeInBits(Ty);
      if (Size <= 64 && llvm::isPowerOf2_64(Size)) {
        Ty = llvm::IntegerType::get(getLLVMContext(), Size);
        Ty = llvm::PointerType::getUnqual(Ty);

        Arg = Builder.CreateLoad(Builder.CreateBitCast(InputValue.getAddress(),
                                                       Ty));
      } else {
        Arg = InputValue.getPointer();
        ConstraintStr += '*';
      }
    }
  } else {
    Arg = InputValue.getPointer();
    ConstraintStr += '*';
  }

  return Arg;
}

llvm::Value* CodeGenFunction::EmitAsmInput(
                                         const TargetInfo::ConstraintInfo &Info,
                                           const Expr *InputExpr,
                                           std::string &ConstraintStr) {
  // If this can't be a register or memory, i.e., has to be a constant
  // (immediate or symbolic), try to emit it as such.
  if (!Info.allowsRegister() && !Info.allowsMemory()) {
    llvm::APSInt Result;
    if (InputExpr->EvaluateAsInt(Result, getContext()))
      return llvm::ConstantInt::get(getLLVMContext(), Result);
    assert(!Info.requiresImmediateConstant() &&
           "Required-immediate inlineasm arg isn't constant?");
  }

  if (Info.allowsRegister() || !Info.allowsMemory())
    if (CodeGenFunction::hasScalarEvaluationKind(InputExpr->getType()))
      return EmitScalarExpr(InputExpr);
  if (InputExpr->getStmtClass() == Expr::CXXThisExprClass)
    return EmitScalarExpr(InputExpr);
  InputExpr = InputExpr->IgnoreParenNoopCasts(getContext());
  LValue Dest = EmitLValue(InputExpr);
  return EmitAsmInputLValue(Info, Dest, InputExpr->getType(), ConstraintStr,
                            InputExpr->getExprLoc());
}

/// getAsmSrcLocInfo - Return the !srcloc metadata node to attach to an inline
/// asm call instruction.  The !srcloc MDNode contains a list of constant
/// integers which are the source locations of the start of each line in the
/// asm.
static llvm::MDNode *getAsmSrcLocInfo(const StringLiteral *Str,
                                      CodeGenFunction &CGF) {
  SmallVector<llvm::Metadata *, 8> Locs;
  // Add the location of the first line to the MDNode.
  Locs.push_back(llvm::ConstantAsMetadata::get(llvm::ConstantInt::get(
      CGF.Int32Ty, Str->getLocStart().getRawEncoding())));
  StringRef StrVal = Str->getString();
  if (!StrVal.empty()) {
    const SourceManager &SM = CGF.CGM.getContext().getSourceManager();
    const LangOptions &LangOpts = CGF.CGM.getLangOpts();
    unsigned StartToken = 0;
    unsigned ByteOffset = 0;

    // Add the location of the start of each subsequent line of the asm to the
    // MDNode.
    for (unsigned i = 0, e = StrVal.size() - 1; i != e; ++i) {
      if (StrVal[i] != '\n') continue;
      SourceLocation LineLoc = Str->getLocationOfByte(
          i + 1, SM, LangOpts, CGF.getTarget(), &StartToken, &ByteOffset);
      Locs.push_back(llvm::ConstantAsMetadata::get(
          llvm::ConstantInt::get(CGF.Int32Ty, LineLoc.getRawEncoding())));
    }
  }

  return llvm::MDNode::get(CGF.getLLVMContext(), Locs);
}

void CodeGenFunction::EmitAsmStmt(const AsmStmt &S) {
  // Assemble the final asm string.
  std::string AsmString = S.generateAsmString(getContext());

  // Get all the output and input constraints together.
  SmallVector<TargetInfo::ConstraintInfo, 4> OutputConstraintInfos;
  SmallVector<TargetInfo::ConstraintInfo, 4> InputConstraintInfos;

  for (unsigned i = 0, e = S.getNumOutputs(); i != e; i++) {
    StringRef Name;
    if (const GCCAsmStmt *GAS = dyn_cast<GCCAsmStmt>(&S))
      Name = GAS->getOutputName(i);
    TargetInfo::ConstraintInfo Info(S.getOutputConstraint(i), Name);
    bool IsValid = getTarget().validateOutputConstraint(Info); (void)IsValid;
    assert(IsValid && "Failed to parse output constraint");
    OutputConstraintInfos.push_back(Info);
  }

  for (unsigned i = 0, e = S.getNumInputs(); i != e; i++) {
    StringRef Name;
    if (const GCCAsmStmt *GAS = dyn_cast<GCCAsmStmt>(&S))
      Name = GAS->getInputName(i);
    TargetInfo::ConstraintInfo Info(S.getInputConstraint(i), Name);
    bool IsValid =
      getTarget().validateInputConstraint(OutputConstraintInfos, Info);
    assert(IsValid && "Failed to parse input constraint"); (void)IsValid;
    InputConstraintInfos.push_back(Info);
  }

  std::string Constraints;

  std::vector<LValue> ResultRegDests;
  std::vector<QualType> ResultRegQualTys;
  std::vector<llvm::Type *> ResultRegTypes;
  std::vector<llvm::Type *> ResultTruncRegTypes;
  std::vector<llvm::Type *> ArgTypes;
  std::vector<llvm::Value*> Args;

  // Keep track of inout constraints.
  std::string InOutConstraints;
  std::vector<llvm::Value*> InOutArgs;
  std::vector<llvm::Type*> InOutArgTypes;

  // An inline asm can be marked readonly if it meets the following conditions:
  //  - it doesn't have any sideeffects
  //  - it doesn't clobber memory
  //  - it doesn't return a value by-reference
  // It can be marked readnone if it doesn't have any input memory constraints
  // in addition to meeting the conditions listed above.
  bool ReadOnly = true, ReadNone = true;

  for (unsigned i = 0, e = S.getNumOutputs(); i != e; i++) {
    TargetInfo::ConstraintInfo &Info = OutputConstraintInfos[i];

    // Simplify the output constraint.
    std::string OutputConstraint(S.getOutputConstraint(i));
    OutputConstraint = SimplifyConstraint(OutputConstraint.c_str() + 1,
                                          getTarget());

    const Expr *OutExpr = S.getOutputExpr(i);
    OutExpr = OutExpr->IgnoreParenNoopCasts(getContext());

    OutputConstraint = AddVariableConstraints(OutputConstraint, *OutExpr,
                                              getTarget(), CGM, S,
                                              Info.earlyClobber());

    LValue Dest = EmitLValue(OutExpr);
    if (!Constraints.empty())
      Constraints += ',';

    // If this is a register output, then make the inline asm return it
    // by-value.  If this is a memory result, return the value by-reference.
    if (!Info.allowsMemory() && hasScalarEvaluationKind(OutExpr->getType())) {
      Constraints += "=" + OutputConstraint;
      ResultRegQualTys.push_back(OutExpr->getType());
      ResultRegDests.push_back(Dest);
      ResultRegTypes.push_back(ConvertTypeForMem(OutExpr->getType()));
      ResultTruncRegTypes.push_back(ResultRegTypes.back());

      // If this output is tied to an input, and if the input is larger, then
      // we need to set the actual result type of the inline asm node to be the
      // same as the input type.
      if (Info.hasMatchingInput()) {
        unsigned InputNo;
        for (InputNo = 0; InputNo != S.getNumInputs(); ++InputNo) {
          TargetInfo::ConstraintInfo &Input = InputConstraintInfos[InputNo];
          if (Input.hasTiedOperand() && Input.getTiedOperand() == i)
            break;
        }
        assert(InputNo != S.getNumInputs() && "Didn't find matching input!");

        QualType InputTy = S.getInputExpr(InputNo)->getType();
        QualType OutputType = OutExpr->getType();

        uint64_t InputSize = getContext().getTypeSize(InputTy);
        if (getContext().getTypeSize(OutputType) < InputSize) {
          // Form the asm to return the value as a larger integer or fp type.
          ResultRegTypes.back() = ConvertType(InputTy);
        }
      }
      if (llvm::Type* AdjTy =
            getTargetHooks().adjustInlineAsmType(*this, OutputConstraint,
                                                 ResultRegTypes.back()))
        ResultRegTypes.back() = AdjTy;
      else {
        CGM.getDiags().Report(S.getAsmLoc(),
                              diag::err_asm_invalid_type_in_input)
            << OutExpr->getType() << OutputConstraint;
      }
    } else {
      ArgTypes.push_back(Dest.getAddress().getType());
      Args.push_back(Dest.getPointer());
      Constraints += "=*";
      Constraints += OutputConstraint;
      ReadOnly = ReadNone = false;
    }

    if (Info.isReadWrite()) {
      InOutConstraints += ',';

      const Expr *InputExpr = S.getOutputExpr(i);
      llvm::Value *Arg = EmitAsmInputLValue(Info, Dest, InputExpr->getType(),
                                            InOutConstraints,
                                            InputExpr->getExprLoc());

      if (llvm::Type* AdjTy =
          getTargetHooks().adjustInlineAsmType(*this, OutputConstraint,
                                               Arg->getType()))
        Arg = Builder.CreateBitCast(Arg, AdjTy);

      if (Info.allowsRegister())
        InOutConstraints += llvm::utostr(i);
      else
        InOutConstraints += OutputConstraint;

      InOutArgTypes.push_back(Arg->getType());
      InOutArgs.push_back(Arg);
    }
  }

  // If this is a Microsoft-style asm blob, store the return registers (EAX:EDX)
  // to the return value slot. Only do this when returning in registers.
  if (isa<MSAsmStmt>(&S)) {
    const ABIArgInfo &RetAI = CurFnInfo->getReturnInfo();
    if (RetAI.isDirect() || RetAI.isExtend()) {
      // Make a fake lvalue for the return value slot.
      LValue ReturnSlot = MakeAddrLValue(ReturnValue, FnRetTy);
      CGM.getTargetCodeGenInfo().addReturnRegisterOutputs(
          *this, ReturnSlot, Constraints, ResultRegTypes, ResultTruncRegTypes,
          ResultRegDests, AsmString, S.getNumOutputs());
      SawAsmBlock = true;
    }
  }

  for (unsigned i = 0, e = S.getNumInputs(); i != e; i++) {
    const Expr *InputExpr = S.getInputExpr(i);

    TargetInfo::ConstraintInfo &Info = InputConstraintInfos[i];

    if (Info.allowsMemory())
      ReadNone = false;

    if (!Constraints.empty())
      Constraints += ',';

    // Simplify the input constraint.
    std::string InputConstraint(S.getInputConstraint(i));
    InputConstraint = SimplifyConstraint(InputConstraint.c_str(), getTarget(),
                                         &OutputConstraintInfos);

    InputConstraint = AddVariableConstraints(
        InputConstraint, *InputExpr->IgnoreParenNoopCasts(getContext()),
        getTarget(), CGM, S, false /* No EarlyClobber */);

    llvm::Value *Arg = EmitAsmInput(Info, InputExpr, Constraints);

    // If this input argument is tied to a larger output result, extend the
    // input to be the same size as the output.  The LLVM backend wants to see
    // the input and output of a matching constraint be the same size.  Note
    // that GCC does not define what the top bits are here.  We use zext because
    // that is usually cheaper, but LLVM IR should really get an anyext someday.
    if (Info.hasTiedOperand()) {
      unsigned Output = Info.getTiedOperand();
      QualType OutputType = S.getOutputExpr(Output)->getType();
      QualType InputTy = InputExpr->getType();

      if (getContext().getTypeSize(OutputType) >
          getContext().getTypeSize(InputTy)) {
        // Use ptrtoint as appropriate so that we can do our extension.
        if (isa<llvm::PointerType>(Arg->getType()))
          Arg = Builder.CreatePtrToInt(Arg, IntPtrTy);
        llvm::Type *OutputTy = ConvertType(OutputType);
        if (isa<llvm::IntegerType>(OutputTy))
          Arg = Builder.CreateZExt(Arg, OutputTy);
        else if (isa<llvm::PointerType>(OutputTy))
          Arg = Builder.CreateZExt(Arg, IntPtrTy);
        else {
          assert(OutputTy->isFloatingPointTy() && "Unexpected output type");
          Arg = Builder.CreateFPExt(Arg, OutputTy);
        }
      }
    }
    if (llvm::Type* AdjTy =
              getTargetHooks().adjustInlineAsmType(*this, InputConstraint,
                                                   Arg->getType()))
      Arg = Builder.CreateBitCast(Arg, AdjTy);
    else
      CGM.getDiags().Report(S.getAsmLoc(), diag::err_asm_invalid_type_in_input)
          << InputExpr->getType() << InputConstraint;

    ArgTypes.push_back(Arg->getType());
    Args.push_back(Arg);
    Constraints += InputConstraint;
  }

  // Append the "input" part of inout constraints last.
  for (unsigned i = 0, e = InOutArgs.size(); i != e; i++) {
    ArgTypes.push_back(InOutArgTypes[i]);
    Args.push_back(InOutArgs[i]);
  }
  Constraints += InOutConstraints;

  // Clobbers
  for (unsigned i = 0, e = S.getNumClobbers(); i != e; i++) {
    StringRef Clobber = S.getClobber(i);

    if (Clobber == "memory")
      ReadOnly = ReadNone = false;
    else if (Clobber != "cc")
      Clobber = getTarget().getNormalizedGCCRegisterName(Clobber);

    if (!Constraints.empty())
      Constraints += ',';

    Constraints += "~{";
    Constraints += Clobber;
    Constraints += '}';
  }

  // Add machine specific clobbers
  std::string MachineClobbers = getTarget().getClobbers();
  if (!MachineClobbers.empty()) {
    if (!Constraints.empty())
      Constraints += ',';
    Constraints += MachineClobbers;
  }

  llvm::Type *ResultType;
  if (ResultRegTypes.empty())
    ResultType = VoidTy;
  else if (ResultRegTypes.size() == 1)
    ResultType = ResultRegTypes[0];
  else
    ResultType = llvm::StructType::get(getLLVMContext(), ResultRegTypes);

  llvm::FunctionType *FTy =
    llvm::FunctionType::get(ResultType, ArgTypes, false);

  bool HasSideEffect = S.isVolatile() || S.getNumOutputs() == 0;
  llvm::InlineAsm::AsmDialect AsmDialect = isa<MSAsmStmt>(&S) ?
    llvm::InlineAsm::AD_Intel : llvm::InlineAsm::AD_ATT;
  llvm::InlineAsm *IA =
    llvm::InlineAsm::get(FTy, AsmString, Constraints, HasSideEffect,
                         /* IsAlignStack */ false, AsmDialect);
  llvm::CallInst *Result = Builder.CreateCall(IA, Args);
  Result->addAttribute(llvm::AttributeSet::FunctionIndex,
                       llvm::Attribute::NoUnwind);

  if (isa<MSAsmStmt>(&S)) {
    // If the assembly contains any labels, mark the call noduplicate to prevent
    // defining the same ASM label twice (PR23715). This is pretty hacky, but it
    // works.
    if (AsmString.find("__MSASMLABEL_") != std::string::npos)
      Result->addAttribute(llvm::AttributeSet::FunctionIndex,
                           llvm::Attribute::NoDuplicate);
  }

  // Attach readnone and readonly attributes.
  if (!HasSideEffect) {
    if (ReadNone)
      Result->addAttribute(llvm::AttributeSet::FunctionIndex,
                           llvm::Attribute::ReadNone);
    else if (ReadOnly)
      Result->addAttribute(llvm::AttributeSet::FunctionIndex,
                           llvm::Attribute::ReadOnly);
  }

  // Slap the source location of the inline asm into a !srcloc metadata on the
  // call.
  if (const GCCAsmStmt *gccAsmStmt = dyn_cast<GCCAsmStmt>(&S)) {
    Result->setMetadata("srcloc", getAsmSrcLocInfo(gccAsmStmt->getAsmString(),
                                                   *this));
  } else {
    // At least put the line number on MS inline asm blobs.
    auto Loc = llvm::ConstantInt::get(Int32Ty, S.getAsmLoc().getRawEncoding());
    Result->setMetadata("srcloc",
                        llvm::MDNode::get(getLLVMContext(),
                                          llvm::ConstantAsMetadata::get(Loc)));
  }

  if (getLangOpts().CUDA && getLangOpts().CUDAIsDevice) {
    // Conservatively, mark all inline asm blocks in CUDA as convergent
    // (meaning, they may call an intrinsically convergent op, such as bar.sync,
    // and so can't have certain optimizations applied around them).
    Result->addAttribute(llvm::AttributeSet::FunctionIndex,
                         llvm::Attribute::Convergent);
  }

  // Extract all of the register value results from the asm.
  std::vector<llvm::Value*> RegResults;
  if (ResultRegTypes.size() == 1) {
    RegResults.push_back(Result);
  } else {
    for (unsigned i = 0, e = ResultRegTypes.size(); i != e; ++i) {
      llvm::Value *Tmp = Builder.CreateExtractValue(Result, i, "asmresult");
      RegResults.push_back(Tmp);
    }
  }

  assert(RegResults.size() == ResultRegTypes.size());
  assert(RegResults.size() == ResultTruncRegTypes.size());
  assert(RegResults.size() == ResultRegDests.size());
  for (unsigned i = 0, e = RegResults.size(); i != e; ++i) {
    llvm::Value *Tmp = RegResults[i];

    // If the result type of the LLVM IR asm doesn't match the result type of
    // the expression, do the conversion.
    if (ResultRegTypes[i] != ResultTruncRegTypes[i]) {
      llvm::Type *TruncTy = ResultTruncRegTypes[i];

      // Truncate the integer result to the right size, note that TruncTy can be
      // a pointer.
      if (TruncTy->isFloatingPointTy())
        Tmp = Builder.CreateFPTrunc(Tmp, TruncTy);
      else if (TruncTy->isPointerTy() && Tmp->getType()->isIntegerTy()) {
        uint64_t ResSize = CGM.getDataLayout().getTypeSizeInBits(TruncTy);
        Tmp = Builder.CreateTrunc(Tmp,
                   llvm::IntegerType::get(getLLVMContext(), (unsigned)ResSize));
        Tmp = Builder.CreateIntToPtr(Tmp, TruncTy);
      } else if (Tmp->getType()->isPointerTy() && TruncTy->isIntegerTy()) {
        uint64_t TmpSize =CGM.getDataLayout().getTypeSizeInBits(Tmp->getType());
        Tmp = Builder.CreatePtrToInt(Tmp,
                   llvm::IntegerType::get(getLLVMContext(), (unsigned)TmpSize));
        Tmp = Builder.CreateTrunc(Tmp, TruncTy);
      } else if (TruncTy->isIntegerTy()) {
        Tmp = Builder.CreateTrunc(Tmp, TruncTy);
      } else if (TruncTy->isVectorTy()) {
        Tmp = Builder.CreateBitCast(Tmp, TruncTy);
      }
    }

    EmitStoreThroughLValue(RValue::get(Tmp), ResultRegDests[i]);
  }
}

LValue CodeGenFunction::InitCapturedStruct(const CapturedStmt &S) {
  const RecordDecl *RD = S.getCapturedRecordDecl();
  QualType RecordTy = getContext().getRecordType(RD);

  // Initialize the captured struct.
  LValue SlotLV =
    MakeAddrLValue(CreateMemTemp(RecordTy, "agg.captured"), RecordTy);

  RecordDecl::field_iterator CurField = RD->field_begin();
  for (CapturedStmt::const_capture_init_iterator I = S.capture_init_begin(),
                                                 E = S.capture_init_end();
       I != E; ++I, ++CurField) {
    LValue LV = EmitLValueForFieldInitialization(SlotLV, *CurField);
    if (CurField->hasCapturedVLAType()) {
      auto VAT = CurField->getCapturedVLAType();
      EmitStoreThroughLValue(RValue::get(VLASizeMap[VAT->getSizeExpr()]), LV);
    } else {
      EmitInitializerForField(*CurField, LV, *I, None);
    }
  }

  return SlotLV;
}

/// Generate an outlined function for the body of a CapturedStmt, store any
/// captured variables into the captured struct, and call the outlined function.
llvm::Function *
CodeGenFunction::EmitCapturedStmt(const CapturedStmt &S, CapturedRegionKind K) {
  LValue CapStruct = InitCapturedStruct(S);

  // Emit the CapturedDecl
  CodeGenFunction CGF(CGM, true);
  CGCapturedStmtRAII CapInfoRAII(CGF, new CGCapturedStmtInfo(S, K));
  llvm::Function *F = CGF.GenerateCapturedStmtFunction(S);
  delete CGF.CapturedStmtInfo;

  // Emit call to the helper function.
  EmitCallOrInvoke(F, CapStruct.getPointer());

  return F;
}

Address CodeGenFunction::GenerateCapturedStmtArgument(const CapturedStmt &S) {
  LValue CapStruct = InitCapturedStruct(S);
  return CapStruct.getAddress();
}

/// Creates the outlined function for a CapturedStmt.
llvm::Function *
CodeGenFunction::GenerateCapturedStmtFunction(const CapturedStmt &S) {
  assert(CapturedStmtInfo &&
    "CapturedStmtInfo should be set when generating the captured function");
  const CapturedDecl *CD = S.getCapturedDecl();
  const RecordDecl *RD = S.getCapturedRecordDecl();
  SourceLocation Loc = S.getLocStart();
  assert(CD->hasBody() && "missing CapturedDecl body");

  // Build the argument list.
  ASTContext &Ctx = CGM.getContext();
  FunctionArgList Args;
  Args.append(CD->param_begin(), CD->param_end());

  // Create the function declaration.
  FunctionType::ExtInfo ExtInfo;
  const CGFunctionInfo &FuncInfo =
    CGM.getTypes().arrangeBuiltinFunctionDeclaration(Ctx.VoidTy, Args);
  llvm::FunctionType *FuncLLVMTy = CGM.getTypes().GetFunctionType(FuncInfo);

  llvm::Function *F =
    llvm::Function::Create(FuncLLVMTy, llvm::GlobalValue::InternalLinkage,
                           CapturedStmtInfo->getHelperName(), &CGM.getModule());
  CGM.SetInternalFunctionAttributes(CD, F, FuncInfo);
  if (CD->isNothrow())
    F->addFnAttr(llvm::Attribute::NoUnwind);

  // Generate the function.
  StartFunction(CD, Ctx.VoidTy, F, FuncInfo, Args,
                CD->getLocation(),
                CD->getBody()->getLocStart());
  // Set the context parameter in CapturedStmtInfo.
  Address DeclPtr = GetAddrOfLocalVar(CD->getContextParam());
  CapturedStmtInfo->setContextValue(Builder.CreateLoad(DeclPtr));

  // Initialize variable-length arrays.
  LValue Base = MakeNaturalAlignAddrLValue(CapturedStmtInfo->getContextValue(),
                                           Ctx.getTagDeclType(RD));
  for (auto *FD : RD->fields()) {
    if (FD->hasCapturedVLAType()) {
      auto *ExprArg = EmitLoadOfLValue(EmitLValueForField(Base, FD),
                                       S.getLocStart()).getScalarVal();
      auto VAT = FD->getCapturedVLAType();
      VLASizeMap[VAT->getSizeExpr()] = ExprArg;
    }
  }

  // If 'this' is captured, load it into CXXThisValue.
  if (CapturedStmtInfo->isCXXThisExprCaptured()) {
    FieldDecl *FD = CapturedStmtInfo->getThisFieldDecl();
    LValue ThisLValue = EmitLValueForField(Base, FD);
    CXXThisValue = EmitLoadOfLValue(ThisLValue, Loc).getScalarVal();
  }

  PGO.assignRegionCounters(GlobalDecl(CD), F);
  CapturedStmtInfo->EmitBody(*this, CD->getBody());
  FinishFunction(CD->getBodyRBrace());

  return F;
}<|MERGE_RESOLUTION|>--- conflicted
+++ resolved
@@ -301,7 +301,10 @@
   case Stmt::OMPTeamsDistributeDirectiveClass:
     EmitOMPTeamsDistributeDirective(cast<OMPTeamsDistributeDirective>(*S));
     break;
-<<<<<<< HEAD
+  case Stmt::OMPTeamsDistributeSimdDirectiveClass:
+    EmitOMPTeamsDistributeSimdDirective(
+        cast<OMPTeamsDistributeSimdDirective>(*S));
+    break;
   case Stmt::OMPTargetTeamsDirectiveClass:
     EmitOMPTargetTeamsDirective(cast<OMPTargetTeamsDirective>(*S));
     break;
@@ -317,19 +320,10 @@
     EmitOMPTargetTeamsDistributeParallelForSimdDirective(
         cast<OMPTargetTeamsDistributeParallelForSimdDirective>(*S));
     break;
-=======
->>>>>>> c895678b
-  case Stmt::OMPTeamsDistributeSimdDirectiveClass:
-    EmitOMPTeamsDistributeSimdDirective(
-        cast<OMPTeamsDistributeSimdDirective>(*S));
-    break;
-<<<<<<< HEAD
   case Stmt::OMPTargetTeamsDistributeDirectiveClass:
     EmitOMPTargetTeamsDistributeDirective(
         cast<OMPTargetTeamsDistributeDirective>(*S));
     break;
-=======
->>>>>>> c895678b
   }
 }
 
