//===--- CGDeclCXX.cpp - Emit LLVM Code for C++ declarations --------------===//
//
//                     The LLVM Compiler Infrastructure
//
// This file is distributed under the University of Illinois Open Source
// License. See LICENSE.TXT for details.
//
//===----------------------------------------------------------------------===//
//
// This contains code dealing with code generation of C++ declarations
//
//===----------------------------------------------------------------------===//

#include "CodeGenFunction.h"
#include "CGCXXABI.h"
#include "CGObjCRuntime.h"
#include "CGOpenMPRuntime.h"
#include "clang/Frontend/CodeGenOptions.h"
#include "llvm/ADT/StringExtras.h"
#include "llvm/IR/Intrinsics.h"
#include "llvm/Support/Path.h"

using namespace clang;
using namespace CodeGen;

static void EmitDeclInit(CodeGenFunction &CGF, const VarDecl &D,
                         ConstantAddress DeclPtr) {
  assert(D.hasGlobalStorage() && "VarDecl must have global storage!");
  assert(!D.getType()->isReferenceType() && 
         "Should not call EmitDeclInit on a reference!");
  
  QualType type = D.getType();
  LValue lv = CGF.MakeAddrLValue(DeclPtr, type);

  const Expr *Init = D.getInit();
  switch (CGF.getEvaluationKind(type)) {
  case TEK_Scalar: {
    CodeGenModule &CGM = CGF.CGM;
    if (lv.isObjCStrong())
      CGM.getObjCRuntime().EmitObjCGlobalAssign(CGF, CGF.EmitScalarExpr(Init),
                                                DeclPtr, D.getTLSKind());
    else if (lv.isObjCWeak())
      CGM.getObjCRuntime().EmitObjCWeakAssign(CGF, CGF.EmitScalarExpr(Init),
                                              DeclPtr);
    else
      CGF.EmitScalarInit(Init, &D, lv, false);
    return;
  }
  case TEK_Complex:
    CGF.EmitComplexExprIntoLValue(Init, lv, /*isInit*/ true);
    return;
  case TEK_Aggregate:
    CGF.EmitAggExpr(Init, AggValueSlot::forLValue(lv,AggValueSlot::IsDestructed,
                                          AggValueSlot::DoesNotNeedGCBarriers,
                                                  AggValueSlot::IsNotAliased));
    return;
  }
  llvm_unreachable("bad evaluation kind");
}

/// Emit code to cause the destruction of the given variable with
/// static storage duration.
static void EmitDeclDestroy(CodeGenFunction &CGF, const VarDecl &D,
                            ConstantAddress addr, bool EmitDtorOnly) {
  CodeGenModule &CGM = CGF.CGM;

  // FIXME:  __attribute__((cleanup)) ?
  
  QualType type = D.getType();
  QualType::DestructionKind dtorKind = type.isDestructedType();

  switch (dtorKind) {
  case QualType::DK_none:
    return;

  case QualType::DK_cxx_destructor:
    break;

  case QualType::DK_objc_strong_lifetime:
  case QualType::DK_objc_weak_lifetime:
    // We don't care about releasing objects during process teardown.
    assert(!D.getTLSKind() && "should have rejected this");
    return;
  }

  llvm::Constant *function;
  llvm::Constant *argument;

  // Special-case non-array C++ destructors, if they have the right signature.
  // Under some ABIs, destructors return this instead of void, and cannot be
  // passed directly to __cxa_atexit if the target does not allow this mismatch.
  const CXXRecordDecl *Record = type->getAsCXXRecordDecl();
  bool CanRegisterDestructor =
      Record && (!CGM.getCXXABI().HasThisReturn(
                     GlobalDecl(Record->getDestructor(), Dtor_Complete)) ||
                 CGM.getCXXABI().canCallMismatchedFunctionType());
  // If __cxa_atexit is disabled via a flag, a different helper function is
  // generated elsewhere which uses atexit instead, and it takes the destructor
  // directly.
  bool UsingExternalHelper = !CGM.getCodeGenOpts().CXAAtExit;
  if (Record && (CanRegisterDestructor || UsingExternalHelper)) {
    assert(!Record->hasTrivialDestructor());
    CXXDestructorDecl *dtor = Record->getDestructor();

    function = CGM.getAddrOfCXXStructor(dtor, StructorType::Complete);
    argument = llvm::ConstantExpr::getBitCast(
        addr.getPointer(), CGF.getTypes().ConvertType(type)->getPointerTo());

  // Otherwise, the standard logic requires a helper function.
  } else {
    function = CodeGenFunction(CGM)
        .generateDestroyHelper(addr, type, CGF.getDestroyer(dtorKind),
                               CGF.needsEHCleanup(dtorKind), &D);
    argument = llvm::Constant::getNullValue(CGF.Int8PtrTy);
  }

  // Only emit the call if that was requested, otherwise register the destructor
  // following the ABI rules.
  if (EmitDtorOnly) {
    CGF.Builder.CreateCall(function, argument);
    return;
  }

  CGM.getCXXABI().registerGlobalDtor(CGF, D, function, argument);
}

/// Emit code to cause the variable at the given address to be considered as
/// constant from this point onwards.
static void EmitDeclInvariant(CodeGenFunction &CGF, const VarDecl &D,
                              llvm::Constant *Addr) {
  // Don't emit the intrinsic if we're not optimizing.
  if (!CGF.CGM.getCodeGenOpts().OptimizationLevel)
    return;

  // Grab the llvm.invariant.start intrinsic.
  llvm::Intrinsic::ID InvStartID = llvm::Intrinsic::invariant_start;
  llvm::Constant *InvariantStart = CGF.CGM.getIntrinsic(InvStartID);

  // Emit a call with the size in bytes of the object.
  CharUnits WidthChars = CGF.getContext().getTypeSizeInChars(D.getType());
  uint64_t Width = WidthChars.getQuantity();
  llvm::Value *Args[2] = { llvm::ConstantInt::getSigned(CGF.Int64Ty, Width),
                           llvm::ConstantExpr::getBitCast(Addr, CGF.Int8PtrTy)};
  CGF.Builder.CreateCall(InvariantStart, Args);
}

void CodeGenFunction::EmitCXXGlobalVarDeclInit(const VarDecl &D,
                                               llvm::Constant *DeclPtr,
                                               bool PerformInit,
                                               bool EmitInitOnly,
                                               bool EmitDtorOnly) {

  const Expr *Init = D.getInit();
  QualType T = D.getType();

  // The address space of a static local variable (DeclPtr) may be different
  // from the address space of the "this" argument of the constructor. In that
  // case, we need an addrspacecast before calling the constructor.
  //
  // struct StructWithCtor {
  //   __device__ StructWithCtor() {...}
  // };
  // __device__ void foo() {
  //   __shared__ StructWithCtor s;
  //   ...
  // }
  //
  // For example, in the above CUDA code, the static local variable s has a
  // "shared" address space qualifier, but the constructor of StructWithCtor
  // expects "this" in the "generic" address space.
  unsigned ExpectedAddrSpace = getContext().getTargetAddressSpace(T);
  unsigned ActualAddrSpace = DeclPtr->getType()->getPointerAddressSpace();
  if (ActualAddrSpace != ExpectedAddrSpace) {
    llvm::Type *LTy = CGM.getTypes().ConvertTypeForMem(T);
    llvm::PointerType *PTy = llvm::PointerType::get(LTy, ExpectedAddrSpace);
    DeclPtr = llvm::ConstantExpr::getAddrSpaceCast(DeclPtr, PTy);
  }

  ConstantAddress DeclAddr(DeclPtr, getContext().getDeclAlign(&D));

  if (!T->isReferenceType()) {
    if (getLangOpts().OpenMP && D.hasAttr<OMPThreadPrivateDeclAttr>())
      (void)CGM.getOpenMPRuntime().emitThreadPrivateVarDefinition(
          &D, DeclAddr, D.getAttr<OMPThreadPrivateDeclAttr>()->getLocation(),
          PerformInit, this);
    if (PerformInit && !EmitDtorOnly)
      EmitDeclInit(*this, D, DeclAddr);
    // If all we need to emit is the initializer, we are done.
    if (EmitInitOnly)
      return;
    if (CGM.isTypeConstant(D.getType(), true))
      EmitDeclInvariant(*this, D, DeclPtr);
    else
      EmitDeclDestroy(*this, D, DeclAddr, EmitDtorOnly);
    return;
  }

  assert(PerformInit && "cannot have constant initializer which needs "
         "destruction for reference");
  RValue RV = EmitReferenceBindingToExpr(Init);
  EmitStoreOfScalar(RV.getScalarVal(), DeclAddr, false, T);
}

/// Create a stub function, suitable for being passed to atexit,
/// which passes the given address to the given destructor function.
llvm::Constant *CodeGenFunction::createAtExitStub(const VarDecl &VD,
                                                  llvm::Constant *dtor,
                                                  llvm::Constant *addr) {
  // Get the destructor function type, void(*)(void).
  llvm::FunctionType *ty = llvm::FunctionType::get(CGM.VoidTy, false);
  SmallString<256> FnName;
  {
    llvm::raw_svector_ostream Out(FnName);
    CGM.getCXXABI().getMangleContext().mangleDynamicAtExitDestructor(&VD, Out);
  }

  const CGFunctionInfo &FI = CGM.getTypes().arrangeNullaryFunction();
  llvm::Function *fn = CGM.CreateGlobalInitOrDestructFunction(ty, FnName.str(),
                                                              FI,
                                                              VD.getLocation());

  CodeGenFunction CGF(CGM);

  CGF.StartFunction(&VD, CGM.getContext().VoidTy, fn, FI, FunctionArgList());

  llvm::CallInst *call = CGF.Builder.CreateCall(dtor, addr);
 
 // Make sure the call and the callee agree on calling convention.
  if (llvm::Function *dtorFn =
        dyn_cast<llvm::Function>(dtor->stripPointerCasts()))
    call->setCallingConv(dtorFn->getCallingConv());

  CGF.FinishFunction();

  return fn;
}

/// Register a global destructor using the C atexit runtime function.
void CodeGenFunction::registerGlobalDtorWithAtExit(const VarDecl &VD,
                                                   llvm::Constant *dtor,
                                                   llvm::Constant *addr) {
  // Create a function which calls the destructor.
  llvm::Constant *dtorStub = createAtExitStub(VD, dtor, addr);

  // extern "C" int atexit(void (*f)(void));
  llvm::FunctionType *atexitTy =
    llvm::FunctionType::get(IntTy, dtorStub->getType(), false);

  llvm::Constant *atexit =
    CGM.CreateRuntimeFunction(atexitTy, "atexit");
  if (llvm::Function *atexitFn = dyn_cast<llvm::Function>(atexit))
    atexitFn->setDoesNotThrow();

  EmitNounwindRuntimeCall(atexit, dtorStub);
}

void CodeGenFunction::EmitCXXGuardedInit(const VarDecl &D,
                                         llvm::GlobalVariable *DeclPtr,
                                         bool PerformInit, bool EmitInitOnly,
                                         bool EmitDtorOnly) {
  // If we've been asked to forbid guard variables, emit an error now.
  // This diagnostic is hard-coded for Darwin's use case;  we can find
  // better phrasing if someone else needs it.
  if (CGM.getCodeGenOpts().ForbidGuardVariables)
    CGM.Error(D.getLocation(),
              "this initialization requires a guard variable, which "
              "the kernel does not support");

  CGM.getCXXABI().EmitGuardedInit(*this, D, DeclPtr, PerformInit, EmitInitOnly,
                                  EmitDtorOnly);
}

llvm::Function *CodeGenModule::CreateGlobalInitOrDestructFunction(
    llvm::FunctionType *FTy, const Twine &Name, const CGFunctionInfo &FI,
    SourceLocation Loc, bool TLS) {
  llvm::Function *Fn =
    llvm::Function::Create(FTy, llvm::GlobalValue::InternalLinkage,
                           Name, &getModule());
  if (!getLangOpts().AppleKext && !TLS) {
    // Set the section if needed.
    if (const char *Section = getTarget().getStaticInitSectionSpecifier())
      Fn->setSection(Section);
  }

  SetInternalFunctionAttributes(nullptr, Fn, FI);

  Fn->setCallingConv(getRuntimeCC());

  if (!getLangOpts().Exceptions)
    Fn->setDoesNotThrow();

  if (!isInSanitizerBlacklist(Fn, Loc)) {
    if (getLangOpts().Sanitize.hasOneOf(SanitizerKind::Address |
                                        SanitizerKind::KernelAddress))
      Fn->addFnAttr(llvm::Attribute::SanitizeAddress);
    if (getLangOpts().Sanitize.has(SanitizerKind::Thread))
      Fn->addFnAttr(llvm::Attribute::SanitizeThread);
    if (getLangOpts().Sanitize.has(SanitizerKind::Memory))
      Fn->addFnAttr(llvm::Attribute::SanitizeMemory);
    if (getLangOpts().Sanitize.has(SanitizerKind::SafeStack))
      Fn->addFnAttr(llvm::Attribute::SafeStack);
  }

  return Fn;
}

/// Create a global pointer to a function that will initialize a global
/// variable.  The user has requested that this pointer be emitted in a specific
/// section.
void CodeGenModule::EmitPointerToInitFunc(const VarDecl *D,
                                          llvm::GlobalVariable *GV,
                                          llvm::Function *InitFunc,
                                          InitSegAttr *ISA) {
  llvm::GlobalVariable *PtrArray = new llvm::GlobalVariable(
      TheModule, InitFunc->getType(), /*isConstant=*/true,
      llvm::GlobalValue::PrivateLinkage, InitFunc, "__cxx_init_fn_ptr");
  PtrArray->setSection(ISA->getSection());
  addUsedGlobal(PtrArray);

  // If the GV is already in a comdat group, then we have to join it.
  if (llvm::Comdat *C = GV->getComdat())
    PtrArray->setComdat(C);
}

void
CodeGenModule::EmitCXXGlobalVarDeclInitFunc(const VarDecl *D,
                                            llvm::GlobalVariable *Addr,
                                            bool PerformInit) {

  // According to E.2.3.1 in CUDA-7.5 Programming guide: __device__,
  // __constant__ and __shared__ variables defined in namespace scope,
  // that are of class type, cannot have a non-empty constructor. All
  // the checks have been done in Sema by now. Whatever initializers
  // are allowed are empty and we just need to ignore them here.
  if (getLangOpts().CUDA && getLangOpts().CUDAIsDevice &&
      (D->hasAttr<CUDADeviceAttr>() || D->hasAttr<CUDAConstantAttr>() ||
       D->hasAttr<CUDASharedAttr>()))
    return;

<<<<<<< HEAD
  // If we are in OpenMP device mode we need to generate an entry point for each
  // structor instead of the normal initialization.
  if (OpenMPRuntime && OpenMPRuntime->emitDeviceCtorDtor(*D, Addr, PerformInit))
    return;

  // DLL imported variables will be initialized by the export side.
  if (D->hasAttr<DLLImportAttr>())
    return;

=======
>>>>>>> 1cda5f11
  // Check if we've already initialized this decl.
  auto I = DelayedCXXInitPosition.find(D);
  if (I != DelayedCXXInitPosition.end() && I->second == ~0U)
    return;

  llvm::FunctionType *FTy = llvm::FunctionType::get(VoidTy, false);
  SmallString<256> FnName;
  {
    llvm::raw_svector_ostream Out(FnName);
    getCXXABI().getMangleContext().mangleDynamicInitializer(D, Out);
  }

  // Create a variable initialization function.
  llvm::Function *Fn =
      CreateGlobalInitOrDestructFunction(FTy, FnName.str(),
                                         getTypes().arrangeNullaryFunction(),
                                         D->getLocation());

  auto *ISA = D->getAttr<InitSegAttr>();
  CodeGenFunction(*this).GenerateCXXGlobalVarDeclInitFunc(Fn, D, Addr,
                                                          PerformInit);

  llvm::GlobalVariable *COMDATKey =
      supportsCOMDAT() && D->isExternallyVisible() ? Addr : nullptr;

  if (D->getTLSKind()) {
    // FIXME: Should we support init_priority for thread_local?
    // FIXME: Ideally, initialization of instantiated thread_local static data
    // members of class templates should not trigger initialization of other
    // entities in the TU.
    // FIXME: We only need to register one __cxa_thread_atexit function for the
    // entire TU.
    CXXThreadLocalInits.push_back(Fn);
    CXXThreadLocalInitVars.push_back(D);
  } else if (PerformInit && ISA) {
    EmitPointerToInitFunc(D, Addr, Fn, ISA);
  } else if (auto *IPA = D->getAttr<InitPriorityAttr>()) {
    OrderGlobalInits Key(IPA->getPriority(), PrioritizedCXXGlobalInits.size());
    PrioritizedCXXGlobalInits.push_back(std::make_pair(Key, Fn));
  } else if (isTemplateInstantiation(D->getTemplateSpecializationKind())) {
    // C++ [basic.start.init]p2:
    //   Definitions of explicitly specialized class template static data
    //   members have ordered initialization. Other class template static data
    //   members (i.e., implicitly or explicitly instantiated specializations)
    //   have unordered initialization.
    //
    // As a consequence, we can put them into their own llvm.global_ctors entry.
    //
    // If the global is externally visible, put the initializer into a COMDAT
    // group with the global being initialized.  On most platforms, this is a
    // minor startup time optimization.  In the MS C++ ABI, there are no guard
    // variables, so this COMDAT key is required for correctness.
    AddGlobalCtor(Fn, 65535, COMDATKey);
  } else if (D->hasAttr<SelectAnyAttr>()) {
    // SelectAny globals will be comdat-folded. Put the initializer into a
    // COMDAT group associated with the global, so the initializers get folded
    // too.
    AddGlobalCtor(Fn, 65535, COMDATKey);
  } else {
    I = DelayedCXXInitPosition.find(D); // Re-do lookup in case of re-hash.
    if (I == DelayedCXXInitPosition.end()) {
      CXXGlobalInits.push_back(Fn);
    } else if (I->second != ~0U) {
      assert(I->second < CXXGlobalInits.size() &&
             CXXGlobalInits[I->second] == nullptr);
      CXXGlobalInits[I->second] = Fn;
    }
  }

  // Remember that we already emitted the initializer for this global.
  DelayedCXXInitPosition[D] = ~0U;
}

void CodeGenModule::EmitCXXThreadLocalInitFunc() {
  getCXXABI().EmitThreadLocalInitFuncs(
      *this, CXXThreadLocals, CXXThreadLocalInits, CXXThreadLocalInitVars);

  CXXThreadLocalInits.clear();
  CXXThreadLocalInitVars.clear();
  CXXThreadLocals.clear();
}

void
CodeGenModule::EmitCXXGlobalInitFunc() {
  while (!CXXGlobalInits.empty() && !CXXGlobalInits.back())
    CXXGlobalInits.pop_back();

  if (CXXGlobalInits.empty() && PrioritizedCXXGlobalInits.empty())
    return;

  llvm::FunctionType *FTy = llvm::FunctionType::get(VoidTy, false);
  const CGFunctionInfo &FI = getTypes().arrangeNullaryFunction();

  // Create our global initialization function.
  if (!PrioritizedCXXGlobalInits.empty()) {
    SmallVector<llvm::Function *, 8> LocalCXXGlobalInits;
    llvm::array_pod_sort(PrioritizedCXXGlobalInits.begin(), 
                         PrioritizedCXXGlobalInits.end());
    // Iterate over "chunks" of ctors with same priority and emit each chunk
    // into separate function. Note - everything is sorted first by priority,
    // second - by lex order, so we emit ctor functions in proper order.
    for (SmallVectorImpl<GlobalInitData >::iterator
           I = PrioritizedCXXGlobalInits.begin(),
           E = PrioritizedCXXGlobalInits.end(); I != E; ) {
      SmallVectorImpl<GlobalInitData >::iterator
        PrioE = std::upper_bound(I + 1, E, *I, GlobalInitPriorityCmp());

      LocalCXXGlobalInits.clear();
      unsigned Priority = I->first.priority;
      // Compute the function suffix from priority. Prepend with zeroes to make
      // sure the function names are also ordered as priorities.
      std::string PrioritySuffix = llvm::utostr(Priority);
      // Priority is always <= 65535 (enforced by sema).
      PrioritySuffix = std::string(6-PrioritySuffix.size(), '0')+PrioritySuffix;
      llvm::Function *Fn = CreateGlobalInitOrDestructFunction(
          FTy, "_GLOBAL__I_" + PrioritySuffix, FI);

      for (; I < PrioE; ++I)
        LocalCXXGlobalInits.push_back(I->second);

      CodeGenFunction(*this).GenerateCXXGlobalInitFunc(Fn, LocalCXXGlobalInits);
      AddGlobalCtor(Fn, Priority);
    }
    PrioritizedCXXGlobalInits.clear();
  }

  SmallString<128> FileName;
  SourceManager &SM = Context.getSourceManager();
  if (const FileEntry *MainFile = SM.getFileEntryForID(SM.getMainFileID())) {
    // Include the filename in the symbol name. Including "sub_" matches gcc and
    // makes sure these symbols appear lexicographically behind the symbols with
    // priority emitted above.
    FileName = llvm::sys::path::filename(MainFile->getName());
  } else {
    FileName = "<null>";
  }

  for (size_t i = 0; i < FileName.size(); ++i) {
    // Replace everything that's not [a-zA-Z0-9._] with a _. This set happens
    // to be the set of C preprocessing numbers.
    if (!isPreprocessingNumberBody(FileName[i]))
      FileName[i] = '_';
  }

  llvm::Function *Fn = CreateGlobalInitOrDestructFunction(
      FTy, llvm::Twine("_GLOBAL__sub_I_", FileName), FI);

  CodeGenFunction(*this).GenerateCXXGlobalInitFunc(Fn, CXXGlobalInits);
  AddGlobalCtor(Fn);

  CXXGlobalInits.clear();
}

void CodeGenModule::EmitCXXGlobalDtorFunc() {
  if (CXXGlobalDtors.empty())
    return;

  llvm::FunctionType *FTy = llvm::FunctionType::get(VoidTy, false);

  // Create our global destructor function.
  const CGFunctionInfo &FI = getTypes().arrangeNullaryFunction();
  llvm::Function *Fn =
      CreateGlobalInitOrDestructFunction(FTy, "_GLOBAL__D_a", FI);

  CodeGenFunction(*this).GenerateCXXGlobalDtorsFunc(Fn, CXXGlobalDtors);
  AddGlobalDtor(Fn);
}

/// Emit the code necessary to initialize the given global variable.
void CodeGenFunction::GenerateCXXGlobalVarDeclInitFunc(
    llvm::Function *Fn, const VarDecl *D, llvm::GlobalVariable *Addr,
    bool PerformInit, bool EmitInitOnly, bool EmitDtorOnly) {
  // Check if we need to emit debug info for variable initializer.
  if (D->hasAttr<NoDebugAttr>())
    DebugInfo = nullptr; // disable debug info indefinitely for this function

  CurEHLocation = D->getLocStart();

  StartFunction(GlobalDecl(D), getContext().VoidTy, Fn,
                getTypes().arrangeNullaryFunction(),
                FunctionArgList(), D->getLocation(),
                D->getInit()->getExprLoc());

  // Use guarded initialization if the global variable is weak. This
  // occurs for, e.g., instantiated static data members and
  // definitions explicitly marked weak.
  if (Addr->hasWeakLinkage() || Addr->hasLinkOnceLinkage()) {
    EmitCXXGuardedInit(*D, Addr, PerformInit, EmitInitOnly, EmitDtorOnly);
  } else {
    EmitCXXGlobalVarDeclInit(*D, Addr, PerformInit, EmitInitOnly, EmitDtorOnly);
  }

  // Generate code to launch the initializers on the device and register
  // destructors if generating code for an OpenMP host.
  if (CGM.getLangOpts().OpenMP)
    CGM.getOpenMPRuntime().emitDeviceCtorDtorLaunching(*this, *D, Addr,
                                                       PerformInit);

  FinishFunction();
}

void
CodeGenFunction::GenerateCXXGlobalInitFunc(llvm::Function *Fn,
                                           ArrayRef<llvm::Function *> Decls,
                                           Address Guard) {
  {
    auto NL = ApplyDebugLocation::CreateEmpty(*this);
    StartFunction(GlobalDecl(), getContext().VoidTy, Fn,
                  getTypes().arrangeNullaryFunction(), FunctionArgList());
    // Emit an artificial location for this function.
    auto AL = ApplyDebugLocation::CreateArtificial(*this);

    llvm::BasicBlock *ExitBlock = nullptr;
    if (Guard.isValid()) {
      // If we have a guard variable, check whether we've already performed
      // these initializations. This happens for TLS initialization functions.
      llvm::Value *GuardVal = Builder.CreateLoad(Guard);
      llvm::Value *Uninit = Builder.CreateIsNull(GuardVal,
                                                 "guard.uninitialized");
      llvm::BasicBlock *InitBlock = createBasicBlock("init");
      ExitBlock = createBasicBlock("exit");
      Builder.CreateCondBr(Uninit, InitBlock, ExitBlock);
      EmitBlock(InitBlock);
      // Mark as initialized before initializing anything else. If the
      // initializers use previously-initialized thread_local vars, that's
      // probably supposed to be OK, but the standard doesn't say.
      Builder.CreateStore(llvm::ConstantInt::get(GuardVal->getType(),1), Guard);
    }

    RunCleanupsScope Scope(*this);

    // When building in Objective-C++ ARC mode, create an autorelease pool
    // around the global initializers.
    if (getLangOpts().ObjCAutoRefCount && getLangOpts().CPlusPlus) {
      llvm::Value *token = EmitObjCAutoreleasePoolPush();
      EmitObjCAutoreleasePoolCleanup(token);
    }

    for (unsigned i = 0, e = Decls.size(); i != e; ++i)
      if (Decls[i])
        EmitRuntimeCall(Decls[i]);

    Scope.ForceCleanup();

    if (ExitBlock) {
      Builder.CreateBr(ExitBlock);
      EmitBlock(ExitBlock);
    }
  }

  FinishFunction();
}

void CodeGenFunction::GenerateCXXGlobalDtorsFunc(llvm::Function *Fn,
                  const std::vector<std::pair<llvm::WeakVH, llvm::Constant*> >
                                                &DtorsAndObjects) {
  {
    auto NL = ApplyDebugLocation::CreateEmpty(*this);
    StartFunction(GlobalDecl(), getContext().VoidTy, Fn,
                  getTypes().arrangeNullaryFunction(), FunctionArgList());
    // Emit an artificial location for this function.
    auto AL = ApplyDebugLocation::CreateArtificial(*this);

    // Emit the dtors, in reverse order from construction.
    for (unsigned i = 0, e = DtorsAndObjects.size(); i != e; ++i) {
      llvm::Value *Callee = DtorsAndObjects[e - i - 1].first;
      llvm::CallInst *CI = Builder.CreateCall(Callee,
                                          DtorsAndObjects[e - i - 1].second);
      // Make sure the call and the callee agree on calling convention.
      if (llvm::Function *F = dyn_cast<llvm::Function>(Callee))
        CI->setCallingConv(F->getCallingConv());
    }
  }

  FinishFunction();
}

/// generateDestroyHelper - Generates a helper function which, when
/// invoked, destroys the given object.  The address of the object
/// should be in global memory.
llvm::Function *CodeGenFunction::generateDestroyHelper(
    Address addr, QualType type, Destroyer *destroyer,
    bool useEHCleanupForArray, const VarDecl *VD) {
  FunctionArgList args;
  ImplicitParamDecl dst(getContext(), nullptr, SourceLocation(), nullptr,
                        getContext().VoidPtrTy);
  args.push_back(&dst);

  const CGFunctionInfo &FI =
    CGM.getTypes().arrangeBuiltinFunctionDeclaration(getContext().VoidTy, args);
  llvm::FunctionType *FTy = CGM.getTypes().GetFunctionType(FI);
  llvm::Function *fn = CGM.CreateGlobalInitOrDestructFunction(
      FTy, "__cxx_global_array_dtor", FI, VD->getLocation());

  CurEHLocation = VD->getLocStart();

  StartFunction(VD, getContext().VoidTy, fn, FI, args);

  emitDestroy(addr, type, destroyer, useEHCleanupForArray);
  
  FinishFunction();
  
  return fn;
}<|MERGE_RESOLUTION|>--- conflicted
+++ resolved
@@ -337,18 +337,11 @@
        D->hasAttr<CUDASharedAttr>()))
     return;
 
-<<<<<<< HEAD
   // If we are in OpenMP device mode we need to generate an entry point for each
   // structor instead of the normal initialization.
   if (OpenMPRuntime && OpenMPRuntime->emitDeviceCtorDtor(*D, Addr, PerformInit))
     return;
 
-  // DLL imported variables will be initialized by the export side.
-  if (D->hasAttr<DLLImportAttr>())
-    return;
-
-=======
->>>>>>> 1cda5f11
   // Check if we've already initialized this decl.
   auto I = DelayedCXXInitPosition.find(D);
   if (I != DelayedCXXInitPosition.end() && I->second == ~0U)
