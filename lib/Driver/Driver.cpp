--- conflicted
+++ resolved
@@ -1388,7 +1388,6 @@
   }
 }
 
-<<<<<<< HEAD
 namespace {
 /// Provides a convenient interface for different programming models to generate
 /// the required device actions.
@@ -1677,6 +1676,16 @@
       if (!C.hasOffloadToolChain<Action::OFK_Cuda>())
         return false;
 
+      const ToolChain *HostTC = C.getSingleOffloadToolChain<Action::OFK_Host>();
+      assert(HostTC && "No toolchain for host compilation.");
+      if (HostTC->getTriple().isNVPTX()) {
+        // We do not support targeting NVPTX for host compilation. Throw
+        // an error and abort pipeline construction early so we don't trip
+        // asserts that assume device-side compilation.
+        C.getDriver().Diag(diag::err_drv_cuda_nvptx_host);
+        return true;
+      }
+
       ToolChains.push_back(C.getSingleOffloadToolChain<Action::OFK_Cuda>());
 
       Arg *PartialCompilationArg = Args.getLastArg(
@@ -1803,41 +1812,6 @@
         *HostAction, *C.getSingleOffloadToolChain<Action::OFK_Host>(),
         /*BoundArch=*/nullptr, DDeps);
     return C.MakeAction<OffloadAction>(HDep, DDeps);
-=======
-// For each unique --cuda-gpu-arch= argument creates a TY_CUDA_DEVICE
-// input action and then wraps each in CudaDeviceAction paired with
-// appropriate GPU arch name. In case of partial (i.e preprocessing
-// only) or device-only compilation, each device action is added to /p
-// Actions and /p Current is released. Otherwise the function creates
-// and returns a new CudaHostAction which wraps /p Current and device
-// side actions.
-static Action *buildCudaActions(Compilation &C, DerivedArgList &Args,
-                                const Arg *InputArg, Action *HostAction,
-                                ActionList &Actions) {
-  Arg *PartialCompilationArg = Args.getLastArg(
-      options::OPT_cuda_host_only, options::OPT_cuda_device_only,
-      options::OPT_cuda_compile_host_device);
-  bool CompileHostOnly =
-      PartialCompilationArg &&
-      PartialCompilationArg->getOption().matches(options::OPT_cuda_host_only);
-  bool CompileDeviceOnly =
-      PartialCompilationArg &&
-      PartialCompilationArg->getOption().matches(options::OPT_cuda_device_only);
-  const ToolChain *HostTC = C.getSingleOffloadToolChain<Action::OFK_Host>();
-  assert(HostTC && "No toolchain for host compilation.");
-  if (HostTC->getTriple().isNVPTX()) {
-    // We do not support targeting NVPTX for host compilation. Throw
-    // an error and abort pipeline construction early so we don't trip
-    // asserts that assume device-side compilation.
-    C.getDriver().Diag(diag::err_drv_cuda_nvptx_host);
-    return nullptr;
-  }
-
-  if (CompileHostOnly) {
-    OffloadAction::HostDependence HDep(*HostAction, *HostTC,
-                                       /*BoundArch=*/nullptr, Action::OFK_Cuda);
-    return C.MakeAction<OffloadAction>(HDep);
->>>>>>> 241fa3c6
   }
 
   /// Generate an action that adds a host dependence to a device action. The
@@ -1916,7 +1890,6 @@
 
       SB->appendLinkDependences(DDeps);
     }
-<<<<<<< HEAD
 
     // Calculate all the offload kinds used in the current compilation.
     unsigned ActiveOffloadKinds = 0u;
@@ -1943,44 +1916,6 @@
   }
 };
 } // anonymous namespace.
-=======
-    // Kill host action in case of device-only compilation.
-    if (CompileDeviceOnly)
-      return nullptr;
-    return HostAction;
-  }
-
-  // If we're not a partial or device-only compilation, we compile each arch to
-  // ptx and assemble to cubin, then feed the cubin *and* the ptx into a device
-  // "link" action, which uses fatbinary to combine these cubins into one
-  // fatbin.  The fatbin is then an input to the host compilation.
-  ActionList DeviceActions;
-  for (unsigned I = 0, E = GpuArchList.size(); I != E; ++I) {
-    Action* AssembleAction = CudaDeviceActions[I];
-    assert(AssembleAction->getType() == types::TY_Object);
-    assert(AssembleAction->getInputs().size() == 1);
-
-    Action* BackendAction = AssembleAction->getInputs()[0];
-    assert(BackendAction->getType() == types::TY_PP_Asm);
-
-    for (auto &A : {AssembleAction, BackendAction}) {
-      OffloadAction::DeviceDependences DDep;
-      DDep.add(*A, *CudaTC, CudaArchToString(GpuArchList[I]), Action::OFK_Cuda);
-      DeviceActions.push_back(C.MakeAction<OffloadAction>(DDep, A->getType()));
-    }
-  }
-  auto FatbinAction =
-      C.MakeAction<LinkJobAction>(DeviceActions, types::TY_CUDA_FATBIN);
-
-  // Return a new host action that incorporates original host action and all
-  // device actions.
-  OffloadAction::HostDependence HDep(*HostAction, *HostTC,
-                                     /*BoundArch=*/nullptr, Action::OFK_Cuda);
-  OffloadAction::DeviceDependences DDep;
-  DDep.add(*FatbinAction, *CudaTC, /*BoundArch=*/nullptr, Action::OFK_Cuda);
-  return C.MakeAction<OffloadAction>(HDep, DDep);
-}
->>>>>>> 241fa3c6
 
 void Driver::BuildActions(Compilation &C, DerivedArgList &Args,
                           const InputList &Inputs, ActionList &Actions) const {
