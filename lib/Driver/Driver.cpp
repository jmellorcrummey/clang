//===--- Driver.cpp - Clang GCC Compatible Driver -------------------------===//
//
//                     The LLVM Compiler Infrastructure
//
// This file is distributed under the University of Illinois Open Source
// License. See LICENSE.TXT for details.
//
//===----------------------------------------------------------------------===//

#include "clang/Driver/Driver.h"
#include "InputInfo.h"
#include "ToolChains.h"
#include "clang/Basic/Version.h"
#include "clang/Basic/VirtualFileSystem.h"
#include "clang/Config/config.h"
#include "clang/Driver/Action.h"
#include "clang/Driver/Compilation.h"
#include "clang/Driver/DriverDiagnostic.h"
#include "clang/Driver/Job.h"
#include "clang/Driver/Options.h"
#include "clang/Driver/SanitizerArgs.h"
#include "clang/Driver/Tool.h"
#include "clang/Driver/ToolChain.h"
#include "llvm/ADT/ArrayRef.h"
#include "llvm/ADT/STLExtras.h"
#include "llvm/ADT/SmallSet.h"
#include "llvm/ADT/StringExtras.h"
#include "llvm/ADT/StringSet.h"
#include "llvm/ADT/StringSwitch.h"
#include "llvm/Option/Arg.h"
#include "llvm/Option/ArgList.h"
#include "llvm/Option/OptSpecifier.h"
#include "llvm/Option/OptTable.h"
#include "llvm/Option/Option.h"
#include "llvm/Support/Debug.h"
#include "llvm/Support/ErrorHandling.h"
#include "llvm/Support/FileSystem.h"
#include "llvm/Support/Path.h"
#include "llvm/Support/PrettyStackTrace.h"
#include "llvm/Support/Process.h"
#include "llvm/Support/Program.h"
#include "llvm/Support/raw_ostream.h"
#include <map>
#include <memory>
#include <utility>

using namespace clang::driver;
using namespace clang;
using namespace llvm::opt;

Driver::Driver(StringRef ClangExecutable, StringRef DefaultTargetTriple,
               DiagnosticsEngine &Diags,
               IntrusiveRefCntPtr<vfs::FileSystem> VFS)
    : Opts(createDriverOptTable()), Diags(Diags), VFS(std::move(VFS)),
      Mode(GCCMode), SaveTemps(SaveTempsNone), BitcodeEmbed(EmbedNone),
      LTOMode(LTOK_None), ClangExecutable(ClangExecutable),
      SysRoot(DEFAULT_SYSROOT), UseStdLib(true),
      DefaultTargetTriple(DefaultTargetTriple),
      DriverTitle("clang LLVM compiler"), CCPrintOptionsFilename(nullptr),
      CCPrintHeadersFilename(nullptr), CCLogDiagnosticsFilename(nullptr),
      CCCPrintBindings(false), CCPrintHeaders(false), CCLogDiagnostics(false),
      CCGenDiagnostics(false), CCCGenericGCCName(""), CheckInputsExist(true),
      CCCUsePCH(true), SuppressMissingInputWarning(false) {

  // Provide a sane fallback if no VFS is specified.
  if (!this->VFS)
    this->VFS = vfs::getRealFileSystem();

  Name = llvm::sys::path::filename(ClangExecutable);
  Dir = llvm::sys::path::parent_path(ClangExecutable);
  InstalledDir = Dir; // Provide a sensible default installed dir.

  // Compute the path to the resource directory.
  StringRef ClangResourceDir(CLANG_RESOURCE_DIR);
  SmallString<128> P(Dir);
  if (ClangResourceDir != "") {
    llvm::sys::path::append(P, ClangResourceDir);
  } else {
    StringRef ClangLibdirSuffix(CLANG_LIBDIR_SUFFIX);
    llvm::sys::path::append(P, "..", Twine("lib") + ClangLibdirSuffix, "clang",
                            CLANG_VERSION_STRING);
  }
  ResourceDir = P.str();
}

Driver::~Driver() {
  delete Opts;

  llvm::DeleteContainerSeconds(ToolChains);
}

void Driver::ParseDriverMode(ArrayRef<const char *> Args) {
  const std::string OptName =
      getOpts().getOption(options::OPT_driver_mode).getPrefixedName();

  for (const char *ArgPtr : Args) {
    // Ingore nullptrs, they are response file's EOL markers
    if (ArgPtr == nullptr)
      continue;
    const StringRef Arg = ArgPtr;
    if (!Arg.startswith(OptName))
      continue;

    const StringRef Value = Arg.drop_front(OptName.size());
    const unsigned M = llvm::StringSwitch<unsigned>(Value)
                           .Case("gcc", GCCMode)
                           .Case("g++", GXXMode)
                           .Case("cpp", CPPMode)
                           .Case("cl", CLMode)
                           .Default(~0U);

    if (M != ~0U)
      Mode = static_cast<DriverMode>(M);
    else
      Diag(diag::err_drv_unsupported_option_argument) << OptName << Value;
  }
}

InputArgList Driver::ParseArgStrings(ArrayRef<const char *> ArgStrings) {
  llvm::PrettyStackTraceString CrashInfo("Command line argument parsing");

  unsigned IncludedFlagsBitmask;
  unsigned ExcludedFlagsBitmask;
  std::tie(IncludedFlagsBitmask, ExcludedFlagsBitmask) =
      getIncludeExcludeOptionFlagMasks();

  unsigned MissingArgIndex, MissingArgCount;
  InputArgList Args =
      getOpts().ParseArgs(ArgStrings, MissingArgIndex, MissingArgCount,
                          IncludedFlagsBitmask, ExcludedFlagsBitmask);

  // Check for missing argument error.
  if (MissingArgCount)
    Diag(clang::diag::err_drv_missing_argument)
        << Args.getArgString(MissingArgIndex) << MissingArgCount;

  // Check for unsupported options.
  for (const Arg *A : Args) {
    if (A->getOption().hasFlag(options::Unsupported)) {
      Diag(clang::diag::err_drv_unsupported_opt) << A->getAsString(Args);
      continue;
    }

    // Warn about -mcpu= without an argument.
    if (A->getOption().matches(options::OPT_mcpu_EQ) && A->containsValue("")) {
      Diag(clang::diag::warn_drv_empty_joined_argument) << A->getAsString(Args);
    }
  }

  for (const Arg *A : Args.filtered(options::OPT_UNKNOWN))
    Diags.Report(IsCLMode() ? diag::warn_drv_unknown_argument_clang_cl :
                              diag::err_drv_unknown_argument)
      << A->getAsString(Args);

  return Args;
}

// Determine which compilation mode we are in. We look for options which
// affect the phase, starting with the earliest phases, and record which
// option we used to determine the final phase.
phases::ID Driver::getFinalPhase(const DerivedArgList &DAL,
                                 Arg **FinalPhaseArg) const {
  Arg *PhaseArg = nullptr;
  phases::ID FinalPhase;

  // -{E,EP,P,M,MM} only run the preprocessor.
  if (CCCIsCPP() || (PhaseArg = DAL.getLastArg(options::OPT_E)) ||
      (PhaseArg = DAL.getLastArg(options::OPT__SLASH_EP)) ||
      (PhaseArg = DAL.getLastArg(options::OPT_M, options::OPT_MM)) ||
      (PhaseArg = DAL.getLastArg(options::OPT__SLASH_P))) {
    FinalPhase = phases::Preprocess;

    // -{fsyntax-only,-analyze,emit-ast} only run up to the compiler.
  } else if ((PhaseArg = DAL.getLastArg(options::OPT_fsyntax_only)) ||
             (PhaseArg = DAL.getLastArg(options::OPT_module_file_info)) ||
             (PhaseArg = DAL.getLastArg(options::OPT_verify_pch)) ||
             (PhaseArg = DAL.getLastArg(options::OPT_rewrite_objc)) ||
             (PhaseArg = DAL.getLastArg(options::OPT_rewrite_legacy_objc)) ||
             (PhaseArg = DAL.getLastArg(options::OPT__migrate)) ||
             (PhaseArg = DAL.getLastArg(options::OPT__analyze,
                                        options::OPT__analyze_auto)) ||
             (PhaseArg = DAL.getLastArg(options::OPT_emit_ast))) {
    FinalPhase = phases::Compile;

    // -S only runs up to the backend.
  } else if ((PhaseArg = DAL.getLastArg(options::OPT_S))) {
    FinalPhase = phases::Backend;

    // -c compilation only runs up to the assembler.
  } else if ((PhaseArg = DAL.getLastArg(options::OPT_c))) {
    FinalPhase = phases::Assemble;

    // Otherwise do everything.
  } else
    FinalPhase = phases::Link;

  if (FinalPhaseArg)
    *FinalPhaseArg = PhaseArg;

  return FinalPhase;
}

static Arg *MakeInputArg(DerivedArgList &Args, OptTable *Opts,
                         StringRef Value) {
  Arg *A = new Arg(Opts->getOption(options::OPT_INPUT), Value,
                   Args.getBaseArgs().MakeIndex(Value), Value.data());
  Args.AddSynthesizedArg(A);
  A->claim();
  return A;
}

DerivedArgList *Driver::TranslateInputArgs(const InputArgList &Args) const {
  DerivedArgList *DAL = new DerivedArgList(Args);

  bool HasNostdlib = Args.hasArg(options::OPT_nostdlib);
  bool HasNodefaultlib = Args.hasArg(options::OPT_nodefaultlibs);
  for (Arg *A : Args) {
    // Unfortunately, we have to parse some forwarding options (-Xassembler,
    // -Xlinker, -Xpreprocessor) because we either integrate their functionality
    // (assembler and preprocessor), or bypass a previous driver ('collect2').

    // Rewrite linker options, to replace --no-demangle with a custom internal
    // option.
    if ((A->getOption().matches(options::OPT_Wl_COMMA) ||
         A->getOption().matches(options::OPT_Xlinker)) &&
        A->containsValue("--no-demangle")) {
      // Add the rewritten no-demangle argument.
      DAL->AddFlagArg(A, Opts->getOption(options::OPT_Z_Xlinker__no_demangle));

      // Add the remaining values as Xlinker arguments.
      for (StringRef Val : A->getValues())
        if (Val != "--no-demangle")
          DAL->AddSeparateArg(A, Opts->getOption(options::OPT_Xlinker), Val);

      continue;
    }

    // Rewrite preprocessor options, to replace -Wp,-MD,FOO which is used by
    // some build systems. We don't try to be complete here because we don't
    // care to encourage this usage model.
    if (A->getOption().matches(options::OPT_Wp_COMMA) &&
        (A->getValue(0) == StringRef("-MD") ||
         A->getValue(0) == StringRef("-MMD"))) {
      // Rewrite to -MD/-MMD along with -MF.
      if (A->getValue(0) == StringRef("-MD"))
        DAL->AddFlagArg(A, Opts->getOption(options::OPT_MD));
      else
        DAL->AddFlagArg(A, Opts->getOption(options::OPT_MMD));
      if (A->getNumValues() == 2)
        DAL->AddSeparateArg(A, Opts->getOption(options::OPT_MF),
                            A->getValue(1));
      continue;
    }

    // Rewrite reserved library names.
    if (A->getOption().matches(options::OPT_l)) {
      StringRef Value = A->getValue();

      // Rewrite unless -nostdlib is present.
      if (!HasNostdlib && !HasNodefaultlib && Value == "stdc++") {
        DAL->AddFlagArg(A, Opts->getOption(options::OPT_Z_reserved_lib_stdcxx));
        continue;
      }

      // Rewrite unconditionally.
      if (Value == "cc_kext") {
        DAL->AddFlagArg(A, Opts->getOption(options::OPT_Z_reserved_lib_cckext));
        continue;
      }
    }

    // Pick up inputs via the -- option.
    if (A->getOption().matches(options::OPT__DASH_DASH)) {
      A->claim();
      for (StringRef Val : A->getValues())
        DAL->append(MakeInputArg(*DAL, Opts, Val));
      continue;
    }

    DAL->append(A);
  }

  // Enforce -static if -miamcu is present.
  if (Args.hasFlag(options::OPT_miamcu, options::OPT_mno_iamcu, false))
    DAL->AddFlagArg(0, Opts->getOption(options::OPT_static));

// Add a default value of -mlinker-version=, if one was given and the user
// didn't specify one.
#if defined(HOST_LINK_VERSION)
  if (!Args.hasArg(options::OPT_mlinker_version_EQ) &&
      strlen(HOST_LINK_VERSION) > 0) {
    DAL->AddJoinedArg(0, Opts->getOption(options::OPT_mlinker_version_EQ),
                      HOST_LINK_VERSION);
    DAL->getLastArg(options::OPT_mlinker_version_EQ)->claim();
  }
#endif

  return DAL;
}

/// \brief Compute target triple from args.
///
/// This routine provides the logic to compute a target triple from various
/// args passed to the driver and the default triple string.
static llvm::Triple computeTargetTriple(const Driver &D,
                                        StringRef DefaultTargetTriple,
                                        const ArgList &Args,
                                        StringRef DarwinArchName = "") {
  // FIXME: Already done in Compilation *Driver::BuildCompilation
  if (const Arg *A = Args.getLastArg(options::OPT_target))
    DefaultTargetTriple = A->getValue();

  llvm::Triple Target(llvm::Triple::normalize(DefaultTargetTriple));

  // Handle Apple-specific options available here.
  if (Target.isOSBinFormatMachO()) {
    // If an explict Darwin arch name is given, that trumps all.
    if (!DarwinArchName.empty()) {
      tools::darwin::setTripleTypeForMachOArchName(Target, DarwinArchName);
      return Target;
    }

    // Handle the Darwin '-arch' flag.
    if (Arg *A = Args.getLastArg(options::OPT_arch)) {
      StringRef ArchName = A->getValue();
      tools::darwin::setTripleTypeForMachOArchName(Target, ArchName);
    }
  }

  // Handle pseudo-target flags '-mlittle-endian'/'-EL' and
  // '-mbig-endian'/'-EB'.
  if (Arg *A = Args.getLastArg(options::OPT_mlittle_endian,
                               options::OPT_mbig_endian)) {
    if (A->getOption().matches(options::OPT_mlittle_endian)) {
      llvm::Triple LE = Target.getLittleEndianArchVariant();
      if (LE.getArch() != llvm::Triple::UnknownArch)
        Target = std::move(LE);
    } else {
      llvm::Triple BE = Target.getBigEndianArchVariant();
      if (BE.getArch() != llvm::Triple::UnknownArch)
        Target = std::move(BE);
    }
  }

  // Skip further flag support on OSes which don't support '-m32' or '-m64'.
  if (Target.getArch() == llvm::Triple::tce ||
      Target.getOS() == llvm::Triple::Minix)
    return Target;

  // Handle pseudo-target flags '-m64', '-mx32', '-m32' and '-m16'.
  Arg *A = Args.getLastArg(options::OPT_m64, options::OPT_mx32,
                           options::OPT_m32, options::OPT_m16);
  if (A) {
    llvm::Triple::ArchType AT = llvm::Triple::UnknownArch;

    if (A->getOption().matches(options::OPT_m64)) {
      AT = Target.get64BitArchVariant().getArch();
      if (Target.getEnvironment() == llvm::Triple::GNUX32)
        Target.setEnvironment(llvm::Triple::GNU);
    } else if (A->getOption().matches(options::OPT_mx32) &&
               Target.get64BitArchVariant().getArch() == llvm::Triple::x86_64) {
      AT = llvm::Triple::x86_64;
      Target.setEnvironment(llvm::Triple::GNUX32);
    } else if (A->getOption().matches(options::OPT_m32)) {
      AT = Target.get32BitArchVariant().getArch();
      if (Target.getEnvironment() == llvm::Triple::GNUX32)
        Target.setEnvironment(llvm::Triple::GNU);
    } else if (A->getOption().matches(options::OPT_m16) &&
               Target.get32BitArchVariant().getArch() == llvm::Triple::x86) {
      AT = llvm::Triple::x86;
      Target.setEnvironment(llvm::Triple::CODE16);
    }

    if (AT != llvm::Triple::UnknownArch && AT != Target.getArch())
      Target.setArch(AT);
  }

  // Handle -miamcu flag.
  if (Args.hasFlag(options::OPT_miamcu, options::OPT_mno_iamcu, false)) {
    if (Target.get32BitArchVariant().getArch() != llvm::Triple::x86)
      D.Diag(diag::err_drv_unsupported_opt_for_target) << "-miamcu"
                                                       << Target.str();

    if (A && !A->getOption().matches(options::OPT_m32))
      D.Diag(diag::err_drv_argument_not_allowed_with)
          << "-miamcu" << A->getBaseArg().getAsString(Args);

    Target.setArch(llvm::Triple::x86);
    Target.setArchName("i586");
    Target.setEnvironment(llvm::Triple::UnknownEnvironment);
    Target.setEnvironmentName("");
    Target.setOS(llvm::Triple::ELFIAMCU);
    Target.setVendor(llvm::Triple::UnknownVendor);
    Target.setVendorName("intel");
  }

  return Target;
}

// \brief Parse the LTO options and record the type of LTO compilation
// based on which -f(no-)?lto(=.*)? option occurs last.
void Driver::setLTOMode(const llvm::opt::ArgList &Args) {
  LTOMode = LTOK_None;
  if (!Args.hasFlag(options::OPT_flto, options::OPT_flto_EQ,
                    options::OPT_fno_lto, false))
    return;

  StringRef LTOName("full");

  const Arg *A = Args.getLastArg(options::OPT_flto_EQ);
  if (A)
    LTOName = A->getValue();

  LTOMode = llvm::StringSwitch<LTOKind>(LTOName)
                .Case("full", LTOK_Full)
                .Case("thin", LTOK_Thin)
                .Default(LTOK_Unknown);

  if (LTOMode == LTOK_Unknown) {
    assert(A);
    Diag(diag::err_drv_unsupported_option_argument) << A->getOption().getName()
                                                    << A->getValue();
  }
}

/// Compute the desired OpenMP runtime from the flags provided.
Driver::OpenMPRuntimeKind Driver::getOpenMPRuntime(const ArgList &Args) const {
  StringRef RuntimeName(CLANG_DEFAULT_OPENMP_RUNTIME);

  const Arg *A = Args.getLastArg(options::OPT_fopenmp_EQ);
  if (A)
    RuntimeName = A->getValue();

  auto RT = llvm::StringSwitch<OpenMPRuntimeKind>(RuntimeName)
                .Case("libomp", OMPRT_OMP)
                .Case("libgomp", OMPRT_GOMP)
                .Case("libiomp5", OMPRT_IOMP5)
                .Default(OMPRT_Unknown);

  if (RT == OMPRT_Unknown) {
    if (A)
      Diag(diag::err_drv_unsupported_option_argument)
          << A->getOption().getName() << A->getValue();
    else
      // FIXME: We could use a nicer diagnostic here.
      Diag(diag::err_drv_unsupported_opt) << "-fopenmp";
  }

  return RT;
}

void Driver::CreateOffloadingDeviceToolChains(Compilation &C,
                                              InputList &Inputs) {

  //
  // CUDA
  //
  // We need to generate a CUDA toolchain if any of the inputs has a CUDA type.
  if (llvm::any_of(Inputs, [](std::pair<types::ID, const llvm::opt::Arg *> &I) {
        return types::isCuda(I.first);
      })) {
    const ToolChain &TC = getToolChain(
        C.getInputArgs(),
        llvm::Triple(C.getSingleOffloadToolChain<Action::OFK_Host>()
                             ->getTriple()
                             .isArch64Bit()
                         ? "nvptx64-nvidia-cuda"
                         : "nvptx-nvidia-cuda"));
    C.addOffloadDeviceToolChain(&TC, Action::OFK_Cuda);
  }

  //
  // OpenMP
  //
  // We need to generate an OpenMP toolchain if the user specified targets with
  // the -fopenmp-targets option.
  if (Arg *OpenMPTargets =
          C.getInputArgs().getLastArg(options::OPT_fopenmp_targets_EQ)) {
    if (OpenMPTargets->getNumValues()) {
      // We expect that -fopenmp-targets is always used in conjunction with the
      // option -fopenmp specifying a valid runtime with offloading support,
      // i.e. libomp or libiomp.
      bool HasValidOpenMPRuntime = C.getInputArgs().hasFlag(
          options::OPT_fopenmp, options::OPT_fopenmp_EQ,
          options::OPT_fno_openmp, false);
      if (HasValidOpenMPRuntime) {
        OpenMPRuntimeKind OpenMPKind = getOpenMPRuntime(C.getInputArgs());
        HasValidOpenMPRuntime =
            OpenMPKind == OMPRT_OMP || OpenMPKind == OMPRT_IOMP5;
      }

      if (HasValidOpenMPRuntime) {
        llvm::StringMap<const char *> FoundNormalizedTriples;
        for (const char *Val : OpenMPTargets->getValues()) {
          llvm::Triple TT(Val);
          std::string NormalizedName = TT.normalize();

          // Make sure we don't have a duplicate triple.
          auto Duplicate = FoundNormalizedTriples.find(NormalizedName);
          if (Duplicate != FoundNormalizedTriples.end()) {
            Diag(clang::diag::warn_drv_omp_offload_target_duplicate)
                << Val << Duplicate->second;
            continue;
          }

          // Store the current triple so that we can check for duplicates in the
          // following iterations.
          FoundNormalizedTriples[NormalizedName] = Val;

          // If the specified target is invalid, emit a diagnostic.
          if (TT.getArch() == llvm::Triple::UnknownArch)
            Diag(clang::diag::err_drv_invalid_omp_target) << Val;
          else {
            const ToolChain &TC = getToolChain(C.getInputArgs(), TT);
            C.addOffloadDeviceToolChain(&TC, Action::OFK_OpenMP);
          }
        }
      } else
        Diag(clang::diag::err_drv_expecting_fopenmp_with_fopenmp_targets);
    } else
      Diag(clang::diag::warn_drv_empty_joined_argument)
          << OpenMPTargets->getAsString(C.getInputArgs());
  }

  //
  // TODO: Add support for other offloading programming models here.
  //

  return;
}

Compilation *Driver::BuildCompilation(ArrayRef<const char *> ArgList) {
  llvm::PrettyStackTraceString CrashInfo("Compilation construction");

  // FIXME: Handle environment options which affect driver behavior, somewhere
  // (client?). GCC_EXEC_PREFIX, LPATH, CC_PRINT_OPTIONS.

  if (char *env = ::getenv("COMPILER_PATH")) {
    StringRef CompilerPath = env;
    while (!CompilerPath.empty()) {
      std::pair<StringRef, StringRef> Split =
          CompilerPath.split(llvm::sys::EnvPathSeparator);
      PrefixDirs.push_back(Split.first);
      CompilerPath = Split.second;
    }
  }

  // We look for the driver mode option early, because the mode can affect
  // how other options are parsed.
  ParseDriverMode(ArgList.slice(1));

  // FIXME: What are we going to do with -V and -b?

  // FIXME: This stuff needs to go into the Compilation, not the driver.
  bool CCCPrintPhases;

  InputArgList Args = ParseArgStrings(ArgList.slice(1));

  // Silence driver warnings if requested
  Diags.setIgnoreAllWarnings(Args.hasArg(options::OPT_w));

  // -no-canonical-prefixes is used very early in main.
  Args.ClaimAllArgs(options::OPT_no_canonical_prefixes);

  // Ignore -pipe.
  Args.ClaimAllArgs(options::OPT_pipe);

  // Extract -ccc args.
  //
  // FIXME: We need to figure out where this behavior should live. Most of it
  // should be outside in the client; the parts that aren't should have proper
  // options, either by introducing new ones or by overloading gcc ones like -V
  // or -b.
  CCCPrintPhases = Args.hasArg(options::OPT_ccc_print_phases);
  CCCPrintBindings = Args.hasArg(options::OPT_ccc_print_bindings);
  if (const Arg *A = Args.getLastArg(options::OPT_ccc_gcc_name))
    CCCGenericGCCName = A->getValue();
  CCCUsePCH =
      Args.hasFlag(options::OPT_ccc_pch_is_pch, options::OPT_ccc_pch_is_pth);
  // FIXME: DefaultTargetTriple is used by the target-prefixed calls to as/ld
  // and getToolChain is const.
  if (IsCLMode()) {
    // clang-cl targets MSVC-style Win32.
    llvm::Triple T(DefaultTargetTriple);
    T.setOS(llvm::Triple::Win32);
    T.setVendor(llvm::Triple::PC);
    T.setEnvironment(llvm::Triple::MSVC);
    DefaultTargetTriple = T.str();
  }
  if (const Arg *A = Args.getLastArg(options::OPT_target))
    DefaultTargetTriple = A->getValue();
  if (const Arg *A = Args.getLastArg(options::OPT_ccc_install_dir))
    Dir = InstalledDir = A->getValue();
  for (const Arg *A : Args.filtered(options::OPT_B)) {
    A->claim();
    PrefixDirs.push_back(A->getValue(0));
  }
  if (const Arg *A = Args.getLastArg(options::OPT__sysroot_EQ))
    SysRoot = A->getValue();
  if (const Arg *A = Args.getLastArg(options::OPT__dyld_prefix_EQ))
    DyldPrefix = A->getValue();
  if (Args.hasArg(options::OPT_nostdlib))
    UseStdLib = false;

  if (const Arg *A = Args.getLastArg(options::OPT_resource_dir))
    ResourceDir = A->getValue();

  if (const Arg *A = Args.getLastArg(options::OPT_save_temps_EQ)) {
    SaveTemps = llvm::StringSwitch<SaveTempsMode>(A->getValue())
                    .Case("cwd", SaveTempsCwd)
                    .Case("obj", SaveTempsObj)
                    .Default(SaveTempsCwd);
  }

  setLTOMode(Args);

  // Ignore -fembed-bitcode options with LTO
  // since the output will be bitcode anyway.
  if (getLTOMode() == LTOK_None) {
    if (Arg *A = Args.getLastArg(options::OPT_fembed_bitcode_EQ)) {
      StringRef Name = A->getValue();
      unsigned Model = llvm::StringSwitch<unsigned>(Name)
          .Case("off", EmbedNone)
          .Case("all", EmbedBitcode)
          .Case("bitcode", EmbedBitcode)
          .Case("marker", EmbedMarker)
          .Default(~0U);
      if (Model == ~0U) {
        Diags.Report(diag::err_drv_invalid_value) << A->getAsString(Args)
                                                  << Name;
      } else
        BitcodeEmbed = static_cast<BitcodeEmbedMode>(Model);
    }
  } else {
    // claim the bitcode option under LTO so no warning is issued.
    Args.ClaimAllArgs(options::OPT_fembed_bitcode_EQ);
  }

  std::unique_ptr<llvm::opt::InputArgList> UArgs =
      llvm::make_unique<InputArgList>(std::move(Args));

  // Perform the default argument translations.
  DerivedArgList *TranslatedArgs = TranslateInputArgs(*UArgs);

  // Owned by the host.
  const ToolChain &TC = getToolChain(
      *UArgs, computeTargetTriple(*this, DefaultTargetTriple, *UArgs));

  // The compilation takes ownership of Args.
  Compilation *C = new Compilation(*this, TC, UArgs.release(), TranslatedArgs);

  if (!HandleImmediateArgs(*C))
    return C;

  // Construct the list of inputs.
  InputList Inputs;
  BuildInputs(C->getDefaultToolChain(), *TranslatedArgs, Inputs);

  // Populate the tool chains for the offloading devices, if any.
  CreateOffloadingDeviceToolChains(*C, Inputs);

  // Construct the list of abstract actions to perform for this compilation. On
  // MachO targets this uses the driver-driver and universal actions.
  if (TC.getTriple().isOSBinFormatMachO())
    BuildUniversalActions(*C, C->getDefaultToolChain(), Inputs);
  else
    BuildActions(*C, C->getArgs(), Inputs, C->getActions());

  if (CCCPrintPhases) {
    PrintActions(*C);
    return C;
  }

  BuildJobs(*C);

  return C;
}

static void printArgList(raw_ostream &OS, const llvm::opt::ArgList &Args) {
  llvm::opt::ArgStringList ASL;
  for (const auto *A : Args)
    A->render(Args, ASL);

  for (auto I = ASL.begin(), E = ASL.end(); I != E; ++I) {
    if (I != ASL.begin())
      OS << ' ';
    Command::printArg(OS, *I, true);
  }
  OS << '\n';
}

// When clang crashes, produce diagnostic information including the fully
// preprocessed source file(s).  Request that the developer attach the
// diagnostic information to a bug report.
void Driver::generateCompilationDiagnostics(Compilation &C,
                                            const Command &FailingCommand) {
  if (C.getArgs().hasArg(options::OPT_fno_crash_diagnostics))
    return;

  // Don't try to generate diagnostics for link or dsymutil jobs.
  if (FailingCommand.getCreator().isLinkJob() ||
      FailingCommand.getCreator().isDsymutilJob())
    return;

  // Print the version of the compiler.
  PrintVersion(C, llvm::errs());

  Diag(clang::diag::note_drv_command_failed_diag_msg)
      << "PLEASE submit a bug report to " BUG_REPORT_URL " and include the "
         "crash backtrace, preprocessed source, and associated run script.";

  // Suppress driver output and emit preprocessor output to temp file.
  Mode = CPPMode;
  CCGenDiagnostics = true;

  // Save the original job command(s).
  Command Cmd = FailingCommand;

  // Keep track of whether we produce any errors while trying to produce
  // preprocessed sources.
  DiagnosticErrorTrap Trap(Diags);

  // Suppress tool output.
  C.initCompilationForDiagnostics();

  // Construct the list of inputs.
  InputList Inputs;
  BuildInputs(C.getDefaultToolChain(), C.getArgs(), Inputs);

  for (InputList::iterator it = Inputs.begin(), ie = Inputs.end(); it != ie;) {
    bool IgnoreInput = false;

    // Ignore input from stdin or any inputs that cannot be preprocessed.
    // Check type first as not all linker inputs have a value.
    if (types::getPreprocessedType(it->first) == types::TY_INVALID) {
      IgnoreInput = true;
    } else if (!strcmp(it->second->getValue(), "-")) {
      Diag(clang::diag::note_drv_command_failed_diag_msg)
          << "Error generating preprocessed source(s) - "
             "ignoring input from stdin.";
      IgnoreInput = true;
    }

    if (IgnoreInput) {
      it = Inputs.erase(it);
      ie = Inputs.end();
    } else {
      ++it;
    }
  }

  if (Inputs.empty()) {
    Diag(clang::diag::note_drv_command_failed_diag_msg)
        << "Error generating preprocessed source(s) - "
           "no preprocessable inputs.";
    return;
  }

  // Don't attempt to generate preprocessed files if multiple -arch options are
  // used, unless they're all duplicates.
  llvm::StringSet<> ArchNames;
  for (const Arg *A : C.getArgs()) {
    if (A->getOption().matches(options::OPT_arch)) {
      StringRef ArchName = A->getValue();
      ArchNames.insert(ArchName);
    }
  }
  if (ArchNames.size() > 1) {
    Diag(clang::diag::note_drv_command_failed_diag_msg)
        << "Error generating preprocessed source(s) - cannot generate "
           "preprocessed source with multiple -arch options.";
    return;
  }

  // Construct the list of abstract actions to perform for this compilation. On
  // Darwin OSes this uses the driver-driver and builds universal actions.
  const ToolChain &TC = C.getDefaultToolChain();
  if (TC.getTriple().isOSBinFormatMachO())
    BuildUniversalActions(C, TC, Inputs);
  else
    BuildActions(C, C.getArgs(), Inputs, C.getActions());

  BuildJobs(C);

  // If there were errors building the compilation, quit now.
  if (Trap.hasErrorOccurred()) {
    Diag(clang::diag::note_drv_command_failed_diag_msg)
        << "Error generating preprocessed source(s).";
    return;
  }

  // Generate preprocessed output.
  SmallVector<std::pair<int, const Command *>, 4> FailingCommands;
  C.ExecuteJobs(C.getJobs(), FailingCommands);

  // If any of the preprocessing commands failed, clean up and exit.
  if (!FailingCommands.empty()) {
    if (!isSaveTempsEnabled())
      C.CleanupFileList(C.getTempFiles(), true);

    Diag(clang::diag::note_drv_command_failed_diag_msg)
        << "Error generating preprocessed source(s).";
    return;
  }

  const ArgStringList &TempFiles = C.getTempFiles();
  if (TempFiles.empty()) {
    Diag(clang::diag::note_drv_command_failed_diag_msg)
        << "Error generating preprocessed source(s).";
    return;
  }

  Diag(clang::diag::note_drv_command_failed_diag_msg)
      << "\n********************\n\n"
         "PLEASE ATTACH THE FOLLOWING FILES TO THE BUG REPORT:\n"
         "Preprocessed source(s) and associated run script(s) are located at:";

  SmallString<128> VFS;
  for (const char *TempFile : TempFiles) {
    Diag(clang::diag::note_drv_command_failed_diag_msg) << TempFile;
    if (StringRef(TempFile).endswith(".cache")) {
      // In some cases (modules) we'll dump extra data to help with reproducing
      // the crash into a directory next to the output.
      VFS = llvm::sys::path::filename(TempFile);
      llvm::sys::path::append(VFS, "vfs", "vfs.yaml");
    }
  }

  // Assume associated files are based off of the first temporary file.
  CrashReportInfo CrashInfo(TempFiles[0], VFS);

  std::string Script = CrashInfo.Filename.rsplit('.').first.str() + ".sh";
  std::error_code EC;
  llvm::raw_fd_ostream ScriptOS(Script, EC, llvm::sys::fs::F_Excl);
  if (EC) {
    Diag(clang::diag::note_drv_command_failed_diag_msg)
        << "Error generating run script: " + Script + " " + EC.message();
  } else {
    ScriptOS << "# Crash reproducer for " << getClangFullVersion() << "\n"
             << "# Driver args: ";
    printArgList(ScriptOS, C.getInputArgs());
    ScriptOS << "# Original command: ";
    Cmd.Print(ScriptOS, "\n", /*Quote=*/true);
    Cmd.Print(ScriptOS, "\n", /*Quote=*/true, &CrashInfo);
    Diag(clang::diag::note_drv_command_failed_diag_msg) << Script;
  }

  for (const auto &A : C.getArgs().filtered(options::OPT_frewrite_map_file,
                                            options::OPT_frewrite_map_file_EQ))
    Diag(clang::diag::note_drv_command_failed_diag_msg) << A->getValue();

  Diag(clang::diag::note_drv_command_failed_diag_msg)
      << "\n\n********************";
}

void Driver::setUpResponseFiles(Compilation &C, Command &Cmd) {
  // Since commandLineFitsWithinSystemLimits() may underestimate system's capacity
  // if the tool does not support response files, there is a chance/ that things
  // will just work without a response file, so we silently just skip it.
  if (Cmd.getCreator().getResponseFilesSupport() == Tool::RF_None ||
      llvm::sys::commandLineFitsWithinSystemLimits(Cmd.getExecutable(), Cmd.getArguments()))
    return;

  std::string TmpName = GetTemporaryPath("response", "txt");
  Cmd.setResponseFile(
      C.addTempFile(C.getArgs().MakeArgString(TmpName.c_str())));
}

int Driver::ExecuteCompilation(
    Compilation &C,
    SmallVectorImpl<std::pair<int, const Command *>> &FailingCommands) {
  // Just print if -### was present.
  if (C.getArgs().hasArg(options::OPT__HASH_HASH_HASH)) {
    C.getJobs().Print(llvm::errs(), "\n", true);
    return 0;
  }

  // If there were errors building the compilation, quit now.
  if (Diags.hasErrorOccurred())
    return 1;

  // Set up response file names for each command, if necessary
  for (auto &Job : C.getJobs())
    setUpResponseFiles(C, Job);

  C.ExecuteJobs(C.getJobs(), FailingCommands);

  // Remove temp files.
  C.CleanupFileList(C.getTempFiles());

  // If the command succeeded, we are done.
  if (FailingCommands.empty())
    return 0;

  // Otherwise, remove result files and print extra information about abnormal
  // failures.
  for (const auto &CmdPair : FailingCommands) {
    int Res = CmdPair.first;
    const Command *FailingCommand = CmdPair.second;

    // Remove result files if we're not saving temps.
    if (!isSaveTempsEnabled()) {
      const JobAction *JA = cast<JobAction>(&FailingCommand->getSource());
      C.CleanupFileMap(C.getResultFiles(), JA, true);

      // Failure result files are valid unless we crashed.
      if (Res < 0)
        C.CleanupFileMap(C.getFailureResultFiles(), JA, true);
    }

    // Print extra information about abnormal failures, if possible.
    //
    // This is ad-hoc, but we don't want to be excessively noisy. If the result
    // status was 1, assume the command failed normally. In particular, if it
    // was the compiler then assume it gave a reasonable error code. Failures
    // in other tools are less common, and they generally have worse
    // diagnostics, so always print the diagnostic there.
    const Tool &FailingTool = FailingCommand->getCreator();

    if (!FailingCommand->getCreator().hasGoodDiagnostics() || Res != 1) {
      // FIXME: See FIXME above regarding result code interpretation.
      if (Res < 0)
        Diag(clang::diag::err_drv_command_signalled)
            << FailingTool.getShortName();
      else
        Diag(clang::diag::err_drv_command_failed) << FailingTool.getShortName()
                                                  << Res;
    }
  }
  return 0;
}

void Driver::PrintHelp(bool ShowHidden) const {
  unsigned IncludedFlagsBitmask;
  unsigned ExcludedFlagsBitmask;
  std::tie(IncludedFlagsBitmask, ExcludedFlagsBitmask) =
      getIncludeExcludeOptionFlagMasks();

  ExcludedFlagsBitmask |= options::NoDriverOption;
  if (!ShowHidden)
    ExcludedFlagsBitmask |= HelpHidden;

  getOpts().PrintHelp(llvm::outs(), Name.c_str(), DriverTitle.c_str(),
                      IncludedFlagsBitmask, ExcludedFlagsBitmask);
}

void Driver::PrintVersion(const Compilation &C, raw_ostream &OS) const {
  // FIXME: The following handlers should use a callback mechanism, we don't
  // know what the client would like to do.
  OS << getClangFullVersion() << '\n';
  const ToolChain &TC = C.getDefaultToolChain();
  OS << "Target: " << TC.getTripleString() << '\n';

  // Print the threading model.
  if (Arg *A = C.getArgs().getLastArg(options::OPT_mthread_model)) {
    // Don't print if the ToolChain would have barfed on it already
    if (TC.isThreadModelSupported(A->getValue()))
      OS << "Thread model: " << A->getValue();
  } else
    OS << "Thread model: " << TC.getThreadModel();
  OS << '\n';

  // Print out the install directory.
  OS << "InstalledDir: " << InstalledDir << '\n';
}

/// PrintDiagnosticCategories - Implement the --print-diagnostic-categories
/// option.
static void PrintDiagnosticCategories(raw_ostream &OS) {
  // Skip the empty category.
  for (unsigned i = 1, max = DiagnosticIDs::getNumberOfCategories(); i != max;
       ++i)
    OS << i << ',' << DiagnosticIDs::getCategoryNameFromID(i) << '\n';
}

bool Driver::HandleImmediateArgs(const Compilation &C) {
  // The order these options are handled in gcc is all over the place, but we
  // don't expect inconsistencies w.r.t. that to matter in practice.

  if (C.getArgs().hasArg(options::OPT_dumpmachine)) {
    llvm::outs() << C.getDefaultToolChain().getTripleString() << '\n';
    return false;
  }

  if (C.getArgs().hasArg(options::OPT_dumpversion)) {
    // Since -dumpversion is only implemented for pedantic GCC compatibility, we
    // return an answer which matches our definition of __VERSION__.
    //
    // If we want to return a more correct answer some day, then we should
    // introduce a non-pedantically GCC compatible mode to Clang in which we
    // provide sensible definitions for -dumpversion, __VERSION__, etc.
    llvm::outs() << "4.2.1\n";
    return false;
  }

  if (C.getArgs().hasArg(options::OPT__print_diagnostic_categories)) {
    PrintDiagnosticCategories(llvm::outs());
    return false;
  }

  if (C.getArgs().hasArg(options::OPT_help) ||
      C.getArgs().hasArg(options::OPT__help_hidden)) {
    PrintHelp(C.getArgs().hasArg(options::OPT__help_hidden));
    return false;
  }

  if (C.getArgs().hasArg(options::OPT__version)) {
    // Follow gcc behavior and use stdout for --version and stderr for -v.
    PrintVersion(C, llvm::outs());
    return false;
  }

  if (C.getArgs().hasArg(options::OPT_v) ||
      C.getArgs().hasArg(options::OPT__HASH_HASH_HASH)) {
    PrintVersion(C, llvm::errs());
    SuppressMissingInputWarning = true;
  }

  const ToolChain &TC = C.getDefaultToolChain();

  if (C.getArgs().hasArg(options::OPT_v))
    TC.printVerboseInfo(llvm::errs());

  if (C.getArgs().hasArg(options::OPT_print_search_dirs)) {
    llvm::outs() << "programs: =";
    bool separator = false;
    for (const std::string &Path : TC.getProgramPaths()) {
      if (separator)
        llvm::outs() << ':';
      llvm::outs() << Path;
      separator = true;
    }
    llvm::outs() << "\n";
    llvm::outs() << "libraries: =" << ResourceDir;

    StringRef sysroot = C.getSysRoot();

    for (const std::string &Path : TC.getFilePaths()) {
      // Always print a separator. ResourceDir was the first item shown.
      llvm::outs() << ':';
      // Interpretation of leading '=' is needed only for NetBSD.
      if (Path[0] == '=')
        llvm::outs() << sysroot << Path.substr(1);
      else
        llvm::outs() << Path;
    }
    llvm::outs() << "\n";
    return false;
  }

  // FIXME: The following handlers should use a callback mechanism, we don't
  // know what the client would like to do.
  if (Arg *A = C.getArgs().getLastArg(options::OPT_print_file_name_EQ)) {
    llvm::outs() << GetFilePath(A->getValue(), TC) << "\n";
    return false;
  }

  if (Arg *A = C.getArgs().getLastArg(options::OPT_print_prog_name_EQ)) {
    llvm::outs() << GetProgramPath(A->getValue(), TC) << "\n";
    return false;
  }

  if (C.getArgs().hasArg(options::OPT_print_libgcc_file_name)) {
    llvm::outs() << GetFilePath("libgcc.a", TC) << "\n";
    return false;
  }

  if (C.getArgs().hasArg(options::OPT_print_multi_lib)) {
    for (const Multilib &Multilib : TC.getMultilibs())
      llvm::outs() << Multilib << "\n";
    return false;
  }

  if (C.getArgs().hasArg(options::OPT_print_multi_directory)) {
    for (const Multilib &Multilib : TC.getMultilibs()) {
      if (Multilib.gccSuffix().empty())
        llvm::outs() << ".\n";
      else {
        StringRef Suffix(Multilib.gccSuffix());
        assert(Suffix.front() == '/');
        llvm::outs() << Suffix.substr(1) << "\n";
      }
    }
    return false;
  }
  return true;
}

// Display an action graph human-readably.  Action A is the "sink" node
// and latest-occuring action. Traversal is in pre-order, visiting the
// inputs to each action before printing the action itself.
static unsigned PrintActions1(const Compilation &C, Action *A,
                              std::map<Action *, unsigned> &Ids) {
  if (Ids.count(A)) // A was already visited.
    return Ids[A];

  std::string str;
  llvm::raw_string_ostream os(str);

  os << Action::getClassName(A->getKind()) << ", ";
  if (InputAction *IA = dyn_cast<InputAction>(A)) {
    os << "\"" << IA->getInputArg().getValue() << "\"";
  } else if (BindArchAction *BIA = dyn_cast<BindArchAction>(A)) {
    os << '"' << BIA->getArchName() << '"' << ", {"
       << PrintActions1(C, *BIA->input_begin(), Ids) << "}";
  } else if (OffloadAction *OA = dyn_cast<OffloadAction>(A)) {
    bool IsFirst = true;
    OA->doOnEachDependence(
        [&](Action *A, const ToolChain *TC, const char *BoundArch) {
          // E.g. for two CUDA device dependences whose bound arch is sm_20 and
          // sm_35 this will generate:
          // "cuda-device" (nvptx64-nvidia-cuda:sm_20) {#ID}, "cuda-device"
          // (nvptx64-nvidia-cuda:sm_35) {#ID}
          if (!IsFirst)
            os << ", ";
          os << '"';
          if (TC)
            os << A->getOffloadingKindPrefix();
          else
            os << "host";
          os << " (";
          os << TC->getTriple().normalize();

          if (BoundArch)
            os << ":" << BoundArch;
          os << ")";
          os << '"';
          os << " {" << PrintActions1(C, A, Ids) << "}";
          IsFirst = false;
        });
  } else {
    const ActionList *AL = &A->getInputs();

    if (AL->size()) {
      const char *Prefix = "{";
      for (Action *PreRequisite : *AL) {
        os << Prefix << PrintActions1(C, PreRequisite, Ids);
        Prefix = ", ";
      }
      os << "}";
    } else
      os << "{}";
  }

  // Append offload info for all options other than the offloading action
  // itself (e.g. (cuda-device, sm_20) or (cuda-host)).
  std::string offload_str;
  llvm::raw_string_ostream offload_os(offload_str);
  if (!isa<OffloadAction>(A)) {
    auto S = A->getOffloadingKindPrefix();
    if (!S.empty()) {
      offload_os << ", (" << S;
      if (A->getOffloadingArch())
        offload_os << ", " << A->getOffloadingArch();
      offload_os << ")";
    }
  }

  unsigned Id = Ids.size();
  Ids[A] = Id;
  llvm::errs() << Id << ": " << os.str() << ", "
               << types::getTypeName(A->getType()) << offload_os.str() << "\n";

  return Id;
}

// Print the action graphs in a compilation C.
// For example "clang -c file1.c file2.c" is composed of two subgraphs.
void Driver::PrintActions(const Compilation &C) const {
  std::map<Action *, unsigned> Ids;
  for (Action *A : C.getActions())
    PrintActions1(C, A, Ids);
}

/// \brief Check whether the given input tree contains any compilation or
/// assembly actions.
static bool ContainsCompileOrAssembleAction(const Action *A) {
  if (isa<CompileJobAction>(A) || isa<BackendJobAction>(A) ||
      isa<AssembleJobAction>(A))
    return true;

  for (const Action *Input : A->inputs())
    if (ContainsCompileOrAssembleAction(Input))
      return true;

  return false;
}

void Driver::BuildUniversalActions(Compilation &C, const ToolChain &TC,
                                   const InputList &BAInputs) const {
  DerivedArgList &Args = C.getArgs();
  ActionList &Actions = C.getActions();
  llvm::PrettyStackTraceString CrashInfo("Building universal build actions");
  // Collect the list of architectures. Duplicates are allowed, but should only
  // be handled once (in the order seen).
  llvm::StringSet<> ArchNames;
  SmallVector<const char *, 4> Archs;
  for (Arg *A : Args) {
    if (A->getOption().matches(options::OPT_arch)) {
      // Validate the option here; we don't save the type here because its
      // particular spelling may participate in other driver choices.
      llvm::Triple::ArchType Arch =
          tools::darwin::getArchTypeForMachOArchName(A->getValue());
      if (Arch == llvm::Triple::UnknownArch) {
        Diag(clang::diag::err_drv_invalid_arch_name) << A->getAsString(Args);
        continue;
      }

      A->claim();
      if (ArchNames.insert(A->getValue()).second)
        Archs.push_back(A->getValue());
    }
  }

  // When there is no explicit arch for this platform, make sure we still bind
  // the architecture (to the default) so that -Xarch_ is handled correctly.
  if (!Archs.size())
    Archs.push_back(Args.MakeArgString(TC.getDefaultUniversalArchName()));

  ActionList SingleActions;
  BuildActions(C, Args, BAInputs, SingleActions);

  // Add in arch bindings for every top level action, as well as lipo and
  // dsymutil steps if needed.
  for (Action* Act : SingleActions) {
    // Make sure we can lipo this kind of output. If not (and it is an actual
    // output) then we disallow, since we can't create an output file with the
    // right name without overwriting it. We could remove this oddity by just
    // changing the output names to include the arch, which would also fix
    // -save-temps. Compatibility wins for now.

    if (Archs.size() > 1 && !types::canLipoType(Act->getType()))
      Diag(clang::diag::err_drv_invalid_output_with_multiple_archs)
          << types::getTypeName(Act->getType());

    ActionList Inputs;
    for (unsigned i = 0, e = Archs.size(); i != e; ++i)
      Inputs.push_back(C.MakeAction<BindArchAction>(Act, Archs[i]));

    // Lipo if necessary, we do it this way because we need to set the arch flag
    // so that -Xarch_ gets overwritten.
    if (Inputs.size() == 1 || Act->getType() == types::TY_Nothing)
      Actions.append(Inputs.begin(), Inputs.end());
    else
      Actions.push_back(C.MakeAction<LipoJobAction>(Inputs, Act->getType()));

    // Handle debug info queries.
    Arg *A = Args.getLastArg(options::OPT_g_Group);
    if (A && !A->getOption().matches(options::OPT_g0) &&
        !A->getOption().matches(options::OPT_gstabs) &&
        ContainsCompileOrAssembleAction(Actions.back())) {

      // Add a 'dsymutil' step if necessary, when debug info is enabled and we
      // have a compile input. We need to run 'dsymutil' ourselves in such cases
      // because the debug info will refer to a temporary object file which
      // will be removed at the end of the compilation process.
      if (Act->getType() == types::TY_Image) {
        ActionList Inputs;
        Inputs.push_back(Actions.back());
        Actions.pop_back();
        Actions.push_back(
            C.MakeAction<DsymutilJobAction>(Inputs, types::TY_dSYM));
      }

      // Verify the debug info output.
      if (Args.hasArg(options::OPT_verify_debug_info)) {
        Action* LastAction = Actions.back();
        Actions.pop_back();
        Actions.push_back(C.MakeAction<VerifyDebugInfoJobAction>(
            LastAction, types::TY_Nothing));
      }
    }
  }
}

/// \brief Check that the file referenced by Value exists. If it doesn't,
/// issue a diagnostic and return false.
static bool DiagnoseInputExistence(const Driver &D, const DerivedArgList &Args,
                                   StringRef Value, types::ID Ty) {
  if (!D.getCheckInputsExist())
    return true;

  // stdin always exists.
  if (Value == "-")
    return true;

  SmallString<64> Path(Value);
  if (Arg *WorkDir = Args.getLastArg(options::OPT_working_directory)) {
    if (!llvm::sys::path::is_absolute(Path)) {
      SmallString<64> Directory(WorkDir->getValue());
      llvm::sys::path::append(Directory, Value);
      Path.assign(Directory);
    }
  }

  if (llvm::sys::fs::exists(Twine(Path)))
    return true;

  if (D.IsCLMode()) {
    if (!llvm::sys::path::is_absolute(Twine(Path)) &&
        llvm::sys::Process::FindInEnvPath("LIB", Value))
      return true;

    if (Args.hasArg(options::OPT__SLASH_link) && Ty == types::TY_Object) {
      // Arguments to the /link flag might cause the linker to search for object
      // and library files in paths we don't know about. Don't error in such
      // cases.
      return true;
    }
  }

  D.Diag(clang::diag::err_drv_no_such_file) << Path;
  return false;
}

// Construct a the list of inputs and their types.
void Driver::BuildInputs(const ToolChain &TC, DerivedArgList &Args,
                         InputList &Inputs) const {
  // Track the current user specified (-x) input. We also explicitly track the
  // argument used to set the type; we only want to claim the type when we
  // actually use it, so we warn about unused -x arguments.
  types::ID InputType = types::TY_Nothing;
  Arg *InputTypeArg = nullptr;

  // The last /TC or /TP option sets the input type to C or C++ globally.
  if (Arg *TCTP = Args.getLastArgNoClaim(options::OPT__SLASH_TC,
                                         options::OPT__SLASH_TP)) {
    InputTypeArg = TCTP;
    InputType = TCTP->getOption().matches(options::OPT__SLASH_TC)
                    ? types::TY_C
                    : types::TY_CXX;

    arg_iterator it =
        Args.filtered_begin(options::OPT__SLASH_TC, options::OPT__SLASH_TP);
    const arg_iterator ie = Args.filtered_end();
    Arg *Previous = *it++;
    bool ShowNote = false;
    while (it != ie) {
      Diag(clang::diag::warn_drv_overriding_flag_option)
          << Previous->getSpelling() << (*it)->getSpelling();
      Previous = *it++;
      ShowNote = true;
    }
    if (ShowNote)
      Diag(clang::diag::note_drv_t_option_is_global);

    // No driver mode exposes -x and /TC or /TP; we don't support mixing them.
    assert(!Args.hasArg(options::OPT_x) && "-x and /TC or /TP is not allowed");
  }

  for (Arg *A : Args) {
    if (A->getOption().getKind() == Option::InputClass) {
      const char *Value = A->getValue();
      types::ID Ty = types::TY_INVALID;

      // Infer the input type if necessary.
      if (InputType == types::TY_Nothing) {
        // If there was an explicit arg for this, claim it.
        if (InputTypeArg)
          InputTypeArg->claim();

        // stdin must be handled specially.
        if (memcmp(Value, "-", 2) == 0) {
          // If running with -E, treat as a C input (this changes the builtin
          // macros, for example). This may be overridden by -ObjC below.
          //
          // Otherwise emit an error but still use a valid type to avoid
          // spurious errors (e.g., no inputs).
          if (!Args.hasArgNoClaim(options::OPT_E) && !CCCIsCPP())
            Diag(IsCLMode() ? clang::diag::err_drv_unknown_stdin_type_clang_cl
                            : clang::diag::err_drv_unknown_stdin_type);
          Ty = types::TY_C;
        } else {
          // Otherwise lookup by extension.
          // Fallback is C if invoked as C preprocessor or Object otherwise.
          // We use a host hook here because Darwin at least has its own
          // idea of what .s is.
          if (const char *Ext = strrchr(Value, '.'))
            Ty = TC.LookupTypeForExtension(Ext + 1);

          if (Ty == types::TY_INVALID) {
            if (CCCIsCPP())
              Ty = types::TY_C;
            else
              Ty = types::TY_Object;
          }

          // If the driver is invoked as C++ compiler (like clang++ or c++) it
          // should autodetect some input files as C++ for g++ compatibility.
          if (CCCIsCXX()) {
            types::ID OldTy = Ty;
            Ty = types::lookupCXXTypeForCType(Ty);

            if (Ty != OldTy)
              Diag(clang::diag::warn_drv_treating_input_as_cxx)
                  << getTypeName(OldTy) << getTypeName(Ty);
          }
        }

        // -ObjC and -ObjC++ override the default language, but only for "source
        // files". We just treat everything that isn't a linker input as a
        // source file.
        //
        // FIXME: Clean this up if we move the phase sequence into the type.
        if (Ty != types::TY_Object) {
          if (Args.hasArg(options::OPT_ObjC))
            Ty = types::TY_ObjC;
          else if (Args.hasArg(options::OPT_ObjCXX))
            Ty = types::TY_ObjCXX;
        }
      } else {
        assert(InputTypeArg && "InputType set w/o InputTypeArg");
        if (!InputTypeArg->getOption().matches(options::OPT_x)) {
          // If emulating cl.exe, make sure that /TC and /TP don't affect input
          // object files.
          const char *Ext = strrchr(Value, '.');
          if (Ext && TC.LookupTypeForExtension(Ext + 1) == types::TY_Object)
            Ty = types::TY_Object;
        }
        if (Ty == types::TY_INVALID) {
          Ty = InputType;
          InputTypeArg->claim();
        }
      }

      if (DiagnoseInputExistence(*this, Args, Value, Ty))
        Inputs.push_back(std::make_pair(Ty, A));

    } else if (A->getOption().matches(options::OPT__SLASH_Tc)) {
      StringRef Value = A->getValue();
      if (DiagnoseInputExistence(*this, Args, Value, types::TY_C)) {
        Arg *InputArg = MakeInputArg(Args, Opts, A->getValue());
        Inputs.push_back(std::make_pair(types::TY_C, InputArg));
      }
      A->claim();
    } else if (A->getOption().matches(options::OPT__SLASH_Tp)) {
      StringRef Value = A->getValue();
      if (DiagnoseInputExistence(*this, Args, Value, types::TY_CXX)) {
        Arg *InputArg = MakeInputArg(Args, Opts, A->getValue());
        Inputs.push_back(std::make_pair(types::TY_CXX, InputArg));
      }
      A->claim();
    } else if (A->getOption().hasFlag(options::LinkerInput)) {
      // Just treat as object type, we could make a special type for this if
      // necessary.
      Inputs.push_back(std::make_pair(types::TY_Object, A));

    } else if (A->getOption().matches(options::OPT_x)) {
      InputTypeArg = A;
      InputType = types::lookupTypeForTypeSpecifier(A->getValue());
      A->claim();

      // Follow gcc behavior and treat as linker input for invalid -x
      // options. Its not clear why we shouldn't just revert to unknown; but
      // this isn't very important, we might as well be bug compatible.
      if (!InputType) {
        Diag(clang::diag::err_drv_unknown_language) << A->getValue();
        InputType = types::TY_Object;
      }
    }
  }
  if (CCCIsCPP() && Inputs.empty()) {
    // If called as standalone preprocessor, stdin is processed
    // if no other input is present.
    Arg *A = MakeInputArg(Args, Opts, "-");
    Inputs.push_back(std::make_pair(types::TY_C, A));
  }
}

namespace {
/// Provides a convenient interface for different programming models to generate
/// the required device actions.
class OffloadingActionBuilder final {
  /// Flag used to trace errors in the builder.
  bool IsValid = false;

  /// The compilation that is using this builder.
  Compilation &C;

  /// The derived arguments associated with this builder.
  DerivedArgList &Args;

  /// Map between an input argument and the offload kinds used to process it.
  std::map<const Arg *, unsigned> InputArgToOffloadKindMap;

  /// Builder interface. It doesn't build anything or keep any state.
  class DeviceActionBuilder {
  public:
    typedef llvm::SmallVector<phases::ID, phases::MaxNumberOfPhases> PhasesTy;

    enum ActionBuilderReturnCode {
      // The builder acted successfully on the current action.
      ABRT_Success,
      // The builder didn't have to act on the current action.
      ABRT_Inactive,
      // The builder was successful and requested the host action to not be
      // generated.
      ABRT_Ignore_Host,
    };

  protected:
    /// Compilation associated with this builder.
    Compilation &C;

    /// Tool chains associated with this builder. The same programming
    /// model may have associated one or more tool chains.
    SmallVector<const ToolChain *, 2> ToolChains;

    /// The derived arguments associated with this builder.
    DerivedArgList &Args;

    /// The inputs associated with this builder.
    const Driver::InputList &Inputs;

    /// The associated offload kind.
    Action::OffloadKind AssociatedOffloadKind = Action::OFK_None;

  public:
    DeviceActionBuilder(Compilation &C, DerivedArgList &Args,
                        const Driver::InputList &Inputs,
                        Action::OffloadKind AssociatedOffloadKind)
        : C(C), Args(Args), Inputs(Inputs),
          AssociatedOffloadKind(AssociatedOffloadKind) {}
    virtual ~DeviceActionBuilder() {}

    /// Fill up the array \a DA with all the device dependences that should be
    /// added to the provided host action \a HostAction. By default it is
    /// inactive.
    virtual ActionBuilderReturnCode
    getDeviceDepences(OffloadAction::DeviceDependences &DA, phases::ID CurPhase,
                      phases::ID FinalPhase, PhasesTy &Phases) {
      return ABRT_Inactive;
    }

    /// Update the state to include the provided host action \a HostAction as a
    /// dependency of the current device action. By default it is inactive.
    virtual ActionBuilderReturnCode addDeviceDepences(Action *HostAction) {
      return ABRT_Inactive;
    }

    /// Append top level actions generated by the builder. Return true if errors
    /// were found.
    virtual void appendTopLevelActions(ActionList &AL) {}

    /// Append linker actions generated by the builder. Return true if errors
    /// were found.
    virtual void appendLinkDependences(OffloadAction::DeviceDependences &DA) {}

    /// Initialize the builder. Return true if any initialization errors are
    /// found.
    virtual bool initialize() { return false; }

    /// Return true if the builder can use bundling/unbundling.
    virtual bool canUseBundlerUnbundler() const { return false; }

    /// Return true if this builder is valid. We have a valid builder if we have
    /// associated device tool chains.
    bool isValid() { return !ToolChains.empty(); }

    /// Return the associated offload kind.
    Action::OffloadKind getAssociatedOffloadKind() {
      return AssociatedOffloadKind;
    }
  };

  /// \brief CUDA action builder. It injects device code in the host backend
  /// action.
  class CudaActionBuilder final : public DeviceActionBuilder {
    /// Flags to signal if the user requested host-only or device-only
    /// compilation.
    bool CompileHostOnly = false;
    bool CompileDeviceOnly = false;

    /// List of GPU architectures to use in this compilation.
    SmallVector<CudaArch, 4> GpuArchList;

    /// The CUDA actions for the current input.
    ActionList CudaDeviceActions;

    /// The CUDA fat binary if it was generated for the current input.
    Action *CudaFatBinary = nullptr;

    /// Flag that is set to true if this builder acted on the current input.
    bool IsActive = false;

  public:
    CudaActionBuilder(Compilation &C, DerivedArgList &Args,
                      const Driver::InputList &Inputs)
        : DeviceActionBuilder(C, Args, Inputs, Action::OFK_Cuda) {}

    ActionBuilderReturnCode
    getDeviceDepences(OffloadAction::DeviceDependences &DA, phases::ID CurPhase,
                      phases::ID FinalPhase, PhasesTy &Phases) override {
      if (!IsActive)
        return ABRT_Inactive;

      // If we don't have more CUDA actions, we don't have any dependences to
      // create for the host.
      if (CudaDeviceActions.empty())
        return ABRT_Success;

      assert(CudaDeviceActions.size() == GpuArchList.size() &&
             "Expecting one action per GPU architecture.");
      assert(!CompileHostOnly &&
             "Not expecting CUDA actions in host-only compilation.");

      // If we are generating code for the device or we are in a backend phase,
      // we attempt to generate the fat binary. We compile each arch to ptx and
      // assemble to cubin, then feed the cubin *and* the ptx into a device
      // "link" action, which uses fatbinary to combine these cubins into one
      // fatbin.  The fatbin is then an input to the host action if not in
      // device-only mode.
      if (CompileDeviceOnly || CurPhase == phases::Backend) {
        ActionList DeviceActions;
        for (unsigned I = 0, E = GpuArchList.size(); I != E; ++I) {
          // Produce the device action from the current phase up to the assemble
          // phase.
          for (auto Ph : Phases) {
            // Skip the phases that were already dealt with.
            if (Ph < CurPhase)
              continue;
            // We have to be consistent with the host final phase.
            if (Ph > FinalPhase)
              break;

            CudaDeviceActions[I] = C.getDriver().ConstructPhaseAction(
                C, Args, Ph, CudaDeviceActions[I]);

            if (Ph == phases::Assemble)
              break;
          }

          // If we didn't reach the assemble phase, we can't generate the fat
          // binary.
          if (!isa<AssembleJobAction>(CudaDeviceActions[I]))
            continue;

          Action *AssembleAction = CudaDeviceActions[I];
          assert(AssembleAction->getType() == types::TY_Object);
          assert(AssembleAction->getInputs().size() == 1);

          Action *BackendAction = AssembleAction->getInputs()[0];
          assert(BackendAction->getType() == types::TY_PP_Asm);

          for (auto &A : {AssembleAction, BackendAction}) {
            OffloadAction::DeviceDependences DDep;
            DDep.add(*A, *ToolChains.front(), CudaArchToString(GpuArchList[I]),
                     Action::OFK_Cuda);
            DeviceActions.push_back(
                C.MakeAction<OffloadAction>(DDep, A->getType()));
          }
        }

        // We generate the fat binary if we have device input actions.
        if (!DeviceActions.empty()) {
          CudaFatBinary =
              C.MakeAction<LinkJobAction>(DeviceActions, types::TY_CUDA_FATBIN);

          if (!CompileDeviceOnly) {
            DA.add(*CudaFatBinary, *ToolChains.front(), /*BoundArch=*/nullptr,
                   Action::OFK_Cuda);
            // Clear the fat binary, it is already a dependence to an host
            // action.
            CudaFatBinary = nullptr;
          }

          // Remove the CUDA actions as they are already connected to an host
          // action or fat binary.
          CudaDeviceActions.clear();
        }

        // We avoid creating host action in device-only mode.
        return CompileDeviceOnly ? ABRT_Ignore_Host : ABRT_Success;
      }

      assert(CurPhase < phases::Backend && "Generating single CUDA "
                                           "instructions should only occur "
                                           "before the backend phase!");

      // By default, we produce an action for each device arch.
      for (Action *&A : CudaDeviceActions)
        A = C.getDriver().ConstructPhaseAction(C, Args, CurPhase, A);

      return ABRT_Success;
    }

    ActionBuilderReturnCode addDeviceDepences(Action *HostAction) override {
      // While generating code for CUDA, we only depend on the host input action
      // to trigger the creation of all the CUDA device actions.

      // If we are dealing with an input action, replicate it for each GPU
      // architecture. If we are in host-only mode we return 'success' so that
      // the host use the CUDA offload kind.
      if (auto *IA = dyn_cast<InputAction>(HostAction)) {
        assert(!GpuArchList.empty() &&
               "We should have at least one GPU architecture.");

        // If the host input is not CUDA, we don't need to bother about this
        // input.
        if (IA->getType() != types::TY_CUDA) {
          // The builder will ignore this input.
          IsActive = false;
          return ABRT_Inactive;
        }

        // Set the flag to true, so that the builder acts on the current input.
        IsActive = true;

        if (CompileHostOnly)
          return ABRT_Success;

        // Replicate inputs for each GPU architecture.
        for (unsigned I = 0, E = GpuArchList.size(); I != E; ++I)
          CudaDeviceActions.push_back(C.MakeAction<InputAction>(
              IA->getInputArg(), types::TY_CUDA_DEVICE));

        return ABRT_Success;
      }

      return IsActive ? ABRT_Success : ABRT_Inactive;
    }

    void appendTopLevelActions(ActionList &AL) override {
      // Utility to append actions to the top level list.
      auto AddTopLevel = [&](Action *A, CudaArch BoundArch) {
        OffloadAction::DeviceDependences Dep;
        Dep.add(*A, *ToolChains.front(), CudaArchToString(BoundArch),
                Action::OFK_Cuda);
        AL.push_back(C.MakeAction<OffloadAction>(Dep, A->getType()));
      };

      // If we have a fat binary, add it to the list.
      if (CudaFatBinary) {
        AddTopLevel(CudaFatBinary, CudaArch::UNKNOWN);
        CudaDeviceActions.clear();
        CudaFatBinary = nullptr;
        return;
      }

      if (CudaDeviceActions.empty())
        return;

      // If we have CUDA actions at this point, that's because we have a have
      // partial compilation, so we should have an action for each GPU
      // architecture.
      assert(CudaDeviceActions.size() == GpuArchList.size() &&
             "Expecting one action per GPU architecture.");
      assert(ToolChains.size() == 1 &&
             "Expecting to have a sing CUDA toolchain.");
      for (unsigned I = 0, E = GpuArchList.size(); I != E; ++I)
        AddTopLevel(CudaDeviceActions[I], GpuArchList[I]);

      CudaDeviceActions.clear();
    }

    bool initialize() override {
      // We don't need to support CUDA.
      if (!C.hasOffloadToolChain<Action::OFK_Cuda>())
        return false;

      ToolChains.push_back(C.getSingleOffloadToolChain<Action::OFK_Cuda>());

      Arg *PartialCompilationArg = Args.getLastArg(
          options::OPT_cuda_host_only, options::OPT_cuda_device_only,
          options::OPT_cuda_compile_host_device);
      CompileHostOnly = PartialCompilationArg &&
                        PartialCompilationArg->getOption().matches(
                            options::OPT_cuda_host_only);
      CompileDeviceOnly = PartialCompilationArg &&
                          PartialCompilationArg->getOption().matches(
                              options::OPT_cuda_device_only);

      // Collect all cuda_gpu_arch parameters, removing duplicates.
      llvm::SmallSet<CudaArch, 4> GpuArchs;
      bool Error = false;
      for (Arg *A : Args) {
        if (!A->getOption().matches(options::OPT_cuda_gpu_arch_EQ))
          continue;
        A->claim();

        const auto &ArchStr = A->getValue();
        CudaArch Arch = StringToCudaArch(ArchStr);
        if (Arch == CudaArch::UNKNOWN) {
          C.getDriver().Diag(clang::diag::err_drv_cuda_bad_gpu_arch) << ArchStr;
          Error = true;
        } else if (GpuArchs.insert(Arch).second)
          GpuArchList.push_back(Arch);
      }

      // Default to sm_20 which is the lowest common denominator for supported
      // GPUs.
      // sm_20 code should work correctly, if suboptimally, on all newer GPUs.
      if (GpuArchList.empty())
        GpuArchList.push_back(CudaArch::SM_20);

      return Error;
    }
  };

  /// OpenMP action builder. The host bitcode is passed to the device frontend
  /// and all the device linked images are passed to the host link phase.
  class OpenMPActionBuilder final : public DeviceActionBuilder {
    /// The OpenMP actions for the current input.
    ActionList OpenMPDeviceActions;

    /// The linker inputs obtained for each toolchain.
    SmallVector<ActionList, 8> DeviceLinkerInputs;

  public:
    OpenMPActionBuilder(Compilation &C, DerivedArgList &Args,
                        const Driver::InputList &Inputs)
        : DeviceActionBuilder(C, Args, Inputs, Action::OFK_OpenMP) {}

    ActionBuilderReturnCode
    getDeviceDepences(OffloadAction::DeviceDependences &DA, phases::ID CurPhase,
                      phases::ID FinalPhase, PhasesTy &Phases) override {

      // We should always have an action for each input.
      assert(OpenMPDeviceActions.size() == ToolChains.size() &&
             "Number of OpenMP actions and toolchains do not match.");

      // The host only depends on device action in the linking phase, when all
      // the device images have to be embedded in the host image.
      if (CurPhase == phases::Link) {
        assert(ToolChains.size() == DeviceLinkerInputs.size() &&
               "Toolchains and linker inputs sizes do not match.");
        auto LI = DeviceLinkerInputs.begin();
        for (auto *A : OpenMPDeviceActions) {
          LI->push_back(A);
          ++LI;
        }

        // We passed the device action to a host dependence, so we don't need to
        // do anything else with them.
        OpenMPDeviceActions.clear();
        return ABRT_Success;
      }

      // By default, we produce an action for each device arch.
      for (Action *&A : OpenMPDeviceActions)
        A = C.getDriver().ConstructPhaseAction(C, Args, CurPhase, A);

      return ABRT_Success;
    }

    ActionBuilderReturnCode addDeviceDepences(Action *HostAction) override {

      // If this is an input action replicate it for each OpenMP toolchain.
      if (auto *IA = dyn_cast<InputAction>(HostAction)) {
        OpenMPDeviceActions.clear();
        for (unsigned I = 0; I < ToolChains.size(); ++I)
          OpenMPDeviceActions.push_back(
              C.MakeAction<InputAction>(IA->getInputArg(), IA->getType()));
        return ABRT_Success;
      }

      // If this is an unbundling action use it as is for each OpenMP toolchain.
      if (auto *UA = dyn_cast<OffloadUnbundlingJobAction>(HostAction)) {
        OpenMPDeviceActions.clear();
        for (unsigned I = 0; I < ToolChains.size(); ++I) {
          OpenMPDeviceActions.push_back(UA);
          UA->registerDependingActionInfo(ToolChains[I], /*BoundArch=*/nullptr,
                                          Action::OFK_OpenMP);
        }
        return ABRT_Success;
      }

      // When generating code for OpenMP we use the host compile phase result as
      // dependence to the device compile phase so that it can learn what
      // declaration should be emitted. However, this is not the only use for
      // the host action, so we have prevent it from being collapsed.
      if (isa<CompileJobAction>(HostAction)) {
        HostAction->setCannotBeCollapsedWithDependingAction();
        assert(ToolChains.size() == OpenMPDeviceActions.size() &&
               "Toolchains and device action sizes do not match.");
        OffloadAction::HostDependence HDep(
            *HostAction, *C.getSingleOffloadToolChain<Action::OFK_Host>(),
            /*BoundArch=*/nullptr, Action::OFK_OpenMP);
        auto TC = ToolChains.begin();
        for (Action *&A : OpenMPDeviceActions) {
          assert(isa<CompileJobAction>(A));
          OffloadAction::DeviceDependences DDep;
          DDep.add(*A, **TC, /*BoundArch=*/nullptr, Action::OFK_OpenMP);
          A = C.MakeAction<OffloadAction>(HDep, DDep);
          ++TC;
        }
      }
      return ABRT_Success;
    }

    void appendTopLevelActions(ActionList &AL) override {
      if (OpenMPDeviceActions.empty())
        return;

      // We should always have an action for each input.
      assert(OpenMPDeviceActions.size() == ToolChains.size() &&
             "Number of OpenMP actions and toolchains do not match.");

      // Append all device actions followed by the proper offload action.
      auto TI = ToolChains.begin();
      for (auto *A : OpenMPDeviceActions) {
        OffloadAction::DeviceDependences Dep;
        Dep.add(*A, **TI, /*BoundArch=*/nullptr, Action::OFK_OpenMP);
        AL.push_back(C.MakeAction<OffloadAction>(Dep, A->getType()));
        ++TI;
      }
      // We no longer need the action stored in this builder.
      OpenMPDeviceActions.clear();
    }

    void appendLinkDependences(OffloadAction::DeviceDependences &DA) override {
      assert(ToolChains.size() == DeviceLinkerInputs.size() &&
             "Toolchains and linker inputs sizes do not match.");

      // Append a new link action for each device.
      auto TC = ToolChains.begin();
      for (auto &LI : DeviceLinkerInputs) {
        auto *DeviceLinkAction =
            C.MakeAction<LinkJobAction>(LI, types::TY_Image);
        DA.add(*DeviceLinkAction, **TC, /*BoundArch=*/nullptr,
               Action::OFK_OpenMP);
        ++TC;
      }
    }

    bool initialize() override {
      // Get the OpenMP toolchains. If we don't get any, the action builder will
      // know there is nothing to do related with OpenMP offloading.
      auto OpenMPTCRange = C.getOffloadToolChains<Action::OFK_OpenMP>();
      for (auto TI = OpenMPTCRange.first, TE = OpenMPTCRange.second; TI != TE;
           ++TI)
        ToolChains.push_back(TI->second);

      DeviceLinkerInputs.resize(ToolChains.size());
      return false;
    }

    bool canUseBundlerUnbundler() const override {
      // OpenMP should use bundled files whenever possible.
      return true;
    }
  };

  ///
  /// TODO: Add the implementation for other specialized builders here.
  ///

  /// Specialized builders being used by this offloading action builder.
  SmallVector<DeviceActionBuilder *, 4> SpecializedBuilders;

  /// Flag set to true if all valid builders allow file bundling/unbundling.
  bool CanUseBundler;

public:
  OffloadingActionBuilder(Compilation &C, DerivedArgList &Args,
                          const Driver::InputList &Inputs)
      : C(C), Args(Args) {
    // Create a specialized builder for each device toolchain.

    IsValid = true;

    // Create a specialized builder for CUDA.
    SpecializedBuilders.push_back(new CudaActionBuilder(C, Args, Inputs));

    // Create a specialized builder for OpenMP.
    SpecializedBuilders.push_back(new OpenMPActionBuilder(C, Args, Inputs));

    //
    // TODO: Build other specialized builders here.
    //

    // Initialize all the builders, keeping track of errors. If all valid
    // builders agree that we can use bundling, set the flag to true.
    unsigned ValidBuilders = 0u;
    unsigned ValidBuildersSupportingBundling = 0u;
    for (auto *SB : SpecializedBuilders) {
      IsValid = IsValid && !SB->initialize();

      // Update the counters if the builder is valid.
      if (SB->isValid()) {
        ++ValidBuilders;
        if (SB->canUseBundlerUnbundler())
          ++ValidBuildersSupportingBundling;
      }
    }
    CanUseBundler =
        ValidBuilders && ValidBuilders == ValidBuildersSupportingBundling;
  }

  ~OffloadingActionBuilder() {
    for (auto *SB : SpecializedBuilders)
      delete SB;
  }

  /// Generate an action that adds device dependences (if any) to a host action.
  /// If no device dependence actions exist, just return the host action \a
  /// HostAction. If an error is found or if no builder requires the host action
  /// to be generated, return nullptr.
  Action *
  addDeviceDependencesToHostAction(Action *HostAction, const Arg *InputArg,
                                   phases::ID CurPhase, phases::ID FinalPhase,
                                   DeviceActionBuilder::PhasesTy &Phases) {
    if (!IsValid)
      return nullptr;

    if (SpecializedBuilders.empty())
      return HostAction;

    assert(HostAction && "Invalid host action!");

    OffloadAction::DeviceDependences DDeps;
    // Check if all the programming models agree we should not emit the host
    // action. Also, keep track of the offloading kinds employed.
    auto &OffloadKind = InputArgToOffloadKindMap[InputArg];
    unsigned InactiveBuilders = 0u;
    unsigned IgnoringBuilders = 0u;
    for (auto *SB : SpecializedBuilders) {
      if (!SB->isValid()) {
        ++InactiveBuilders;
        continue;
      }

      auto RetCode = SB->getDeviceDepences(DDeps, CurPhase, FinalPhase, Phases);

      // If the builder explicitly says the host action should be ignored,
      // we need to increment the variable that tracks the builders that request
      // the host object to be ignored.
      if (RetCode == DeviceActionBuilder::ABRT_Ignore_Host)
        ++IgnoringBuilders;

      // Unless the builder was inactive for this action, we have to record the
      // offload kind because the host will have to use it.
      if (RetCode != DeviceActionBuilder::ABRT_Inactive)
        OffloadKind |= SB->getAssociatedOffloadKind();
    }

    // If all builders agree that the host object should be ignored, just return
    // nullptr.
    if (IgnoringBuilders &&
        SpecializedBuilders.size() == (InactiveBuilders + IgnoringBuilders))
      return nullptr;

    if (DDeps.getActions().empty())
      return HostAction;

    // We have dependences we need to bundle together. We use an offload action
    // for that.
    OffloadAction::HostDependence HDep(
        *HostAction, *C.getSingleOffloadToolChain<Action::OFK_Host>(),
        /*BoundArch=*/nullptr, DDeps);
    return C.MakeAction<OffloadAction>(HDep, DDeps);
  }

  /// Generate an action that adds a host dependence to a device action. The
  /// results will be kept in this action builder. Return true if an error was
  /// found.
  bool addHostDependenceToDeviceActions(Action *&HostAction,
                                        const Arg *InputArg) {
    if (!IsValid)
      return true;

    // If we are supporting bundling/unbundling and the current action is an
    // input action of non-source file, we replace the host action by the
    // unbundling action.
    if (CanUseBundler && isa<InputAction>(HostAction) &&
        InputArg->getOption().getKind() == llvm::opt::Option::InputClass &&
        !types::isSrcFile(HostAction->getType())) {
      auto UnbundlingHostAction =
          C.MakeAction<OffloadUnbundlingJobAction>(HostAction);
      UnbundlingHostAction->registerDependingActionInfo(
          C.getSingleOffloadToolChain<Action::OFK_Host>(),
          /*BoundArch=*/nullptr, Action::OFK_Host);
      HostAction = UnbundlingHostAction;
    }

    assert(HostAction && "Invalid host action!");

    // Register the offload kinds that are used.
    auto &OffloadKind = InputArgToOffloadKindMap[InputArg];
    for (auto *SB : SpecializedBuilders) {
      if (!SB->isValid())
        continue;

      auto RetCode = SB->addDeviceDepences(HostAction);

      // Host dependences for device actions are not compatible with that same
      // action being ignored.
      assert(RetCode != DeviceActionBuilder::ABRT_Ignore_Host &&
             "Host dependence not expected to be ignored.!");

      // Unless the builder was inactive for this action, we have to record the
      // offload kind because the host will have to use it.
      if (RetCode != DeviceActionBuilder::ABRT_Inactive)
        OffloadKind |= SB->getAssociatedOffloadKind();
    }

    return false;
  }

  /// Add the offloading top level actions to the provided action list. This
  /// function can replace the host action by a bundling action if the
  /// programming models allow it.
  bool appendTopLevelActions(ActionList &AL, Action *HostAction,
                             const Arg *InputArg) {
    // Get the device actions to be appended.
    ActionList OffloadAL;
    for (auto *SB : SpecializedBuilders) {
      if (!SB->isValid())
        continue;
      SB->appendTopLevelActions(OffloadAL);
    }

    // If we can use the bundler, replace the host action by the bundling one in
    // the resulting list. Otherwise, just append the device actions.
    if (CanUseBundler && !OffloadAL.empty()) {
      // Add the host action to the list in order to create the bundling action.
      OffloadAL.push_back(HostAction);

      // We expect that the host action was just appended to the action list
      // before this method was called.
      assert(HostAction == AL.back() && "Host action not in the list??");
      HostAction = C.MakeAction<OffloadBundlingJobAction>(OffloadAL);
      AL.back() = HostAction;
    } else
      AL.append(OffloadAL.begin(), OffloadAL.end());

    // Propagate to the current host action (if any) the offload information
    // associated with the current input.
    if (HostAction)
      HostAction->propagateHostOffloadInfo(InputArgToOffloadKindMap[InputArg],
                                           /*BoundArch=*/nullptr);

    // If any action is added by the builders, -o is ambiguous if we have more
    // than one top-level action. If a bundler is used, there is no ambiguity.
    if (!CanUseBundler && !OffloadAL.empty() && Args.hasArg(options::OPT_o) &&
        AL.size() > 1) {
      C.getDriver().Diag(
          clang::diag::err_drv_output_argument_with_multiple_files);
      return true;
    }

    return false;
  }

  /// Processes the host linker action. This currently consists of replacing it
  /// with an offload action if there are device link objects and propagate to
  /// the host action all the offload kinds used in the current compilation. The
  /// resulting action is returned.
  Action *processHostLinkAction(Action *HostAction) {
    // Add all the dependences from the device linking actions.
    OffloadAction::DeviceDependences DDeps;
    for (auto *SB : SpecializedBuilders) {
      if (!SB->isValid())
        continue;

      SB->appendLinkDependences(DDeps);
    }

    // Calculate all the offload kinds used in the current compilation.
    unsigned ActiveOffloadKinds = 0u;
    for (auto &I : InputArgToOffloadKindMap)
      ActiveOffloadKinds |= I.second;

    // If we don't have device dependencies, we don't have to create an offload
    // action.
    if (DDeps.getActions().empty()) {
      // Propagate all the active kinds to host action. Given that it is a link
      // action it is assumed to depend on all actions generated so far.
      HostAction->propagateHostOffloadInfo(ActiveOffloadKinds,
                                           /*BoundArch=*/nullptr);
      return HostAction;
    }

    // Create the offload action with all dependences. When an offload action
    // is created the kinds are propagated to the host action, so we don't have
    // to do that explicitly here.
    OffloadAction::HostDependence HDep(
        *HostAction, *C.getSingleOffloadToolChain<Action::OFK_Host>(),
        /*BoundArch*/ nullptr, ActiveOffloadKinds);
    return C.MakeAction<OffloadAction>(HDep, DDeps);
  }
};
} // anonymous namespace.

void Driver::BuildActions(Compilation &C, DerivedArgList &Args,
                          const InputList &Inputs, ActionList &Actions) const {
  llvm::PrettyStackTraceString CrashInfo("Building compilation actions");

  if (!SuppressMissingInputWarning && Inputs.empty()) {
    Diag(clang::diag::err_drv_no_input_files);
    return;
  }

  Arg *FinalPhaseArg;
  phases::ID FinalPhase = getFinalPhase(Args, &FinalPhaseArg);

  if (FinalPhase == phases::Link && Args.hasArg(options::OPT_emit_llvm)) {
    Diag(clang::diag::err_drv_emit_llvm_link);
  }

  // Reject -Z* at the top level, these options should never have been exposed
  // by gcc.
  if (Arg *A = Args.getLastArg(options::OPT_Z_Joined))
    Diag(clang::diag::err_drv_use_of_Z_option) << A->getAsString(Args);

  // Diagnose misuse of /Fo.
  if (Arg *A = Args.getLastArg(options::OPT__SLASH_Fo)) {
    StringRef V = A->getValue();
    if (Inputs.size() > 1 && !V.empty() &&
        !llvm::sys::path::is_separator(V.back())) {
      // Check whether /Fo tries to name an output file for multiple inputs.
      Diag(clang::diag::err_drv_out_file_argument_with_multiple_sources)
          << A->getSpelling() << V;
      Args.eraseArg(options::OPT__SLASH_Fo);
    }
  }

  // Diagnose misuse of /Fa.
  if (Arg *A = Args.getLastArg(options::OPT__SLASH_Fa)) {
    StringRef V = A->getValue();
    if (Inputs.size() > 1 && !V.empty() &&
        !llvm::sys::path::is_separator(V.back())) {
      // Check whether /Fa tries to name an asm file for multiple inputs.
      Diag(clang::diag::err_drv_out_file_argument_with_multiple_sources)
          << A->getSpelling() << V;
      Args.eraseArg(options::OPT__SLASH_Fa);
    }
  }

  // Diagnose misuse of /o.
  if (Arg *A = Args.getLastArg(options::OPT__SLASH_o)) {
    if (A->getValue()[0] == '\0') {
      // It has to have a value.
      Diag(clang::diag::err_drv_missing_argument) << A->getSpelling() << 1;
      Args.eraseArg(options::OPT__SLASH_o);
    }
  }

  // Diagnose unsupported forms of /Yc /Yu. Ignore /Yc/Yu for now if:
  // * no filename after it
  // * both /Yc and /Yu passed but with different filenames
  // * corresponding file not also passed as /FI
  Arg *YcArg = Args.getLastArg(options::OPT__SLASH_Yc);
  Arg *YuArg = Args.getLastArg(options::OPT__SLASH_Yu);
  if (YcArg && YcArg->getValue()[0] == '\0') {
    Diag(clang::diag::warn_drv_ycyu_no_arg_clang_cl) << YcArg->getSpelling();
    Args.eraseArg(options::OPT__SLASH_Yc);
    YcArg = nullptr;
  }
  if (YuArg && YuArg->getValue()[0] == '\0') {
    Diag(clang::diag::warn_drv_ycyu_no_arg_clang_cl) << YuArg->getSpelling();
    Args.eraseArg(options::OPT__SLASH_Yu);
    YuArg = nullptr;
  }
  if (YcArg && YuArg && strcmp(YcArg->getValue(), YuArg->getValue()) != 0) {
    Diag(clang::diag::warn_drv_ycyu_different_arg_clang_cl);
    Args.eraseArg(options::OPT__SLASH_Yc);
    Args.eraseArg(options::OPT__SLASH_Yu);
    YcArg = YuArg = nullptr;
  }
  if (YcArg || YuArg) {
    StringRef Val = YcArg ? YcArg->getValue() : YuArg->getValue();
    bool FoundMatchingInclude = false;
    for (const Arg *Inc : Args.filtered(options::OPT_include)) {
      // FIXME: Do case-insensitive matching and consider / and \ as equal.
      if (Inc->getValue() == Val)
        FoundMatchingInclude = true;
    }
    if (!FoundMatchingInclude) {
      Diag(clang::diag::warn_drv_ycyu_no_fi_arg_clang_cl)
          << (YcArg ? YcArg : YuArg)->getSpelling();
      Args.eraseArg(options::OPT__SLASH_Yc);
      Args.eraseArg(options::OPT__SLASH_Yu);
      YcArg = YuArg = nullptr;
    }
  }
  if (YcArg && Inputs.size() > 1) {
    Diag(clang::diag::warn_drv_yc_multiple_inputs_clang_cl);
    Args.eraseArg(options::OPT__SLASH_Yc);
    YcArg = nullptr;
  }
  if (Args.hasArg(options::OPT__SLASH_Y_)) {
    // /Y- disables all pch handling.  Rather than check for it everywhere,
    // just remove clang-cl pch-related flags here.
    Args.eraseArg(options::OPT__SLASH_Fp);
    Args.eraseArg(options::OPT__SLASH_Yc);
    Args.eraseArg(options::OPT__SLASH_Yu);
    YcArg = YuArg = nullptr;
  }

  // Builder to be used to build offloading actions.
  OffloadingActionBuilder OffloadBuilder(C, Args, Inputs);

  // Construct the actions to perform.
  ActionList LinkerInputs;

  llvm::SmallVector<phases::ID, phases::MaxNumberOfPhases> PL;
  for (auto &I : Inputs) {
    types::ID InputType = I.first;
    const Arg *InputArg = I.second;

    PL.clear();
    types::getCompilationPhases(InputType, PL);

    // If the first step comes after the final phase we are doing as part of
    // this compilation, warn the user about it.
    phases::ID InitialPhase = PL[0];
    if (InitialPhase > FinalPhase) {
      // Claim here to avoid the more general unused warning.
      InputArg->claim();

      // Suppress all unused style warnings with -Qunused-arguments
      if (Args.hasArg(options::OPT_Qunused_arguments))
        continue;

      // Special case when final phase determined by binary name, rather than
      // by a command-line argument with a corresponding Arg.
      if (CCCIsCPP())
        Diag(clang::diag::warn_drv_input_file_unused_by_cpp)
            << InputArg->getAsString(Args) << getPhaseName(InitialPhase);
      // Special case '-E' warning on a previously preprocessed file to make
      // more sense.
      else if (InitialPhase == phases::Compile &&
               FinalPhase == phases::Preprocess &&
               getPreprocessedType(InputType) == types::TY_INVALID)
        Diag(clang::diag::warn_drv_preprocessed_input_file_unused)
            << InputArg->getAsString(Args) << !!FinalPhaseArg
            << (FinalPhaseArg ? FinalPhaseArg->getOption().getName() : "");
      else
        Diag(clang::diag::warn_drv_input_file_unused)
            << InputArg->getAsString(Args) << getPhaseName(InitialPhase)
            << !!FinalPhaseArg
            << (FinalPhaseArg ? FinalPhaseArg->getOption().getName() : "");
      continue;
    }

    if (YcArg) {
      // Add a separate precompile phase for the compile phase.
      if (FinalPhase >= phases::Compile) {
        llvm::SmallVector<phases::ID, phases::MaxNumberOfPhases> PCHPL;
        types::getCompilationPhases(types::TY_CXXHeader, PCHPL);
        Arg *PchInputArg = MakeInputArg(Args, Opts, YcArg->getValue());

        // Build the pipeline for the pch file.
        Action *ClangClPch = C.MakeAction<InputAction>(*PchInputArg, InputType);
        for (phases::ID Phase : PCHPL)
          ClangClPch = ConstructPhaseAction(C, Args, Phase, ClangClPch);
        assert(ClangClPch);
        Actions.push_back(ClangClPch);
        // The driver currently exits after the first failed command.  This
        // relies on that behavior, to make sure if the pch generation fails,
        // the main compilation won't run.
      }
    }

    // Build the pipeline for this file.
    Action *Current = C.MakeAction<InputAction>(*InputArg, InputType);

    // Use the current host action in any of the offloading actions, if
    // required.
    if (OffloadBuilder.addHostDependenceToDeviceActions(Current, InputArg))
      break;

    for (SmallVectorImpl<phases::ID>::iterator i = PL.begin(), e = PL.end();
         i != e; ++i) {
      phases::ID Phase = *i;

      // We are done if this step is past what the user requested.
      if (Phase > FinalPhase)
        break;

      // Add any offload action the host action depends on.
      Current = OffloadBuilder.addDeviceDependencesToHostAction(
          Current, InputArg, Phase, FinalPhase, PL);
      if (!Current)
        break;

      // Queue linker inputs.
      if (Phase == phases::Link) {
        assert((i + 1) == e && "linking must be final compilation step.");
        LinkerInputs.push_back(Current);
        Current = nullptr;
        break;
      }

      // Otherwise construct the appropriate action.
      auto *NewCurrent = ConstructPhaseAction(C, Args, Phase, Current);

      // We didn't create a new action, so we will just move to the next phase.
      if (NewCurrent == Current)
        continue;

      Current = NewCurrent;

      // Use the current host action in any of the offloading actions, if
      // required.
      if (OffloadBuilder.addHostDependenceToDeviceActions(Current, InputArg))
        break;

      if (Current->getType() == types::TY_Nothing)
        break;
    }

    // If we ended with something, add to the output list.
    if (Current)
      Actions.push_back(Current);

    // Add any top level actions generated for offloading.
    OffloadBuilder.appendTopLevelActions(Actions, Current, InputArg);
  }

  // Add a link action if necessary.
  if (!LinkerInputs.empty()) {
    Action *LA = C.MakeAction<LinkJobAction>(LinkerInputs, types::TY_Image);
    LA = OffloadBuilder.processHostLinkAction(LA);
    Actions.push_back(LA);
  }

  // If we are linking, claim any options which are obviously only used for
  // compilation.
  if (FinalPhase == phases::Link && PL.size() == 1) {
    Args.ClaimAllArgs(options::OPT_CompileOnly_Group);
    Args.ClaimAllArgs(options::OPT_cl_compile_Group);
  }

  // Claim ignored clang-cl options.
  Args.ClaimAllArgs(options::OPT_cl_ignored_Group);

  // Claim --cuda-host-only and --cuda-compile-host-device, which may be passed
  // to non-CUDA compilations and should not trigger warnings there.
  Args.ClaimAllArgs(options::OPT_cuda_host_only);
  Args.ClaimAllArgs(options::OPT_cuda_compile_host_device);
}

Action *Driver::ConstructPhaseAction(Compilation &C, const ArgList &Args,
                                     phases::ID Phase, Action *Input) const {
  llvm::PrettyStackTraceString CrashInfo("Constructing phase actions");

  // Some types skip the assembler phase (e.g., llvm-bc), but we can't
  // encode this in the steps because the intermediate type depends on
  // arguments. Just special case here.
  if (Phase == phases::Assemble && Input->getType() != types::TY_PP_Asm)
    return Input;

  // Build the appropriate action.
  switch (Phase) {
  case phases::Link:
    llvm_unreachable("link action invalid here.");
  case phases::Preprocess: {
    types::ID OutputTy;
    // -{M, MM} alter the output type.
    if (Args.hasArg(options::OPT_M, options::OPT_MM)) {
      OutputTy = types::TY_Dependencies;
    } else {
      OutputTy = Input->getType();
      if (!Args.hasFlag(options::OPT_frewrite_includes,
                        options::OPT_fno_rewrite_includes, false) &&
          !CCGenDiagnostics)
        OutputTy = types::getPreprocessedType(OutputTy);
      assert(OutputTy != types::TY_INVALID &&
             "Cannot preprocess this input type!");
    }
    return C.MakeAction<PreprocessJobAction>(Input, OutputTy);
  }
  case phases::Precompile: {
    types::ID OutputTy = types::TY_PCH;
    if (Args.hasArg(options::OPT_fsyntax_only)) {
      // Syntax checks should not emit a PCH file
      OutputTy = types::TY_Nothing;
    }
    return C.MakeAction<PrecompileJobAction>(Input, OutputTy);
  }
  case phases::Compile: {
    if (Args.hasArg(options::OPT_fsyntax_only))
      return C.MakeAction<CompileJobAction>(Input, types::TY_Nothing);
    if (Args.hasArg(options::OPT_rewrite_objc))
      return C.MakeAction<CompileJobAction>(Input, types::TY_RewrittenObjC);
    if (Args.hasArg(options::OPT_rewrite_legacy_objc))
      return C.MakeAction<CompileJobAction>(Input,
                                            types::TY_RewrittenLegacyObjC);
    if (Args.hasArg(options::OPT__analyze, options::OPT__analyze_auto))
      return C.MakeAction<AnalyzeJobAction>(Input, types::TY_Plist);
    if (Args.hasArg(options::OPT__migrate))
      return C.MakeAction<MigrateJobAction>(Input, types::TY_Remap);
    if (Args.hasArg(options::OPT_emit_ast))
      return C.MakeAction<CompileJobAction>(Input, types::TY_AST);
    if (Args.hasArg(options::OPT_module_file_info))
      return C.MakeAction<CompileJobAction>(Input, types::TY_ModuleFile);
    if (Args.hasArg(options::OPT_verify_pch))
      return C.MakeAction<VerifyPCHJobAction>(Input, types::TY_Nothing);
    return C.MakeAction<CompileJobAction>(Input, types::TY_LLVM_BC);
  }
  case phases::Backend: {
    if (isUsingLTO()) {
      types::ID Output =
          Args.hasArg(options::OPT_S) ? types::TY_LTO_IR : types::TY_LTO_BC;
      return C.MakeAction<BackendJobAction>(Input, Output);
    }
    if (Args.hasArg(options::OPT_emit_llvm)) {
      types::ID Output =
          Args.hasArg(options::OPT_S) ? types::TY_LLVM_IR : types::TY_LLVM_BC;
      return C.MakeAction<BackendJobAction>(Input, Output);
    }
    return C.MakeAction<BackendJobAction>(Input, types::TY_PP_Asm);
  }
  case phases::Assemble:
    return C.MakeAction<AssembleJobAction>(std::move(Input), types::TY_Object);
  }

  llvm_unreachable("invalid phase in ConstructPhaseAction");
}

void Driver::BuildJobs(Compilation &C) const {
  llvm::PrettyStackTraceString CrashInfo("Building compilation jobs");

  Arg *FinalOutput = C.getArgs().getLastArg(options::OPT_o);

  // It is an error to provide a -o option if we are making multiple output
  // files.
  if (FinalOutput) {
    unsigned NumOutputs = 0;
    for (const Action *A : C.getActions())
      if (A->getType() != types::TY_Nothing)
        ++NumOutputs;

    if (NumOutputs > 1) {
      Diag(clang::diag::err_drv_output_argument_with_multiple_files);
      FinalOutput = nullptr;
    }
  }

  // Collect the list of architectures.
  llvm::StringSet<> ArchNames;
  if (C.getDefaultToolChain().getTriple().isOSBinFormatMachO())
    for (const Arg *A : C.getArgs())
      if (A->getOption().matches(options::OPT_arch))
        ArchNames.insert(A->getValue());

  // Set of (Action, canonical ToolChain triple) pairs we've built jobs for.
  std::map<std::pair<const Action *, std::string>, InputInfo> CachedResults;
  for (Action *A : C.getActions()) {
    // If we are linking an image for multiple archs then the linker wants
    // -arch_multiple and -final_output <final image name>. Unfortunately, this
    // doesn't fit in cleanly because we have to pass this information down.
    //
    // FIXME: This is a hack; find a cleaner way to integrate this into the
    // process.
    const char *LinkingOutput = nullptr;
    if (isa<LipoJobAction>(A)) {
      if (FinalOutput)
        LinkingOutput = FinalOutput->getValue();
      else
        LinkingOutput = getDefaultImageName();
    }

    BuildJobsForAction(C, A, &C.getDefaultToolChain(),
                       /*BoundArch*/ nullptr,
                       /*AtTopLevel*/ true,
                       /*MultipleArchs*/ ArchNames.size() > 1,
                       /*LinkingOutput*/ LinkingOutput, CachedResults,
                       /*BuildForOffloadDevice*/ false);
  }

  // If the user passed -Qunused-arguments or there were errors, don't warn
  // about any unused arguments.
  if (Diags.hasErrorOccurred() ||
      C.getArgs().hasArg(options::OPT_Qunused_arguments))
    return;

  // Claim -### here.
  (void)C.getArgs().hasArg(options::OPT__HASH_HASH_HASH);

  // Claim --driver-mode, --rsp-quoting, it was handled earlier.
  (void)C.getArgs().hasArg(options::OPT_driver_mode);
  (void)C.getArgs().hasArg(options::OPT_rsp_quoting);

  for (Arg *A : C.getArgs()) {
    // FIXME: It would be nice to be able to send the argument to the
    // DiagnosticsEngine, so that extra values, position, and so on could be
    // printed.
    if (!A->isClaimed()) {
      if (A->getOption().hasFlag(options::NoArgumentUnused))
        continue;

      // Suppress the warning automatically if this is just a flag, and it is an
      // instance of an argument we already claimed.
      const Option &Opt = A->getOption();
      if (Opt.getKind() == Option::FlagClass) {
        bool DuplicateClaimed = false;

        for (const Arg *AA : C.getArgs().filtered(&Opt)) {
          if (AA->isClaimed()) {
            DuplicateClaimed = true;
            break;
          }
        }

        if (DuplicateClaimed)
          continue;
      }

      // In clang-cl, don't mention unknown arguments here since they have
      // already been warned about.
      if (!IsCLMode() || !A->getOption().matches(options::OPT_UNKNOWN))
        Diag(clang::diag::warn_drv_unused_argument)
            << A->getAsString(C.getArgs());
    }
  }
}

namespace {
/// Utility class to control the collapse of dependent actions and select the
/// tools accordingly.
class ToolSelector final {
  /// The tool chain this selector refers to.
  const ToolChain &TC;

  /// The compilation this selector refers to.
  const Compilation &C;

  /// The base action this selector refers to.
  const JobAction *BaseAction;

  /// Set to true if the current toolchain refers to host actions.
  bool IsHostSelector;

  /// Set to true if save-temps and embed-bitcode functionalities are active.
  bool SaveTemps;
  bool EmbedBitcode;

  /// Get dependence action or null if that does not exist. If \a CanBeCollapsed
  /// is false, that action must be legal to collapse or null will be returned.
  const JobAction *getDependenceAction(const ActionList &Inputs,
                                       ActionList &SavedOffloadAction,
                                       bool CanBeCollapsed = true) {
    // An option can be collapsed only if it has a single input.
    if (Inputs.size() != 1)
      return nullptr;

    Action *CurAction = *Inputs.begin();
    if (!CurAction->isCollapsingWithDependingActionLegal() && CanBeCollapsed)
      return nullptr;

    // If the input action is an offload action. Look through it and save any
    // offload action that can be dropped in the event of a collapse.
    if (auto *OA = dyn_cast<OffloadAction>(CurAction)) {
      // If the depending action is a device action, we will attempt to collapse
      // only with other device actions. Otherwise, we would do the same but
      // with host actions only.
      if (!IsHostSelector) {
        if (OA->hasSingleDeviceDependence(/*DoNotConsiderHostActions=*/true)) {
          CurAction =
              OA->getSingleDeviceDependence(/*DoNotConsiderHostActions=*/true);
          if (!CurAction->isCollapsingWithDependingActionLegal() &&
              CanBeCollapsed)
            return nullptr;
          SavedOffloadAction.push_back(OA);
          return dyn_cast<JobAction>(CurAction);
        }
      } else if (OA->hasHostDependence()) {
        CurAction = OA->getHostDependence();
        if (!CurAction->isCollapsingWithDependingActionLegal() &&
            CanBeCollapsed)
          return nullptr;
        SavedOffloadAction.push_back(OA);
        return dyn_cast<JobAction>(CurAction);
      }
      return nullptr;
    }

    return dyn_cast<JobAction>(CurAction);
  }

  /// Return true if an assemble action can be collapsed.
  bool canCollapseAssembleAction() const {
    return TC.useIntegratedAs() && !SaveTemps &&
           !C.getArgs().hasArg(options::OPT_via_file_asm) &&
           !C.getArgs().hasArg(options::OPT__SLASH_FA) &&
           !C.getArgs().hasArg(options::OPT__SLASH_Fa);
  }

  /// Return true if a preprocessor action can be collapsed.
  bool canCollapsePreprocessorAction() const {
    return !C.getArgs().hasArg(options::OPT_no_integrated_cpp) &&
           !C.getArgs().hasArg(options::OPT_traditional_cpp) && !SaveTemps &&
           !C.getArgs().hasArg(options::OPT_rewrite_objc);
  }

  /// Struct that relates an action with the offload actions that would be
  /// collapsed with it.
  struct JobActionInfoTy final {
    /// The action this info refers to.
    const JobAction *JA = nullptr;
    /// The offload actions we need to take care off if this action is
    /// collapsed.
    ActionList SavedOffloadAction;
  };

  /// Append collapsed offload actions from the give nnumber of elements in the
  /// action info array.
  static void
  AppendCollapsedOffloadAction(ActionList &CollapsedOffloadAction,
                               ArrayRef<JobActionInfoTy> &ActionInfo,
                               unsigned ElementNum) {
    assert(ElementNum <= ActionInfo.size() && "Invalid number of elements.");
    for (unsigned I = 0; I < ElementNum; ++I)
      CollapsedOffloadAction.append(ActionInfo[I].SavedOffloadAction.begin(),
                                    ActionInfo[I].SavedOffloadAction.end());
  }

  /// Functions that attempt to perform the combining. They detect if that is
  /// legal, and if so they update the inputs \a Inputs and the offload action
  /// that were collapsed in \a CollapsedOffloadAction. A tool that deals with
  /// the combined action is returned. If the combining is not legal or if the
  /// tool does not exist, null is returned.
  /// Currently three kinds of collapsing are supported:
  ///  - Assemble + Backend + Compile;
  ///  - Assemble + Backend ;
  ///  - Backend + Compile.
  const Tool *
  attemptCombineAssembleBackendCompile(ArrayRef<JobActionInfoTy> ActionInfo,
                                       const ActionList *&Inputs,
                                       ActionList &CollapsedOffloadAction) {
    if (ActionInfo.size() < 3 || !canCollapseAssembleAction())
      return nullptr;
    auto *AJ = dyn_cast<AssembleJobAction>(ActionInfo[0].JA);
    auto *BJ = dyn_cast<BackendJobAction>(ActionInfo[1].JA);
    auto *CJ = dyn_cast<CompileJobAction>(ActionInfo[2].JA);
    if (!AJ || !BJ || !CJ)
      return nullptr;

    // Get compiler tool.
    const Tool *T = TC.SelectTool(*CJ);
    if (!T)
      return nullptr;

    // When using -fembed-bitcode, it is required to have the same tool (clang)
    // for both CompilerJA and BackendJA. Otherwise, combine two stages.
    if (EmbedBitcode) {
      const Tool *BT = TC.SelectTool(*BJ);
      if (BT == T)
        return nullptr;
    }

    if (!T->hasIntegratedAssembler())
      return nullptr;

    Inputs = &CJ->getInputs();
    AppendCollapsedOffloadAction(CollapsedOffloadAction, ActionInfo,
                                 /*NumElements=*/3);
    return T;
  }
  const Tool *
  attemptCombineAssembleBackend(ArrayRef<JobActionInfoTy> ActionInfo,
                                const ActionList *&Inputs,
                                ActionList &CollapsedOffloadAction) {
    if (ActionInfo.size() < 2 || !canCollapseAssembleAction())
      return nullptr;
    auto *AJ = dyn_cast<AssembleJobAction>(ActionInfo[0].JA);
    auto *BJ = dyn_cast<BackendJobAction>(ActionInfo[1].JA);
    if (!AJ || !BJ)
      return nullptr;

    // Retrieve the compile job, backend action must always be preceded by one.
    ActionList CompileJobOffloadActions;
    auto *CJ = getDependenceAction(BJ->getInputs(), CompileJobOffloadActions,
                                   /*CanBeCollapsed=*/false);
    if (!AJ || !BJ || !CJ)
      return nullptr;

    assert(isa<CompileJobAction>(CJ) &&
           "Expecting compile job preceding backend job.");

    // Get compiler tool.
    const Tool *T = TC.SelectTool(*CJ);
    if (!T)
      return nullptr;

    if (!T->hasIntegratedAssembler())
      return nullptr;

    Inputs = &BJ->getInputs();
    AppendCollapsedOffloadAction(CollapsedOffloadAction, ActionInfo,
                                 /*NumElements=*/2);
    return T;
  }
  const Tool *attemptCombineBackendCompile(ArrayRef<JobActionInfoTy> ActionInfo,
                                           const ActionList *&Inputs,
                                           ActionList &CollapsedOffloadAction) {
    if (ActionInfo.size() < 2 || !canCollapsePreprocessorAction())
      return nullptr;
    auto *BJ = dyn_cast<BackendJobAction>(ActionInfo[0].JA);
    auto *CJ = dyn_cast<CompileJobAction>(ActionInfo[1].JA);
    if (!BJ || !CJ)
      return nullptr;

    // Get compiler tool.
    const Tool *T = TC.SelectTool(*CJ);
    if (!T)
      return nullptr;

    if (T->canEmitIR() && (SaveTemps || EmbedBitcode))
      return nullptr;

    Inputs = &CJ->getInputs();
    AppendCollapsedOffloadAction(CollapsedOffloadAction, ActionInfo,
                                 /*NumElements=*/2);
    return T;
  }

  /// Updates the inputs if the obtained tool supports combining with
  /// preprocessor action, and the current input is indeed a preprocessor
  /// action. If combining results in the collapse of offloading actions, those
  /// are appended to \a CollapsedOffloadAction.
  void attemptCombineWithPreprocess(const Tool *T, const ActionList *&Inputs,
                                    ActionList &CollapsedOffloadAction) {
    if (!T || !canCollapsePreprocessorAction() || !T->hasIntegratedCPP())
      return;

    // Attempt to get a preprocessor action dependence.
    ActionList PreprocessJobOffloadActions;
    auto *PJ = getDependenceAction(*Inputs, PreprocessJobOffloadActions);
    if (!PJ || !isa<PreprocessJobAction>(PJ))
      return;

    // This is legal to combine. Append any offload action we found and set the
    // current inputs to preprocessor inputs.
    CollapsedOffloadAction.append(PreprocessJobOffloadActions.begin(),
                                  PreprocessJobOffloadActions.end());
    Inputs = &PJ->getInputs();
  }

public:
  ToolSelector(const JobAction *BaseAction, const ToolChain &TC,
               const Compilation &C, bool SaveTemps, bool EmbedBitcode)
      : TC(TC), C(C), BaseAction(BaseAction), SaveTemps(SaveTemps),
        EmbedBitcode(EmbedBitcode) {
    assert(BaseAction && "Invalid base action.");
    IsHostSelector = BaseAction->getOffloadingDeviceKind() == Action::OFK_None;
  }

  /// Check if a chain of action can be combined and return the tool that can
  /// handle the combination of actions. The pointer to the current inputs \a
  /// Inputs and the list of offload actions \a CollapsedOffloadActions
  /// connected to collapsed actions are updated accordingly. The latter enables
  /// the caller of the selector to process them afterwards instead of just
  /// dropping them. If no suitable tool is found, null will be returned.
  const Tool *getTool(const ActionList *&Inputs,
                      ActionList &CollapsedOffloadAction) {
    //
    // Get the largest chain of actions that we could combine.
    //

    SmallVector<JobActionInfoTy, 5> ActionChain(1);
    ActionChain.back().JA = BaseAction;
    while (ActionChain.back().JA) {
      const Action *CurAction = ActionChain.back().JA;

      // Grow the chain by one element.
      ActionChain.resize(ActionChain.size() + 1);
      JobActionInfoTy &AI = ActionChain.back();

      // Attempt to fill it with the
      AI.JA =
          getDependenceAction(CurAction->getInputs(), AI.SavedOffloadAction);
    }

    // Pop the last action info as it could not be filled.
    ActionChain.pop_back();

    //
    // Attempt to combine actions. If all combining attempts failed, just return
    // the tool of the provided action. At the end we attempt to combine the
    // action with any preprocessor action it may depend on.
    //

    const Tool *T = nullptr;

    if (!T)
      T = attemptCombineAssembleBackendCompile(ActionChain, Inputs,
                                               CollapsedOffloadAction);
    if (!T)
      T = attemptCombineAssembleBackend(ActionChain, Inputs,
                                        CollapsedOffloadAction);
    if (!T)
      T = attemptCombineBackendCompile(ActionChain, Inputs,
                                       CollapsedOffloadAction);
    if (!T) {
      Inputs = &BaseAction->getInputs();
      T = TC.SelectTool(*BaseAction);
    }

    attemptCombineWithPreprocess(T, Inputs, CollapsedOffloadAction);
    return T;
  }
};
}

/// Return a string that uniquely identifies the result of a job. The bound arch
/// is not necessarily represented in the toolchain's triple -- for example,
/// armv7 and armv7s both map to the same triple -- so we need both in our map.
/// Also, we need to add the offloading device kind, as the same tool chain can
/// be used for host and device for some programming models, e.g. OpenMP.
static std::string GetTriplePlusArchString(const ToolChain *TC,
                                           const char *BoundArch,
                                           Action::OffloadKind OffloadKind) {
  std::string TriplePlusArch = TC->getTriple().normalize();
  if (BoundArch) {
    TriplePlusArch += "-";
    TriplePlusArch += BoundArch;
<<<<<<< HEAD
    TriplePlusArch += "-";
    TriplePlusArch += Action::GetOffloadKindName(OffloadKind);
  }
  return TriplePlusArch;
}

InputInfo Driver::BuildJobsForAction(
    Compilation &C, const Action *A, const ToolChain *TC, const char *BoundArch,
    bool AtTopLevel, bool MultipleArchs, const char *LinkingOutput,
    std::map<std::pair<const Action *, std::string>, InputInfo> &CachedResults,
    bool BuildForOffloadDevice) const {
  std::pair<const Action *, std::string> ActionTC = {
      A, GetTriplePlusArchString(TC, BoundArch, A->getOffloadingDeviceKind())};
=======
  }
  TriplePlusArch += "-";
  TriplePlusArch += A->getOffloadingKindPrefix();
  std::pair<const Action *, std::string> ActionTC = {A, TriplePlusArch};
>>>>>>> 5d8fdd25
  auto CachedResult = CachedResults.find(ActionTC);
  if (CachedResult != CachedResults.end()) {
    return CachedResult->second;
  }
  InputInfo Result = BuildJobsForActionNoCache(
      C, A, TC, BoundArch, AtTopLevel, MultipleArchs, LinkingOutput,
      CachedResults, BuildForOffloadDevice);
  CachedResults[ActionTC] = Result;
  return Result;
}

InputInfo Driver::BuildJobsForActionNoCache(
    Compilation &C, const Action *A, const ToolChain *TC, const char *BoundArch,
    bool AtTopLevel, bool MultipleArchs, const char *LinkingOutput,
    std::map<std::pair<const Action *, std::string>, InputInfo> &CachedResults,
    bool BuildForOffloadDevice) const {
  llvm::PrettyStackTraceString CrashInfo("Building compilation jobs");

  InputInfoList OffloadDependencesInputInfo;
  if (const OffloadAction *OA = dyn_cast<OffloadAction>(A)) {
    // The offload action is expected to be used in four different situations.
    //
    // a) Set a toolchain/architecture/kind for a host action:
    //    Host Action 1 -> OffloadAction -> Host Action 2
    //
    // b) Set a toolchain/architecture/kind for a device action;
    //    Device Action 1 -> OffloadAction -> Device Action 2
    //
    // c) Specify a device dependences to a host action;
    //    Device Action 1  _
    //                      \
    //      Host Action 1  ---> OffloadAction -> Host Action 2
    //
    // d) Specify a host dependence to a device action.
    //      Host Action 1  _
    //                      \
    //    Device Action 1  ---> OffloadAction -> Device Action 2
    //
    // For a) and b), we just return the job generated for the dependence. For
    // c) and d) we override the current action with the host/device dependence
    // if the current toolchain is host/device and set the offload dependences
    // info with the jobs obtained from the device/host dependence(s).

    // If there is a single device option, just generate the job for it.
    if (OA->hasSingleDeviceDependence()) {
      InputInfo DevA;
      OA->doOnEachDeviceDependence([&](Action *DepA, const ToolChain *DepTC,
                                       const char *DepBoundArch) {
        DevA =
            BuildJobsForAction(C, DepA, DepTC, DepBoundArch, AtTopLevel,
                               /*MultipleArchs*/ !!DepBoundArch, LinkingOutput,
                               CachedResults, /*BuildForOffloadDevice=*/true);
      });
      return DevA;
    }

    // If 'Action 2' is host, we generate jobs for the device dependences and
    // override the current action with the host dependence. Otherwise, we
    // generate the host dependences and override the action with the device
    // dependence. The dependences can't therefore be a top-level action.
    OA->doOnEachDependence(
        /*IsHostDependence=*/BuildForOffloadDevice,
        [&](Action *DepA, const ToolChain *DepTC, const char *DepBoundArch) {
          OffloadDependencesInputInfo.push_back(BuildJobsForAction(
              C, DepA, DepTC, DepBoundArch, /*AtTopLevel=*/false,
              /*MultipleArchs*/ !!DepBoundArch, LinkingOutput, CachedResults,
              /*BuildForOffloadDevice=*/DepA->getOffloadingDeviceKind() !=
                  Action::OFK_None));
        });

    A = BuildForOffloadDevice
            ? OA->getSingleDeviceDependence(/*DoNotConsiderHostActions=*/true)
            : OA->getHostDependence();
  }

  if (const InputAction *IA = dyn_cast<InputAction>(A)) {
    // FIXME: It would be nice to not claim this here; maybe the old scheme of
    // just using Args was better?
    const Arg &Input = IA->getInputArg();
    Input.claim();
    if (Input.getOption().matches(options::OPT_INPUT)) {
      const char *Name = Input.getValue();
      return InputInfo(A, Name, /* BaseInput = */ Name);
    }
    return InputInfo(A, &Input, /* BaseInput = */ "");
  }

  if (const BindArchAction *BAA = dyn_cast<BindArchAction>(A)) {
    const ToolChain *TC;
    const char *ArchName = BAA->getArchName();

    if (ArchName)
      TC = &getToolChain(C.getArgs(),
                         computeTargetTriple(*this, DefaultTargetTriple,
                                             C.getArgs(), ArchName));
    else
      TC = &C.getDefaultToolChain();

    return BuildJobsForAction(C, *BAA->input_begin(), TC, ArchName, AtTopLevel,
                              MultipleArchs, LinkingOutput, CachedResults,
                              BuildForOffloadDevice);
  }


  const ActionList *Inputs = &A->getInputs();

  const JobAction *JA = cast<JobAction>(A);
  ActionList CollapsedOffloadActions;

  ToolSelector TS(JA, *TC, C, isSaveTempsEnabled(), embedBitcodeEnabled());
  const Tool *T = TS.getTool(Inputs, CollapsedOffloadActions);

  if (!T)
    return InputInfo();

  // If we've collapsed action list that contained OffloadAction we
  // need to build jobs for host/device-side inputs it may have held.
  for (const auto *OA : CollapsedOffloadActions)
    cast<OffloadAction>(OA)->doOnEachDependence(
        /*IsHostDependence=*/BuildForOffloadDevice,
        [&](Action *DepA, const ToolChain *DepTC, const char *DepBoundArch) {
          OffloadDependencesInputInfo.push_back(BuildJobsForAction(
              C, DepA, DepTC, DepBoundArch, AtTopLevel,
              /*MultipleArchs=*/!!DepBoundArch, LinkingOutput, CachedResults,
              /*BuildForOffloadDevice=*/DepA->getOffloadingDeviceKind() !=
                  Action::OFK_None));
        });

  // Only use pipes when there is exactly one input.
  InputInfoList InputInfos;
  for (const Action *Input : *Inputs) {
    // Treat dsymutil and verify sub-jobs as being at the top-level too, they
    // shouldn't get temporary output names.
    // FIXME: Clean this up.
    bool SubJobAtTopLevel =
        AtTopLevel && (isa<DsymutilJobAction>(A) || isa<VerifyJobAction>(A));
    InputInfos.push_back(BuildJobsForAction(
        C, Input, TC, BoundArch, SubJobAtTopLevel, MultipleArchs, LinkingOutput,
        CachedResults, BuildForOffloadDevice));
  }

  // Always use the first input as the base input.
  const char *BaseInput = InputInfos[0].getBaseInput();

  // ... except dsymutil actions, which use their actual input as the base
  // input.
  if (JA->getType() == types::TY_dSYM)
    BaseInput = InputInfos[0].getFilename();

  // Append outputs of offload device jobs to the input list
  if (!OffloadDependencesInputInfo.empty())
    InputInfos.append(OffloadDependencesInputInfo.begin(),
                      OffloadDependencesInputInfo.end());

  // Determine the place to write output to, if any.
  InputInfo Result;
  InputInfoList UnbundlingResults;
  if (auto *UA = dyn_cast<OffloadUnbundlingJobAction>(JA)) {
    // If we have an unbundling job, we need to create results for all the
    // outputs. We also update the results cache so that other actions using
    // this unbundling action can get the right results.
    for (auto &UI : UA->getDependingActionsInfo()) {
      assert(UI.DependingOffloadKind != Action::OFK_None &&
             "Unbundling with no offloading??");

      // Unbundling actions are never at the top level. When we generate the
      // offloading prefix, we also do that for the host file because the
      // unbundling action does not change the type of the output which can
      // cause a overwrite.
      std::string OffloadingPrefix = Action::GetOffloadingFileNamePrefix(
          UI.DependingOffloadKind,
          UI.DependingToolChain->getTriple().normalize(),
          /*CreatePrefixForHost=*/true);
      auto CurI = InputInfo(
          UA, GetNamedOutputPath(C, *UA, BaseInput, UI.DependingBoundArch,
                                 /*AtTopLevel=*/false, MultipleArchs,
                                 OffloadingPrefix),
          BaseInput);
      // Save the unbundling result.
      UnbundlingResults.push_back(CurI);

      // Get the unique string identifier for this dependence and cache the
      // result.
      CachedResults[{A, GetTriplePlusArchString(
                            UI.DependingToolChain, UI.DependingBoundArch,
                            UI.DependingOffloadKind)}] = CurI;
    }

    // Now that we have all the results generated, select the one that should be
    // return for the current depending action.
    std::pair<const Action *, std::string> ActionTC = {
        A,
        GetTriplePlusArchString(TC, BoundArch, A->getOffloadingDeviceKind())};
    assert(CachedResults.find(ActionTC) != CachedResults.end() &&
           "Result does not exist??");
    Result = CachedResults[ActionTC];
  } else if (JA->getType() == types::TY_Nothing)
    Result = InputInfo(A, BaseInput);
  else {
    // We only have to generate a prefix for the host if this is not a top-level
    // action.
    std::string OffloadingPrefix = Action::GetOffloadingFileNamePrefix(
        A->getOffloadingDeviceKind(), TC->getTriple().normalize(),
        /*CreatePrefixForHost=*/!!A->getOffloadingHostActiveKinds() &&
            !AtTopLevel);
    Result = InputInfo(A, GetNamedOutputPath(C, *JA, BaseInput, BoundArch,
                                             AtTopLevel, MultipleArchs,
                                             OffloadingPrefix),
                       BaseInput);
  }

  if (CCCPrintBindings && !CCGenDiagnostics) {
    llvm::errs() << "# \"" << T->getToolChain().getTripleString() << '"'
                 << " - \"" << T->getName() << "\", inputs: [";
    for (unsigned i = 0, e = InputInfos.size(); i != e; ++i) {
      llvm::errs() << InputInfos[i].getAsString();
      if (i + 1 != e)
        llvm::errs() << ", ";
    }
    if (UnbundlingResults.empty())
      llvm::errs() << "], output: " << Result.getAsString() << "\n";
    else {
      llvm::errs() << "], outputs: [";
      for (unsigned i = 0, e = UnbundlingResults.size(); i != e; ++i) {
        llvm::errs() << UnbundlingResults[i].getAsString();
        if (i + 1 != e)
          llvm::errs() << ", ";
      }
      llvm::errs() << "] \n";
    }
  } else {
    if (UnbundlingResults.empty())
      T->ConstructJob(
          C, *JA, Result, InputInfos,
          C.getArgsForToolChain(TC, BoundArch, JA->getOffloadingDeviceKind()),
          LinkingOutput);
    else
      T->ConstructJob(
          C, *JA, UnbundlingResults, InputInfos,
          C.getArgsForToolChain(TC, BoundArch, JA->getOffloadingDeviceKind()),
          LinkingOutput);
  }
  return Result;
}

const char *Driver::getDefaultImageName() const {
  llvm::Triple Target(llvm::Triple::normalize(DefaultTargetTriple));
  return Target.isOSWindows() ? "a.exe" : "a.out";
}

/// \brief Create output filename based on ArgValue, which could either be a
/// full filename, filename without extension, or a directory. If ArgValue
/// does not provide a filename, then use BaseName, and use the extension
/// suitable for FileType.
static const char *MakeCLOutputFilename(const ArgList &Args, StringRef ArgValue,
                                        StringRef BaseName,
                                        types::ID FileType) {
  SmallString<128> Filename = ArgValue;

  if (ArgValue.empty()) {
    // If the argument is empty, output to BaseName in the current dir.
    Filename = BaseName;
  } else if (llvm::sys::path::is_separator(Filename.back())) {
    // If the argument is a directory, output to BaseName in that dir.
    llvm::sys::path::append(Filename, BaseName);
  }

  if (!llvm::sys::path::has_extension(ArgValue)) {
    // If the argument didn't provide an extension, then set it.
    const char *Extension = types::getTypeTempSuffix(FileType, true);

    if (FileType == types::TY_Image &&
        Args.hasArg(options::OPT__SLASH_LD, options::OPT__SLASH_LDd)) {
      // The output file is a dll.
      Extension = "dll";
    }

    llvm::sys::path::replace_extension(Filename, Extension);
  }

  return Args.MakeArgString(Filename.c_str());
}

const char *Driver::GetNamedOutputPath(Compilation &C, const JobAction &JA,
                                       const char *BaseInput,
                                       const char *BoundArch, bool AtTopLevel,
                                       bool MultipleArchs,
                                       StringRef OffloadingPrefix) const {
  llvm::PrettyStackTraceString CrashInfo("Computing output path");
  // Output to a user requested destination?
  if (AtTopLevel && !isa<DsymutilJobAction>(JA) && !isa<VerifyJobAction>(JA)) {
    if (Arg *FinalOutput = C.getArgs().getLastArg(options::OPT_o))
      return C.addResultFile(FinalOutput->getValue(), &JA);
  }

  // For /P, preprocess to file named after BaseInput.
  if (C.getArgs().hasArg(options::OPT__SLASH_P)) {
    assert(AtTopLevel && isa<PreprocessJobAction>(JA));
    StringRef BaseName = llvm::sys::path::filename(BaseInput);
    StringRef NameArg;
    if (Arg *A = C.getArgs().getLastArg(options::OPT__SLASH_Fi))
      NameArg = A->getValue();
    return C.addResultFile(
        MakeCLOutputFilename(C.getArgs(), NameArg, BaseName, types::TY_PP_C),
        &JA);
  }

  // Default to writing to stdout?
  if (AtTopLevel && !CCGenDiagnostics &&
      (isa<PreprocessJobAction>(JA) || JA.getType() == types::TY_ModuleFile))
    return "-";

  // Is this the assembly listing for /FA?
  if (JA.getType() == types::TY_PP_Asm &&
      (C.getArgs().hasArg(options::OPT__SLASH_FA) ||
       C.getArgs().hasArg(options::OPT__SLASH_Fa))) {
    // Use /Fa and the input filename to determine the asm file name.
    StringRef BaseName = llvm::sys::path::filename(BaseInput);
    StringRef FaValue = C.getArgs().getLastArgValue(options::OPT__SLASH_Fa);
    return C.addResultFile(
        MakeCLOutputFilename(C.getArgs(), FaValue, BaseName, JA.getType()),
        &JA);
  }

  // Output to a temporary file?
  if ((!AtTopLevel && !isSaveTempsEnabled() &&
       !C.getArgs().hasArg(options::OPT__SLASH_Fo)) ||
      CCGenDiagnostics) {
    StringRef Name = llvm::sys::path::filename(BaseInput);
    std::pair<StringRef, StringRef> Split = Name.split('.');
    std::string TmpName = GetTemporaryPath(
        Split.first, types::getTypeTempSuffix(JA.getType(), IsCLMode()));
    return C.addTempFile(C.getArgs().MakeArgString(TmpName.c_str()));
  }

  SmallString<128> BasePath(BaseInput);
  StringRef BaseName;

  // Dsymutil actions should use the full path.
  if (isa<DsymutilJobAction>(JA) || isa<VerifyJobAction>(JA))
    BaseName = BasePath;
  else
    BaseName = llvm::sys::path::filename(BasePath);

  // Determine what the derived output name should be.
  const char *NamedOutput;

  if (JA.getType() == types::TY_Object &&
      C.getArgs().hasArg(options::OPT__SLASH_Fo, options::OPT__SLASH_o)) {
    // The /Fo or /o flag decides the object filename.
    StringRef Val =
        C.getArgs()
            .getLastArg(options::OPT__SLASH_Fo, options::OPT__SLASH_o)
            ->getValue();
    NamedOutput =
        MakeCLOutputFilename(C.getArgs(), Val, BaseName, types::TY_Object);
  } else if (JA.getType() == types::TY_Image &&
             C.getArgs().hasArg(options::OPT__SLASH_Fe,
                                options::OPT__SLASH_o)) {
    // The /Fe or /o flag names the linked file.
    StringRef Val =
        C.getArgs()
            .getLastArg(options::OPT__SLASH_Fe, options::OPT__SLASH_o)
            ->getValue();
    NamedOutput =
        MakeCLOutputFilename(C.getArgs(), Val, BaseName, types::TY_Image);
  } else if (JA.getType() == types::TY_Image) {
    if (IsCLMode()) {
      // clang-cl uses BaseName for the executable name.
      NamedOutput =
          MakeCLOutputFilename(C.getArgs(), "", BaseName, types::TY_Image);
    } else {
      SmallString<128> Output(getDefaultImageName());
      Output += OffloadingPrefix;
      if (MultipleArchs && BoundArch) {
        Output += "-";
        Output.append(BoundArch);
      }
      NamedOutput = C.getArgs().MakeArgString(Output.c_str());
    }
  } else if (JA.getType() == types::TY_PCH && IsCLMode()) {
    NamedOutput = C.getArgs().MakeArgString(GetClPchPath(C, BaseName).c_str());
  } else {
    const char *Suffix = types::getTypeTempSuffix(JA.getType(), IsCLMode());
    assert(Suffix && "All types used for output should have a suffix.");

    std::string::size_type End = std::string::npos;
    if (!types::appendSuffixForType(JA.getType()))
      End = BaseName.rfind('.');
    SmallString<128> Suffixed(BaseName.substr(0, End));
    Suffixed += OffloadingPrefix;
    if (MultipleArchs && BoundArch) {
      Suffixed += "-";
      Suffixed.append(BoundArch);
    }
    // When using both -save-temps and -emit-llvm, use a ".tmp.bc" suffix for
    // the unoptimized bitcode so that it does not get overwritten by the ".bc"
    // optimized bitcode output.
    if (!AtTopLevel && C.getArgs().hasArg(options::OPT_emit_llvm) &&
        JA.getType() == types::TY_LLVM_BC)
      Suffixed += ".tmp";
    Suffixed += '.';
    Suffixed += Suffix;
    NamedOutput = C.getArgs().MakeArgString(Suffixed.c_str());
  }

  // Prepend object file path if -save-temps=obj
  if (!AtTopLevel && isSaveTempsObj() && C.getArgs().hasArg(options::OPT_o) &&
      JA.getType() != types::TY_PCH) {
    Arg *FinalOutput = C.getArgs().getLastArg(options::OPT_o);
    SmallString<128> TempPath(FinalOutput->getValue());
    llvm::sys::path::remove_filename(TempPath);
    StringRef OutputFileName = llvm::sys::path::filename(NamedOutput);
    llvm::sys::path::append(TempPath, OutputFileName);
    NamedOutput = C.getArgs().MakeArgString(TempPath.c_str());
  }

  // If we're saving temps and the temp file conflicts with the input file,
  // then avoid overwriting input file.
  if (!AtTopLevel && isSaveTempsEnabled() && NamedOutput == BaseName) {
    bool SameFile = false;
    SmallString<256> Result;
    llvm::sys::fs::current_path(Result);
    llvm::sys::path::append(Result, BaseName);
    llvm::sys::fs::equivalent(BaseInput, Result.c_str(), SameFile);
    // Must share the same path to conflict.
    if (SameFile) {
      StringRef Name = llvm::sys::path::filename(BaseInput);
      std::pair<StringRef, StringRef> Split = Name.split('.');
      std::string TmpName = GetTemporaryPath(
          Split.first, types::getTypeTempSuffix(JA.getType(), IsCLMode()));
      return C.addTempFile(C.getArgs().MakeArgString(TmpName.c_str()));
    }
  }

  // As an annoying special case, PCH generation doesn't strip the pathname.
  if (JA.getType() == types::TY_PCH && !IsCLMode()) {
    llvm::sys::path::remove_filename(BasePath);
    if (BasePath.empty())
      BasePath = NamedOutput;
    else
      llvm::sys::path::append(BasePath, NamedOutput);
    return C.addResultFile(C.getArgs().MakeArgString(BasePath.c_str()), &JA);
  } else {
    return C.addResultFile(NamedOutput, &JA);
  }
}

std::string Driver::GetFilePath(const char *Name, const ToolChain &TC) const {
  // Respect a limited subset of the '-Bprefix' functionality in GCC by
  // attempting to use this prefix when looking for file paths.
  for (const std::string &Dir : PrefixDirs) {
    if (Dir.empty())
      continue;
    SmallString<128> P(Dir[0] == '=' ? SysRoot + Dir.substr(1) : Dir);
    llvm::sys::path::append(P, Name);
    if (llvm::sys::fs::exists(Twine(P)))
      return P.str();
  }

  SmallString<128> P(ResourceDir);
  llvm::sys::path::append(P, Name);
  if (llvm::sys::fs::exists(Twine(P)))
    return P.str();

  for (const std::string &Dir : TC.getFilePaths()) {
    if (Dir.empty())
      continue;
    SmallString<128> P(Dir[0] == '=' ? SysRoot + Dir.substr(1) : Dir);
    llvm::sys::path::append(P, Name);
    if (llvm::sys::fs::exists(Twine(P)))
      return P.str();
  }

  return Name;
}

void Driver::generatePrefixedToolNames(
    const char *Tool, const ToolChain &TC,
    SmallVectorImpl<std::string> &Names) const {
  // FIXME: Needs a better variable than DefaultTargetTriple
  Names.emplace_back(DefaultTargetTriple + "-" + Tool);
  Names.emplace_back(Tool);

  // Allow the discovery of tools prefixed with LLVM's default target triple.
  std::string LLVMDefaultTargetTriple = llvm::sys::getDefaultTargetTriple();
  if (LLVMDefaultTargetTriple != DefaultTargetTriple)
    Names.emplace_back(LLVMDefaultTargetTriple + "-" + Tool);
}

static bool ScanDirForExecutable(SmallString<128> &Dir,
                                 ArrayRef<std::string> Names) {
  for (const auto &Name : Names) {
    llvm::sys::path::append(Dir, Name);
    if (llvm::sys::fs::can_execute(Twine(Dir)))
      return true;
    llvm::sys::path::remove_filename(Dir);
  }
  return false;
}

std::string Driver::GetProgramPath(const char *Name,
                                   const ToolChain &TC) const {
  SmallVector<std::string, 2> TargetSpecificExecutables;
  generatePrefixedToolNames(Name, TC, TargetSpecificExecutables);

  // Respect a limited subset of the '-Bprefix' functionality in GCC by
  // attempting to use this prefix when looking for program paths.
  for (const auto &PrefixDir : PrefixDirs) {
    if (llvm::sys::fs::is_directory(PrefixDir)) {
      SmallString<128> P(PrefixDir);
      if (ScanDirForExecutable(P, TargetSpecificExecutables))
        return P.str();
    } else {
      SmallString<128> P(PrefixDir + Name);
      if (llvm::sys::fs::can_execute(Twine(P)))
        return P.str();
    }
  }

  const ToolChain::path_list &List = TC.getProgramPaths();
  for (const auto &Path : List) {
    SmallString<128> P(Path);
    if (ScanDirForExecutable(P, TargetSpecificExecutables))
      return P.str();
  }

  // If all else failed, search the path.
  for (const auto &TargetSpecificExecutable : TargetSpecificExecutables)
    if (llvm::ErrorOr<std::string> P =
            llvm::sys::findProgramByName(TargetSpecificExecutable))
      return *P;

  return Name;
}

std::string Driver::GetTemporaryPath(StringRef Prefix,
                                     const char *Suffix) const {
  SmallString<128> Path;
  std::error_code EC = llvm::sys::fs::createTemporaryFile(Prefix, Suffix, Path);
  if (EC) {
    Diag(clang::diag::err_unable_to_make_temp) << EC.message();
    return "";
  }

  return Path.str();
}

std::string Driver::GetClPchPath(Compilation &C, StringRef BaseName) const {
  SmallString<128> Output;
  if (Arg *FpArg = C.getArgs().getLastArg(options::OPT__SLASH_Fp)) {
    // FIXME: If anybody needs it, implement this obscure rule:
    // "If you specify a directory without a file name, the default file name
    // is VCx0.pch., where x is the major version of Visual C++ in use."
    Output = FpArg->getValue();

    // "If you do not specify an extension as part of the path name, an
    // extension of .pch is assumed. "
    if (!llvm::sys::path::has_extension(Output))
      Output += ".pch";
  } else {
    Output = BaseName;
    llvm::sys::path::replace_extension(Output, ".pch");
  }
  return Output.str();
}

const ToolChain &Driver::getToolChain(const ArgList &Args,
                                      const llvm::Triple &Target) const {

  ToolChain *&TC = ToolChains[Target.str()];
  if (!TC) {
    switch (Target.getOS()) {
    case llvm::Triple::Haiku:
      TC = new toolchains::Haiku(*this, Target, Args);
      break;
    case llvm::Triple::CloudABI:
      TC = new toolchains::CloudABI(*this, Target, Args);
      break;
    case llvm::Triple::Darwin:
    case llvm::Triple::MacOSX:
    case llvm::Triple::IOS:
    case llvm::Triple::TvOS:
    case llvm::Triple::WatchOS:
      TC = new toolchains::DarwinClang(*this, Target, Args);
      break;
    case llvm::Triple::DragonFly:
      TC = new toolchains::DragonFly(*this, Target, Args);
      break;
    case llvm::Triple::OpenBSD:
      TC = new toolchains::OpenBSD(*this, Target, Args);
      break;
    case llvm::Triple::Bitrig:
      TC = new toolchains::Bitrig(*this, Target, Args);
      break;
    case llvm::Triple::NetBSD:
      TC = new toolchains::NetBSD(*this, Target, Args);
      break;
    case llvm::Triple::FreeBSD:
      TC = new toolchains::FreeBSD(*this, Target, Args);
      break;
    case llvm::Triple::Minix:
      TC = new toolchains::Minix(*this, Target, Args);
      break;
    case llvm::Triple::Linux:
    case llvm::Triple::ELFIAMCU:
      if (Target.getArch() == llvm::Triple::hexagon)
        TC = new toolchains::HexagonToolChain(*this, Target, Args);
      else if ((Target.getVendor() == llvm::Triple::MipsTechnologies) &&
               !Target.hasEnvironment())
        TC = new toolchains::MipsLLVMToolChain(*this, Target, Args);
      else
        TC = new toolchains::Linux(*this, Target, Args);
      break;
    case llvm::Triple::NaCl:
      TC = new toolchains::NaClToolChain(*this, Target, Args);
      break;
    case llvm::Triple::Solaris:
      TC = new toolchains::Solaris(*this, Target, Args);
      break;
    case llvm::Triple::AMDHSA:
      TC = new toolchains::AMDGPUToolChain(*this, Target, Args);
      break;
    case llvm::Triple::Win32:
      switch (Target.getEnvironment()) {
      default:
        if (Target.isOSBinFormatELF())
          TC = new toolchains::Generic_ELF(*this, Target, Args);
        else if (Target.isOSBinFormatMachO())
          TC = new toolchains::MachO(*this, Target, Args);
        else
          TC = new toolchains::Generic_GCC(*this, Target, Args);
        break;
      case llvm::Triple::GNU:
        TC = new toolchains::MinGW(*this, Target, Args);
        break;
      case llvm::Triple::Itanium:
        TC = new toolchains::CrossWindowsToolChain(*this, Target, Args);
        break;
      case llvm::Triple::MSVC:
      case llvm::Triple::UnknownEnvironment:
        TC = new toolchains::MSVCToolChain(*this, Target, Args);
        break;
      }
      break;
    case llvm::Triple::CUDA:
      TC = new toolchains::CudaToolChain(*this, Target, Args);
      break;
    case llvm::Triple::PS4:
      TC = new toolchains::PS4CPU(*this, Target, Args);
      break;
    default:
      // Of these targets, Hexagon is the only one that might have
      // an OS of Linux, in which case it got handled above already.
      switch (Target.getArch()) {
      case llvm::Triple::tce:
        TC = new toolchains::TCEToolChain(*this, Target, Args);
        break;
      case llvm::Triple::hexagon:
        TC = new toolchains::HexagonToolChain(*this, Target, Args);
        break;
      case llvm::Triple::lanai:
        TC = new toolchains::LanaiToolChain(*this, Target, Args);
        break;
      case llvm::Triple::xcore:
        TC = new toolchains::XCoreToolChain(*this, Target, Args);
        break;
      case llvm::Triple::wasm32:
      case llvm::Triple::wasm64:
        TC = new toolchains::WebAssembly(*this, Target, Args);
        break;
      default:
        if (Target.getVendor() == llvm::Triple::Myriad)
          TC = new toolchains::MyriadToolChain(*this, Target, Args);
        else if (Target.isOSBinFormatELF())
          TC = new toolchains::Generic_ELF(*this, Target, Args);
        else if (Target.isOSBinFormatMachO())
          TC = new toolchains::MachO(*this, Target, Args);
        else
          TC = new toolchains::Generic_GCC(*this, Target, Args);
      }
    }
  }
  return *TC;
}

bool Driver::ShouldUseClangCompiler(const JobAction &JA) const {
  // Say "no" if there is not exactly one input of a type clang understands.
  if (JA.size() != 1 ||
      !types::isAcceptedByClang((*JA.input_begin())->getType()))
    return false;

  // And say "no" if this is not a kind of action clang understands.
  if (!isa<PreprocessJobAction>(JA) && !isa<PrecompileJobAction>(JA) &&
      !isa<CompileJobAction>(JA) && !isa<BackendJobAction>(JA))
    return false;

  return true;
}

/// GetReleaseVersion - Parse (([0-9]+)(.([0-9]+)(.([0-9]+)?))?)? and return the
/// grouped values as integers. Numbers which are not provided are set to 0.
///
/// \return True if the entire string was parsed (9.2), or all groups were
/// parsed (10.3.5extrastuff).
bool Driver::GetReleaseVersion(const char *Str, unsigned &Major,
                               unsigned &Minor, unsigned &Micro,
                               bool &HadExtra) {
  HadExtra = false;

  Major = Minor = Micro = 0;
  if (*Str == '\0')
    return false;

  char *End;
  Major = (unsigned)strtol(Str, &End, 10);
  if (*Str != '\0' && *End == '\0')
    return true;
  if (*End != '.')
    return false;

  Str = End + 1;
  Minor = (unsigned)strtol(Str, &End, 10);
  if (*Str != '\0' && *End == '\0')
    return true;
  if (*End != '.')
    return false;

  Str = End + 1;
  Micro = (unsigned)strtol(Str, &End, 10);
  if (*Str != '\0' && *End == '\0')
    return true;
  if (Str == End)
    return false;
  HadExtra = true;
  return true;
}

/// Parse digits from a string \p Str and fulfill \p Digits with
/// the parsed numbers. This method assumes that the max number of
/// digits to look for is equal to Digits.size().
///
/// \return True if the entire string was parsed and there are
/// no extra characters remaining at the end.
bool Driver::GetReleaseVersion(const char *Str,
                               MutableArrayRef<unsigned> Digits) {
  if (*Str == '\0')
    return false;

  char *End;
  unsigned CurDigit = 0;
  while (CurDigit < Digits.size()) {
    unsigned Digit = (unsigned)strtol(Str, &End, 10);
    Digits[CurDigit] = Digit;
    if (*Str != '\0' && *End == '\0')
      return true;
    if (*End != '.' || Str == End)
      return false;
    Str = End + 1;
    CurDigit++;
  }

  // More digits than requested, bail out...
  return false;
}

std::pair<unsigned, unsigned> Driver::getIncludeExcludeOptionFlagMasks() const {
  unsigned IncludedFlagsBitmask = 0;
  unsigned ExcludedFlagsBitmask = options::NoDriverOption;

  if (Mode == CLMode) {
    // Include CL and Core options.
    IncludedFlagsBitmask |= options::CLOption;
    IncludedFlagsBitmask |= options::CoreOption;
  } else {
    ExcludedFlagsBitmask |= options::CLOption;
  }

  return std::make_pair(IncludedFlagsBitmask, ExcludedFlagsBitmask);
}

bool clang::driver::isOptimizationLevelFast(const ArgList &Args) {
  return Args.hasFlag(options::OPT_Ofast, options::OPT_O_Group, false);
}<|MERGE_RESOLUTION|>--- conflicted
+++ resolved
@@ -2908,10 +2908,9 @@
   if (BoundArch) {
     TriplePlusArch += "-";
     TriplePlusArch += BoundArch;
-<<<<<<< HEAD
-    TriplePlusArch += "-";
-    TriplePlusArch += Action::GetOffloadKindName(OffloadKind);
-  }
+	}
+  TriplePlusArch += "-";
+  TriplePlusArch += Action::GetOffloadKindName(OffloadKind);
   return TriplePlusArch;
 }
 
@@ -2922,12 +2921,6 @@
     bool BuildForOffloadDevice) const {
   std::pair<const Action *, std::string> ActionTC = {
       A, GetTriplePlusArchString(TC, BoundArch, A->getOffloadingDeviceKind())};
-=======
-  }
-  TriplePlusArch += "-";
-  TriplePlusArch += A->getOffloadingKindPrefix();
-  std::pair<const Action *, std::string> ActionTC = {A, TriplePlusArch};
->>>>>>> 5d8fdd25
   auto CachedResult = CachedResults.find(ActionTC);
   if (CachedResult != CachedResults.end()) {
     return CachedResult->second;
