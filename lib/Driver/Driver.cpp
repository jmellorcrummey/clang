--- conflicted
+++ resolved
@@ -791,9 +791,8 @@
   }
 
   // Owned by the host.
-<<<<<<< HEAD
-  const ToolChain &TC =
-      getToolChain(*UArgs, computeTargetTriple(DefaultTargetTriple, *UArgs),
+  const ToolChain &TC = getToolChain(
+      *UArgs, computeTargetTriple(*this, DefaultTargetTriple, *UArgs),
                    HostOffloadingKind);
 
   // Get the toolchains for the offloading targets if any. We need to read the
@@ -820,10 +819,6 @@
       }
     }
   }
-=======
-  const ToolChain &TC = getToolChain(
-      *UArgs, computeTargetTriple(*this, DefaultTargetTriple, *UArgs));
->>>>>>> 3c188bce
 
   // The compilation takes ownership of Args.
   Compilation *C = new Compilation(*this, TC, UArgs.release(), TranslatedArgs);
