--- conflicted
+++ resolved
@@ -2718,7 +2718,25 @@
   return Path.str();
 }
 
-<<<<<<< HEAD
+std::string Driver::GetClPchPath(Compilation &C, StringRef BaseName) const {
+  SmallString<128> Output;
+  if (Arg *FpArg = C.getArgs().getLastArg(options::OPT__SLASH_Fp)) {
+    // FIXME: If anybody needs it, implement this obscure rule:
+    // "If you specify a directory without a file name, the default file name
+    // is VCx0.pch., where x is the major version of Visual C++ in use."
+    Output = FpArg->getValue();
+
+    // "If you do not specify an extension as part of the path name, an
+    // extension of .pch is assumed. "
+    if (!llvm::sys::path::has_extension(Output))
+      Output += ".pch";
+  } else {
+    Output = BaseName;
+    llvm::sys::path::replace_extension(Output, ".pch");
+  }
+  return Output.str();
+}
+
 const ToolChain &
 Driver::getToolChain(const ArgList &Args, const llvm::Triple &Target,
                      ToolChain::OffloadingKind OffloadingKind) const {
@@ -2727,31 +2745,6 @@
   bool IsOffloadingDevice = (OffloadingKind == ToolChain::OK_OpenMP_Device);
   ToolChain *&TC = *((IsOffloadingDevice) ? &OffloadToolChains[Target.str()]
                                           : &ToolChains[Target.str()]);
-=======
-std::string Driver::GetClPchPath(Compilation &C, StringRef BaseName) const {
-  SmallString<128> Output;
-  if (Arg *FpArg = C.getArgs().getLastArg(options::OPT__SLASH_Fp)) {
-    // FIXME: If anybody needs it, implement this obscure rule:
-    // "If you specify a directory without a file name, the default file name
-    // is VCx0.pch., where x is the major version of Visual C++ in use."
-    Output = FpArg->getValue();
-
-    // "If you do not specify an extension as part of the path name, an
-    // extension of .pch is assumed. "
-    if (!llvm::sys::path::has_extension(Output))
-      Output += ".pch";
-  } else {
-    Output = BaseName;
-    llvm::sys::path::replace_extension(Output, ".pch");
-  }
-  return Output.str();
-}
-
-const ToolChain &Driver::getToolChain(const ArgList &Args,
-                                      const llvm::Triple &Target) const {
-
-  ToolChain *&TC = ToolChains[Target.str()];
->>>>>>> 98b045b5
   if (!TC) {
     switch (Target.getOS()) {
     case llvm::Triple::CloudABI:
