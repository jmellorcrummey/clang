--- conflicted
+++ resolved
@@ -1387,18 +1387,6 @@
 static Action *buildCudaActions(Compilation &C, DerivedArgList &Args,
                                 const Arg *InputArg, Action *HostAction,
                                 ActionList &Actions) {
-<<<<<<< HEAD
-  Arg *PartialCompilationArg = Args.getLastArg(options::OPT_cuda_host_only,
-                                               options::OPT_cuda_device_only);
-  // Host-only compilation case.
-  if (PartialCompilationArg &&
-      PartialCompilationArg->getOption().matches(options::OPT_cuda_host_only)) {
-    OffloadAction::HostDependence HDep(
-        *HostAction, *C.getSingleOffloadToolChain<Action::OFK_Host>(),
-        /*BoundArch=*/nullptr, Action::OFK_Cuda);
-    return C.MakeAction<OffloadAction>(HDep);
-  }
-=======
   Arg *PartialCompilationArg = Args.getLastArg(
       options::OPT_cuda_host_only, options::OPT_cuda_device_only,
       options::OPT_cuda_compile_host_device);
@@ -1409,9 +1397,12 @@
       PartialCompilationArg &&
       PartialCompilationArg->getOption().matches(options::OPT_cuda_device_only);
 
-  if (CompileHostOnly)
-    return C.MakeAction<CudaHostAction>(HostAction, ActionList());
->>>>>>> 530b1522
+  if (CompileHostOnly) {
+      OffloadAction::HostDependence HDep(
+        *HostAction, *C.getSingleOffloadToolChain<Action::OFK_Host>(),
+        /*BoundArch=*/nullptr, Action::OFK_Cuda);
+    return C.MakeAction<OffloadAction>(HDep);
+  }
 
   // Collect all cuda_gpu_arch parameters, removing duplicates.
   SmallVector<const char *, 4> GpuArchList;
