--- conflicted
+++ resolved
@@ -2066,40 +2066,16 @@
       !C.getArgs().hasArg(options::OPT__SLASH_FA) &&
       !C.getArgs().hasArg(options::OPT__SLASH_Fa) &&
       isa<AssembleJobAction>(JA) && Inputs->size() == 1 &&
-<<<<<<< HEAD
       isa<BackendJobAction>(*Inputs->begin()) &&
       !TC->RequiresHostToolChainForOffloadingAction(*Inputs->begin())) {
-    // A BackendJob is always preceded by a CompileJob, and without
-    // -save-temps they will always get combined together, so instead of
-    // checking the backend tool, check if the tool for the CompileJob
-    // has an integrated assembler. However, if OpenMP offloading is required
-    // the backend and compile jobs have to be kept separate and an integrated
-    // assembler of the backend job will be queried instead.
-    JobAction *CurJA = cast<BackendJobAction>(*Inputs->begin());
-    const ActionList *BackendInputs = &CurJA->getInputs();
-    CudaHostAction *CHA = nullptr;
-    if (!RequiresOpenMPOffloading(TC)) {
-      // Compile job may be wrapped in CudaHostAction, extract it if
-      // that's the case and update CollapsedCHA if we combine phases.
-      CHA = dyn_cast<CudaHostAction>(*CurJA->begin());
-      CurJA =
-          cast<CompileJobAction>(CHA ? *CHA->input_begin() : *BackendInputs->begin());
-      assert(CurJA && "Backend job is not preceeded by compile job.");
-    }
-    const Tool *CurTool = TC->SelectTool(*CurJA);
-    if (!CurTool)
-      return nullptr;
-    if (CurTool->hasIntegratedAssembler()) {
-      Inputs = &CurJA->getInputs();
-      ToolForJob = CurTool;
-=======
-      isa<BackendJobAction>(*Inputs->begin())) {
     // A BackendJob is always preceded by a CompileJob, and without -save-temps
     // or -fembed-bitcode, they will always get combined together, so instead of
     // checking the backend tool, check if the tool for the CompileJob has an
     // integrated assembler. For -fembed-bitcode, CompileJob is still used to
     // look up tools for BackendJob, but they need to match before we can split
-    // them.
+    // them. If OpenMP offloading is required backend and compile jobs have to
+    // be kept separate and an integrated of the backend job will be queried
+    // instead.
     const ActionList *BackendInputs = &(*Inputs)[0]->getInputs();
     // Compile job may be wrapped in CudaHostAction, extract it if
     // that's the case and update CollapsedCHA if we combine phases.
@@ -2118,26 +2094,28 @@
       if (BackendTool == Compiler)
         CompileJA = InputJA;
     }
+    // If we are supporting OpenMP offloading we have to split backend and
+    // compile jobs.
+    if (RequiresOpenMPOffloading(TC)) {
+      JobAction *InputJA = cast<JobAction>(*Inputs->begin());
+      const Tool *BackendTool = TC->SelectTool(*InputJA);
+      if (BackendTool == Compiler)
+        CompileJA = InputJA;
+    }
     if (Compiler->hasIntegratedAssembler()) {
       Inputs = &CompileJA->getInputs();
       ToolForJob = Compiler;
->>>>>>> 438e6a9a
       CollapsedCHA = CHA;
     }
   }
 
   // A backend job should always be combined with the preceding compile job
-<<<<<<< HEAD
-  // unless OPT_save_temps is enabled and the compiler is capable of emitting
-  // LLVM IR as an intermediate output. The OpenMP offloading implementation
-  // also requires the Compile and Backend jobs to be separate.
+  // unless OPT_save_temps or OPT_fembed_bitcode is enabled and the compiler is
+  // capable of emitting LLVM IR as an intermediate output. The OpenMP
+  // offloading implementation also requires the Compile and Backend jobs to be
+  // separate.
   if (isa<BackendJobAction>(JA) && !RequiresOpenMPOffloading(TC) &&
       !TC->RequiresHostToolChainForOffloadingAction(*Inputs->begin())) {
-=======
-  // unless OPT_save_temps or OPT_fembed_bitcode is enabled and the compiler is
-  // capable of emitting LLVM IR as an intermediate output.
-  if (isa<BackendJobAction>(JA)) {
->>>>>>> 438e6a9a
     // Check if the compiler supports emitting LLVM IR.
     assert(Inputs->size() == 1);
     // Compile job may be wrapped in CudaHostAction, extract it if
@@ -2302,8 +2280,7 @@
     TC = &C.getDefaultToolChain();
 
   const Tool *T =
-      selectToolForJob(C, isSaveTempsEnabled(), embedBitcodeEnabled(), TC, JA,
-                       Inputs, CollapsedCHA);
+      selectToolForJob(C, isSaveTempsEnabled(), TC, JA, Inputs, CollapsedCHA);
   if (!T)
     return InputInfo();
 
