//===--- Driver.cpp - Clang GCC Compatible Driver -------------------------===//
//
//                     The LLVM Compiler Infrastructure
//
// This file is distributed under the University of Illinois Open Source
// License. See LICENSE.TXT for details.
//
//===----------------------------------------------------------------------===//

#include "clang/Driver/Driver.h"
#include "InputInfo.h"
#include "ToolChains.h"
#include "clang/Basic/Version.h"
#include "clang/Basic/VirtualFileSystem.h"
#include "clang/Config/config.h"
#include "clang/Driver/Action.h"
#include "clang/Driver/Compilation.h"
#include "clang/Driver/DriverDiagnostic.h"
#include "clang/Driver/Job.h"
#include "clang/Driver/Options.h"
#include "clang/Driver/SanitizerArgs.h"
#include "clang/Driver/Tool.h"
#include "clang/Driver/ToolChain.h"
#include "llvm/ADT/ArrayRef.h"
#include "llvm/ADT/STLExtras.h"
#include "llvm/ADT/SmallSet.h"
#include "llvm/ADT/StringExtras.h"
#include "llvm/ADT/StringSet.h"
#include "llvm/ADT/StringSwitch.h"
#include "llvm/Option/Arg.h"
#include "llvm/Option/ArgList.h"
#include "llvm/Option/OptSpecifier.h"
#include "llvm/Option/OptTable.h"
#include "llvm/Option/Option.h"
#include "llvm/Support/Debug.h"
#include "llvm/Support/ErrorHandling.h"
#include "llvm/Support/FileSystem.h"
#include "llvm/Support/Path.h"
#include "llvm/Support/PrettyStackTrace.h"
#include "llvm/Support/Process.h"
#include "llvm/Support/Program.h"
#include "llvm/Support/raw_ostream.h"
#include <map>
#include <memory>
#include <utility>

using namespace clang::driver;
using namespace clang;
using namespace llvm::opt;

Driver::Driver(StringRef ClangExecutable, StringRef DefaultTargetTriple,
               DiagnosticsEngine &Diags,
               IntrusiveRefCntPtr<vfs::FileSystem> VFS)
    : Opts(createDriverOptTable()), Diags(Diags), VFS(std::move(VFS)),
      Mode(GCCMode), SaveTemps(SaveTempsNone), BitcodeEmbed(EmbedNone),
      LTOMode(LTOK_None), ClangExecutable(ClangExecutable),
      SysRoot(DEFAULT_SYSROOT), UseStdLib(true),
      DefaultTargetTriple(DefaultTargetTriple),
      DriverTitle("clang LLVM compiler"), CCPrintOptionsFilename(nullptr),
      CCPrintHeadersFilename(nullptr), CCLogDiagnosticsFilename(nullptr),
      CCCPrintBindings(false), CCPrintHeaders(false), CCLogDiagnostics(false),
      CCGenDiagnostics(false), CCCGenericGCCName(""), CheckInputsExist(true),
      CCCUsePCH(true), SuppressMissingInputWarning(false) {

  // Provide a sane fallback if no VFS is specified.
  if (!this->VFS)
    this->VFS = vfs::getRealFileSystem();

  Name = llvm::sys::path::filename(ClangExecutable);
  Dir = llvm::sys::path::parent_path(ClangExecutable);
  InstalledDir = Dir; // Provide a sensible default installed dir.

  // Compute the path to the resource directory.
  StringRef ClangResourceDir(CLANG_RESOURCE_DIR);
  SmallString<128> P(Dir);
  if (ClangResourceDir != "") {
    llvm::sys::path::append(P, ClangResourceDir);
  } else {
    StringRef ClangLibdirSuffix(CLANG_LIBDIR_SUFFIX);
    llvm::sys::path::append(P, "..", Twine("lib") + ClangLibdirSuffix, "clang",
                            CLANG_VERSION_STRING);
  }
  ResourceDir = P.str();
}

Driver::~Driver() {
  delete Opts;

  llvm::DeleteContainerSeconds(ToolChains);
}

void Driver::ParseDriverMode(ArrayRef<const char *> Args) {
  const std::string OptName =
      getOpts().getOption(options::OPT_driver_mode).getPrefixedName();

  for (const char *ArgPtr : Args) {
    // Ingore nullptrs, they are response file's EOL markers
    if (ArgPtr == nullptr)
      continue;
    const StringRef Arg = ArgPtr;
    if (!Arg.startswith(OptName))
      continue;

    const StringRef Value = Arg.drop_front(OptName.size());
    const unsigned M = llvm::StringSwitch<unsigned>(Value)
                           .Case("gcc", GCCMode)
                           .Case("g++", GXXMode)
                           .Case("cpp", CPPMode)
                           .Case("cl", CLMode)
                           .Default(~0U);

    if (M != ~0U)
      Mode = static_cast<DriverMode>(M);
    else
      Diag(diag::err_drv_unsupported_option_argument) << OptName << Value;
  }
}

InputArgList Driver::ParseArgStrings(ArrayRef<const char *> ArgStrings) {
  llvm::PrettyStackTraceString CrashInfo("Command line argument parsing");

  unsigned IncludedFlagsBitmask;
  unsigned ExcludedFlagsBitmask;
  std::tie(IncludedFlagsBitmask, ExcludedFlagsBitmask) =
      getIncludeExcludeOptionFlagMasks();

  unsigned MissingArgIndex, MissingArgCount;
  InputArgList Args =
      getOpts().ParseArgs(ArgStrings, MissingArgIndex, MissingArgCount,
                          IncludedFlagsBitmask, ExcludedFlagsBitmask);

  // Check for missing argument error.
  if (MissingArgCount)
    Diag(clang::diag::err_drv_missing_argument)
        << Args.getArgString(MissingArgIndex) << MissingArgCount;

  // Check for unsupported options.
  for (const Arg *A : Args) {
    if (A->getOption().hasFlag(options::Unsupported)) {
      Diag(clang::diag::err_drv_unsupported_opt) << A->getAsString(Args);
      continue;
    }

    // Warn about -mcpu= without an argument.
    if (A->getOption().matches(options::OPT_mcpu_EQ) && A->containsValue("")) {
      Diag(clang::diag::warn_drv_empty_joined_argument) << A->getAsString(Args);
    }
  }

  for (const Arg *A : Args.filtered(options::OPT_UNKNOWN))
    Diags.Report(IsCLMode() ? diag::warn_drv_unknown_argument_clang_cl :
                              diag::err_drv_unknown_argument)
      << A->getAsString(Args);

  return Args;
}

// Determine which compilation mode we are in. We look for options which
// affect the phase, starting with the earliest phases, and record which
// option we used to determine the final phase.
phases::ID Driver::getFinalPhase(const DerivedArgList &DAL,
                                 Arg **FinalPhaseArg) const {
  Arg *PhaseArg = nullptr;
  phases::ID FinalPhase;

  // -{E,EP,P,M,MM} only run the preprocessor.
  if (CCCIsCPP() || (PhaseArg = DAL.getLastArg(options::OPT_E)) ||
      (PhaseArg = DAL.getLastArg(options::OPT__SLASH_EP)) ||
      (PhaseArg = DAL.getLastArg(options::OPT_M, options::OPT_MM)) ||
      (PhaseArg = DAL.getLastArg(options::OPT__SLASH_P))) {
    FinalPhase = phases::Preprocess;

    // -{fsyntax-only,-analyze,emit-ast} only run up to the compiler.
  } else if ((PhaseArg = DAL.getLastArg(options::OPT_fsyntax_only)) ||
             (PhaseArg = DAL.getLastArg(options::OPT_module_file_info)) ||
             (PhaseArg = DAL.getLastArg(options::OPT_verify_pch)) ||
             (PhaseArg = DAL.getLastArg(options::OPT_rewrite_objc)) ||
             (PhaseArg = DAL.getLastArg(options::OPT_rewrite_legacy_objc)) ||
             (PhaseArg = DAL.getLastArg(options::OPT__migrate)) ||
             (PhaseArg = DAL.getLastArg(options::OPT__analyze,
                                        options::OPT__analyze_auto)) ||
             (PhaseArg = DAL.getLastArg(options::OPT_emit_ast))) {
    FinalPhase = phases::Compile;

    // -S only runs up to the backend.
  } else if ((PhaseArg = DAL.getLastArg(options::OPT_S))) {
    FinalPhase = phases::Backend;

    // -c compilation only runs up to the assembler.
  } else if ((PhaseArg = DAL.getLastArg(options::OPT_c))) {
    FinalPhase = phases::Assemble;

    // Otherwise do everything.
  } else
    FinalPhase = phases::Link;

  if (FinalPhaseArg)
    *FinalPhaseArg = PhaseArg;

  return FinalPhase;
}

static Arg *MakeInputArg(DerivedArgList &Args, OptTable *Opts,
                         StringRef Value) {
  Arg *A = new Arg(Opts->getOption(options::OPT_INPUT), Value,
                   Args.getBaseArgs().MakeIndex(Value), Value.data());
  Args.AddSynthesizedArg(A);
  A->claim();
  return A;
}

DerivedArgList *Driver::TranslateInputArgs(const InputArgList &Args) const {
  DerivedArgList *DAL = new DerivedArgList(Args);

  bool HasNostdlib = Args.hasArg(options::OPT_nostdlib);
  bool HasNodefaultlib = Args.hasArg(options::OPT_nodefaultlibs);
  for (Arg *A : Args) {
    // Unfortunately, we have to parse some forwarding options (-Xassembler,
    // -Xlinker, -Xpreprocessor) because we either integrate their functionality
    // (assembler and preprocessor), or bypass a previous driver ('collect2').

    // Rewrite linker options, to replace --no-demangle with a custom internal
    // option.
    if ((A->getOption().matches(options::OPT_Wl_COMMA) ||
         A->getOption().matches(options::OPT_Xlinker)) &&
        A->containsValue("--no-demangle")) {
      // Add the rewritten no-demangle argument.
      DAL->AddFlagArg(A, Opts->getOption(options::OPT_Z_Xlinker__no_demangle));

      // Add the remaining values as Xlinker arguments.
      for (StringRef Val : A->getValues())
        if (Val != "--no-demangle")
          DAL->AddSeparateArg(A, Opts->getOption(options::OPT_Xlinker), Val);

      continue;
    }

    // Rewrite preprocessor options, to replace -Wp,-MD,FOO which is used by
    // some build systems. We don't try to be complete here because we don't
    // care to encourage this usage model.
    if (A->getOption().matches(options::OPT_Wp_COMMA) &&
        (A->getValue(0) == StringRef("-MD") ||
         A->getValue(0) == StringRef("-MMD"))) {
      // Rewrite to -MD/-MMD along with -MF.
      if (A->getValue(0) == StringRef("-MD"))
        DAL->AddFlagArg(A, Opts->getOption(options::OPT_MD));
      else
        DAL->AddFlagArg(A, Opts->getOption(options::OPT_MMD));
      if (A->getNumValues() == 2)
        DAL->AddSeparateArg(A, Opts->getOption(options::OPT_MF),
                            A->getValue(1));
      continue;
    }

    // Rewrite reserved library names.
    if (A->getOption().matches(options::OPT_l)) {
      StringRef Value = A->getValue();

      // Rewrite unless -nostdlib is present.
      if (!HasNostdlib && !HasNodefaultlib && Value == "stdc++") {
        DAL->AddFlagArg(A, Opts->getOption(options::OPT_Z_reserved_lib_stdcxx));
        continue;
      }

      // Rewrite unconditionally.
      if (Value == "cc_kext") {
        DAL->AddFlagArg(A, Opts->getOption(options::OPT_Z_reserved_lib_cckext));
        continue;
      }
    }

    // Pick up inputs via the -- option.
    if (A->getOption().matches(options::OPT__DASH_DASH)) {
      A->claim();
      for (StringRef Val : A->getValues())
        DAL->append(MakeInputArg(*DAL, Opts, Val));
      continue;
    }

    DAL->append(A);
  }

  // Enforce -static if -miamcu is present.
  if (Args.hasFlag(options::OPT_miamcu, options::OPT_mno_iamcu, false))
    DAL->AddFlagArg(0, Opts->getOption(options::OPT_static));

// Add a default value of -mlinker-version=, if one was given and the user
// didn't specify one.
#if defined(HOST_LINK_VERSION)
  if (!Args.hasArg(options::OPT_mlinker_version_EQ) &&
      strlen(HOST_LINK_VERSION) > 0) {
    DAL->AddJoinedArg(0, Opts->getOption(options::OPT_mlinker_version_EQ),
                      HOST_LINK_VERSION);
    DAL->getLastArg(options::OPT_mlinker_version_EQ)->claim();
  }
#endif

  return DAL;
}

/// \brief Compute target triple from args.
///
/// This routine provides the logic to compute a target triple from various
/// args passed to the driver and the default triple string.
static llvm::Triple computeTargetTriple(const Driver &D,
                                        StringRef DefaultTargetTriple,
                                        const ArgList &Args,
                                        StringRef DarwinArchName = "") {
  // FIXME: Already done in Compilation *Driver::BuildCompilation
  if (const Arg *A = Args.getLastArg(options::OPT_target))
    DefaultTargetTriple = A->getValue();

  llvm::Triple Target(llvm::Triple::normalize(DefaultTargetTriple));

  // Handle Apple-specific options available here.
  if (Target.isOSBinFormatMachO()) {
    // If an explict Darwin arch name is given, that trumps all.
    if (!DarwinArchName.empty()) {
      tools::darwin::setTripleTypeForMachOArchName(Target, DarwinArchName);
      return Target;
    }

    // Handle the Darwin '-arch' flag.
    if (Arg *A = Args.getLastArg(options::OPT_arch)) {
      StringRef ArchName = A->getValue();
      tools::darwin::setTripleTypeForMachOArchName(Target, ArchName);
    }
  }

  // Handle pseudo-target flags '-mlittle-endian'/'-EL' and
  // '-mbig-endian'/'-EB'.
  if (Arg *A = Args.getLastArg(options::OPT_mlittle_endian,
                               options::OPT_mbig_endian)) {
    if (A->getOption().matches(options::OPT_mlittle_endian)) {
      llvm::Triple LE = Target.getLittleEndianArchVariant();
      if (LE.getArch() != llvm::Triple::UnknownArch)
        Target = std::move(LE);
    } else {
      llvm::Triple BE = Target.getBigEndianArchVariant();
      if (BE.getArch() != llvm::Triple::UnknownArch)
        Target = std::move(BE);
    }
  }

  // Skip further flag support on OSes which don't support '-m32' or '-m64'.
  if (Target.getArch() == llvm::Triple::tce ||
      Target.getOS() == llvm::Triple::Minix)
    return Target;

  // Handle pseudo-target flags '-m64', '-mx32', '-m32' and '-m16'.
  Arg *A = Args.getLastArg(options::OPT_m64, options::OPT_mx32,
                           options::OPT_m32, options::OPT_m16);
  if (A) {
    llvm::Triple::ArchType AT = llvm::Triple::UnknownArch;

    if (A->getOption().matches(options::OPT_m64)) {
      AT = Target.get64BitArchVariant().getArch();
      if (Target.getEnvironment() == llvm::Triple::GNUX32)
        Target.setEnvironment(llvm::Triple::GNU);
    } else if (A->getOption().matches(options::OPT_mx32) &&
               Target.get64BitArchVariant().getArch() == llvm::Triple::x86_64) {
      AT = llvm::Triple::x86_64;
      Target.setEnvironment(llvm::Triple::GNUX32);
    } else if (A->getOption().matches(options::OPT_m32)) {
      AT = Target.get32BitArchVariant().getArch();
      if (Target.getEnvironment() == llvm::Triple::GNUX32)
        Target.setEnvironment(llvm::Triple::GNU);
    } else if (A->getOption().matches(options::OPT_m16) &&
               Target.get32BitArchVariant().getArch() == llvm::Triple::x86) {
      AT = llvm::Triple::x86;
      Target.setEnvironment(llvm::Triple::CODE16);
    }

    if (AT != llvm::Triple::UnknownArch && AT != Target.getArch())
      Target.setArch(AT);
  }

  // Handle -miamcu flag.
  if (Args.hasFlag(options::OPT_miamcu, options::OPT_mno_iamcu, false)) {
    if (Target.get32BitArchVariant().getArch() != llvm::Triple::x86)
      D.Diag(diag::err_drv_unsupported_opt_for_target) << "-miamcu"
                                                       << Target.str();

    if (A && !A->getOption().matches(options::OPT_m32))
      D.Diag(diag::err_drv_argument_not_allowed_with)
          << "-miamcu" << A->getBaseArg().getAsString(Args);

    Target.setArch(llvm::Triple::x86);
    Target.setArchName("i586");
    Target.setEnvironment(llvm::Triple::UnknownEnvironment);
    Target.setEnvironmentName("");
    Target.setOS(llvm::Triple::ELFIAMCU);
    Target.setVendor(llvm::Triple::UnknownVendor);
    Target.setVendorName("intel");
  }

  return Target;
}

// \brief Parse the LTO options and record the type of LTO compilation
// based on which -f(no-)?lto(=.*)? option occurs last.
void Driver::setLTOMode(const llvm::opt::ArgList &Args) {
  LTOMode = LTOK_None;
  if (!Args.hasFlag(options::OPT_flto, options::OPT_flto_EQ,
                    options::OPT_fno_lto, false))
    return;

  StringRef LTOName("full");

  const Arg *A = Args.getLastArg(options::OPT_flto_EQ);
  if (A)
    LTOName = A->getValue();

  LTOMode = llvm::StringSwitch<LTOKind>(LTOName)
                .Case("full", LTOK_Full)
                .Case("thin", LTOK_Thin)
                .Default(LTOK_Unknown);

  if (LTOMode == LTOK_Unknown) {
    assert(A);
    Diag(diag::err_drv_unsupported_option_argument) << A->getOption().getName()
                                                    << A->getValue();
  }
}

void Driver::CreateOffloadingDeviceToolChains(Compilation &C,
                                              InputList &Inputs) {

  //
  // CUDA
  //
  // We need to generate a CUDA toolchain if any of the inputs has a CUDA type.
  if (llvm::any_of(Inputs, [](std::pair<types::ID, const llvm::opt::Arg *> &I) {
        return types::isCuda(I.first);
      })) {
    const ToolChain &TC = getToolChain(
        C.getInputArgs(),
        llvm::Triple(C.getSingleOffloadToolChain<Action::OFK_Host>()
                             ->getTriple()
                             .isArch64Bit()
                         ? "nvptx64-nvidia-cuda"
                         : "nvptx-nvidia-cuda"));
    C.addOffloadDeviceToolChain(&TC, Action::OFK_Cuda);
  }

  //
  // TODO: Add support for other offloading programming models here.
  //

  return;
}

Compilation *Driver::BuildCompilation(ArrayRef<const char *> ArgList) {
  llvm::PrettyStackTraceString CrashInfo("Compilation construction");

  // FIXME: Handle environment options which affect driver behavior, somewhere
  // (client?). GCC_EXEC_PREFIX, LPATH, CC_PRINT_OPTIONS.

  if (char *env = ::getenv("COMPILER_PATH")) {
    StringRef CompilerPath = env;
    while (!CompilerPath.empty()) {
      std::pair<StringRef, StringRef> Split =
          CompilerPath.split(llvm::sys::EnvPathSeparator);
      PrefixDirs.push_back(Split.first);
      CompilerPath = Split.second;
    }
  }

  // We look for the driver mode option early, because the mode can affect
  // how other options are parsed.
  ParseDriverMode(ArgList.slice(1));

  // FIXME: What are we going to do with -V and -b?

  // FIXME: This stuff needs to go into the Compilation, not the driver.
  bool CCCPrintPhases;

  InputArgList Args = ParseArgStrings(ArgList.slice(1));

  // Silence driver warnings if requested
  Diags.setIgnoreAllWarnings(Args.hasArg(options::OPT_w));

  // -no-canonical-prefixes is used very early in main.
  Args.ClaimAllArgs(options::OPT_no_canonical_prefixes);

  // Ignore -pipe.
  Args.ClaimAllArgs(options::OPT_pipe);

  // Extract -ccc args.
  //
  // FIXME: We need to figure out where this behavior should live. Most of it
  // should be outside in the client; the parts that aren't should have proper
  // options, either by introducing new ones or by overloading gcc ones like -V
  // or -b.
  CCCPrintPhases = Args.hasArg(options::OPT_ccc_print_phases);
  CCCPrintBindings = Args.hasArg(options::OPT_ccc_print_bindings);
  if (const Arg *A = Args.getLastArg(options::OPT_ccc_gcc_name))
    CCCGenericGCCName = A->getValue();
  CCCUsePCH =
      Args.hasFlag(options::OPT_ccc_pch_is_pch, options::OPT_ccc_pch_is_pth);
  // FIXME: DefaultTargetTriple is used by the target-prefixed calls to as/ld
  // and getToolChain is const.
  if (IsCLMode()) {
    // clang-cl targets MSVC-style Win32.
    llvm::Triple T(DefaultTargetTriple);
    T.setOS(llvm::Triple::Win32);
    T.setVendor(llvm::Triple::PC);
    T.setEnvironment(llvm::Triple::MSVC);
    DefaultTargetTriple = T.str();
  }
  if (const Arg *A = Args.getLastArg(options::OPT_target))
    DefaultTargetTriple = A->getValue();
  if (const Arg *A = Args.getLastArg(options::OPT_ccc_install_dir))
    Dir = InstalledDir = A->getValue();
  for (const Arg *A : Args.filtered(options::OPT_B)) {
    A->claim();
    PrefixDirs.push_back(A->getValue(0));
  }
  if (const Arg *A = Args.getLastArg(options::OPT__sysroot_EQ))
    SysRoot = A->getValue();
  if (const Arg *A = Args.getLastArg(options::OPT__dyld_prefix_EQ))
    DyldPrefix = A->getValue();
  if (Args.hasArg(options::OPT_nostdlib))
    UseStdLib = false;

  if (const Arg *A = Args.getLastArg(options::OPT_resource_dir))
    ResourceDir = A->getValue();

  if (const Arg *A = Args.getLastArg(options::OPT_save_temps_EQ)) {
    SaveTemps = llvm::StringSwitch<SaveTempsMode>(A->getValue())
                    .Case("cwd", SaveTempsCwd)
                    .Case("obj", SaveTempsObj)
                    .Default(SaveTempsCwd);
  }

  setLTOMode(Args);

  // Ignore -fembed-bitcode options with LTO
  // since the output will be bitcode anyway.
  if (getLTOMode() == LTOK_None) {
    if (Arg *A = Args.getLastArg(options::OPT_fembed_bitcode_EQ)) {
      StringRef Name = A->getValue();
      unsigned Model = llvm::StringSwitch<unsigned>(Name)
          .Case("off", EmbedNone)
          .Case("all", EmbedBitcode)
          .Case("bitcode", EmbedBitcode)
          .Case("marker", EmbedMarker)
          .Default(~0U);
      if (Model == ~0U) {
        Diags.Report(diag::err_drv_invalid_value) << A->getAsString(Args)
                                                  << Name;
      } else
        BitcodeEmbed = static_cast<BitcodeEmbedMode>(Model);
    }
  } else {
    // claim the bitcode option under LTO so no warning is issued.
    Args.ClaimAllArgs(options::OPT_fembed_bitcode_EQ);
  }

  std::unique_ptr<llvm::opt::InputArgList> UArgs =
      llvm::make_unique<InputArgList>(std::move(Args));

  // Perform the default argument translations.
  DerivedArgList *TranslatedArgs = TranslateInputArgs(*UArgs);

  // Owned by the host.
  const ToolChain &TC = getToolChain(
      *UArgs, computeTargetTriple(*this, DefaultTargetTriple, *UArgs));

  // The compilation takes ownership of Args.
  Compilation *C = new Compilation(*this, TC, UArgs.release(), TranslatedArgs);

  if (!HandleImmediateArgs(*C))
    return C;

  // Construct the list of inputs.
  InputList Inputs;
  BuildInputs(C->getDefaultToolChain(), *TranslatedArgs, Inputs);

  // Populate the tool chains for the offloading devices, if any.
  CreateOffloadingDeviceToolChains(*C, Inputs);

  // Construct the list of abstract actions to perform for this compilation. On
  // MachO targets this uses the driver-driver and universal actions.
  if (TC.getTriple().isOSBinFormatMachO())
    BuildUniversalActions(*C, C->getDefaultToolChain(), Inputs);
  else
    BuildActions(*C, C->getArgs(), Inputs, C->getActions());

  if (CCCPrintPhases) {
    PrintActions(*C);
    return C;
  }

  BuildJobs(*C);

  return C;
}

static void printArgList(raw_ostream &OS, const llvm::opt::ArgList &Args) {
  llvm::opt::ArgStringList ASL;
  for (const auto *A : Args)
    A->render(Args, ASL);

  for (auto I = ASL.begin(), E = ASL.end(); I != E; ++I) {
    if (I != ASL.begin())
      OS << ' ';
    Command::printArg(OS, *I, true);
  }
  OS << '\n';
}

// When clang crashes, produce diagnostic information including the fully
// preprocessed source file(s).  Request that the developer attach the
// diagnostic information to a bug report.
void Driver::generateCompilationDiagnostics(Compilation &C,
                                            const Command &FailingCommand) {
  if (C.getArgs().hasArg(options::OPT_fno_crash_diagnostics))
    return;

  // Don't try to generate diagnostics for link or dsymutil jobs.
  if (FailingCommand.getCreator().isLinkJob() ||
      FailingCommand.getCreator().isDsymutilJob())
    return;

  // Print the version of the compiler.
  PrintVersion(C, llvm::errs());

  Diag(clang::diag::note_drv_command_failed_diag_msg)
      << "PLEASE submit a bug report to " BUG_REPORT_URL " and include the "
         "crash backtrace, preprocessed source, and associated run script.";

  // Suppress driver output and emit preprocessor output to temp file.
  Mode = CPPMode;
  CCGenDiagnostics = true;

  // Save the original job command(s).
  Command Cmd = FailingCommand;

  // Keep track of whether we produce any errors while trying to produce
  // preprocessed sources.
  DiagnosticErrorTrap Trap(Diags);

  // Suppress tool output.
  C.initCompilationForDiagnostics();

  // Construct the list of inputs.
  InputList Inputs;
  BuildInputs(C.getDefaultToolChain(), C.getArgs(), Inputs);

  for (InputList::iterator it = Inputs.begin(), ie = Inputs.end(); it != ie;) {
    bool IgnoreInput = false;

    // Ignore input from stdin or any inputs that cannot be preprocessed.
    // Check type first as not all linker inputs have a value.
    if (types::getPreprocessedType(it->first) == types::TY_INVALID) {
      IgnoreInput = true;
    } else if (!strcmp(it->second->getValue(), "-")) {
      Diag(clang::diag::note_drv_command_failed_diag_msg)
          << "Error generating preprocessed source(s) - "
             "ignoring input from stdin.";
      IgnoreInput = true;
    }

    if (IgnoreInput) {
      it = Inputs.erase(it);
      ie = Inputs.end();
    } else {
      ++it;
    }
  }

  if (Inputs.empty()) {
    Diag(clang::diag::note_drv_command_failed_diag_msg)
        << "Error generating preprocessed source(s) - "
           "no preprocessable inputs.";
    return;
  }

  // Don't attempt to generate preprocessed files if multiple -arch options are
  // used, unless they're all duplicates.
  llvm::StringSet<> ArchNames;
  for (const Arg *A : C.getArgs()) {
    if (A->getOption().matches(options::OPT_arch)) {
      StringRef ArchName = A->getValue();
      ArchNames.insert(ArchName);
    }
  }
  if (ArchNames.size() > 1) {
    Diag(clang::diag::note_drv_command_failed_diag_msg)
        << "Error generating preprocessed source(s) - cannot generate "
           "preprocessed source with multiple -arch options.";
    return;
  }

  // Construct the list of abstract actions to perform for this compilation. On
  // Darwin OSes this uses the driver-driver and builds universal actions.
  const ToolChain &TC = C.getDefaultToolChain();
  if (TC.getTriple().isOSBinFormatMachO())
    BuildUniversalActions(C, TC, Inputs);
  else
    BuildActions(C, C.getArgs(), Inputs, C.getActions());

  BuildJobs(C);

  // If there were errors building the compilation, quit now.
  if (Trap.hasErrorOccurred()) {
    Diag(clang::diag::note_drv_command_failed_diag_msg)
        << "Error generating preprocessed source(s).";
    return;
  }

  // Generate preprocessed output.
  SmallVector<std::pair<int, const Command *>, 4> FailingCommands;
  C.ExecuteJobs(C.getJobs(), FailingCommands);

  // If any of the preprocessing commands failed, clean up and exit.
  if (!FailingCommands.empty()) {
    if (!isSaveTempsEnabled())
      C.CleanupFileList(C.getTempFiles(), true);

    Diag(clang::diag::note_drv_command_failed_diag_msg)
        << "Error generating preprocessed source(s).";
    return;
  }

  const ArgStringList &TempFiles = C.getTempFiles();
  if (TempFiles.empty()) {
    Diag(clang::diag::note_drv_command_failed_diag_msg)
        << "Error generating preprocessed source(s).";
    return;
  }

  Diag(clang::diag::note_drv_command_failed_diag_msg)
      << "\n********************\n\n"
         "PLEASE ATTACH THE FOLLOWING FILES TO THE BUG REPORT:\n"
         "Preprocessed source(s) and associated run script(s) are located at:";

  SmallString<128> VFS;
  for (const char *TempFile : TempFiles) {
    Diag(clang::diag::note_drv_command_failed_diag_msg) << TempFile;
    if (StringRef(TempFile).endswith(".cache")) {
      // In some cases (modules) we'll dump extra data to help with reproducing
      // the crash into a directory next to the output.
      VFS = llvm::sys::path::filename(TempFile);
      llvm::sys::path::append(VFS, "vfs", "vfs.yaml");
    }
  }

  // Assume associated files are based off of the first temporary file.
  CrashReportInfo CrashInfo(TempFiles[0], VFS);

  std::string Script = CrashInfo.Filename.rsplit('.').first.str() + ".sh";
  std::error_code EC;
  llvm::raw_fd_ostream ScriptOS(Script, EC, llvm::sys::fs::F_Excl);
  if (EC) {
    Diag(clang::diag::note_drv_command_failed_diag_msg)
        << "Error generating run script: " + Script + " " + EC.message();
  } else {
    ScriptOS << "# Crash reproducer for " << getClangFullVersion() << "\n"
             << "# Driver args: ";
    printArgList(ScriptOS, C.getInputArgs());
    ScriptOS << "# Original command: ";
    Cmd.Print(ScriptOS, "\n", /*Quote=*/true);
    Cmd.Print(ScriptOS, "\n", /*Quote=*/true, &CrashInfo);
    Diag(clang::diag::note_drv_command_failed_diag_msg) << Script;
  }

  for (const auto &A : C.getArgs().filtered(options::OPT_frewrite_map_file,
                                            options::OPT_frewrite_map_file_EQ))
    Diag(clang::diag::note_drv_command_failed_diag_msg) << A->getValue();

  Diag(clang::diag::note_drv_command_failed_diag_msg)
      << "\n\n********************";
}

void Driver::setUpResponseFiles(Compilation &C, Command &Cmd) {
  // Since commandLineFitsWithinSystemLimits() may underestimate system's capacity
  // if the tool does not support response files, there is a chance/ that things
  // will just work without a response file, so we silently just skip it.
  if (Cmd.getCreator().getResponseFilesSupport() == Tool::RF_None ||
      llvm::sys::commandLineFitsWithinSystemLimits(Cmd.getExecutable(), Cmd.getArguments()))
    return;

  std::string TmpName = GetTemporaryPath("response", "txt");
  Cmd.setResponseFile(
      C.addTempFile(C.getArgs().MakeArgString(TmpName.c_str())));
}

int Driver::ExecuteCompilation(
    Compilation &C,
    SmallVectorImpl<std::pair<int, const Command *>> &FailingCommands) {
  // Just print if -### was present.
  if (C.getArgs().hasArg(options::OPT__HASH_HASH_HASH)) {
    C.getJobs().Print(llvm::errs(), "\n", true);
    return 0;
  }

  // If there were errors building the compilation, quit now.
  if (Diags.hasErrorOccurred())
    return 1;

  // Set up response file names for each command, if necessary
  for (auto &Job : C.getJobs())
    setUpResponseFiles(C, Job);

  C.ExecuteJobs(C.getJobs(), FailingCommands);

  // Remove temp files.
  C.CleanupFileList(C.getTempFiles());

  // If the command succeeded, we are done.
  if (FailingCommands.empty())
    return 0;

  // Otherwise, remove result files and print extra information about abnormal
  // failures.
  for (const auto &CmdPair : FailingCommands) {
    int Res = CmdPair.first;
    const Command *FailingCommand = CmdPair.second;

    // Remove result files if we're not saving temps.
    if (!isSaveTempsEnabled()) {
      const JobAction *JA = cast<JobAction>(&FailingCommand->getSource());
      C.CleanupFileMap(C.getResultFiles(), JA, true);

      // Failure result files are valid unless we crashed.
      if (Res < 0)
        C.CleanupFileMap(C.getFailureResultFiles(), JA, true);
    }

    // Print extra information about abnormal failures, if possible.
    //
    // This is ad-hoc, but we don't want to be excessively noisy. If the result
    // status was 1, assume the command failed normally. In particular, if it
    // was the compiler then assume it gave a reasonable error code. Failures
    // in other tools are less common, and they generally have worse
    // diagnostics, so always print the diagnostic there.
    const Tool &FailingTool = FailingCommand->getCreator();

    if (!FailingCommand->getCreator().hasGoodDiagnostics() || Res != 1) {
      // FIXME: See FIXME above regarding result code interpretation.
      if (Res < 0)
        Diag(clang::diag::err_drv_command_signalled)
            << FailingTool.getShortName();
      else
        Diag(clang::diag::err_drv_command_failed) << FailingTool.getShortName()
                                                  << Res;
    }
  }
  return 0;
}

void Driver::PrintHelp(bool ShowHidden) const {
  unsigned IncludedFlagsBitmask;
  unsigned ExcludedFlagsBitmask;
  std::tie(IncludedFlagsBitmask, ExcludedFlagsBitmask) =
      getIncludeExcludeOptionFlagMasks();

  ExcludedFlagsBitmask |= options::NoDriverOption;
  if (!ShowHidden)
    ExcludedFlagsBitmask |= HelpHidden;

  getOpts().PrintHelp(llvm::outs(), Name.c_str(), DriverTitle.c_str(),
                      IncludedFlagsBitmask, ExcludedFlagsBitmask);
}

void Driver::PrintVersion(const Compilation &C, raw_ostream &OS) const {
  // FIXME: The following handlers should use a callback mechanism, we don't
  // know what the client would like to do.
  OS << getClangFullVersion() << '\n';
  const ToolChain &TC = C.getDefaultToolChain();
  OS << "Target: " << TC.getTripleString() << '\n';

  // Print the threading model.
  if (Arg *A = C.getArgs().getLastArg(options::OPT_mthread_model)) {
    // Don't print if the ToolChain would have barfed on it already
    if (TC.isThreadModelSupported(A->getValue()))
      OS << "Thread model: " << A->getValue();
  } else
    OS << "Thread model: " << TC.getThreadModel();
  OS << '\n';

  // Print out the install directory.
  OS << "InstalledDir: " << InstalledDir << '\n';
}

/// PrintDiagnosticCategories - Implement the --print-diagnostic-categories
/// option.
static void PrintDiagnosticCategories(raw_ostream &OS) {
  // Skip the empty category.
  for (unsigned i = 1, max = DiagnosticIDs::getNumberOfCategories(); i != max;
       ++i)
    OS << i << ',' << DiagnosticIDs::getCategoryNameFromID(i) << '\n';
}

bool Driver::HandleImmediateArgs(const Compilation &C) {
  // The order these options are handled in gcc is all over the place, but we
  // don't expect inconsistencies w.r.t. that to matter in practice.

  if (C.getArgs().hasArg(options::OPT_dumpmachine)) {
    llvm::outs() << C.getDefaultToolChain().getTripleString() << '\n';
    return false;
  }

  if (C.getArgs().hasArg(options::OPT_dumpversion)) {
    // Since -dumpversion is only implemented for pedantic GCC compatibility, we
    // return an answer which matches our definition of __VERSION__.
    //
    // If we want to return a more correct answer some day, then we should
    // introduce a non-pedantically GCC compatible mode to Clang in which we
    // provide sensible definitions for -dumpversion, __VERSION__, etc.
    llvm::outs() << "4.2.1\n";
    return false;
  }

  if (C.getArgs().hasArg(options::OPT__print_diagnostic_categories)) {
    PrintDiagnosticCategories(llvm::outs());
    return false;
  }

  if (C.getArgs().hasArg(options::OPT_help) ||
      C.getArgs().hasArg(options::OPT__help_hidden)) {
    PrintHelp(C.getArgs().hasArg(options::OPT__help_hidden));
    return false;
  }

  if (C.getArgs().hasArg(options::OPT__version)) {
    // Follow gcc behavior and use stdout for --version and stderr for -v.
    PrintVersion(C, llvm::outs());
    return false;
  }

  if (C.getArgs().hasArg(options::OPT_v) ||
      C.getArgs().hasArg(options::OPT__HASH_HASH_HASH)) {
    PrintVersion(C, llvm::errs());
    SuppressMissingInputWarning = true;
  }

  const ToolChain &TC = C.getDefaultToolChain();

  if (C.getArgs().hasArg(options::OPT_v))
    TC.printVerboseInfo(llvm::errs());

  if (C.getArgs().hasArg(options::OPT_print_search_dirs)) {
    llvm::outs() << "programs: =";
    bool separator = false;
    for (const std::string &Path : TC.getProgramPaths()) {
      if (separator)
        llvm::outs() << ':';
      llvm::outs() << Path;
      separator = true;
    }
    llvm::outs() << "\n";
    llvm::outs() << "libraries: =" << ResourceDir;

    StringRef sysroot = C.getSysRoot();

    for (const std::string &Path : TC.getFilePaths()) {
      // Always print a separator. ResourceDir was the first item shown.
      llvm::outs() << ':';
      // Interpretation of leading '=' is needed only for NetBSD.
      if (Path[0] == '=')
        llvm::outs() << sysroot << Path.substr(1);
      else
        llvm::outs() << Path;
    }
    llvm::outs() << "\n";
    return false;
  }

  // FIXME: The following handlers should use a callback mechanism, we don't
  // know what the client would like to do.
  if (Arg *A = C.getArgs().getLastArg(options::OPT_print_file_name_EQ)) {
    llvm::outs() << GetFilePath(A->getValue(), TC) << "\n";
    return false;
  }

  if (Arg *A = C.getArgs().getLastArg(options::OPT_print_prog_name_EQ)) {
    llvm::outs() << GetProgramPath(A->getValue(), TC) << "\n";
    return false;
  }

  if (C.getArgs().hasArg(options::OPT_print_libgcc_file_name)) {
    llvm::outs() << GetFilePath("libgcc.a", TC) << "\n";
    return false;
  }

  if (C.getArgs().hasArg(options::OPT_print_multi_lib)) {
    for (const Multilib &Multilib : TC.getMultilibs())
      llvm::outs() << Multilib << "\n";
    return false;
  }

  if (C.getArgs().hasArg(options::OPT_print_multi_directory)) {
    for (const Multilib &Multilib : TC.getMultilibs()) {
      if (Multilib.gccSuffix().empty())
        llvm::outs() << ".\n";
      else {
        StringRef Suffix(Multilib.gccSuffix());
        assert(Suffix.front() == '/');
        llvm::outs() << Suffix.substr(1) << "\n";
      }
    }
    return false;
  }
  return true;
}

// Display an action graph human-readably.  Action A is the "sink" node
// and latest-occuring action. Traversal is in pre-order, visiting the
// inputs to each action before printing the action itself.
static unsigned PrintActions1(const Compilation &C, Action *A,
                              std::map<Action *, unsigned> &Ids) {
  if (Ids.count(A)) // A was already visited.
    return Ids[A];

  std::string str;
  llvm::raw_string_ostream os(str);

  os << Action::getClassName(A->getKind()) << ", ";
  if (InputAction *IA = dyn_cast<InputAction>(A)) {
    os << "\"" << IA->getInputArg().getValue() << "\"";
  } else if (BindArchAction *BIA = dyn_cast<BindArchAction>(A)) {
    os << '"' << BIA->getArchName() << '"' << ", {"
       << PrintActions1(C, *BIA->input_begin(), Ids) << "}";
<<<<<<< HEAD
  } else if (OffloadAction *OA = dyn_cast<OffloadAction>(A)) {
    bool IsFirst = true;
    OA->doOnEachDependence(
        [&](Action *A, const ToolChain *TC, const char *BoundArch) {
          // E.g. for two CUDA device dependences whose bound arch is sm_20 and
          // sm_35 this will generate:
          // "cuda-device" (nvptx64-nvidia-cuda:sm_20) {#ID}, "cuda-device"
          // (nvptx64-nvidia-cuda:sm_35) {#ID}
          if (!IsFirst)
            os << ", ";
          os << '"';
          if (TC)
            os << A->getOffloadingKindPrefix();
          else
            os << "host";
          os << " (";
          os << TC->getTriple().normalize();

          if (BoundArch)
            os << ":" << BoundArch;
          os << ")";
          os << '"';
          os << " {" << PrintActions1(C, A, Ids) << "}";
          IsFirst = false;
        });
=======
  } else if (CudaDeviceAction *CDA = dyn_cast<CudaDeviceAction>(A)) {
    CudaArch Arch = CDA->getGpuArch();
    if (Arch != CudaArch::UNKNOWN)
      os << "'" << CudaArchToString(Arch) << "', ";
    os << "{" << PrintActions1(C, *CDA->input_begin(), Ids) << "}";
>>>>>>> a45abc6b
  } else {
    const ActionList *AL = &A->getInputs();

    if (AL->size()) {
      const char *Prefix = "{";
      for (Action *PreRequisite : *AL) {
        os << Prefix << PrintActions1(C, PreRequisite, Ids);
        Prefix = ", ";
      }
      os << "}";
    } else
      os << "{}";
  }

  // Append offload info for all options other than the offloading action
  // itself (e.g. (cuda-device, sm_20) or (cuda-host)).
  std::string offload_str;
  llvm::raw_string_ostream offload_os(offload_str);
  if (!isa<OffloadAction>(A)) {
    auto S = A->getOffloadingKindPrefix();
    if (!S.empty()) {
      offload_os << ", (" << S;
      if (A->getOffloadingArch())
        offload_os << ", " << A->getOffloadingArch();
      offload_os << ")";
    }
  }

  unsigned Id = Ids.size();
  Ids[A] = Id;
  llvm::errs() << Id << ": " << os.str() << ", "
               << types::getTypeName(A->getType()) << offload_os.str() << "\n";

  return Id;
}

// Print the action graphs in a compilation C.
// For example "clang -c file1.c file2.c" is composed of two subgraphs.
void Driver::PrintActions(const Compilation &C) const {
  std::map<Action *, unsigned> Ids;
  for (Action *A : C.getActions())
    PrintActions1(C, A, Ids);
}

/// \brief Check whether the given input tree contains any compilation or
/// assembly actions.
static bool ContainsCompileOrAssembleAction(const Action *A) {
  if (isa<CompileJobAction>(A) || isa<BackendJobAction>(A) ||
      isa<AssembleJobAction>(A))
    return true;

  for (const Action *Input : A->inputs())
    if (ContainsCompileOrAssembleAction(Input))
      return true;

  return false;
}

void Driver::BuildUniversalActions(Compilation &C, const ToolChain &TC,
                                   const InputList &BAInputs) const {
  DerivedArgList &Args = C.getArgs();
  ActionList &Actions = C.getActions();
  llvm::PrettyStackTraceString CrashInfo("Building universal build actions");
  // Collect the list of architectures. Duplicates are allowed, but should only
  // be handled once (in the order seen).
  llvm::StringSet<> ArchNames;
  SmallVector<const char *, 4> Archs;
  for (Arg *A : Args) {
    if (A->getOption().matches(options::OPT_arch)) {
      // Validate the option here; we don't save the type here because its
      // particular spelling may participate in other driver choices.
      llvm::Triple::ArchType Arch =
          tools::darwin::getArchTypeForMachOArchName(A->getValue());
      if (Arch == llvm::Triple::UnknownArch) {
        Diag(clang::diag::err_drv_invalid_arch_name) << A->getAsString(Args);
        continue;
      }

      A->claim();
      if (ArchNames.insert(A->getValue()).second)
        Archs.push_back(A->getValue());
    }
  }

  // When there is no explicit arch for this platform, make sure we still bind
  // the architecture (to the default) so that -Xarch_ is handled correctly.
  if (!Archs.size())
    Archs.push_back(Args.MakeArgString(TC.getDefaultUniversalArchName()));

  ActionList SingleActions;
  BuildActions(C, Args, BAInputs, SingleActions);

  // Add in arch bindings for every top level action, as well as lipo and
  // dsymutil steps if needed.
  for (Action* Act : SingleActions) {
    // Make sure we can lipo this kind of output. If not (and it is an actual
    // output) then we disallow, since we can't create an output file with the
    // right name without overwriting it. We could remove this oddity by just
    // changing the output names to include the arch, which would also fix
    // -save-temps. Compatibility wins for now.

    if (Archs.size() > 1 && !types::canLipoType(Act->getType()))
      Diag(clang::diag::err_drv_invalid_output_with_multiple_archs)
          << types::getTypeName(Act->getType());

    ActionList Inputs;
    for (unsigned i = 0, e = Archs.size(); i != e; ++i)
      Inputs.push_back(C.MakeAction<BindArchAction>(Act, Archs[i]));

    // Lipo if necessary, we do it this way because we need to set the arch flag
    // so that -Xarch_ gets overwritten.
    if (Inputs.size() == 1 || Act->getType() == types::TY_Nothing)
      Actions.append(Inputs.begin(), Inputs.end());
    else
      Actions.push_back(C.MakeAction<LipoJobAction>(Inputs, Act->getType()));

    // Handle debug info queries.
    Arg *A = Args.getLastArg(options::OPT_g_Group);
    if (A && !A->getOption().matches(options::OPT_g0) &&
        !A->getOption().matches(options::OPT_gstabs) &&
        ContainsCompileOrAssembleAction(Actions.back())) {

      // Add a 'dsymutil' step if necessary, when debug info is enabled and we
      // have a compile input. We need to run 'dsymutil' ourselves in such cases
      // because the debug info will refer to a temporary object file which
      // will be removed at the end of the compilation process.
      if (Act->getType() == types::TY_Image) {
        ActionList Inputs;
        Inputs.push_back(Actions.back());
        Actions.pop_back();
        Actions.push_back(
            C.MakeAction<DsymutilJobAction>(Inputs, types::TY_dSYM));
      }

      // Verify the debug info output.
      if (Args.hasArg(options::OPT_verify_debug_info)) {
        Action* LastAction = Actions.back();
        Actions.pop_back();
        Actions.push_back(C.MakeAction<VerifyDebugInfoJobAction>(
            LastAction, types::TY_Nothing));
      }
    }
  }
}

/// \brief Check that the file referenced by Value exists. If it doesn't,
/// issue a diagnostic and return false.
static bool DiagnoseInputExistence(const Driver &D, const DerivedArgList &Args,
                                   StringRef Value, types::ID Ty) {
  if (!D.getCheckInputsExist())
    return true;

  // stdin always exists.
  if (Value == "-")
    return true;

  SmallString<64> Path(Value);
  if (Arg *WorkDir = Args.getLastArg(options::OPT_working_directory)) {
    if (!llvm::sys::path::is_absolute(Path)) {
      SmallString<64> Directory(WorkDir->getValue());
      llvm::sys::path::append(Directory, Value);
      Path.assign(Directory);
    }
  }

  if (llvm::sys::fs::exists(Twine(Path)))
    return true;

  if (D.IsCLMode()) {
    if (!llvm::sys::path::is_absolute(Twine(Path)) &&
        llvm::sys::Process::FindInEnvPath("LIB", Value))
      return true;

    if (Args.hasArg(options::OPT__SLASH_link) && Ty == types::TY_Object) {
      // Arguments to the /link flag might cause the linker to search for object
      // and library files in paths we don't know about. Don't error in such
      // cases.
      return true;
    }
  }

  D.Diag(clang::diag::err_drv_no_such_file) << Path;
  return false;
}

// Construct a the list of inputs and their types.
void Driver::BuildInputs(const ToolChain &TC, DerivedArgList &Args,
                         InputList &Inputs) const {
  // Track the current user specified (-x) input. We also explicitly track the
  // argument used to set the type; we only want to claim the type when we
  // actually use it, so we warn about unused -x arguments.
  types::ID InputType = types::TY_Nothing;
  Arg *InputTypeArg = nullptr;

  // The last /TC or /TP option sets the input type to C or C++ globally.
  if (Arg *TCTP = Args.getLastArgNoClaim(options::OPT__SLASH_TC,
                                         options::OPT__SLASH_TP)) {
    InputTypeArg = TCTP;
    InputType = TCTP->getOption().matches(options::OPT__SLASH_TC)
                    ? types::TY_C
                    : types::TY_CXX;

    arg_iterator it =
        Args.filtered_begin(options::OPT__SLASH_TC, options::OPT__SLASH_TP);
    const arg_iterator ie = Args.filtered_end();
    Arg *Previous = *it++;
    bool ShowNote = false;
    while (it != ie) {
      Diag(clang::diag::warn_drv_overriding_flag_option)
          << Previous->getSpelling() << (*it)->getSpelling();
      Previous = *it++;
      ShowNote = true;
    }
    if (ShowNote)
      Diag(clang::diag::note_drv_t_option_is_global);

    // No driver mode exposes -x and /TC or /TP; we don't support mixing them.
    assert(!Args.hasArg(options::OPT_x) && "-x and /TC or /TP is not allowed");
  }

  for (Arg *A : Args) {
    if (A->getOption().getKind() == Option::InputClass) {
      const char *Value = A->getValue();
      types::ID Ty = types::TY_INVALID;

      // Infer the input type if necessary.
      if (InputType == types::TY_Nothing) {
        // If there was an explicit arg for this, claim it.
        if (InputTypeArg)
          InputTypeArg->claim();

        // stdin must be handled specially.
        if (memcmp(Value, "-", 2) == 0) {
          // If running with -E, treat as a C input (this changes the builtin
          // macros, for example). This may be overridden by -ObjC below.
          //
          // Otherwise emit an error but still use a valid type to avoid
          // spurious errors (e.g., no inputs).
          if (!Args.hasArgNoClaim(options::OPT_E) && !CCCIsCPP())
            Diag(IsCLMode() ? clang::diag::err_drv_unknown_stdin_type_clang_cl
                            : clang::diag::err_drv_unknown_stdin_type);
          Ty = types::TY_C;
        } else {
          // Otherwise lookup by extension.
          // Fallback is C if invoked as C preprocessor or Object otherwise.
          // We use a host hook here because Darwin at least has its own
          // idea of what .s is.
          if (const char *Ext = strrchr(Value, '.'))
            Ty = TC.LookupTypeForExtension(Ext + 1);

          if (Ty == types::TY_INVALID) {
            if (CCCIsCPP())
              Ty = types::TY_C;
            else
              Ty = types::TY_Object;
          }

          // If the driver is invoked as C++ compiler (like clang++ or c++) it
          // should autodetect some input files as C++ for g++ compatibility.
          if (CCCIsCXX()) {
            types::ID OldTy = Ty;
            Ty = types::lookupCXXTypeForCType(Ty);

            if (Ty != OldTy)
              Diag(clang::diag::warn_drv_treating_input_as_cxx)
                  << getTypeName(OldTy) << getTypeName(Ty);
          }
        }

        // -ObjC and -ObjC++ override the default language, but only for "source
        // files". We just treat everything that isn't a linker input as a
        // source file.
        //
        // FIXME: Clean this up if we move the phase sequence into the type.
        if (Ty != types::TY_Object) {
          if (Args.hasArg(options::OPT_ObjC))
            Ty = types::TY_ObjC;
          else if (Args.hasArg(options::OPT_ObjCXX))
            Ty = types::TY_ObjCXX;
        }
      } else {
        assert(InputTypeArg && "InputType set w/o InputTypeArg");
        if (!InputTypeArg->getOption().matches(options::OPT_x)) {
          // If emulating cl.exe, make sure that /TC and /TP don't affect input
          // object files.
          const char *Ext = strrchr(Value, '.');
          if (Ext && TC.LookupTypeForExtension(Ext + 1) == types::TY_Object)
            Ty = types::TY_Object;
        }
        if (Ty == types::TY_INVALID) {
          Ty = InputType;
          InputTypeArg->claim();
        }
      }

      if (DiagnoseInputExistence(*this, Args, Value, Ty))
        Inputs.push_back(std::make_pair(Ty, A));

    } else if (A->getOption().matches(options::OPT__SLASH_Tc)) {
      StringRef Value = A->getValue();
      if (DiagnoseInputExistence(*this, Args, Value, types::TY_C)) {
        Arg *InputArg = MakeInputArg(Args, Opts, A->getValue());
        Inputs.push_back(std::make_pair(types::TY_C, InputArg));
      }
      A->claim();
    } else if (A->getOption().matches(options::OPT__SLASH_Tp)) {
      StringRef Value = A->getValue();
      if (DiagnoseInputExistence(*this, Args, Value, types::TY_CXX)) {
        Arg *InputArg = MakeInputArg(Args, Opts, A->getValue());
        Inputs.push_back(std::make_pair(types::TY_CXX, InputArg));
      }
      A->claim();
    } else if (A->getOption().hasFlag(options::LinkerInput)) {
      // Just treat as object type, we could make a special type for this if
      // necessary.
      Inputs.push_back(std::make_pair(types::TY_Object, A));

    } else if (A->getOption().matches(options::OPT_x)) {
      InputTypeArg = A;
      InputType = types::lookupTypeForTypeSpecifier(A->getValue());
      A->claim();

      // Follow gcc behavior and treat as linker input for invalid -x
      // options. Its not clear why we shouldn't just revert to unknown; but
      // this isn't very important, we might as well be bug compatible.
      if (!InputType) {
        Diag(clang::diag::err_drv_unknown_language) << A->getValue();
        InputType = types::TY_Object;
      }
    }
  }
  if (CCCIsCPP() && Inputs.empty()) {
    // If called as standalone preprocessor, stdin is processed
    // if no other input is present.
    Arg *A = MakeInputArg(Args, Opts, "-");
    Inputs.push_back(std::make_pair(types::TY_C, A));
  }
}

// For each unique --cuda-gpu-arch= argument creates a TY_CUDA_DEVICE
// input action and then wraps each in CudaDeviceAction paired with
// appropriate GPU arch name. In case of partial (i.e preprocessing
// only) or device-only compilation, each device action is added to /p
// Actions and /p Current is released. Otherwise the function creates
// and returns a new CudaHostAction which wraps /p Current and device
// side actions.
static Action *buildCudaActions(Compilation &C, DerivedArgList &Args,
                                const Arg *InputArg, Action *HostAction,
                                ActionList &Actions) {
  Arg *PartialCompilationArg = Args.getLastArg(
      options::OPT_cuda_host_only, options::OPT_cuda_device_only,
      options::OPT_cuda_compile_host_device);
  bool CompileHostOnly =
      PartialCompilationArg &&
      PartialCompilationArg->getOption().matches(options::OPT_cuda_host_only);
  bool CompileDeviceOnly =
      PartialCompilationArg &&
      PartialCompilationArg->getOption().matches(options::OPT_cuda_device_only);

  if (CompileHostOnly) {
    OffloadAction::HostDependence HDep(
        *HostAction, *C.getSingleOffloadToolChain<Action::OFK_Host>(),
        /*BoundArch=*/nullptr, Action::OFK_Cuda);
    return C.MakeAction<OffloadAction>(HDep);
  }

  // Collect all cuda_gpu_arch parameters, removing duplicates.
  SmallVector<CudaArch, 4> GpuArchList;
  llvm::SmallSet<CudaArch, 4> GpuArchs;
  for (Arg *A : Args) {
    if (!A->getOption().matches(options::OPT_cuda_gpu_arch_EQ))
      continue;
    A->claim();

<<<<<<< HEAD
    const auto& Arch = A->getValue();
    if (!toolchains::CudaToolChain::GpuArchToComputeName(Arch))
      C.getDriver().Diag(clang::diag::err_drv_cuda_bad_gpu_arch) << Arch;
    else if (GpuArchNames.insert(Arch).second)
=======
    const auto &ArchStr = A->getValue();
    CudaArch Arch = StringToCudaArch(ArchStr);
    if (Arch == CudaArch::UNKNOWN)
      C.getDriver().Diag(clang::diag::err_drv_cuda_bad_gpu_arch) << ArchStr;
    else if (GpuArchs.insert(Arch).second)
>>>>>>> a45abc6b
      GpuArchList.push_back(Arch);
  }

  // Default to sm_20 which is the lowest common denominator for supported GPUs.
  // sm_20 code should work correctly, if suboptimally, on all newer GPUs.
  if (GpuArchList.empty())
    GpuArchList.push_back(CudaArch::SM_20);

  // Replicate inputs for each GPU architecture.
  Driver::InputList CudaDeviceInputs;
  for (unsigned I = 0, E = GpuArchList.size(); I != E; ++I)
    CudaDeviceInputs.push_back(std::make_pair(types::TY_CUDA_DEVICE, InputArg));

  // Build actions for all device inputs.
  ActionList CudaDeviceActions;
  C.getDriver().BuildActions(C, Args, CudaDeviceInputs, CudaDeviceActions);
  assert(GpuArchList.size() == CudaDeviceActions.size() &&
         "Failed to create actions for all devices");

  // Check whether any of device actions stopped before they could generate PTX.
  bool PartialCompilation =
      llvm::any_of(CudaDeviceActions, [](const Action *a) {
        return a->getKind() != Action::AssembleJobClass;
      });

  const ToolChain *CudaTC = C.getSingleOffloadToolChain<Action::OFK_Cuda>();

  // Figure out what to do with device actions -- pass them as inputs to the
  // host action or run each of them independently.
  if (PartialCompilation || CompileDeviceOnly) {
    // In case of partial or device-only compilation results of device actions
    // are not consumed by the host action device actions have to be added to
    // top-level actions list with AtTopLevel=true and run independently.

    // -o is ambiguous if we have more than one top-level action.
    if (Args.hasArg(options::OPT_o) &&
        (!CompileDeviceOnly || GpuArchList.size() > 1)) {
      C.getDriver().Diag(
          clang::diag::err_drv_output_argument_with_multiple_files);
      return nullptr;
    }

    for (unsigned I = 0, E = GpuArchList.size(); I != E; ++I) {
      OffloadAction::DeviceDependences DDep;
      DDep.add(*CudaDeviceActions[I], *CudaTC, GpuArchList[I],
               Action::OFK_Cuda);
      Actions.push_back(
          C.MakeAction<OffloadAction>(DDep, CudaDeviceActions[I]->getType()));
    }
    // Kill host action in case of device-only compilation.
    if (CompileDeviceOnly)
      return nullptr;
    return HostAction;
  }

  // If we're not a partial or device-only compilation, we compile each arch to
  // ptx and assemble to cubin, then feed the cubin *and* the ptx into a device
  // "link" action, which uses fatbinary to combine these cubins into one
  // fatbin.  The fatbin is then an input to the host compilation.
  ActionList DeviceActions;
  for (unsigned I = 0, E = GpuArchList.size(); I != E; ++I) {
    Action* AssembleAction = CudaDeviceActions[I];
    assert(AssembleAction->getType() == types::TY_Object);
    assert(AssembleAction->getInputs().size() == 1);

    Action* BackendAction = AssembleAction->getInputs()[0];
    assert(BackendAction->getType() == types::TY_PP_Asm);

    for (auto &A : {AssembleAction, BackendAction}) {
      OffloadAction::DeviceDependences DDep;
      DDep.add(*A, *CudaTC, GpuArchList[I], Action::OFK_Cuda);
      DeviceActions.push_back(C.MakeAction<OffloadAction>(DDep, A->getType()));
    }
  }
<<<<<<< HEAD
  auto FatbinAction =
      C.MakeAction<LinkJobAction>(DeviceActions, types::TY_CUDA_FATBIN);

=======
  auto FatbinAction = C.MakeAction<CudaDeviceAction>(
      C.MakeAction<LinkJobAction>(DeviceActions, types::TY_CUDA_FATBIN),
      CudaArch::UNKNOWN,
      /* AtTopLevel = */ false);
>>>>>>> a45abc6b
  // Return a new host action that incorporates original host action and all
  // device actions.
  OffloadAction::HostDependence HDep(
      *HostAction, *C.getSingleOffloadToolChain<Action::OFK_Host>(),
      /*BoundArch=*/nullptr, Action::OFK_Cuda);
  OffloadAction::DeviceDependences DDep;
  DDep.add(*FatbinAction, *CudaTC, /*BoundArch=*/nullptr, Action::OFK_Cuda);
  return C.MakeAction<OffloadAction>(HDep, DDep);
}

void Driver::BuildActions(Compilation &C, DerivedArgList &Args,
                          const InputList &Inputs, ActionList &Actions) const {
  llvm::PrettyStackTraceString CrashInfo("Building compilation actions");

  if (!SuppressMissingInputWarning && Inputs.empty()) {
    Diag(clang::diag::err_drv_no_input_files);
    return;
  }

  Arg *FinalPhaseArg;
  phases::ID FinalPhase = getFinalPhase(Args, &FinalPhaseArg);

  if (FinalPhase == phases::Link && Args.hasArg(options::OPT_emit_llvm)) {
    Diag(clang::diag::err_drv_emit_llvm_link);
  }

  // Reject -Z* at the top level, these options should never have been exposed
  // by gcc.
  if (Arg *A = Args.getLastArg(options::OPT_Z_Joined))
    Diag(clang::diag::err_drv_use_of_Z_option) << A->getAsString(Args);

  // Diagnose misuse of /Fo.
  if (Arg *A = Args.getLastArg(options::OPT__SLASH_Fo)) {
    StringRef V = A->getValue();
    if (Inputs.size() > 1 && !V.empty() &&
        !llvm::sys::path::is_separator(V.back())) {
      // Check whether /Fo tries to name an output file for multiple inputs.
      Diag(clang::diag::err_drv_out_file_argument_with_multiple_sources)
          << A->getSpelling() << V;
      Args.eraseArg(options::OPT__SLASH_Fo);
    }
  }

  // Diagnose misuse of /Fa.
  if (Arg *A = Args.getLastArg(options::OPT__SLASH_Fa)) {
    StringRef V = A->getValue();
    if (Inputs.size() > 1 && !V.empty() &&
        !llvm::sys::path::is_separator(V.back())) {
      // Check whether /Fa tries to name an asm file for multiple inputs.
      Diag(clang::diag::err_drv_out_file_argument_with_multiple_sources)
          << A->getSpelling() << V;
      Args.eraseArg(options::OPT__SLASH_Fa);
    }
  }

  // Diagnose misuse of /o.
  if (Arg *A = Args.getLastArg(options::OPT__SLASH_o)) {
    if (A->getValue()[0] == '\0') {
      // It has to have a value.
      Diag(clang::diag::err_drv_missing_argument) << A->getSpelling() << 1;
      Args.eraseArg(options::OPT__SLASH_o);
    }
  }

  // Diagnose unsupported forms of /Yc /Yu. Ignore /Yc/Yu for now if:
  // * no filename after it
  // * both /Yc and /Yu passed but with different filenames
  // * corresponding file not also passed as /FI
  Arg *YcArg = Args.getLastArg(options::OPT__SLASH_Yc);
  Arg *YuArg = Args.getLastArg(options::OPT__SLASH_Yu);
  if (YcArg && YcArg->getValue()[0] == '\0') {
    Diag(clang::diag::warn_drv_ycyu_no_arg_clang_cl) << YcArg->getSpelling();
    Args.eraseArg(options::OPT__SLASH_Yc);
    YcArg = nullptr;
  }
  if (YuArg && YuArg->getValue()[0] == '\0') {
    Diag(clang::diag::warn_drv_ycyu_no_arg_clang_cl) << YuArg->getSpelling();
    Args.eraseArg(options::OPT__SLASH_Yu);
    YuArg = nullptr;
  }
  if (YcArg && YuArg && strcmp(YcArg->getValue(), YuArg->getValue()) != 0) {
    Diag(clang::diag::warn_drv_ycyu_different_arg_clang_cl);
    Args.eraseArg(options::OPT__SLASH_Yc);
    Args.eraseArg(options::OPT__SLASH_Yu);
    YcArg = YuArg = nullptr;
  }
  if (YcArg || YuArg) {
    StringRef Val = YcArg ? YcArg->getValue() : YuArg->getValue();
    bool FoundMatchingInclude = false;
    for (const Arg *Inc : Args.filtered(options::OPT_include)) {
      // FIXME: Do case-insensitive matching and consider / and \ as equal.
      if (Inc->getValue() == Val)
        FoundMatchingInclude = true;
    }
    if (!FoundMatchingInclude) {
      Diag(clang::diag::warn_drv_ycyu_no_fi_arg_clang_cl)
          << (YcArg ? YcArg : YuArg)->getSpelling();
      Args.eraseArg(options::OPT__SLASH_Yc);
      Args.eraseArg(options::OPT__SLASH_Yu);
      YcArg = YuArg = nullptr;
    }
  }
  if (YcArg && Inputs.size() > 1) {
    Diag(clang::diag::warn_drv_yc_multiple_inputs_clang_cl);
    Args.eraseArg(options::OPT__SLASH_Yc);
    YcArg = nullptr;
  }
  if (Args.hasArg(options::OPT__SLASH_Y_)) {
    // /Y- disables all pch handling.  Rather than check for it everywhere,
    // just remove clang-cl pch-related flags here.
    Args.eraseArg(options::OPT__SLASH_Fp);
    Args.eraseArg(options::OPT__SLASH_Yc);
    Args.eraseArg(options::OPT__SLASH_Yu);
    YcArg = YuArg = nullptr;
  }

  // Track the host offload kinds used on this compilation.
  unsigned CompilationActiveOffloadHostKinds = 0u;

  // Construct the actions to perform.
  ActionList LinkerInputs;

  llvm::SmallVector<phases::ID, phases::MaxNumberOfPhases> PL;
  for (auto &I : Inputs) {
    types::ID InputType = I.first;
    const Arg *InputArg = I.second;

    PL.clear();
    types::getCompilationPhases(InputType, PL);

    // If the first step comes after the final phase we are doing as part of
    // this compilation, warn the user about it.
    phases::ID InitialPhase = PL[0];
    if (InitialPhase > FinalPhase) {
      // Claim here to avoid the more general unused warning.
      InputArg->claim();

      // Suppress all unused style warnings with -Qunused-arguments
      if (Args.hasArg(options::OPT_Qunused_arguments))
        continue;

      // Special case when final phase determined by binary name, rather than
      // by a command-line argument with a corresponding Arg.
      if (CCCIsCPP())
        Diag(clang::diag::warn_drv_input_file_unused_by_cpp)
            << InputArg->getAsString(Args) << getPhaseName(InitialPhase);
      // Special case '-E' warning on a previously preprocessed file to make
      // more sense.
      else if (InitialPhase == phases::Compile &&
               FinalPhase == phases::Preprocess &&
               getPreprocessedType(InputType) == types::TY_INVALID)
        Diag(clang::diag::warn_drv_preprocessed_input_file_unused)
            << InputArg->getAsString(Args) << !!FinalPhaseArg
            << (FinalPhaseArg ? FinalPhaseArg->getOption().getName() : "");
      else
        Diag(clang::diag::warn_drv_input_file_unused)
            << InputArg->getAsString(Args) << getPhaseName(InitialPhase)
            << !!FinalPhaseArg
            << (FinalPhaseArg ? FinalPhaseArg->getOption().getName() : "");
      continue;
    }

    if (YcArg) {
      // Add a separate precompile phase for the compile phase.
      if (FinalPhase >= phases::Compile) {
        llvm::SmallVector<phases::ID, phases::MaxNumberOfPhases> PCHPL;
        types::getCompilationPhases(types::TY_CXXHeader, PCHPL);
        Arg *PchInputArg = MakeInputArg(Args, Opts, YcArg->getValue());

        // Build the pipeline for the pch file.
        Action *ClangClPch = C.MakeAction<InputAction>(*PchInputArg, InputType);
        for (phases::ID Phase : PCHPL)
          ClangClPch = ConstructPhaseAction(C, Args, Phase, ClangClPch);
        assert(ClangClPch);
        Actions.push_back(ClangClPch);
        // The driver currently exits after the first failed command.  This
        // relies on that behavior, to make sure if the pch generation fails,
        // the main compilation won't run.
      }
    }

    phases::ID CudaInjectionPhase =
        (phases::Compile < FinalPhase &&
         llvm::find(PL, phases::Compile) != PL.end())
            ? phases::Compile
            : FinalPhase;

    // Track the host offload kinds used on this input.
    unsigned InputActiveOffloadHostKinds = 0u;

    // Build the pipeline for this file.
    Action *Current = C.MakeAction<InputAction>(*InputArg, InputType);
    for (SmallVectorImpl<phases::ID>::iterator i = PL.begin(), e = PL.end();
         i != e; ++i) {
      phases::ID Phase = *i;

      // We are done if this step is past what the user requested.
      if (Phase > FinalPhase)
        break;

      // Queue linker inputs.
      if (Phase == phases::Link) {
        assert((i + 1) == e && "linking must be final compilation step.");
        LinkerInputs.push_back(Current);
        Current = nullptr;
        break;
      }

      // Some types skip the assembler phase (e.g., llvm-bc), but we can't
      // encode this in the steps because the intermediate type depends on
      // arguments. Just special case here.
      if (Phase == phases::Assemble && Current->getType() != types::TY_PP_Asm)
        continue;

      // Otherwise construct the appropriate action.
      Current = ConstructPhaseAction(C, Args, Phase, Current);

      if (InputType == types::TY_CUDA && Phase == CudaInjectionPhase) {
        Current = buildCudaActions(C, Args, InputArg, Current, Actions);
        if (!Current)
          break;

        // We produced a CUDA action for this input, so the host has to support
        // CUDA.
        InputActiveOffloadHostKinds |= Action::OFK_Cuda;
        CompilationActiveOffloadHostKinds |= Action::OFK_Cuda;
      }

      if (Current->getType() == types::TY_Nothing)
        break;
    }

    // If we ended with something, add to the output list. Also, propagate the
    // offload information to the top-level host action related with the current
    // input.
    if (Current) {
      if (InputActiveOffloadHostKinds)
        Current->propagateHostOffloadInfo(InputActiveOffloadHostKinds,
                                          /*BoundArch=*/nullptr);
      Actions.push_back(Current);
    }
  }

  // Add a link action if necessary and propagate the offload information for
  // the current compilation.
  if (!LinkerInputs.empty()) {
    Actions.push_back(
        C.MakeAction<LinkJobAction>(LinkerInputs, types::TY_Image));
    Actions.back()->propagateHostOffloadInfo(CompilationActiveOffloadHostKinds,
                                             /*BoundArch=*/nullptr);
  }

  // If we are linking, claim any options which are obviously only used for
  // compilation.
  if (FinalPhase == phases::Link && PL.size() == 1) {
    Args.ClaimAllArgs(options::OPT_CompileOnly_Group);
    Args.ClaimAllArgs(options::OPT_cl_compile_Group);
  }

  // Claim ignored clang-cl options.
  Args.ClaimAllArgs(options::OPT_cl_ignored_Group);

  // Claim --cuda-host-only and --cuda-compile-host-device, which may be passed
  // to non-CUDA compilations and should not trigger warnings there.
  Args.ClaimAllArgs(options::OPT_cuda_host_only);
  Args.ClaimAllArgs(options::OPT_cuda_compile_host_device);
}

Action *Driver::ConstructPhaseAction(Compilation &C, const ArgList &Args,
                                     phases::ID Phase, Action *Input) const {
  llvm::PrettyStackTraceString CrashInfo("Constructing phase actions");
  // Build the appropriate action.
  switch (Phase) {
  case phases::Link:
    llvm_unreachable("link action invalid here.");
  case phases::Preprocess: {
    types::ID OutputTy;
    // -{M, MM} alter the output type.
    if (Args.hasArg(options::OPT_M, options::OPT_MM)) {
      OutputTy = types::TY_Dependencies;
    } else {
      OutputTy = Input->getType();
      if (!Args.hasFlag(options::OPT_frewrite_includes,
                        options::OPT_fno_rewrite_includes, false) &&
          !CCGenDiagnostics)
        OutputTy = types::getPreprocessedType(OutputTy);
      assert(OutputTy != types::TY_INVALID &&
             "Cannot preprocess this input type!");
    }
    return C.MakeAction<PreprocessJobAction>(Input, OutputTy);
  }
  case phases::Precompile: {
    types::ID OutputTy = types::TY_PCH;
    if (Args.hasArg(options::OPT_fsyntax_only)) {
      // Syntax checks should not emit a PCH file
      OutputTy = types::TY_Nothing;
    }
    return C.MakeAction<PrecompileJobAction>(Input, OutputTy);
  }
  case phases::Compile: {
    if (Args.hasArg(options::OPT_fsyntax_only))
      return C.MakeAction<CompileJobAction>(Input, types::TY_Nothing);
    if (Args.hasArg(options::OPT_rewrite_objc))
      return C.MakeAction<CompileJobAction>(Input, types::TY_RewrittenObjC);
    if (Args.hasArg(options::OPT_rewrite_legacy_objc))
      return C.MakeAction<CompileJobAction>(Input,
                                            types::TY_RewrittenLegacyObjC);
    if (Args.hasArg(options::OPT__analyze, options::OPT__analyze_auto))
      return C.MakeAction<AnalyzeJobAction>(Input, types::TY_Plist);
    if (Args.hasArg(options::OPT__migrate))
      return C.MakeAction<MigrateJobAction>(Input, types::TY_Remap);
    if (Args.hasArg(options::OPT_emit_ast))
      return C.MakeAction<CompileJobAction>(Input, types::TY_AST);
    if (Args.hasArg(options::OPT_module_file_info))
      return C.MakeAction<CompileJobAction>(Input, types::TY_ModuleFile);
    if (Args.hasArg(options::OPT_verify_pch))
      return C.MakeAction<VerifyPCHJobAction>(Input, types::TY_Nothing);
    return C.MakeAction<CompileJobAction>(Input, types::TY_LLVM_BC);
  }
  case phases::Backend: {
    if (isUsingLTO()) {
      types::ID Output =
          Args.hasArg(options::OPT_S) ? types::TY_LTO_IR : types::TY_LTO_BC;
      return C.MakeAction<BackendJobAction>(Input, Output);
    }
    if (Args.hasArg(options::OPT_emit_llvm)) {
      types::ID Output =
          Args.hasArg(options::OPT_S) ? types::TY_LLVM_IR : types::TY_LLVM_BC;
      return C.MakeAction<BackendJobAction>(Input, Output);
    }
    return C.MakeAction<BackendJobAction>(Input, types::TY_PP_Asm);
  }
  case phases::Assemble:
    return C.MakeAction<AssembleJobAction>(std::move(Input), types::TY_Object);
  }

  llvm_unreachable("invalid phase in ConstructPhaseAction");
}

void Driver::BuildJobs(Compilation &C) const {
  llvm::PrettyStackTraceString CrashInfo("Building compilation jobs");

  Arg *FinalOutput = C.getArgs().getLastArg(options::OPT_o);

  // It is an error to provide a -o option if we are making multiple output
  // files.
  if (FinalOutput) {
    unsigned NumOutputs = 0;
    for (const Action *A : C.getActions())
      if (A->getType() != types::TY_Nothing)
        ++NumOutputs;

    if (NumOutputs > 1) {
      Diag(clang::diag::err_drv_output_argument_with_multiple_files);
      FinalOutput = nullptr;
    }
  }

  // Collect the list of architectures.
  llvm::StringSet<> ArchNames;
  if (C.getDefaultToolChain().getTriple().isOSBinFormatMachO())
    for (const Arg *A : C.getArgs())
      if (A->getOption().matches(options::OPT_arch))
        ArchNames.insert(A->getValue());

  // Set of (Action, canonical ToolChain triple) pairs we've built jobs for.
  std::map<std::pair<const Action *, std::string>, InputInfo> CachedResults;
  for (Action *A : C.getActions()) {
    // If we are linking an image for multiple archs then the linker wants
    // -arch_multiple and -final_output <final image name>. Unfortunately, this
    // doesn't fit in cleanly because we have to pass this information down.
    //
    // FIXME: This is a hack; find a cleaner way to integrate this into the
    // process.
    const char *LinkingOutput = nullptr;
    if (isa<LipoJobAction>(A)) {
      if (FinalOutput)
        LinkingOutput = FinalOutput->getValue();
      else
        LinkingOutput = getDefaultImageName();
    }

    BuildJobsForAction(C, A, &C.getDefaultToolChain(),
                       /*BoundArch*/ nullptr,
                       /*AtTopLevel*/ true,
                       /*MultipleArchs*/ ArchNames.size() > 1,
                       /*LinkingOutput*/ LinkingOutput, CachedResults,
                       /*BuildForOffloadDevice*/ false);
  }

  // If the user passed -Qunused-arguments or there were errors, don't warn
  // about any unused arguments.
  if (Diags.hasErrorOccurred() ||
      C.getArgs().hasArg(options::OPT_Qunused_arguments))
    return;

  // Claim -### here.
  (void)C.getArgs().hasArg(options::OPT__HASH_HASH_HASH);

  // Claim --driver-mode, --rsp-quoting, it was handled earlier.
  (void)C.getArgs().hasArg(options::OPT_driver_mode);
  (void)C.getArgs().hasArg(options::OPT_rsp_quoting);

  for (Arg *A : C.getArgs()) {
    // FIXME: It would be nice to be able to send the argument to the
    // DiagnosticsEngine, so that extra values, position, and so on could be
    // printed.
    if (!A->isClaimed()) {
      if (A->getOption().hasFlag(options::NoArgumentUnused))
        continue;

      // Suppress the warning automatically if this is just a flag, and it is an
      // instance of an argument we already claimed.
      const Option &Opt = A->getOption();
      if (Opt.getKind() == Option::FlagClass) {
        bool DuplicateClaimed = false;

        for (const Arg *AA : C.getArgs().filtered(&Opt)) {
          if (AA->isClaimed()) {
            DuplicateClaimed = true;
            break;
          }
        }

        if (DuplicateClaimed)
          continue;
      }

      // In clang-cl, don't mention unknown arguments here since they have
      // already been warned about.
      if (!IsCLMode() || !A->getOption().matches(options::OPT_UNKNOWN))
        Diag(clang::diag::warn_drv_unused_argument)
            << A->getAsString(C.getArgs());
    }
  }
}
/// Collapse an offloading action looking for a job of the given type. The input
/// action is changed to the input of the collapsed sequence. If we effectively
/// had a collapse return the corresponding offloading action, otherwise return
/// null.
template <typename T>
static OffloadAction *collapseOffloadingAction(Action *&CurAction) {
  if (!CurAction)
    return nullptr;
  if (auto *OA = dyn_cast<OffloadAction>(CurAction)) {
    if (OA->hasHostDependence())
      if (auto *HDep = dyn_cast<T>(OA->getHostDependence())) {
        CurAction = HDep;
        return OA;
      }
    if (OA->hasSingleDeviceDependence())
      if (auto *DDep = dyn_cast<T>(OA->getSingleDeviceDependence())) {
        CurAction = DDep;
        return OA;
      }
  }
  return nullptr;
}
// Returns a Tool for a given JobAction.  In case the action and its
// predecessors can be combined, updates Inputs with the inputs of the
// first combined action. If one of the collapsed actions is a
// CudaHostAction, updates CollapsedCHA with the pointer to it so the
// caller can deal with extra handling such action requires.
static const Tool *selectToolForJob(Compilation &C, bool SaveTemps,
                                    bool EmbedBitcode, const ToolChain *TC,
                                    const JobAction *JA,
                                    const ActionList *&Inputs,
                                    ActionList &CollapsedOffloadAction) {
  const Tool *ToolForJob = nullptr;
  CollapsedOffloadAction.clear();

  // See if we should look for a compiler with an integrated assembler. We match
  // bottom up, so what we are actually looking for is an assembler job with a
  // compiler input.

  // Look through offload actions between assembler and backend actions.
  Action *BackendJA = (isa<AssembleJobAction>(JA) && Inputs->size() == 1)
                          ? *Inputs->begin()
                          : nullptr;
  auto *BackendOA = collapseOffloadingAction<BackendJobAction>(BackendJA);

  if (TC->useIntegratedAs() && !SaveTemps &&
      !C.getArgs().hasArg(options::OPT_via_file_asm) &&
      !C.getArgs().hasArg(options::OPT__SLASH_FA) &&
      !C.getArgs().hasArg(options::OPT__SLASH_Fa) && BackendJA &&
      isa<BackendJobAction>(BackendJA)) {
    // A BackendJob is always preceded by a CompileJob, and without -save-temps
    // or -fembed-bitcode, they will always get combined together, so instead of
    // checking the backend tool, check if the tool for the CompileJob has an
    // integrated assembler. For -fembed-bitcode, CompileJob is still used to
    // look up tools for BackendJob, but they need to match before we can split
    // them.

    // Look through offload actions between backend and compile actions.
    Action *CompileJA = *BackendJA->getInputs().begin();
    auto *CompileOA = collapseOffloadingAction<CompileJobAction>(CompileJA);

    assert(CompileJA && isa<CompileJobAction>(CompileJA) &&
           "Backend job is not preceeded by compile job.");
    const Tool *Compiler = TC->SelectTool(*cast<CompileJobAction>(CompileJA));
    if (!Compiler)
      return nullptr;
    // When using -fembed-bitcode, it is required to have the same tool (clang)
    // for both CompilerJA and BackendJA. Otherwise, combine two stages.
    if (EmbedBitcode) {
      JobAction *InputJA = cast<JobAction>(*Inputs->begin());
      const Tool *BackendTool = TC->SelectTool(*InputJA);
      if (BackendTool == Compiler)
        CompileJA = InputJA;
    }
    if (Compiler->hasIntegratedAssembler()) {
      Inputs = &CompileJA->getInputs();
      ToolForJob = Compiler;
      // Save the collapsed offload actions because they may still contain
      // device actions.
      if (CompileOA)
        CollapsedOffloadAction.push_back(CompileOA);
      if (BackendOA)
        CollapsedOffloadAction.push_back(BackendOA);
    }
  }

  // A backend job should always be combined with the preceding compile job
  // unless OPT_save_temps or OPT_fembed_bitcode is enabled and the compiler is
  // capable of emitting LLVM IR as an intermediate output.
  if (isa<BackendJobAction>(JA)) {
    // Check if the compiler supports emitting LLVM IR.
    assert(Inputs->size() == 1);

    // Look through offload actions between backend and compile actions.
    Action *CompileJA = *JA->getInputs().begin();
    auto *CompileOA = collapseOffloadingAction<CompileJobAction>(CompileJA);

    assert(CompileJA && isa<CompileJobAction>(CompileJA) &&
           "Backend job is not preceeded by compile job.");
    const Tool *Compiler = TC->SelectTool(*cast<CompileJobAction>(CompileJA));
    if (!Compiler)
      return nullptr;
    if (!Compiler->canEmitIR() ||
        (!SaveTemps && !EmbedBitcode)) {
      Inputs = &CompileJA->getInputs();
      ToolForJob = Compiler;

      if (CompileOA)
        CollapsedOffloadAction.push_back(CompileOA);
    }
  }

  // Otherwise use the tool for the current job.
  if (!ToolForJob)
    ToolForJob = TC->SelectTool(*JA);

  // See if we should use an integrated preprocessor. We do so when we have
  // exactly one input, since this is the only use case we care about
  // (irrelevant since we don't support combine yet).

  // Look through offload actions after preprocessing.
  Action *PreprocessJA = (Inputs->size() == 1) ? *Inputs->begin() : nullptr;
  auto *PreprocessOA =
      collapseOffloadingAction<PreprocessJobAction>(PreprocessJA);

  if (PreprocessJA && isa<PreprocessJobAction>(PreprocessJA) &&
      !C.getArgs().hasArg(options::OPT_no_integrated_cpp) &&
      !C.getArgs().hasArg(options::OPT_traditional_cpp) && !SaveTemps &&
      !C.getArgs().hasArg(options::OPT_rewrite_objc) &&
      ToolForJob->hasIntegratedCPP()) {
    Inputs = &PreprocessJA->getInputs();
    if (PreprocessOA)
      CollapsedOffloadAction.push_back(PreprocessOA);
  }

  return ToolForJob;
}

InputInfo Driver::BuildJobsForAction(
    Compilation &C, const Action *A, const ToolChain *TC, const char *BoundArch,
    bool AtTopLevel, bool MultipleArchs, const char *LinkingOutput,
    std::map<std::pair<const Action *, std::string>, InputInfo> &CachedResults,
    bool BuildForOffloadDevice) const {
  // The bound arch is not necessarily represented in the toolchain's triple --
  // for example, armv7 and armv7s both map to the same triple -- so we need
  // both in our map.
  std::string TriplePlusArch = TC->getTriple().normalize();
  if (BoundArch) {
    TriplePlusArch += "-";
    TriplePlusArch += BoundArch;
  }
  std::pair<const Action *, std::string> ActionTC = {A, TriplePlusArch};
  auto CachedResult = CachedResults.find(ActionTC);
  if (CachedResult != CachedResults.end()) {
    return CachedResult->second;
  }
  InputInfo Result = BuildJobsForActionNoCache(
      C, A, TC, BoundArch, AtTopLevel, MultipleArchs, LinkingOutput,
      CachedResults, BuildForOffloadDevice);
  CachedResults[ActionTC] = Result;
  return Result;
}

InputInfo Driver::BuildJobsForActionNoCache(
    Compilation &C, const Action *A, const ToolChain *TC, const char *BoundArch,
    bool AtTopLevel, bool MultipleArchs, const char *LinkingOutput,
    std::map<std::pair<const Action *, std::string>, InputInfo> &CachedResults,
    bool BuildForOffloadDevice) const {
  llvm::PrettyStackTraceString CrashInfo("Building compilation jobs");

  InputInfoList OffloadDependencesInputInfo;
  if (const OffloadAction *OA = dyn_cast<OffloadAction>(A)) {
    // The offload action is expected to be used in four different situations.
    //
    // a) Set a toolchain/architecture/kind for a host action:
    //    Host Action 1 -> OffloadAction -> Host Action 2
    //
    // b) Set a toolchain/architecture/kind for a device action;
    //    Device Action 1 -> OffloadAction -> Device Action 2
    //
    // c) Specify a device dependences to a host action;
    //    Device Action 1  _
    //                      \
    //      Host Action 1  ---> OffloadAction -> Host Action 2
    //
    // d) Specify a host dependence to a device action.
    //      Host Action 1  _
    //                      \
    //    Device Action 1  ---> OffloadAction -> Device Action 2
    //
    // For a) and b), we just return the job generated for the dependence. For
    // c) and d) we override the current action with the host/device dependence
    // if the current toolchain is host/device and set the offload dependences
    // info with the jobs obtained from the device/host dependence(s).

    // If there is a single device option, just generate the job for it.
    if (OA->hasSingleDeviceDependence()) {
      InputInfo DevA;
      OA->doOnEachDeviceDependence([&](Action *DepA, const ToolChain *DepTC,
                                       const char *DepBoundArch) {
        DevA =
            BuildJobsForAction(C, DepA, DepTC, DepBoundArch, AtTopLevel,
                               /*MultipleArchs*/ !!DepBoundArch, LinkingOutput,
                               CachedResults, /*BuildForOffloadDevice=*/true);
      });
      return DevA;
    }

    // If 'Action 2' is host, we generate jobs for the device dependences and
    // override the current action with the host dependence. Otherwise, we
    // generate the host dependences and override the action with the device
    // dependence. The dependences can't therefore be a top-level action.
    OA->doOnEachDependence(
        /*IsHostDependence=*/BuildForOffloadDevice,
        [&](Action *DepA, const ToolChain *DepTC, const char *DepBoundArch) {
          OffloadDependencesInputInfo.push_back(BuildJobsForAction(
              C, DepA, DepTC, DepBoundArch, /*AtTopLevel=*/false,
              /*MultipleArchs*/ !!DepBoundArch, LinkingOutput, CachedResults,
              /*BuildForOffloadDevice=*/DepA->getOffloadingDeviceKind() !=
                  Action::OFK_None));
        });

    A = BuildForOffloadDevice
            ? OA->getSingleDeviceDependence(/*DoNotConsiderHostActions=*/true)
            : OA->getHostDependence();
  }

  if (const InputAction *IA = dyn_cast<InputAction>(A)) {
    // FIXME: It would be nice to not claim this here; maybe the old scheme of
    // just using Args was better?
    const Arg &Input = IA->getInputArg();
    Input.claim();
    if (Input.getOption().matches(options::OPT_INPUT)) {
      const char *Name = Input.getValue();
      return InputInfo(A, Name, /* BaseInput = */ Name);
    }
    return InputInfo(A, &Input, /* BaseInput = */ "");
  }

  if (const BindArchAction *BAA = dyn_cast<BindArchAction>(A)) {
    const ToolChain *TC;
    const char *ArchName = BAA->getArchName();

    if (ArchName)
      TC = &getToolChain(C.getArgs(),
                         computeTargetTriple(*this, DefaultTargetTriple,
                                             C.getArgs(), ArchName));
    else
      TC = &C.getDefaultToolChain();

    return BuildJobsForAction(C, *BAA->input_begin(), TC, ArchName, AtTopLevel,
                              MultipleArchs, LinkingOutput, CachedResults,
                              BuildForOffloadDevice);
  }

<<<<<<< HEAD
=======
  if (const CudaDeviceAction *CDA = dyn_cast<CudaDeviceAction>(A)) {
    // Initial processing of CudaDeviceAction carries host params.
    // Call BuildJobsForAction() again, now with correct device parameters.
    InputInfo II = BuildJobsForAction(
        C, *CDA->input_begin(), C.getSingleOffloadToolChain<Action::OFK_Cuda>(),
        CudaArchToString(CDA->getGpuArch()), CDA->isAtTopLevel(),
        /*MultipleArchs=*/true, LinkingOutput, CachedResults);
    // Currently II's Action is *CDA->input_begin().  Set it to CDA instead, so
    // that one can retrieve II's GPU arch.
    II.setAction(A);
    return II;
  }
>>>>>>> a45abc6b

  const ActionList *Inputs = &A->getInputs();

  const JobAction *JA = cast<JobAction>(A);
  ActionList CollapsedOffloadActions;

  const Tool *T =
      selectToolForJob(C, isSaveTempsEnabled(), embedBitcodeEnabled(), TC, JA,
                       Inputs, CollapsedOffloadActions);
  if (!T)
    return InputInfo();

  // If we've collapsed action list that contained OffloadAction we
  // need to build jobs for host/device-side inputs it may have held.
  for (const auto *OA : CollapsedOffloadActions)
    cast<OffloadAction>(OA)->doOnEachDependence(
        /*IsHostDependence=*/BuildForOffloadDevice,
        [&](Action *DepA, const ToolChain *DepTC, const char *DepBoundArch) {
          OffloadDependencesInputInfo.push_back(BuildJobsForAction(
              C, DepA, DepTC, DepBoundArch, AtTopLevel,
              /*MultipleArchs=*/!!DepBoundArch, LinkingOutput, CachedResults,
              /*BuildForOffloadDevice=*/DepA->getOffloadingDeviceKind() !=
                  Action::OFK_None));
        });

  // Only use pipes when there is exactly one input.
  InputInfoList InputInfos;
  for (const Action *Input : *Inputs) {
    // Treat dsymutil and verify sub-jobs as being at the top-level too, they
    // shouldn't get temporary output names.
    // FIXME: Clean this up.
    bool SubJobAtTopLevel =
        AtTopLevel && (isa<DsymutilJobAction>(A) || isa<VerifyJobAction>(A));
    InputInfos.push_back(BuildJobsForAction(
        C, Input, TC, BoundArch, SubJobAtTopLevel, MultipleArchs, LinkingOutput,
        CachedResults, BuildForOffloadDevice));
  }

  // Always use the first input as the base input.
  const char *BaseInput = InputInfos[0].getBaseInput();

  // ... except dsymutil actions, which use their actual input as the base
  // input.
  if (JA->getType() == types::TY_dSYM)
    BaseInput = InputInfos[0].getFilename();

  // Append outputs of offload device jobs to the input list
  if (!OffloadDependencesInputInfo.empty())
    InputInfos.append(OffloadDependencesInputInfo.begin(),
                      OffloadDependencesInputInfo.end());

  // Determine the place to write output to, if any.
  InputInfo Result;
  if (JA->getType() == types::TY_Nothing)
    Result = InputInfo(A, BaseInput);
  else
    Result = InputInfo(A, GetNamedOutputPath(C, *JA, BaseInput, BoundArch,
                                             AtTopLevel, MultipleArchs,
                                             TC->getTriple().normalize()),
                       BaseInput);

  if (CCCPrintBindings && !CCGenDiagnostics) {
    llvm::errs() << "# \"" << T->getToolChain().getTripleString() << '"'
                 << " - \"" << T->getName() << "\", inputs: [";
    for (unsigned i = 0, e = InputInfos.size(); i != e; ++i) {
      llvm::errs() << InputInfos[i].getAsString();
      if (i + 1 != e)
        llvm::errs() << ", ";
    }
    llvm::errs() << "], output: " << Result.getAsString() << "\n";
  } else {
    T->ConstructJob(C, *JA, Result, InputInfos,
                    C.getArgsForToolChain(TC, BoundArch), LinkingOutput);
  }
  return Result;
}

const char *Driver::getDefaultImageName() const {
  llvm::Triple Target(llvm::Triple::normalize(DefaultTargetTriple));
  return Target.isOSWindows() ? "a.exe" : "a.out";
}

/// \brief Create output filename based on ArgValue, which could either be a
/// full filename, filename without extension, or a directory. If ArgValue
/// does not provide a filename, then use BaseName, and use the extension
/// suitable for FileType.
static const char *MakeCLOutputFilename(const ArgList &Args, StringRef ArgValue,
                                        StringRef BaseName,
                                        types::ID FileType) {
  SmallString<128> Filename = ArgValue;

  if (ArgValue.empty()) {
    // If the argument is empty, output to BaseName in the current dir.
    Filename = BaseName;
  } else if (llvm::sys::path::is_separator(Filename.back())) {
    // If the argument is a directory, output to BaseName in that dir.
    llvm::sys::path::append(Filename, BaseName);
  }

  if (!llvm::sys::path::has_extension(ArgValue)) {
    // If the argument didn't provide an extension, then set it.
    const char *Extension = types::getTypeTempSuffix(FileType, true);

    if (FileType == types::TY_Image &&
        Args.hasArg(options::OPT__SLASH_LD, options::OPT__SLASH_LDd)) {
      // The output file is a dll.
      Extension = "dll";
    }

    llvm::sys::path::replace_extension(Filename, Extension);
  }

  return Args.MakeArgString(Filename.c_str());
}

const char *Driver::GetNamedOutputPath(Compilation &C, const JobAction &JA,
                                       const char *BaseInput,
                                       const char *BoundArch, bool AtTopLevel,
                                       bool MultipleArchs,
                                       StringRef NormalizedTriple) const {
  llvm::PrettyStackTraceString CrashInfo("Computing output path");
  // Output to a user requested destination?
  if (AtTopLevel && !isa<DsymutilJobAction>(JA) && !isa<VerifyJobAction>(JA)) {
    if (Arg *FinalOutput = C.getArgs().getLastArg(options::OPT_o))
      return C.addResultFile(FinalOutput->getValue(), &JA);
  }

  // For /P, preprocess to file named after BaseInput.
  if (C.getArgs().hasArg(options::OPT__SLASH_P)) {
    assert(AtTopLevel && isa<PreprocessJobAction>(JA));
    StringRef BaseName = llvm::sys::path::filename(BaseInput);
    StringRef NameArg;
    if (Arg *A = C.getArgs().getLastArg(options::OPT__SLASH_Fi))
      NameArg = A->getValue();
    return C.addResultFile(
        MakeCLOutputFilename(C.getArgs(), NameArg, BaseName, types::TY_PP_C),
        &JA);
  }

  // Default to writing to stdout?
  if (AtTopLevel && !CCGenDiagnostics &&
      (isa<PreprocessJobAction>(JA) || JA.getType() == types::TY_ModuleFile))
    return "-";

  // Is this the assembly listing for /FA?
  if (JA.getType() == types::TY_PP_Asm &&
      (C.getArgs().hasArg(options::OPT__SLASH_FA) ||
       C.getArgs().hasArg(options::OPT__SLASH_Fa))) {
    // Use /Fa and the input filename to determine the asm file name.
    StringRef BaseName = llvm::sys::path::filename(BaseInput);
    StringRef FaValue = C.getArgs().getLastArgValue(options::OPT__SLASH_Fa);
    return C.addResultFile(
        MakeCLOutputFilename(C.getArgs(), FaValue, BaseName, JA.getType()),
        &JA);
  }

  // Output to a temporary file?
  if ((!AtTopLevel && !isSaveTempsEnabled() &&
       !C.getArgs().hasArg(options::OPT__SLASH_Fo)) ||
      CCGenDiagnostics) {
    StringRef Name = llvm::sys::path::filename(BaseInput);
    std::pair<StringRef, StringRef> Split = Name.split('.');
    std::string TmpName = GetTemporaryPath(
        Split.first, types::getTypeTempSuffix(JA.getType(), IsCLMode()));
    return C.addTempFile(C.getArgs().MakeArgString(TmpName.c_str()));
  }

  SmallString<128> BasePath(BaseInput);
  StringRef BaseName;

  // Dsymutil actions should use the full path.
  if (isa<DsymutilJobAction>(JA) || isa<VerifyJobAction>(JA))
    BaseName = BasePath;
  else
    BaseName = llvm::sys::path::filename(BasePath);

  // Determine what the derived output name should be.
  const char *NamedOutput;

  if (JA.getType() == types::TY_Object &&
      C.getArgs().hasArg(options::OPT__SLASH_Fo, options::OPT__SLASH_o)) {
    // The /Fo or /o flag decides the object filename.
    StringRef Val =
        C.getArgs()
            .getLastArg(options::OPT__SLASH_Fo, options::OPT__SLASH_o)
            ->getValue();
    NamedOutput =
        MakeCLOutputFilename(C.getArgs(), Val, BaseName, types::TY_Object);
  } else if (JA.getType() == types::TY_Image &&
             C.getArgs().hasArg(options::OPT__SLASH_Fe,
                                options::OPT__SLASH_o)) {
    // The /Fe or /o flag names the linked file.
    StringRef Val =
        C.getArgs()
            .getLastArg(options::OPT__SLASH_Fe, options::OPT__SLASH_o)
            ->getValue();
    NamedOutput =
        MakeCLOutputFilename(C.getArgs(), Val, BaseName, types::TY_Image);
  } else if (JA.getType() == types::TY_Image) {
    if (IsCLMode()) {
      // clang-cl uses BaseName for the executable name.
      NamedOutput =
          MakeCLOutputFilename(C.getArgs(), "", BaseName, types::TY_Image);
    } else if (MultipleArchs && BoundArch) {
      SmallString<128> Output(getDefaultImageName());
      Output += JA.getOffloadingFileNamePrefix(NormalizedTriple);
      Output += "-";
      Output.append(BoundArch);
      NamedOutput = C.getArgs().MakeArgString(Output.c_str());
    } else {
      NamedOutput = getDefaultImageName();
    }
  } else if (JA.getType() == types::TY_PCH && IsCLMode()) {
    NamedOutput = C.getArgs().MakeArgString(GetClPchPath(C, BaseName).c_str());
  } else {
    const char *Suffix = types::getTypeTempSuffix(JA.getType(), IsCLMode());
    assert(Suffix && "All types used for output should have a suffix.");

    std::string::size_type End = std::string::npos;
    if (!types::appendSuffixForType(JA.getType()))
      End = BaseName.rfind('.');
    SmallString<128> Suffixed(BaseName.substr(0, End));
    Suffixed += JA.getOffloadingFileNamePrefix(NormalizedTriple);
    if (MultipleArchs && BoundArch) {
      Suffixed += "-";
      Suffixed.append(BoundArch);
    }
    // When using both -save-temps and -emit-llvm, use a ".tmp.bc" suffix for
    // the unoptimized bitcode so that it does not get overwritten by the ".bc"
    // optimized bitcode output.
    if (!AtTopLevel && C.getArgs().hasArg(options::OPT_emit_llvm) &&
        JA.getType() == types::TY_LLVM_BC)
      Suffixed += ".tmp";
    Suffixed += '.';
    Suffixed += Suffix;
    NamedOutput = C.getArgs().MakeArgString(Suffixed.c_str());
  }

  // Prepend object file path if -save-temps=obj
  if (!AtTopLevel && isSaveTempsObj() && C.getArgs().hasArg(options::OPT_o) &&
      JA.getType() != types::TY_PCH) {
    Arg *FinalOutput = C.getArgs().getLastArg(options::OPT_o);
    SmallString<128> TempPath(FinalOutput->getValue());
    llvm::sys::path::remove_filename(TempPath);
    StringRef OutputFileName = llvm::sys::path::filename(NamedOutput);
    llvm::sys::path::append(TempPath, OutputFileName);
    NamedOutput = C.getArgs().MakeArgString(TempPath.c_str());
  }

  // If we're saving temps and the temp file conflicts with the input file,
  // then avoid overwriting input file.
  if (!AtTopLevel && isSaveTempsEnabled() && NamedOutput == BaseName) {
    bool SameFile = false;
    SmallString<256> Result;
    llvm::sys::fs::current_path(Result);
    llvm::sys::path::append(Result, BaseName);
    llvm::sys::fs::equivalent(BaseInput, Result.c_str(), SameFile);
    // Must share the same path to conflict.
    if (SameFile) {
      StringRef Name = llvm::sys::path::filename(BaseInput);
      std::pair<StringRef, StringRef> Split = Name.split('.');
      std::string TmpName = GetTemporaryPath(
          Split.first, types::getTypeTempSuffix(JA.getType(), IsCLMode()));
      return C.addTempFile(C.getArgs().MakeArgString(TmpName.c_str()));
    }
  }

  // As an annoying special case, PCH generation doesn't strip the pathname.
  if (JA.getType() == types::TY_PCH && !IsCLMode()) {
    llvm::sys::path::remove_filename(BasePath);
    if (BasePath.empty())
      BasePath = NamedOutput;
    else
      llvm::sys::path::append(BasePath, NamedOutput);
    return C.addResultFile(C.getArgs().MakeArgString(BasePath.c_str()), &JA);
  } else {
    return C.addResultFile(NamedOutput, &JA);
  }
}

std::string Driver::GetFilePath(const char *Name, const ToolChain &TC) const {
  // Respect a limited subset of the '-Bprefix' functionality in GCC by
  // attempting to use this prefix when looking for file paths.
  for (const std::string &Dir : PrefixDirs) {
    if (Dir.empty())
      continue;
    SmallString<128> P(Dir[0] == '=' ? SysRoot + Dir.substr(1) : Dir);
    llvm::sys::path::append(P, Name);
    if (llvm::sys::fs::exists(Twine(P)))
      return P.str();
  }

  SmallString<128> P(ResourceDir);
  llvm::sys::path::append(P, Name);
  if (llvm::sys::fs::exists(Twine(P)))
    return P.str();

  for (const std::string &Dir : TC.getFilePaths()) {
    if (Dir.empty())
      continue;
    SmallString<128> P(Dir[0] == '=' ? SysRoot + Dir.substr(1) : Dir);
    llvm::sys::path::append(P, Name);
    if (llvm::sys::fs::exists(Twine(P)))
      return P.str();
  }

  return Name;
}

void Driver::generatePrefixedToolNames(
    const char *Tool, const ToolChain &TC,
    SmallVectorImpl<std::string> &Names) const {
  // FIXME: Needs a better variable than DefaultTargetTriple
  Names.emplace_back(DefaultTargetTriple + "-" + Tool);
  Names.emplace_back(Tool);

  // Allow the discovery of tools prefixed with LLVM's default target triple.
  std::string LLVMDefaultTargetTriple = llvm::sys::getDefaultTargetTriple();
  if (LLVMDefaultTargetTriple != DefaultTargetTriple)
    Names.emplace_back(LLVMDefaultTargetTriple + "-" + Tool);
}

static bool ScanDirForExecutable(SmallString<128> &Dir,
                                 ArrayRef<std::string> Names) {
  for (const auto &Name : Names) {
    llvm::sys::path::append(Dir, Name);
    if (llvm::sys::fs::can_execute(Twine(Dir)))
      return true;
    llvm::sys::path::remove_filename(Dir);
  }
  return false;
}

std::string Driver::GetProgramPath(const char *Name,
                                   const ToolChain &TC) const {
  SmallVector<std::string, 2> TargetSpecificExecutables;
  generatePrefixedToolNames(Name, TC, TargetSpecificExecutables);

  // Respect a limited subset of the '-Bprefix' functionality in GCC by
  // attempting to use this prefix when looking for program paths.
  for (const auto &PrefixDir : PrefixDirs) {
    if (llvm::sys::fs::is_directory(PrefixDir)) {
      SmallString<128> P(PrefixDir);
      if (ScanDirForExecutable(P, TargetSpecificExecutables))
        return P.str();
    } else {
      SmallString<128> P(PrefixDir + Name);
      if (llvm::sys::fs::can_execute(Twine(P)))
        return P.str();
    }
  }

  const ToolChain::path_list &List = TC.getProgramPaths();
  for (const auto &Path : List) {
    SmallString<128> P(Path);
    if (ScanDirForExecutable(P, TargetSpecificExecutables))
      return P.str();
  }

  // If all else failed, search the path.
  for (const auto &TargetSpecificExecutable : TargetSpecificExecutables)
    if (llvm::ErrorOr<std::string> P =
            llvm::sys::findProgramByName(TargetSpecificExecutable))
      return *P;

  return Name;
}

std::string Driver::GetTemporaryPath(StringRef Prefix,
                                     const char *Suffix) const {
  SmallString<128> Path;
  std::error_code EC = llvm::sys::fs::createTemporaryFile(Prefix, Suffix, Path);
  if (EC) {
    Diag(clang::diag::err_unable_to_make_temp) << EC.message();
    return "";
  }

  return Path.str();
}

std::string Driver::GetClPchPath(Compilation &C, StringRef BaseName) const {
  SmallString<128> Output;
  if (Arg *FpArg = C.getArgs().getLastArg(options::OPT__SLASH_Fp)) {
    // FIXME: If anybody needs it, implement this obscure rule:
    // "If you specify a directory without a file name, the default file name
    // is VCx0.pch., where x is the major version of Visual C++ in use."
    Output = FpArg->getValue();

    // "If you do not specify an extension as part of the path name, an
    // extension of .pch is assumed. "
    if (!llvm::sys::path::has_extension(Output))
      Output += ".pch";
  } else {
    Output = BaseName;
    llvm::sys::path::replace_extension(Output, ".pch");
  }
  return Output.str();
}

const ToolChain &Driver::getToolChain(const ArgList &Args,
                                      const llvm::Triple &Target) const {

  ToolChain *&TC = ToolChains[Target.str()];
  if (!TC) {
    switch (Target.getOS()) {
    case llvm::Triple::Haiku:
      TC = new toolchains::Haiku(*this, Target, Args);
      break;
    case llvm::Triple::CloudABI:
      TC = new toolchains::CloudABI(*this, Target, Args);
      break;
    case llvm::Triple::Darwin:
    case llvm::Triple::MacOSX:
    case llvm::Triple::IOS:
    case llvm::Triple::TvOS:
    case llvm::Triple::WatchOS:
      TC = new toolchains::DarwinClang(*this, Target, Args);
      break;
    case llvm::Triple::DragonFly:
      TC = new toolchains::DragonFly(*this, Target, Args);
      break;
    case llvm::Triple::OpenBSD:
      TC = new toolchains::OpenBSD(*this, Target, Args);
      break;
    case llvm::Triple::Bitrig:
      TC = new toolchains::Bitrig(*this, Target, Args);
      break;
    case llvm::Triple::NetBSD:
      TC = new toolchains::NetBSD(*this, Target, Args);
      break;
    case llvm::Triple::FreeBSD:
      TC = new toolchains::FreeBSD(*this, Target, Args);
      break;
    case llvm::Triple::Minix:
      TC = new toolchains::Minix(*this, Target, Args);
      break;
    case llvm::Triple::Linux:
    case llvm::Triple::ELFIAMCU:
      if (Target.getArch() == llvm::Triple::hexagon)
        TC = new toolchains::HexagonToolChain(*this, Target, Args);
      else if ((Target.getVendor() == llvm::Triple::MipsTechnologies) &&
               !Target.hasEnvironment())
        TC = new toolchains::MipsLLVMToolChain(*this, Target, Args);
      else
        TC = new toolchains::Linux(*this, Target, Args);
      break;
    case llvm::Triple::NaCl:
      TC = new toolchains::NaClToolChain(*this, Target, Args);
      break;
    case llvm::Triple::Solaris:
      TC = new toolchains::Solaris(*this, Target, Args);
      break;
    case llvm::Triple::AMDHSA:
      TC = new toolchains::AMDGPUToolChain(*this, Target, Args);
      break;
    case llvm::Triple::Win32:
      switch (Target.getEnvironment()) {
      default:
        if (Target.isOSBinFormatELF())
          TC = new toolchains::Generic_ELF(*this, Target, Args);
        else if (Target.isOSBinFormatMachO())
          TC = new toolchains::MachO(*this, Target, Args);
        else
          TC = new toolchains::Generic_GCC(*this, Target, Args);
        break;
      case llvm::Triple::GNU:
        TC = new toolchains::MinGW(*this, Target, Args);
        break;
      case llvm::Triple::Itanium:
        TC = new toolchains::CrossWindowsToolChain(*this, Target, Args);
        break;
      case llvm::Triple::MSVC:
      case llvm::Triple::UnknownEnvironment:
        TC = new toolchains::MSVCToolChain(*this, Target, Args);
        break;
      }
      break;
    case llvm::Triple::CUDA:
      TC = new toolchains::CudaToolChain(*this, Target, Args);
      break;
    case llvm::Triple::PS4:
      TC = new toolchains::PS4CPU(*this, Target, Args);
      break;
    default:
      // Of these targets, Hexagon is the only one that might have
      // an OS of Linux, in which case it got handled above already.
      switch (Target.getArch()) {
      case llvm::Triple::tce:
        TC = new toolchains::TCEToolChain(*this, Target, Args);
        break;
      case llvm::Triple::hexagon:
        TC = new toolchains::HexagonToolChain(*this, Target, Args);
        break;
      case llvm::Triple::lanai:
        TC = new toolchains::LanaiToolChain(*this, Target, Args);
        break;
      case llvm::Triple::xcore:
        TC = new toolchains::XCoreToolChain(*this, Target, Args);
        break;
      case llvm::Triple::wasm32:
      case llvm::Triple::wasm64:
        TC = new toolchains::WebAssembly(*this, Target, Args);
        break;
      default:
        if (Target.getVendor() == llvm::Triple::Myriad)
          TC = new toolchains::MyriadToolChain(*this, Target, Args);
        else if (Target.isOSBinFormatELF())
          TC = new toolchains::Generic_ELF(*this, Target, Args);
        else if (Target.isOSBinFormatMachO())
          TC = new toolchains::MachO(*this, Target, Args);
        else
          TC = new toolchains::Generic_GCC(*this, Target, Args);
      }
    }
  }
  return *TC;
}

bool Driver::ShouldUseClangCompiler(const JobAction &JA) const {
  // Say "no" if there is not exactly one input of a type clang understands.
  if (JA.size() != 1 ||
      !types::isAcceptedByClang((*JA.input_begin())->getType()))
    return false;

  // And say "no" if this is not a kind of action clang understands.
  if (!isa<PreprocessJobAction>(JA) && !isa<PrecompileJobAction>(JA) &&
      !isa<CompileJobAction>(JA) && !isa<BackendJobAction>(JA))
    return false;

  return true;
}

/// GetReleaseVersion - Parse (([0-9]+)(.([0-9]+)(.([0-9]+)?))?)? and return the
/// grouped values as integers. Numbers which are not provided are set to 0.
///
/// \return True if the entire string was parsed (9.2), or all groups were
/// parsed (10.3.5extrastuff).
bool Driver::GetReleaseVersion(const char *Str, unsigned &Major,
                               unsigned &Minor, unsigned &Micro,
                               bool &HadExtra) {
  HadExtra = false;

  Major = Minor = Micro = 0;
  if (*Str == '\0')
    return false;

  char *End;
  Major = (unsigned)strtol(Str, &End, 10);
  if (*Str != '\0' && *End == '\0')
    return true;
  if (*End != '.')
    return false;

  Str = End + 1;
  Minor = (unsigned)strtol(Str, &End, 10);
  if (*Str != '\0' && *End == '\0')
    return true;
  if (*End != '.')
    return false;

  Str = End + 1;
  Micro = (unsigned)strtol(Str, &End, 10);
  if (*Str != '\0' && *End == '\0')
    return true;
  if (Str == End)
    return false;
  HadExtra = true;
  return true;
}

/// Parse digits from a string \p Str and fulfill \p Digits with
/// the parsed numbers. This method assumes that the max number of
/// digits to look for is equal to Digits.size().
///
/// \return True if the entire string was parsed and there are
/// no extra characters remaining at the end.
bool Driver::GetReleaseVersion(const char *Str,
                               MutableArrayRef<unsigned> Digits) {
  if (*Str == '\0')
    return false;

  char *End;
  unsigned CurDigit = 0;
  while (CurDigit < Digits.size()) {
    unsigned Digit = (unsigned)strtol(Str, &End, 10);
    Digits[CurDigit] = Digit;
    if (*Str != '\0' && *End == '\0')
      return true;
    if (*End != '.' || Str == End)
      return false;
    Str = End + 1;
    CurDigit++;
  }

  // More digits than requested, bail out...
  return false;
}

std::pair<unsigned, unsigned> Driver::getIncludeExcludeOptionFlagMasks() const {
  unsigned IncludedFlagsBitmask = 0;
  unsigned ExcludedFlagsBitmask = options::NoDriverOption;

  if (Mode == CLMode) {
    // Include CL and Core options.
    IncludedFlagsBitmask |= options::CLOption;
    IncludedFlagsBitmask |= options::CoreOption;
  } else {
    ExcludedFlagsBitmask |= options::CLOption;
  }

  return std::make_pair(IncludedFlagsBitmask, ExcludedFlagsBitmask);
}

bool clang::driver::isOptimizationLevelFast(const ArgList &Args) {
  return Args.hasFlag(options::OPT_Ofast, options::OPT_O_Group, false);
}<|MERGE_RESOLUTION|>--- conflicted
+++ resolved
@@ -1024,7 +1024,6 @@
   } else if (BindArchAction *BIA = dyn_cast<BindArchAction>(A)) {
     os << '"' << BIA->getArchName() << '"' << ", {"
        << PrintActions1(C, *BIA->input_begin(), Ids) << "}";
-<<<<<<< HEAD
   } else if (OffloadAction *OA = dyn_cast<OffloadAction>(A)) {
     bool IsFirst = true;
     OA->doOnEachDependence(
@@ -1050,13 +1049,6 @@
           os << " {" << PrintActions1(C, A, Ids) << "}";
           IsFirst = false;
         });
-=======
-  } else if (CudaDeviceAction *CDA = dyn_cast<CudaDeviceAction>(A)) {
-    CudaArch Arch = CDA->getGpuArch();
-    if (Arch != CudaArch::UNKNOWN)
-      os << "'" << CudaArchToString(Arch) << "', ";
-    os << "{" << PrintActions1(C, *CDA->input_begin(), Ids) << "}";
->>>>>>> a45abc6b
   } else {
     const ActionList *AL = &A->getInputs();
 
@@ -1431,18 +1423,11 @@
       continue;
     A->claim();
 
-<<<<<<< HEAD
-    const auto& Arch = A->getValue();
-    if (!toolchains::CudaToolChain::GpuArchToComputeName(Arch))
-      C.getDriver().Diag(clang::diag::err_drv_cuda_bad_gpu_arch) << Arch;
-    else if (GpuArchNames.insert(Arch).second)
-=======
     const auto &ArchStr = A->getValue();
     CudaArch Arch = StringToCudaArch(ArchStr);
     if (Arch == CudaArch::UNKNOWN)
       C.getDriver().Diag(clang::diag::err_drv_cuda_bad_gpu_arch) << ArchStr;
     else if (GpuArchs.insert(Arch).second)
->>>>>>> a45abc6b
       GpuArchList.push_back(Arch);
   }
 
@@ -1487,7 +1472,7 @@
 
     for (unsigned I = 0, E = GpuArchList.size(); I != E; ++I) {
       OffloadAction::DeviceDependences DDep;
-      DDep.add(*CudaDeviceActions[I], *CudaTC, GpuArchList[I],
+      DDep.add(*CudaDeviceActions[I], *CudaTC, CudaArchToString(GpuArchList[I]),
                Action::OFK_Cuda);
       Actions.push_back(
           C.MakeAction<OffloadAction>(DDep, CudaDeviceActions[I]->getType()));
@@ -1513,20 +1498,13 @@
 
     for (auto &A : {AssembleAction, BackendAction}) {
       OffloadAction::DeviceDependences DDep;
-      DDep.add(*A, *CudaTC, GpuArchList[I], Action::OFK_Cuda);
+      DDep.add(*A, *CudaTC, CudaArchToString(GpuArchList[I]), Action::OFK_Cuda);
       DeviceActions.push_back(C.MakeAction<OffloadAction>(DDep, A->getType()));
     }
   }
-<<<<<<< HEAD
   auto FatbinAction =
       C.MakeAction<LinkJobAction>(DeviceActions, types::TY_CUDA_FATBIN);
 
-=======
-  auto FatbinAction = C.MakeAction<CudaDeviceAction>(
-      C.MakeAction<LinkJobAction>(DeviceActions, types::TY_CUDA_FATBIN),
-      CudaArch::UNKNOWN,
-      /* AtTopLevel = */ false);
->>>>>>> a45abc6b
   // Return a new host action that incorporates original host action and all
   // device actions.
   OffloadAction::HostDependence HDep(
@@ -2218,21 +2196,6 @@
                               BuildForOffloadDevice);
   }
 
-<<<<<<< HEAD
-=======
-  if (const CudaDeviceAction *CDA = dyn_cast<CudaDeviceAction>(A)) {
-    // Initial processing of CudaDeviceAction carries host params.
-    // Call BuildJobsForAction() again, now with correct device parameters.
-    InputInfo II = BuildJobsForAction(
-        C, *CDA->input_begin(), C.getSingleOffloadToolChain<Action::OFK_Cuda>(),
-        CudaArchToString(CDA->getGpuArch()), CDA->isAtTopLevel(),
-        /*MultipleArchs=*/true, LinkingOutput, CachedResults);
-    // Currently II's Action is *CDA->input_begin().  Set it to CDA instead, so
-    // that one can retrieve II's GPU arch.
-    II.setAction(A);
-    return II;
-  }
->>>>>>> a45abc6b
 
   const ActionList *Inputs = &A->getInputs();
 
