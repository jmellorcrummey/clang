//===--- ToolChains.cpp - ToolChain Implementations -----------------------===//
//
//                     The LLVM Compiler Infrastructure
//
// This file is distributed under the University of Illinois Open Source
// License. See LICENSE.TXT for details.
//
//===----------------------------------------------------------------------===//

#include "ToolChains.h"
#include "Tools.h"
#include "clang/Basic/CharInfo.h"
#include "clang/Basic/Version.h"
#include "clang/Driver/Compilation.h"
#include "clang/Driver/Driver.h"
#include "clang/Driver/DriverDiagnostic.h"
#include "clang/Driver/Options.h"
#include "llvm/ADT/StringExtras.h"
#include "llvm/Config/llvm-config.h"
#include "llvm/Option/Arg.h"
#include "llvm/Option/ArgList.h"
#include "llvm/Support/ConvertUTF.h"
#include "llvm/Support/ErrorHandling.h"
#include "llvm/Support/FileSystem.h"
#include "llvm/Support/Path.h"
#include "llvm/Support/Process.h"
#include <cstdio>

// Include the necessary headers to interface with the Windows registry and
// environment.
#if defined(LLVM_ON_WIN32)
#define USE_WIN32
#endif

#ifdef USE_WIN32
  #define WIN32_LEAN_AND_MEAN
  #define NOGDI
  #ifndef NOMINMAX
    #define NOMINMAX
  #endif
  #include <windows.h>
#endif

using namespace clang::driver;
using namespace clang::driver::toolchains;
using namespace clang;
using namespace llvm::opt;

MSVCToolChain::MSVCToolChain(const Driver &D, const llvm::Triple& Triple,
                             const ArgList &Args)
  : ToolChain(D, Triple, Args) {
  getProgramPaths().push_back(getDriver().getInstalledDir());
  if (getDriver().getInstalledDir() != getDriver().Dir)
    getProgramPaths().push_back(getDriver().Dir);
}

Tool *MSVCToolChain::buildLinker() const {
  return new tools::visualstudio::Linker(*this);
}

Tool *MSVCToolChain::buildAssembler() const {
  if (getTriple().isOSBinFormatMachO())
    return new tools::darwin::Assembler(*this);
  getDriver().Diag(clang::diag::err_no_external_assembler);
  return nullptr;
}

bool MSVCToolChain::IsIntegratedAssemblerDefault() const {
  return true;
}

bool MSVCToolChain::IsUnwindTablesDefault() const {
  // Emit unwind tables by default on Win64. All non-x86_32 Windows platforms
  // such as ARM and PPC actually require unwind tables, but LLVM doesn't know
  // how to generate them yet.

  // Don't emit unwind tables by default for MachO targets.
  if (getTriple().isOSBinFormatMachO())
    return false;

  return getArch() == llvm::Triple::x86_64;
}

bool MSVCToolChain::isPICDefault() const {
  return getArch() == llvm::Triple::x86_64;
}

bool MSVCToolChain::isPIEDefault() const {
  return false;
}

bool MSVCToolChain::isPICDefaultForced() const {
  return getArch() == llvm::Triple::x86_64;
}

#ifdef USE_WIN32
static bool readFullStringValue(HKEY hkey, const char *valueName,
                                std::string &value) {
  std::wstring WideValueName;
  if (!llvm::ConvertUTF8toWide(valueName, WideValueName))
    return false;

  DWORD result = 0;
  DWORD valueSize = 0;
  DWORD type = 0;
  // First just query for the required size.
  result = RegQueryValueExW(hkey, WideValueName.c_str(), NULL, &type, NULL,
                            &valueSize);
  if (result != ERROR_SUCCESS || type != REG_SZ || !valueSize)
    return false;
  std::vector<BYTE> buffer(valueSize);
  result = RegQueryValueExW(hkey, WideValueName.c_str(), NULL, NULL, &buffer[0],
                            &valueSize);
  if (result == ERROR_SUCCESS) {
    std::wstring WideValue(reinterpret_cast<const wchar_t *>(buffer.data()),
                           valueSize / sizeof(wchar_t));
    if (valueSize && WideValue.back() == L'\0') {
      WideValue.pop_back();
    }
    // The destination buffer must be empty as an invariant of the conversion
    // function; but this function is sometimes called in a loop that passes in
    // the same buffer, however. Simply clear it out so we can overwrite it.
    value.clear();
    return llvm::convertWideToUTF8(WideValue, value);
  }
  return false;
}
#endif

/// \brief Read registry string.
/// This also supports a means to look for high-versioned keys by use
/// of a $VERSION placeholder in the key path.
/// $VERSION in the key path is a placeholder for the version number,
/// causing the highest value path to be searched for and used.
/// I.e. "SOFTWARE\\Microsoft\\VisualStudio\\$VERSION".
/// There can be additional characters in the component.  Only the numeric
/// characters are compared.  This function only searches HKLM.
static bool getSystemRegistryString(const char *keyPath, const char *valueName,
                                    std::string &value, std::string *phValue) {
#ifndef USE_WIN32
  return false;
#else
  HKEY hRootKey = HKEY_LOCAL_MACHINE;
  HKEY hKey = NULL;
  long lResult;
  bool returnValue = false;

  const char *placeHolder = strstr(keyPath, "$VERSION");
  std::string bestName;
  // If we have a $VERSION placeholder, do the highest-version search.
  if (placeHolder) {
    const char *keyEnd = placeHolder - 1;
    const char *nextKey = placeHolder;
    // Find end of previous key.
    while ((keyEnd > keyPath) && (*keyEnd != '\\'))
      keyEnd--;
    // Find end of key containing $VERSION.
    while (*nextKey && (*nextKey != '\\'))
      nextKey++;
    size_t partialKeyLength = keyEnd - keyPath;
    char partialKey[256];
    if (partialKeyLength >= sizeof(partialKey))
      partialKeyLength = sizeof(partialKey) - 1;
    strncpy(partialKey, keyPath, partialKeyLength);
    partialKey[partialKeyLength] = '\0';
    HKEY hTopKey = NULL;
    lResult = RegOpenKeyExA(hRootKey, partialKey, 0, KEY_READ | KEY_WOW64_32KEY,
                            &hTopKey);
    if (lResult == ERROR_SUCCESS) {
      char keyName[256];
      double bestValue = 0.0;
      DWORD index, size = sizeof(keyName) - 1;
      for (index = 0; RegEnumKeyExA(hTopKey, index, keyName, &size, NULL, NULL,
                                    NULL, NULL) == ERROR_SUCCESS;
           index++) {
        const char *sp = keyName;
        while (*sp && !isDigit(*sp))
          sp++;
        if (!*sp)
          continue;
        const char *ep = sp + 1;
        while (*ep && (isDigit(*ep) || (*ep == '.')))
          ep++;
        char numBuf[32];
        strncpy(numBuf, sp, sizeof(numBuf) - 1);
        numBuf[sizeof(numBuf) - 1] = '\0';
        double dvalue = strtod(numBuf, NULL);
        if (dvalue > bestValue) {
          // Test that InstallDir is indeed there before keeping this index.
          // Open the chosen key path remainder.
          bestName = keyName;
          // Append rest of key.
          bestName.append(nextKey);
          lResult = RegOpenKeyExA(hTopKey, bestName.c_str(), 0,
                                  KEY_READ | KEY_WOW64_32KEY, &hKey);
          if (lResult == ERROR_SUCCESS) {
            if (readFullStringValue(hKey, valueName, value)) {
              bestValue = dvalue;
              if (phValue)
                *phValue = bestName;
              returnValue = true;
            }
            RegCloseKey(hKey);
          }
        }
        size = sizeof(keyName) - 1;
      }
      RegCloseKey(hTopKey);
    }
  } else {
    lResult =
        RegOpenKeyExA(hRootKey, keyPath, 0, KEY_READ | KEY_WOW64_32KEY, &hKey);
    if (lResult == ERROR_SUCCESS) {
      if (readFullStringValue(hKey, valueName, value))
        returnValue = true;
      if (phValue)
        phValue->clear();
      RegCloseKey(hKey);
    }
  }
  return returnValue;
#endif // USE_WIN32
}

// Convert LLVM's ArchType
// to the corresponding name of Windows SDK libraries subfolder
static StringRef getWindowsSDKArch(llvm::Triple::ArchType Arch) {
  switch (Arch) {
  case llvm::Triple::x86:
    return "x86";
  case llvm::Triple::x86_64:
    return "x64";
  case llvm::Triple::arm:
    return "arm";
  default:
    return "";
  }
}

// Find the most recent version of Universal CRT or Windows 10 SDK.
// vcvarsqueryregistry.bat from Visual Studio 2015 sorts entries in the include
// directory by name and uses the last one of the list.
// So we compare entry names lexicographically to find the greatest one.
static bool getWindows10SDKVersion(const std::string &SDKPath,
                                   std::string &SDKVersion) {
  SDKVersion.clear();

  std::error_code EC;
  llvm::SmallString<128> IncludePath(SDKPath);
  llvm::sys::path::append(IncludePath, "Include");
  for (llvm::sys::fs::directory_iterator DirIt(IncludePath, EC), DirEnd;
       DirIt != DirEnd && !EC; DirIt.increment(EC)) {
    if (!llvm::sys::fs::is_directory(DirIt->path()))
      continue;
    StringRef CandidateName = llvm::sys::path::filename(DirIt->path());
    // If WDK is installed, there could be subfolders like "wdf" in the
    // "Include" directory.
    // Allow only directories which names start with "10.".
    if (!CandidateName.startswith("10."))
      continue;
    if (CandidateName > SDKVersion)
      SDKVersion = CandidateName;
  }

  return !SDKVersion.empty();
}

/// \brief Get Windows SDK installation directory.
bool MSVCToolChain::getWindowsSDKDir(std::string &Path, int &Major,
                                     std::string &WindowsSDKIncludeVersion,
                                     std::string &WindowsSDKLibVersion) const {
  std::string RegistrySDKVersion;
  // Try the Windows registry.
  if (!getSystemRegistryString(
          "SOFTWARE\\Microsoft\\Microsoft SDKs\\Windows\\$VERSION",
          "InstallationFolder", Path, &RegistrySDKVersion))
    return false;
  if (Path.empty() || RegistrySDKVersion.empty())
    return false;

  WindowsSDKIncludeVersion.clear();
  WindowsSDKLibVersion.clear();
  Major = 0;
  std::sscanf(RegistrySDKVersion.c_str(), "v%d.", &Major);
  if (Major <= 7)
    return true;
  if (Major == 8) {
    // Windows SDK 8.x installs libraries in a folder whose names depend on the
    // version of the OS you're targeting.  By default choose the newest, which
    // usually corresponds to the version of the OS you've installed the SDK on.
    const char *Tests[] = {"winv6.3", "win8", "win7"};
    for (const char *Test : Tests) {
      llvm::SmallString<128> TestPath(Path);
      llvm::sys::path::append(TestPath, "Lib", Test);
      if (llvm::sys::fs::exists(TestPath.c_str())) {
        WindowsSDKLibVersion = Test;
        break;
      }
    }
    return !WindowsSDKLibVersion.empty();
  }
  if (Major == 10) {
    if (!getWindows10SDKVersion(Path, WindowsSDKIncludeVersion))
      return false;
    WindowsSDKLibVersion = WindowsSDKIncludeVersion;
    return true;
  }
  // Unsupported SDK version
  return false;
}

// Gets the library path required to link against the Windows SDK.
bool MSVCToolChain::getWindowsSDKLibraryPath(std::string &path) const {
  std::string sdkPath;
  int sdkMajor = 0;
  std::string windowsSDKIncludeVersion;
  std::string windowsSDKLibVersion;

  path.clear();
  if (!getWindowsSDKDir(sdkPath, sdkMajor, windowsSDKIncludeVersion,
                        windowsSDKLibVersion))
    return false;

  llvm::SmallString<128> libPath(sdkPath);
  llvm::sys::path::append(libPath, "Lib");
  if (sdkMajor <= 7) {
    switch (getArch()) {
    // In Windows SDK 7.x, x86 libraries are directly in the Lib folder.
    case llvm::Triple::x86:
      break;
    case llvm::Triple::x86_64:
      llvm::sys::path::append(libPath, "x64");
      break;
    case llvm::Triple::arm:
      // It is not necessary to link against Windows SDK 7.x when targeting ARM.
      return false;
    default:
      return false;
    }
  } else {
    const StringRef archName = getWindowsSDKArch(getArch());
    if (archName.empty())
      return false;
    llvm::sys::path::append(libPath, windowsSDKLibVersion, "um", archName);
  }

  path = libPath.str();
  return true;
}

// Check if the Include path of a specified version of Visual Studio contains
// specific header files. If not, they are probably shipped with Universal CRT.
bool clang::driver::toolchains::MSVCToolChain::useUniversalCRT(
    std::string &VisualStudioDir) const {
  llvm::SmallString<128> TestPath(VisualStudioDir);
  llvm::sys::path::append(TestPath, "VC\\include\\stdlib.h");

  return !llvm::sys::fs::exists(TestPath);
}

bool MSVCToolChain::getUniversalCRTSdkDir(std::string &Path,
                                          std::string &UCRTVersion) const {
  // vcvarsqueryregistry.bat for Visual Studio 2015 queries the registry
  // for the specific key "KitsRoot10". So do we.
  if (!getSystemRegistryString(
          "SOFTWARE\\Microsoft\\Windows Kits\\Installed Roots", "KitsRoot10",
          Path, nullptr))
    return false;

  return getWindows10SDKVersion(Path, UCRTVersion);
}

bool MSVCToolChain::getUniversalCRTLibraryPath(std::string &Path) const {
  std::string UniversalCRTSdkPath;
  std::string UCRTVersion;

  Path.clear();
  if (!getUniversalCRTSdkDir(UniversalCRTSdkPath, UCRTVersion))
    return false;

  StringRef ArchName = getWindowsSDKArch(getArch());
  if (ArchName.empty())
    return false;

  llvm::SmallString<128> LibPath(UniversalCRTSdkPath);
  llvm::sys::path::append(LibPath, "Lib", UCRTVersion, "ucrt", ArchName);

  Path = LibPath.str();
  return true;
}

// Get the location to use for Visual Studio binaries.  The location priority
// is: %VCINSTALLDIR% > %PATH% > newest copy of Visual Studio installed on
// system (as reported by the registry).
bool MSVCToolChain::getVisualStudioBinariesFolder(const char *clangProgramPath,
                                                  std::string &path) const {
  path.clear();

  SmallString<128> BinDir;

  // First check the environment variables that vsvars32.bat sets.
  llvm::Optional<std::string> VcInstallDir =
      llvm::sys::Process::GetEnv("VCINSTALLDIR");
  if (VcInstallDir.hasValue()) {
    BinDir = VcInstallDir.getValue();
    llvm::sys::path::append(BinDir, "bin");
  } else {
    // Next walk the PATH, trying to find a cl.exe in the path.  If we find one,
    // use that.  However, make sure it's not clang's cl.exe.
    llvm::Optional<std::string> OptPath = llvm::sys::Process::GetEnv("PATH");
    if (OptPath.hasValue()) {
      const char EnvPathSeparatorStr[] = {llvm::sys::EnvPathSeparator, '\0'};
      SmallVector<StringRef, 8> PathSegments;
      llvm::SplitString(OptPath.getValue(), PathSegments, EnvPathSeparatorStr);

      for (StringRef PathSegment : PathSegments) {
        if (PathSegment.empty())
          continue;

        SmallString<128> FilePath(PathSegment);
        llvm::sys::path::append(FilePath, "cl.exe");
        // Checking if cl.exe exists is a small optimization over calling
        // can_execute, which really only checks for existence but will also do
        // extra checks for cl.exe.exe.  These add up when walking a long path.
        if (llvm::sys::fs::exists(FilePath.c_str()) &&
            !llvm::sys::fs::equivalent(FilePath.c_str(), clangProgramPath)) {
          // If we found it on the PATH, use it exactly as is with no
          // modifications.
          path = PathSegment;
          return true;
        }
      }
    }

    std::string installDir;
    // With no VCINSTALLDIR and nothing on the PATH, if we can't find it in the
    // registry then we have no choice but to fail.
    if (!getVisualStudioInstallDir(installDir))
      return false;

    // Regardless of what binary we're ultimately trying to find, we make sure
    // that this is a Visual Studio directory by checking for cl.exe.  We use
    // cl.exe instead of other binaries like link.exe because programs such as
    // GnuWin32 also have a utility called link.exe, so cl.exe is the least
    // ambiguous.
    BinDir = installDir;
    llvm::sys::path::append(BinDir, "VC", "bin");
    SmallString<128> ClPath(BinDir);
    llvm::sys::path::append(ClPath, "cl.exe");

    if (!llvm::sys::fs::can_execute(ClPath.c_str()))
      return false;
  }

  if (BinDir.empty())
    return false;

  switch (getArch()) {
  case llvm::Triple::x86:
    break;
  case llvm::Triple::x86_64:
    llvm::sys::path::append(BinDir, "amd64");
    break;
  case llvm::Triple::arm:
    llvm::sys::path::append(BinDir, "arm");
    break;
  default:
    // Whatever this is, Visual Studio doesn't have a toolchain for it.
    return false;
  }
  path = BinDir.str();
  return true;
}

VersionTuple MSVCToolChain::getMSVCVersionFromExe() const {
  VersionTuple Version;
#ifdef USE_WIN32
  std::string BinPath;
  if (!getVisualStudioBinariesFolder("", BinPath))
    return Version;
  SmallString<128> ClExe(BinPath);
  llvm::sys::path::append(ClExe, "cl.exe");

  std::wstring ClExeWide;
  if (!llvm::ConvertUTF8toWide(ClExe.c_str(), ClExeWide))
    return Version;

  const DWORD VersionSize = ::GetFileVersionInfoSizeW(ClExeWide.c_str(),
                                                      nullptr);
  if (VersionSize == 0)
    return Version;

  SmallVector<uint8_t, 4 * 1024> VersionBlock(VersionSize);
  if (!::GetFileVersionInfoW(ClExeWide.c_str(), 0, VersionSize,
                             VersionBlock.data()))
    return Version;

  VS_FIXEDFILEINFO *FileInfo = nullptr;
  UINT FileInfoSize = 0;
  if (!::VerQueryValueW(VersionBlock.data(), L"\\",
                        reinterpret_cast<LPVOID *>(&FileInfo), &FileInfoSize) ||
      FileInfoSize < sizeof(*FileInfo))
    return Version;

  const unsigned Major = (FileInfo->dwFileVersionMS >> 16) & 0xFFFF;
  const unsigned Minor = (FileInfo->dwFileVersionMS      ) & 0xFFFF;
  const unsigned Micro = (FileInfo->dwFileVersionLS >> 16) & 0xFFFF;

  Version = VersionTuple(Major, Minor, Micro);
#endif
  return Version;
}

// Get Visual Studio installation directory.
bool MSVCToolChain::getVisualStudioInstallDir(std::string &path) const {
  // First check the environment variables that vsvars32.bat sets.
  if (llvm::Optional<std::string> VcInstallDir =
          llvm::sys::Process::GetEnv("VCINSTALLDIR")) {
    path = std::move(*VcInstallDir);
    path = path.substr(0, path.find("\\VC"));
    return true;
  }

  std::string vsIDEInstallDir;
  std::string vsExpressIDEInstallDir;
  // Then try the windows registry.
  bool hasVCDir =
      getSystemRegistryString("SOFTWARE\\Microsoft\\VisualStudio\\$VERSION",
                              "InstallDir", vsIDEInstallDir, nullptr);
  if (hasVCDir && !vsIDEInstallDir.empty()) {
    path = vsIDEInstallDir.substr(0, vsIDEInstallDir.find("\\Common7\\IDE"));
    return true;
  }

  bool hasVCExpressDir =
      getSystemRegistryString("SOFTWARE\\Microsoft\\VCExpress\\$VERSION",
                              "InstallDir", vsExpressIDEInstallDir, nullptr);
  if (hasVCExpressDir && !vsExpressIDEInstallDir.empty()) {
    path = vsExpressIDEInstallDir.substr(
        0, vsIDEInstallDir.find("\\Common7\\IDE"));
    return true;
  }

  // Try the environment.
  std::string vcomntools;
  if (llvm::Optional<std::string> vs120comntools =
          llvm::sys::Process::GetEnv("VS120COMNTOOLS"))
    vcomntools = std::move(*vs120comntools);
  else if (llvm::Optional<std::string> vs100comntools =
               llvm::sys::Process::GetEnv("VS100COMNTOOLS"))
    vcomntools = std::move(*vs100comntools);
  else if (llvm::Optional<std::string> vs90comntools =
               llvm::sys::Process::GetEnv("VS90COMNTOOLS"))
    vcomntools = std::move(*vs90comntools);
  else if (llvm::Optional<std::string> vs80comntools =
               llvm::sys::Process::GetEnv("VS80COMNTOOLS"))
    vcomntools = std::move(*vs80comntools);

  // Find any version we can.
  if (!vcomntools.empty()) {
    size_t p = vcomntools.find("\\Common7\\Tools");
    if (p != std::string::npos)
      vcomntools.resize(p);
    path = std::move(vcomntools);
    return true;
  }
  return false;
}

void MSVCToolChain::AddSystemIncludeWithSubfolder(
    const ArgList &DriverArgs, ArgStringList &CC1Args,
    const std::string &folder, const Twine &subfolder1, const Twine &subfolder2,
    const Twine &subfolder3) const {
  llvm::SmallString<128> path(folder);
  llvm::sys::path::append(path, subfolder1, subfolder2, subfolder3);
  addSystemInclude(DriverArgs, CC1Args, path);
}

void MSVCToolChain::AddClangSystemIncludeArgs(const ArgList &DriverArgs,
                                              ArgStringList &CC1Args) const {
  if (DriverArgs.hasArg(options::OPT_nostdinc))
    return;

  if (!DriverArgs.hasArg(options::OPT_nobuiltininc)) {
    AddSystemIncludeWithSubfolder(DriverArgs, CC1Args, getDriver().ResourceDir,
                                  "include");
  }

  // Add %INCLUDE%-like directories from the -imsvc flag.
  for (const auto &Path : DriverArgs.getAllArgValues(options::OPT__SLASH_imsvc))
    addSystemInclude(DriverArgs, CC1Args, Path);

  if (DriverArgs.hasArg(options::OPT_nostdlibinc))
    return;

  // Honor %INCLUDE%. It should know essential search paths with vcvarsall.bat.
  if (llvm::Optional<std::string> cl_include_dir =
          llvm::sys::Process::GetEnv("INCLUDE")) {
    SmallVector<StringRef, 8> Dirs;
    StringRef(*cl_include_dir)
        .split(Dirs, ";", /*MaxSplit=*/-1, /*KeepEmpty=*/false);
    for (StringRef Dir : Dirs)
      addSystemInclude(DriverArgs, CC1Args, Dir);
    if (!Dirs.empty())
      return;
  }

  std::string VSDir;

  // When built with access to the proper Windows APIs, try to actually find
  // the correct include paths first.
  if (getVisualStudioInstallDir(VSDir)) {
    AddSystemIncludeWithSubfolder(DriverArgs, CC1Args, VSDir, "VC\\include");

    if (useUniversalCRT(VSDir)) {
      std::string UniversalCRTSdkPath;
      std::string UCRTVersion;
      if (getUniversalCRTSdkDir(UniversalCRTSdkPath, UCRTVersion)) {
        AddSystemIncludeWithSubfolder(DriverArgs, CC1Args, UniversalCRTSdkPath,
                                      "Include", UCRTVersion, "ucrt");
      }
    }

    std::string WindowsSDKDir;
    int major;
    std::string windowsSDKIncludeVersion;
    std::string windowsSDKLibVersion;
    if (getWindowsSDKDir(WindowsSDKDir, major, windowsSDKIncludeVersion,
                         windowsSDKLibVersion)) {
      if (major >= 8) {
        // Note: windowsSDKIncludeVersion is empty for SDKs prior to v10.
        // Anyway, llvm::sys::path::append is able to manage it.
        AddSystemIncludeWithSubfolder(DriverArgs, CC1Args, WindowsSDKDir,
                                      "include", windowsSDKIncludeVersion,
                                      "shared");
        AddSystemIncludeWithSubfolder(DriverArgs, CC1Args, WindowsSDKDir,
                                      "include", windowsSDKIncludeVersion,
                                      "um");
        AddSystemIncludeWithSubfolder(DriverArgs, CC1Args, WindowsSDKDir,
                                      "include", windowsSDKIncludeVersion,
                                      "winrt");
      } else {
        AddSystemIncludeWithSubfolder(DriverArgs, CC1Args, WindowsSDKDir,
                                      "include");
      }
    } else {
      addSystemInclude(DriverArgs, CC1Args, VSDir);
    }
    return;
  }

#if defined(LLVM_ON_WIN32)
  // As a fallback, select default install paths.
  // FIXME: Don't guess drives and paths like this on Windows.
  const StringRef Paths[] = {
    "C:/Program Files/Microsoft Visual Studio 10.0/VC/include",
    "C:/Program Files/Microsoft Visual Studio 9.0/VC/include",
    "C:/Program Files/Microsoft Visual Studio 9.0/VC/PlatformSDK/Include",
    "C:/Program Files/Microsoft Visual Studio 8/VC/include",
    "C:/Program Files/Microsoft Visual Studio 8/VC/PlatformSDK/Include"
  };
  addSystemIncludes(DriverArgs, CC1Args, Paths);
#endif
}

void MSVCToolChain::AddClangCXXStdlibIncludeArgs(const ArgList &DriverArgs,
                                                 ArgStringList &CC1Args) const {
  // FIXME: There should probably be logic here to find libc++ on Windows.
}

std::string
MSVCToolChain::ComputeEffectiveClangTriple(const ArgList &Args,
                                           types::ID InputType) const {
  std::string TripleStr =
      ToolChain::ComputeEffectiveClangTriple(Args, InputType);
  llvm::Triple Triple(TripleStr);
  VersionTuple MSVT =
      tools::visualstudio::getMSVCVersion(/*D=*/nullptr, *this, Triple, Args,
                                          /*IsWindowsMSVC=*/true);
  if (MSVT.empty())
    return TripleStr;

  MSVT = VersionTuple(MSVT.getMajor(), MSVT.getMinor().getValueOr(0),
                      MSVT.getSubminor().getValueOr(0));

  if (Triple.getEnvironment() == llvm::Triple::MSVC) {
    StringRef ObjFmt = Triple.getEnvironmentName().split('-').second;
    if (ObjFmt.empty())
      Triple.setEnvironmentName((Twine("msvc") + MSVT.getAsString()).str());
    else
      Triple.setEnvironmentName(
          (Twine("msvc") + MSVT.getAsString() + Twine('-') + ObjFmt).str());
  }
  return Triple.getTriple();
}

SanitizerMask MSVCToolChain::getSupportedSanitizers() const {
  SanitizerMask Res = ToolChain::getSupportedSanitizers();
  Res |= SanitizerKind::Address;
  return Res;
}

static void TranslateOptArg(Arg *A, llvm::opt::DerivedArgList &DAL,
                            bool SupportsForcingFramePointer,
                            const char *ExpandChar, const OptTable &Opts) {
  assert(A->getOption().matches(options::OPT__SLASH_O));

  StringRef OptStr = A->getValue();
  for (size_t I = 0, E = OptStr.size(); I != E; ++I) {
    const char &OptChar = *(OptStr.data() + I);
    switch (OptChar) {
    default:
      break;
    case '1':
    case '2':
    case 'x':
    case 'd':
      if (&OptChar == ExpandChar) {
        if (OptChar == 'd') {
          DAL.AddFlagArg(A, Opts.getOption(options::OPT_O0));
        } else {
          if (OptChar == '1') {
            DAL.AddJoinedArg(A, Opts.getOption(options::OPT_O), "s");
          } else if (OptChar == '2' || OptChar == 'x') {
            DAL.AddFlagArg(A, Opts.getOption(options::OPT_fbuiltin));
            DAL.AddJoinedArg(A, Opts.getOption(options::OPT_O), "2");
          }
          if (SupportsForcingFramePointer &&
              !DAL.hasArgNoClaim(options::OPT_fno_omit_frame_pointer))
            DAL.AddFlagArg(A,
                           Opts.getOption(options::OPT_fomit_frame_pointer));
          if (OptChar == '1' || OptChar == '2')
            DAL.AddFlagArg(A,
                           Opts.getOption(options::OPT_ffunction_sections));
        }
      }
      break;
    case 'b':
      if (I + 1 != E && isdigit(OptStr[I + 1])) {
        switch (OptStr[I + 1]) {
        case '0':
          DAL.AddFlagArg(A, Opts.getOption(options::OPT_fno_inline));
          break;
        case '1':
          DAL.AddFlagArg(A, Opts.getOption(options::OPT_finline_hint_functions));
          break;
        case '2':
          DAL.AddFlagArg(A, Opts.getOption(options::OPT_finline_functions));
          break;
        }
        ++I;
      }
      break;
    case 'g':
      break;
    case 'i':
      if (I + 1 != E && OptStr[I + 1] == '-') {
        ++I;
        DAL.AddFlagArg(A, Opts.getOption(options::OPT_fno_builtin));
      } else {
        DAL.AddFlagArg(A, Opts.getOption(options::OPT_fbuiltin));
      }
      break;
    case 's':
      DAL.AddJoinedArg(A, Opts.getOption(options::OPT_O), "s");
      break;
    case 't':
      DAL.AddJoinedArg(A, Opts.getOption(options::OPT_O), "2");
      break;
    case 'y': {
      bool OmitFramePointer = true;
      if (I + 1 != E && OptStr[I + 1] == '-') {
        OmitFramePointer = false;
        ++I;
      }
      if (SupportsForcingFramePointer) {
        if (OmitFramePointer)
          DAL.AddFlagArg(A,
                         Opts.getOption(options::OPT_fomit_frame_pointer));
        else
          DAL.AddFlagArg(
              A, Opts.getOption(options::OPT_fno_omit_frame_pointer));
      } else {
        // Don't warn about /Oy- in 64-bit builds (where
        // SupportsForcingFramePointer is false).  The flag having no effect
        // there is a compiler-internal optimization, and people shouldn't have
        // to special-case their build files for 64-bit clang-cl.
        A->claim();
      }
      break;
    }
    }
  }
}

static void TranslateDArg(Arg *A, llvm::opt::DerivedArgList &DAL,
                          const OptTable &Opts) {
  assert(A->getOption().matches(options::OPT_D));

  StringRef Val = A->getValue();
  size_t Hash = Val.find('#');
  if (Hash == StringRef::npos || Hash > Val.find('=')) {
    DAL.append(A);
    return;
  }

  std::string NewVal = Val;
  NewVal[Hash] = '=';
  DAL.AddJoinedArg(A, Opts.getOption(options::OPT_D), NewVal);
}

llvm::opt::DerivedArgList *
MSVCToolChain::TranslateArgs(const llvm::opt::DerivedArgList &Args,
<<<<<<< HEAD
                             const char *BoundArch, Action::OffloadKind) const {
=======
                             StringRef BoundArch) const {
>>>>>>> e6ca41a7
  DerivedArgList *DAL = new DerivedArgList(Args.getBaseArgs());
  const OptTable &Opts = getDriver().getOpts();

  // /Oy and /Oy- only has an effect under X86-32.
  bool SupportsForcingFramePointer = getArch() == llvm::Triple::x86;

  // The -O[12xd] flag actually expands to several flags.  We must desugar the
  // flags so that options embedded can be negated.  For example, the '-O2' flag
  // enables '-Oy'.  Expanding '-O2' into its constituent flags allows us to
  // correctly handle '-O2 -Oy-' where the trailing '-Oy-' disables a single
  // aspect of '-O2'.
  //
  // Note that this expansion logic only applies to the *last* of '[12xd]'.

  // First step is to search for the character we'd like to expand.
  const char *ExpandChar = nullptr;
  for (Arg *A : Args) {
    if (!A->getOption().matches(options::OPT__SLASH_O))
      continue;
    StringRef OptStr = A->getValue();
    for (size_t I = 0, E = OptStr.size(); I != E; ++I) {
      char OptChar = OptStr[I];
      char PrevChar = I > 0 ? OptStr[I - 1] : '0';
      if (PrevChar == 'b') {
        // OptChar does not expand; it's an argument to the previous char.
        continue;
      }
      if (OptChar == '1' || OptChar == '2' || OptChar == 'x' || OptChar == 'd')
        ExpandChar = OptStr.data() + I;
    }
  }

  for (Arg *A : Args) {
    if (A->getOption().matches(options::OPT__SLASH_O)) {
      // The -O flag actually takes an amalgam of other options.  For example,
      // '/Ogyb2' is equivalent to '/Og' '/Oy' '/Ob2'.
      TranslateOptArg(A, *DAL, SupportsForcingFramePointer, ExpandChar, Opts);
    } else if (A->getOption().matches(options::OPT_D)) {
      // Translate -Dfoo#bar into -Dfoo=bar.
      TranslateDArg(A, *DAL, Opts);
    } else {
      DAL->append(A);
    }
  }

  return DAL;
}<|MERGE_RESOLUTION|>--- conflicted
+++ resolved
@@ -811,11 +811,7 @@
 
 llvm::opt::DerivedArgList *
 MSVCToolChain::TranslateArgs(const llvm::opt::DerivedArgList &Args,
-<<<<<<< HEAD
-                             const char *BoundArch, Action::OffloadKind) const {
-=======
-                             StringRef BoundArch) const {
->>>>>>> e6ca41a7
+                             StringRef BoundArch, Action::OffloadKind) const {
   DerivedArgList *DAL = new DerivedArgList(Args.getBaseArgs());
   const OptTable &Opts = getDriver().getOpts();
 
