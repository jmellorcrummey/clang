--- conflicted
+++ resolved
@@ -115,21 +115,14 @@
   return Res;
 }
 
-<<<<<<< HEAD
 /// Return a string that can be used as prefix in order to generate unique files
 /// for each offloading kind.
-std::string Action::GetOffloadingFileNamePrefix(OffloadKind Kind,
-                                                StringRef NormalizedTriple,
-                                                bool CreatePrefixForHost) {
+std::string
+Action::GetOffloadingFileNamePrefix(OffloadKind Kind,
+                                    StringRef llvm::NormalizedTriple,
+                                    bool CreatePrefixForHost) {
   // Don't generate prefix for host actions unless required.
   if (!CreatePrefixForHost && (Kind == OFK_None || Kind == OFK_Host))
-=======
-std::string
-Action::getOffloadingFileNamePrefix(llvm::StringRef NormalizedTriple) const {
-  // A file prefix is only generated for device actions and consists of the
-  // offload kind and triple.
-  if (!OffloadingDeviceKind)
->>>>>>> 499b3207
     return "";
 
   std::string Res("-");
