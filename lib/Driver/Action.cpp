//===--- Action.cpp - Abstract compilation steps --------------------------===//
//
//                     The LLVM Compiler Infrastructure
//
// This file is distributed under the University of Illinois Open Source
// License. See LICENSE.TXT for details.
//
//===----------------------------------------------------------------------===//

#include "clang/Driver/Action.h"
#include "llvm/ADT/StringSwitch.h"
#include "llvm/Support/ErrorHandling.h"
#include "llvm/Support/Regex.h"
#include <cassert>
using namespace clang::driver;
using namespace llvm::opt;

Action::~Action() {}

const char *Action::getClassName(ActionClass AC) {
  switch (AC) {
  case InputClass: return "input";
  case BindArchClass: return "bind-arch";
  case CudaDeviceClass: return "cuda-device";
  case CudaHostClass: return "cuda-host";
  case OffloadBundlingJobClass:
    return "clang-offload-bundler";
  case OffloadUnbundlingJobClass:
    return "clang-offload-unbundler";
  case PreprocessJobClass: return "preprocessor";
  case PrecompileJobClass: return "precompiler";
  case AnalyzeJobClass: return "analyzer";
  case MigrateJobClass: return "migrator";
  case CompileJobClass: return "compiler";
  case BackendJobClass: return "backend";
  case AssembleJobClass: return "assembler";
  case LinkJobClass: return "linker";
  case LipoJobClass: return "lipo";
  case DsymutilJobClass: return "dsymutil";
  case VerifyDebugInfoJobClass: return "verify-debug-info";
  case VerifyPCHJobClass: return "verify-pch";
  }

  llvm_unreachable("invalid class");
}

void InputAction::anchor() {}

InputAction::InputAction(const Arg &_Input, types::ID _Type)
  : Action(InputClass, _Type), Input(_Input) {
}

void BindArchAction::anchor() {}

BindArchAction::BindArchAction(Action *Input, const char *_ArchName)
    : Action(BindArchClass, Input), ArchName(_ArchName) {}

// Converts CUDA GPU architecture, e.g. "sm_21", to its corresponding virtual
// compute arch, e.g. "compute_20".  Returns null if the input arch is null or
// doesn't match an existing arch.
static const char* GpuArchToComputeName(const char *ArchName) {
  if (!ArchName)
    return nullptr;
  return llvm::StringSwitch<const char *>(ArchName)
      .Cases("sm_20", "sm_21", "compute_20")
      .Case("sm_30", "compute_30")
      .Case("sm_32", "compute_32")
      .Case("sm_35", "compute_35")
      .Case("sm_37", "compute_37")
      .Case("sm_50", "compute_50")
      .Case("sm_52", "compute_52")
      .Case("sm_53", "compute_53")
      .Default(nullptr);
}

void CudaDeviceAction::anchor() {}

CudaDeviceAction::CudaDeviceAction(Action *Input, const char *ArchName,
                                   bool AtTopLevel)
    : Action(CudaDeviceClass, Input), GpuArchName(ArchName),
      AtTopLevel(AtTopLevel) {
  assert(!GpuArchName || IsValidGpuArchName(GpuArchName));
}

const char *CudaDeviceAction::getComputeArchName() const {
  return GpuArchToComputeName(GpuArchName);
}

bool CudaDeviceAction::IsValidGpuArchName(llvm::StringRef ArchName) {
  return GpuArchToComputeName(ArchName.data()) != nullptr;
}

void CudaHostAction::anchor() {}

CudaHostAction::CudaHostAction(Action *Input, const ActionList &DeviceActions)
    : Action(CudaHostClass, Input), DeviceActions(DeviceActions) {}

void JobAction::anchor() {}

<<<<<<< HEAD
JobAction::JobAction(ActionClass Kind, std::unique_ptr<Action> Input)
    : Action(Kind, std::move(Input)) {}

JobAction::JobAction(ActionClass Kind, std::unique_ptr<Action> Input,
                     types::ID Type)
    : Action(Kind, std::move(Input), Type) {}
=======
JobAction::JobAction(ActionClass Kind, Action *Input, types::ID Type)
    : Action(Kind, Input, Type) {}
>>>>>>> 673d73a5

JobAction::JobAction(ActionClass Kind, const ActionList &Inputs, types::ID Type)
  : Action(Kind, Inputs, Type) {
}

void OffloadBundlingJobAction::anchor() {}

OffloadBundlingJobAction::OffloadBundlingJobAction(
    std::unique_ptr<Action> Input)
    : JobAction(OffloadBundlingJobClass, std::move(Input)) {}

void OffloadUnbundlingJobAction::anchor() {}

OffloadUnbundlingJobAction::OffloadUnbundlingJobAction(
    std::unique_ptr<Action> Input)
    : JobAction(OffloadUnbundlingJobClass, std::move(Input)) {}

void PreprocessJobAction::anchor() {}

PreprocessJobAction::PreprocessJobAction(Action *Input, types::ID OutputType)
    : JobAction(PreprocessJobClass, Input, OutputType) {}

void PrecompileJobAction::anchor() {}

PrecompileJobAction::PrecompileJobAction(Action *Input, types::ID OutputType)
    : JobAction(PrecompileJobClass, Input, OutputType) {}

void AnalyzeJobAction::anchor() {}

AnalyzeJobAction::AnalyzeJobAction(Action *Input, types::ID OutputType)
    : JobAction(AnalyzeJobClass, Input, OutputType) {}

void MigrateJobAction::anchor() {}

MigrateJobAction::MigrateJobAction(Action *Input, types::ID OutputType)
    : JobAction(MigrateJobClass, Input, OutputType) {}

void CompileJobAction::anchor() {}

CompileJobAction::CompileJobAction(Action *Input, types::ID OutputType)
    : JobAction(CompileJobClass, Input, OutputType) {}

void BackendJobAction::anchor() {}

BackendJobAction::BackendJobAction(Action *Input, types::ID OutputType)
    : JobAction(BackendJobClass, Input, OutputType) {}

void AssembleJobAction::anchor() {}

AssembleJobAction::AssembleJobAction(Action *Input, types::ID OutputType)
    : JobAction(AssembleJobClass, Input, OutputType) {}

void LinkJobAction::anchor() {}

LinkJobAction::LinkJobAction(ActionList &Inputs, types::ID Type)
  : JobAction(LinkJobClass, Inputs, Type) {
}

void LipoJobAction::anchor() {}

LipoJobAction::LipoJobAction(ActionList &Inputs, types::ID Type)
  : JobAction(LipoJobClass, Inputs, Type) {
}

void DsymutilJobAction::anchor() {}

DsymutilJobAction::DsymutilJobAction(ActionList &Inputs, types::ID Type)
  : JobAction(DsymutilJobClass, Inputs, Type) {
}

void VerifyJobAction::anchor() {}

VerifyJobAction::VerifyJobAction(ActionClass Kind, Action *Input,
                                 types::ID Type)
    : JobAction(Kind, Input, Type) {
  assert((Kind == VerifyDebugInfoJobClass || Kind == VerifyPCHJobClass) &&
         "ActionClass is not a valid VerifyJobAction");
}

void VerifyDebugInfoJobAction::anchor() {}

VerifyDebugInfoJobAction::VerifyDebugInfoJobAction(Action *Input,
                                                   types::ID Type)
    : VerifyJobAction(VerifyDebugInfoJobClass, Input, Type) {}

void VerifyPCHJobAction::anchor() {}

VerifyPCHJobAction::VerifyPCHJobAction(Action *Input, types::ID Type)
    : VerifyJobAction(VerifyPCHJobClass, Input, Type) {}<|MERGE_RESOLUTION|>--- conflicted
+++ resolved
@@ -97,17 +97,11 @@
 
 void JobAction::anchor() {}
 
-<<<<<<< HEAD
-JobAction::JobAction(ActionClass Kind, std::unique_ptr<Action> Input)
-    : Action(Kind, std::move(Input)) {}
+JobAction::JobAction(ActionClass Kind, Action *Input)
+    : Action(Kind, Input) {}
 
-JobAction::JobAction(ActionClass Kind, std::unique_ptr<Action> Input,
-                     types::ID Type)
-    : Action(Kind, std::move(Input), Type) {}
-=======
 JobAction::JobAction(ActionClass Kind, Action *Input, types::ID Type)
     : Action(Kind, Input, Type) {}
->>>>>>> 673d73a5
 
 JobAction::JobAction(ActionClass Kind, const ActionList &Inputs, types::ID Type)
   : Action(Kind, Inputs, Type) {
@@ -115,15 +109,13 @@
 
 void OffloadBundlingJobAction::anchor() {}
 
-OffloadBundlingJobAction::OffloadBundlingJobAction(
-    std::unique_ptr<Action> Input)
-    : JobAction(OffloadBundlingJobClass, std::move(Input)) {}
+OffloadBundlingJobAction::OffloadBundlingJobAction(Action * Input)
+    : JobAction(OffloadBundlingJobClass, Input) {}
 
 void OffloadUnbundlingJobAction::anchor() {}
 
-OffloadUnbundlingJobAction::OffloadUnbundlingJobAction(
-    std::unique_ptr<Action> Input)
-    : JobAction(OffloadUnbundlingJobClass, std::move(Input)) {}
+OffloadUnbundlingJobAction::OffloadUnbundlingJobAction(Action *Input)
+    : JobAction(OffloadUnbundlingJobClass, Input) {}
 
 void PreprocessJobAction::anchor() {}
 
