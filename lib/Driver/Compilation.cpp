--- conflicted
+++ resolved
@@ -58,22 +58,9 @@
 
   DerivedArgList *&Entry = TCArgs[{TC, BoundArch, DeviceOffloadKind}];
   if (!Entry) {
-<<<<<<< HEAD
-    DerivedArgList *DefaultArgs = TC->TranslateArgs(*TranslatedArgs, BoundArch);
-    Entry = (DefaultArgs) ? DefaultArgs : TranslatedArgs;
-
-    // Check if there is any offloading specific translation to do.
-    DerivedArgList *OffloadArgs = TC->TranslateOffloadArgs(*Entry, BoundArch);
-    if (OffloadArgs) {
-      // There are offloading translated args, so we have to use them instead.
-      delete DefaultArgs;
-      Entry = OffloadArgs;
-    }
-=======
     Entry = TC->TranslateArgs(*TranslatedArgs, BoundArch, DeviceOffloadKind);
     if (!Entry)
       Entry = TranslatedArgs;
->>>>>>> 0ace2a2a
   }
 
   return *Entry;
