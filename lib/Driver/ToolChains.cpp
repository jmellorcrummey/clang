--- conflicted
+++ resolved
@@ -2449,7 +2449,6 @@
   return true;
 }
 
-<<<<<<< HEAD
 llvm::opt::DerivedArgList *
 Generic_GCC::TranslateOffloadArgs(const llvm::opt::DerivedArgList &Args,
                                   const char *BoundArch) const {
@@ -2490,8 +2489,6 @@
   return DAL;
 }
 
-=======
->>>>>>> 11d2cfeb
 void Generic_ELF::addClangTargetOptions(const ArgList &DriverArgs,
                                         ArgStringList &CC1Args) const {
   const Generic_GCC::GCCVersion &V = GCCInstallation.getVersion();
@@ -4259,7 +4256,6 @@
 void
 CudaToolChain::addClangTargetOptions(const llvm::opt::ArgList &DriverArgs,
                                      llvm::opt::ArgStringList &CC1Args) const {
-
   Linux::addClangTargetOptions(DriverArgs, CC1Args);
   std::string LibDeviceFile;
 
@@ -4292,7 +4288,6 @@
 llvm::opt::DerivedArgList *
 CudaToolChain::TranslateArgs(const llvm::opt::DerivedArgList &Args,
                              const char *BoundArch) const {
-
   DerivedArgList *DAL = new DerivedArgList(Args.getBaseArgs());
   const OptTable &Opts = getDriver().getOpts();
 
