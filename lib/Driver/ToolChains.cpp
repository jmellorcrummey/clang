--- conflicted
+++ resolved
@@ -2091,16 +2091,6 @@
 /// Hexagon Toolchain
 
 std::string Hexagon_TC::GetGnuDir(const std::string &InstalledDir,
-<<<<<<< HEAD
-                                    const ArgList &Args) {
-
-  // Locate the rest of the toolchain ...
-  const Arg *A = Args.getLastArg(options::OPT_gcc_toolchain);
-  std::string gcc_toolchain( (A) ? A->getValue() : GCC_INSTALL_PREFIX);
-
-  if ( !gcc_toolchain.empty() )
-    return gcc_toolchain;
-=======
                                   const ArgList &Args) {
 
   // Locate the rest of the toolchain ...
@@ -2108,7 +2098,6 @@
 
   if (!GccToolchain.empty())
     return GccToolchain;
->>>>>>> dcbb8fe6
 
   std::string InstallRelDir = InstalledDir + "/../../gnu";
   if (llvm::sys::fs::exists(InstallRelDir))
@@ -2247,12 +2236,8 @@
 
   const Driver &D = getDriver();
   std::string Ver(GetGCCLibAndIncVersion());
-<<<<<<< HEAD
-  SmallString<128> IncludeDir(Hexagon_TC::GetGnuDir(D.InstalledDir, DriverArgs));
-=======
   SmallString<128> IncludeDir(
       Hexagon_TC::GetGnuDir(D.InstalledDir, DriverArgs));
->>>>>>> dcbb8fe6
 
   llvm::sys::path::append(IncludeDir, "hexagon/include/c++/");
   llvm::sys::path::append(IncludeDir, Ver);
