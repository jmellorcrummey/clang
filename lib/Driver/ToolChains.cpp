--- conflicted
+++ resolved
@@ -5057,12 +5057,8 @@
 
 llvm::opt::DerivedArgList *
 CudaToolChain::TranslateArgs(const llvm::opt::DerivedArgList &Args,
-<<<<<<< HEAD
-                             const char *BoundArch,
+                             StringRef BoundArch,
                              Action::OffloadKind DeviceOffloadingKind) const {
-=======
-                             StringRef BoundArch, Action::OffloadKind) const {
->>>>>>> 8600cffa
   DerivedArgList *DAL = new DerivedArgList(Args.getBaseArgs());
   const OptTable &Opts = getDriver().getOpts();
 
