//===--- Tools.cpp - Tools Implementations ----------------------*- C++ -*-===//
//
//                     The LLVM Compiler Infrastructure
//
// This file is distributed under the University of Illinois Open Source
// License. See LICENSE.TXT for details.
//
//===----------------------------------------------------------------------===//

#include "Tools.h"
#include "InputInfo.h"
#include "ToolChains.h"
#include "clang/Basic/CharInfo.h"
#include "clang/Basic/LangOptions.h"
#include "clang/Basic/ObjCRuntime.h"
#include "clang/Basic/Version.h"
#include "clang/Config/config.h"
#include "clang/Driver/Action.h"
#include "clang/Driver/Compilation.h"
#include "clang/Driver/Driver.h"
#include "clang/Driver/DriverDiagnostic.h"
#include "clang/Driver/Job.h"
#include "clang/Driver/Options.h"
#include "clang/Driver/SanitizerArgs.h"
#include "clang/Driver/ToolChain.h"
#include "clang/Driver/Util.h"
#include "llvm/ADT/STLExtras.h"
#include "llvm/ADT/SmallString.h"
#include "llvm/ADT/StringExtras.h"
#include "llvm/ADT/StringSwitch.h"
#include "llvm/ADT/Twine.h"
#include "llvm/Option/Arg.h"
#include "llvm/Option/ArgList.h"
#include "llvm/Option/Option.h"
#include "llvm/Support/CodeGen.h"
#include "llvm/Support/Compression.h"
#include "llvm/Support/ErrorHandling.h"
#include "llvm/Support/FileSystem.h"
#include "llvm/Support/Host.h"
#include "llvm/Support/Path.h"
#include "llvm/Support/Process.h"
#include "llvm/Support/Program.h"
#include "llvm/Support/raw_ostream.h"
#include "llvm/Support/TargetParser.h"

#ifdef LLVM_ON_UNIX
#include <unistd.h> // For getuid().
#endif

using namespace clang::driver;
using namespace clang::driver::tools;
using namespace clang;
using namespace llvm::opt;

static void handleTargetFeaturesGroup(const ArgList &Args,
                                      std::vector<const char *> &Features,
                                      OptSpecifier Group) {
  for (const Arg *A : Args.filtered(Group)) {
    StringRef Name = A->getOption().getName();
    A->claim();

    // Skip over "-m".
    assert(Name.startswith("m") && "Invalid feature name.");
    Name = Name.substr(1);

    bool IsNegative = Name.startswith("no-");
    if (IsNegative)
      Name = Name.substr(3);
    Features.push_back(Args.MakeArgString((IsNegative ? "-" : "+") + Name));
  }
}

static const char *getSparcAsmModeForCPU(StringRef Name,
                                         const llvm::Triple &Triple) {
  if (Triple.getArch() == llvm::Triple::sparcv9) {
    return llvm::StringSwitch<const char *>(Name)
          .Case("niagara", "-Av9b")
          .Case("niagara2", "-Av9b")
          .Case("niagara3", "-Av9d")
          .Case("niagara4", "-Av9d")
          .Default("-Av9");
  } else {
    return llvm::StringSwitch<const char *>(Name)
          .Case("v8", "-Av8")
          .Case("supersparc", "-Av8")
          .Case("sparclite", "-Asparclite")
          .Case("f934", "-Asparclite")
          .Case("hypersparc", "-Av8")
          .Case("sparclite86x", "-Asparclite")
          .Case("sparclet", "-Asparclet")
          .Case("tsc701", "-Asparclet")
          .Case("v9", "-Av8plus")
          .Case("ultrasparc", "-Av8plus")
          .Case("ultrasparc3", "-Av8plus")
          .Case("niagara", "-Av8plusb")
          .Case("niagara2", "-Av8plusb")
          .Case("niagara3", "-Av8plusd")
          .Case("niagara4", "-Av8plusd")
          .Case("leon2", "-Av8")
          .Case("at697e", "-Av8")
          .Case("at697f", "-Av8")
          .Case("leon3", "-Av8")
          .Case("ut699", "-Av8")
          .Case("gr712rc", "-Av8")
          .Case("leon4", "-Av8")
          .Case("gr740", "-Av8")
          .Default("-Av8");
  }
}

/// CheckPreprocessingOptions - Perform some validation of preprocessing
/// arguments that is shared with gcc.
static void CheckPreprocessingOptions(const Driver &D, const ArgList &Args) {
  if (Arg *A = Args.getLastArg(options::OPT_C, options::OPT_CC)) {
    if (!Args.hasArg(options::OPT_E) && !Args.hasArg(options::OPT__SLASH_P) &&
        !Args.hasArg(options::OPT__SLASH_EP) && !D.CCCIsCPP()) {
      D.Diag(diag::err_drv_argument_only_allowed_with)
          << A->getBaseArg().getAsString(Args)
          << (D.IsCLMode() ? "/E, /P or /EP" : "-E");
    }
  }
}

/// CheckCodeGenerationOptions - Perform some validation of code generation
/// arguments that is shared with gcc.
static void CheckCodeGenerationOptions(const Driver &D, const ArgList &Args) {
  // In gcc, only ARM checks this, but it seems reasonable to check universally.
  if (Args.hasArg(options::OPT_static))
    if (const Arg *A =
            Args.getLastArg(options::OPT_dynamic, options::OPT_mdynamic_no_pic))
      D.Diag(diag::err_drv_argument_not_allowed_with) << A->getAsString(Args)
                                                      << "-static";
}

// Add backslashes to escape spaces and other backslashes.
// This is used for the space-separated argument list specified with
// the -dwarf-debug-flags option.
static void EscapeSpacesAndBackslashes(const char *Arg,
                                       SmallVectorImpl<char> &Res) {
  for (; *Arg; ++Arg) {
    switch (*Arg) {
    default:
      break;
    case ' ':
    case '\\':
      Res.push_back('\\');
      break;
    }
    Res.push_back(*Arg);
  }
}

// Quote target names for inclusion in GNU Make dependency files.
// Only the characters '$', '#', ' ', '\t' are quoted.
static void QuoteTarget(StringRef Target, SmallVectorImpl<char> &Res) {
  for (unsigned i = 0, e = Target.size(); i != e; ++i) {
    switch (Target[i]) {
    case ' ':
    case '\t':
      // Escape the preceding backslashes
      for (int j = i - 1; j >= 0 && Target[j] == '\\'; --j)
        Res.push_back('\\');

      // Escape the space/tab
      Res.push_back('\\');
      break;
    case '$':
      Res.push_back('$');
      break;
    case '#':
      Res.push_back('\\');
      break;
    default:
      break;
    }

    Res.push_back(Target[i]);
  }
}

static void addDirectoryList(const ArgList &Args, ArgStringList &CmdArgs,
                             const char *ArgName, const char *EnvVar) {
  const char *DirList = ::getenv(EnvVar);
  bool CombinedArg = false;

  if (!DirList)
    return; // Nothing to do.

  StringRef Name(ArgName);
  if (Name.equals("-I") || Name.equals("-L"))
    CombinedArg = true;

  StringRef Dirs(DirList);
  if (Dirs.empty()) // Empty string should not add '.'.
    return;

  StringRef::size_type Delim;
  while ((Delim = Dirs.find(llvm::sys::EnvPathSeparator)) != StringRef::npos) {
    if (Delim == 0) { // Leading colon.
      if (CombinedArg) {
        CmdArgs.push_back(Args.MakeArgString(std::string(ArgName) + "."));
      } else {
        CmdArgs.push_back(ArgName);
        CmdArgs.push_back(".");
      }
    } else {
      if (CombinedArg) {
        CmdArgs.push_back(
            Args.MakeArgString(std::string(ArgName) + Dirs.substr(0, Delim)));
      } else {
        CmdArgs.push_back(ArgName);
        CmdArgs.push_back(Args.MakeArgString(Dirs.substr(0, Delim)));
      }
    }
    Dirs = Dirs.substr(Delim + 1);
  }

  if (Dirs.empty()) { // Trailing colon.
    if (CombinedArg) {
      CmdArgs.push_back(Args.MakeArgString(std::string(ArgName) + "."));
    } else {
      CmdArgs.push_back(ArgName);
      CmdArgs.push_back(".");
    }
  } else { // Add the last path.
    if (CombinedArg) {
      CmdArgs.push_back(Args.MakeArgString(std::string(ArgName) + Dirs));
    } else {
      CmdArgs.push_back(ArgName);
      CmdArgs.push_back(Args.MakeArgString(Dirs));
    }
  }
}

static void AddLinkerInputs(const ToolChain &TC, const InputInfoList &Inputs,
                            const ArgList &Args, ArgStringList &CmdArgs,
                            const JobAction &JA) {
  const Driver &D = TC.getDriver();
  unsigned NumberOfInputs = Inputs.size();

  // If the current toolchain is an OpenMP host toolchain, we need to ignore
  // the last inputs - one for each offloading device - as they are going to be
  // embedded in the fat binary by a custom linker script.
  if (TC.getOffloadingKind() == ToolChain::OK_OpenMP_Host) {
    Arg *Tgts = Args.getLastArg(options::OPT_fopenmp_targets_EQ);
    assert(Tgts && Tgts->getNumValues() &&
           "OpenMP offloading has to have targets specified.");
    NumberOfInputs -= Tgts->getNumValues();
  }

  // Add extra linker input arguments which are not treated as inputs
  // (constructed via -Xarch_).
  Args.AddAllArgValues(CmdArgs, options::OPT_Zlinker_input);

<<<<<<< HEAD
  for (unsigned i = 0; i < NumberOfInputs; ++i) {
    const auto &II = Inputs[i];
=======
  for (const auto &II : Inputs) {
    // If the current tool chain refers to an OpenMP offloading host, we should
    // ignore inputs that refer to OpenMP offloading devices - they will be
    // embedded recurring to a proper linker script.
    if (auto *IA = II.getAction())
      if (JA.isHostOffloading(Action::OFK_OpenMP) &&
          IA->isDeviceOffloading(Action::OFK_OpenMP))
        continue;

>>>>>>> 0ace2a2a
    if (!TC.HasNativeLLVMSupport() && types::isLLVMIR(II.getType()))
      // Don't try to pass LLVM inputs unless we have native support.
      D.Diag(diag::err_drv_no_linker_llvm_support) << TC.getTripleString();

    // Add filenames immediately.
    if (II.isFilename()) {
      CmdArgs.push_back(II.getFilename());
      continue;
    }

    // Otherwise, this is a linker input argument.
    const Arg &A = II.getInputArg();

    // Handle reserved library options.
    if (A.getOption().matches(options::OPT_Z_reserved_lib_stdcxx))
      TC.AddCXXStdlibLibArgs(Args, CmdArgs);
    else if (A.getOption().matches(options::OPT_Z_reserved_lib_cckext))
      TC.AddCCKextLibArgs(Args, CmdArgs);
    else if (A.getOption().matches(options::OPT_z)) {
      // Pass -z prefix for gcc linker compatibility.
      A.claim();
      A.render(Args, CmdArgs);
    } else {
      A.renderAsInput(Args, CmdArgs);
    }
  }

  // LIBRARY_PATH - included following the user specified library paths.
  //                and only supported on native toolchains.
  if (!TC.isCrossCompiling())
    addDirectoryList(Args, CmdArgs, "-L", "LIBRARY_PATH");
}

<<<<<<< HEAD
/// \brief Add OpenMP linker script arguments at the end of the argument list
/// so that the fat binary is built by embedding each of the device images into
/// the host. The device images are the last inputs, one for each device and
/// come in the same order the triples are passed through the fopenmp_targets
/// option.
/// The linker script also defines a few symbols required by the code generation
/// so that the images can be easily retrieved at runtime by the offloading
/// library. This should be used in tool chains that support linker scripts.
static void AddOpenMPLinkerScript(const ToolChain &TC, Compilation &C,
                                  const InputInfo &Output,
                                  const InputInfoList &Inputs,
                                  const ArgList &Args, ArgStringList &CmdArgs) {

  // If this is not an OpenMP host toolchain, we don't need to do anything.
  if (TC.getOffloadingKind() != ToolChain::OK_OpenMP_Host)
    return;

  // Gather the pairs (target triple)-(file name). The files names are at the
  // end of the input list. So we do a reverse scanning.
  SmallVector<std::pair<llvm::Triple, const char *>, 4> Targets;

  Arg *Tgts = Args.getLastArg(options::OPT_fopenmp_targets_EQ);
  assert(Tgts && Tgts->getNumValues() &&
         "OpenMP offloading has to have targets specified.");

  auto TriplesIt = Tgts->getValues().end();
  auto FileNamesIt = Inputs.end();
  for (unsigned i = 0; i < Tgts->getNumValues(); ++i) {
    --TriplesIt;
    --FileNamesIt;
    Targets.push_back(
        std::make_pair(llvm::Triple(*TriplesIt), FileNamesIt->getFilename()));
  }

  // Create temporary linker script
  StringRef Name = llvm::sys::path::filename(Output.getFilename());
  std::pair<StringRef, StringRef> Split = Name.rsplit('.');
  std::string TmpName = C.getDriver().GetTemporaryPath(Split.first, "lk");
  const char *LKS = C.addTempFile(C.getArgs().MakeArgString(TmpName.c_str()));

  // Open script file in order to write contents
  std::error_code EC;
  llvm::raw_fd_ostream Lksf(LKS, EC, llvm::sys::fs::F_None);

  if (EC) {
    C.getDriver().Diag(clang::diag::err_unable_to_make_temp) << EC.message();
    return;
  }

  // Add commands to embed target binaries. We ensure that each section and
  // image s 16-byte aligned. This is not mandatory, but increases the
  // likelihood of data to be aligned with a cache block in several main host
  // machines.
  Lksf << "TARGET(binary)\n";
  for (unsigned i = 0; i < Targets.size(); ++i)
    Lksf << "INPUT(" << Targets[i].second << ")\n";

  Lksf << "SECTIONS\n";
  Lksf << "{\n";
  Lksf << "  .omp_offloading :\n";
  Lksf << "  ALIGN(0x10)\n";
  Lksf << "  {\n";

  for (unsigned i = 0; i < Targets.size(); ++i) {
    std::string TgtName(Targets[i].first.getTriple());
    // std::replace(TgtName.begin(), TgtName.end(), '-', '_');
    Lksf << "    . = ALIGN(0x10);\n";
    Lksf << "    PROVIDE_HIDDEN(.omp_offloading.img_start." << TgtName
         << " = .);\n";
    Lksf << "    " << Targets[i].second << "\n";
    Lksf << "    PROVIDE_HIDDEN(.omp_offloading.img_end." << TgtName
         << " = .);\n";
  }

  Lksf << "  }\n";
  // Add commands to define host entries begin and end
  Lksf << "  .omp_offloading.entries :\n";
  Lksf << "  ALIGN(0x10)\n";
  Lksf << "  SUBALIGN(0x01)\n";
  Lksf << "  {\n";
  Lksf << "    PROVIDE_HIDDEN(.omp_offloading.entries_begin = .);\n";
  Lksf << "    *(.omp_offloading.entries)\n";
  Lksf << "    PROVIDE_HIDDEN(.omp_offloading.entries_end = .);\n";
  Lksf << "  }\n";
  Lksf << "}\n";
  Lksf << "INSERT BEFORE .data\n";

  Lksf.close();

  CmdArgs.push_back("-T");
  CmdArgs.push_back(LKS);
=======
/// Add OpenMP linker script arguments at the end of the argument list so that
/// the fat binary is built by embedding each of the device images into the
/// host. The linker script also defines a few symbols required by the code
/// generation so that the images can be easily retrieved at runtime by the
/// offloading library. This should be used only in tool chains that support
/// linker scripts.
static void AddOpenMPLinkerScript(const ToolChain &TC, Compilation &C,
                                  const InputInfo &Output,
                                  const InputInfoList &Inputs,
                                  const ArgList &Args, ArgStringList &CmdArgs,
                                  const JobAction &JA) {

  // If this is not an OpenMP host toolchain, we don't need to do anything.
  if (!JA.isHostOffloading(Action::OFK_OpenMP))
    return;

  // Create temporary linker script. Keep it if save-temps is enabled.
  const char *LKS;
  SmallString<256> Name = llvm::sys::path::filename(Output.getFilename());
  if (C.getDriver().isSaveTempsEnabled()) {
    llvm::sys::path::replace_extension(Name, "lk");
    LKS = C.getArgs().MakeArgString(Name.c_str());
  } else {
    llvm::sys::path::replace_extension(Name, "");
    Name = C.getDriver().GetTemporaryPath(Name, "lk");
    LKS = C.addTempFile(C.getArgs().MakeArgString(Name.c_str()));
  }

  // Add linker script option to the command.
  CmdArgs.push_back("-T");
  CmdArgs.push_back(LKS);

  // Create a buffer to write the contents of the linker script.
  std::string LksBuffer;
  llvm::raw_string_ostream LksStream(LksBuffer);

  // Get the OpenMP offload tool chains so that we can extract the triple
  // associated with each device input.
  auto OpenMPToolChains = C.getOffloadToolChains<Action::OFK_OpenMP>();
  assert(OpenMPToolChains.first != OpenMPToolChains.second &&
         "No OpenMP toolchains??");

  // Track the input file name and device triple in order to build the script,
  // inserting binaries in the designated sections.
  SmallVector<std::pair<std::string, const char *>, 8> InputBinaryInfo;

  // Add commands to embed target binaries. We ensure that each section and
  // image is 16-byte aligned. This is not mandatory, but increases the
  // likelihood of data to be aligned with a cache block in several main host
  // machines.
  LksStream << "/*\n";
  LksStream << "  OpenMP Offload Linker Script.\n";
  LksStream << "*/\n";
  LksStream << "TARGET(binary)\n";
  auto DTC = OpenMPToolChains.first;
  for (auto &II : Inputs) {
    const Action *A = II.getAction();
    // Is this a device linking action?
    if (A && isa<LinkJobAction>(A) &&
        A->isDeviceOffloading(Action::OFK_OpenMP)) {
      assert(DTC != OpenMPToolChains.second &&
             "More device inputs than device toolchains??");
      InputBinaryInfo.push_back(std::make_pair(
          DTC->second->getTriple().normalize(), II.getFilename()));
      ++DTC;
      LksStream << "INPUT(" << II.getFilename() << ")\n";
    }
  }

  assert(DTC == OpenMPToolChains.second &&
         "Less device inputs than device toolchains??");

  LksStream << "SECTIONS\n";
  LksStream << "SECTIONS\n";
  LksStream << "{\n";
  LksStream << "  .omp_offloading :\n";
  LksStream << "  ALIGN(0x10)\n";
  LksStream << "  {\n";

  for (auto &BI : InputBinaryInfo) {
    LksStream << "    . = ALIGN(0x10);\n";
    LksStream << "    PROVIDE_HIDDEN(.omp_offloading.img_start." << BI.first
              << " = .);\n";
    LksStream << "    " << BI.second << "\n";
    LksStream << "    PROVIDE_HIDDEN(.omp_offloading.img_end." << BI.first
              << " = .);\n";
  }

  LksStream << "  }\n";
  // Add commands to define host entries begin and end. We use 1-byte subalign
  // so that the linker does not add any padding and the elements in this
  // section form an array.
  LksStream << "  .omp_offloading.entries :\n";
  LksStream << "  ALIGN(0x10)\n";
  LksStream << "  SUBALIGN(0x01)\n";
  LksStream << "  {\n";
  LksStream << "    PROVIDE_HIDDEN(.omp_offloading.entries_begin = .);\n";
  LksStream << "    *(.omp_offloading.entries)\n";
  LksStream << "    PROVIDE_HIDDEN(.omp_offloading.entries_end = .);\n";
  LksStream << "  }\n";
  LksStream << "}\n";
  LksStream << "INSERT BEFORE .data\n";
  LksStream.flush();

  // Dump the contents of the linker script if the user requested that.
  if (C.getArgs().hasArg(options::OPT_fopenmp_dump_offload_linker_script))
    llvm::errs() << LksBuffer;

  // If this is a dry run, do not create the linker script file.
  if (C.getArgs().hasArg(options::OPT__HASH_HASH_HASH))
    return;

  // Open script file and write the contents.
  std::error_code EC;
  llvm::raw_fd_ostream Lksf(LKS, EC, llvm::sys::fs::F_None);

  if (EC) {
    C.getDriver().Diag(clang::diag::err_unable_to_make_temp) << EC.message();
    return;
  }

  Lksf << LksBuffer;
>>>>>>> 0ace2a2a
}

/// \brief Determine whether Objective-C automated reference counting is
/// enabled.
static bool isObjCAutoRefCount(const ArgList &Args) {
  return Args.hasFlag(options::OPT_fobjc_arc, options::OPT_fno_objc_arc, false);
}

/// \brief Determine whether we are linking the ObjC runtime.
static bool isObjCRuntimeLinked(const ArgList &Args) {
  if (isObjCAutoRefCount(Args)) {
    Args.ClaimAllArgs(options::OPT_fobjc_link_runtime);
    return true;
  }
  return Args.hasArg(options::OPT_fobjc_link_runtime);
}

static bool forwardToGCC(const Option &O) {
  // Don't forward inputs from the original command line.  They are added from
  // InputInfoList.
  return O.getKind() != Option::InputClass &&
         !O.hasFlag(options::DriverOption) && !O.hasFlag(options::LinkerInput);
}

/// Apply \a Work on the current tool chain \a RegularToolChain and any other
/// offloading tool chain that is associated with the current action \a JA.
static void
forAllAssociatedToolChains(Compilation &C, const JobAction &JA,
                           const ToolChain &RegularToolChain,
                           llvm::function_ref<void(const ToolChain &)> Work) {
  // Apply Work on the current/regular tool chain.
  Work(RegularToolChain);

  // Apply Work on all the offloading tool chains associated with the current
  // action.
  if (JA.isHostOffloading(Action::OFK_Cuda))
    Work(*C.getSingleOffloadToolChain<Action::OFK_Cuda>());
  else if (JA.isDeviceOffloading(Action::OFK_Cuda))
    Work(*C.getSingleOffloadToolChain<Action::OFK_Host>());

  //
  // TODO: Add support for other offloading programming models here.
  //
}

void Clang::AddPreprocessingOptions(Compilation &C, const JobAction &JA,
                                    const Driver &D, const ArgList &Args,
                                    ArgStringList &CmdArgs,
                                    const InputInfo &Output,
                                    const InputInfoList &Inputs) const {
  Arg *A;
  const bool IsIAMCU = getToolChain().getTriple().isOSIAMCU();

  CheckPreprocessingOptions(D, Args);

  Args.AddLastArg(CmdArgs, options::OPT_C);
  Args.AddLastArg(CmdArgs, options::OPT_CC);

  // Handle dependency file generation.
  if ((A = Args.getLastArg(options::OPT_M, options::OPT_MM)) ||
      (A = Args.getLastArg(options::OPT_MD)) ||
      (A = Args.getLastArg(options::OPT_MMD))) {
    // Determine the output location.
    const char *DepFile;
    if (Arg *MF = Args.getLastArg(options::OPT_MF)) {
      DepFile = MF->getValue();
      C.addFailureResultFile(DepFile, &JA);
    } else if (Output.getType() == types::TY_Dependencies) {
      DepFile = Output.getFilename();
    } else if (A->getOption().matches(options::OPT_M) ||
               A->getOption().matches(options::OPT_MM)) {
      DepFile = "-";
    } else {
      DepFile = getDependencyFileName(Args, Inputs);
      C.addFailureResultFile(DepFile, &JA);
    }
    CmdArgs.push_back("-dependency-file");
    CmdArgs.push_back(DepFile);

    // Add a default target if one wasn't specified.
    if (!Args.hasArg(options::OPT_MT) && !Args.hasArg(options::OPT_MQ)) {
      const char *DepTarget;

      // If user provided -o, that is the dependency target, except
      // when we are only generating a dependency file.
      Arg *OutputOpt = Args.getLastArg(options::OPT_o);
      if (OutputOpt && Output.getType() != types::TY_Dependencies) {
        DepTarget = OutputOpt->getValue();
      } else {
        // Otherwise derive from the base input.
        //
        // FIXME: This should use the computed output file location.
        SmallString<128> P(Inputs[0].getBaseInput());
        llvm::sys::path::replace_extension(P, "o");
        DepTarget = Args.MakeArgString(llvm::sys::path::filename(P));
      }

      CmdArgs.push_back("-MT");
      SmallString<128> Quoted;
      QuoteTarget(DepTarget, Quoted);
      CmdArgs.push_back(Args.MakeArgString(Quoted));
    }

    if (A->getOption().matches(options::OPT_M) ||
        A->getOption().matches(options::OPT_MD))
      CmdArgs.push_back("-sys-header-deps");
    if ((isa<PrecompileJobAction>(JA) &&
         !Args.hasArg(options::OPT_fno_module_file_deps)) ||
        Args.hasArg(options::OPT_fmodule_file_deps))
      CmdArgs.push_back("-module-file-deps");
  }

  if (Args.hasArg(options::OPT_MG)) {
    if (!A || A->getOption().matches(options::OPT_MD) ||
        A->getOption().matches(options::OPT_MMD))
      D.Diag(diag::err_drv_mg_requires_m_or_mm);
    CmdArgs.push_back("-MG");
  }

  Args.AddLastArg(CmdArgs, options::OPT_MP);
  Args.AddLastArg(CmdArgs, options::OPT_MV);

  // Convert all -MQ <target> args to -MT <quoted target>
  for (const Arg *A : Args.filtered(options::OPT_MT, options::OPT_MQ)) {
    A->claim();

    if (A->getOption().matches(options::OPT_MQ)) {
      CmdArgs.push_back("-MT");
      SmallString<128> Quoted;
      QuoteTarget(A->getValue(), Quoted);
      CmdArgs.push_back(Args.MakeArgString(Quoted));

      // -MT flag - no change
    } else {
      A->render(Args, CmdArgs);
    }
  }

  // Add -i* options, and automatically translate to
  // -include-pch/-include-pth for transparent PCH support. It's
  // wonky, but we include looking for .gch so we can support seamless
  // replacement into a build system already set up to be generating
  // .gch files.
  int YcIndex = -1, YuIndex = -1;
  {
    int AI = -1;
    const Arg *YcArg = Args.getLastArg(options::OPT__SLASH_Yc);
    const Arg *YuArg = Args.getLastArg(options::OPT__SLASH_Yu);
    for (const Arg *A : Args.filtered(options::OPT_clang_i_Group)) {
      // Walk the whole i_Group and skip non "-include" flags so that the index
      // here matches the index in the next loop below.
      ++AI;
      if (!A->getOption().matches(options::OPT_include))
        continue;
      if (YcArg && strcmp(A->getValue(), YcArg->getValue()) == 0)
        YcIndex = AI;
      if (YuArg && strcmp(A->getValue(), YuArg->getValue()) == 0)
        YuIndex = AI;
    }
  }
  if (isa<PrecompileJobAction>(JA) && YcIndex != -1) {
    Driver::InputList Inputs;
    D.BuildInputs(getToolChain(), C.getArgs(), Inputs);
    assert(Inputs.size() == 1 && "Need one input when building pch");
    CmdArgs.push_back(Args.MakeArgString(Twine("-find-pch-source=") +
                                         Inputs[0].second->getValue()));
  }

  bool RenderedImplicitInclude = false;
  int AI = -1;
  for (const Arg *A : Args.filtered(options::OPT_clang_i_Group)) {
    ++AI;

    if (getToolChain().getDriver().IsCLMode() &&
        A->getOption().matches(options::OPT_include)) {
      // In clang-cl mode, /Ycfoo.h means that all code up to a foo.h
      // include is compiled into foo.h, and everything after goes into
      // the .obj file. /Yufoo.h means that all includes prior to and including
      // foo.h are completely skipped and replaced with a use of the pch file
      // for foo.h.  (Each flag can have at most one value, multiple /Yc flags
      // just mean that the last one wins.)  If /Yc and /Yu are both present
      // and refer to the same file, /Yc wins.
      // Note that OPT__SLASH_FI gets mapped to OPT_include.
      // FIXME: The code here assumes that /Yc and /Yu refer to the same file.
      // cl.exe seems to support both flags with different values, but that
      // seems strange (which flag does /Fp now refer to?), so don't implement
      // that until someone needs it.
      int PchIndex = YcIndex != -1 ? YcIndex : YuIndex;
      if (PchIndex != -1) {
        if (isa<PrecompileJobAction>(JA)) {
          // When building the pch, skip all includes after the pch.
          assert(YcIndex != -1 && PchIndex == YcIndex);
          if (AI >= YcIndex)
            continue;
        } else {
          // When using the pch, skip all includes prior to the pch.
          if (AI < PchIndex) {
            A->claim();
            continue;
          }
          if (AI == PchIndex) {
            A->claim();
            CmdArgs.push_back("-include-pch");
            CmdArgs.push_back(
                Args.MakeArgString(D.GetClPchPath(C, A->getValue())));
            continue;
          }
        }
      }
    } else if (A->getOption().matches(options::OPT_include)) {
      // Handling of gcc-style gch precompiled headers.
      bool IsFirstImplicitInclude = !RenderedImplicitInclude;
      RenderedImplicitInclude = true;

      // Use PCH if the user requested it.
      bool UsePCH = D.CCCUsePCH;

      bool FoundPTH = false;
      bool FoundPCH = false;
      SmallString<128> P(A->getValue());
      // We want the files to have a name like foo.h.pch. Add a dummy extension
      // so that replace_extension does the right thing.
      P += ".dummy";
      if (UsePCH) {
        llvm::sys::path::replace_extension(P, "pch");
        if (llvm::sys::fs::exists(P))
          FoundPCH = true;
      }

      if (!FoundPCH) {
        llvm::sys::path::replace_extension(P, "pth");
        if (llvm::sys::fs::exists(P))
          FoundPTH = true;
      }

      if (!FoundPCH && !FoundPTH) {
        llvm::sys::path::replace_extension(P, "gch");
        if (llvm::sys::fs::exists(P)) {
          FoundPCH = UsePCH;
          FoundPTH = !UsePCH;
        }
      }

      if (FoundPCH || FoundPTH) {
        if (IsFirstImplicitInclude) {
          A->claim();
          if (UsePCH)
            CmdArgs.push_back("-include-pch");
          else
            CmdArgs.push_back("-include-pth");
          CmdArgs.push_back(Args.MakeArgString(P));
          continue;
        } else {
          // Ignore the PCH if not first on command line and emit warning.
          D.Diag(diag::warn_drv_pch_not_first_include) << P
                                                       << A->getAsString(Args);
        }
      }
    } else if (A->getOption().matches(options::OPT_isystem_after)) {
      // Handling of paths which must come late.  These entries are handled by
      // the toolchain itself after the resource dir is inserted in the right
      // search order.
      // Do not claim the argument so that the use of the argument does not
      // silently go unnoticed on toolchains which do not honour the option.
      continue;
    }

    // Not translated, render as usual.
    A->claim();
    A->render(Args, CmdArgs);
  }

  Args.AddAllArgs(CmdArgs,
                  {options::OPT_D, options::OPT_U, options::OPT_I_Group,
                   options::OPT_F, options::OPT_index_header_map});

  // Add -Wp, and -Xpreprocessor if using the preprocessor.

  // FIXME: There is a very unfortunate problem here, some troubled
  // souls abuse -Wp, to pass preprocessor options in gcc syntax. To
  // really support that we would have to parse and then translate
  // those options. :(
  Args.AddAllArgValues(CmdArgs, options::OPT_Wp_COMMA,
                       options::OPT_Xpreprocessor);

  // -I- is a deprecated GCC feature, reject it.
  if (Arg *A = Args.getLastArg(options::OPT_I_))
    D.Diag(diag::err_drv_I_dash_not_supported) << A->getAsString(Args);

  // If we have a --sysroot, and don't have an explicit -isysroot flag, add an
  // -isysroot to the CC1 invocation.
  StringRef sysroot = C.getSysRoot();
  if (sysroot != "") {
    if (!Args.hasArg(options::OPT_isysroot)) {
      CmdArgs.push_back("-isysroot");
      CmdArgs.push_back(C.getArgs().MakeArgString(sysroot));
    }
  }

  // Parse additional include paths from environment variables.
  // FIXME: We should probably sink the logic for handling these from the
  // frontend into the driver. It will allow deleting 4 otherwise unused flags.
  // CPATH - included following the user specified includes (but prior to
  // builtin and standard includes).
  addDirectoryList(Args, CmdArgs, "-I", "CPATH");
  // C_INCLUDE_PATH - system includes enabled when compiling C.
  addDirectoryList(Args, CmdArgs, "-c-isystem", "C_INCLUDE_PATH");
  // CPLUS_INCLUDE_PATH - system includes enabled when compiling C++.
  addDirectoryList(Args, CmdArgs, "-cxx-isystem", "CPLUS_INCLUDE_PATH");
  // OBJC_INCLUDE_PATH - system includes enabled when compiling ObjC.
  addDirectoryList(Args, CmdArgs, "-objc-isystem", "OBJC_INCLUDE_PATH");
  // OBJCPLUS_INCLUDE_PATH - system includes enabled when compiling ObjC++.
  addDirectoryList(Args, CmdArgs, "-objcxx-isystem", "OBJCPLUS_INCLUDE_PATH");

  // While adding the include arguments, we also attempt to retrieve the
  // arguments of related offloading toolchains or arguments that are specific
  // of an offloading programming model.

  // Add C++ include arguments, if needed.
  if (types::isCXX(Inputs[0].getType()))
    forAllAssociatedToolChains(C, JA, getToolChain(),
                               [&Args, &CmdArgs](const ToolChain &TC) {
                                 TC.AddClangCXXStdlibIncludeArgs(Args, CmdArgs);
                               });

  // Add system include arguments for all targets but IAMCU.
  if (!IsIAMCU)
    forAllAssociatedToolChains(C, JA, getToolChain(),
                               [&Args, &CmdArgs](const ToolChain &TC) {
                                 TC.AddClangSystemIncludeArgs(Args, CmdArgs);
                               });
  else {
    // For IAMCU add special include arguments.
    getToolChain().AddIAMCUIncludeArgs(Args, CmdArgs);
  }

  // Add offload include arguments specific for CUDA if that is required.
  if (JA.isOffloading(Action::OFK_Cuda))
    getToolChain().AddCudaIncludeArgs(Args, CmdArgs);
}

// FIXME: Move to target hook.
static bool isSignedCharDefault(const llvm::Triple &Triple) {
  switch (Triple.getArch()) {
  default:
    return true;

  case llvm::Triple::aarch64:
  case llvm::Triple::aarch64_be:
  case llvm::Triple::arm:
  case llvm::Triple::armeb:
  case llvm::Triple::thumb:
  case llvm::Triple::thumbeb:
    if (Triple.isOSDarwin() || Triple.isOSWindows())
      return true;
    return false;

  case llvm::Triple::ppc:
  case llvm::Triple::ppc64:
    if (Triple.isOSDarwin())
      return true;
    return false;

  case llvm::Triple::hexagon:
  case llvm::Triple::ppc64le:
  case llvm::Triple::systemz:
  case llvm::Triple::xcore:
    return false;
  }
}

static bool isNoCommonDefault(const llvm::Triple &Triple) {
  switch (Triple.getArch()) {
  default:
    return false;

  case llvm::Triple::xcore:
  case llvm::Triple::wasm32:
  case llvm::Triple::wasm64:
    return true;
  }
}

// ARM tools start.

// Get SubArch (vN).
static int getARMSubArchVersionNumber(const llvm::Triple &Triple) {
  llvm::StringRef Arch = Triple.getArchName();
  return llvm::ARM::parseArchVersion(Arch);
}

// True if M-profile.
static bool isARMMProfile(const llvm::Triple &Triple) {
  llvm::StringRef Arch = Triple.getArchName();
  unsigned Profile = llvm::ARM::parseArchProfile(Arch);
  return Profile == llvm::ARM::PK_M;
}

// Get Arch/CPU from args.
static void getARMArchCPUFromArgs(const ArgList &Args, llvm::StringRef &Arch,
                                  llvm::StringRef &CPU, bool FromAs = false) {
  if (const Arg *A = Args.getLastArg(options::OPT_mcpu_EQ))
    CPU = A->getValue();
  if (const Arg *A = Args.getLastArg(options::OPT_march_EQ))
    Arch = A->getValue();
  if (!FromAs)
    return;

  for (const Arg *A :
       Args.filtered(options::OPT_Wa_COMMA, options::OPT_Xassembler)) {
    StringRef Value = A->getValue();
    if (Value.startswith("-mcpu="))
      CPU = Value.substr(6);
    if (Value.startswith("-march="))
      Arch = Value.substr(7);
  }
}

// Handle -mhwdiv=.
// FIXME: Use ARMTargetParser.
static void getARMHWDivFeatures(const Driver &D, const Arg *A,
                                const ArgList &Args, StringRef HWDiv,
                                std::vector<const char *> &Features) {
  unsigned HWDivID = llvm::ARM::parseHWDiv(HWDiv);
  if (!llvm::ARM::getHWDivFeatures(HWDivID, Features))
    D.Diag(diag::err_drv_clang_unsupported) << A->getAsString(Args);
}

// Handle -mfpu=.
static void getARMFPUFeatures(const Driver &D, const Arg *A,
                              const ArgList &Args, StringRef FPU,
                              std::vector<const char *> &Features) {
  unsigned FPUID = llvm::ARM::parseFPU(FPU);
  if (!llvm::ARM::getFPUFeatures(FPUID, Features))
    D.Diag(diag::err_drv_clang_unsupported) << A->getAsString(Args);
}

// Decode ARM features from string like +[no]featureA+[no]featureB+...
static bool DecodeARMFeatures(const Driver &D, StringRef text,
                              std::vector<const char *> &Features) {
  SmallVector<StringRef, 8> Split;
  text.split(Split, StringRef("+"), -1, false);

  for (StringRef Feature : Split) {
    const char *FeatureName = llvm::ARM::getArchExtFeature(Feature);
    if (FeatureName)
      Features.push_back(FeatureName);
    else
      return false;
  }
  return true;
}

// Check if -march is valid by checking if it can be canonicalised and parsed.
// getARMArch is used here instead of just checking the -march value in order
// to handle -march=native correctly.
static void checkARMArchName(const Driver &D, const Arg *A, const ArgList &Args,
                             llvm::StringRef ArchName,
                             std::vector<const char *> &Features,
                             const llvm::Triple &Triple) {
  std::pair<StringRef, StringRef> Split = ArchName.split("+");

  std::string MArch = arm::getARMArch(ArchName, Triple);
  if (llvm::ARM::parseArch(MArch) == llvm::ARM::AK_INVALID ||
      (Split.second.size() && !DecodeARMFeatures(D, Split.second, Features)))
    D.Diag(diag::err_drv_clang_unsupported) << A->getAsString(Args);
}

// Check -mcpu=. Needs ArchName to handle -mcpu=generic.
static void checkARMCPUName(const Driver &D, const Arg *A, const ArgList &Args,
                            llvm::StringRef CPUName, llvm::StringRef ArchName,
                            std::vector<const char *> &Features,
                            const llvm::Triple &Triple) {
  std::pair<StringRef, StringRef> Split = CPUName.split("+");

  std::string CPU = arm::getARMTargetCPU(CPUName, ArchName, Triple);
  if (arm::getLLVMArchSuffixForARM(CPU, ArchName, Triple).empty() ||
      (Split.second.size() && !DecodeARMFeatures(D, Split.second, Features)))
    D.Diag(diag::err_drv_clang_unsupported) << A->getAsString(Args);
}

static bool useAAPCSForMachO(const llvm::Triple &T) {
  // The backend is hardwired to assume AAPCS for M-class processors, ensure
  // the frontend matches that.
  return T.getEnvironment() == llvm::Triple::EABI ||
         T.getOS() == llvm::Triple::UnknownOS || isARMMProfile(T);
}

// Select the float ABI as determined by -msoft-float, -mhard-float, and
// -mfloat-abi=.
arm::FloatABI arm::getARMFloatABI(const ToolChain &TC, const ArgList &Args) {
  const Driver &D = TC.getDriver();
  const llvm::Triple &Triple = TC.getEffectiveTriple();
  auto SubArch = getARMSubArchVersionNumber(Triple);
  arm::FloatABI ABI = FloatABI::Invalid;
  if (Arg *A =
          Args.getLastArg(options::OPT_msoft_float, options::OPT_mhard_float,
                          options::OPT_mfloat_abi_EQ)) {
    if (A->getOption().matches(options::OPT_msoft_float)) {
      ABI = FloatABI::Soft;
    } else if (A->getOption().matches(options::OPT_mhard_float)) {
      ABI = FloatABI::Hard;
    } else {
      ABI = llvm::StringSwitch<arm::FloatABI>(A->getValue())
                .Case("soft", FloatABI::Soft)
                .Case("softfp", FloatABI::SoftFP)
                .Case("hard", FloatABI::Hard)
                .Default(FloatABI::Invalid);
      if (ABI == FloatABI::Invalid && !StringRef(A->getValue()).empty()) {
        D.Diag(diag::err_drv_invalid_mfloat_abi) << A->getAsString(Args);
        ABI = FloatABI::Soft;
      }
    }

    // It is incorrect to select hard float ABI on MachO platforms if the ABI is
    // "apcs-gnu".
    if (Triple.isOSBinFormatMachO() && !useAAPCSForMachO(Triple) &&
        ABI == FloatABI::Hard) {
      D.Diag(diag::err_drv_unsupported_opt_for_target) << A->getAsString(Args)
                                                       << Triple.getArchName();
    }
  }

  // If unspecified, choose the default based on the platform.
  if (ABI == FloatABI::Invalid) {
    switch (Triple.getOS()) {
    case llvm::Triple::Darwin:
    case llvm::Triple::MacOSX:
    case llvm::Triple::IOS:
    case llvm::Triple::TvOS: {
      // Darwin defaults to "softfp" for v6 and v7.
      ABI = (SubArch == 6 || SubArch == 7) ? FloatABI::SoftFP : FloatABI::Soft;
      ABI = Triple.isWatchABI() ? FloatABI::Hard : ABI;
      break;
    }
    case llvm::Triple::WatchOS:
      ABI = FloatABI::Hard;
      break;

    // FIXME: this is invalid for WindowsCE
    case llvm::Triple::Win32:
      ABI = FloatABI::Hard;
      break;

    case llvm::Triple::FreeBSD:
      switch (Triple.getEnvironment()) {
      case llvm::Triple::GNUEABIHF:
        ABI = FloatABI::Hard;
        break;
      default:
        // FreeBSD defaults to soft float
        ABI = FloatABI::Soft;
        break;
      }
      break;

    default:
      switch (Triple.getEnvironment()) {
      case llvm::Triple::GNUEABIHF:
      case llvm::Triple::MuslEABIHF:
      case llvm::Triple::EABIHF:
        ABI = FloatABI::Hard;
        break;
      case llvm::Triple::GNUEABI:
      case llvm::Triple::MuslEABI:
      case llvm::Triple::EABI:
        // EABI is always AAPCS, and if it was not marked 'hard', it's softfp
        ABI = FloatABI::SoftFP;
        break;
      case llvm::Triple::Android:
        ABI = (SubArch == 7) ? FloatABI::SoftFP : FloatABI::Soft;
        break;
      default:
        // Assume "soft", but warn the user we are guessing.
        if (Triple.isOSBinFormatMachO() &&
            Triple.getSubArch() == llvm::Triple::ARMSubArch_v7em)
          ABI = FloatABI::Hard;
        else
          ABI = FloatABI::Soft;

        if (Triple.getOS() != llvm::Triple::UnknownOS ||
            !Triple.isOSBinFormatMachO())
          D.Diag(diag::warn_drv_assuming_mfloat_abi_is) << "soft";
        break;
      }
    }
  }

  assert(ABI != FloatABI::Invalid && "must select an ABI");
  return ABI;
}

static void getARMTargetFeatures(const ToolChain &TC,
                                 const llvm::Triple &Triple,
                                 const ArgList &Args,
                                 std::vector<const char *> &Features,
                                 bool ForAS) {
  const Driver &D = TC.getDriver();

  bool KernelOrKext =
      Args.hasArg(options::OPT_mkernel, options::OPT_fapple_kext);
  arm::FloatABI ABI = arm::getARMFloatABI(TC, Args);
  const Arg *WaCPU = nullptr, *WaFPU = nullptr;
  const Arg *WaHDiv = nullptr, *WaArch = nullptr;

  if (!ForAS) {
    // FIXME: Note, this is a hack, the LLVM backend doesn't actually use these
    // yet (it uses the -mfloat-abi and -msoft-float options), and it is
    // stripped out by the ARM target. We should probably pass this a new
    // -target-option, which is handled by the -cc1/-cc1as invocation.
    //
    // FIXME2:  For consistency, it would be ideal if we set up the target
    // machine state the same when using the frontend or the assembler. We don't
    // currently do that for the assembler, we pass the options directly to the
    // backend and never even instantiate the frontend TargetInfo. If we did,
    // and used its handleTargetFeatures hook, then we could ensure the
    // assembler and the frontend behave the same.

    // Use software floating point operations?
    if (ABI == arm::FloatABI::Soft)
      Features.push_back("+soft-float");

    // Use software floating point argument passing?
    if (ABI != arm::FloatABI::Hard)
      Features.push_back("+soft-float-abi");
  } else {
    // Here, we make sure that -Wa,-mfpu/cpu/arch/hwdiv will be passed down
    // to the assembler correctly.
    for (const Arg *A :
         Args.filtered(options::OPT_Wa_COMMA, options::OPT_Xassembler)) {
      StringRef Value = A->getValue();
      if (Value.startswith("-mfpu=")) {
        WaFPU = A;
      } else if (Value.startswith("-mcpu=")) {
        WaCPU = A;
      } else if (Value.startswith("-mhwdiv=")) {
        WaHDiv = A;
      } else if (Value.startswith("-march=")) {
        WaArch = A;
      }
    }
  }

  // Check -march. ClangAs gives preference to -Wa,-march=.
  const Arg *ArchArg = Args.getLastArg(options::OPT_march_EQ);
  StringRef ArchName;
  if (WaArch) {
    if (ArchArg)
      D.Diag(clang::diag::warn_drv_unused_argument)
          << ArchArg->getAsString(Args);
    ArchName = StringRef(WaArch->getValue()).substr(7);
    checkARMArchName(D, WaArch, Args, ArchName, Features, Triple);
    // FIXME: Set Arch.
    D.Diag(clang::diag::warn_drv_unused_argument) << WaArch->getAsString(Args);
  } else if (ArchArg) {
    ArchName = ArchArg->getValue();
    checkARMArchName(D, ArchArg, Args, ArchName, Features, Triple);
  }

  // Check -mcpu. ClangAs gives preference to -Wa,-mcpu=.
  const Arg *CPUArg = Args.getLastArg(options::OPT_mcpu_EQ);
  StringRef CPUName;
  if (WaCPU) {
    if (CPUArg)
      D.Diag(clang::diag::warn_drv_unused_argument)
          << CPUArg->getAsString(Args);
    CPUName = StringRef(WaCPU->getValue()).substr(6);
    checkARMCPUName(D, WaCPU, Args, CPUName, ArchName, Features, Triple);
  } else if (CPUArg) {
    CPUName = CPUArg->getValue();
    checkARMCPUName(D, CPUArg, Args, CPUName, ArchName, Features, Triple);
  }

  // Add CPU features for generic CPUs
  if (CPUName == "native") {
    llvm::StringMap<bool> HostFeatures;
    if (llvm::sys::getHostCPUFeatures(HostFeatures))
      for (auto &F : HostFeatures)
        Features.push_back(
            Args.MakeArgString((F.second ? "+" : "-") + F.first()));
  }

  // Honor -mfpu=. ClangAs gives preference to -Wa,-mfpu=.
  const Arg *FPUArg = Args.getLastArg(options::OPT_mfpu_EQ);
  if (WaFPU) {
    if (FPUArg)
      D.Diag(clang::diag::warn_drv_unused_argument)
          << FPUArg->getAsString(Args);
    getARMFPUFeatures(D, WaFPU, Args, StringRef(WaFPU->getValue()).substr(6),
                      Features);
  } else if (FPUArg) {
    getARMFPUFeatures(D, FPUArg, Args, FPUArg->getValue(), Features);
  }

  // Honor -mhwdiv=. ClangAs gives preference to -Wa,-mhwdiv=.
  const Arg *HDivArg = Args.getLastArg(options::OPT_mhwdiv_EQ);
  if (WaHDiv) {
    if (HDivArg)
      D.Diag(clang::diag::warn_drv_unused_argument)
          << HDivArg->getAsString(Args);
    getARMHWDivFeatures(D, WaHDiv, Args,
                        StringRef(WaHDiv->getValue()).substr(8), Features);
  } else if (HDivArg)
    getARMHWDivFeatures(D, HDivArg, Args, HDivArg->getValue(), Features);

  // Setting -msoft-float effectively disables NEON because of the GCC
  // implementation, although the same isn't true of VFP or VFP3.
  if (ABI == arm::FloatABI::Soft) {
    Features.push_back("-neon");
    // Also need to explicitly disable features which imply NEON.
    Features.push_back("-crypto");
  }

  // En/disable crc code generation.
  if (Arg *A = Args.getLastArg(options::OPT_mcrc, options::OPT_mnocrc)) {
    if (A->getOption().matches(options::OPT_mcrc))
      Features.push_back("+crc");
    else
      Features.push_back("-crc");
  }

  // Look for the last occurrence of -mlong-calls or -mno-long-calls. If
  // neither options are specified, see if we are compiling for kernel/kext and
  // decide whether to pass "+long-calls" based on the OS and its version.
  if (Arg *A = Args.getLastArg(options::OPT_mlong_calls,
                               options::OPT_mno_long_calls)) {
    if (A->getOption().matches(options::OPT_mlong_calls))
      Features.push_back("+long-calls");
  } else if (KernelOrKext && (!Triple.isiOS() || Triple.isOSVersionLT(6)) &&
             !Triple.isWatchOS()) {
      Features.push_back("+long-calls");
  }

  // Kernel code has more strict alignment requirements.
  if (KernelOrKext)
    Features.push_back("+strict-align");
  else if (Arg *A = Args.getLastArg(options::OPT_mno_unaligned_access,
                                    options::OPT_munaligned_access)) {
    if (A->getOption().matches(options::OPT_munaligned_access)) {
      // No v6M core supports unaligned memory access (v6M ARM ARM A3.2).
      if (Triple.getSubArch() == llvm::Triple::SubArchType::ARMSubArch_v6m)
        D.Diag(diag::err_target_unsupported_unaligned) << "v6m";
      // v8M Baseline follows on from v6M, so doesn't support unaligned memory
      // access either.
      else if (Triple.getSubArch() == llvm::Triple::SubArchType::ARMSubArch_v8m_baseline)
        D.Diag(diag::err_target_unsupported_unaligned) << "v8m.base";
    } else
      Features.push_back("+strict-align");
  } else {
    // Assume pre-ARMv6 doesn't support unaligned accesses.
    //
    // ARMv6 may or may not support unaligned accesses depending on the
    // SCTLR.U bit, which is architecture-specific. We assume ARMv6
    // Darwin and NetBSD targets support unaligned accesses, and others don't.
    //
    // ARMv7 always has SCTLR.U set to 1, but it has a new SCTLR.A bit
    // which raises an alignment fault on unaligned accesses. Linux
    // defaults this bit to 0 and handles it as a system-wide (not
    // per-process) setting. It is therefore safe to assume that ARMv7+
    // Linux targets support unaligned accesses. The same goes for NaCl.
    //
    // The above behavior is consistent with GCC.
    int VersionNum = getARMSubArchVersionNumber(Triple);
    if (Triple.isOSDarwin() || Triple.isOSNetBSD()) {
      if (VersionNum < 6 ||
          Triple.getSubArch() == llvm::Triple::SubArchType::ARMSubArch_v6m)
        Features.push_back("+strict-align");
    } else if (Triple.isOSLinux() || Triple.isOSNaCl()) {
      if (VersionNum < 7)
        Features.push_back("+strict-align");
    } else
      Features.push_back("+strict-align");
  }

  // llvm does not support reserving registers in general. There is support
  // for reserving r9 on ARM though (defined as a platform-specific register
  // in ARM EABI).
  if (Args.hasArg(options::OPT_ffixed_r9))
    Features.push_back("+reserve-r9");

  // The kext linker doesn't know how to deal with movw/movt.
  if (KernelOrKext || Args.hasArg(options::OPT_mno_movt))
    Features.push_back("+no-movt");
}

void Clang::AddARMTargetArgs(const llvm::Triple &Triple, const ArgList &Args,
                             ArgStringList &CmdArgs, bool KernelOrKext) const {
  // Select the ABI to use.
  // FIXME: Support -meabi.
  // FIXME: Parts of this are duplicated in the backend, unify this somehow.
  const char *ABIName = nullptr;
  if (Arg *A = Args.getLastArg(options::OPT_mabi_EQ)) {
    ABIName = A->getValue();
  } else if (Triple.isOSBinFormatMachO()) {
    if (useAAPCSForMachO(Triple)) {
      ABIName = "aapcs";
    } else if (Triple.isWatchABI()) {
      ABIName = "aapcs16";
    } else {
      ABIName = "apcs-gnu";
    }
  } else if (Triple.isOSWindows()) {
    // FIXME: this is invalid for WindowsCE
    ABIName = "aapcs";
  } else {
    // Select the default based on the platform.
    switch (Triple.getEnvironment()) {
    case llvm::Triple::Android:
    case llvm::Triple::GNUEABI:
    case llvm::Triple::GNUEABIHF:
    case llvm::Triple::MuslEABI:
    case llvm::Triple::MuslEABIHF:
      ABIName = "aapcs-linux";
      break;
    case llvm::Triple::EABIHF:
    case llvm::Triple::EABI:
      ABIName = "aapcs";
      break;
    default:
      if (Triple.getOS() == llvm::Triple::NetBSD)
        ABIName = "apcs-gnu";
      else
        ABIName = "aapcs";
      break;
    }
  }
  CmdArgs.push_back("-target-abi");
  CmdArgs.push_back(ABIName);

  // Determine floating point ABI from the options & target defaults.
  arm::FloatABI ABI = arm::getARMFloatABI(getToolChain(), Args);
  if (ABI == arm::FloatABI::Soft) {
    // Floating point operations and argument passing are soft.
    // FIXME: This changes CPP defines, we need -target-soft-float.
    CmdArgs.push_back("-msoft-float");
    CmdArgs.push_back("-mfloat-abi");
    CmdArgs.push_back("soft");
  } else if (ABI == arm::FloatABI::SoftFP) {
    // Floating point operations are hard, but argument passing is soft.
    CmdArgs.push_back("-mfloat-abi");
    CmdArgs.push_back("soft");
  } else {
    // Floating point operations and argument passing are hard.
    assert(ABI == arm::FloatABI::Hard && "Invalid float abi!");
    CmdArgs.push_back("-mfloat-abi");
    CmdArgs.push_back("hard");
  }

  // Forward the -mglobal-merge option for explicit control over the pass.
  if (Arg *A = Args.getLastArg(options::OPT_mglobal_merge,
                               options::OPT_mno_global_merge)) {
    CmdArgs.push_back("-backend-option");
    if (A->getOption().matches(options::OPT_mno_global_merge))
      CmdArgs.push_back("-arm-global-merge=false");
    else
      CmdArgs.push_back("-arm-global-merge=true");
  }

  if (!Args.hasFlag(options::OPT_mimplicit_float,
                    options::OPT_mno_implicit_float, true))
    CmdArgs.push_back("-no-implicit-float");
}
// ARM tools end.

/// getAArch64TargetCPU - Get the (LLVM) name of the AArch64 cpu we are
/// targeting.
static std::string getAArch64TargetCPU(const ArgList &Args) {
  Arg *A;
  std::string CPU;
  // If we have -mtune or -mcpu, use that.
  if ((A = Args.getLastArg(options::OPT_mtune_EQ))) {
    CPU = StringRef(A->getValue()).lower();
  } else if ((A = Args.getLastArg(options::OPT_mcpu_EQ))) {
    StringRef Mcpu = A->getValue();
    CPU = Mcpu.split("+").first.lower();
  }

  // Handle CPU name is 'native'.
  if (CPU == "native")
    return llvm::sys::getHostCPUName();
  else if (CPU.size())
    return CPU;

  // Make sure we pick "cyclone" if -arch is used.
  // FIXME: Should this be picked by checking the target triple instead?
  if (Args.getLastArg(options::OPT_arch))
    return "cyclone";

  return "generic";
}

void Clang::AddAArch64TargetArgs(const ArgList &Args,
                                 ArgStringList &CmdArgs) const {
  const llvm::Triple &Triple = getToolChain().getEffectiveTriple();

  if (!Args.hasFlag(options::OPT_mred_zone, options::OPT_mno_red_zone, true) ||
      Args.hasArg(options::OPT_mkernel) ||
      Args.hasArg(options::OPT_fapple_kext))
    CmdArgs.push_back("-disable-red-zone");

  if (!Args.hasFlag(options::OPT_mimplicit_float,
                    options::OPT_mno_implicit_float, true))
    CmdArgs.push_back("-no-implicit-float");

  const char *ABIName = nullptr;
  if (Arg *A = Args.getLastArg(options::OPT_mabi_EQ))
    ABIName = A->getValue();
  else if (Triple.isOSDarwin())
    ABIName = "darwinpcs";
  else
    ABIName = "aapcs";

  CmdArgs.push_back("-target-abi");
  CmdArgs.push_back(ABIName);

  if (Arg *A = Args.getLastArg(options::OPT_mfix_cortex_a53_835769,
                               options::OPT_mno_fix_cortex_a53_835769)) {
    CmdArgs.push_back("-backend-option");
    if (A->getOption().matches(options::OPT_mfix_cortex_a53_835769))
      CmdArgs.push_back("-aarch64-fix-cortex-a53-835769=1");
    else
      CmdArgs.push_back("-aarch64-fix-cortex-a53-835769=0");
  } else if (Triple.isAndroid()) {
    // Enabled A53 errata (835769) workaround by default on android
    CmdArgs.push_back("-backend-option");
    CmdArgs.push_back("-aarch64-fix-cortex-a53-835769=1");
  }

  // Forward the -mglobal-merge option for explicit control over the pass.
  if (Arg *A = Args.getLastArg(options::OPT_mglobal_merge,
                               options::OPT_mno_global_merge)) {
    CmdArgs.push_back("-backend-option");
    if (A->getOption().matches(options::OPT_mno_global_merge))
      CmdArgs.push_back("-aarch64-global-merge=false");
    else
      CmdArgs.push_back("-aarch64-global-merge=true");
  }
}

// Get CPU and ABI names. They are not independent
// so we have to calculate them together.
void mips::getMipsCPUAndABI(const ArgList &Args, const llvm::Triple &Triple,
                            StringRef &CPUName, StringRef &ABIName) {
  const char *DefMips32CPU = "mips32r2";
  const char *DefMips64CPU = "mips64r2";

  // MIPS32r6 is the default for mips(el)?-img-linux-gnu and MIPS64r6 is the
  // default for mips64(el)?-img-linux-gnu.
  if (Triple.getVendor() == llvm::Triple::ImaginationTechnologies &&
      Triple.getEnvironment() == llvm::Triple::GNU) {
    DefMips32CPU = "mips32r6";
    DefMips64CPU = "mips64r6";
  }

  // MIPS64r6 is the default for Android MIPS64 (mips64el-linux-android).
  if (Triple.isAndroid()) {
    DefMips32CPU = "mips32";
    DefMips64CPU = "mips64r6";
  }

  // MIPS3 is the default for mips64*-unknown-openbsd.
  if (Triple.getOS() == llvm::Triple::OpenBSD)
    DefMips64CPU = "mips3";

  if (Arg *A = Args.getLastArg(options::OPT_march_EQ, options::OPT_mcpu_EQ))
    CPUName = A->getValue();

  if (Arg *A = Args.getLastArg(options::OPT_mabi_EQ)) {
    ABIName = A->getValue();
    // Convert a GNU style Mips ABI name to the name
    // accepted by LLVM Mips backend.
    ABIName = llvm::StringSwitch<llvm::StringRef>(ABIName)
                  .Case("32", "o32")
                  .Case("64", "n64")
                  .Default(ABIName);
  }

  // Setup default CPU and ABI names.
  if (CPUName.empty() && ABIName.empty()) {
    switch (Triple.getArch()) {
    default:
      llvm_unreachable("Unexpected triple arch name");
    case llvm::Triple::mips:
    case llvm::Triple::mipsel:
      CPUName = DefMips32CPU;
      break;
    case llvm::Triple::mips64:
    case llvm::Triple::mips64el:
      CPUName = DefMips64CPU;
      break;
    }
  }

  if (ABIName.empty() &&
      (Triple.getVendor() == llvm::Triple::MipsTechnologies ||
       Triple.getVendor() == llvm::Triple::ImaginationTechnologies)) {
    ABIName = llvm::StringSwitch<const char *>(CPUName)
                  .Case("mips1", "o32")
                  .Case("mips2", "o32")
                  .Case("mips3", "n64")
                  .Case("mips4", "n64")
                  .Case("mips5", "n64")
                  .Case("mips32", "o32")
                  .Case("mips32r2", "o32")
                  .Case("mips32r3", "o32")
                  .Case("mips32r5", "o32")
                  .Case("mips32r6", "o32")
                  .Case("mips64", "n64")
                  .Case("mips64r2", "n64")
                  .Case("mips64r3", "n64")
                  .Case("mips64r5", "n64")
                  .Case("mips64r6", "n64")
                  .Case("octeon", "n64")
                  .Case("p5600", "o32")
                  .Default("");
  }

  if (ABIName.empty()) {
    // Deduce ABI name from the target triple.
    if (Triple.getArch() == llvm::Triple::mips ||
        Triple.getArch() == llvm::Triple::mipsel)
      ABIName = "o32";
    else
      ABIName = "n64";
  }

  if (CPUName.empty()) {
    // Deduce CPU name from ABI name.
    CPUName = llvm::StringSwitch<const char *>(ABIName)
                  .Case("o32", DefMips32CPU)
                  .Cases("n32", "n64", DefMips64CPU)
                  .Default("");
  }

  // FIXME: Warn on inconsistent use of -march and -mabi.
}

std::string mips::getMipsABILibSuffix(const ArgList &Args,
                                      const llvm::Triple &Triple) {
  StringRef CPUName, ABIName;
  tools::mips::getMipsCPUAndABI(Args, Triple, CPUName, ABIName);
  return llvm::StringSwitch<std::string>(ABIName)
      .Case("o32", "")
      .Case("n32", "32")
      .Case("n64", "64");
}

// Convert ABI name to the GNU tools acceptable variant.
static StringRef getGnuCompatibleMipsABIName(StringRef ABI) {
  return llvm::StringSwitch<llvm::StringRef>(ABI)
      .Case("o32", "32")
      .Case("n64", "64")
      .Default(ABI);
}

// Select the MIPS float ABI as determined by -msoft-float, -mhard-float,
// and -mfloat-abi=.
static mips::FloatABI getMipsFloatABI(const Driver &D, const ArgList &Args) {
  mips::FloatABI ABI = mips::FloatABI::Invalid;
  if (Arg *A =
          Args.getLastArg(options::OPT_msoft_float, options::OPT_mhard_float,
                          options::OPT_mfloat_abi_EQ)) {
    if (A->getOption().matches(options::OPT_msoft_float))
      ABI = mips::FloatABI::Soft;
    else if (A->getOption().matches(options::OPT_mhard_float))
      ABI = mips::FloatABI::Hard;
    else {
      ABI = llvm::StringSwitch<mips::FloatABI>(A->getValue())
                .Case("soft", mips::FloatABI::Soft)
                .Case("hard", mips::FloatABI::Hard)
                .Default(mips::FloatABI::Invalid);
      if (ABI == mips::FloatABI::Invalid && !StringRef(A->getValue()).empty()) {
        D.Diag(diag::err_drv_invalid_mfloat_abi) << A->getAsString(Args);
        ABI = mips::FloatABI::Hard;
      }
    }
  }

  // If unspecified, choose the default based on the platform.
  if (ABI == mips::FloatABI::Invalid) {
    // Assume "hard", because it's a default value used by gcc.
    // When we start to recognize specific target MIPS processors,
    // we will be able to select the default more correctly.
    ABI = mips::FloatABI::Hard;
  }

  assert(ABI != mips::FloatABI::Invalid && "must select an ABI");
  return ABI;
}

static void AddTargetFeature(const ArgList &Args,
                             std::vector<const char *> &Features,
                             OptSpecifier OnOpt, OptSpecifier OffOpt,
                             StringRef FeatureName) {
  if (Arg *A = Args.getLastArg(OnOpt, OffOpt)) {
    if (A->getOption().matches(OnOpt))
      Features.push_back(Args.MakeArgString("+" + FeatureName));
    else
      Features.push_back(Args.MakeArgString("-" + FeatureName));
  }
}

static void getMIPSTargetFeatures(const Driver &D, const llvm::Triple &Triple,
                                  const ArgList &Args,
                                  std::vector<const char *> &Features) {
  StringRef CPUName;
  StringRef ABIName;
  mips::getMipsCPUAndABI(Args, Triple, CPUName, ABIName);
  ABIName = getGnuCompatibleMipsABIName(ABIName);

  AddTargetFeature(Args, Features, options::OPT_mno_abicalls,
                   options::OPT_mabicalls, "noabicalls");

  mips::FloatABI FloatABI = getMipsFloatABI(D, Args);
  if (FloatABI == mips::FloatABI::Soft) {
    // FIXME: Note, this is a hack. We need to pass the selected float
    // mode to the MipsTargetInfoBase to define appropriate macros there.
    // Now it is the only method.
    Features.push_back("+soft-float");
  }

  if (Arg *A = Args.getLastArg(options::OPT_mnan_EQ)) {
    StringRef Val = StringRef(A->getValue());
    if (Val == "2008") {
      if (mips::getSupportedNanEncoding(CPUName) & mips::Nan2008)
        Features.push_back("+nan2008");
      else {
        Features.push_back("-nan2008");
        D.Diag(diag::warn_target_unsupported_nan2008) << CPUName;
      }
    } else if (Val == "legacy") {
      if (mips::getSupportedNanEncoding(CPUName) & mips::NanLegacy)
        Features.push_back("-nan2008");
      else {
        Features.push_back("+nan2008");
        D.Diag(diag::warn_target_unsupported_nanlegacy) << CPUName;
      }
    } else
      D.Diag(diag::err_drv_unsupported_option_argument)
          << A->getOption().getName() << Val;
  }

  AddTargetFeature(Args, Features, options::OPT_msingle_float,
                   options::OPT_mdouble_float, "single-float");
  AddTargetFeature(Args, Features, options::OPT_mips16, options::OPT_mno_mips16,
                   "mips16");
  AddTargetFeature(Args, Features, options::OPT_mmicromips,
                   options::OPT_mno_micromips, "micromips");
  AddTargetFeature(Args, Features, options::OPT_mdsp, options::OPT_mno_dsp,
                   "dsp");
  AddTargetFeature(Args, Features, options::OPT_mdspr2, options::OPT_mno_dspr2,
                   "dspr2");
  AddTargetFeature(Args, Features, options::OPT_mmsa, options::OPT_mno_msa,
                   "msa");

  // Add the last -mfp32/-mfpxx/-mfp64, if none are given and the ABI is O32
  // pass -mfpxx, or if none are given and fp64a is default, pass fp64 and
  // nooddspreg.
  if (Arg *A = Args.getLastArg(options::OPT_mfp32, options::OPT_mfpxx,
                               options::OPT_mfp64)) {
    if (A->getOption().matches(options::OPT_mfp32))
      Features.push_back(Args.MakeArgString("-fp64"));
    else if (A->getOption().matches(options::OPT_mfpxx)) {
      Features.push_back(Args.MakeArgString("+fpxx"));
      Features.push_back(Args.MakeArgString("+nooddspreg"));
    } else
      Features.push_back(Args.MakeArgString("+fp64"));
  } else if (mips::shouldUseFPXX(Args, Triple, CPUName, ABIName, FloatABI)) {
    Features.push_back(Args.MakeArgString("+fpxx"));
    Features.push_back(Args.MakeArgString("+nooddspreg"));
  } else if (mips::isFP64ADefault(Triple, CPUName)) {
    Features.push_back(Args.MakeArgString("+fp64"));
    Features.push_back(Args.MakeArgString("+nooddspreg"));
  }

  AddTargetFeature(Args, Features, options::OPT_mno_odd_spreg,
                   options::OPT_modd_spreg, "nooddspreg");
}

void Clang::AddMIPSTargetArgs(const ArgList &Args,
                              ArgStringList &CmdArgs) const {
  const Driver &D = getToolChain().getDriver();
  StringRef CPUName;
  StringRef ABIName;
  const llvm::Triple &Triple = getToolChain().getTriple();
  mips::getMipsCPUAndABI(Args, Triple, CPUName, ABIName);

  CmdArgs.push_back("-target-abi");
  CmdArgs.push_back(ABIName.data());

  mips::FloatABI ABI = getMipsFloatABI(D, Args);
  if (ABI == mips::FloatABI::Soft) {
    // Floating point operations and argument passing are soft.
    CmdArgs.push_back("-msoft-float");
    CmdArgs.push_back("-mfloat-abi");
    CmdArgs.push_back("soft");
  } else {
    // Floating point operations and argument passing are hard.
    assert(ABI == mips::FloatABI::Hard && "Invalid float abi!");
    CmdArgs.push_back("-mfloat-abi");
    CmdArgs.push_back("hard");
  }

  if (Arg *A = Args.getLastArg(options::OPT_mxgot, options::OPT_mno_xgot)) {
    if (A->getOption().matches(options::OPT_mxgot)) {
      CmdArgs.push_back("-mllvm");
      CmdArgs.push_back("-mxgot");
    }
  }

  if (Arg *A = Args.getLastArg(options::OPT_mldc1_sdc1,
                               options::OPT_mno_ldc1_sdc1)) {
    if (A->getOption().matches(options::OPT_mno_ldc1_sdc1)) {
      CmdArgs.push_back("-mllvm");
      CmdArgs.push_back("-mno-ldc1-sdc1");
    }
  }

  if (Arg *A = Args.getLastArg(options::OPT_mcheck_zero_division,
                               options::OPT_mno_check_zero_division)) {
    if (A->getOption().matches(options::OPT_mno_check_zero_division)) {
      CmdArgs.push_back("-mllvm");
      CmdArgs.push_back("-mno-check-zero-division");
    }
  }

  if (Arg *A = Args.getLastArg(options::OPT_G)) {
    StringRef v = A->getValue();
    CmdArgs.push_back("-mllvm");
    CmdArgs.push_back(Args.MakeArgString("-mips-ssection-threshold=" + v));
    A->claim();
  }

  if (Arg *A = Args.getLastArg(options::OPT_mcompact_branches_EQ)) {
    StringRef Val = StringRef(A->getValue());
    if (mips::hasCompactBranches(CPUName)) {
      if (Val == "never" || Val == "always" || Val == "optimal") {
        CmdArgs.push_back("-mllvm");
        CmdArgs.push_back(Args.MakeArgString("-mips-compact-branches=" + Val));
      } else
        D.Diag(diag::err_drv_unsupported_option_argument)
            << A->getOption().getName() << Val;
    } else
      D.Diag(diag::warn_target_unsupported_compact_branches) << CPUName;
  }
}

/// getPPCTargetCPU - Get the (LLVM) name of the PowerPC cpu we are targeting.
static std::string getPPCTargetCPU(const ArgList &Args) {
  if (Arg *A = Args.getLastArg(options::OPT_mcpu_EQ)) {
    StringRef CPUName = A->getValue();

    if (CPUName == "native") {
      std::string CPU = llvm::sys::getHostCPUName();
      if (!CPU.empty() && CPU != "generic")
        return CPU;
      else
        return "";
    }

    return llvm::StringSwitch<const char *>(CPUName)
        .Case("common", "generic")
        .Case("440", "440")
        .Case("440fp", "440")
        .Case("450", "450")
        .Case("601", "601")
        .Case("602", "602")
        .Case("603", "603")
        .Case("603e", "603e")
        .Case("603ev", "603ev")
        .Case("604", "604")
        .Case("604e", "604e")
        .Case("620", "620")
        .Case("630", "pwr3")
        .Case("G3", "g3")
        .Case("7400", "7400")
        .Case("G4", "g4")
        .Case("7450", "7450")
        .Case("G4+", "g4+")
        .Case("750", "750")
        .Case("970", "970")
        .Case("G5", "g5")
        .Case("a2", "a2")
        .Case("a2q", "a2q")
        .Case("e500mc", "e500mc")
        .Case("e5500", "e5500")
        .Case("power3", "pwr3")
        .Case("power4", "pwr4")
        .Case("power5", "pwr5")
        .Case("power5x", "pwr5x")
        .Case("power6", "pwr6")
        .Case("power6x", "pwr6x")
        .Case("power7", "pwr7")
        .Case("power8", "pwr8")
        .Case("power9", "pwr9")
        .Case("pwr3", "pwr3")
        .Case("pwr4", "pwr4")
        .Case("pwr5", "pwr5")
        .Case("pwr5x", "pwr5x")
        .Case("pwr6", "pwr6")
        .Case("pwr6x", "pwr6x")
        .Case("pwr7", "pwr7")
        .Case("pwr8", "pwr8")
        .Case("pwr9", "pwr9")
        .Case("powerpc", "ppc")
        .Case("powerpc64", "ppc64")
        .Case("powerpc64le", "ppc64le")
        .Default("");
  }

  return "";
}

static void getPPCTargetFeatures(const Driver &D, const llvm::Triple &Triple,
                                 const ArgList &Args,
                                 std::vector<const char *> &Features) {
  handleTargetFeaturesGroup(Args, Features, options::OPT_m_ppc_Features_Group);

  ppc::FloatABI FloatABI = ppc::getPPCFloatABI(D, Args);
  if (FloatABI == ppc::FloatABI::Soft &&
      !(Triple.getArch() == llvm::Triple::ppc64 ||
        Triple.getArch() == llvm::Triple::ppc64le))
    Features.push_back("+soft-float");
  else if (FloatABI == ppc::FloatABI::Soft &&
           (Triple.getArch() == llvm::Triple::ppc64 ||
            Triple.getArch() == llvm::Triple::ppc64le))
    D.Diag(diag::err_drv_invalid_mfloat_abi)
        << "soft float is not supported for ppc64";

  // Altivec is a bit weird, allow overriding of the Altivec feature here.
  AddTargetFeature(Args, Features, options::OPT_faltivec,
                   options::OPT_fno_altivec, "altivec");
}

ppc::FloatABI ppc::getPPCFloatABI(const Driver &D, const ArgList &Args) {
  ppc::FloatABI ABI = ppc::FloatABI::Invalid;
  if (Arg *A =
          Args.getLastArg(options::OPT_msoft_float, options::OPT_mhard_float,
                          options::OPT_mfloat_abi_EQ)) {
    if (A->getOption().matches(options::OPT_msoft_float))
      ABI = ppc::FloatABI::Soft;
    else if (A->getOption().matches(options::OPT_mhard_float))
      ABI = ppc::FloatABI::Hard;
    else {
      ABI = llvm::StringSwitch<ppc::FloatABI>(A->getValue())
                .Case("soft", ppc::FloatABI::Soft)
                .Case("hard", ppc::FloatABI::Hard)
                .Default(ppc::FloatABI::Invalid);
      if (ABI == ppc::FloatABI::Invalid && !StringRef(A->getValue()).empty()) {
        D.Diag(diag::err_drv_invalid_mfloat_abi) << A->getAsString(Args);
        ABI = ppc::FloatABI::Hard;
      }
    }
  }

  // If unspecified, choose the default based on the platform.
  if (ABI == ppc::FloatABI::Invalid) {
    ABI = ppc::FloatABI::Hard;
  }

  return ABI;
}

void Clang::AddPPCTargetArgs(const ArgList &Args,
                             ArgStringList &CmdArgs) const {
  // Select the ABI to use.
  const char *ABIName = nullptr;
  if (getToolChain().getTriple().isOSLinux())
    switch (getToolChain().getArch()) {
    case llvm::Triple::ppc64: {
      // When targeting a processor that supports QPX, or if QPX is
      // specifically enabled, default to using the ABI that supports QPX (so
      // long as it is not specifically disabled).
      bool HasQPX = false;
      if (Arg *A = Args.getLastArg(options::OPT_mcpu_EQ))
        HasQPX = A->getValue() == StringRef("a2q");
      HasQPX = Args.hasFlag(options::OPT_mqpx, options::OPT_mno_qpx, HasQPX);
      if (HasQPX) {
        ABIName = "elfv1-qpx";
        break;
      }

      ABIName = "elfv1";
      break;
    }
    case llvm::Triple::ppc64le:
      ABIName = "elfv2";
      break;
    default:
      break;
    }

  if (Arg *A = Args.getLastArg(options::OPT_mabi_EQ))
    // The ppc64 linux abis are all "altivec" abis by default. Accept and ignore
    // the option if given as we don't have backend support for any targets
    // that don't use the altivec abi.
    if (StringRef(A->getValue()) != "altivec")
      ABIName = A->getValue();

  ppc::FloatABI FloatABI =
      ppc::getPPCFloatABI(getToolChain().getDriver(), Args);

  if (FloatABI == ppc::FloatABI::Soft) {
    // Floating point operations and argument passing are soft.
    CmdArgs.push_back("-msoft-float");
    CmdArgs.push_back("-mfloat-abi");
    CmdArgs.push_back("soft");
  } else {
    // Floating point operations and argument passing are hard.
    assert(FloatABI == ppc::FloatABI::Hard && "Invalid float abi!");
    CmdArgs.push_back("-mfloat-abi");
    CmdArgs.push_back("hard");
  }

  if (ABIName) {
    CmdArgs.push_back("-target-abi");
    CmdArgs.push_back(ABIName);
  }
}

bool ppc::hasPPCAbiArg(const ArgList &Args, const char *Value) {
  Arg *A = Args.getLastArg(options::OPT_mabi_EQ);
  return A && (A->getValue() == StringRef(Value));
}

/// Get the (LLVM) name of the R600 gpu we are targeting.
static std::string getR600TargetGPU(const ArgList &Args) {
  if (Arg *A = Args.getLastArg(options::OPT_mcpu_EQ)) {
    const char *GPUName = A->getValue();
    return llvm::StringSwitch<const char *>(GPUName)
        .Cases("rv630", "rv635", "r600")
        .Cases("rv610", "rv620", "rs780", "rs880")
        .Case("rv740", "rv770")
        .Case("palm", "cedar")
        .Cases("sumo", "sumo2", "sumo")
        .Case("hemlock", "cypress")
        .Case("aruba", "cayman")
        .Default(GPUName);
  }
  return "";
}

static std::string getLanaiTargetCPU(const ArgList &Args) {
  if (Arg *A = Args.getLastArg(options::OPT_mcpu_EQ)) {
    return A->getValue();
  }
  return "";
}

sparc::FloatABI sparc::getSparcFloatABI(const Driver &D,
                                        const ArgList &Args) {
  sparc::FloatABI ABI = sparc::FloatABI::Invalid;
  if (Arg *A =
          Args.getLastArg(options::OPT_msoft_float, options::OPT_mhard_float,
                          options::OPT_mfloat_abi_EQ)) {
    if (A->getOption().matches(options::OPT_msoft_float))
      ABI = sparc::FloatABI::Soft;
    else if (A->getOption().matches(options::OPT_mhard_float))
      ABI = sparc::FloatABI::Hard;
    else {
      ABI = llvm::StringSwitch<sparc::FloatABI>(A->getValue())
                .Case("soft", sparc::FloatABI::Soft)
                .Case("hard", sparc::FloatABI::Hard)
                .Default(sparc::FloatABI::Invalid);
      if (ABI == sparc::FloatABI::Invalid &&
          !StringRef(A->getValue()).empty()) {
        D.Diag(diag::err_drv_invalid_mfloat_abi) << A->getAsString(Args);
        ABI = sparc::FloatABI::Hard;
      }
    }
  }

  // If unspecified, choose the default based on the platform.
  // Only the hard-float ABI on Sparc is standardized, and it is the
  // default. GCC also supports a nonstandard soft-float ABI mode, also
  // implemented in LLVM. However as this is not standard we set the default
  // to be hard-float.
  if (ABI == sparc::FloatABI::Invalid) {
    ABI = sparc::FloatABI::Hard;
  }

  return ABI;
}

static void getSparcTargetFeatures(const Driver &D, const ArgList &Args,
                                 std::vector<const char *> &Features) {
  sparc::FloatABI FloatABI = sparc::getSparcFloatABI(D, Args);
  if (FloatABI == sparc::FloatABI::Soft)
    Features.push_back("+soft-float");
}

void Clang::AddSparcTargetArgs(const ArgList &Args,
                               ArgStringList &CmdArgs) const {
  sparc::FloatABI FloatABI =
      sparc::getSparcFloatABI(getToolChain().getDriver(), Args);

  if (FloatABI == sparc::FloatABI::Soft) {
    // Floating point operations and argument passing are soft.
    CmdArgs.push_back("-msoft-float");
    CmdArgs.push_back("-mfloat-abi");
    CmdArgs.push_back("soft");
  } else {
    // Floating point operations and argument passing are hard.
    assert(FloatABI == sparc::FloatABI::Hard && "Invalid float abi!");
    CmdArgs.push_back("-mfloat-abi");
    CmdArgs.push_back("hard");
  }
}

void Clang::AddSystemZTargetArgs(const ArgList &Args,
                                 ArgStringList &CmdArgs) const {
  if (Args.hasFlag(options::OPT_mbackchain, options::OPT_mno_backchain, false))
    CmdArgs.push_back("-mbackchain");
}

static const char *getSystemZTargetCPU(const ArgList &Args) {
  if (const Arg *A = Args.getLastArg(options::OPT_march_EQ))
    return A->getValue();
  return "z10";
}

static void getSystemZTargetFeatures(const ArgList &Args,
                                     std::vector<const char *> &Features) {
  // -m(no-)htm overrides use of the transactional-execution facility.
  if (Arg *A = Args.getLastArg(options::OPT_mhtm, options::OPT_mno_htm)) {
    if (A->getOption().matches(options::OPT_mhtm))
      Features.push_back("+transactional-execution");
    else
      Features.push_back("-transactional-execution");
  }
  // -m(no-)vx overrides use of the vector facility.
  if (Arg *A = Args.getLastArg(options::OPT_mvx, options::OPT_mno_vx)) {
    if (A->getOption().matches(options::OPT_mvx))
      Features.push_back("+vector");
    else
      Features.push_back("-vector");
  }
}

static const char *getX86TargetCPU(const ArgList &Args,
                                   const llvm::Triple &Triple) {
  if (const Arg *A = Args.getLastArg(options::OPT_march_EQ)) {
    if (StringRef(A->getValue()) != "native") {
      if (Triple.isOSDarwin() && Triple.getArchName() == "x86_64h")
        return "core-avx2";

      return A->getValue();
    }

    // FIXME: Reject attempts to use -march=native unless the target matches
    // the host.
    //
    // FIXME: We should also incorporate the detected target features for use
    // with -native.
    std::string CPU = llvm::sys::getHostCPUName();
    if (!CPU.empty() && CPU != "generic")
      return Args.MakeArgString(CPU);
  }

  if (const Arg *A = Args.getLastArg(options::OPT__SLASH_arch)) {
    // Mapping built by referring to X86TargetInfo::getDefaultFeatures().
    StringRef Arch = A->getValue();
    const char *CPU;
    if (Triple.getArch() == llvm::Triple::x86) {
      CPU = llvm::StringSwitch<const char *>(Arch)
                .Case("IA32", "i386")
                .Case("SSE", "pentium3")
                .Case("SSE2", "pentium4")
                .Case("AVX", "sandybridge")
                .Case("AVX2", "haswell")
                .Default(nullptr);
    } else {
      CPU = llvm::StringSwitch<const char *>(Arch)
                .Case("AVX", "sandybridge")
                .Case("AVX2", "haswell")
                .Default(nullptr);
    }
    if (CPU)
      return CPU;
  }

  // Select the default CPU if none was given (or detection failed).

  if (Triple.getArch() != llvm::Triple::x86_64 &&
      Triple.getArch() != llvm::Triple::x86)
    return nullptr; // This routine is only handling x86 targets.

  bool Is64Bit = Triple.getArch() == llvm::Triple::x86_64;

  // FIXME: Need target hooks.
  if (Triple.isOSDarwin()) {
    if (Triple.getArchName() == "x86_64h")
      return "core-avx2";
    return Is64Bit ? "core2" : "yonah";
  }

  // Set up default CPU name for PS4 compilers.
  if (Triple.isPS4CPU())
    return "btver2";

  // On Android use targets compatible with gcc
  if (Triple.isAndroid())
    return Is64Bit ? "x86-64" : "i686";

  // Everything else goes to x86-64 in 64-bit mode.
  if (Is64Bit)
    return "x86-64";

  switch (Triple.getOS()) {
  case llvm::Triple::FreeBSD:
  case llvm::Triple::NetBSD:
  case llvm::Triple::OpenBSD:
    return "i486";
  case llvm::Triple::Haiku:
    return "i586";
  case llvm::Triple::Bitrig:
    return "i686";
  default:
    // Fallback to p4.
    return "pentium4";
  }
}

/// Get the (LLVM) name of the WebAssembly cpu we are targeting.
static StringRef getWebAssemblyTargetCPU(const ArgList &Args) {
  // If we have -mcpu=, use that.
  if (Arg *A = Args.getLastArg(options::OPT_mcpu_EQ)) {
    StringRef CPU = A->getValue();

#ifdef __wasm__
    // Handle "native" by examining the host. "native" isn't meaningful when
    // cross compiling, so only support this when the host is also WebAssembly.
    if (CPU == "native")
      return llvm::sys::getHostCPUName();
#endif

    return CPU;
  }

  return "generic";
}

static std::string getCPUName(const ArgList &Args, const llvm::Triple &T,
                              bool FromAs = false) {
  switch (T.getArch()) {
  default:
    return "";

  case llvm::Triple::aarch64:
  case llvm::Triple::aarch64_be:
    return getAArch64TargetCPU(Args);

  case llvm::Triple::arm:
  case llvm::Triple::armeb:
  case llvm::Triple::thumb:
  case llvm::Triple::thumbeb: {
    StringRef MArch, MCPU;
    getARMArchCPUFromArgs(Args, MArch, MCPU, FromAs);
    return arm::getARMTargetCPU(MCPU, MArch, T);
  }
  case llvm::Triple::mips:
  case llvm::Triple::mipsel:
  case llvm::Triple::mips64:
  case llvm::Triple::mips64el: {
    StringRef CPUName;
    StringRef ABIName;
    mips::getMipsCPUAndABI(Args, T, CPUName, ABIName);
    return CPUName;
  }

  case llvm::Triple::nvptx:
  case llvm::Triple::nvptx64:
    if (const Arg *A = Args.getLastArg(options::OPT_march_EQ))
      return A->getValue();
    return "";

  case llvm::Triple::ppc:
  case llvm::Triple::ppc64:
  case llvm::Triple::ppc64le: {
    std::string TargetCPUName = getPPCTargetCPU(Args);
    // LLVM may default to generating code for the native CPU,
    // but, like gcc, we default to a more generic option for
    // each architecture. (except on Darwin)
    if (TargetCPUName.empty() && !T.isOSDarwin()) {
      if (T.getArch() == llvm::Triple::ppc64)
        TargetCPUName = "ppc64";
      else if (T.getArch() == llvm::Triple::ppc64le)
        TargetCPUName = "ppc64le";
      else
        TargetCPUName = "ppc";
    }
    return TargetCPUName;
  }

  case llvm::Triple::sparc:
  case llvm::Triple::sparcel:
  case llvm::Triple::sparcv9:
    if (const Arg *A = Args.getLastArg(options::OPT_mcpu_EQ))
      return A->getValue();
    return "";

  case llvm::Triple::x86:
  case llvm::Triple::x86_64:
    return getX86TargetCPU(Args, T);

  case llvm::Triple::hexagon:
    return "hexagon" +
           toolchains::HexagonToolChain::GetTargetCPUVersion(Args).str();

  case llvm::Triple::lanai:
    return getLanaiTargetCPU(Args);

  case llvm::Triple::systemz:
    return getSystemZTargetCPU(Args);

  case llvm::Triple::r600:
  case llvm::Triple::amdgcn:
    return getR600TargetGPU(Args);

  case llvm::Triple::wasm32:
  case llvm::Triple::wasm64:
    return getWebAssemblyTargetCPU(Args);
  }
}

static void AddGoldPlugin(const ToolChain &ToolChain, const ArgList &Args,
                          ArgStringList &CmdArgs, bool IsThinLTO) {
  // Tell the linker to load the plugin. This has to come before AddLinkerInputs
  // as gold requires -plugin to come before any -plugin-opt that -Wl might
  // forward.
  CmdArgs.push_back("-plugin");
  std::string Plugin =
      ToolChain.getDriver().Dir + "/../lib" CLANG_LIBDIR_SUFFIX "/LLVMgold.so";
  CmdArgs.push_back(Args.MakeArgString(Plugin));

  // Try to pass driver level flags relevant to LTO code generation down to
  // the plugin.

  // Handle flags for selecting CPU variants.
  std::string CPU = getCPUName(Args, ToolChain.getTriple());
  if (!CPU.empty())
    CmdArgs.push_back(Args.MakeArgString(Twine("-plugin-opt=mcpu=") + CPU));

  if (Arg *A = Args.getLastArg(options::OPT_O_Group)) {
    StringRef OOpt;
    if (A->getOption().matches(options::OPT_O4) ||
        A->getOption().matches(options::OPT_Ofast))
      OOpt = "3";
    else if (A->getOption().matches(options::OPT_O))
      OOpt = A->getValue();
    else if (A->getOption().matches(options::OPT_O0))
      OOpt = "0";
    if (!OOpt.empty())
      CmdArgs.push_back(Args.MakeArgString(Twine("-plugin-opt=O") + OOpt));
  }

  if (IsThinLTO)
    CmdArgs.push_back("-plugin-opt=thinlto");

  // If an explicit debugger tuning argument appeared, pass it along.
  if (Arg *A = Args.getLastArg(options::OPT_gTune_Group,
                               options::OPT_ggdbN_Group)) {
    if (A->getOption().matches(options::OPT_glldb))
      CmdArgs.push_back("-plugin-opt=-debugger-tune=lldb");
    else if (A->getOption().matches(options::OPT_gsce))
      CmdArgs.push_back("-plugin-opt=-debugger-tune=sce");
    else
      CmdArgs.push_back("-plugin-opt=-debugger-tune=gdb");
  }
}

/// This is a helper function for validating the optional refinement step
/// parameter in reciprocal argument strings. Return false if there is an error
/// parsing the refinement step. Otherwise, return true and set the Position
/// of the refinement step in the input string.
static bool getRefinementStep(StringRef In, const Driver &D,
                              const Arg &A, size_t &Position) {
  const char RefinementStepToken = ':';
  Position = In.find(RefinementStepToken);
  if (Position != StringRef::npos) {
    StringRef Option = A.getOption().getName();
    StringRef RefStep = In.substr(Position + 1);
    // Allow exactly one numeric character for the additional refinement
    // step parameter. This is reasonable for all currently-supported
    // operations and architectures because we would expect that a larger value
    // of refinement steps would cause the estimate "optimization" to
    // under-perform the native operation. Also, if the estimate does not
    // converge quickly, it probably will not ever converge, so further
    // refinement steps will not produce a better answer.
    if (RefStep.size() != 1) {
      D.Diag(diag::err_drv_invalid_value) << Option << RefStep;
      return false;
    }
    char RefStepChar = RefStep[0];
    if (RefStepChar < '0' || RefStepChar > '9') {
      D.Diag(diag::err_drv_invalid_value) << Option << RefStep;
      return false;
    }
  }
  return true;
}

/// The -mrecip flag requires processing of many optional parameters.
static void ParseMRecip(const Driver &D, const ArgList &Args,
                        ArgStringList &OutStrings) {
  StringRef DisabledPrefixIn = "!";
  StringRef DisabledPrefixOut = "!";
  StringRef EnabledPrefixOut = "";
  StringRef Out = "-mrecip=";

  Arg *A = Args.getLastArg(options::OPT_mrecip, options::OPT_mrecip_EQ);
  if (!A)
    return;

  unsigned NumOptions = A->getNumValues();
  if (NumOptions == 0) {
    // No option is the same as "all".
    OutStrings.push_back(Args.MakeArgString(Out + "all"));
    return;
  }

  // Pass through "all", "none", or "default" with an optional refinement step.
  if (NumOptions == 1) {
    StringRef Val = A->getValue(0);
    size_t RefStepLoc;
    if (!getRefinementStep(Val, D, *A, RefStepLoc))
      return;
    StringRef ValBase = Val.slice(0, RefStepLoc);
    if (ValBase == "all" || ValBase == "none" || ValBase == "default") {
      OutStrings.push_back(Args.MakeArgString(Out + Val));
      return;
    }
  }

  // Each reciprocal type may be enabled or disabled individually.
  // Check each input value for validity, concatenate them all back together,
  // and pass through.

  llvm::StringMap<bool> OptionStrings;
  OptionStrings.insert(std::make_pair("divd", false));
  OptionStrings.insert(std::make_pair("divf", false));
  OptionStrings.insert(std::make_pair("vec-divd", false));
  OptionStrings.insert(std::make_pair("vec-divf", false));
  OptionStrings.insert(std::make_pair("sqrtd", false));
  OptionStrings.insert(std::make_pair("sqrtf", false));
  OptionStrings.insert(std::make_pair("vec-sqrtd", false));
  OptionStrings.insert(std::make_pair("vec-sqrtf", false));

  for (unsigned i = 0; i != NumOptions; ++i) {
    StringRef Val = A->getValue(i);

    bool IsDisabled = Val.startswith(DisabledPrefixIn);
    // Ignore the disablement token for string matching.
    if (IsDisabled)
      Val = Val.substr(1);

    size_t RefStep;
    if (!getRefinementStep(Val, D, *A, RefStep))
      return;

    StringRef ValBase = Val.slice(0, RefStep);
    llvm::StringMap<bool>::iterator OptionIter = OptionStrings.find(ValBase);
    if (OptionIter == OptionStrings.end()) {
      // Try again specifying float suffix.
      OptionIter = OptionStrings.find(ValBase.str() + 'f');
      if (OptionIter == OptionStrings.end()) {
        // The input name did not match any known option string.
        D.Diag(diag::err_drv_unknown_argument) << Val;
        return;
      }
      // The option was specified without a float or double suffix.
      // Make sure that the double entry was not already specified.
      // The float entry will be checked below.
      if (OptionStrings[ValBase.str() + 'd']) {
        D.Diag(diag::err_drv_invalid_value) << A->getOption().getName() << Val;
        return;
      }
    }

    if (OptionIter->second == true) {
      // Duplicate option specified.
      D.Diag(diag::err_drv_invalid_value) << A->getOption().getName() << Val;
      return;
    }

    // Mark the matched option as found. Do not allow duplicate specifiers.
    OptionIter->second = true;

    // If the precision was not specified, also mark the double entry as found.
    if (ValBase.back() != 'f' && ValBase.back() != 'd')
      OptionStrings[ValBase.str() + 'd'] = true;

    // Build the output string.
    StringRef Prefix = IsDisabled ? DisabledPrefixOut : EnabledPrefixOut;
    Out = Args.MakeArgString(Out + Prefix + Val);
    if (i != NumOptions - 1)
      Out = Args.MakeArgString(Out + ",");
  }

  OutStrings.push_back(Args.MakeArgString(Out));
}

static void getX86TargetFeatures(const Driver &D, const llvm::Triple &Triple,
                                 const ArgList &Args,
                                 std::vector<const char *> &Features) {
  // If -march=native, autodetect the feature list.
  if (const Arg *A = Args.getLastArg(options::OPT_march_EQ)) {
    if (StringRef(A->getValue()) == "native") {
      llvm::StringMap<bool> HostFeatures;
      if (llvm::sys::getHostCPUFeatures(HostFeatures))
        for (auto &F : HostFeatures)
          Features.push_back(
              Args.MakeArgString((F.second ? "+" : "-") + F.first()));
    }
  }

  if (Triple.getArchName() == "x86_64h") {
    // x86_64h implies quite a few of the more modern subtarget features
    // for Haswell class CPUs, but not all of them. Opt-out of a few.
    Features.push_back("-rdrnd");
    Features.push_back("-aes");
    Features.push_back("-pclmul");
    Features.push_back("-rtm");
    Features.push_back("-hle");
    Features.push_back("-fsgsbase");
  }

  const llvm::Triple::ArchType ArchType = Triple.getArch();
  // Add features to be compatible with gcc for Android.
  if (Triple.isAndroid()) {
    if (ArchType == llvm::Triple::x86_64) {
      Features.push_back("+sse4.2");
      Features.push_back("+popcnt");
    } else
      Features.push_back("+ssse3");
  }

  // Set features according to the -arch flag on MSVC.
  if (Arg *A = Args.getLastArg(options::OPT__SLASH_arch)) {
    StringRef Arch = A->getValue();
    bool ArchUsed = false;
    // First, look for flags that are shared in x86 and x86-64.
    if (ArchType == llvm::Triple::x86_64 || ArchType == llvm::Triple::x86) {
      if (Arch == "AVX" || Arch == "AVX2") {
        ArchUsed = true;
        Features.push_back(Args.MakeArgString("+" + Arch.lower()));
      }
    }
    // Then, look for x86-specific flags.
    if (ArchType == llvm::Triple::x86) {
      if (Arch == "IA32") {
        ArchUsed = true;
      } else if (Arch == "SSE" || Arch == "SSE2") {
        ArchUsed = true;
        Features.push_back(Args.MakeArgString("+" + Arch.lower()));
      }
    }
    if (!ArchUsed)
      D.Diag(clang::diag::warn_drv_unused_argument) << A->getAsString(Args);
  }

  // Now add any that the user explicitly requested on the command line,
  // which may override the defaults.
  handleTargetFeaturesGroup(Args, Features, options::OPT_m_x86_Features_Group);
}

void Clang::AddX86TargetArgs(const ArgList &Args,
                             ArgStringList &CmdArgs) const {
  if (!Args.hasFlag(options::OPT_mred_zone, options::OPT_mno_red_zone, true) ||
      Args.hasArg(options::OPT_mkernel) ||
      Args.hasArg(options::OPT_fapple_kext))
    CmdArgs.push_back("-disable-red-zone");

  // Default to avoid implicit floating-point for kernel/kext code, but allow
  // that to be overridden with -mno-soft-float.
  bool NoImplicitFloat = (Args.hasArg(options::OPT_mkernel) ||
                          Args.hasArg(options::OPT_fapple_kext));
  if (Arg *A = Args.getLastArg(
          options::OPT_msoft_float, options::OPT_mno_soft_float,
          options::OPT_mimplicit_float, options::OPT_mno_implicit_float)) {
    const Option &O = A->getOption();
    NoImplicitFloat = (O.matches(options::OPT_mno_implicit_float) ||
                       O.matches(options::OPT_msoft_float));
  }
  if (NoImplicitFloat)
    CmdArgs.push_back("-no-implicit-float");

  if (Arg *A = Args.getLastArg(options::OPT_masm_EQ)) {
    StringRef Value = A->getValue();
    if (Value == "intel" || Value == "att") {
      CmdArgs.push_back("-mllvm");
      CmdArgs.push_back(Args.MakeArgString("-x86-asm-syntax=" + Value));
    } else {
      getToolChain().getDriver().Diag(diag::err_drv_unsupported_option_argument)
          << A->getOption().getName() << Value;
    }
  }

  // Set flags to support MCU ABI.
  if (Args.hasFlag(options::OPT_miamcu, options::OPT_mno_iamcu, false)) {
    CmdArgs.push_back("-mfloat-abi");
    CmdArgs.push_back("soft");
    CmdArgs.push_back("-mstack-alignment=4");
  }
}

void Clang::AddHexagonTargetArgs(const ArgList &Args,
                                 ArgStringList &CmdArgs) const {
  CmdArgs.push_back("-mqdsp6-compat");
  CmdArgs.push_back("-Wreturn-type");

  if (auto G = toolchains::HexagonToolChain::getSmallDataThreshold(Args)) {
    std::string N = llvm::utostr(G.getValue());
    std::string Opt = std::string("-hexagon-small-data-threshold=") + N;
    CmdArgs.push_back("-mllvm");
    CmdArgs.push_back(Args.MakeArgString(Opt));
  }

  if (!Args.hasArg(options::OPT_fno_short_enums))
    CmdArgs.push_back("-fshort-enums");
  if (Args.getLastArg(options::OPT_mieee_rnd_near)) {
    CmdArgs.push_back("-mllvm");
    CmdArgs.push_back("-enable-hexagon-ieee-rnd-near");
  }
  CmdArgs.push_back("-mllvm");
  CmdArgs.push_back("-machine-sink-split=0");
}

void Clang::AddLanaiTargetArgs(const ArgList &Args,
                               ArgStringList &CmdArgs) const {
  if (Arg *A = Args.getLastArg(options::OPT_mcpu_EQ)) {
    StringRef CPUName = A->getValue();

    CmdArgs.push_back("-target-cpu");
    CmdArgs.push_back(Args.MakeArgString(CPUName));
  }
  if (Arg *A = Args.getLastArg(options::OPT_mregparm_EQ)) {
    StringRef Value = A->getValue();
    // Only support mregparm=4 to support old usage. Report error for all other
    // cases.
    int Mregparm;
    if (Value.getAsInteger(10, Mregparm)) {
      if (Mregparm != 4) {
        getToolChain().getDriver().Diag(
            diag::err_drv_unsupported_option_argument)
            << A->getOption().getName() << Value;
      }
    }
  }
}

void Clang::AddWebAssemblyTargetArgs(const ArgList &Args,
                                     ArgStringList &CmdArgs) const {
  // Default to "hidden" visibility.
  if (!Args.hasArg(options::OPT_fvisibility_EQ,
                   options::OPT_fvisibility_ms_compat)) {
    CmdArgs.push_back("-fvisibility");
    CmdArgs.push_back("hidden");
  }
}

// Decode AArch64 features from string like +[no]featureA+[no]featureB+...
static bool DecodeAArch64Features(const Driver &D, StringRef text,
                                  std::vector<const char *> &Features) {
  SmallVector<StringRef, 8> Split;
  text.split(Split, StringRef("+"), -1, false);

  for (StringRef Feature : Split) {
    if (const char *FeatureName = llvm::AArch64::getArchExtFeature(Feature))
      Features.push_back(FeatureName);
    else if (Feature == "neon" || Feature == "noneon")
      D.Diag(diag::err_drv_no_neon_modifier);
    else
      return false;
  }
  return true;
}

// Check if the CPU name and feature modifiers in -mcpu are legal. If yes,
// decode CPU and feature.
static bool DecodeAArch64Mcpu(const Driver &D, StringRef Mcpu, StringRef &CPU,
                              std::vector<const char *> &Features) {
  std::pair<StringRef, StringRef> Split = Mcpu.split("+");
  CPU = Split.first;

  if (CPU == "generic") {
    Features.push_back("+neon");
  } else {
    unsigned ArchKind = llvm::AArch64::parseCPUArch(CPU);
    unsigned Extersion = llvm::AArch64::getDefaultExtensions(CPU, ArchKind);

    if (!llvm::AArch64::getExtensionFeatures(Extersion, Features))
      return false;
   }

  if (Split.second.size() && !DecodeAArch64Features(D, Split.second, Features))
    return false;

  return true;
}

static bool
getAArch64ArchFeaturesFromMarch(const Driver &D, StringRef March,
                                const ArgList &Args,
                                std::vector<const char *> &Features) {
  std::string MarchLowerCase = March.lower();
  std::pair<StringRef, StringRef> Split = StringRef(MarchLowerCase).split("+");

  unsigned ArchKind = llvm::AArch64::parseArch(Split.first);
  if (ArchKind == static_cast<unsigned>(llvm::AArch64::ArchKind::AK_INVALID) ||
      !llvm::AArch64::getArchFeatures(ArchKind, Features) ||
      (Split.second.size() && !DecodeAArch64Features(D, Split.second, Features)))
    return false;

  return true;
}

static bool
getAArch64ArchFeaturesFromMcpu(const Driver &D, StringRef Mcpu,
                               const ArgList &Args,
                               std::vector<const char *> &Features) {
  StringRef CPU;
  std::string McpuLowerCase = Mcpu.lower();
  if (!DecodeAArch64Mcpu(D, McpuLowerCase, CPU, Features))
    return false;

  return true;
}

static bool
getAArch64MicroArchFeaturesFromMtune(const Driver &D, StringRef Mtune,
                                     const ArgList &Args,
                                     std::vector<const char *> &Features) {
  std::string MtuneLowerCase = Mtune.lower();
  // Handle CPU name is 'native'.
  if (MtuneLowerCase == "native")
    MtuneLowerCase = llvm::sys::getHostCPUName();
  if (MtuneLowerCase == "cyclone") {
    Features.push_back("+zcm");
    Features.push_back("+zcz");
  }
  return true;
}

static bool
getAArch64MicroArchFeaturesFromMcpu(const Driver &D, StringRef Mcpu,
                                    const ArgList &Args,
                                    std::vector<const char *> &Features) {
  StringRef CPU;
  std::vector<const char *> DecodedFeature;
  std::string McpuLowerCase = Mcpu.lower();
  if (!DecodeAArch64Mcpu(D, McpuLowerCase, CPU, DecodedFeature))
    return false;

  return getAArch64MicroArchFeaturesFromMtune(D, CPU, Args, Features);
}

static void getAArch64TargetFeatures(const Driver &D, const ArgList &Args,
                                     std::vector<const char *> &Features) {
  Arg *A;
  bool success = true;
  // Enable NEON by default.
  Features.push_back("+neon");
  if ((A = Args.getLastArg(options::OPT_march_EQ)))
    success = getAArch64ArchFeaturesFromMarch(D, A->getValue(), Args, Features);
  else if ((A = Args.getLastArg(options::OPT_mcpu_EQ)))
    success = getAArch64ArchFeaturesFromMcpu(D, A->getValue(), Args, Features);
  else if (Args.hasArg(options::OPT_arch))
    success = getAArch64ArchFeaturesFromMcpu(D, getAArch64TargetCPU(Args), Args,
                                             Features);

  if (success && (A = Args.getLastArg(options::OPT_mtune_EQ)))
    success =
        getAArch64MicroArchFeaturesFromMtune(D, A->getValue(), Args, Features);
  else if (success && (A = Args.getLastArg(options::OPT_mcpu_EQ)))
    success =
        getAArch64MicroArchFeaturesFromMcpu(D, A->getValue(), Args, Features);
  else if (Args.hasArg(options::OPT_arch))
    success = getAArch64MicroArchFeaturesFromMcpu(D, getAArch64TargetCPU(Args),
                                                  Args, Features);

  if (!success)
    D.Diag(diag::err_drv_clang_unsupported) << A->getAsString(Args);

  if (Args.getLastArg(options::OPT_mgeneral_regs_only)) {
    Features.push_back("-fp-armv8");
    Features.push_back("-crypto");
    Features.push_back("-neon");
  }

  // En/disable crc
  if (Arg *A = Args.getLastArg(options::OPT_mcrc, options::OPT_mnocrc)) {
    if (A->getOption().matches(options::OPT_mcrc))
      Features.push_back("+crc");
    else
      Features.push_back("-crc");
  }

  if (Arg *A = Args.getLastArg(options::OPT_mno_unaligned_access,
                               options::OPT_munaligned_access))
    if (A->getOption().matches(options::OPT_mno_unaligned_access))
      Features.push_back("+strict-align");

  if (Args.hasArg(options::OPT_ffixed_x18))
    Features.push_back("+reserve-x18");
}

static void getHexagonTargetFeatures(const ArgList &Args,
                                     std::vector<const char *> &Features) {
  bool HasHVX = false, HasHVXD = false;

  // FIXME: This should be able to use handleTargetFeaturesGroup except it is
  // doing dependent option handling here rather than in initFeatureMap or a
  // similar handler.
  for (auto &A : Args) {
    auto &Opt = A->getOption();
    if (Opt.matches(options::OPT_mhexagon_hvx))
      HasHVX = true;
    else if (Opt.matches(options::OPT_mno_hexagon_hvx))
      HasHVXD = HasHVX = false;
    else if (Opt.matches(options::OPT_mhexagon_hvx_double))
      HasHVXD = HasHVX = true;
    else if (Opt.matches(options::OPT_mno_hexagon_hvx_double))
      HasHVXD = false;
    else
      continue;
    A->claim();
  }

  Features.push_back(HasHVX  ? "+hvx" : "-hvx");
  Features.push_back(HasHVXD ? "+hvx-double" : "-hvx-double");
}

static void getWebAssemblyTargetFeatures(const ArgList &Args,
                                         std::vector<const char *> &Features) {
  handleTargetFeaturesGroup(Args, Features, options::OPT_m_wasm_Features_Group);
}

static void getAMDGPUTargetFeatures(const Driver &D, const ArgList &Args,
                                    std::vector<const char *> &Features) {
  if (const Arg *dAbi = Args.getLastArg(options::OPT_mamdgpu_debugger_abi)) {
    StringRef value = dAbi->getValue();
    if (value == "1.0") {
      Features.push_back("+amdgpu-debugger-insert-nops");
      Features.push_back("+amdgpu-debugger-reserve-regs");
      Features.push_back("+amdgpu-debugger-emit-prologue");
    } else {
      D.Diag(diag::err_drv_clang_unsupported) << dAbi->getAsString(Args);
    }
  }

  handleTargetFeaturesGroup(
    Args, Features, options::OPT_m_amdgpu_Features_Group);
}

static void getTargetFeatures(const ToolChain &TC, const llvm::Triple &Triple,
                              const ArgList &Args, ArgStringList &CmdArgs,
                              bool ForAS) {
  const Driver &D = TC.getDriver();
  std::vector<const char *> Features;
  switch (Triple.getArch()) {
  default:
    break;
  case llvm::Triple::mips:
  case llvm::Triple::mipsel:
  case llvm::Triple::mips64:
  case llvm::Triple::mips64el:
    getMIPSTargetFeatures(D, Triple, Args, Features);
    break;

  case llvm::Triple::arm:
  case llvm::Triple::armeb:
  case llvm::Triple::thumb:
  case llvm::Triple::thumbeb:
    getARMTargetFeatures(TC, Triple, Args, Features, ForAS);
    break;

  case llvm::Triple::ppc:
  case llvm::Triple::ppc64:
  case llvm::Triple::ppc64le:
    getPPCTargetFeatures(D, Triple, Args, Features);
    break;
  case llvm::Triple::systemz:
    getSystemZTargetFeatures(Args, Features);
    break;
  case llvm::Triple::aarch64:
  case llvm::Triple::aarch64_be:
    getAArch64TargetFeatures(D, Args, Features);
    break;
  case llvm::Triple::x86:
  case llvm::Triple::x86_64:
    getX86TargetFeatures(D, Triple, Args, Features);
    break;
  case llvm::Triple::hexagon:
    getHexagonTargetFeatures(Args, Features);
    break;
  case llvm::Triple::wasm32:
  case llvm::Triple::wasm64:
    getWebAssemblyTargetFeatures(Args, Features);
    break; 
  case llvm::Triple::sparc:
  case llvm::Triple::sparcel:
  case llvm::Triple::sparcv9:
    getSparcTargetFeatures(D, Args, Features);
    break;
  case llvm::Triple::r600:
  case llvm::Triple::amdgcn:
    getAMDGPUTargetFeatures(D, Args, Features);
    break;
  }

  // Find the last of each feature.
  llvm::StringMap<unsigned> LastOpt;
  for (unsigned I = 0, N = Features.size(); I < N; ++I) {
    const char *Name = Features[I];
    assert(Name[0] == '-' || Name[0] == '+');
    LastOpt[Name + 1] = I;
  }

  for (unsigned I = 0, N = Features.size(); I < N; ++I) {
    // If this feature was overridden, ignore it.
    const char *Name = Features[I];
    llvm::StringMap<unsigned>::iterator LastI = LastOpt.find(Name + 1);
    assert(LastI != LastOpt.end());
    unsigned Last = LastI->second;
    if (Last != I)
      continue;

    CmdArgs.push_back("-target-feature");
    CmdArgs.push_back(Name);
  }
}

static bool
shouldUseExceptionTablesForObjCExceptions(const ObjCRuntime &runtime,
                                          const llvm::Triple &Triple) {
  // We use the zero-cost exception tables for Objective-C if the non-fragile
  // ABI is enabled or when compiling for x86_64 and ARM on Snow Leopard and
  // later.
  if (runtime.isNonFragile())
    return true;

  if (!Triple.isMacOSX())
    return false;

  return (!Triple.isMacOSXVersionLT(10, 5) &&
          (Triple.getArch() == llvm::Triple::x86_64 ||
           Triple.getArch() == llvm::Triple::arm));
}

/// Adds exception related arguments to the driver command arguments. There's a
/// master flag, -fexceptions and also language specific flags to enable/disable
/// C++ and Objective-C exceptions. This makes it possible to for example
/// disable C++ exceptions but enable Objective-C exceptions.
static void addExceptionArgs(const ArgList &Args, types::ID InputType,
                             const ToolChain &TC, bool KernelOrKext,
                             const ObjCRuntime &objcRuntime,
                             ArgStringList &CmdArgs) {
  const Driver &D = TC.getDriver();
  const llvm::Triple &Triple = TC.getTriple();

  if (KernelOrKext) {
    // -mkernel and -fapple-kext imply no exceptions, so claim exception related
    // arguments now to avoid warnings about unused arguments.
    Args.ClaimAllArgs(options::OPT_fexceptions);
    Args.ClaimAllArgs(options::OPT_fno_exceptions);
    Args.ClaimAllArgs(options::OPT_fobjc_exceptions);
    Args.ClaimAllArgs(options::OPT_fno_objc_exceptions);
    Args.ClaimAllArgs(options::OPT_fcxx_exceptions);
    Args.ClaimAllArgs(options::OPT_fno_cxx_exceptions);
    return;
  }

  // See if the user explicitly enabled exceptions.
  bool EH = Args.hasFlag(options::OPT_fexceptions, options::OPT_fno_exceptions,
                         false);

  // Obj-C exceptions are enabled by default, regardless of -fexceptions. This
  // is not necessarily sensible, but follows GCC.
  if (types::isObjC(InputType) &&
      Args.hasFlag(options::OPT_fobjc_exceptions,
                   options::OPT_fno_objc_exceptions, true)) {
    CmdArgs.push_back("-fobjc-exceptions");

    EH |= shouldUseExceptionTablesForObjCExceptions(objcRuntime, Triple);
  }

  if (types::isCXX(InputType)) {
    // Disable C++ EH by default on XCore and PS4.
    bool CXXExceptionsEnabled =
        Triple.getArch() != llvm::Triple::xcore && !Triple.isPS4CPU();
    Arg *ExceptionArg = Args.getLastArg(
        options::OPT_fcxx_exceptions, options::OPT_fno_cxx_exceptions,
        options::OPT_fexceptions, options::OPT_fno_exceptions);
    if (ExceptionArg)
      CXXExceptionsEnabled =
          ExceptionArg->getOption().matches(options::OPT_fcxx_exceptions) ||
          ExceptionArg->getOption().matches(options::OPT_fexceptions);

    if (CXXExceptionsEnabled) {
      if (Triple.isPS4CPU()) {
        ToolChain::RTTIMode RTTIMode = TC.getRTTIMode();
        assert(ExceptionArg &&
               "On the PS4 exceptions should only be enabled if passing "
               "an argument");
        if (RTTIMode == ToolChain::RM_DisabledExplicitly) {
          const Arg *RTTIArg = TC.getRTTIArg();
          assert(RTTIArg && "RTTI disabled explicitly but no RTTIArg!");
          D.Diag(diag::err_drv_argument_not_allowed_with)
              << RTTIArg->getAsString(Args) << ExceptionArg->getAsString(Args);
        } else if (RTTIMode == ToolChain::RM_EnabledImplicitly)
          D.Diag(diag::warn_drv_enabling_rtti_with_exceptions);
      } else
        assert(TC.getRTTIMode() != ToolChain::RM_DisabledImplicitly);

      CmdArgs.push_back("-fcxx-exceptions");

      EH = true;
    }
  }

  if (EH)
    CmdArgs.push_back("-fexceptions");
}

static bool ShouldDisableAutolink(const ArgList &Args, const ToolChain &TC) {
  bool Default = true;
  if (TC.getTriple().isOSDarwin()) {
    // The native darwin assembler doesn't support the linker_option directives,
    // so we disable them if we think the .s file will be passed to it.
    Default = TC.useIntegratedAs();
  }
  return !Args.hasFlag(options::OPT_fautolink, options::OPT_fno_autolink,
                       Default);
}

static bool ShouldDisableDwarfDirectory(const ArgList &Args,
                                        const ToolChain &TC) {
  bool UseDwarfDirectory =
      Args.hasFlag(options::OPT_fdwarf_directory_asm,
                   options::OPT_fno_dwarf_directory_asm, TC.useIntegratedAs());
  return !UseDwarfDirectory;
}

/// \brief Check whether the given input tree contains any compilation actions.
static bool ContainsCompileAction(const Action *A) {
  if (isa<CompileJobAction>(A) || isa<BackendJobAction>(A))
    return true;

  for (const auto &AI : A->inputs())
    if (ContainsCompileAction(AI))
      return true;

  return false;
}

/// \brief Check if -relax-all should be passed to the internal assembler.
/// This is done by default when compiling non-assembler source with -O0.
static bool UseRelaxAll(Compilation &C, const ArgList &Args) {
  bool RelaxDefault = true;

  if (Arg *A = Args.getLastArg(options::OPT_O_Group))
    RelaxDefault = A->getOption().matches(options::OPT_O0);

  if (RelaxDefault) {
    RelaxDefault = false;
    for (const auto &Act : C.getActions()) {
      if (ContainsCompileAction(Act)) {
        RelaxDefault = true;
        break;
      }
    }
  }

  return Args.hasFlag(options::OPT_mrelax_all, options::OPT_mno_relax_all,
                      RelaxDefault);
}

// Convert an arg of the form "-gN" or "-ggdbN" or one of their aliases
// to the corresponding DebugInfoKind.
static codegenoptions::DebugInfoKind DebugLevelToInfoKind(const Arg &A) {
  assert(A.getOption().matches(options::OPT_gN_Group) &&
         "Not a -g option that specifies a debug-info level");
  if (A.getOption().matches(options::OPT_g0) ||
      A.getOption().matches(options::OPT_ggdb0))
    return codegenoptions::NoDebugInfo;
  if (A.getOption().matches(options::OPT_gline_tables_only) ||
      A.getOption().matches(options::OPT_ggdb1))
    return codegenoptions::DebugLineTablesOnly;
  return codegenoptions::LimitedDebugInfo;
}

// Extract the integer N from a string spelled "-dwarf-N", returning 0
// on mismatch. The StringRef input (rather than an Arg) allows
// for use by the "-Xassembler" option parser.
static unsigned DwarfVersionNum(StringRef ArgValue) {
  return llvm::StringSwitch<unsigned>(ArgValue)
      .Case("-gdwarf-2", 2)
      .Case("-gdwarf-3", 3)
      .Case("-gdwarf-4", 4)
      .Case("-gdwarf-5", 5)
      .Default(0);
}

static void RenderDebugEnablingArgs(const ArgList &Args, ArgStringList &CmdArgs,
                                    codegenoptions::DebugInfoKind DebugInfoKind,
                                    unsigned DwarfVersion,
                                    llvm::DebuggerKind DebuggerTuning) {
  switch (DebugInfoKind) {
  case codegenoptions::DebugLineTablesOnly:
    CmdArgs.push_back("-debug-info-kind=line-tables-only");
    break;
  case codegenoptions::LimitedDebugInfo:
    CmdArgs.push_back("-debug-info-kind=limited");
    break;
  case codegenoptions::FullDebugInfo:
    CmdArgs.push_back("-debug-info-kind=standalone");
    break;
  default:
    break;
  }
  if (DwarfVersion > 0)
    CmdArgs.push_back(
        Args.MakeArgString("-dwarf-version=" + Twine(DwarfVersion)));
  switch (DebuggerTuning) {
  case llvm::DebuggerKind::GDB:
    CmdArgs.push_back("-debugger-tuning=gdb");
    break;
  case llvm::DebuggerKind::LLDB:
    CmdArgs.push_back("-debugger-tuning=lldb");
    break;
  case llvm::DebuggerKind::SCE:
    CmdArgs.push_back("-debugger-tuning=sce");
    break;
  default:
    break;
  }
}

static void CollectArgsForIntegratedAssembler(Compilation &C,
                                              const ArgList &Args,
                                              ArgStringList &CmdArgs,
                                              const Driver &D) {
  if (UseRelaxAll(C, Args))
    CmdArgs.push_back("-mrelax-all");

  // Only default to -mincremental-linker-compatible if we think we are
  // targeting the MSVC linker.
  bool DefaultIncrementalLinkerCompatible =
      C.getDefaultToolChain().getTriple().isWindowsMSVCEnvironment();
  if (Args.hasFlag(options::OPT_mincremental_linker_compatible,
                   options::OPT_mno_incremental_linker_compatible,
                   DefaultIncrementalLinkerCompatible))
    CmdArgs.push_back("-mincremental-linker-compatible");

  switch (C.getDefaultToolChain().getArch()) {
  case llvm::Triple::arm:
  case llvm::Triple::armeb:
  case llvm::Triple::thumb:
  case llvm::Triple::thumbeb:
    if (Arg *A = Args.getLastArg(options::OPT_mimplicit_it_EQ)) {
      StringRef Value = A->getValue();
      if (Value == "always" || Value == "never" || Value == "arm" ||
          Value == "thumb") {
        CmdArgs.push_back("-mllvm");
        CmdArgs.push_back(Args.MakeArgString("-arm-implicit-it=" + Value));
      } else {
        D.Diag(diag::err_drv_unsupported_option_argument)
            << A->getOption().getName() << Value;
      }
    }
    break;
  default:
    break;
  }

  // When passing -I arguments to the assembler we sometimes need to
  // unconditionally take the next argument.  For example, when parsing
  // '-Wa,-I -Wa,foo' we need to accept the -Wa,foo arg after seeing the
  // -Wa,-I arg and when parsing '-Wa,-I,foo' we need to accept the 'foo'
  // arg after parsing the '-I' arg.
  bool TakeNextArg = false;

  // When using an integrated assembler, translate -Wa, and -Xassembler
  // options.
  bool CompressDebugSections = false;

  bool UseRelaxRelocations = ENABLE_X86_RELAX_RELOCATIONS;
  const char *MipsTargetFeature = nullptr;
  for (const Arg *A :
       Args.filtered(options::OPT_Wa_COMMA, options::OPT_Xassembler)) {
    A->claim();

    for (StringRef Value : A->getValues()) {
      if (TakeNextArg) {
        CmdArgs.push_back(Value.data());
        TakeNextArg = false;
        continue;
      }

      switch (C.getDefaultToolChain().getArch()) {
      default:
        break;
      case llvm::Triple::mips:
      case llvm::Triple::mipsel:
      case llvm::Triple::mips64:
      case llvm::Triple::mips64el:
        if (Value == "--trap") {
          CmdArgs.push_back("-target-feature");
          CmdArgs.push_back("+use-tcc-in-div");
          continue;
        }
        if (Value == "--break") {
          CmdArgs.push_back("-target-feature");
          CmdArgs.push_back("-use-tcc-in-div");
          continue;
        }
        if (Value.startswith("-msoft-float")) {
          CmdArgs.push_back("-target-feature");
          CmdArgs.push_back("+soft-float");
          continue;
        }
        if (Value.startswith("-mhard-float")) {
          CmdArgs.push_back("-target-feature");
          CmdArgs.push_back("-soft-float");
          continue;
        }

        MipsTargetFeature = llvm::StringSwitch<const char *>(Value)
                                .Case("-mips1", "+mips1")
                                .Case("-mips2", "+mips2")
                                .Case("-mips3", "+mips3")
                                .Case("-mips4", "+mips4")
                                .Case("-mips5", "+mips5")
                                .Case("-mips32", "+mips32")
                                .Case("-mips32r2", "+mips32r2")
                                .Case("-mips32r3", "+mips32r3")
                                .Case("-mips32r5", "+mips32r5")
                                .Case("-mips32r6", "+mips32r6")
                                .Case("-mips64", "+mips64")
                                .Case("-mips64r2", "+mips64r2")
                                .Case("-mips64r3", "+mips64r3")
                                .Case("-mips64r5", "+mips64r5")
                                .Case("-mips64r6", "+mips64r6")
                                .Default(nullptr);
        if (MipsTargetFeature)
          continue;
      }

      if (Value == "-force_cpusubtype_ALL") {
        // Do nothing, this is the default and we don't support anything else.
      } else if (Value == "-L") {
        CmdArgs.push_back("-msave-temp-labels");
      } else if (Value == "--fatal-warnings") {
        CmdArgs.push_back("-massembler-fatal-warnings");
      } else if (Value == "--noexecstack") {
        CmdArgs.push_back("-mnoexecstack");
      } else if (Value == "-compress-debug-sections" ||
                 Value == "--compress-debug-sections") {
        CompressDebugSections = true;
      } else if (Value == "-nocompress-debug-sections" ||
                 Value == "--nocompress-debug-sections") {
        CompressDebugSections = false;
      } else if (Value == "-mrelax-relocations=yes" ||
                 Value == "--mrelax-relocations=yes") {
        UseRelaxRelocations = true;
      } else if (Value == "-mrelax-relocations=no" ||
                 Value == "--mrelax-relocations=no") {
        UseRelaxRelocations = false;
      } else if (Value.startswith("-I")) {
        CmdArgs.push_back(Value.data());
        // We need to consume the next argument if the current arg is a plain
        // -I. The next arg will be the include directory.
        if (Value == "-I")
          TakeNextArg = true;
      } else if (Value.startswith("-gdwarf-")) {
        // "-gdwarf-N" options are not cc1as options.
        unsigned DwarfVersion = DwarfVersionNum(Value);
        if (DwarfVersion == 0) { // Send it onward, and let cc1as complain.
          CmdArgs.push_back(Value.data());
        } else {
          RenderDebugEnablingArgs(Args, CmdArgs,
                                  codegenoptions::LimitedDebugInfo,
                                  DwarfVersion, llvm::DebuggerKind::Default);
        }
      } else if (Value.startswith("-mcpu") || Value.startswith("-mfpu") ||
                 Value.startswith("-mhwdiv") || Value.startswith("-march")) {
        // Do nothing, we'll validate it later.
      } else {
        D.Diag(diag::err_drv_unsupported_option_argument)
            << A->getOption().getName() << Value;
      }
    }
  }
  if (CompressDebugSections) {
    if (llvm::zlib::isAvailable())
      CmdArgs.push_back("-compress-debug-sections");
    else
      D.Diag(diag::warn_debug_compression_unavailable);
  }
  if (UseRelaxRelocations)
    CmdArgs.push_back("--mrelax-relocations");
  if (MipsTargetFeature != nullptr) {
    CmdArgs.push_back("-target-feature");
    CmdArgs.push_back(MipsTargetFeature);
  }
}

// This adds the static libclang_rt.builtins-arch.a directly to the command line
// FIXME: Make sure we can also emit shared objects if they're requested
// and available, check for possible errors, etc.
static void addClangRT(const ToolChain &TC, const ArgList &Args,
                       ArgStringList &CmdArgs) {
  CmdArgs.push_back(TC.getCompilerRTArgString(Args, "builtins"));
}

static void addOpenMPRuntime(ArgStringList &CmdArgs, const ToolChain &TC,
                              const ArgList &Args) {
  if (!Args.hasFlag(options::OPT_fopenmp, options::OPT_fopenmp_EQ,
                    options::OPT_fno_openmp, false))
    return;

  switch (TC.getDriver().getOpenMPRuntime(Args)) {
  case Driver::OMPRT_OMP:
    CmdArgs.push_back("-lomp");
    break;
  case Driver::OMPRT_GOMP:
    CmdArgs.push_back("-lgomp");
    break;
  case Driver::OMPRT_IOMP5:
    CmdArgs.push_back("-liomp5");
    break;
  case Driver::OMPRT_Unknown:
    // Already diagnosed.
    break;
  }
}

static void addSanitizerRuntime(const ToolChain &TC, const ArgList &Args,
                                ArgStringList &CmdArgs, StringRef Sanitizer,
                                bool IsShared, bool IsWhole) {
  // Wrap any static runtimes that must be forced into executable in
  // whole-archive.
  if (IsWhole) CmdArgs.push_back("-whole-archive");
  CmdArgs.push_back(TC.getCompilerRTArgString(Args, Sanitizer, IsShared));
  if (IsWhole) CmdArgs.push_back("-no-whole-archive");
}

// Tries to use a file with the list of dynamic symbols that need to be exported
// from the runtime library. Returns true if the file was found.
static bool addSanitizerDynamicList(const ToolChain &TC, const ArgList &Args,
                                    ArgStringList &CmdArgs,
                                    StringRef Sanitizer) {
  SmallString<128> SanRT(TC.getCompilerRT(Args, Sanitizer));
  if (llvm::sys::fs::exists(SanRT + ".syms")) {
    CmdArgs.push_back(Args.MakeArgString("--dynamic-list=" + SanRT + ".syms"));
    return true;
  }
  return false;
}

static void linkSanitizerRuntimeDeps(const ToolChain &TC,
                                     ArgStringList &CmdArgs) {
  // Force linking against the system libraries sanitizers depends on
  // (see PR15823 why this is necessary).
  CmdArgs.push_back("--no-as-needed");
  CmdArgs.push_back("-lpthread");
  CmdArgs.push_back("-lrt");
  CmdArgs.push_back("-lm");
  // There's no libdl on FreeBSD.
  if (TC.getTriple().getOS() != llvm::Triple::FreeBSD)
    CmdArgs.push_back("-ldl");
}

static void
collectSanitizerRuntimes(const ToolChain &TC, const ArgList &Args,
                         SmallVectorImpl<StringRef> &SharedRuntimes,
                         SmallVectorImpl<StringRef> &StaticRuntimes,
                         SmallVectorImpl<StringRef> &NonWholeStaticRuntimes,
                         SmallVectorImpl<StringRef> &HelperStaticRuntimes,
                         SmallVectorImpl<StringRef> &RequiredSymbols) {
  const SanitizerArgs &SanArgs = TC.getSanitizerArgs();
  // Collect shared runtimes.
  if (SanArgs.needsAsanRt() && SanArgs.needsSharedAsanRt()) {
    SharedRuntimes.push_back("asan");
  }
  // The stats_client library is also statically linked into DSOs.
  if (SanArgs.needsStatsRt())
    StaticRuntimes.push_back("stats_client");

  // Collect static runtimes.
  if (Args.hasArg(options::OPT_shared) || TC.getTriple().isAndroid()) {
    // Don't link static runtimes into DSOs or if compiling for Android.
    return;
  }
  if (SanArgs.needsAsanRt()) {
    if (SanArgs.needsSharedAsanRt()) {
      HelperStaticRuntimes.push_back("asan-preinit");
    } else {
      StaticRuntimes.push_back("asan");
      if (SanArgs.linkCXXRuntimes())
        StaticRuntimes.push_back("asan_cxx");
    }
  }
  if (SanArgs.needsDfsanRt())
    StaticRuntimes.push_back("dfsan");
  if (SanArgs.needsLsanRt())
    StaticRuntimes.push_back("lsan");
  if (SanArgs.needsMsanRt()) {
    StaticRuntimes.push_back("msan");
    if (SanArgs.linkCXXRuntimes())
      StaticRuntimes.push_back("msan_cxx");
  }
  if (SanArgs.needsTsanRt()) {
    StaticRuntimes.push_back("tsan");
    if (SanArgs.linkCXXRuntimes())
      StaticRuntimes.push_back("tsan_cxx");
  }
  if (SanArgs.needsUbsanRt()) {
    StaticRuntimes.push_back("ubsan_standalone");
    if (SanArgs.linkCXXRuntimes())
      StaticRuntimes.push_back("ubsan_standalone_cxx");
  }
  if (SanArgs.needsSafeStackRt())
    StaticRuntimes.push_back("safestack");
  if (SanArgs.needsCfiRt())
    StaticRuntimes.push_back("cfi");
  if (SanArgs.needsCfiDiagRt()) {
    StaticRuntimes.push_back("cfi_diag");
    if (SanArgs.linkCXXRuntimes())
      StaticRuntimes.push_back("ubsan_standalone_cxx");
  }
  if (SanArgs.needsStatsRt()) {
    NonWholeStaticRuntimes.push_back("stats");
    RequiredSymbols.push_back("__sanitizer_stats_register");
  }
  if (SanArgs.needsEsanRt())
    StaticRuntimes.push_back("esan");
}

// Should be called before we add system libraries (C++ ABI, libstdc++/libc++,
// C runtime, etc). Returns true if sanitizer system deps need to be linked in.
static bool addSanitizerRuntimes(const ToolChain &TC, const ArgList &Args,
                                 ArgStringList &CmdArgs) {
  SmallVector<StringRef, 4> SharedRuntimes, StaticRuntimes,
      NonWholeStaticRuntimes, HelperStaticRuntimes, RequiredSymbols;
  collectSanitizerRuntimes(TC, Args, SharedRuntimes, StaticRuntimes,
                           NonWholeStaticRuntimes, HelperStaticRuntimes,
                           RequiredSymbols);
  for (auto RT : SharedRuntimes)
    addSanitizerRuntime(TC, Args, CmdArgs, RT, true, false);
  for (auto RT : HelperStaticRuntimes)
    addSanitizerRuntime(TC, Args, CmdArgs, RT, false, true);
  bool AddExportDynamic = false;
  for (auto RT : StaticRuntimes) {
    addSanitizerRuntime(TC, Args, CmdArgs, RT, false, true);
    AddExportDynamic |= !addSanitizerDynamicList(TC, Args, CmdArgs, RT);
  }
  for (auto RT : NonWholeStaticRuntimes) {
    addSanitizerRuntime(TC, Args, CmdArgs, RT, false, false);
    AddExportDynamic |= !addSanitizerDynamicList(TC, Args, CmdArgs, RT);
  }
  for (auto S : RequiredSymbols) {
    CmdArgs.push_back("-u");
    CmdArgs.push_back(Args.MakeArgString(S));
  }
  // If there is a static runtime with no dynamic list, force all the symbols
  // to be dynamic to be sure we export sanitizer interface functions.
  if (AddExportDynamic)
    CmdArgs.push_back("-export-dynamic");
  return !StaticRuntimes.empty();
}

static bool addXRayRuntime(const ToolChain &TC, const ArgList &Args,
                           ArgStringList &CmdArgs) {
  if (Args.hasFlag(options::OPT_fxray_instrument,
                   options::OPT_fnoxray_instrument, false)) {
    CmdArgs.push_back("-whole-archive");
    CmdArgs.push_back(TC.getCompilerRTArgString(Args, "xray", false));
    CmdArgs.push_back("-no-whole-archive");
    return true;
  }
  return false;
}

static void linkXRayRuntimeDeps(const ToolChain &TC, const ArgList &Args,
                                ArgStringList &CmdArgs) {
  CmdArgs.push_back("--no-as-needed");
  CmdArgs.push_back("-lpthread");
  CmdArgs.push_back("-lrt");
  CmdArgs.push_back("-lm");
  CmdArgs.push_back("-latomic");
  if (TC.GetCXXStdlibType(Args) == ToolChain::CST_Libcxx)
    CmdArgs.push_back("-lc++");
  else
    CmdArgs.push_back("-lstdc++");
  if (TC.getTriple().getOS() != llvm::Triple::FreeBSD)
    CmdArgs.push_back("-ldl");
}

static bool areOptimizationsEnabled(const ArgList &Args) {
  // Find the last -O arg and see if it is non-zero.
  if (Arg *A = Args.getLastArg(options::OPT_O_Group))
    return !A->getOption().matches(options::OPT_O0);
  // Defaults to -O0.
  return false;
}

static bool shouldUseFramePointerForTarget(const ArgList &Args,
                                           const llvm::Triple &Triple) {
  switch (Triple.getArch()) {
  case llvm::Triple::xcore:
  case llvm::Triple::wasm32:
  case llvm::Triple::wasm64:
    // XCore never wants frame pointers, regardless of OS.
    // WebAssembly never wants frame pointers.
    return false;
  default:
    break;
  }

  if (Triple.isOSLinux()) {
    switch (Triple.getArch()) {
    // Don't use a frame pointer on linux if optimizing for certain targets.
    case llvm::Triple::mips64:
    case llvm::Triple::mips64el:
    case llvm::Triple::mips:
    case llvm::Triple::mipsel:
    case llvm::Triple::systemz:
    case llvm::Triple::x86:
    case llvm::Triple::x86_64:
      return !areOptimizationsEnabled(Args);
    default:
      return true;
    }
  }

  if (Triple.isOSWindows()) {
    switch (Triple.getArch()) {
    case llvm::Triple::x86:
      return !areOptimizationsEnabled(Args);
    case llvm::Triple::x86_64:
      return Triple.isOSBinFormatMachO();
    case llvm::Triple::arm:
    case llvm::Triple::thumb:
      // Windows on ARM builds with FPO disabled to aid fast stack walking
      return true;
    default:
      // All other supported Windows ISAs use xdata unwind information, so frame
      // pointers are not generally useful.
      return false;
    }
  }

  return true;
}

static bool shouldUseFramePointer(const ArgList &Args,
                                  const llvm::Triple &Triple) {
  if (Arg *A = Args.getLastArg(options::OPT_fno_omit_frame_pointer,
                               options::OPT_fomit_frame_pointer))
    return A->getOption().matches(options::OPT_fno_omit_frame_pointer);
  if (Args.hasArg(options::OPT_pg))
    return true;

  return shouldUseFramePointerForTarget(Args, Triple);
}

static bool shouldUseLeafFramePointer(const ArgList &Args,
                                      const llvm::Triple &Triple) {
  if (Arg *A = Args.getLastArg(options::OPT_mno_omit_leaf_frame_pointer,
                               options::OPT_momit_leaf_frame_pointer))
    return A->getOption().matches(options::OPT_mno_omit_leaf_frame_pointer);
  if (Args.hasArg(options::OPT_pg))
    return true;

  if (Triple.isPS4CPU())
    return false;

  return shouldUseFramePointerForTarget(Args, Triple);
}

/// Add a CC1 option to specify the debug compilation directory.
static void addDebugCompDirArg(const ArgList &Args, ArgStringList &CmdArgs) {
  SmallString<128> cwd;
  if (!llvm::sys::fs::current_path(cwd)) {
    CmdArgs.push_back("-fdebug-compilation-dir");
    CmdArgs.push_back(Args.MakeArgString(cwd));
  }
}

static const char *SplitDebugName(const ArgList &Args, const InputInfo &Input) {
  Arg *FinalOutput = Args.getLastArg(options::OPT_o);
  if (FinalOutput && Args.hasArg(options::OPT_c)) {
    SmallString<128> T(FinalOutput->getValue());
    llvm::sys::path::replace_extension(T, "dwo");
    return Args.MakeArgString(T);
  } else {
    // Use the compilation dir.
    SmallString<128> T(
        Args.getLastArgValue(options::OPT_fdebug_compilation_dir));
    SmallString<128> F(llvm::sys::path::stem(Input.getBaseInput()));
    llvm::sys::path::replace_extension(F, "dwo");
    T += F;
    return Args.MakeArgString(F);
  }
}

static void SplitDebugInfo(const ToolChain &TC, Compilation &C, const Tool &T,
                           const JobAction &JA, const ArgList &Args,
                           const InputInfo &Output, const char *OutFile) {
  ArgStringList ExtractArgs;
  ExtractArgs.push_back("--extract-dwo");

  ArgStringList StripArgs;
  StripArgs.push_back("--strip-dwo");

  // Grabbing the output of the earlier compile step.
  StripArgs.push_back(Output.getFilename());
  ExtractArgs.push_back(Output.getFilename());
  ExtractArgs.push_back(OutFile);

  const char *Exec = Args.MakeArgString(TC.GetProgramPath("objcopy"));
  InputInfo II(types::TY_Object, Output.getFilename(), Output.getFilename());

  // First extract the dwo sections.
  C.addCommand(llvm::make_unique<Command>(JA, T, Exec, ExtractArgs, II));

  // Then remove them from the original .o file.
  C.addCommand(llvm::make_unique<Command>(JA, T, Exec, StripArgs, II));
}

/// \brief Vectorize at all optimization levels greater than 1 except for -Oz.
/// For -Oz the loop vectorizer is disable, while the slp vectorizer is enabled.
static bool shouldEnableVectorizerAtOLevel(const ArgList &Args, bool isSlpVec) {
  if (Arg *A = Args.getLastArg(options::OPT_O_Group)) {
    if (A->getOption().matches(options::OPT_O4) ||
        A->getOption().matches(options::OPT_Ofast))
      return true;

    if (A->getOption().matches(options::OPT_O0))
      return false;

    assert(A->getOption().matches(options::OPT_O) && "Must have a -O flag");

    // Vectorize -Os.
    StringRef S(A->getValue());
    if (S == "s")
      return true;

    // Don't vectorize -Oz, unless it's the slp vectorizer.
    if (S == "z")
      return isSlpVec;

    unsigned OptLevel = 0;
    if (S.getAsInteger(10, OptLevel))
      return false;

    return OptLevel > 1;
  }

  return false;
}

/// Add -x lang to \p CmdArgs for \p Input.
static void addDashXForInput(const ArgList &Args, const InputInfo &Input,
                             ArgStringList &CmdArgs) {
  // When using -verify-pch, we don't want to provide the type
  // 'precompiled-header' if it was inferred from the file extension
  if (Args.hasArg(options::OPT_verify_pch) && Input.getType() == types::TY_PCH)
    return;

  CmdArgs.push_back("-x");
  if (Args.hasArg(options::OPT_rewrite_objc))
    CmdArgs.push_back(types::getTypeName(types::TY_PP_ObjCXX));
  else
    CmdArgs.push_back(types::getTypeName(Input.getType()));
}

static VersionTuple getMSCompatibilityVersion(unsigned Version) {
  if (Version < 100)
    return VersionTuple(Version);

  if (Version < 10000)
    return VersionTuple(Version / 100, Version % 100);

  unsigned Build = 0, Factor = 1;
  for (; Version > 10000; Version = Version / 10, Factor = Factor * 10)
    Build = Build + (Version % 10) * Factor;
  return VersionTuple(Version / 100, Version % 100, Build);
}

// Claim options we don't want to warn if they are unused. We do this for
// options that build systems might add but are unused when assembling or only
// running the preprocessor for example.
static void claimNoWarnArgs(const ArgList &Args) {
  // Don't warn about unused -f(no-)?lto.  This can happen when we're
  // preprocessing, precompiling or assembling.
  Args.ClaimAllArgs(options::OPT_flto_EQ);
  Args.ClaimAllArgs(options::OPT_flto);
  Args.ClaimAllArgs(options::OPT_fno_lto);
}

static void appendUserToPath(SmallVectorImpl<char> &Result) {
#ifdef LLVM_ON_UNIX
  const char *Username = getenv("LOGNAME");
#else
  const char *Username = getenv("USERNAME");
#endif
  if (Username) {
    // Validate that LoginName can be used in a path, and get its length.
    size_t Len = 0;
    for (const char *P = Username; *P; ++P, ++Len) {
      if (!isAlphanumeric(*P) && *P != '_') {
        Username = nullptr;
        break;
      }
    }

    if (Username && Len > 0) {
      Result.append(Username, Username + Len);
      return;
    }
  }

// Fallback to user id.
#ifdef LLVM_ON_UNIX
  std::string UID = llvm::utostr(getuid());
#else
  // FIXME: Windows seems to have an 'SID' that might work.
  std::string UID = "9999";
#endif
  Result.append(UID.begin(), UID.end());
}

VersionTuple visualstudio::getMSVCVersion(const Driver *D, const ToolChain &TC,
                                          const llvm::Triple &Triple,
                                          const llvm::opt::ArgList &Args,
                                          bool IsWindowsMSVC) {
  if (Args.hasFlag(options::OPT_fms_extensions, options::OPT_fno_ms_extensions,
                   IsWindowsMSVC) ||
      Args.hasArg(options::OPT_fmsc_version) ||
      Args.hasArg(options::OPT_fms_compatibility_version)) {
    const Arg *MSCVersion = Args.getLastArg(options::OPT_fmsc_version);
    const Arg *MSCompatibilityVersion =
        Args.getLastArg(options::OPT_fms_compatibility_version);

    if (MSCVersion && MSCompatibilityVersion) {
      if (D)
        D->Diag(diag::err_drv_argument_not_allowed_with)
            << MSCVersion->getAsString(Args)
            << MSCompatibilityVersion->getAsString(Args);
      return VersionTuple();
    }

    if (MSCompatibilityVersion) {
      VersionTuple MSVT;
      if (MSVT.tryParse(MSCompatibilityVersion->getValue()) && D)
        D->Diag(diag::err_drv_invalid_value)
            << MSCompatibilityVersion->getAsString(Args)
            << MSCompatibilityVersion->getValue();
      return MSVT;
    }

    if (MSCVersion) {
      unsigned Version = 0;
      if (StringRef(MSCVersion->getValue()).getAsInteger(10, Version) && D)
        D->Diag(diag::err_drv_invalid_value) << MSCVersion->getAsString(Args)
                                             << MSCVersion->getValue();
      return getMSCompatibilityVersion(Version);
    }

    unsigned Major, Minor, Micro;
    Triple.getEnvironmentVersion(Major, Minor, Micro);
    if (Major || Minor || Micro)
      return VersionTuple(Major, Minor, Micro);

    if (IsWindowsMSVC) {
      VersionTuple MSVT = TC.getMSVCVersionFromExe();
      if (!MSVT.empty())
        return MSVT;

      // FIXME: Consider bumping this to 19 (MSVC2015) soon.
      return VersionTuple(18);
    }
  }
  return VersionTuple();
}

static void addPGOAndCoverageFlags(Compilation &C, const Driver &D,
                                   const InputInfo &Output, const ArgList &Args,
                                   ArgStringList &CmdArgs) {

  auto *PGOGenerateArg = Args.getLastArg(options::OPT_fprofile_generate,
                                         options::OPT_fprofile_generate_EQ,
                                         options::OPT_fno_profile_generate);
  if (PGOGenerateArg &&
      PGOGenerateArg->getOption().matches(options::OPT_fno_profile_generate))
    PGOGenerateArg = nullptr;

  auto *ProfileGenerateArg = Args.getLastArg(
      options::OPT_fprofile_instr_generate,
      options::OPT_fprofile_instr_generate_EQ,
      options::OPT_fno_profile_instr_generate);
  if (ProfileGenerateArg &&
      ProfileGenerateArg->getOption().matches(
          options::OPT_fno_profile_instr_generate))
    ProfileGenerateArg = nullptr;

  if (PGOGenerateArg && ProfileGenerateArg)
    D.Diag(diag::err_drv_argument_not_allowed_with)
        << PGOGenerateArg->getSpelling() << ProfileGenerateArg->getSpelling();

  auto *ProfileUseArg = Args.getLastArg(
      options::OPT_fprofile_instr_use, options::OPT_fprofile_instr_use_EQ,
      options::OPT_fprofile_use, options::OPT_fprofile_use_EQ,
      options::OPT_fno_profile_instr_use);
  if (ProfileUseArg &&
      ProfileUseArg->getOption().matches(options::OPT_fno_profile_instr_use))
    ProfileUseArg = nullptr;

  if (PGOGenerateArg && ProfileUseArg)
    D.Diag(diag::err_drv_argument_not_allowed_with)
        << ProfileUseArg->getSpelling() << PGOGenerateArg->getSpelling();

  if (ProfileGenerateArg && ProfileUseArg)
    D.Diag(diag::err_drv_argument_not_allowed_with)
        << ProfileGenerateArg->getSpelling() << ProfileUseArg->getSpelling();

  if (ProfileGenerateArg) {
    if (ProfileGenerateArg->getOption().matches(
            options::OPT_fprofile_instr_generate_EQ))
      CmdArgs.push_back(Args.MakeArgString(Twine("-fprofile-instrument-path=") +
                                           ProfileGenerateArg->getValue()));
    // The default is to use Clang Instrumentation.
    CmdArgs.push_back("-fprofile-instrument=clang");
  }

  if (PGOGenerateArg) {
    CmdArgs.push_back("-fprofile-instrument=llvm");
    if (PGOGenerateArg->getOption().matches(
            options::OPT_fprofile_generate_EQ)) {
      SmallString<128> Path(PGOGenerateArg->getValue());
      llvm::sys::path::append(Path, "default_%m.profraw");
      CmdArgs.push_back(
          Args.MakeArgString(Twine("-fprofile-instrument-path=") + Path));
    }
  }

  if (ProfileUseArg) {
    if (ProfileUseArg->getOption().matches(options::OPT_fprofile_instr_use_EQ))
      CmdArgs.push_back(Args.MakeArgString(
          Twine("-fprofile-instrument-use-path=") + ProfileUseArg->getValue()));
    else if ((ProfileUseArg->getOption().matches(
                  options::OPT_fprofile_use_EQ) ||
              ProfileUseArg->getOption().matches(
                  options::OPT_fprofile_instr_use))) {
      SmallString<128> Path(
          ProfileUseArg->getNumValues() == 0 ? "" : ProfileUseArg->getValue());
      if (Path.empty() || llvm::sys::fs::is_directory(Path))
        llvm::sys::path::append(Path, "default.profdata");
      CmdArgs.push_back(
          Args.MakeArgString(Twine("-fprofile-instrument-use-path=") + Path));
    }
  }

  if (Args.hasArg(options::OPT_ftest_coverage) ||
      Args.hasArg(options::OPT_coverage))
    CmdArgs.push_back("-femit-coverage-notes");
  if (Args.hasFlag(options::OPT_fprofile_arcs, options::OPT_fno_profile_arcs,
                   false) ||
      Args.hasArg(options::OPT_coverage))
    CmdArgs.push_back("-femit-coverage-data");

  if (Args.hasFlag(options::OPT_fcoverage_mapping,
                   options::OPT_fno_coverage_mapping, false) &&
      !ProfileGenerateArg)
    D.Diag(diag::err_drv_argument_only_allowed_with)
        << "-fcoverage-mapping"
        << "-fprofile-instr-generate";

  if (Args.hasFlag(options::OPT_fcoverage_mapping,
                   options::OPT_fno_coverage_mapping, false))
    CmdArgs.push_back("-fcoverage-mapping");

  if (C.getArgs().hasArg(options::OPT_c) ||
      C.getArgs().hasArg(options::OPT_S)) {
    if (Output.isFilename()) {
      CmdArgs.push_back("-coverage-file");
      SmallString<128> CoverageFilename;
      if (Arg *FinalOutput = C.getArgs().getLastArg(options::OPT_o)) {
        CoverageFilename = FinalOutput->getValue();
      } else {
        CoverageFilename = llvm::sys::path::filename(Output.getBaseInput());
      }
      if (llvm::sys::path::is_relative(CoverageFilename)) {
        SmallString<128> Pwd;
        if (!llvm::sys::fs::current_path(Pwd)) {
          llvm::sys::path::append(Pwd, CoverageFilename);
          CoverageFilename.swap(Pwd);
        }
      }
      CmdArgs.push_back(Args.MakeArgString(CoverageFilename));
    }
  }
}

static void addPS4ProfileRTArgs(const ToolChain &TC, const ArgList &Args,
                                ArgStringList &CmdArgs) {
  if ((Args.hasFlag(options::OPT_fprofile_arcs, options::OPT_fno_profile_arcs,
                    false) ||
       Args.hasFlag(options::OPT_fprofile_generate,
                    options::OPT_fno_profile_instr_generate, false) ||
       Args.hasFlag(options::OPT_fprofile_generate_EQ,
                    options::OPT_fno_profile_instr_generate, false) ||
       Args.hasFlag(options::OPT_fprofile_instr_generate,
                    options::OPT_fno_profile_instr_generate, false) ||
       Args.hasFlag(options::OPT_fprofile_instr_generate_EQ,
                    options::OPT_fno_profile_instr_generate, false) ||
       Args.hasArg(options::OPT_fcreate_profile) ||
       Args.hasArg(options::OPT_coverage)))
    CmdArgs.push_back("--dependent-lib=libclang_rt.profile-x86_64.a");
}

/// Parses the various -fpic/-fPIC/-fpie/-fPIE arguments.  Then,
/// smooshes them together with platform defaults, to decide whether
/// this compile should be using PIC mode or not. Returns a tuple of
/// (RelocationModel, PICLevel, IsPIE).
static std::tuple<llvm::Reloc::Model, unsigned, bool>
ParsePICArgs(const ToolChain &ToolChain, const llvm::Triple &Triple,
             const ArgList &Args) {
  // FIXME: why does this code...and so much everywhere else, use both
  // ToolChain.getTriple() and Triple?
  bool PIE = ToolChain.isPIEDefault();
  bool PIC = PIE || ToolChain.isPICDefault();
  // The Darwin/MachO default to use PIC does not apply when using -static.
  if (ToolChain.getTriple().isOSBinFormatMachO() &&
      Args.hasArg(options::OPT_static))
    PIE = PIC = false;
  bool IsPICLevelTwo = PIC;

  bool KernelOrKext =
      Args.hasArg(options::OPT_mkernel, options::OPT_fapple_kext);

  // Android-specific defaults for PIC/PIE
  if (ToolChain.getTriple().isAndroid()) {
    switch (ToolChain.getArch()) {
    case llvm::Triple::arm:
    case llvm::Triple::armeb:
    case llvm::Triple::thumb:
    case llvm::Triple::thumbeb:
    case llvm::Triple::aarch64:
    case llvm::Triple::mips:
    case llvm::Triple::mipsel:
    case llvm::Triple::mips64:
    case llvm::Triple::mips64el:
      PIC = true; // "-fpic"
      break;

    case llvm::Triple::x86:
    case llvm::Triple::x86_64:
      PIC = true; // "-fPIC"
      IsPICLevelTwo = true;
      break;

    default:
      break;
    }
  }

  // OpenBSD-specific defaults for PIE
  if (ToolChain.getTriple().getOS() == llvm::Triple::OpenBSD) {
    switch (ToolChain.getArch()) {
    case llvm::Triple::mips64:
    case llvm::Triple::mips64el:
    case llvm::Triple::sparcel:
    case llvm::Triple::x86:
    case llvm::Triple::x86_64:
      IsPICLevelTwo = false; // "-fpie"
      break;

    case llvm::Triple::ppc:
    case llvm::Triple::sparc:
    case llvm::Triple::sparcv9:
      IsPICLevelTwo = true; // "-fPIE"
      break;

    default:
      break;
    }
  }

  // The last argument relating to either PIC or PIE wins, and no
  // other argument is used. If the last argument is any flavor of the
  // '-fno-...' arguments, both PIC and PIE are disabled. Any PIE
  // option implicitly enables PIC at the same level.
  Arg *LastPICArg = Args.getLastArg(options::OPT_fPIC, options::OPT_fno_PIC,
                                    options::OPT_fpic, options::OPT_fno_pic,
                                    options::OPT_fPIE, options::OPT_fno_PIE,
                                    options::OPT_fpie, options::OPT_fno_pie);
  // Check whether the tool chain trumps the PIC-ness decision. If the PIC-ness
  // is forced, then neither PIC nor PIE flags will have no effect.
  if (!ToolChain.isPICDefaultForced()) {
    if (LastPICArg) {
      Option O = LastPICArg->getOption();
      if (O.matches(options::OPT_fPIC) || O.matches(options::OPT_fpic) ||
          O.matches(options::OPT_fPIE) || O.matches(options::OPT_fpie)) {
        PIE = O.matches(options::OPT_fPIE) || O.matches(options::OPT_fpie);
        PIC =
            PIE || O.matches(options::OPT_fPIC) || O.matches(options::OPT_fpic);
        IsPICLevelTwo =
            O.matches(options::OPT_fPIE) || O.matches(options::OPT_fPIC);
      } else {
        PIE = PIC = false;
        if (Triple.isPS4CPU()) {
          Arg *ModelArg = Args.getLastArg(options::OPT_mcmodel_EQ);
          StringRef Model = ModelArg ? ModelArg->getValue() : "";
          if (Model != "kernel") {
            PIC = true;
            ToolChain.getDriver().Diag(diag::warn_drv_ps4_force_pic)
                << LastPICArg->getSpelling();
          }
        }
      }
    }
  }

  // Introduce a Darwin and PS4-specific hack. If the default is PIC, but the
  // PIC level would've been set to level 1, force it back to level 2 PIC
  // instead.
  if (PIC && (ToolChain.getTriple().isOSDarwin() || Triple.isPS4CPU()))
    IsPICLevelTwo |= ToolChain.isPICDefault();

  // This kernel flags are a trump-card: they will disable PIC/PIE
  // generation, independent of the argument order.
  if (KernelOrKext && ((!Triple.isiOS() || Triple.isOSVersionLT(6)) &&
                       !Triple.isWatchOS()))
    PIC = PIE = false;

  if (Arg *A = Args.getLastArg(options::OPT_mdynamic_no_pic)) {
    // This is a very special mode. It trumps the other modes, almost no one
    // uses it, and it isn't even valid on any OS but Darwin.
    if (!ToolChain.getTriple().isOSDarwin())
      ToolChain.getDriver().Diag(diag::err_drv_unsupported_opt_for_target)
          << A->getSpelling() << ToolChain.getTriple().str();

    // FIXME: Warn when this flag trumps some other PIC or PIE flag.

    // Only a forced PIC mode can cause the actual compile to have PIC defines
    // etc., no flags are sufficient. This behavior was selected to closely
    // match that of llvm-gcc and Apple GCC before that.
    PIC = ToolChain.isPICDefault() && ToolChain.isPICDefaultForced();

    return std::make_tuple(llvm::Reloc::DynamicNoPIC, PIC ? 2U : 0U, false);
  }

  if (PIC)
    return std::make_tuple(llvm::Reloc::PIC_, IsPICLevelTwo ? 2U : 1U, PIE);

  return std::make_tuple(llvm::Reloc::Static, 0U, false);
}

static const char *RelocationModelName(llvm::Reloc::Model Model) {
  switch (Model) {
  case llvm::Reloc::Static:
    return "static";
  case llvm::Reloc::PIC_:
    return "pic";
  case llvm::Reloc::DynamicNoPIC:
    return "dynamic-no-pic";
  }
  llvm_unreachable("Unknown Reloc::Model kind");
}

static void AddAssemblerKPIC(const ToolChain &ToolChain, const ArgList &Args,
                             ArgStringList &CmdArgs) {
  llvm::Reloc::Model RelocationModel;
  unsigned PICLevel;
  bool IsPIE;
  std::tie(RelocationModel, PICLevel, IsPIE) =
      ParsePICArgs(ToolChain, ToolChain.getTriple(), Args);

  if (RelocationModel != llvm::Reloc::Static)
    CmdArgs.push_back("-KPIC");
}

void Clang::ConstructJob(Compilation &C, const JobAction &JA,
                         const InputInfo &Output, const InputInfoList &Inputs,
                         const ArgList &Args, const char *LinkingOutput) const {
  const llvm::Triple &Triple = getToolChain().getEffectiveTriple();
  const std::string &TripleStr = Triple.getTriple();

  bool KernelOrKext =
      Args.hasArg(options::OPT_mkernel, options::OPT_fapple_kext);
  const Driver &D = getToolChain().getDriver();
  ArgStringList CmdArgs;

  bool IsWindowsGNU = getToolChain().getTriple().isWindowsGNUEnvironment();
  bool IsWindowsCygnus =
      getToolChain().getTriple().isWindowsCygwinEnvironment();
  bool IsWindowsMSVC = getToolChain().getTriple().isWindowsMSVCEnvironment();
  bool IsPS4CPU = getToolChain().getTriple().isPS4CPU();
  bool IsIAMCU = getToolChain().getTriple().isOSIAMCU();

  // Check number of inputs for sanity. We need at least one input.
  assert(Inputs.size() >= 1 && "Must have at least one input.");
  const InputInfo &Input = Inputs[0];
  // CUDA compilation may have multiple inputs (source file + results of
<<<<<<< HEAD
  // device-side compilations). OpenMP offloading device compile jobs also take
  // the host IR as an extra input. All other jobs are expected to have exactly
  // one input.
  bool IsCuda = types::isCuda(Input.getType());
  bool IsOpenMPDeviceCompileJob =
      isa<CompileJobAction>(JA) &&
      getToolChain().getOffloadingKind() == ToolChain::OK_OpenMP_Device;
  assert((IsCuda || (IsOpenMPDeviceCompileJob && Inputs.size() == 2) ||
=======
  // device-side compilations). OpenMP device jobs also take the host IR as a
  // second input. All other jobs are expected to have exactly one
  // input.
  bool IsCuda = JA.isOffloading(Action::OFK_Cuda);
  bool IsOpenMPDevice = JA.isDeviceOffloading(Action::OFK_OpenMP);
  assert((IsCuda || (IsOpenMPDevice && Inputs.size() == 2) ||
>>>>>>> 0ace2a2a
          Inputs.size() == 1) &&
         "Unable to handle multiple inputs.");

  // C++ is not supported for IAMCU.
  if (IsIAMCU && types::isCXX(Input.getType()))
    D.Diag(diag::err_drv_clang_unsupported) << "C++ for IAMCU";

  // Invoke ourselves in -cc1 mode.
  //
  // FIXME: Implement custom jobs for internal actions.
  CmdArgs.push_back("-cc1");

  // Add the "effective" target triple.
  CmdArgs.push_back("-triple");
  CmdArgs.push_back(Args.MakeArgString(TripleStr));

  if (IsCuda) {
    // We have to pass the triple of the host if compiling for a CUDA device and
    // vice-versa.
    std::string NormalizedTriple;
    if (JA.isDeviceOffloading(Action::OFK_Cuda))
      NormalizedTriple = C.getSingleOffloadToolChain<Action::OFK_Host>()
                             ->getTriple()
                             .normalize();
    else
      NormalizedTriple = C.getSingleOffloadToolChain<Action::OFK_Cuda>()
                             ->getTriple()
                             .normalize();

    CmdArgs.push_back("-aux-triple");
    CmdArgs.push_back(Args.MakeArgString(NormalizedTriple));
  }

  if (getToolChain().getOffloadingKind() == ToolChain::OK_OpenMP_Device) {
    AuxToolChain = C.getOffloadingHostToolChain();
    CmdArgs.push_back("-aux-triple");
    CmdArgs.push_back(Args.MakeArgString(AuxToolChain->getTriple().str()));
  }

  if (Triple.isOSWindows() && (Triple.getArch() == llvm::Triple::arm ||
                               Triple.getArch() == llvm::Triple::thumb)) {
    unsigned Offset = Triple.getArch() == llvm::Triple::arm ? 4 : 6;
    unsigned Version;
    Triple.getArchName().substr(Offset).getAsInteger(10, Version);
    if (Version < 7)
      D.Diag(diag::err_target_unsupported_arch) << Triple.getArchName()
                                                << TripleStr;
  }

  // Push all default warning arguments that are specific to
  // the given target.  These come before user provided warning options
  // are provided.
  getToolChain().addClangWarningOptions(CmdArgs);

  // Select the appropriate action.
  RewriteKind rewriteKind = RK_None;

  if (isa<AnalyzeJobAction>(JA)) {
    assert(JA.getType() == types::TY_Plist && "Invalid output type.");
    CmdArgs.push_back("-analyze");
  } else if (isa<MigrateJobAction>(JA)) {
    CmdArgs.push_back("-migrate");
  } else if (isa<PreprocessJobAction>(JA)) {
    if (Output.getType() == types::TY_Dependencies)
      CmdArgs.push_back("-Eonly");
    else {
      CmdArgs.push_back("-E");
      if (Args.hasArg(options::OPT_rewrite_objc) &&
          !Args.hasArg(options::OPT_g_Group))
        CmdArgs.push_back("-P");
    }
  } else if (isa<AssembleJobAction>(JA)) {
    CmdArgs.push_back("-emit-obj");

    CollectArgsForIntegratedAssembler(C, Args, CmdArgs, D);

    // Also ignore explicit -force_cpusubtype_ALL option.
    (void)Args.hasArg(options::OPT_force__cpusubtype__ALL);
  } else if (isa<PrecompileJobAction>(JA)) {
    // Use PCH if the user requested it.
    bool UsePCH = D.CCCUsePCH;

    if (JA.getType() == types::TY_Nothing)
      CmdArgs.push_back("-fsyntax-only");
    else if (UsePCH)
      CmdArgs.push_back("-emit-pch");
    else
      CmdArgs.push_back("-emit-pth");
  } else if (isa<VerifyPCHJobAction>(JA)) {
    CmdArgs.push_back("-verify-pch");
  } else {
    assert((isa<CompileJobAction>(JA) || isa<BackendJobAction>(JA)) &&
           "Invalid action for clang tool.");
    if (JA.getType() == types::TY_Nothing) {
      CmdArgs.push_back("-fsyntax-only");
    } else if (JA.getType() == types::TY_LLVM_IR ||
               JA.getType() == types::TY_LTO_IR) {
      CmdArgs.push_back("-emit-llvm");
    } else if (JA.getType() == types::TY_LLVM_BC ||
               JA.getType() == types::TY_LTO_BC) {
      CmdArgs.push_back("-emit-llvm-bc");
    } else if (JA.getType() == types::TY_PP_Asm) {
      CmdArgs.push_back("-S");
    } else if (JA.getType() == types::TY_AST) {
      CmdArgs.push_back("-emit-pch");
    } else if (JA.getType() == types::TY_ModuleFile) {
      CmdArgs.push_back("-module-file-info");
    } else if (JA.getType() == types::TY_RewrittenObjC) {
      CmdArgs.push_back("-rewrite-objc");
      rewriteKind = RK_NonFragile;
    } else if (JA.getType() == types::TY_RewrittenLegacyObjC) {
      CmdArgs.push_back("-rewrite-objc");
      rewriteKind = RK_Fragile;
    } else {
      assert(JA.getType() == types::TY_PP_Asm && "Unexpected output type!");
    }

    // Preserve use-list order by default when emitting bitcode, so that
    // loading the bitcode up in 'opt' or 'llc' and running passes gives the
    // same result as running passes here.  For LTO, we don't need to preserve
    // the use-list order, since serialization to bitcode is part of the flow.
    if (JA.getType() == types::TY_LLVM_BC)
      CmdArgs.push_back("-emit-llvm-uselists");

    if (D.isUsingLTO())
      Args.AddLastArg(CmdArgs, options::OPT_flto, options::OPT_flto_EQ);
  }

  if (const Arg *A = Args.getLastArg(options::OPT_fthinlto_index_EQ)) {
    if (!types::isLLVMIR(Input.getType()))
      D.Diag(diag::err_drv_argument_only_allowed_with) << A->getAsString(Args)
                                                       << "-x ir";
    Args.AddLastArg(CmdArgs, options::OPT_fthinlto_index_EQ);
  }

  // Embed-bitcode option.
  if (C.getDriver().embedBitcodeEnabled() &&
      (isa<BackendJobAction>(JA) || isa<AssembleJobAction>(JA))) {
    // Add flags implied by -fembed-bitcode.
    Args.AddLastArg(CmdArgs, options::OPT_fembed_bitcode_EQ);
    // Disable all llvm IR level optimizations.
    CmdArgs.push_back("-disable-llvm-optzns");
  }
  if (C.getDriver().embedBitcodeMarkerOnly())
    CmdArgs.push_back("-fembed-bitcode=marker");

  // We normally speed up the clang process a bit by skipping destructors at
  // exit, but when we're generating diagnostics we can rely on some of the
  // cleanup.
  if (!C.isForDiagnostics())
    CmdArgs.push_back("-disable-free");

// Disable the verification pass in -asserts builds.
#ifdef NDEBUG
  CmdArgs.push_back("-disable-llvm-verifier");
  // Discard LLVM value names in -asserts builds.
  CmdArgs.push_back("-discard-value-names");
#endif

  // Set the main file name, so that debug info works even with
  // -save-temps.
  CmdArgs.push_back("-main-file-name");
  CmdArgs.push_back(getBaseInputName(Args, Input));

  // Some flags which affect the language (via preprocessor
  // defines).
  if (Args.hasArg(options::OPT_static))
    CmdArgs.push_back("-static-define");

  if (isa<AnalyzeJobAction>(JA)) {
    // Enable region store model by default.
    CmdArgs.push_back("-analyzer-store=region");

    // Treat blocks as analysis entry points.
    CmdArgs.push_back("-analyzer-opt-analyze-nested-blocks");

    CmdArgs.push_back("-analyzer-eagerly-assume");

    // Add default argument set.
    if (!Args.hasArg(options::OPT__analyzer_no_default_checks)) {
      CmdArgs.push_back("-analyzer-checker=core");

    if (!IsWindowsMSVC) {
      CmdArgs.push_back("-analyzer-checker=unix");
    } else {
      // Enable "unix" checkers that also work on Windows.
      CmdArgs.push_back("-analyzer-checker=unix.API");
      CmdArgs.push_back("-analyzer-checker=unix.Malloc");
      CmdArgs.push_back("-analyzer-checker=unix.MallocSizeof");
      CmdArgs.push_back("-analyzer-checker=unix.MismatchedDeallocator");
      CmdArgs.push_back("-analyzer-checker=unix.cstring.BadSizeArg");
      CmdArgs.push_back("-analyzer-checker=unix.cstring.NullArg");
    }

      // Disable some unix checkers for PS4.
      if (IsPS4CPU) {
        CmdArgs.push_back("-analyzer-disable-checker=unix.API");
        CmdArgs.push_back("-analyzer-disable-checker=unix.Vfork");
      }

      if (getToolChain().getTriple().getVendor() == llvm::Triple::Apple)
        CmdArgs.push_back("-analyzer-checker=osx");

      CmdArgs.push_back("-analyzer-checker=deadcode");

      if (types::isCXX(Input.getType()))
        CmdArgs.push_back("-analyzer-checker=cplusplus");

      if (!IsPS4CPU) {
        CmdArgs.push_back(
            "-analyzer-checker=security.insecureAPI.UncheckedReturn");
        CmdArgs.push_back("-analyzer-checker=security.insecureAPI.getpw");
        CmdArgs.push_back("-analyzer-checker=security.insecureAPI.gets");
        CmdArgs.push_back("-analyzer-checker=security.insecureAPI.mktemp");
        CmdArgs.push_back("-analyzer-checker=security.insecureAPI.mkstemp");
        CmdArgs.push_back("-analyzer-checker=security.insecureAPI.vfork");
      }

      // Default nullability checks.
      CmdArgs.push_back("-analyzer-checker=nullability.NullPassedToNonnull");
      CmdArgs.push_back(
          "-analyzer-checker=nullability.NullReturnedFromNonnull");
    }

    // Set the output format. The default is plist, for (lame) historical
    // reasons.
    CmdArgs.push_back("-analyzer-output");
    if (Arg *A = Args.getLastArg(options::OPT__analyzer_output))
      CmdArgs.push_back(A->getValue());
    else
      CmdArgs.push_back("plist");

    // Disable the presentation of standard compiler warnings when
    // using --analyze.  We only want to show static analyzer diagnostics
    // or frontend errors.
    CmdArgs.push_back("-w");

    // Add -Xanalyzer arguments when running as analyzer.
    Args.AddAllArgValues(CmdArgs, options::OPT_Xanalyzer);
  }

  CheckCodeGenerationOptions(D, Args);

  llvm::Reloc::Model RelocationModel;
  unsigned PICLevel;
  bool IsPIE;
  std::tie(RelocationModel, PICLevel, IsPIE) =
      ParsePICArgs(getToolChain(), Triple, Args);

  const char *RMName = RelocationModelName(RelocationModel);
  if (RMName) {
    CmdArgs.push_back("-mrelocation-model");
    CmdArgs.push_back(RMName);
  }
  if (PICLevel > 0) {
    CmdArgs.push_back("-pic-level");
    CmdArgs.push_back(PICLevel == 1 ? "1" : "2");
    if (IsPIE)
      CmdArgs.push_back("-pic-is-pie");
  }

  if (Arg *A = Args.getLastArg(options::OPT_meabi)) {
    CmdArgs.push_back("-meabi");
    CmdArgs.push_back(A->getValue());
  }

  CmdArgs.push_back("-mthread-model");
  if (Arg *A = Args.getLastArg(options::OPT_mthread_model))
    CmdArgs.push_back(A->getValue());
  else
    CmdArgs.push_back(Args.MakeArgString(getToolChain().getThreadModel()));

  Args.AddLastArg(CmdArgs, options::OPT_fveclib);

  if (!Args.hasFlag(options::OPT_fmerge_all_constants,
                    options::OPT_fno_merge_all_constants))
    CmdArgs.push_back("-fno-merge-all-constants");

  // LLVM Code Generator Options.

  if (Args.hasArg(options::OPT_frewrite_map_file) ||
      Args.hasArg(options::OPT_frewrite_map_file_EQ)) {
    for (const Arg *A : Args.filtered(options::OPT_frewrite_map_file,
                                      options::OPT_frewrite_map_file_EQ)) {
      CmdArgs.push_back("-frewrite-map-file");
      CmdArgs.push_back(A->getValue());
      A->claim();
    }
  }

  if (Arg *A = Args.getLastArg(options::OPT_Wframe_larger_than_EQ)) {
    StringRef v = A->getValue();
    CmdArgs.push_back("-mllvm");
    CmdArgs.push_back(Args.MakeArgString("-warn-stack-size=" + v));
    A->claim();
  }

  if (!Args.hasFlag(options::OPT_fjump_tables, options::OPT_fno_jump_tables,
                    true))
    CmdArgs.push_back("-fno-jump-tables");

  if (!Args.hasFlag(options::OPT_fpreserve_as_comments,
                    options::OPT_fno_preserve_as_comments, true))
    CmdArgs.push_back("-fno-preserve-as-comments");

  if (Arg *A = Args.getLastArg(options::OPT_mregparm_EQ)) {
    CmdArgs.push_back("-mregparm");
    CmdArgs.push_back(A->getValue());
  }

  if (Arg *A = Args.getLastArg(options::OPT_fpcc_struct_return,
                               options::OPT_freg_struct_return)) {
    if (getToolChain().getArch() != llvm::Triple::x86) {
      D.Diag(diag::err_drv_unsupported_opt_for_target)
          << A->getSpelling() << getToolChain().getTriple().str();
    } else if (A->getOption().matches(options::OPT_fpcc_struct_return)) {
      CmdArgs.push_back("-fpcc-struct-return");
    } else {
      assert(A->getOption().matches(options::OPT_freg_struct_return));
      CmdArgs.push_back("-freg-struct-return");
    }
  }

  if (Args.hasFlag(options::OPT_mrtd, options::OPT_mno_rtd, false))
    CmdArgs.push_back("-fdefault-calling-conv=stdcall");

  if (shouldUseFramePointer(Args, getToolChain().getTriple()))
    CmdArgs.push_back("-mdisable-fp-elim");
  if (!Args.hasFlag(options::OPT_fzero_initialized_in_bss,
                    options::OPT_fno_zero_initialized_in_bss))
    CmdArgs.push_back("-mno-zero-initialized-in-bss");

  bool OFastEnabled = isOptimizationLevelFast(Args);
  // If -Ofast is the optimization level, then -fstrict-aliasing should be
  // enabled.  This alias option is being used to simplify the hasFlag logic.
  OptSpecifier StrictAliasingAliasOption =
      OFastEnabled ? options::OPT_Ofast : options::OPT_fstrict_aliasing;
  // We turn strict aliasing off by default if we're in CL mode, since MSVC
  // doesn't do any TBAA.
  bool TBAAOnByDefault = !getToolChain().getDriver().IsCLMode();
  if (!Args.hasFlag(options::OPT_fstrict_aliasing, StrictAliasingAliasOption,
                    options::OPT_fno_strict_aliasing, TBAAOnByDefault))
    CmdArgs.push_back("-relaxed-aliasing");
  if (!Args.hasFlag(options::OPT_fstruct_path_tbaa,
                    options::OPT_fno_struct_path_tbaa))
    CmdArgs.push_back("-no-struct-path-tbaa");
  if (Args.hasFlag(options::OPT_fstrict_enums, options::OPT_fno_strict_enums,
                   false))
    CmdArgs.push_back("-fstrict-enums");
  if (Args.hasFlag(options::OPT_fstrict_vtable_pointers,
                   options::OPT_fno_strict_vtable_pointers,
                   false))
    CmdArgs.push_back("-fstrict-vtable-pointers");
  if (!Args.hasFlag(options::OPT_foptimize_sibling_calls,
                    options::OPT_fno_optimize_sibling_calls))
    CmdArgs.push_back("-mdisable-tail-calls");

  // Handle segmented stacks.
  if (Args.hasArg(options::OPT_fsplit_stack))
    CmdArgs.push_back("-split-stacks");

  // If -Ofast is the optimization level, then -ffast-math should be enabled.
  // This alias option is being used to simplify the getLastArg logic.
  OptSpecifier FastMathAliasOption =
      OFastEnabled ? options::OPT_Ofast : options::OPT_ffast_math;

  // Handle various floating point optimization flags, mapping them to the
  // appropriate LLVM code generation flags. The pattern for all of these is to
  // default off the codegen optimizations, and if any flag enables them and no
  // flag disables them after the flag enabling them, enable the codegen
  // optimization. This is complicated by several "umbrella" flags.
  if (Arg *A = Args.getLastArg(
          options::OPT_ffast_math, FastMathAliasOption,
          options::OPT_fno_fast_math, options::OPT_ffinite_math_only,
          options::OPT_fno_finite_math_only, options::OPT_fhonor_infinities,
          options::OPT_fno_honor_infinities))
    if (A->getOption().getID() != options::OPT_fno_fast_math &&
        A->getOption().getID() != options::OPT_fno_finite_math_only &&
        A->getOption().getID() != options::OPT_fhonor_infinities)
      CmdArgs.push_back("-menable-no-infs");
  if (Arg *A = Args.getLastArg(
          options::OPT_ffast_math, FastMathAliasOption,
          options::OPT_fno_fast_math, options::OPT_ffinite_math_only,
          options::OPT_fno_finite_math_only, options::OPT_fhonor_nans,
          options::OPT_fno_honor_nans))
    if (A->getOption().getID() != options::OPT_fno_fast_math &&
        A->getOption().getID() != options::OPT_fno_finite_math_only &&
        A->getOption().getID() != options::OPT_fhonor_nans)
      CmdArgs.push_back("-menable-no-nans");

  // -fmath-errno is the default on some platforms, e.g. BSD-derived OSes.
  bool MathErrno = getToolChain().IsMathErrnoDefault();
  if (Arg *A =
          Args.getLastArg(options::OPT_ffast_math, FastMathAliasOption,
                          options::OPT_fno_fast_math, options::OPT_fmath_errno,
                          options::OPT_fno_math_errno)) {
    // Turning on -ffast_math (with either flag) removes the need for MathErrno.
    // However, turning *off* -ffast_math merely restores the toolchain default
    // (which may be false).
    if (A->getOption().getID() == options::OPT_fno_math_errno ||
        A->getOption().getID() == options::OPT_ffast_math ||
        A->getOption().getID() == options::OPT_Ofast)
      MathErrno = false;
    else if (A->getOption().getID() == options::OPT_fmath_errno)
      MathErrno = true;
  }
  if (MathErrno)
    CmdArgs.push_back("-fmath-errno");

  // There are several flags which require disabling very specific
  // optimizations. Any of these being disabled forces us to turn off the
  // entire set of LLVM optimizations, so collect them through all the flag
  // madness.
  bool AssociativeMath = false;
  if (Arg *A = Args.getLastArg(
          options::OPT_ffast_math, FastMathAliasOption,
          options::OPT_fno_fast_math, options::OPT_funsafe_math_optimizations,
          options::OPT_fno_unsafe_math_optimizations,
          options::OPT_fassociative_math, options::OPT_fno_associative_math))
    if (A->getOption().getID() != options::OPT_fno_fast_math &&
        A->getOption().getID() != options::OPT_fno_unsafe_math_optimizations &&
        A->getOption().getID() != options::OPT_fno_associative_math)
      AssociativeMath = true;
  bool ReciprocalMath = false;
  if (Arg *A = Args.getLastArg(
          options::OPT_ffast_math, FastMathAliasOption,
          options::OPT_fno_fast_math, options::OPT_funsafe_math_optimizations,
          options::OPT_fno_unsafe_math_optimizations,
          options::OPT_freciprocal_math, options::OPT_fno_reciprocal_math))
    if (A->getOption().getID() != options::OPT_fno_fast_math &&
        A->getOption().getID() != options::OPT_fno_unsafe_math_optimizations &&
        A->getOption().getID() != options::OPT_fno_reciprocal_math)
      ReciprocalMath = true;
  bool SignedZeros = true;
  if (Arg *A = Args.getLastArg(
          options::OPT_ffast_math, FastMathAliasOption,
          options::OPT_fno_fast_math, options::OPT_funsafe_math_optimizations,
          options::OPT_fno_unsafe_math_optimizations,
          options::OPT_fsigned_zeros, options::OPT_fno_signed_zeros))
    if (A->getOption().getID() != options::OPT_fno_fast_math &&
        A->getOption().getID() != options::OPT_fno_unsafe_math_optimizations &&
        A->getOption().getID() != options::OPT_fsigned_zeros)
      SignedZeros = false;
  bool TrappingMath = true;
  if (Arg *A = Args.getLastArg(
          options::OPT_ffast_math, FastMathAliasOption,
          options::OPT_fno_fast_math, options::OPT_funsafe_math_optimizations,
          options::OPT_fno_unsafe_math_optimizations,
          options::OPT_ftrapping_math, options::OPT_fno_trapping_math))
    if (A->getOption().getID() != options::OPT_fno_fast_math &&
        A->getOption().getID() != options::OPT_fno_unsafe_math_optimizations &&
        A->getOption().getID() != options::OPT_ftrapping_math)
      TrappingMath = false;
  if (!MathErrno && AssociativeMath && ReciprocalMath && !SignedZeros &&
      !TrappingMath)
    CmdArgs.push_back("-menable-unsafe-fp-math");

  if (!SignedZeros)
    CmdArgs.push_back("-fno-signed-zeros");

  if (ReciprocalMath)
    CmdArgs.push_back("-freciprocal-math");

  // Validate and pass through -fp-contract option.
  if (Arg *A = Args.getLastArg(options::OPT_ffast_math, FastMathAliasOption,
                               options::OPT_fno_fast_math,
                               options::OPT_ffp_contract)) {
    if (A->getOption().getID() == options::OPT_ffp_contract) {
      StringRef Val = A->getValue();
      if (Val == "fast" || Val == "on" || Val == "off") {
        CmdArgs.push_back(Args.MakeArgString("-ffp-contract=" + Val));
      } else {
        D.Diag(diag::err_drv_unsupported_option_argument)
            << A->getOption().getName() << Val;
      }
    } else if (A->getOption().matches(options::OPT_ffast_math) ||
               (OFastEnabled && A->getOption().matches(options::OPT_Ofast))) {
      // If fast-math is set then set the fp-contract mode to fast.
      CmdArgs.push_back(Args.MakeArgString("-ffp-contract=fast"));
    }
  }

  ParseMRecip(getToolChain().getDriver(), Args, CmdArgs);

  // We separately look for the '-ffast-math' and '-ffinite-math-only' flags,
  // and if we find them, tell the frontend to provide the appropriate
  // preprocessor macros. This is distinct from enabling any optimizations as
  // these options induce language changes which must survive serialization
  // and deserialization, etc.
  if (Arg *A = Args.getLastArg(options::OPT_ffast_math, FastMathAliasOption,
                               options::OPT_fno_fast_math))
    if (!A->getOption().matches(options::OPT_fno_fast_math))
      CmdArgs.push_back("-ffast-math");
  if (Arg *A = Args.getLastArg(options::OPT_ffinite_math_only,
                               options::OPT_fno_fast_math))
    if (A->getOption().matches(options::OPT_ffinite_math_only))
      CmdArgs.push_back("-ffinite-math-only");

  // Decide whether to use verbose asm. Verbose assembly is the default on
  // toolchains which have the integrated assembler on by default.
  bool IsIntegratedAssemblerDefault =
      getToolChain().IsIntegratedAssemblerDefault();
  if (Args.hasFlag(options::OPT_fverbose_asm, options::OPT_fno_verbose_asm,
                   IsIntegratedAssemblerDefault) ||
      Args.hasArg(options::OPT_dA))
    CmdArgs.push_back("-masm-verbose");

  if (!Args.hasFlag(options::OPT_fintegrated_as, options::OPT_fno_integrated_as,
                    IsIntegratedAssemblerDefault))
    CmdArgs.push_back("-no-integrated-as");

  if (Args.hasArg(options::OPT_fdebug_pass_structure)) {
    CmdArgs.push_back("-mdebug-pass");
    CmdArgs.push_back("Structure");
  }
  if (Args.hasArg(options::OPT_fdebug_pass_arguments)) {
    CmdArgs.push_back("-mdebug-pass");
    CmdArgs.push_back("Arguments");
  }

  // Enable -mconstructor-aliases except on darwin, where we have to work around
  // a linker bug (see <rdar://problem/7651567>), and CUDA device code, where
  // aliases aren't supported.
  if (!getToolChain().getTriple().isOSDarwin() &&
      !getToolChain().getTriple().isNVPTX())
    CmdArgs.push_back("-mconstructor-aliases");

  // Darwin's kernel doesn't support guard variables; just die if we
  // try to use them.
  if (KernelOrKext && getToolChain().getTriple().isOSDarwin())
    CmdArgs.push_back("-fforbid-guard-variables");

  if (Args.hasFlag(options::OPT_mms_bitfields, options::OPT_mno_ms_bitfields,
                   false)) {
    CmdArgs.push_back("-mms-bitfields");
  }

  // This is a coarse approximation of what llvm-gcc actually does, both
  // -fasynchronous-unwind-tables and -fnon-call-exceptions interact in more
  // complicated ways.
  bool AsynchronousUnwindTables =
      Args.hasFlag(options::OPT_fasynchronous_unwind_tables,
                   options::OPT_fno_asynchronous_unwind_tables,
                   (getToolChain().IsUnwindTablesDefault() ||
                    getToolChain().getSanitizerArgs().needsUnwindTables()) &&
                       !KernelOrKext);
  if (Args.hasFlag(options::OPT_funwind_tables, options::OPT_fno_unwind_tables,
                   AsynchronousUnwindTables))
    CmdArgs.push_back("-munwind-tables");

  getToolChain().addClangTargetOptions(Args, CmdArgs);

  if (Arg *A = Args.getLastArg(options::OPT_flimited_precision_EQ)) {
    CmdArgs.push_back("-mlimit-float-precision");
    CmdArgs.push_back(A->getValue());
  }

  // FIXME: Handle -mtune=.
  (void)Args.hasArg(options::OPT_mtune_EQ);

  if (Arg *A = Args.getLastArg(options::OPT_mcmodel_EQ)) {
    CmdArgs.push_back("-mcode-model");
    CmdArgs.push_back(A->getValue());
  }

  // Add the target cpu
  std::string CPU = getCPUName(Args, Triple, /*FromAs*/ false);
  if (!CPU.empty()) {
    CmdArgs.push_back("-target-cpu");
    CmdArgs.push_back(Args.MakeArgString(CPU));
  }

  if (const Arg *A = Args.getLastArg(options::OPT_mfpmath_EQ)) {
    CmdArgs.push_back("-mfpmath");
    CmdArgs.push_back(A->getValue());
  }

  // Add the target features
  getTargetFeatures(getToolChain(), Triple, Args, CmdArgs, false);

  // Add target specific flags.
  switch (getToolChain().getArch()) {
  default:
    break;

  case llvm::Triple::arm:
  case llvm::Triple::armeb:
  case llvm::Triple::thumb:
  case llvm::Triple::thumbeb:
    // Use the effective triple, which takes into account the deployment target.
    AddARMTargetArgs(Triple, Args, CmdArgs, KernelOrKext);
    break;

  case llvm::Triple::aarch64:
  case llvm::Triple::aarch64_be:
    AddAArch64TargetArgs(Args, CmdArgs);
    break;

  case llvm::Triple::mips:
  case llvm::Triple::mipsel:
  case llvm::Triple::mips64:
  case llvm::Triple::mips64el:
    AddMIPSTargetArgs(Args, CmdArgs);
    break;

  case llvm::Triple::ppc:
  case llvm::Triple::ppc64:
  case llvm::Triple::ppc64le:
    AddPPCTargetArgs(Args, CmdArgs);
    break;

  case llvm::Triple::sparc:
  case llvm::Triple::sparcel:
  case llvm::Triple::sparcv9:
    AddSparcTargetArgs(Args, CmdArgs);
    break;

  case llvm::Triple::systemz:
    AddSystemZTargetArgs(Args, CmdArgs);
    break;

  case llvm::Triple::x86:
  case llvm::Triple::x86_64:
    AddX86TargetArgs(Args, CmdArgs);
    break;

  case llvm::Triple::lanai:
    AddLanaiTargetArgs(Args, CmdArgs);
    break;

  case llvm::Triple::hexagon:
    AddHexagonTargetArgs(Args, CmdArgs);
    break;

  case llvm::Triple::wasm32:
  case llvm::Triple::wasm64:
    AddWebAssemblyTargetArgs(Args, CmdArgs);
    break;
  }

  // The 'g' groups options involve a somewhat intricate sequence of decisions
  // about what to pass from the driver to the frontend, but by the time they
  // reach cc1 they've been factored into three well-defined orthogonal choices:
  //  * what level of debug info to generate
  //  * what dwarf version to write
  //  * what debugger tuning to use
  // This avoids having to monkey around further in cc1 other than to disable
  // codeview if not running in a Windows environment. Perhaps even that
  // decision should be made in the driver as well though.
  unsigned DwarfVersion = 0;
  llvm::DebuggerKind DebuggerTuning = getToolChain().getDefaultDebuggerTuning();
  // These two are potentially updated by AddClangCLArgs.
  codegenoptions::DebugInfoKind DebugInfoKind = codegenoptions::NoDebugInfo;
  bool EmitCodeView = false;

  // Add clang-cl arguments.
  types::ID InputType = Input.getType();
  if (getToolChain().getDriver().IsCLMode())
    AddClangCLArgs(Args, InputType, CmdArgs, &DebugInfoKind, &EmitCodeView);

  // Pass the linker version in use.
  if (Arg *A = Args.getLastArg(options::OPT_mlinker_version_EQ)) {
    CmdArgs.push_back("-target-linker-version");
    CmdArgs.push_back(A->getValue());
  }

  if (!shouldUseLeafFramePointer(Args, getToolChain().getTriple()))
    CmdArgs.push_back("-momit-leaf-frame-pointer");

  // Explicitly error on some things we know we don't support and can't just
  // ignore.
  if (!Args.hasArg(options::OPT_fallow_unsupported)) {
    Arg *Unsupported;
    if (types::isCXX(InputType) && getToolChain().getTriple().isOSDarwin() &&
        getToolChain().getArch() == llvm::Triple::x86) {
      if ((Unsupported = Args.getLastArg(options::OPT_fapple_kext)) ||
          (Unsupported = Args.getLastArg(options::OPT_mkernel)))
        D.Diag(diag::err_drv_clang_unsupported_opt_cxx_darwin_i386)
            << Unsupported->getOption().getName();
    }
  }

  Args.AddAllArgs(CmdArgs, options::OPT_v);
  Args.AddLastArg(CmdArgs, options::OPT_H);
  if (D.CCPrintHeaders && !D.CCGenDiagnostics) {
    CmdArgs.push_back("-header-include-file");
    CmdArgs.push_back(D.CCPrintHeadersFilename ? D.CCPrintHeadersFilename
                                               : "-");
  }
  Args.AddLastArg(CmdArgs, options::OPT_P);
  Args.AddLastArg(CmdArgs, options::OPT_print_ivar_layout);

  if (D.CCLogDiagnostics && !D.CCGenDiagnostics) {
    CmdArgs.push_back("-diagnostic-log-file");
    CmdArgs.push_back(D.CCLogDiagnosticsFilename ? D.CCLogDiagnosticsFilename
                                                 : "-");
  }

  Args.ClaimAllArgs(options::OPT_g_Group);
  Arg *SplitDwarfArg = Args.getLastArg(options::OPT_gsplit_dwarf);
  if (Arg *A = Args.getLastArg(options::OPT_g_Group)) {
    // If the last option explicitly specified a debug-info level, use it.
    if (A->getOption().matches(options::OPT_gN_Group)) {
      DebugInfoKind = DebugLevelToInfoKind(*A);
      // If you say "-gsplit-dwarf -gline-tables-only", -gsplit-dwarf loses.
      // But -gsplit-dwarf is not a g_group option, hence we have to check the
      // order explicitly. (If -gsplit-dwarf wins, we fix DebugInfoKind later.)
      if (SplitDwarfArg && DebugInfoKind < codegenoptions::LimitedDebugInfo &&
          A->getIndex() > SplitDwarfArg->getIndex())
        SplitDwarfArg = nullptr;
    } else
      // For any other 'g' option, use Limited.
      DebugInfoKind = codegenoptions::LimitedDebugInfo;
  }

  // If a debugger tuning argument appeared, remember it.
  if (Arg *A = Args.getLastArg(options::OPT_gTune_Group,
                               options::OPT_ggdbN_Group)) {
    if (A->getOption().matches(options::OPT_glldb))
      DebuggerTuning = llvm::DebuggerKind::LLDB;
    else if (A->getOption().matches(options::OPT_gsce))
      DebuggerTuning = llvm::DebuggerKind::SCE;
    else
      DebuggerTuning = llvm::DebuggerKind::GDB;
  }

  // If a -gdwarf argument appeared, remember it.
  if (Arg *A = Args.getLastArg(options::OPT_gdwarf_2, options::OPT_gdwarf_3,
                               options::OPT_gdwarf_4, options::OPT_gdwarf_5))
    DwarfVersion = DwarfVersionNum(A->getSpelling());

  // Forward -gcodeview.
  // 'EmitCodeView might have been set by CL-compatibility argument parsing.
  if (Args.hasArg(options::OPT_gcodeview) || EmitCodeView) {
    // DwarfVersion remains at 0 if no explicit choice was made.
    CmdArgs.push_back("-gcodeview");
  } else if (DwarfVersion == 0 &&
             DebugInfoKind != codegenoptions::NoDebugInfo) {
    DwarfVersion = getToolChain().GetDefaultDwarfVersion();
  }

  // We ignore flags -gstrict-dwarf and -grecord-gcc-switches for now.
  Args.ClaimAllArgs(options::OPT_g_flags_Group);

  // PS4 defaults to no column info
  if (Args.hasFlag(options::OPT_gcolumn_info, options::OPT_gno_column_info,
                   /*Default=*/ !IsPS4CPU))
    CmdArgs.push_back("-dwarf-column-info");

  // FIXME: Move backend command line options to the module.
  if (Args.hasArg(options::OPT_gmodules)) {
    DebugInfoKind = codegenoptions::LimitedDebugInfo;
    CmdArgs.push_back("-dwarf-ext-refs");
    CmdArgs.push_back("-fmodule-format=obj");
  }

  // -gsplit-dwarf should turn on -g and enable the backend dwarf
  // splitting and extraction.
  // FIXME: Currently only works on Linux.
  if (getToolChain().getTriple().isOSLinux() && SplitDwarfArg) {
    DebugInfoKind = codegenoptions::LimitedDebugInfo;
    CmdArgs.push_back("-backend-option");
    CmdArgs.push_back("-split-dwarf=Enable");
  }

  // After we've dealt with all combinations of things that could
  // make DebugInfoKind be other than None or DebugLineTablesOnly,
  // figure out if we need to "upgrade" it to standalone debug info.
  // We parse these two '-f' options whether or not they will be used,
  // to claim them even if you wrote "-fstandalone-debug -gline-tables-only"
  bool NeedFullDebug = Args.hasFlag(options::OPT_fstandalone_debug,
                                    options::OPT_fno_standalone_debug,
                                    getToolChain().GetDefaultStandaloneDebug());
  if (DebugInfoKind == codegenoptions::LimitedDebugInfo && NeedFullDebug)
    DebugInfoKind = codegenoptions::FullDebugInfo;
  RenderDebugEnablingArgs(Args, CmdArgs, DebugInfoKind, DwarfVersion,
                          DebuggerTuning);

  // -ggnu-pubnames turns on gnu style pubnames in the backend.
  if (Args.hasArg(options::OPT_ggnu_pubnames)) {
    CmdArgs.push_back("-backend-option");
    CmdArgs.push_back("-generate-gnu-dwarf-pub-sections");
  }

  // -gdwarf-aranges turns on the emission of the aranges section in the
  // backend.
  // Always enabled on the PS4.
  if (Args.hasArg(options::OPT_gdwarf_aranges) || IsPS4CPU) {
    CmdArgs.push_back("-backend-option");
    CmdArgs.push_back("-generate-arange-section");
  }

  if (Args.hasFlag(options::OPT_fdebug_types_section,
                   options::OPT_fno_debug_types_section, false)) {
    CmdArgs.push_back("-backend-option");
    CmdArgs.push_back("-generate-type-units");
  }

  // CloudABI and WebAssembly use -ffunction-sections and -fdata-sections by
  // default.
  bool UseSeparateSections = Triple.getOS() == llvm::Triple::CloudABI ||
                             Triple.getArch() == llvm::Triple::wasm32 ||
                             Triple.getArch() == llvm::Triple::wasm64;

  if (Args.hasFlag(options::OPT_ffunction_sections,
                   options::OPT_fno_function_sections, UseSeparateSections)) {
    CmdArgs.push_back("-ffunction-sections");
  }

  if (Args.hasFlag(options::OPT_fdata_sections, options::OPT_fno_data_sections,
                   UseSeparateSections)) {
    CmdArgs.push_back("-fdata-sections");
  }

  if (!Args.hasFlag(options::OPT_funique_section_names,
                    options::OPT_fno_unique_section_names, true))
    CmdArgs.push_back("-fno-unique-section-names");

  Args.AddAllArgs(CmdArgs, options::OPT_finstrument_functions);

  if (Args.hasFlag(options::OPT_fxray_instrument,
                   options::OPT_fnoxray_instrument, false)) {
    CmdArgs.push_back("-fxray-instrument");
    if (const Arg *A =
            Args.getLastArg(options::OPT_fxray_instruction_threshold_,
                            options::OPT_fxray_instruction_threshold_EQ)) {
      CmdArgs.push_back("-fxray-instruction-threshold");
      CmdArgs.push_back(A->getValue());
    }
  }

  addPGOAndCoverageFlags(C, D, Output, Args, CmdArgs);

  // Add runtime flag for PS4 when PGO or Coverage are enabled.
  if (getToolChain().getTriple().isPS4CPU())
    addPS4ProfileRTArgs(getToolChain(), Args, CmdArgs);

  // Pass options for controlling the default header search paths.
  if (Args.hasArg(options::OPT_nostdinc)) {
    CmdArgs.push_back("-nostdsysteminc");
    CmdArgs.push_back("-nobuiltininc");
  } else {
    if (Args.hasArg(options::OPT_nostdlibinc))
      CmdArgs.push_back("-nostdsysteminc");
    Args.AddLastArg(CmdArgs, options::OPT_nostdincxx);
    Args.AddLastArg(CmdArgs, options::OPT_nobuiltininc);
  }

  // Pass the path to compiler resource files.
  CmdArgs.push_back("-resource-dir");
  CmdArgs.push_back(D.ResourceDir.c_str());

  Args.AddLastArg(CmdArgs, options::OPT_working_directory);

  bool ARCMTEnabled = false;
  if (!Args.hasArg(options::OPT_fno_objc_arc, options::OPT_fobjc_arc)) {
    if (const Arg *A = Args.getLastArg(options::OPT_ccc_arcmt_check,
                                       options::OPT_ccc_arcmt_modify,
                                       options::OPT_ccc_arcmt_migrate)) {
      ARCMTEnabled = true;
      switch (A->getOption().getID()) {
      default:
        llvm_unreachable("missed a case");
      case options::OPT_ccc_arcmt_check:
        CmdArgs.push_back("-arcmt-check");
        break;
      case options::OPT_ccc_arcmt_modify:
        CmdArgs.push_back("-arcmt-modify");
        break;
      case options::OPT_ccc_arcmt_migrate:
        CmdArgs.push_back("-arcmt-migrate");
        CmdArgs.push_back("-mt-migrate-directory");
        CmdArgs.push_back(A->getValue());

        Args.AddLastArg(CmdArgs, options::OPT_arcmt_migrate_report_output);
        Args.AddLastArg(CmdArgs, options::OPT_arcmt_migrate_emit_arc_errors);
        break;
      }
    }
  } else {
    Args.ClaimAllArgs(options::OPT_ccc_arcmt_check);
    Args.ClaimAllArgs(options::OPT_ccc_arcmt_modify);
    Args.ClaimAllArgs(options::OPT_ccc_arcmt_migrate);
  }

  if (const Arg *A = Args.getLastArg(options::OPT_ccc_objcmt_migrate)) {
    if (ARCMTEnabled) {
      D.Diag(diag::err_drv_argument_not_allowed_with) << A->getAsString(Args)
                                                      << "-ccc-arcmt-migrate";
    }
    CmdArgs.push_back("-mt-migrate-directory");
    CmdArgs.push_back(A->getValue());

    if (!Args.hasArg(options::OPT_objcmt_migrate_literals,
                     options::OPT_objcmt_migrate_subscripting,
                     options::OPT_objcmt_migrate_property)) {
      // None specified, means enable them all.
      CmdArgs.push_back("-objcmt-migrate-literals");
      CmdArgs.push_back("-objcmt-migrate-subscripting");
      CmdArgs.push_back("-objcmt-migrate-property");
    } else {
      Args.AddLastArg(CmdArgs, options::OPT_objcmt_migrate_literals);
      Args.AddLastArg(CmdArgs, options::OPT_objcmt_migrate_subscripting);
      Args.AddLastArg(CmdArgs, options::OPT_objcmt_migrate_property);
    }
  } else {
    Args.AddLastArg(CmdArgs, options::OPT_objcmt_migrate_literals);
    Args.AddLastArg(CmdArgs, options::OPT_objcmt_migrate_subscripting);
    Args.AddLastArg(CmdArgs, options::OPT_objcmt_migrate_property);
    Args.AddLastArg(CmdArgs, options::OPT_objcmt_migrate_all);
    Args.AddLastArg(CmdArgs, options::OPT_objcmt_migrate_readonly_property);
    Args.AddLastArg(CmdArgs, options::OPT_objcmt_migrate_readwrite_property);
    Args.AddLastArg(CmdArgs, options::OPT_objcmt_migrate_property_dot_syntax);
    Args.AddLastArg(CmdArgs, options::OPT_objcmt_migrate_annotation);
    Args.AddLastArg(CmdArgs, options::OPT_objcmt_migrate_instancetype);
    Args.AddLastArg(CmdArgs, options::OPT_objcmt_migrate_nsmacros);
    Args.AddLastArg(CmdArgs, options::OPT_objcmt_migrate_protocol_conformance);
    Args.AddLastArg(CmdArgs, options::OPT_objcmt_atomic_property);
    Args.AddLastArg(CmdArgs, options::OPT_objcmt_returns_innerpointer_property);
    Args.AddLastArg(CmdArgs, options::OPT_objcmt_ns_nonatomic_iosonly);
    Args.AddLastArg(CmdArgs, options::OPT_objcmt_migrate_designated_init);
    Args.AddLastArg(CmdArgs, options::OPT_objcmt_whitelist_dir_path);
  }

  // Add preprocessing options like -I, -D, etc. if we are using the
  // preprocessor.
  //
  // FIXME: Support -fpreprocessed
  if (types::getPreprocessedType(InputType) != types::TY_INVALID)
    AddPreprocessingOptions(C, JA, D, Args, CmdArgs, Output, Inputs);

  // Don't warn about "clang -c -DPIC -fPIC test.i" because libtool.m4 assumes
  // that "The compiler can only warn and ignore the option if not recognized".
  // When building with ccache, it will pass -D options to clang even on
  // preprocessed inputs and configure concludes that -fPIC is not supported.
  Args.ClaimAllArgs(options::OPT_D);

  // Manually translate -O4 to -O3; let clang reject others.
  if (Arg *A = Args.getLastArg(options::OPT_O_Group)) {
    if (A->getOption().matches(options::OPT_O4)) {
      CmdArgs.push_back("-O3");
      D.Diag(diag::warn_O4_is_O3);
    } else {
      A->render(Args, CmdArgs);
    }
  }

  // Warn about ignored options to clang.
  for (const Arg *A :
       Args.filtered(options::OPT_clang_ignored_gcc_optimization_f_Group)) {
    D.Diag(diag::warn_ignored_gcc_optimization) << A->getAsString(Args);
    A->claim();
  }

  claimNoWarnArgs(Args);

  Args.AddAllArgs(CmdArgs, options::OPT_R_Group);
  Args.AddAllArgs(CmdArgs, options::OPT_W_Group);
  if (Args.hasFlag(options::OPT_pedantic, options::OPT_no_pedantic, false))
    CmdArgs.push_back("-pedantic");
  Args.AddLastArg(CmdArgs, options::OPT_pedantic_errors);
  Args.AddLastArg(CmdArgs, options::OPT_w);

  // Handle -{std, ansi, trigraphs} -- take the last of -{std, ansi}
  // (-ansi is equivalent to -std=c89 or -std=c++98).
  //
  // If a std is supplied, only add -trigraphs if it follows the
  // option.
  bool ImplyVCPPCXXVer = false;
  if (Arg *Std = Args.getLastArg(options::OPT_std_EQ, options::OPT_ansi)) {
    if (Std->getOption().matches(options::OPT_ansi))
      if (types::isCXX(InputType))
        CmdArgs.push_back("-std=c++98");
      else
        CmdArgs.push_back("-std=c89");
    else
      Std->render(Args, CmdArgs);

    // If -f(no-)trigraphs appears after the language standard flag, honor it.
    if (Arg *A = Args.getLastArg(options::OPT_std_EQ, options::OPT_ansi,
                                 options::OPT_ftrigraphs,
                                 options::OPT_fno_trigraphs))
      if (A != Std)
        A->render(Args, CmdArgs);
  } else {
    // Honor -std-default.
    //
    // FIXME: Clang doesn't correctly handle -std= when the input language
    // doesn't match. For the time being just ignore this for C++ inputs;
    // eventually we want to do all the standard defaulting here instead of
    // splitting it between the driver and clang -cc1.
    if (!types::isCXX(InputType))
      Args.AddAllArgsTranslated(CmdArgs, options::OPT_std_default_EQ, "-std=",
                                /*Joined=*/true);
    else if (IsWindowsMSVC)
      ImplyVCPPCXXVer = true;

    Args.AddLastArg(CmdArgs, options::OPT_ftrigraphs,
                    options::OPT_fno_trigraphs);
  }

  // GCC's behavior for -Wwrite-strings is a bit strange:
  //  * In C, this "warning flag" changes the types of string literals from
  //    'char[N]' to 'const char[N]', and thus triggers an unrelated warning
  //    for the discarded qualifier.
  //  * In C++, this is just a normal warning flag.
  //
  // Implementing this warning correctly in C is hard, so we follow GCC's
  // behavior for now. FIXME: Directly diagnose uses of a string literal as
  // a non-const char* in C, rather than using this crude hack.
  if (!types::isCXX(InputType)) {
    // FIXME: This should behave just like a warning flag, and thus should also
    // respect -Weverything, -Wno-everything, -Werror=write-strings, and so on.
    Arg *WriteStrings =
        Args.getLastArg(options::OPT_Wwrite_strings,
                        options::OPT_Wno_write_strings, options::OPT_w);
    if (WriteStrings &&
        WriteStrings->getOption().matches(options::OPT_Wwrite_strings))
      CmdArgs.push_back("-fconst-strings");
  }

  // GCC provides a macro definition '__DEPRECATED' when -Wdeprecated is active
  // during C++ compilation, which it is by default. GCC keeps this define even
  // in the presence of '-w', match this behavior bug-for-bug.
  if (types::isCXX(InputType) &&
      Args.hasFlag(options::OPT_Wdeprecated, options::OPT_Wno_deprecated,
                   true)) {
    CmdArgs.push_back("-fdeprecated-macro");
  }

  // Translate GCC's misnamer '-fasm' arguments to '-fgnu-keywords'.
  if (Arg *Asm = Args.getLastArg(options::OPT_fasm, options::OPT_fno_asm)) {
    if (Asm->getOption().matches(options::OPT_fasm))
      CmdArgs.push_back("-fgnu-keywords");
    else
      CmdArgs.push_back("-fno-gnu-keywords");
  }

  if (ShouldDisableDwarfDirectory(Args, getToolChain()))
    CmdArgs.push_back("-fno-dwarf-directory-asm");

  if (ShouldDisableAutolink(Args, getToolChain()))
    CmdArgs.push_back("-fno-autolink");

  // Add in -fdebug-compilation-dir if necessary.
  addDebugCompDirArg(Args, CmdArgs);

  for (const Arg *A : Args.filtered(options::OPT_fdebug_prefix_map_EQ)) {
    StringRef Map = A->getValue();
    if (Map.find('=') == StringRef::npos)
      D.Diag(diag::err_drv_invalid_argument_to_fdebug_prefix_map) << Map;
    else
      CmdArgs.push_back(Args.MakeArgString("-fdebug-prefix-map=" + Map));
    A->claim();
  }

  if (Arg *A = Args.getLastArg(options::OPT_ftemplate_depth_,
                               options::OPT_ftemplate_depth_EQ)) {
    CmdArgs.push_back("-ftemplate-depth");
    CmdArgs.push_back(A->getValue());
  }

  if (Arg *A = Args.getLastArg(options::OPT_foperator_arrow_depth_EQ)) {
    CmdArgs.push_back("-foperator-arrow-depth");
    CmdArgs.push_back(A->getValue());
  }

  if (Arg *A = Args.getLastArg(options::OPT_fconstexpr_depth_EQ)) {
    CmdArgs.push_back("-fconstexpr-depth");
    CmdArgs.push_back(A->getValue());
  }

  if (Arg *A = Args.getLastArg(options::OPT_fconstexpr_steps_EQ)) {
    CmdArgs.push_back("-fconstexpr-steps");
    CmdArgs.push_back(A->getValue());
  }

  if (Arg *A = Args.getLastArg(options::OPT_fbracket_depth_EQ)) {
    CmdArgs.push_back("-fbracket-depth");
    CmdArgs.push_back(A->getValue());
  }

  if (Arg *A = Args.getLastArg(options::OPT_Wlarge_by_value_copy_EQ,
                               options::OPT_Wlarge_by_value_copy_def)) {
    if (A->getNumValues()) {
      StringRef bytes = A->getValue();
      CmdArgs.push_back(Args.MakeArgString("-Wlarge-by-value-copy=" + bytes));
    } else
      CmdArgs.push_back("-Wlarge-by-value-copy=64"); // default value
  }

  if (Args.hasArg(options::OPT_relocatable_pch))
    CmdArgs.push_back("-relocatable-pch");

  if (Arg *A = Args.getLastArg(options::OPT_fconstant_string_class_EQ)) {
    CmdArgs.push_back("-fconstant-string-class");
    CmdArgs.push_back(A->getValue());
  }

  if (Arg *A = Args.getLastArg(options::OPT_ftabstop_EQ)) {
    CmdArgs.push_back("-ftabstop");
    CmdArgs.push_back(A->getValue());
  }

  CmdArgs.push_back("-ferror-limit");
  if (Arg *A = Args.getLastArg(options::OPT_ferror_limit_EQ))
    CmdArgs.push_back(A->getValue());
  else
    CmdArgs.push_back("19");

  if (Arg *A = Args.getLastArg(options::OPT_fmacro_backtrace_limit_EQ)) {
    CmdArgs.push_back("-fmacro-backtrace-limit");
    CmdArgs.push_back(A->getValue());
  }

  if (Arg *A = Args.getLastArg(options::OPT_ftemplate_backtrace_limit_EQ)) {
    CmdArgs.push_back("-ftemplate-backtrace-limit");
    CmdArgs.push_back(A->getValue());
  }

  if (Arg *A = Args.getLastArg(options::OPT_fconstexpr_backtrace_limit_EQ)) {
    CmdArgs.push_back("-fconstexpr-backtrace-limit");
    CmdArgs.push_back(A->getValue());
  }

  if (Arg *A = Args.getLastArg(options::OPT_fspell_checking_limit_EQ)) {
    CmdArgs.push_back("-fspell-checking-limit");
    CmdArgs.push_back(A->getValue());
  }

  // Pass -fmessage-length=.
  CmdArgs.push_back("-fmessage-length");
  if (Arg *A = Args.getLastArg(options::OPT_fmessage_length_EQ)) {
    CmdArgs.push_back(A->getValue());
  } else {
    // If -fmessage-length=N was not specified, determine whether this is a
    // terminal and, if so, implicitly define -fmessage-length appropriately.
    unsigned N = llvm::sys::Process::StandardErrColumns();
    CmdArgs.push_back(Args.MakeArgString(Twine(N)));
  }

  // -fvisibility= and -fvisibility-ms-compat are of a piece.
  if (const Arg *A = Args.getLastArg(options::OPT_fvisibility_EQ,
                                     options::OPT_fvisibility_ms_compat)) {
    if (A->getOption().matches(options::OPT_fvisibility_EQ)) {
      CmdArgs.push_back("-fvisibility");
      CmdArgs.push_back(A->getValue());
    } else {
      assert(A->getOption().matches(options::OPT_fvisibility_ms_compat));
      CmdArgs.push_back("-fvisibility");
      CmdArgs.push_back("hidden");
      CmdArgs.push_back("-ftype-visibility");
      CmdArgs.push_back("default");
    }
  }

  Args.AddLastArg(CmdArgs, options::OPT_fvisibility_inlines_hidden);

  Args.AddLastArg(CmdArgs, options::OPT_ftlsmodel_EQ);

  // -fhosted is default.
  if (Args.hasFlag(options::OPT_ffreestanding, options::OPT_fhosted, false) ||
      KernelOrKext)
    CmdArgs.push_back("-ffreestanding");

  // Forward -f (flag) options which we can pass directly.
  Args.AddLastArg(CmdArgs, options::OPT_femit_all_decls);
  Args.AddLastArg(CmdArgs, options::OPT_fheinous_gnu_extensions);
  Args.AddLastArg(CmdArgs, options::OPT_fno_operator_names);
  // Emulated TLS is enabled by default on Android, and can be enabled manually
  // with -femulated-tls.
  bool EmulatedTLSDefault = Triple.isAndroid() || Triple.isWindowsCygwinEnvironment();
  if (Args.hasFlag(options::OPT_femulated_tls, options::OPT_fno_emulated_tls,
                   EmulatedTLSDefault))
    CmdArgs.push_back("-femulated-tls");
  // AltiVec-like language extensions aren't relevant for assembling.
  if (!isa<PreprocessJobAction>(JA) || Output.getType() != types::TY_PP_Asm) {
    Args.AddLastArg(CmdArgs, options::OPT_faltivec);
    Args.AddLastArg(CmdArgs, options::OPT_fzvector);
  }
  Args.AddLastArg(CmdArgs, options::OPT_fdiagnostics_show_template_tree);
  Args.AddLastArg(CmdArgs, options::OPT_fno_elide_type);

  // Forward flags for OpenMP. We don't do this if the current action is an
  // device offloading action other than OpenMP.
  if (Args.hasFlag(options::OPT_fopenmp, options::OPT_fopenmp_EQ,
                   options::OPT_fno_openmp, false) &&
      (JA.isDeviceOffloading(Action::OFK_None) ||
       JA.isDeviceOffloading(Action::OFK_OpenMP))) {
    switch (getToolChain().getDriver().getOpenMPRuntime(Args)) {
    case Driver::OMPRT_OMP:
    case Driver::OMPRT_IOMP5:
      // Clang can generate useful OpenMP code for these two runtime libraries.
      CmdArgs.push_back("-fopenmp");

      // If no option regarding the use of TLS in OpenMP codegeneration is
      // given, decide a default based on the target. Otherwise rely on the
      // options and pass the right information to the frontend.
      if (!Args.hasFlag(options::OPT_fopenmp_use_tls,
                        options::OPT_fnoopenmp_use_tls, /*Default=*/true))
        CmdArgs.push_back("-fnoopenmp-use-tls");
      Args.AddAllArgs(CmdArgs, options::OPT_fopenmp_version_EQ);
      break;
    default:
      // By default, if Clang doesn't know how to generate useful OpenMP code
      // for a specific runtime library, we just don't pass the '-fopenmp' flag
      // down to the actual compilation.
      // FIXME: It would be better to have a mode which *only* omits IR
      // generation based on the OpenMP support so that we get consistent
      // semantic analysis, etc.
      break;
    }
  }

  const SanitizerArgs &Sanitize = getToolChain().getSanitizerArgs();
  Sanitize.addArgs(getToolChain(), Args, CmdArgs, InputType);

  // Report an error for -faltivec on anything other than PowerPC.
  if (const Arg *A = Args.getLastArg(options::OPT_faltivec)) {
    const llvm::Triple::ArchType Arch =
        (getToolChain().getOffloadingKind() == ToolChain::OK_OpenMP_Device)
            ? C.getOffloadingHostToolChain()->getArch()
            : getToolChain().getArch();
    if (!(Arch == llvm::Triple::ppc || Arch == llvm::Triple::ppc64 ||
          Arch == llvm::Triple::ppc64le))
      D.Diag(diag::err_drv_argument_only_allowed_with) << A->getAsString(Args)
                                                       << "ppc/ppc64/ppc64le";
  }

  // -fzvector is incompatible with -faltivec.
  if (Arg *A = Args.getLastArg(options::OPT_fzvector))
    if (Args.hasArg(options::OPT_faltivec))
      D.Diag(diag::err_drv_argument_not_allowed_with) << A->getAsString(Args)
                                                      << "-faltivec";

  if (getToolChain().SupportsProfiling())
    Args.AddLastArg(CmdArgs, options::OPT_pg);

  // -flax-vector-conversions is default.
  if (!Args.hasFlag(options::OPT_flax_vector_conversions,
                    options::OPT_fno_lax_vector_conversions))
    CmdArgs.push_back("-fno-lax-vector-conversions");

  if (Args.getLastArg(options::OPT_fapple_kext) ||
      (Args.hasArg(options::OPT_mkernel) && types::isCXX(InputType)))
    CmdArgs.push_back("-fapple-kext");

  Args.AddLastArg(CmdArgs, options::OPT_fobjc_sender_dependent_dispatch);
  Args.AddLastArg(CmdArgs, options::OPT_fdiagnostics_print_source_range_info);
  Args.AddLastArg(CmdArgs, options::OPT_fdiagnostics_parseable_fixits);
  Args.AddLastArg(CmdArgs, options::OPT_ftime_report);
  Args.AddLastArg(CmdArgs, options::OPT_ftrapv);

  if (Arg *A = Args.getLastArg(options::OPT_ftrapv_handler_EQ)) {
    CmdArgs.push_back("-ftrapv-handler");
    CmdArgs.push_back(A->getValue());
  }

  Args.AddLastArg(CmdArgs, options::OPT_ftrap_function_EQ);

  // -fno-strict-overflow implies -fwrapv if it isn't disabled, but
  // -fstrict-overflow won't turn off an explicitly enabled -fwrapv.
  if (Arg *A = Args.getLastArg(options::OPT_fwrapv, options::OPT_fno_wrapv)) {
    if (A->getOption().matches(options::OPT_fwrapv))
      CmdArgs.push_back("-fwrapv");
  } else if (Arg *A = Args.getLastArg(options::OPT_fstrict_overflow,
                                      options::OPT_fno_strict_overflow)) {
    if (A->getOption().matches(options::OPT_fno_strict_overflow))
      CmdArgs.push_back("-fwrapv");
  }

  if (Arg *A = Args.getLastArg(options::OPT_freroll_loops,
                               options::OPT_fno_reroll_loops))
    if (A->getOption().matches(options::OPT_freroll_loops))
      CmdArgs.push_back("-freroll-loops");

  Args.AddLastArg(CmdArgs, options::OPT_fwritable_strings);
  Args.AddLastArg(CmdArgs, options::OPT_funroll_loops,
                  options::OPT_fno_unroll_loops);

  Args.AddLastArg(CmdArgs, options::OPT_pthread);

  // -stack-protector=0 is default.
  unsigned StackProtectorLevel = 0;
  if (Arg *A = Args.getLastArg(options::OPT_fno_stack_protector,
                               options::OPT_fstack_protector_all,
                               options::OPT_fstack_protector_strong,
                               options::OPT_fstack_protector)) {
    if (A->getOption().matches(options::OPT_fstack_protector)) {
      StackProtectorLevel = std::max<unsigned>(
          LangOptions::SSPOn,
          getToolChain().GetDefaultStackProtectorLevel(KernelOrKext));
    } else if (A->getOption().matches(options::OPT_fstack_protector_strong))
      StackProtectorLevel = LangOptions::SSPStrong;
    else if (A->getOption().matches(options::OPT_fstack_protector_all))
      StackProtectorLevel = LangOptions::SSPReq;
  } else {
    StackProtectorLevel =
        getToolChain().GetDefaultStackProtectorLevel(KernelOrKext);
  }
  if (StackProtectorLevel) {
    CmdArgs.push_back("-stack-protector");
    CmdArgs.push_back(Args.MakeArgString(Twine(StackProtectorLevel)));
  }

  // --param ssp-buffer-size=
  for (const Arg *A : Args.filtered(options::OPT__param)) {
    StringRef Str(A->getValue());
    if (Str.startswith("ssp-buffer-size=")) {
      if (StackProtectorLevel) {
        CmdArgs.push_back("-stack-protector-buffer-size");
        // FIXME: Verify the argument is a valid integer.
        CmdArgs.push_back(Args.MakeArgString(Str.drop_front(16)));
      }
      A->claim();
    }
  }

  // Translate -mstackrealign
  if (Args.hasFlag(options::OPT_mstackrealign, options::OPT_mno_stackrealign,
                   false))
    CmdArgs.push_back(Args.MakeArgString("-mstackrealign"));

  if (Args.hasArg(options::OPT_mstack_alignment)) {
    StringRef alignment = Args.getLastArgValue(options::OPT_mstack_alignment);
    CmdArgs.push_back(Args.MakeArgString("-mstack-alignment=" + alignment));
  }

  if (Args.hasArg(options::OPT_mstack_probe_size)) {
    StringRef Size = Args.getLastArgValue(options::OPT_mstack_probe_size);

    if (!Size.empty())
      CmdArgs.push_back(Args.MakeArgString("-mstack-probe-size=" + Size));
    else
      CmdArgs.push_back("-mstack-probe-size=0");
  }

  switch (getToolChain().getArch()) {
  case llvm::Triple::aarch64:
  case llvm::Triple::aarch64_be:
  case llvm::Triple::arm:
  case llvm::Triple::armeb:
  case llvm::Triple::thumb:
  case llvm::Triple::thumbeb:
    CmdArgs.push_back("-fallow-half-arguments-and-returns");
    break;

  default:
    break;
  }

  if (Arg *A = Args.getLastArg(options::OPT_mrestrict_it,
                               options::OPT_mno_restrict_it)) {
    if (A->getOption().matches(options::OPT_mrestrict_it)) {
      CmdArgs.push_back("-backend-option");
      CmdArgs.push_back("-arm-restrict-it");
    } else {
      CmdArgs.push_back("-backend-option");
      CmdArgs.push_back("-arm-no-restrict-it");
    }
  } else if (Triple.isOSWindows() &&
             (Triple.getArch() == llvm::Triple::arm ||
              Triple.getArch() == llvm::Triple::thumb)) {
    // Windows on ARM expects restricted IT blocks
    CmdArgs.push_back("-backend-option");
    CmdArgs.push_back("-arm-restrict-it");
  }

  // Forward -cl options to -cc1
  if (Args.getLastArg(options::OPT_cl_opt_disable)) {
    CmdArgs.push_back("-cl-opt-disable");
  }
  if (Args.getLastArg(options::OPT_cl_strict_aliasing)) {
    CmdArgs.push_back("-cl-strict-aliasing");
  }
  if (Args.getLastArg(options::OPT_cl_single_precision_constant)) {
    CmdArgs.push_back("-cl-single-precision-constant");
  }
  if (Args.getLastArg(options::OPT_cl_finite_math_only)) {
    CmdArgs.push_back("-cl-finite-math-only");
  }
  if (Args.getLastArg(options::OPT_cl_kernel_arg_info)) {
    CmdArgs.push_back("-cl-kernel-arg-info");
  }
  if (Args.getLastArg(options::OPT_cl_unsafe_math_optimizations)) {
    CmdArgs.push_back("-cl-unsafe-math-optimizations");
  }
  if (Args.getLastArg(options::OPT_cl_fast_relaxed_math)) {
    CmdArgs.push_back("-cl-fast-relaxed-math");
  }
  if (Args.getLastArg(options::OPT_cl_mad_enable)) {
    CmdArgs.push_back("-cl-mad-enable");
  }
  if (Args.getLastArg(options::OPT_cl_no_signed_zeros)) {
    CmdArgs.push_back("-cl-no-signed-zeros");
  }
  if (Arg *A = Args.getLastArg(options::OPT_cl_std_EQ)) {
    std::string CLStdStr = "-cl-std=";
    CLStdStr += A->getValue();
    CmdArgs.push_back(Args.MakeArgString(CLStdStr));
  }
  if (Args.getLastArg(options::OPT_cl_denorms_are_zero)) {
    CmdArgs.push_back("-cl-denorms-are-zero");
  }

  // Forward -f options with positive and negative forms; we translate
  // these by hand.
  if (Arg *A = Args.getLastArg(options::OPT_fprofile_sample_use_EQ)) {
    StringRef fname = A->getValue();
    if (!llvm::sys::fs::exists(fname))
      D.Diag(diag::err_drv_no_such_file) << fname;
    else
      A->render(Args, CmdArgs);
  }

  // -fbuiltin is default unless -mkernel is used.
  bool UseBuiltins =
      Args.hasFlag(options::OPT_fbuiltin, options::OPT_fno_builtin,
                   !Args.hasArg(options::OPT_mkernel));
  if (!UseBuiltins)
    CmdArgs.push_back("-fno-builtin");

  // -ffreestanding implies -fno-builtin.
  if (Args.hasArg(options::OPT_ffreestanding))
    UseBuiltins = false;

  // Process the -fno-builtin-* options.
  for (const auto &Arg : Args) {
    const Option &O = Arg->getOption();
    if (!O.matches(options::OPT_fno_builtin_))
      continue;

    Arg->claim();
    // If -fno-builtin is specified, then there's no need to pass the option to
    // the frontend.
    if (!UseBuiltins)
      continue;

    StringRef FuncName = Arg->getValue();
    CmdArgs.push_back(Args.MakeArgString("-fno-builtin-" + FuncName));
  }

  if (!Args.hasFlag(options::OPT_fassume_sane_operator_new,
                    options::OPT_fno_assume_sane_operator_new))
    CmdArgs.push_back("-fno-assume-sane-operator-new");

  // -fblocks=0 is default.
  if (Args.hasFlag(options::OPT_fblocks, options::OPT_fno_blocks,
                   getToolChain().IsBlocksDefault()) ||
      (Args.hasArg(options::OPT_fgnu_runtime) &&
       Args.hasArg(options::OPT_fobjc_nonfragile_abi) &&
       !Args.hasArg(options::OPT_fno_blocks))) {
    CmdArgs.push_back("-fblocks");

    if (!Args.hasArg(options::OPT_fgnu_runtime) &&
        !getToolChain().hasBlocksRuntime())
      CmdArgs.push_back("-fblocks-runtime-optional");
  }

  // -fmodules enables the use of precompiled modules (off by default).
  // Users can pass -fno-cxx-modules to turn off modules support for
  // C++/Objective-C++ programs.
  bool HaveModules = false;
  if (Args.hasFlag(options::OPT_fmodules, options::OPT_fno_modules, false)) {
    bool AllowedInCXX = Args.hasFlag(options::OPT_fcxx_modules,
                                     options::OPT_fno_cxx_modules, true);
    if (AllowedInCXX || !types::isCXX(InputType)) {
      CmdArgs.push_back("-fmodules");
      HaveModules = true;
    }
  }

  // -fmodule-maps enables implicit reading of module map files. By default,
  // this is enabled if we are using precompiled modules.
  if (Args.hasFlag(options::OPT_fimplicit_module_maps,
                   options::OPT_fno_implicit_module_maps, HaveModules)) {
    CmdArgs.push_back("-fimplicit-module-maps");
  }

  // -fmodules-decluse checks that modules used are declared so (off by
  // default).
  if (Args.hasFlag(options::OPT_fmodules_decluse,
                   options::OPT_fno_modules_decluse, false)) {
    CmdArgs.push_back("-fmodules-decluse");
  }

  // -fmodules-strict-decluse is like -fmodule-decluse, but also checks that
  // all #included headers are part of modules.
  if (Args.hasFlag(options::OPT_fmodules_strict_decluse,
                   options::OPT_fno_modules_strict_decluse, false)) {
    CmdArgs.push_back("-fmodules-strict-decluse");
  }

  // -fno-implicit-modules turns off implicitly compiling modules on demand.
  if (!Args.hasFlag(options::OPT_fimplicit_modules,
                    options::OPT_fno_implicit_modules)) {
    CmdArgs.push_back("-fno-implicit-modules");
  } else if (HaveModules) {
    // -fmodule-cache-path specifies where our implicitly-built module files
    // should be written.
    SmallString<128> Path;
    if (Arg *A = Args.getLastArg(options::OPT_fmodules_cache_path))
      Path = A->getValue();
    if (C.isForDiagnostics()) {
      // When generating crash reports, we want to emit the modules along with
      // the reproduction sources, so we ignore any provided module path.
      Path = Output.getFilename();
      llvm::sys::path::replace_extension(Path, ".cache");
      llvm::sys::path::append(Path, "modules");
    } else if (Path.empty()) {
      // No module path was provided: use the default.
      llvm::sys::path::system_temp_directory(/*erasedOnReboot=*/false, Path);
      llvm::sys::path::append(Path, "org.llvm.clang.");
      appendUserToPath(Path);
      llvm::sys::path::append(Path, "ModuleCache");
    }
    const char Arg[] = "-fmodules-cache-path=";
    Path.insert(Path.begin(), Arg, Arg + strlen(Arg));
    CmdArgs.push_back(Args.MakeArgString(Path));
  }

  // -fmodule-name specifies the module that is currently being built (or
  // used for header checking by -fmodule-maps).
  Args.AddLastArg(CmdArgs, options::OPT_fmodule_name_EQ);

  // -fmodule-map-file can be used to specify files containing module
  // definitions.
  Args.AddAllArgs(CmdArgs, options::OPT_fmodule_map_file);

  // -fmodule-file can be used to specify files containing precompiled modules.
  if (HaveModules)
    Args.AddAllArgs(CmdArgs, options::OPT_fmodule_file);
  else
    Args.ClaimAllArgs(options::OPT_fmodule_file);

  // When building modules and generating crashdumps, we need to dump a module
  // dependency VFS alongside the output.
  if (HaveModules && C.isForDiagnostics()) {
    SmallString<128> VFSDir(Output.getFilename());
    llvm::sys::path::replace_extension(VFSDir, ".cache");
    // Add the cache directory as a temp so the crash diagnostics pick it up.
    C.addTempFile(Args.MakeArgString(VFSDir));

    llvm::sys::path::append(VFSDir, "vfs");
    CmdArgs.push_back("-module-dependency-dir");
    CmdArgs.push_back(Args.MakeArgString(VFSDir));
  }

  if (HaveModules)
    Args.AddLastArg(CmdArgs, options::OPT_fmodules_user_build_path);

  // Pass through all -fmodules-ignore-macro arguments.
  Args.AddAllArgs(CmdArgs, options::OPT_fmodules_ignore_macro);
  Args.AddLastArg(CmdArgs, options::OPT_fmodules_prune_interval);
  Args.AddLastArg(CmdArgs, options::OPT_fmodules_prune_after);

  Args.AddLastArg(CmdArgs, options::OPT_fbuild_session_timestamp);

  if (Arg *A = Args.getLastArg(options::OPT_fbuild_session_file)) {
    if (Args.hasArg(options::OPT_fbuild_session_timestamp))
      D.Diag(diag::err_drv_argument_not_allowed_with)
          << A->getAsString(Args) << "-fbuild-session-timestamp";

    llvm::sys::fs::file_status Status;
    if (llvm::sys::fs::status(A->getValue(), Status))
      D.Diag(diag::err_drv_no_such_file) << A->getValue();
    CmdArgs.push_back(Args.MakeArgString(
        "-fbuild-session-timestamp=" +
        Twine((uint64_t)Status.getLastModificationTime().toEpochTime())));
  }

  if (Args.getLastArg(options::OPT_fmodules_validate_once_per_build_session)) {
    if (!Args.getLastArg(options::OPT_fbuild_session_timestamp,
                         options::OPT_fbuild_session_file))
      D.Diag(diag::err_drv_modules_validate_once_requires_timestamp);

    Args.AddLastArg(CmdArgs,
                    options::OPT_fmodules_validate_once_per_build_session);
  }

  Args.AddLastArg(CmdArgs, options::OPT_fmodules_validate_system_headers);
  Args.AddLastArg(CmdArgs, options::OPT_fmodules_disable_diagnostic_validation);

  // -faccess-control is default.
  if (Args.hasFlag(options::OPT_fno_access_control,
                   options::OPT_faccess_control, false))
    CmdArgs.push_back("-fno-access-control");

  // -felide-constructors is the default.
  if (Args.hasFlag(options::OPT_fno_elide_constructors,
                   options::OPT_felide_constructors, false))
    CmdArgs.push_back("-fno-elide-constructors");

  ToolChain::RTTIMode RTTIMode = getToolChain().getRTTIMode();

  if (KernelOrKext || (types::isCXX(InputType) &&
                       (RTTIMode == ToolChain::RM_DisabledExplicitly ||
                        RTTIMode == ToolChain::RM_DisabledImplicitly)))
    CmdArgs.push_back("-fno-rtti");

  // -fshort-enums=0 is default for all architectures except Hexagon.
  if (Args.hasFlag(options::OPT_fshort_enums, options::OPT_fno_short_enums,
                   getToolChain().getArch() == llvm::Triple::hexagon))
    CmdArgs.push_back("-fshort-enums");

  // -fsigned-char is default.
  if (Arg *A = Args.getLastArg(
          options::OPT_fsigned_char, options::OPT_fno_signed_char,
          options::OPT_funsigned_char, options::OPT_fno_unsigned_char)) {
    if (A->getOption().matches(options::OPT_funsigned_char) ||
        A->getOption().matches(options::OPT_fno_signed_char)) {
      CmdArgs.push_back("-fno-signed-char");
    }
  } else if (!isSignedCharDefault(getToolChain().getTriple())) {
    CmdArgs.push_back("-fno-signed-char");
  }

  // -fuse-cxa-atexit is default.
  if (!Args.hasFlag(
          options::OPT_fuse_cxa_atexit, options::OPT_fno_use_cxa_atexit,
          !IsWindowsCygnus && !IsWindowsGNU &&
              getToolChain().getTriple().getOS() != llvm::Triple::Solaris &&
              getToolChain().getArch() != llvm::Triple::hexagon &&
              getToolChain().getArch() != llvm::Triple::xcore &&
              ((getToolChain().getTriple().getVendor() !=
                llvm::Triple::MipsTechnologies) ||
               getToolChain().getTriple().hasEnvironment())) ||
      KernelOrKext)
    CmdArgs.push_back("-fno-use-cxa-atexit");

  // -fms-extensions=0 is default.
  if (Args.hasFlag(options::OPT_fms_extensions, options::OPT_fno_ms_extensions,
                   IsWindowsMSVC))
    CmdArgs.push_back("-fms-extensions");

  // -fno-use-line-directives is default.
  if (Args.hasFlag(options::OPT_fuse_line_directives,
                   options::OPT_fno_use_line_directives, false))
    CmdArgs.push_back("-fuse-line-directives");

  // -fms-compatibility=0 is default.
  if (Args.hasFlag(options::OPT_fms_compatibility,
                   options::OPT_fno_ms_compatibility,
                   (IsWindowsMSVC &&
                    Args.hasFlag(options::OPT_fms_extensions,
                                 options::OPT_fno_ms_extensions, true))))
    CmdArgs.push_back("-fms-compatibility");

  // -fms-compatibility-version=18.00 is default.
  VersionTuple MSVT = visualstudio::getMSVCVersion(
      &D, getToolChain(), getToolChain().getTriple(), Args, IsWindowsMSVC);
  if (!MSVT.empty())
    CmdArgs.push_back(
        Args.MakeArgString("-fms-compatibility-version=" + MSVT.getAsString()));

  bool IsMSVC2015Compatible = MSVT.getMajor() >= 19;
  if (ImplyVCPPCXXVer) {
    StringRef LanguageStandard;
    if (const Arg *StdArg = Args.getLastArg(options::OPT__SLASH_std)) {
      LanguageStandard = llvm::StringSwitch<StringRef>(StdArg->getValue())
                             .Case("c++14", "-std=c++14")
                             .Case("c++latest", "-std=c++1z")
                             .Default("");
      if (LanguageStandard.empty())
        D.Diag(clang::diag::warn_drv_unused_argument)
            << StdArg->getAsString(Args);
    }

    if (LanguageStandard.empty()) {
      if (IsMSVC2015Compatible)
        LanguageStandard = "-std=c++14";
      else
        LanguageStandard = "-std=c++11";
    }

    CmdArgs.push_back(LanguageStandard.data());
  }

  // -fno-borland-extensions is default.
  if (Args.hasFlag(options::OPT_fborland_extensions,
                   options::OPT_fno_borland_extensions, false))
    CmdArgs.push_back("-fborland-extensions");

  // -fno-declspec is default, except for PS4.
  if (Args.hasFlag(options::OPT_fdeclspec, options::OPT_fno_declspec,
                   getToolChain().getTriple().isPS4()))
    CmdArgs.push_back("-fdeclspec");
  else if (Args.hasArg(options::OPT_fno_declspec))
    CmdArgs.push_back("-fno-declspec"); // Explicitly disabling __declspec.

  // -fthreadsafe-static is default, except for MSVC compatibility versions less
  // than 19.
  if (!Args.hasFlag(options::OPT_fthreadsafe_statics,
                    options::OPT_fno_threadsafe_statics,
                    !IsWindowsMSVC || IsMSVC2015Compatible))
    CmdArgs.push_back("-fno-threadsafe-statics");

  // -fno-delayed-template-parsing is default, except for Windows where MSVC STL
  // needs it.
  if (Args.hasFlag(options::OPT_fdelayed_template_parsing,
                   options::OPT_fno_delayed_template_parsing, IsWindowsMSVC))
    CmdArgs.push_back("-fdelayed-template-parsing");

  // -fgnu-keywords default varies depending on language; only pass if
  // specified.
  if (Arg *A = Args.getLastArg(options::OPT_fgnu_keywords,
                               options::OPT_fno_gnu_keywords))
    A->render(Args, CmdArgs);

  if (Args.hasFlag(options::OPT_fgnu89_inline, options::OPT_fno_gnu89_inline,
                   false))
    CmdArgs.push_back("-fgnu89-inline");

  if (Args.hasArg(options::OPT_fno_inline))
    CmdArgs.push_back("-fno-inline");

  if (Arg* InlineArg = Args.getLastArg(options::OPT_finline_functions,
                                       options::OPT_finline_hint_functions,
                                       options::OPT_fno_inline_functions))
    InlineArg->render(Args, CmdArgs);

  ObjCRuntime objcRuntime = AddObjCRuntimeArgs(Args, CmdArgs, rewriteKind);

  // -fobjc-dispatch-method is only relevant with the nonfragile-abi, and
  // legacy is the default. Except for deployment taget of 10.5,
  // next runtime is always legacy dispatch and -fno-objc-legacy-dispatch
  // gets ignored silently.
  if (objcRuntime.isNonFragile()) {
    if (!Args.hasFlag(options::OPT_fobjc_legacy_dispatch,
                      options::OPT_fno_objc_legacy_dispatch,
                      objcRuntime.isLegacyDispatchDefaultForArch(
                          getToolChain().getArch()))) {
      if (getToolChain().UseObjCMixedDispatch())
        CmdArgs.push_back("-fobjc-dispatch-method=mixed");
      else
        CmdArgs.push_back("-fobjc-dispatch-method=non-legacy");
    }
  }

  // When ObjectiveC legacy runtime is in effect on MacOSX,
  // turn on the option to do Array/Dictionary subscripting
  // by default.
  if (getToolChain().getArch() == llvm::Triple::x86 &&
      getToolChain().getTriple().isMacOSX() &&
      !getToolChain().getTriple().isMacOSXVersionLT(10, 7) &&
      objcRuntime.getKind() == ObjCRuntime::FragileMacOSX &&
      objcRuntime.isNeXTFamily())
    CmdArgs.push_back("-fobjc-subscripting-legacy-runtime");

  // -fencode-extended-block-signature=1 is default.
  if (getToolChain().IsEncodeExtendedBlockSignatureDefault()) {
    CmdArgs.push_back("-fencode-extended-block-signature");
  }

  // Allow -fno-objc-arr to trump -fobjc-arr/-fobjc-arc.
  // NOTE: This logic is duplicated in ToolChains.cpp.
  bool ARC = isObjCAutoRefCount(Args);
  if (ARC) {
    getToolChain().CheckObjCARC();

    CmdArgs.push_back("-fobjc-arc");

    // FIXME: It seems like this entire block, and several around it should be
    // wrapped in isObjC, but for now we just use it here as this is where it
    // was being used previously.
    if (types::isCXX(InputType) && types::isObjC(InputType)) {
      if (getToolChain().GetCXXStdlibType(Args) == ToolChain::CST_Libcxx)
        CmdArgs.push_back("-fobjc-arc-cxxlib=libc++");
      else
        CmdArgs.push_back("-fobjc-arc-cxxlib=libstdc++");
    }

    // Allow the user to enable full exceptions code emission.
    // We define off for Objective-CC, on for Objective-C++.
    if (Args.hasFlag(options::OPT_fobjc_arc_exceptions,
                     options::OPT_fno_objc_arc_exceptions,
                     /*default*/ types::isCXX(InputType)))
      CmdArgs.push_back("-fobjc-arc-exceptions");

  }

  // -fobjc-infer-related-result-type is the default, except in the Objective-C
  // rewriter.
  if (rewriteKind != RK_None)
    CmdArgs.push_back("-fno-objc-infer-related-result-type");

  // Handle -fobjc-gc and -fobjc-gc-only. They are exclusive, and -fobjc-gc-only
  // takes precedence.
  const Arg *GCArg = Args.getLastArg(options::OPT_fobjc_gc_only);
  if (!GCArg)
    GCArg = Args.getLastArg(options::OPT_fobjc_gc);
  if (GCArg) {
    if (ARC) {
      D.Diag(diag::err_drv_objc_gc_arr) << GCArg->getAsString(Args);
    } else if (getToolChain().SupportsObjCGC()) {
      GCArg->render(Args, CmdArgs);
    } else {
      // FIXME: We should move this to a hard error.
      D.Diag(diag::warn_drv_objc_gc_unsupported) << GCArg->getAsString(Args);
    }
  }

  // Pass down -fobjc-weak or -fno-objc-weak if present.
  if (types::isObjC(InputType)) {
    auto WeakArg = Args.getLastArg(options::OPT_fobjc_weak,
                                   options::OPT_fno_objc_weak);
    if (!WeakArg) {
      // nothing to do
    } else if (GCArg) {
      if (WeakArg->getOption().matches(options::OPT_fobjc_weak))
        D.Diag(diag::err_objc_weak_with_gc);
    } else if (!objcRuntime.allowsWeak()) {
      if (WeakArg->getOption().matches(options::OPT_fobjc_weak))
        D.Diag(diag::err_objc_weak_unsupported);
    } else {
      WeakArg->render(Args, CmdArgs);
    }
  }

  if (Args.hasFlag(options::OPT_fapplication_extension,
                   options::OPT_fno_application_extension, false))
    CmdArgs.push_back("-fapplication-extension");

  // Handle GCC-style exception args.
  if (!C.getDriver().IsCLMode())
    addExceptionArgs(Args, InputType, getToolChain(), KernelOrKext, objcRuntime,
                     CmdArgs);

  if (Args.hasArg(options::OPT_fsjlj_exceptions) ||
      getToolChain().UseSjLjExceptions(Args))
    CmdArgs.push_back("-fsjlj-exceptions");

  // C++ "sane" operator new.
  if (!Args.hasFlag(options::OPT_fassume_sane_operator_new,
                    options::OPT_fno_assume_sane_operator_new))
    CmdArgs.push_back("-fno-assume-sane-operator-new");

  // -fsized-deallocation is off by default, as it is an ABI-breaking change for
  // most platforms.
  if (Args.hasFlag(options::OPT_fsized_deallocation,
                   options::OPT_fno_sized_deallocation, false))
    CmdArgs.push_back("-fsized-deallocation");

  // -fconstant-cfstrings is default, and may be subject to argument translation
  // on Darwin.
  if (!Args.hasFlag(options::OPT_fconstant_cfstrings,
                    options::OPT_fno_constant_cfstrings) ||
      !Args.hasFlag(options::OPT_mconstant_cfstrings,
                    options::OPT_mno_constant_cfstrings))
    CmdArgs.push_back("-fno-constant-cfstrings");

  // -fshort-wchar default varies depending on platform; only
  // pass if specified.
  if (Arg *A = Args.getLastArg(options::OPT_fshort_wchar,
                               options::OPT_fno_short_wchar))
    A->render(Args, CmdArgs);

  // -fno-pascal-strings is default, only pass non-default.
  if (Args.hasFlag(options::OPT_fpascal_strings,
                   options::OPT_fno_pascal_strings, false))
    CmdArgs.push_back("-fpascal-strings");

  // Honor -fpack-struct= and -fpack-struct, if given. Note that
  // -fno-pack-struct doesn't apply to -fpack-struct=.
  if (Arg *A = Args.getLastArg(options::OPT_fpack_struct_EQ)) {
    std::string PackStructStr = "-fpack-struct=";
    PackStructStr += A->getValue();
    CmdArgs.push_back(Args.MakeArgString(PackStructStr));
  } else if (Args.hasFlag(options::OPT_fpack_struct,
                          options::OPT_fno_pack_struct, false)) {
    CmdArgs.push_back("-fpack-struct=1");
  }

  // Handle -fmax-type-align=N and -fno-type-align
  bool SkipMaxTypeAlign = Args.hasArg(options::OPT_fno_max_type_align);
  if (Arg *A = Args.getLastArg(options::OPT_fmax_type_align_EQ)) {
    if (!SkipMaxTypeAlign) {
      std::string MaxTypeAlignStr = "-fmax-type-align=";
      MaxTypeAlignStr += A->getValue();
      CmdArgs.push_back(Args.MakeArgString(MaxTypeAlignStr));
    }
  } else if (getToolChain().getTriple().isOSDarwin()) {
    if (!SkipMaxTypeAlign) {
      std::string MaxTypeAlignStr = "-fmax-type-align=16";
      CmdArgs.push_back(Args.MakeArgString(MaxTypeAlignStr));
    }
  }

  // -fcommon is the default unless compiling kernel code or the target says so
  bool NoCommonDefault =
      KernelOrKext || isNoCommonDefault(getToolChain().getTriple());
  if (!Args.hasFlag(options::OPT_fcommon, options::OPT_fno_common,
                    !NoCommonDefault))
    CmdArgs.push_back("-fno-common");

  // -fsigned-bitfields is default, and clang doesn't yet support
  // -funsigned-bitfields.
  if (!Args.hasFlag(options::OPT_fsigned_bitfields,
                    options::OPT_funsigned_bitfields))
    D.Diag(diag::warn_drv_clang_unsupported)
        << Args.getLastArg(options::OPT_funsigned_bitfields)->getAsString(Args);

  // -fsigned-bitfields is default, and clang doesn't support -fno-for-scope.
  if (!Args.hasFlag(options::OPT_ffor_scope, options::OPT_fno_for_scope))
    D.Diag(diag::err_drv_clang_unsupported)
        << Args.getLastArg(options::OPT_fno_for_scope)->getAsString(Args);

  // -finput_charset=UTF-8 is default. Reject others
  if (Arg *inputCharset = Args.getLastArg(options::OPT_finput_charset_EQ)) {
    StringRef value = inputCharset->getValue();
    if (value != "UTF-8")
      D.Diag(diag::err_drv_invalid_value) << inputCharset->getAsString(Args)
                                          << value;
  }

  // -fexec_charset=UTF-8 is default. Reject others
  if (Arg *execCharset = Args.getLastArg(options::OPT_fexec_charset_EQ)) {
    StringRef value = execCharset->getValue();
    if (value != "UTF-8")
      D.Diag(diag::err_drv_invalid_value) << execCharset->getAsString(Args)
                                          << value;
  }

  // -fcaret-diagnostics is default.
  if (!Args.hasFlag(options::OPT_fcaret_diagnostics,
                    options::OPT_fno_caret_diagnostics, true))
    CmdArgs.push_back("-fno-caret-diagnostics");

  // -fdiagnostics-fixit-info is default, only pass non-default.
  if (!Args.hasFlag(options::OPT_fdiagnostics_fixit_info,
                    options::OPT_fno_diagnostics_fixit_info))
    CmdArgs.push_back("-fno-diagnostics-fixit-info");

  // Enable -fdiagnostics-show-option by default.
  if (Args.hasFlag(options::OPT_fdiagnostics_show_option,
                   options::OPT_fno_diagnostics_show_option))
    CmdArgs.push_back("-fdiagnostics-show-option");

  if (const Arg *A =
          Args.getLastArg(options::OPT_fdiagnostics_show_category_EQ)) {
    CmdArgs.push_back("-fdiagnostics-show-category");
    CmdArgs.push_back(A->getValue());
  }

  if (const Arg *A = Args.getLastArg(options::OPT_fdiagnostics_format_EQ)) {
    CmdArgs.push_back("-fdiagnostics-format");
    CmdArgs.push_back(A->getValue());
  }

  if (Arg *A = Args.getLastArg(
          options::OPT_fdiagnostics_show_note_include_stack,
          options::OPT_fno_diagnostics_show_note_include_stack)) {
    if (A->getOption().matches(
            options::OPT_fdiagnostics_show_note_include_stack))
      CmdArgs.push_back("-fdiagnostics-show-note-include-stack");
    else
      CmdArgs.push_back("-fno-diagnostics-show-note-include-stack");
  }

  // Color diagnostics are parsed by the driver directly from argv
  // and later re-parsed to construct this job; claim any possible
  // color diagnostic here to avoid warn_drv_unused_argument and
  // diagnose bad OPT_fdiagnostics_color_EQ values.
  for (Arg *A : Args) {
    const Option &O = A->getOption();
    if (!O.matches(options::OPT_fcolor_diagnostics) &&
        !O.matches(options::OPT_fdiagnostics_color) &&
        !O.matches(options::OPT_fno_color_diagnostics) &&
        !O.matches(options::OPT_fno_diagnostics_color) &&
        !O.matches(options::OPT_fdiagnostics_color_EQ))
      continue;
    if (O.matches(options::OPT_fdiagnostics_color_EQ)) {
      StringRef Value(A->getValue());
      if (Value != "always" && Value != "never" && Value != "auto")
        getToolChain().getDriver().Diag(diag::err_drv_clang_unsupported)
              << ("-fdiagnostics-color=" + Value).str();
    }
    A->claim();
  }
  if (D.getDiags().getDiagnosticOptions().ShowColors)
    CmdArgs.push_back("-fcolor-diagnostics");

  if (Args.hasArg(options::OPT_fansi_escape_codes))
    CmdArgs.push_back("-fansi-escape-codes");

  if (!Args.hasFlag(options::OPT_fshow_source_location,
                    options::OPT_fno_show_source_location))
    CmdArgs.push_back("-fno-show-source-location");

  if (!Args.hasFlag(options::OPT_fshow_column, options::OPT_fno_show_column,
                    true))
    CmdArgs.push_back("-fno-show-column");

  if (!Args.hasFlag(options::OPT_fspell_checking,
                    options::OPT_fno_spell_checking))
    CmdArgs.push_back("-fno-spell-checking");

  // -fno-asm-blocks is default.
  if (Args.hasFlag(options::OPT_fasm_blocks, options::OPT_fno_asm_blocks,
                   false))
    CmdArgs.push_back("-fasm-blocks");

  // -fgnu-inline-asm is default.
  if (!Args.hasFlag(options::OPT_fgnu_inline_asm,
                    options::OPT_fno_gnu_inline_asm, true))
    CmdArgs.push_back("-fno-gnu-inline-asm");

  // Enable vectorization per default according to the optimization level
  // selected. For optimization levels that want vectorization we use the alias
  // option to simplify the hasFlag logic.
  bool EnableVec = shouldEnableVectorizerAtOLevel(Args, false);
  OptSpecifier VectorizeAliasOption =
      EnableVec ? options::OPT_O_Group : options::OPT_fvectorize;
  if (Args.hasFlag(options::OPT_fvectorize, VectorizeAliasOption,
                   options::OPT_fno_vectorize, EnableVec))
    CmdArgs.push_back("-vectorize-loops");

  // -fslp-vectorize is enabled based on the optimization level selected.
  bool EnableSLPVec = shouldEnableVectorizerAtOLevel(Args, true);
  OptSpecifier SLPVectAliasOption =
      EnableSLPVec ? options::OPT_O_Group : options::OPT_fslp_vectorize;
  if (Args.hasFlag(options::OPT_fslp_vectorize, SLPVectAliasOption,
                   options::OPT_fno_slp_vectorize, EnableSLPVec))
    CmdArgs.push_back("-vectorize-slp");

  // -fno-slp-vectorize-aggressive is default.
  if (Args.hasFlag(options::OPT_fslp_vectorize_aggressive,
                   options::OPT_fno_slp_vectorize_aggressive, false))
    CmdArgs.push_back("-vectorize-slp-aggressive");

  if (Arg *A = Args.getLastArg(options::OPT_fshow_overloads_EQ))
    A->render(Args, CmdArgs);

  if (Arg *A = Args.getLastArg(
          options::OPT_fsanitize_undefined_strip_path_components_EQ))
    A->render(Args, CmdArgs);

  // -fdollars-in-identifiers default varies depending on platform and
  // language; only pass if specified.
  if (Arg *A = Args.getLastArg(options::OPT_fdollars_in_identifiers,
                               options::OPT_fno_dollars_in_identifiers)) {
    if (A->getOption().matches(options::OPT_fdollars_in_identifiers))
      CmdArgs.push_back("-fdollars-in-identifiers");
    else
      CmdArgs.push_back("-fno-dollars-in-identifiers");
  }

  // -funit-at-a-time is default, and we don't support -fno-unit-at-a-time for
  // practical purposes.
  if (Arg *A = Args.getLastArg(options::OPT_funit_at_a_time,
                               options::OPT_fno_unit_at_a_time)) {
    if (A->getOption().matches(options::OPT_fno_unit_at_a_time))
      D.Diag(diag::warn_drv_clang_unsupported) << A->getAsString(Args);
  }

  if (Args.hasFlag(options::OPT_fapple_pragma_pack,
                   options::OPT_fno_apple_pragma_pack, false))
    CmdArgs.push_back("-fapple-pragma-pack");

  // le32-specific flags:
  //  -fno-math-builtin: clang should not convert math builtins to intrinsics
  //                     by default.
  if (getToolChain().getArch() == llvm::Triple::le32) {
    CmdArgs.push_back("-fno-math-builtin");
  }

// Default to -fno-builtin-str{cat,cpy} on Darwin for ARM.
//
// FIXME: Now that PR4941 has been fixed this can be enabled.
#if 0
  if (getToolChain().getTriple().isOSDarwin() &&
      (getToolChain().getArch() == llvm::Triple::arm ||
       getToolChain().getArch() == llvm::Triple::thumb)) {
    if (!Args.hasArg(options::OPT_fbuiltin_strcat))
      CmdArgs.push_back("-fno-builtin-strcat");
    if (!Args.hasArg(options::OPT_fbuiltin_strcpy))
      CmdArgs.push_back("-fno-builtin-strcpy");
  }
#endif

  // Enable rewrite includes if the user's asked for it or if we're generating
  // diagnostics.
  // TODO: Once -module-dependency-dir works with -frewrite-includes it'd be
  // nice to enable this when doing a crashdump for modules as well.
  if (Args.hasFlag(options::OPT_frewrite_includes,
                   options::OPT_fno_rewrite_includes, false) ||
      (C.isForDiagnostics() && !HaveModules))
    CmdArgs.push_back("-frewrite-includes");

  // Only allow -traditional or -traditional-cpp outside in preprocessing modes.
  if (Arg *A = Args.getLastArg(options::OPT_traditional,
                               options::OPT_traditional_cpp)) {
    if (isa<PreprocessJobAction>(JA))
      CmdArgs.push_back("-traditional-cpp");
    else
      D.Diag(diag::err_drv_clang_unsupported) << A->getAsString(Args);
  }

  Args.AddLastArg(CmdArgs, options::OPT_dM);
  Args.AddLastArg(CmdArgs, options::OPT_dD);

  // Handle serialized diagnostics.
  if (Arg *A = Args.getLastArg(options::OPT__serialize_diags)) {
    CmdArgs.push_back("-serialize-diagnostic-file");
    CmdArgs.push_back(Args.MakeArgString(A->getValue()));
  }

  if (Args.hasArg(options::OPT_fretain_comments_from_system_headers))
    CmdArgs.push_back("-fretain-comments-from-system-headers");

  // Forward -fcomment-block-commands to -cc1.
  Args.AddAllArgs(CmdArgs, options::OPT_fcomment_block_commands);
  // Forward -fparse-all-comments to -cc1.
  Args.AddAllArgs(CmdArgs, options::OPT_fparse_all_comments);

  // Turn -fplugin=name.so into -load name.so
  for (const Arg *A : Args.filtered(options::OPT_fplugin_EQ)) {
    CmdArgs.push_back("-load");
    CmdArgs.push_back(A->getValue());
    A->claim();
  }

  // Forward -Xclang arguments to -cc1, and -mllvm arguments to the LLVM option
  // parser.
  Args.AddAllArgValues(CmdArgs, options::OPT_Xclang);
  for (const Arg *A : Args.filtered(options::OPT_mllvm)) {
    A->claim();

    // We translate this by hand to the -cc1 argument, since nightly test uses
    // it and developers have been trained to spell it with -mllvm.
    if (StringRef(A->getValue(0)) == "-disable-llvm-optzns") {
      CmdArgs.push_back("-disable-llvm-optzns");
    } else
      A->render(Args, CmdArgs);
  }

  // With -save-temps, we want to save the unoptimized bitcode output from the
  // CompileJobAction, use -disable-llvm-passes to get pristine IR generated
  // by the frontend.
  // When -fembed-bitcode is enabled, optimized bitcode is emitted because it
  // has slightly different breakdown between stages.
  // FIXME: -fembed-bitcode -save-temps will save optimized bitcode instead of
  // pristine IR generated by the frontend. Ideally, a new compile action should
  // be added so both IR can be captured.
  if (C.getDriver().isSaveTempsEnabled() &&
      !C.getDriver().embedBitcodeEnabled() && isa<CompileJobAction>(JA))
    CmdArgs.push_back("-disable-llvm-passes");

  if (Output.getType() == types::TY_Dependencies) {
    // Handled with other dependency code.
  } else if (Output.isFilename()) {
    CmdArgs.push_back("-o");
    CmdArgs.push_back(Output.getFilename());
  } else {
    assert(Output.isNothing() && "Invalid output.");
  }

  addDashXForInput(Args, Input, CmdArgs);

  if (Input.isFilename())
    CmdArgs.push_back(Input.getFilename());
  else
    Input.getInputArg().renderAsInput(Args, CmdArgs);

  Args.AddAllArgs(CmdArgs, options::OPT_undef);

  const char *Exec = getToolChain().getDriver().getClangProgramPath();

  // Optionally embed the -cc1 level arguments into the debug info, for build
  // analysis.
  if (getToolChain().UseDwarfDebugFlags()) {
    ArgStringList OriginalArgs;
    for (const auto &Arg : Args)
      Arg->render(Args, OriginalArgs);

    SmallString<256> Flags;
    Flags += Exec;
    for (const char *OriginalArg : OriginalArgs) {
      SmallString<128> EscapedArg;
      EscapeSpacesAndBackslashes(OriginalArg, EscapedArg);
      Flags += " ";
      Flags += EscapedArg;
    }
    CmdArgs.push_back("-dwarf-debug-flags");
    CmdArgs.push_back(Args.MakeArgString(Flags));
  }

  // Add the split debug info name to the command lines here so we
  // can propagate it to the backend.
  bool SplitDwarf = SplitDwarfArg && getToolChain().getTriple().isOSLinux() &&
                    (isa<AssembleJobAction>(JA) || isa<CompileJobAction>(JA) ||
                     isa<BackendJobAction>(JA));
  const char *SplitDwarfOut;
  if (SplitDwarf) {
    CmdArgs.push_back("-split-dwarf-file");
    SplitDwarfOut = SplitDebugName(Args, Input);
    CmdArgs.push_back(SplitDwarfOut);
  }

  // Host-side cuda compilation receives device-side outputs as Inputs[1...].
  // Include them with -fcuda-include-gpubinary.
  if (IsCuda && Inputs.size() > 1)
    for (auto I = std::next(Inputs.begin()), E = Inputs.end(); I != E; ++I) {
      CmdArgs.push_back("-fcuda-include-gpubinary");
      CmdArgs.push_back(I->getFilename());
    }

  // OpenMP offloading device jobs take the argument -fopenmp-host-ir-file-path
  // to specify the result of the compile phase on the host, so the meaningful
  // device declarations can be identified. Also, -fopenmp-is-device is passed
  // along to tell the frontend that it is generating code for a device, so that
  // only the relevant declarations are emitted.
<<<<<<< HEAD
  if (IsOpenMPDeviceCompileJob) {
=======
  if (IsOpenMPDevice && Inputs.size() == 2) {
>>>>>>> 0ace2a2a
    CmdArgs.push_back("-fopenmp-is-device");
    CmdArgs.push_back("-fopenmp-host-ir-file-path");
    CmdArgs.push_back(Args.MakeArgString(Inputs.back().getFilename()));
  }

<<<<<<< HEAD
  // OpenMP 4.5 standard does not allow to use any declaration in target region
  // unless they are not specified inside of declare target region.
  // Implicit declare target is an extension to enable using
  // any declaration in target region.
  if (Args.hasFlag(options::OPT_fopenmp_implicit_declare_target,
                   options::OPT_fnoopenmp_implicit_declare_target,
                   /*Default=*/false))
    CmdArgs.push_back("-fopenmp-implicit-declare-target");

  if (Args.hasFlag(options::OPT_fopenmp_nvptx_nospmd, options::OPT_fopenmp_nvptx_spmd,
                   /*Default=*/false)) {
    CmdArgs.push_back("-fopenmp-nvptx-nospmd");
  }

  // For all the host OpenMP offloading compile jobs we need to pass the targets
  // information using -fopenmp-targets= option.
  if (isa<CompileJobAction>(JA) &&
      getToolChain().getOffloadingKind() == ToolChain::OK_OpenMP_Host) {
=======
  // For all the host OpenMP offloading compile jobs we need to pass the targets
  // information using -fopenmp-targets= option.
  if (isa<CompileJobAction>(JA) && JA.isHostOffloading(Action::OFK_OpenMP)) {
>>>>>>> 0ace2a2a
    SmallString<128> TargetInfo("-fopenmp-targets=");

    Arg *Tgts = Args.getLastArg(options::OPT_fopenmp_targets_EQ);
    assert(Tgts && Tgts->getNumValues() &&
           "OpenMP offloading has to have targets specified.");
    for (unsigned i = 0; i < Tgts->getNumValues(); ++i) {
      if (i)
        TargetInfo += ',';
      // We need to get the string from the triple because it may be not exactly
      // the same as the one we get directly from the arguments.
      llvm::Triple T(Tgts->getValue(i));
      TargetInfo += T.getTriple();
    }
    CmdArgs.push_back(Args.MakeArgString(TargetInfo.str()));
  }

  bool WholeProgramVTables =
      Args.hasFlag(options::OPT_fwhole_program_vtables,
                   options::OPT_fno_whole_program_vtables, false);
  if (WholeProgramVTables) {
    if (!D.isUsingLTO())
      D.Diag(diag::err_drv_argument_only_allowed_with)
          << "-fwhole-program-vtables"
          << "-flto";
    CmdArgs.push_back("-fwhole-program-vtables");
  }

  // Finally add the compile command to the compilation.
  if (Args.hasArg(options::OPT__SLASH_fallback) &&
      Output.getType() == types::TY_Object &&
      (InputType == types::TY_C || InputType == types::TY_CXX)) {
    auto CLCommand =
        getCLFallback()->GetCommand(C, JA, Output, Inputs, Args, LinkingOutput);
    C.addCommand(llvm::make_unique<FallbackCommand>(
        JA, *this, Exec, CmdArgs, Inputs, std::move(CLCommand)));
  } else if (Args.hasArg(options::OPT__SLASH_fallback) &&
             isa<PrecompileJobAction>(JA)) {
    // In /fallback builds, run the main compilation even if the pch generation
    // fails, so that the main compilation's fallback to cl.exe runs.
    C.addCommand(llvm::make_unique<ForceSuccessCommand>(JA, *this, Exec,
                                                        CmdArgs, Inputs));
  } else {
    C.addCommand(llvm::make_unique<Command>(JA, *this, Exec, CmdArgs, Inputs));
  }

  // Handle the debug info splitting at object creation time if we're
  // creating an object.
  // TODO: Currently only works on linux with newer objcopy.
  if (SplitDwarf && Output.getType() == types::TY_Object)
    SplitDebugInfo(getToolChain(), C, *this, JA, Args, Output, SplitDwarfOut);

  if (Arg *A = Args.getLastArg(options::OPT_pg))
    if (Args.hasArg(options::OPT_fomit_frame_pointer))
      D.Diag(diag::err_drv_argument_not_allowed_with) << "-fomit-frame-pointer"
                                                      << A->getAsString(Args);

  // Claim some arguments which clang supports automatically.

  // -fpch-preprocess is used with gcc to add a special marker in the output to
  // include the PCH file. Clang's PTH solution is completely transparent, so we
  // do not need to deal with it at all.
  Args.ClaimAllArgs(options::OPT_fpch_preprocess);

  // Claim some arguments which clang doesn't support, but we don't
  // care to warn the user about.
  Args.ClaimAllArgs(options::OPT_clang_ignored_f_Group);
  Args.ClaimAllArgs(options::OPT_clang_ignored_m_Group);

  // Disable warnings for clang -E -emit-llvm foo.c
  Args.ClaimAllArgs(options::OPT_emit_llvm);
}

/// Add options related to the Objective-C runtime/ABI.
///
/// Returns true if the runtime is non-fragile.
ObjCRuntime Clang::AddObjCRuntimeArgs(const ArgList &args,
                                      ArgStringList &cmdArgs,
                                      RewriteKind rewriteKind) const {
  // Look for the controlling runtime option.
  Arg *runtimeArg =
      args.getLastArg(options::OPT_fnext_runtime, options::OPT_fgnu_runtime,
                      options::OPT_fobjc_runtime_EQ);

  // Just forward -fobjc-runtime= to the frontend.  This supercedes
  // options about fragility.
  if (runtimeArg &&
      runtimeArg->getOption().matches(options::OPT_fobjc_runtime_EQ)) {
    ObjCRuntime runtime;
    StringRef value = runtimeArg->getValue();
    if (runtime.tryParse(value)) {
      getToolChain().getDriver().Diag(diag::err_drv_unknown_objc_runtime)
          << value;
    }

    runtimeArg->render(args, cmdArgs);
    return runtime;
  }

  // Otherwise, we'll need the ABI "version".  Version numbers are
  // slightly confusing for historical reasons:
  //   1 - Traditional "fragile" ABI
  //   2 - Non-fragile ABI, version 1
  //   3 - Non-fragile ABI, version 2
  unsigned objcABIVersion = 1;
  // If -fobjc-abi-version= is present, use that to set the version.
  if (Arg *abiArg = args.getLastArg(options::OPT_fobjc_abi_version_EQ)) {
    StringRef value = abiArg->getValue();
    if (value == "1")
      objcABIVersion = 1;
    else if (value == "2")
      objcABIVersion = 2;
    else if (value == "3")
      objcABIVersion = 3;
    else
      getToolChain().getDriver().Diag(diag::err_drv_clang_unsupported) << value;
  } else {
    // Otherwise, determine if we are using the non-fragile ABI.
    bool nonFragileABIIsDefault =
        (rewriteKind == RK_NonFragile ||
         (rewriteKind == RK_None &&
          getToolChain().IsObjCNonFragileABIDefault()));
    if (args.hasFlag(options::OPT_fobjc_nonfragile_abi,
                     options::OPT_fno_objc_nonfragile_abi,
                     nonFragileABIIsDefault)) {
// Determine the non-fragile ABI version to use.
#ifdef DISABLE_DEFAULT_NONFRAGILEABI_TWO
      unsigned nonFragileABIVersion = 1;
#else
      unsigned nonFragileABIVersion = 2;
#endif

      if (Arg *abiArg =
              args.getLastArg(options::OPT_fobjc_nonfragile_abi_version_EQ)) {
        StringRef value = abiArg->getValue();
        if (value == "1")
          nonFragileABIVersion = 1;
        else if (value == "2")
          nonFragileABIVersion = 2;
        else
          getToolChain().getDriver().Diag(diag::err_drv_clang_unsupported)
              << value;
      }

      objcABIVersion = 1 + nonFragileABIVersion;
    } else {
      objcABIVersion = 1;
    }
  }

  // We don't actually care about the ABI version other than whether
  // it's non-fragile.
  bool isNonFragile = objcABIVersion != 1;

  // If we have no runtime argument, ask the toolchain for its default runtime.
  // However, the rewriter only really supports the Mac runtime, so assume that.
  ObjCRuntime runtime;
  if (!runtimeArg) {
    switch (rewriteKind) {
    case RK_None:
      runtime = getToolChain().getDefaultObjCRuntime(isNonFragile);
      break;
    case RK_Fragile:
      runtime = ObjCRuntime(ObjCRuntime::FragileMacOSX, VersionTuple());
      break;
    case RK_NonFragile:
      runtime = ObjCRuntime(ObjCRuntime::MacOSX, VersionTuple());
      break;
    }

    // -fnext-runtime
  } else if (runtimeArg->getOption().matches(options::OPT_fnext_runtime)) {
    // On Darwin, make this use the default behavior for the toolchain.
    if (getToolChain().getTriple().isOSDarwin()) {
      runtime = getToolChain().getDefaultObjCRuntime(isNonFragile);

      // Otherwise, build for a generic macosx port.
    } else {
      runtime = ObjCRuntime(ObjCRuntime::MacOSX, VersionTuple());
    }

    // -fgnu-runtime
  } else {
    assert(runtimeArg->getOption().matches(options::OPT_fgnu_runtime));
    // Legacy behaviour is to target the gnustep runtime if we are in
    // non-fragile mode or the GCC runtime in fragile mode.
    if (isNonFragile)
      runtime = ObjCRuntime(ObjCRuntime::GNUstep, VersionTuple(1, 6));
    else
      runtime = ObjCRuntime(ObjCRuntime::GCC, VersionTuple());
  }

  cmdArgs.push_back(
      args.MakeArgString("-fobjc-runtime=" + runtime.getAsString()));
  return runtime;
}

static bool maybeConsumeDash(const std::string &EH, size_t &I) {
  bool HaveDash = (I + 1 < EH.size() && EH[I + 1] == '-');
  I += HaveDash;
  return !HaveDash;
}

namespace {
struct EHFlags {
  bool Synch = false;
  bool Asynch = false;
  bool NoUnwindC = false;
};
} // end anonymous namespace

/// /EH controls whether to run destructor cleanups when exceptions are
/// thrown.  There are three modifiers:
/// - s: Cleanup after "synchronous" exceptions, aka C++ exceptions.
/// - a: Cleanup after "asynchronous" exceptions, aka structured exceptions.
///      The 'a' modifier is unimplemented and fundamentally hard in LLVM IR.
/// - c: Assume that extern "C" functions are implicitly nounwind.
/// The default is /EHs-c-, meaning cleanups are disabled.
static EHFlags parseClangCLEHFlags(const Driver &D, const ArgList &Args) {
  EHFlags EH;

  std::vector<std::string> EHArgs =
      Args.getAllArgValues(options::OPT__SLASH_EH);
  for (auto EHVal : EHArgs) {
    for (size_t I = 0, E = EHVal.size(); I != E; ++I) {
      switch (EHVal[I]) {
      case 'a':
        EH.Asynch = maybeConsumeDash(EHVal, I);
        if (EH.Asynch)
          EH.Synch = false;
        continue;
      case 'c':
        EH.NoUnwindC = maybeConsumeDash(EHVal, I);
        continue;
      case 's':
        EH.Synch = maybeConsumeDash(EHVal, I);
        if (EH.Synch)
          EH.Asynch = false;
        continue;
      default:
        break;
      }
      D.Diag(clang::diag::err_drv_invalid_value) << "/EH" << EHVal;
      break;
    }
  }
  // The /GX, /GX- flags are only processed if there are not /EH flags.
  // The default is that /GX is not specified.
  if (EHArgs.empty() &&
      Args.hasFlag(options::OPT__SLASH_GX, options::OPT__SLASH_GX_,
                   /*default=*/false)) {
    EH.Synch = true;
    EH.NoUnwindC = true;
  }

  return EH;
}

void Clang::AddClangCLArgs(const ArgList &Args, types::ID InputType,
                           ArgStringList &CmdArgs,
                           codegenoptions::DebugInfoKind *DebugInfoKind,
                           bool *EmitCodeView) const {
  unsigned RTOptionID = options::OPT__SLASH_MT;

  if (Args.hasArg(options::OPT__SLASH_LDd))
    // The /LDd option implies /MTd. The dependent lib part can be overridden,
    // but defining _DEBUG is sticky.
    RTOptionID = options::OPT__SLASH_MTd;

  if (Arg *A = Args.getLastArg(options::OPT__SLASH_M_Group))
    RTOptionID = A->getOption().getID();

  StringRef FlagForCRT;
  switch (RTOptionID) {
  case options::OPT__SLASH_MD:
    if (Args.hasArg(options::OPT__SLASH_LDd))
      CmdArgs.push_back("-D_DEBUG");
    CmdArgs.push_back("-D_MT");
    CmdArgs.push_back("-D_DLL");
    FlagForCRT = "--dependent-lib=msvcrt";
    break;
  case options::OPT__SLASH_MDd:
    CmdArgs.push_back("-D_DEBUG");
    CmdArgs.push_back("-D_MT");
    CmdArgs.push_back("-D_DLL");
    FlagForCRT = "--dependent-lib=msvcrtd";
    break;
  case options::OPT__SLASH_MT:
    if (Args.hasArg(options::OPT__SLASH_LDd))
      CmdArgs.push_back("-D_DEBUG");
    CmdArgs.push_back("-D_MT");
    CmdArgs.push_back("-flto-visibility-public-std");
    FlagForCRT = "--dependent-lib=libcmt";
    break;
  case options::OPT__SLASH_MTd:
    CmdArgs.push_back("-D_DEBUG");
    CmdArgs.push_back("-D_MT");
    CmdArgs.push_back("-flto-visibility-public-std");
    FlagForCRT = "--dependent-lib=libcmtd";
    break;
  default:
    llvm_unreachable("Unexpected option ID.");
  }

  if (Args.hasArg(options::OPT__SLASH_Zl)) {
    CmdArgs.push_back("-D_VC_NODEFAULTLIB");
  } else {
    CmdArgs.push_back(FlagForCRT.data());

    // This provides POSIX compatibility (maps 'open' to '_open'), which most
    // users want.  The /Za flag to cl.exe turns this off, but it's not
    // implemented in clang.
    CmdArgs.push_back("--dependent-lib=oldnames");
  }

  // Both /showIncludes and /E (and /EP) write to stdout. Allowing both
  // would produce interleaved output, so ignore /showIncludes in such cases.
  if (!Args.hasArg(options::OPT_E) && !Args.hasArg(options::OPT__SLASH_EP))
    if (Arg *A = Args.getLastArg(options::OPT_show_includes))
      A->render(Args, CmdArgs);

  // This controls whether or not we emit RTTI data for polymorphic types.
  if (Args.hasFlag(options::OPT__SLASH_GR_, options::OPT__SLASH_GR,
                   /*default=*/false))
    CmdArgs.push_back("-fno-rtti-data");

  // This controls whether or not we emit stack-protector instrumentation.
  // In MSVC, Buffer Security Check (/GS) is on by default.
  if (Args.hasFlag(options::OPT__SLASH_GS, options::OPT__SLASH_GS_,
                   /*default=*/true)) {
    CmdArgs.push_back("-stack-protector");
    CmdArgs.push_back(Args.MakeArgString(Twine(LangOptions::SSPStrong)));
  }

  // Emit CodeView if -Z7 or -Zd are present.
  if (Arg *DebugInfoArg =
          Args.getLastArg(options::OPT__SLASH_Z7, options::OPT__SLASH_Zd)) {
    *EmitCodeView = true;
    if (DebugInfoArg->getOption().matches(options::OPT__SLASH_Z7))
      *DebugInfoKind = codegenoptions::LimitedDebugInfo;
    else
      *DebugInfoKind = codegenoptions::DebugLineTablesOnly;
    CmdArgs.push_back("-gcodeview");
  } else {
    *EmitCodeView = false;
  }

  const Driver &D = getToolChain().getDriver();
  EHFlags EH = parseClangCLEHFlags(D, Args);
  if (EH.Synch || EH.Asynch) {
    if (types::isCXX(InputType))
      CmdArgs.push_back("-fcxx-exceptions");
    CmdArgs.push_back("-fexceptions");
  }
  if (types::isCXX(InputType) && EH.Synch && EH.NoUnwindC)
    CmdArgs.push_back("-fexternc-nounwind");

  // /EP should expand to -E -P.
  if (Args.hasArg(options::OPT__SLASH_EP)) {
    CmdArgs.push_back("-E");
    CmdArgs.push_back("-P");
  }

  unsigned VolatileOptionID;
  if (getToolChain().getArch() == llvm::Triple::x86_64 ||
      getToolChain().getArch() == llvm::Triple::x86)
    VolatileOptionID = options::OPT__SLASH_volatile_ms;
  else
    VolatileOptionID = options::OPT__SLASH_volatile_iso;

  if (Arg *A = Args.getLastArg(options::OPT__SLASH_volatile_Group))
    VolatileOptionID = A->getOption().getID();

  if (VolatileOptionID == options::OPT__SLASH_volatile_ms)
    CmdArgs.push_back("-fms-volatile");

  Arg *MostGeneralArg = Args.getLastArg(options::OPT__SLASH_vmg);
  Arg *BestCaseArg = Args.getLastArg(options::OPT__SLASH_vmb);
  if (MostGeneralArg && BestCaseArg)
    D.Diag(clang::diag::err_drv_argument_not_allowed_with)
        << MostGeneralArg->getAsString(Args) << BestCaseArg->getAsString(Args);

  if (MostGeneralArg) {
    Arg *SingleArg = Args.getLastArg(options::OPT__SLASH_vms);
    Arg *MultipleArg = Args.getLastArg(options::OPT__SLASH_vmm);
    Arg *VirtualArg = Args.getLastArg(options::OPT__SLASH_vmv);

    Arg *FirstConflict = SingleArg ? SingleArg : MultipleArg;
    Arg *SecondConflict = VirtualArg ? VirtualArg : MultipleArg;
    if (FirstConflict && SecondConflict && FirstConflict != SecondConflict)
      D.Diag(clang::diag::err_drv_argument_not_allowed_with)
          << FirstConflict->getAsString(Args)
          << SecondConflict->getAsString(Args);

    if (SingleArg)
      CmdArgs.push_back("-fms-memptr-rep=single");
    else if (MultipleArg)
      CmdArgs.push_back("-fms-memptr-rep=multiple");
    else
      CmdArgs.push_back("-fms-memptr-rep=virtual");
  }

  if (Args.getLastArg(options::OPT__SLASH_Gd))
     CmdArgs.push_back("-fdefault-calling-conv=cdecl");
  else if (Args.getLastArg(options::OPT__SLASH_Gr))
     CmdArgs.push_back("-fdefault-calling-conv=fastcall");
  else if (Args.getLastArg(options::OPT__SLASH_Gz))
     CmdArgs.push_back("-fdefault-calling-conv=stdcall");
  else if (Args.getLastArg(options::OPT__SLASH_Gv))
     CmdArgs.push_back("-fdefault-calling-conv=vectorcall");

  if (Arg *A = Args.getLastArg(options::OPT_vtordisp_mode_EQ))
    A->render(Args, CmdArgs);

  if (!Args.hasArg(options::OPT_fdiagnostics_format_EQ)) {
    CmdArgs.push_back("-fdiagnostics-format");
    if (Args.hasArg(options::OPT__SLASH_fallback))
      CmdArgs.push_back("msvc-fallback");
    else
      CmdArgs.push_back("msvc");
  }
}

visualstudio::Compiler *Clang::getCLFallback() const {
  if (!CLFallback)
    CLFallback.reset(new visualstudio::Compiler(getToolChain()));
  return CLFallback.get();
}

void ClangAs::AddMIPSTargetArgs(const ArgList &Args,
                                ArgStringList &CmdArgs) const {
  StringRef CPUName;
  StringRef ABIName;
  const llvm::Triple &Triple = getToolChain().getTriple();
  mips::getMipsCPUAndABI(Args, Triple, CPUName, ABIName);

  CmdArgs.push_back("-target-abi");
  CmdArgs.push_back(ABIName.data());
}

void ClangAs::AddX86TargetArgs(const ArgList &Args,
                               ArgStringList &CmdArgs) const {
  if (Arg *A = Args.getLastArg(options::OPT_masm_EQ)) {
    StringRef Value = A->getValue();
    if (Value == "intel" || Value == "att") {
      CmdArgs.push_back("-mllvm");
      CmdArgs.push_back(Args.MakeArgString("-x86-asm-syntax=" + Value));
    } else {
      getToolChain().getDriver().Diag(diag::err_drv_unsupported_option_argument)
          << A->getOption().getName() << Value;
    }
  }
}

void ClangAs::ConstructJob(Compilation &C, const JobAction &JA,
                           const InputInfo &Output, const InputInfoList &Inputs,
                           const ArgList &Args,
                           const char *LinkingOutput) const {
  ArgStringList CmdArgs;

  assert(Inputs.size() == 1 && "Unexpected number of inputs.");
  const InputInfo &Input = Inputs[0];

  const llvm::Triple &Triple = getToolChain().getEffectiveTriple();
  const std::string &TripleStr = Triple.getTriple();

  // Don't warn about "clang -w -c foo.s"
  Args.ClaimAllArgs(options::OPT_w);
  // and "clang -emit-llvm -c foo.s"
  Args.ClaimAllArgs(options::OPT_emit_llvm);

  claimNoWarnArgs(Args);

  // Invoke ourselves in -cc1as mode.
  //
  // FIXME: Implement custom jobs for internal actions.
  CmdArgs.push_back("-cc1as");

  // Add the "effective" target triple.
  CmdArgs.push_back("-triple");
  CmdArgs.push_back(Args.MakeArgString(TripleStr));

  // Set the output mode, we currently only expect to be used as a real
  // assembler.
  CmdArgs.push_back("-filetype");
  CmdArgs.push_back("obj");

  // Set the main file name, so that debug info works even with
  // -save-temps or preprocessed assembly.
  CmdArgs.push_back("-main-file-name");
  CmdArgs.push_back(Clang::getBaseInputName(Args, Input));

  // Add the target cpu
  std::string CPU = getCPUName(Args, Triple, /*FromAs*/ true);
  if (!CPU.empty()) {
    CmdArgs.push_back("-target-cpu");
    CmdArgs.push_back(Args.MakeArgString(CPU));
  }

  // Add the target features
  getTargetFeatures(getToolChain(), Triple, Args, CmdArgs, true);

  // Ignore explicit -force_cpusubtype_ALL option.
  (void)Args.hasArg(options::OPT_force__cpusubtype__ALL);

  // Pass along any -I options so we get proper .include search paths.
  Args.AddAllArgs(CmdArgs, options::OPT_I_Group);

  // Determine the original source input.
  const Action *SourceAction = &JA;
  while (SourceAction->getKind() != Action::InputClass) {
    assert(!SourceAction->getInputs().empty() && "unexpected root action!");
    SourceAction = SourceAction->getInputs()[0];
  }

  // Forward -g and handle debug info related flags, assuming we are dealing
  // with an actual assembly file.
  bool WantDebug = false;
  unsigned DwarfVersion = 0;
  Args.ClaimAllArgs(options::OPT_g_Group);
  if (Arg *A = Args.getLastArg(options::OPT_g_Group)) {
    WantDebug = !A->getOption().matches(options::OPT_g0) &&
                !A->getOption().matches(options::OPT_ggdb0);
    if (WantDebug)
      DwarfVersion = DwarfVersionNum(A->getSpelling());
  }
  if (DwarfVersion == 0)
    DwarfVersion = getToolChain().GetDefaultDwarfVersion();

  codegenoptions::DebugInfoKind DebugInfoKind = codegenoptions::NoDebugInfo;

  if (SourceAction->getType() == types::TY_Asm ||
      SourceAction->getType() == types::TY_PP_Asm) {
    // You might think that it would be ok to set DebugInfoKind outside of
    // the guard for source type, however there is a test which asserts
    // that some assembler invocation receives no -debug-info-kind,
    // and it's not clear whether that test is just overly restrictive.
    DebugInfoKind = (WantDebug ? codegenoptions::LimitedDebugInfo
                               : codegenoptions::NoDebugInfo);
    // Add the -fdebug-compilation-dir flag if needed.
    addDebugCompDirArg(Args, CmdArgs);

    // Set the AT_producer to the clang version when using the integrated
    // assembler on assembly source files.
    CmdArgs.push_back("-dwarf-debug-producer");
    CmdArgs.push_back(Args.MakeArgString(getClangFullVersion()));

    // And pass along -I options
    Args.AddAllArgs(CmdArgs, options::OPT_I);
  }
  RenderDebugEnablingArgs(Args, CmdArgs, DebugInfoKind, DwarfVersion,
                          llvm::DebuggerKind::Default);

  // Handle -fPIC et al -- the relocation-model affects the assembler
  // for some targets.
  llvm::Reloc::Model RelocationModel;
  unsigned PICLevel;
  bool IsPIE;
  std::tie(RelocationModel, PICLevel, IsPIE) =
      ParsePICArgs(getToolChain(), Triple, Args);

  const char *RMName = RelocationModelName(RelocationModel);
  if (RMName) {
    CmdArgs.push_back("-mrelocation-model");
    CmdArgs.push_back(RMName);
  }

  // Optionally embed the -cc1as level arguments into the debug info, for build
  // analysis.
  if (getToolChain().UseDwarfDebugFlags()) {
    ArgStringList OriginalArgs;
    for (const auto &Arg : Args)
      Arg->render(Args, OriginalArgs);

    SmallString<256> Flags;
    const char *Exec = getToolChain().getDriver().getClangProgramPath();
    Flags += Exec;
    for (const char *OriginalArg : OriginalArgs) {
      SmallString<128> EscapedArg;
      EscapeSpacesAndBackslashes(OriginalArg, EscapedArg);
      Flags += " ";
      Flags += EscapedArg;
    }
    CmdArgs.push_back("-dwarf-debug-flags");
    CmdArgs.push_back(Args.MakeArgString(Flags));
  }

  // FIXME: Add -static support, once we have it.

  // Add target specific flags.
  switch (getToolChain().getArch()) {
  default:
    break;

  case llvm::Triple::mips:
  case llvm::Triple::mipsel:
  case llvm::Triple::mips64:
  case llvm::Triple::mips64el:
    AddMIPSTargetArgs(Args, CmdArgs);
    break;
    
  case llvm::Triple::x86:
  case llvm::Triple::x86_64:
    AddX86TargetArgs(Args, CmdArgs);
    break;
  }

  // Consume all the warning flags. Usually this would be handled more
  // gracefully by -cc1 (warning about unknown warning flags, etc) but -cc1as
  // doesn't handle that so rather than warning about unused flags that are
  // actually used, we'll lie by omission instead.
  // FIXME: Stop lying and consume only the appropriate driver flags
  Args.ClaimAllArgs(options::OPT_W_Group);

  CollectArgsForIntegratedAssembler(C, Args, CmdArgs,
                                    getToolChain().getDriver());

  Args.AddAllArgs(CmdArgs, options::OPT_mllvm);

  assert(Output.isFilename() && "Unexpected lipo output.");
  CmdArgs.push_back("-o");
  CmdArgs.push_back(Output.getFilename());

  assert(Input.isFilename() && "Invalid input.");
  CmdArgs.push_back(Input.getFilename());

  const char *Exec = getToolChain().getDriver().getClangProgramPath();
  C.addCommand(llvm::make_unique<Command>(JA, *this, Exec, CmdArgs, Inputs));

  // Handle the debug info splitting at object creation time if we're
  // creating an object.
  // TODO: Currently only works on linux with newer objcopy.
  if (Args.hasArg(options::OPT_gsplit_dwarf) &&
      getToolChain().getTriple().isOSLinux())
    SplitDebugInfo(getToolChain(), C, *this, JA, Args, Output,
                   SplitDebugName(Args, Input));
}

void OffloadBundler::ConstructJob(Compilation &C, const JobAction &JA,
                                  const InputInfo &Output,
                                  const InputInfoList &Inputs,
                                  const llvm::opt::ArgList &TCArgs,
                                  const char *LinkingOutput) const {
<<<<<<< HEAD

  // The (un)bundling command looks like this:
  // clang-offload-bundler -type=bc
  //   -targets=host-triple,device-triple1,device-triple2
  //   -inputs=input_file
  //   -outputs=unbundle_file_host,unbundle_file_tgt1,unbundle_file_tgt2"
  //   (-unbundle)

  auto BundledFile = Output;
  auto UnbundledFiles = Inputs;

  bool IsUnbundle = isa<OffloadUnbundlingJobAction>(JA);
=======
  // The version with only one output is expected to refer to a bundling job.
  assert(isa<OffloadBundlingJobAction>(JA) && "Expecting bundling job!");

  // The bundling command looks like this:
  // clang-offload-bundler -type=bc
  //   -targets=host-triple,openmp-triple1,openmp-triple2
  //   -outputs=input_file
  //   -inputs=unbundle_file_host,unbundle_file_tgt1,unbundle_file_tgt2"
>>>>>>> 0ace2a2a

  ArgStringList CmdArgs;

  // Get the type.
  CmdArgs.push_back(TCArgs.MakeArgString(
<<<<<<< HEAD
      Twine("-type=") + types::getTypeTempSuffix(BundledFile.getType())));

  // Get the triples. The order is the same that comes in fopenmp-targets
  // option.
  {
    SmallString<128> Triples;
    Triples += "-targets=offload-host-";
    Triples += getToolChain().getTripleString();

    Arg *TargetsArg = TCArgs.getLastArg(options::OPT_fopenmp_targets_EQ);
    for (auto *A : TargetsArg->getValues()) {
      // We have to use the string that exactly matches the triple here.
      llvm::Triple T(A);
      Triples += ",offload-device-";
      Triples += T.getTriple();
    }
    CmdArgs.push_back(TCArgs.MakeArgString(Triples));
  }

  // Get bundled file command.
  CmdArgs.push_back(
      TCArgs.MakeArgString(Twine(IsUnbundle ? "-inputs=" : "-outputs=") +
                           BundledFile.getFilename()));

  // Get unbundled files command.
  {
    SmallString<128> UB(IsUnbundle ? "-outputs=" : "-inputs=");
    for (unsigned i = 0; i < UnbundledFiles.size(); ++i) {
      if (i)
        UB += ',';
      UB += UnbundledFiles[i].getFilename();
    }
    CmdArgs.push_back(TCArgs.MakeArgString(UB));
  }

  if (IsUnbundle)
    CmdArgs.push_back("-unbundle");
=======
      Twine("-type=") + types::getTypeTempSuffix(Output.getType())));

  assert(JA.getInputs().size() == Inputs.size() &&
         "Not have inputs for all dependence actions??");

  // Get the targets.
  SmallString<128> Triples;
  Triples += "-targets=";
  for (unsigned I = 0; I < Inputs.size(); ++I) {
    if (I)
      Triples += ',';

    Action::OffloadKind CurKind = Action::OFK_Host;
    const ToolChain *CurTC = &getToolChain();
    const Action *CurDep = JA.getInputs()[I];

    if (const auto *OA = dyn_cast<OffloadAction>(CurDep)) {
      OA->doOnEachDependence([&](Action *A, const ToolChain *TC, const char *) {
        CurKind = A->getOffloadingDeviceKind();
        CurTC = TC;
      });
    }
    Triples += Action::GetOffloadKindName(CurKind);
    Triples += '-';
    Triples += CurTC->getTriple().normalize();
  }
  CmdArgs.push_back(TCArgs.MakeArgString(Triples));

  // Get bundled file command.
  CmdArgs.push_back(
      TCArgs.MakeArgString(Twine("-outputs=") + Output.getFilename()));

  // Get unbundled files command.
  SmallString<128> UB;
  UB += "-inputs=";
  for (unsigned I = 0; I < Inputs.size(); ++I) {
    if (I)
      UB += ',';
    UB += Inputs[I].getFilename();
  }
  CmdArgs.push_back(TCArgs.MakeArgString(UB));

  // All the inputs are encoded as commands.
  C.addCommand(llvm::make_unique<Command>(
      JA, *this,
      TCArgs.MakeArgString(getToolChain().GetProgramPath(getShortName())),
      CmdArgs, None));
}

void OffloadBundler::ConstructJob(Compilation &C, const JobAction &JA,
                                  const InputInfoList &Outputs,
                                  const InputInfoList &Inputs,
                                  const llvm::opt::ArgList &TCArgs,
                                  const char *LinkingOutput) const {
  // The version with multiple outputs is expected to refer to a unbundling job.
  auto &UA = cast<OffloadUnbundlingJobAction>(JA);

  // The unbundling command looks like this:
  // clang-offload-bundler -type=bc
  //   -targets=host-triple,openmp-triple1,openmp-triple2
  //   -inputs=input_file
  //   -outputs=unbundle_file_host,unbundle_file_tgt1,unbundle_file_tgt2"
  //   -unbundle

  ArgStringList CmdArgs;

  assert(Inputs.size() == 1 && "Expecting to unbundle a single file!");
  InputInfo Input = Inputs.front();

  // Get the type.
  CmdArgs.push_back(TCArgs.MakeArgString(
      Twine("-type=") + types::getTypeTempSuffix(Input.getType())));

  // Get the targets.
  SmallString<128> Triples;
  Triples += "-targets=";
  auto DepInfo = UA.getDependingActionsInfo();
  for (unsigned I = 0; I < DepInfo.size(); ++I) {
    if (I)
      Triples += ',';

    auto &Dep = DepInfo[I];
    Triples += Action::GetOffloadKindName(Dep.DependingOffloadKind);
    Triples += '-';
    Triples += Dep.DependingToolChain->getTriple().normalize();
  }

  CmdArgs.push_back(TCArgs.MakeArgString(Triples));

  // Get bundled file command.
  CmdArgs.push_back(
      TCArgs.MakeArgString(Twine("-inputs=") + Input.getFilename()));

  // Get unbundled files command.
  SmallString<128> UB;
  UB += "-outputs=";
  for (unsigned I = 0; I < Outputs.size(); ++I) {
    if (I)
      UB += ',';
    UB += Outputs[I].getFilename();
  }
  CmdArgs.push_back(TCArgs.MakeArgString(UB));
  CmdArgs.push_back("-unbundle");
>>>>>>> 0ace2a2a

  // All the inputs are encoded as commands.
  C.addCommand(llvm::make_unique<Command>(
      JA, *this,
      TCArgs.MakeArgString(getToolChain().GetProgramPath(getShortName())),
      CmdArgs, None));
}

void GnuTool::anchor() {}

void gcc::Common::ConstructJob(Compilation &C, const JobAction &JA,
                               const InputInfo &Output,
                               const InputInfoList &Inputs, const ArgList &Args,
                               const char *LinkingOutput) const {
  const Driver &D = getToolChain().getDriver();
  ArgStringList CmdArgs;

  for (const auto &A : Args) {
    if (forwardToGCC(A->getOption())) {
      // It is unfortunate that we have to claim here, as this means
      // we will basically never report anything interesting for
      // platforms using a generic gcc, even if we are just using gcc
      // to get to the assembler.
      A->claim();

      // Don't forward any -g arguments to assembly steps.
      if (isa<AssembleJobAction>(JA) &&
          A->getOption().matches(options::OPT_g_Group))
        continue;

      // Don't forward any -W arguments to assembly and link steps.
      if ((isa<AssembleJobAction>(JA) || isa<LinkJobAction>(JA)) &&
          A->getOption().matches(options::OPT_W_Group))
        continue;

      A->render(Args, CmdArgs);
    }
  }

  RenderExtraToolArgs(JA, CmdArgs);

  // If using a driver driver, force the arch.
  if (getToolChain().getTriple().isOSDarwin()) {
    CmdArgs.push_back("-arch");
    CmdArgs.push_back(
        Args.MakeArgString(getToolChain().getDefaultUniversalArchName()));
  }

  // Try to force gcc to match the tool chain we want, if we recognize
  // the arch.
  //
  // FIXME: The triple class should directly provide the information we want
  // here.
  switch (getToolChain().getArch()) {
  default:
    break;
  case llvm::Triple::x86:
  case llvm::Triple::ppc:
    CmdArgs.push_back("-m32");
    break;
  case llvm::Triple::x86_64:
  case llvm::Triple::ppc64:
  case llvm::Triple::ppc64le:
    CmdArgs.push_back("-m64");
    break;
  case llvm::Triple::sparcel:
    CmdArgs.push_back("-EL");
    break;
  }

  if (Output.isFilename()) {
    CmdArgs.push_back("-o");
    CmdArgs.push_back(Output.getFilename());
  } else {
    assert(Output.isNothing() && "Unexpected output");
    CmdArgs.push_back("-fsyntax-only");
  }

  Args.AddAllArgValues(CmdArgs, options::OPT_Wa_COMMA, options::OPT_Xassembler);

  // Only pass -x if gcc will understand it; otherwise hope gcc
  // understands the suffix correctly. The main use case this would go
  // wrong in is for linker inputs if they happened to have an odd
  // suffix; really the only way to get this to happen is a command
  // like '-x foobar a.c' which will treat a.c like a linker input.
  //
  // FIXME: For the linker case specifically, can we safely convert
  // inputs into '-Wl,' options?
  for (const auto &II : Inputs) {
    // Don't try to pass LLVM or AST inputs to a generic gcc.
    if (types::isLLVMIR(II.getType()))
      D.Diag(diag::err_drv_no_linker_llvm_support)
          << getToolChain().getTripleString();
    else if (II.getType() == types::TY_AST)
      D.Diag(diag::err_drv_no_ast_support) << getToolChain().getTripleString();
    else if (II.getType() == types::TY_ModuleFile)
      D.Diag(diag::err_drv_no_module_support)
          << getToolChain().getTripleString();

    if (types::canTypeBeUserSpecified(II.getType())) {
      CmdArgs.push_back("-x");
      CmdArgs.push_back(types::getTypeName(II.getType()));
    }

    if (II.isFilename())
      CmdArgs.push_back(II.getFilename());
    else {
      const Arg &A = II.getInputArg();

      // Reverse translate some rewritten options.
      if (A.getOption().matches(options::OPT_Z_reserved_lib_stdcxx)) {
        CmdArgs.push_back("-lstdc++");
        continue;
      }

      // Don't render as input, we need gcc to do the translations.
      A.render(Args, CmdArgs);
    }
  }

  const std::string &customGCCName = D.getCCCGenericGCCName();
  const char *GCCName;
  if (!customGCCName.empty())
    GCCName = customGCCName.c_str();
  else if (D.CCCIsCXX()) {
    GCCName = "g++";
  } else
    GCCName = "gcc";

  const char *Exec = Args.MakeArgString(getToolChain().GetProgramPath(GCCName));
  C.addCommand(llvm::make_unique<Command>(JA, *this, Exec, CmdArgs, Inputs));
}

void gcc::Preprocessor::RenderExtraToolArgs(const JobAction &JA,
                                            ArgStringList &CmdArgs) const {
  CmdArgs.push_back("-E");
}

void gcc::Compiler::RenderExtraToolArgs(const JobAction &JA,
                                        ArgStringList &CmdArgs) const {
  const Driver &D = getToolChain().getDriver();

  switch (JA.getType()) {
  // If -flto, etc. are present then make sure not to force assembly output.
  case types::TY_LLVM_IR:
  case types::TY_LTO_IR:
  case types::TY_LLVM_BC:
  case types::TY_LTO_BC:
    CmdArgs.push_back("-c");
    break;
  // We assume we've got an "integrated" assembler in that gcc will produce an
  // object file itself.
  case types::TY_Object:
    CmdArgs.push_back("-c");
    break;
  case types::TY_PP_Asm:
    CmdArgs.push_back("-S");
    break;
  case types::TY_Nothing:
    CmdArgs.push_back("-fsyntax-only");
    break;
  default:
    D.Diag(diag::err_drv_invalid_gcc_output_type) << getTypeName(JA.getType());
  }
}

void gcc::Linker::RenderExtraToolArgs(const JobAction &JA,
                                      ArgStringList &CmdArgs) const {
  // The types are (hopefully) good enough.
}

// Hexagon tools start.
void hexagon::Assembler::RenderExtraToolArgs(const JobAction &JA,
                                             ArgStringList &CmdArgs) const {
}

void hexagon::Assembler::ConstructJob(Compilation &C, const JobAction &JA,
                                      const InputInfo &Output,
                                      const InputInfoList &Inputs,
                                      const ArgList &Args,
                                      const char *LinkingOutput) const {
  claimNoWarnArgs(Args);

  auto &HTC = static_cast<const toolchains::HexagonToolChain&>(getToolChain());
  const Driver &D = HTC.getDriver();
  ArgStringList CmdArgs;

  std::string MArchString = "-march=hexagon";
  CmdArgs.push_back(Args.MakeArgString(MArchString));

  RenderExtraToolArgs(JA, CmdArgs);

  std::string AsName = "hexagon-llvm-mc";
  std::string MCpuString = "-mcpu=hexagon" +
        toolchains::HexagonToolChain::GetTargetCPUVersion(Args).str();
  CmdArgs.push_back("-filetype=obj");
  CmdArgs.push_back(Args.MakeArgString(MCpuString));

  if (Output.isFilename()) {
    CmdArgs.push_back("-o");
    CmdArgs.push_back(Output.getFilename());
  } else {
    assert(Output.isNothing() && "Unexpected output");
    CmdArgs.push_back("-fsyntax-only");
  }

  if (auto G = toolchains::HexagonToolChain::getSmallDataThreshold(Args)) {
    std::string N = llvm::utostr(G.getValue());
    CmdArgs.push_back(Args.MakeArgString(std::string("-gpsize=") + N));
  }

  Args.AddAllArgValues(CmdArgs, options::OPT_Wa_COMMA, options::OPT_Xassembler);

  // Only pass -x if gcc will understand it; otherwise hope gcc
  // understands the suffix correctly. The main use case this would go
  // wrong in is for linker inputs if they happened to have an odd
  // suffix; really the only way to get this to happen is a command
  // like '-x foobar a.c' which will treat a.c like a linker input.
  //
  // FIXME: For the linker case specifically, can we safely convert
  // inputs into '-Wl,' options?
  for (const auto &II : Inputs) {
    // Don't try to pass LLVM or AST inputs to a generic gcc.
    if (types::isLLVMIR(II.getType()))
      D.Diag(clang::diag::err_drv_no_linker_llvm_support)
          << HTC.getTripleString();
    else if (II.getType() == types::TY_AST)
      D.Diag(clang::diag::err_drv_no_ast_support)
          << HTC.getTripleString();
    else if (II.getType() == types::TY_ModuleFile)
      D.Diag(diag::err_drv_no_module_support)
          << HTC.getTripleString();

    if (II.isFilename())
      CmdArgs.push_back(II.getFilename());
    else
      // Don't render as input, we need gcc to do the translations.
      // FIXME: What is this?
      II.getInputArg().render(Args, CmdArgs);
  }

  auto *Exec = Args.MakeArgString(HTC.GetProgramPath(AsName.c_str()));
  C.addCommand(llvm::make_unique<Command>(JA, *this, Exec, CmdArgs, Inputs));
}

void hexagon::Linker::RenderExtraToolArgs(const JobAction &JA,
                                          ArgStringList &CmdArgs) const {
}

static void
constructHexagonLinkArgs(Compilation &C, const JobAction &JA,
                         const toolchains::HexagonToolChain &HTC,
                         const InputInfo &Output, const InputInfoList &Inputs,
                         const ArgList &Args, ArgStringList &CmdArgs,
                         const char *LinkingOutput) {

  const Driver &D = HTC.getDriver();

  //----------------------------------------------------------------------------
  //
  //----------------------------------------------------------------------------
  bool IsStatic = Args.hasArg(options::OPT_static);
  bool IsShared = Args.hasArg(options::OPT_shared);
  bool IsPIE = Args.hasArg(options::OPT_pie);
  bool IncStdLib = !Args.hasArg(options::OPT_nostdlib);
  bool IncStartFiles = !Args.hasArg(options::OPT_nostartfiles);
  bool IncDefLibs = !Args.hasArg(options::OPT_nodefaultlibs);
  bool UseG0 = false;
  bool UseShared = IsShared && !IsStatic;

  //----------------------------------------------------------------------------
  // Silence warnings for various options
  //----------------------------------------------------------------------------
  Args.ClaimAllArgs(options::OPT_g_Group);
  Args.ClaimAllArgs(options::OPT_emit_llvm);
  Args.ClaimAllArgs(options::OPT_w); // Other warning options are already
                                     // handled somewhere else.
  Args.ClaimAllArgs(options::OPT_static_libgcc);

  //----------------------------------------------------------------------------
  //
  //----------------------------------------------------------------------------
  if (Args.hasArg(options::OPT_s))
    CmdArgs.push_back("-s");

  if (Args.hasArg(options::OPT_r))
    CmdArgs.push_back("-r");

  for (const auto &Opt : HTC.ExtraOpts)
    CmdArgs.push_back(Opt.c_str());

  CmdArgs.push_back("-march=hexagon");
  std::string CpuVer =
        toolchains::HexagonToolChain::GetTargetCPUVersion(Args).str();
  std::string MCpuString = "-mcpu=hexagon" + CpuVer;
  CmdArgs.push_back(Args.MakeArgString(MCpuString));

  if (IsShared) {
    CmdArgs.push_back("-shared");
    // The following should be the default, but doing as hexagon-gcc does.
    CmdArgs.push_back("-call_shared");
  }

  if (IsStatic)
    CmdArgs.push_back("-static");

  if (IsPIE && !IsShared)
    CmdArgs.push_back("-pie");

  if (auto G = toolchains::HexagonToolChain::getSmallDataThreshold(Args)) {
    std::string N = llvm::utostr(G.getValue());
    CmdArgs.push_back(Args.MakeArgString(std::string("-G") + N));
    UseG0 = G.getValue() == 0;
  }

  //----------------------------------------------------------------------------
  //
  //----------------------------------------------------------------------------
  CmdArgs.push_back("-o");
  CmdArgs.push_back(Output.getFilename());

  //----------------------------------------------------------------------------
  // moslib
  //----------------------------------------------------------------------------
  std::vector<std::string> OsLibs;
  bool HasStandalone = false;

  for (const Arg *A : Args.filtered(options::OPT_moslib_EQ)) {
    A->claim();
    OsLibs.emplace_back(A->getValue());
    HasStandalone = HasStandalone || (OsLibs.back() == "standalone");
  }
  if (OsLibs.empty()) {
    OsLibs.push_back("standalone");
    HasStandalone = true;
  }

  //----------------------------------------------------------------------------
  // Start Files
  //----------------------------------------------------------------------------
  const std::string MCpuSuffix = "/" + CpuVer;
  const std::string MCpuG0Suffix = MCpuSuffix + "/G0";
  const std::string RootDir =
      HTC.getHexagonTargetDir(D.InstalledDir, D.PrefixDirs) + "/";
  const std::string StartSubDir =
      "hexagon/lib" + (UseG0 ? MCpuG0Suffix : MCpuSuffix);

  auto Find = [&HTC] (const std::string &RootDir, const std::string &SubDir,
                      const char *Name) -> std::string {
    std::string RelName = SubDir + Name;
    std::string P = HTC.GetFilePath(RelName.c_str());
    if (llvm::sys::fs::exists(P))
      return P;
    return RootDir + RelName;
  };

  if (IncStdLib && IncStartFiles) {
    if (!IsShared) {
      if (HasStandalone) {
        std::string Crt0SA = Find(RootDir, StartSubDir, "/crt0_standalone.o");
        CmdArgs.push_back(Args.MakeArgString(Crt0SA));
      }
      std::string Crt0 = Find(RootDir, StartSubDir, "/crt0.o");
      CmdArgs.push_back(Args.MakeArgString(Crt0));
    }
    std::string Init = UseShared
          ? Find(RootDir, StartSubDir + "/pic", "/initS.o")
          : Find(RootDir, StartSubDir, "/init.o");
    CmdArgs.push_back(Args.MakeArgString(Init));
  }

  //----------------------------------------------------------------------------
  // Library Search Paths
  //----------------------------------------------------------------------------
  const ToolChain::path_list &LibPaths = HTC.getFilePaths();
  for (const auto &LibPath : LibPaths)
    CmdArgs.push_back(Args.MakeArgString(StringRef("-L") + LibPath));

  //----------------------------------------------------------------------------
  //
  //----------------------------------------------------------------------------
  Args.AddAllArgs(CmdArgs,
                  {options::OPT_T_Group, options::OPT_e, options::OPT_s,
                   options::OPT_t, options::OPT_u_Group});

  AddLinkerInputs(HTC, Inputs, Args, CmdArgs, JA);

  //----------------------------------------------------------------------------
  // Libraries
  //----------------------------------------------------------------------------
  if (IncStdLib && IncDefLibs) {
    if (D.CCCIsCXX()) {
      HTC.AddCXXStdlibLibArgs(Args, CmdArgs);
      CmdArgs.push_back("-lm");
    }

    CmdArgs.push_back("--start-group");

    if (!IsShared) {
      for (const std::string &Lib : OsLibs)
        CmdArgs.push_back(Args.MakeArgString("-l" + Lib));
      CmdArgs.push_back("-lc");
    }
    CmdArgs.push_back("-lgcc");

    CmdArgs.push_back("--end-group");
  }

  //----------------------------------------------------------------------------
  // End files
  //----------------------------------------------------------------------------
  if (IncStdLib && IncStartFiles) {
    std::string Fini = UseShared
          ? Find(RootDir, StartSubDir + "/pic", "/finiS.o")
          : Find(RootDir, StartSubDir, "/fini.o");
    CmdArgs.push_back(Args.MakeArgString(Fini));
  }
}

void hexagon::Linker::ConstructJob(Compilation &C, const JobAction &JA,
                                   const InputInfo &Output,
                                   const InputInfoList &Inputs,
                                   const ArgList &Args,
                                   const char *LinkingOutput) const {
  auto &HTC = static_cast<const toolchains::HexagonToolChain&>(getToolChain());

  ArgStringList CmdArgs;
  constructHexagonLinkArgs(C, JA, HTC, Output, Inputs, Args, CmdArgs,
                           LinkingOutput);

  std::string Linker = HTC.GetProgramPath("hexagon-link");
  C.addCommand(llvm::make_unique<Command>(JA, *this, Args.MakeArgString(Linker),
                                          CmdArgs, Inputs));
}
// Hexagon tools end.

void amdgpu::Linker::ConstructJob(Compilation &C, const JobAction &JA,
                                  const InputInfo &Output,
                                  const InputInfoList &Inputs,
                                  const ArgList &Args,
                                  const char *LinkingOutput) const {

  std::string Linker = getToolChain().GetProgramPath(getShortName());
  ArgStringList CmdArgs;
  AddLinkerInputs(getToolChain(), Inputs, Args, CmdArgs, JA);
  CmdArgs.push_back("-shared");
  CmdArgs.push_back("-o");
  CmdArgs.push_back(Output.getFilename());
  C.addCommand(llvm::make_unique<Command>(JA, *this, Args.MakeArgString(Linker),
                                          CmdArgs, Inputs));
}
// AMDGPU tools end.

wasm::Linker::Linker(const ToolChain &TC)
  : GnuTool("wasm::Linker", "lld", TC) {}

bool wasm::Linker::isLinkJob() const {
  return true;
}

bool wasm::Linker::hasIntegratedCPP() const {
  return false;
}

void wasm::Linker::ConstructJob(Compilation &C, const JobAction &JA,
                                const InputInfo &Output,
                                const InputInfoList &Inputs,
                                const ArgList &Args,
                                const char *LinkingOutput) const {

  const ToolChain &ToolChain = getToolChain();
  const Driver &D = ToolChain.getDriver();
  const char *Linker = Args.MakeArgString(ToolChain.GetLinkerPath());
  ArgStringList CmdArgs;
  CmdArgs.push_back("-flavor");
  CmdArgs.push_back("ld");

  // Enable garbage collection of unused input sections by default, since code
  // size is of particular importance. This is significantly facilitated by
  // the enabling of -ffunction-sections and -fdata-sections in
  // Clang::ConstructJob.
  if (areOptimizationsEnabled(Args))
    CmdArgs.push_back("--gc-sections");

  if (Args.hasArg(options::OPT_rdynamic))
    CmdArgs.push_back("-export-dynamic");
  if (Args.hasArg(options::OPT_s))
    CmdArgs.push_back("--strip-all");
  if (Args.hasArg(options::OPT_shared))
    CmdArgs.push_back("-shared");
  if (Args.hasArg(options::OPT_static))
    CmdArgs.push_back("-Bstatic");

  Args.AddAllArgs(CmdArgs, options::OPT_L);
  ToolChain.AddFilePathLibArgs(Args, CmdArgs);

  if (!Args.hasArg(options::OPT_nostdlib, options::OPT_nostartfiles)) {
    if (Args.hasArg(options::OPT_shared))
      CmdArgs.push_back(Args.MakeArgString(ToolChain.GetFilePath("rcrt1.o")));
    else if (Args.hasArg(options::OPT_pie))
      CmdArgs.push_back(Args.MakeArgString(ToolChain.GetFilePath("Scrt1.o")));
    else
      CmdArgs.push_back(Args.MakeArgString(ToolChain.GetFilePath("crt1.o")));

    CmdArgs.push_back(Args.MakeArgString(ToolChain.GetFilePath("crti.o")));
  }

  AddLinkerInputs(ToolChain, Inputs, Args, CmdArgs, JA);

  if (!Args.hasArg(options::OPT_nostdlib, options::OPT_nodefaultlibs)) {
    if (D.CCCIsCXX())
      ToolChain.AddCXXStdlibLibArgs(Args, CmdArgs);

    if (Args.hasArg(options::OPT_pthread))
      CmdArgs.push_back("-lpthread");

    CmdArgs.push_back("-lc");
    CmdArgs.push_back("-lcompiler_rt");
  }

  if (!Args.hasArg(options::OPT_nostdlib, options::OPT_nostartfiles))
    CmdArgs.push_back(Args.MakeArgString(ToolChain.GetFilePath("crtn.o")));

  CmdArgs.push_back("-o");
  CmdArgs.push_back(Output.getFilename());

  C.addCommand(llvm::make_unique<Command>(JA, *this, Linker, CmdArgs, Inputs));
}

const std::string arm::getARMArch(StringRef Arch, const llvm::Triple &Triple) {
  std::string MArch;
  if (!Arch.empty())
    MArch = Arch;
  else
    MArch = Triple.getArchName();
  MArch = StringRef(MArch).split("+").first.lower();

  // Handle -march=native.
  if (MArch == "native") {
    std::string CPU = llvm::sys::getHostCPUName();
    if (CPU != "generic") {
      // Translate the native cpu into the architecture suffix for that CPU.
      StringRef Suffix = arm::getLLVMArchSuffixForARM(CPU, MArch, Triple);
      // If there is no valid architecture suffix for this CPU we don't know how
      // to handle it, so return no architecture.
      if (Suffix.empty())
        MArch = "";
      else
        MArch = std::string("arm") + Suffix.str();
    }
  }

  return MArch;
}

/// Get the (LLVM) name of the minimum ARM CPU for the arch we are targeting.
StringRef arm::getARMCPUForMArch(StringRef Arch, const llvm::Triple &Triple) {
  std::string MArch = getARMArch(Arch, Triple);
  // getARMCPUForArch defaults to the triple if MArch is empty, but empty MArch
  // here means an -march=native that we can't handle, so instead return no CPU.
  if (MArch.empty())
    return StringRef();

  // We need to return an empty string here on invalid MArch values as the
  // various places that call this function can't cope with a null result.
  return Triple.getARMCPUForArch(MArch);
}

/// getARMTargetCPU - Get the (LLVM) name of the ARM cpu we are targeting.
std::string arm::getARMTargetCPU(StringRef CPU, StringRef Arch,
                                 const llvm::Triple &Triple) {
  // FIXME: Warn on inconsistent use of -mcpu and -march.
  // If we have -mcpu=, use that.
  if (!CPU.empty()) {
    std::string MCPU = StringRef(CPU).split("+").first.lower();
    // Handle -mcpu=native.
    if (MCPU == "native")
      return llvm::sys::getHostCPUName();
    else
      return MCPU;
  }

  return getARMCPUForMArch(Arch, Triple);
}

/// getLLVMArchSuffixForARM - Get the LLVM arch name to use for a particular
/// CPU  (or Arch, if CPU is generic).
// FIXME: This is redundant with -mcpu, why does LLVM use this.
StringRef arm::getLLVMArchSuffixForARM(StringRef CPU, StringRef Arch,
                                       const llvm::Triple &Triple) {
  unsigned ArchKind;
  if (CPU == "generic") {
    std::string ARMArch = tools::arm::getARMArch(Arch, Triple);
    ArchKind = llvm::ARM::parseArch(ARMArch);
    if (ArchKind == llvm::ARM::AK_INVALID)
      // In case of generic Arch, i.e. "arm",
      // extract arch from default cpu of the Triple
      ArchKind = llvm::ARM::parseCPUArch(Triple.getARMCPUForArch(ARMArch));
  } else {
    // FIXME: horrible hack to get around the fact that Cortex-A7 is only an
    // armv7k triple if it's actually been specified via "-arch armv7k".
    ArchKind = (Arch == "armv7k" || Arch == "thumbv7k")
                          ? (unsigned)llvm::ARM::AK_ARMV7K
                          : llvm::ARM::parseCPUArch(CPU);
  }
  if (ArchKind == llvm::ARM::AK_INVALID)
    return "";
  return llvm::ARM::getSubArch(ArchKind);
}

void arm::appendEBLinkFlags(const ArgList &Args, ArgStringList &CmdArgs,
                            const llvm::Triple &Triple) {
  if (Args.hasArg(options::OPT_r))
    return;

  // ARMv7 (and later) and ARMv6-M do not support BE-32, so instruct the linker
  // to generate BE-8 executables.
  if (getARMSubArchVersionNumber(Triple) >= 7 || isARMMProfile(Triple))
    CmdArgs.push_back("--be8");
}

mips::NanEncoding mips::getSupportedNanEncoding(StringRef &CPU) {
  // Strictly speaking, mips32r2 and mips64r2 are NanLegacy-only since Nan2008
  // was first introduced in Release 3. However, other compilers have
  // traditionally allowed it for Release 2 so we should do the same.
  return (NanEncoding)llvm::StringSwitch<int>(CPU)
      .Case("mips1", NanLegacy)
      .Case("mips2", NanLegacy)
      .Case("mips3", NanLegacy)
      .Case("mips4", NanLegacy)
      .Case("mips5", NanLegacy)
      .Case("mips32", NanLegacy)
      .Case("mips32r2", NanLegacy | Nan2008)
      .Case("mips32r3", NanLegacy | Nan2008)
      .Case("mips32r5", NanLegacy | Nan2008)
      .Case("mips32r6", Nan2008)
      .Case("mips64", NanLegacy)
      .Case("mips64r2", NanLegacy | Nan2008)
      .Case("mips64r3", NanLegacy | Nan2008)
      .Case("mips64r5", NanLegacy | Nan2008)
      .Case("mips64r6", Nan2008)
      .Default(NanLegacy);
}

bool mips::hasCompactBranches(StringRef &CPU) {
  // mips32r6 and mips64r6 have compact branches.
  return llvm::StringSwitch<bool>(CPU)
      .Case("mips32r6", true)
      .Case("mips64r6", true)
      .Default(false);
}

bool mips::hasMipsAbiArg(const ArgList &Args, const char *Value) {
  Arg *A = Args.getLastArg(options::OPT_mabi_EQ);
  return A && (A->getValue() == StringRef(Value));
}

bool mips::isUCLibc(const ArgList &Args) {
  Arg *A = Args.getLastArg(options::OPT_m_libc_Group);
  return A && A->getOption().matches(options::OPT_muclibc);
}

bool mips::isNaN2008(const ArgList &Args, const llvm::Triple &Triple) {
  if (Arg *NaNArg = Args.getLastArg(options::OPT_mnan_EQ))
    return llvm::StringSwitch<bool>(NaNArg->getValue())
        .Case("2008", true)
        .Case("legacy", false)
        .Default(false);

  // NaN2008 is the default for MIPS32r6/MIPS64r6.
  return llvm::StringSwitch<bool>(getCPUName(Args, Triple))
      .Cases("mips32r6", "mips64r6", true)
      .Default(false);

  return false;
}

bool mips::isFP64ADefault(const llvm::Triple &Triple, StringRef CPUName) {
  if (!Triple.isAndroid())
    return false;

  // Android MIPS32R6 defaults to FP64A.
  return llvm::StringSwitch<bool>(CPUName)
      .Case("mips32r6", true)
      .Default(false);
}

bool mips::isFPXXDefault(const llvm::Triple &Triple, StringRef CPUName,
                         StringRef ABIName, mips::FloatABI FloatABI) {
  if (Triple.getVendor() != llvm::Triple::ImaginationTechnologies &&
      Triple.getVendor() != llvm::Triple::MipsTechnologies &&
      !Triple.isAndroid())
    return false;

  if (ABIName != "32")
    return false;

  // FPXX shouldn't be used if either -msoft-float or -mfloat-abi=soft is
  // present.
  if (FloatABI == mips::FloatABI::Soft)
    return false;

  return llvm::StringSwitch<bool>(CPUName)
      .Cases("mips2", "mips3", "mips4", "mips5", true)
      .Cases("mips32", "mips32r2", "mips32r3", "mips32r5", true)
      .Cases("mips64", "mips64r2", "mips64r3", "mips64r5", true)
      .Default(false);
}

bool mips::shouldUseFPXX(const ArgList &Args, const llvm::Triple &Triple,
                         StringRef CPUName, StringRef ABIName,
                         mips::FloatABI FloatABI) {
  bool UseFPXX = isFPXXDefault(Triple, CPUName, ABIName, FloatABI);

  // FPXX shouldn't be used if -msingle-float is present.
  if (Arg *A = Args.getLastArg(options::OPT_msingle_float,
                               options::OPT_mdouble_float))
    if (A->getOption().matches(options::OPT_msingle_float))
      UseFPXX = false;

  return UseFPXX;
}

llvm::Triple::ArchType darwin::getArchTypeForMachOArchName(StringRef Str) {
  // See arch(3) and llvm-gcc's driver-driver.c. We don't implement support for
  // archs which Darwin doesn't use.

  // The matching this routine does is fairly pointless, since it is neither the
  // complete architecture list, nor a reasonable subset. The problem is that
  // historically the driver driver accepts this and also ties its -march=
  // handling to the architecture name, so we need to be careful before removing
  // support for it.

  // This code must be kept in sync with Clang's Darwin specific argument
  // translation.

  return llvm::StringSwitch<llvm::Triple::ArchType>(Str)
      .Cases("ppc", "ppc601", "ppc603", "ppc604", "ppc604e", llvm::Triple::ppc)
      .Cases("ppc750", "ppc7400", "ppc7450", "ppc970", llvm::Triple::ppc)
      .Case("ppc64", llvm::Triple::ppc64)
      .Cases("i386", "i486", "i486SX", "i586", "i686", llvm::Triple::x86)
      .Cases("pentium", "pentpro", "pentIIm3", "pentIIm5", "pentium4",
             llvm::Triple::x86)
      .Cases("x86_64", "x86_64h", llvm::Triple::x86_64)
      // This is derived from the driver driver.
      .Cases("arm", "armv4t", "armv5", "armv6", "armv6m", llvm::Triple::arm)
      .Cases("armv7", "armv7em", "armv7k", "armv7m", llvm::Triple::arm)
      .Cases("armv7s", "xscale", llvm::Triple::arm)
      .Case("arm64", llvm::Triple::aarch64)
      .Case("r600", llvm::Triple::r600)
      .Case("amdgcn", llvm::Triple::amdgcn)
      .Case("nvptx", llvm::Triple::nvptx)
      .Case("nvptx64", llvm::Triple::nvptx64)
      .Case("amdil", llvm::Triple::amdil)
      .Case("spir", llvm::Triple::spir)
      .Default(llvm::Triple::UnknownArch);
}

void darwin::setTripleTypeForMachOArchName(llvm::Triple &T, StringRef Str) {
  const llvm::Triple::ArchType Arch = getArchTypeForMachOArchName(Str);
  T.setArch(Arch);

  if (Str == "x86_64h")
    T.setArchName(Str);
  else if (Str == "armv6m" || Str == "armv7m" || Str == "armv7em") {
    T.setOS(llvm::Triple::UnknownOS);
    T.setObjectFormat(llvm::Triple::MachO);
  }
}

const char *Clang::getBaseInputName(const ArgList &Args,
                                    const InputInfo &Input) {
  return Args.MakeArgString(llvm::sys::path::filename(Input.getBaseInput()));
}

const char *Clang::getBaseInputStem(const ArgList &Args,
                                    const InputInfoList &Inputs) {
  const char *Str = getBaseInputName(Args, Inputs[0]);

  if (const char *End = strrchr(Str, '.'))
    return Args.MakeArgString(std::string(Str, End));

  return Str;
}

const char *Clang::getDependencyFileName(const ArgList &Args,
                                         const InputInfoList &Inputs) {
  // FIXME: Think about this more.
  std::string Res;

  if (Arg *OutputOpt = Args.getLastArg(options::OPT_o)) {
    std::string Str(OutputOpt->getValue());
    Res = Str.substr(0, Str.rfind('.'));
  } else {
    Res = getBaseInputStem(Args, Inputs);
  }
  return Args.MakeArgString(Res + ".d");
}

void cloudabi::Linker::ConstructJob(Compilation &C, const JobAction &JA,
                                    const InputInfo &Output,
                                    const InputInfoList &Inputs,
                                    const ArgList &Args,
                                    const char *LinkingOutput) const {
  const ToolChain &ToolChain = getToolChain();
  const Driver &D = ToolChain.getDriver();
  ArgStringList CmdArgs;

  // Silence warning for "clang -g foo.o -o foo"
  Args.ClaimAllArgs(options::OPT_g_Group);
  // and "clang -emit-llvm foo.o -o foo"
  Args.ClaimAllArgs(options::OPT_emit_llvm);
  // and for "clang -w foo.o -o foo". Other warning options are already
  // handled somewhere else.
  Args.ClaimAllArgs(options::OPT_w);

  if (!D.SysRoot.empty())
    CmdArgs.push_back(Args.MakeArgString("--sysroot=" + D.SysRoot));

  // CloudABI only supports static linkage.
  CmdArgs.push_back("-Bstatic");

  // CloudABI uses Position Independent Executables exclusively.
  CmdArgs.push_back("-pie");
  CmdArgs.push_back("--no-dynamic-linker");
  CmdArgs.push_back("-zrelro");

  CmdArgs.push_back("--eh-frame-hdr");
  CmdArgs.push_back("--gc-sections");

  if (Output.isFilename()) {
    CmdArgs.push_back("-o");
    CmdArgs.push_back(Output.getFilename());
  } else {
    assert(Output.isNothing() && "Invalid output.");
  }

  if (!Args.hasArg(options::OPT_nostdlib, options::OPT_nostartfiles)) {
    CmdArgs.push_back(Args.MakeArgString(ToolChain.GetFilePath("crt0.o")));
    CmdArgs.push_back(Args.MakeArgString(ToolChain.GetFilePath("crtbegin.o")));
  }

  Args.AddAllArgs(CmdArgs, options::OPT_L);
  ToolChain.AddFilePathLibArgs(Args, CmdArgs);
  Args.AddAllArgs(CmdArgs,
                  {options::OPT_T_Group, options::OPT_e, options::OPT_s,
                   options::OPT_t, options::OPT_Z_Flag, options::OPT_r});

  if (D.isUsingLTO())
    AddGoldPlugin(ToolChain, Args, CmdArgs, D.getLTOMode() == LTOK_Thin);

  AddLinkerInputs(ToolChain, Inputs, Args, CmdArgs, JA);

  if (!Args.hasArg(options::OPT_nostdlib, options::OPT_nodefaultlibs)) {
    if (D.CCCIsCXX())
      ToolChain.AddCXXStdlibLibArgs(Args, CmdArgs);
    CmdArgs.push_back("-lc");
    CmdArgs.push_back("-lcompiler_rt");
  }

  if (!Args.hasArg(options::OPT_nostdlib, options::OPT_nostartfiles))
    CmdArgs.push_back(Args.MakeArgString(ToolChain.GetFilePath("crtend.o")));

  const char *Exec = Args.MakeArgString(ToolChain.GetLinkerPath());
  C.addCommand(llvm::make_unique<Command>(JA, *this, Exec, CmdArgs, Inputs));
}

void darwin::Assembler::ConstructJob(Compilation &C, const JobAction &JA,
                                     const InputInfo &Output,
                                     const InputInfoList &Inputs,
                                     const ArgList &Args,
                                     const char *LinkingOutput) const {
  ArgStringList CmdArgs;

  assert(Inputs.size() == 1 && "Unexpected number of inputs.");
  const InputInfo &Input = Inputs[0];

  // Determine the original source input.
  const Action *SourceAction = &JA;
  while (SourceAction->getKind() != Action::InputClass) {
    assert(!SourceAction->getInputs().empty() && "unexpected root action!");
    SourceAction = SourceAction->getInputs()[0];
  }

  // If -fno-integrated-as is used add -Q to the darwin assember driver to make
  // sure it runs its system assembler not clang's integrated assembler.
  // Applicable to darwin11+ and Xcode 4+.  darwin<10 lacked integrated-as.
  // FIXME: at run-time detect assembler capabilities or rely on version
  // information forwarded by -target-assembler-version.
  if (Args.hasArg(options::OPT_fno_integrated_as)) {
    const llvm::Triple &T(getToolChain().getTriple());
    if (!(T.isMacOSX() && T.isMacOSXVersionLT(10, 7)))
      CmdArgs.push_back("-Q");
  }

  // Forward -g, assuming we are dealing with an actual assembly file.
  if (SourceAction->getType() == types::TY_Asm ||
      SourceAction->getType() == types::TY_PP_Asm) {
    if (Args.hasArg(options::OPT_gstabs))
      CmdArgs.push_back("--gstabs");
    else if (Args.hasArg(options::OPT_g_Group))
      CmdArgs.push_back("-g");
  }

  // Derived from asm spec.
  AddMachOArch(Args, CmdArgs);

  // Use -force_cpusubtype_ALL on x86 by default.
  if (getToolChain().getArch() == llvm::Triple::x86 ||
      getToolChain().getArch() == llvm::Triple::x86_64 ||
      Args.hasArg(options::OPT_force__cpusubtype__ALL))
    CmdArgs.push_back("-force_cpusubtype_ALL");

  if (getToolChain().getArch() != llvm::Triple::x86_64 &&
      (((Args.hasArg(options::OPT_mkernel) ||
         Args.hasArg(options::OPT_fapple_kext)) &&
        getMachOToolChain().isKernelStatic()) ||
       Args.hasArg(options::OPT_static)))
    CmdArgs.push_back("-static");

  Args.AddAllArgValues(CmdArgs, options::OPT_Wa_COMMA, options::OPT_Xassembler);

  assert(Output.isFilename() && "Unexpected lipo output.");
  CmdArgs.push_back("-o");
  CmdArgs.push_back(Output.getFilename());

  assert(Input.isFilename() && "Invalid input.");
  CmdArgs.push_back(Input.getFilename());

  // asm_final spec is empty.

  const char *Exec = Args.MakeArgString(getToolChain().GetProgramPath("as"));
  C.addCommand(llvm::make_unique<Command>(JA, *this, Exec, CmdArgs, Inputs));
}

void darwin::MachOTool::anchor() {}

void darwin::MachOTool::AddMachOArch(const ArgList &Args,
                                     ArgStringList &CmdArgs) const {
  StringRef ArchName = getMachOToolChain().getMachOArchName(Args);

  // Derived from darwin_arch spec.
  CmdArgs.push_back("-arch");
  CmdArgs.push_back(Args.MakeArgString(ArchName));

  // FIXME: Is this needed anymore?
  if (ArchName == "arm")
    CmdArgs.push_back("-force_cpusubtype_ALL");
}

bool darwin::Linker::NeedsTempPath(const InputInfoList &Inputs) const {
  // We only need to generate a temp path for LTO if we aren't compiling object
  // files. When compiling source files, we run 'dsymutil' after linking. We
  // don't run 'dsymutil' when compiling object files.
  for (const auto &Input : Inputs)
    if (Input.getType() != types::TY_Object)
      return true;

  return false;
}

void darwin::Linker::AddLinkArgs(Compilation &C, const ArgList &Args,
                                 ArgStringList &CmdArgs,
                                 const InputInfoList &Inputs) const {
  const Driver &D = getToolChain().getDriver();
  const toolchains::MachO &MachOTC = getMachOToolChain();

  unsigned Version[5] = {0, 0, 0, 0, 0};
  if (Arg *A = Args.getLastArg(options::OPT_mlinker_version_EQ)) {
    if (!Driver::GetReleaseVersion(A->getValue(), Version))
      D.Diag(diag::err_drv_invalid_version_number) << A->getAsString(Args);
  }

  // Newer linkers support -demangle. Pass it if supported and not disabled by
  // the user.
  if (Version[0] >= 100 && !Args.hasArg(options::OPT_Z_Xlinker__no_demangle))
    CmdArgs.push_back("-demangle");

  if (Args.hasArg(options::OPT_rdynamic) && Version[0] >= 137)
    CmdArgs.push_back("-export_dynamic");

  // If we are using App Extension restrictions, pass a flag to the linker
  // telling it that the compiled code has been audited.
  if (Args.hasFlag(options::OPT_fapplication_extension,
                   options::OPT_fno_application_extension, false))
    CmdArgs.push_back("-application_extension");

  if (D.isUsingLTO()) {
    // If we are using LTO, then automatically create a temporary file path for
    // the linker to use, so that it's lifetime will extend past a possible
    // dsymutil step.
    if (Version[0] >= 116 && NeedsTempPath(Inputs)) {
      const char *TmpPath = C.getArgs().MakeArgString(
          D.GetTemporaryPath("cc", types::getTypeTempSuffix(types::TY_Object)));
      C.addTempFile(TmpPath);
      CmdArgs.push_back("-object_path_lto");
      CmdArgs.push_back(TmpPath);
    }

    // Use -lto_library option to specify the libLTO.dylib path. Try to find
    // it in clang installed libraries. If not found, the option is not used
    // and 'ld' will use its default mechanism to search for libLTO.dylib.
    if (Version[0] >= 133) {
      // Search for libLTO in <InstalledDir>/../lib/libLTO.dylib
      StringRef P = llvm::sys::path::parent_path(D.getInstalledDir());
      SmallString<128> LibLTOPath(P);
      llvm::sys::path::append(LibLTOPath, "lib");
      llvm::sys::path::append(LibLTOPath, "libLTO.dylib");
      if (llvm::sys::fs::exists(LibLTOPath)) {
        CmdArgs.push_back("-lto_library");
        CmdArgs.push_back(C.getArgs().MakeArgString(LibLTOPath));
      } else {
        D.Diag(diag::warn_drv_lto_libpath);
      }
    }
  }

  // Derived from the "link" spec.
  Args.AddAllArgs(CmdArgs, options::OPT_static);
  if (!Args.hasArg(options::OPT_static))
    CmdArgs.push_back("-dynamic");
  if (Args.hasArg(options::OPT_fgnu_runtime)) {
    // FIXME: gcc replaces -lobjc in forward args with -lobjc-gnu
    // here. How do we wish to handle such things?
  }

  if (!Args.hasArg(options::OPT_dynamiclib)) {
    AddMachOArch(Args, CmdArgs);
    // FIXME: Why do this only on this path?
    Args.AddLastArg(CmdArgs, options::OPT_force__cpusubtype__ALL);

    Args.AddLastArg(CmdArgs, options::OPT_bundle);
    Args.AddAllArgs(CmdArgs, options::OPT_bundle__loader);
    Args.AddAllArgs(CmdArgs, options::OPT_client__name);

    Arg *A;
    if ((A = Args.getLastArg(options::OPT_compatibility__version)) ||
        (A = Args.getLastArg(options::OPT_current__version)) ||
        (A = Args.getLastArg(options::OPT_install__name)))
      D.Diag(diag::err_drv_argument_only_allowed_with) << A->getAsString(Args)
                                                       << "-dynamiclib";

    Args.AddLastArg(CmdArgs, options::OPT_force__flat__namespace);
    Args.AddLastArg(CmdArgs, options::OPT_keep__private__externs);
    Args.AddLastArg(CmdArgs, options::OPT_private__bundle);
  } else {
    CmdArgs.push_back("-dylib");

    Arg *A;
    if ((A = Args.getLastArg(options::OPT_bundle)) ||
        (A = Args.getLastArg(options::OPT_bundle__loader)) ||
        (A = Args.getLastArg(options::OPT_client__name)) ||
        (A = Args.getLastArg(options::OPT_force__flat__namespace)) ||
        (A = Args.getLastArg(options::OPT_keep__private__externs)) ||
        (A = Args.getLastArg(options::OPT_private__bundle)))
      D.Diag(diag::err_drv_argument_not_allowed_with) << A->getAsString(Args)
                                                      << "-dynamiclib";

    Args.AddAllArgsTranslated(CmdArgs, options::OPT_compatibility__version,
                              "-dylib_compatibility_version");
    Args.AddAllArgsTranslated(CmdArgs, options::OPT_current__version,
                              "-dylib_current_version");

    AddMachOArch(Args, CmdArgs);

    Args.AddAllArgsTranslated(CmdArgs, options::OPT_install__name,
                              "-dylib_install_name");
  }

  Args.AddLastArg(CmdArgs, options::OPT_all__load);
  Args.AddAllArgs(CmdArgs, options::OPT_allowable__client);
  Args.AddLastArg(CmdArgs, options::OPT_bind__at__load);
  if (MachOTC.isTargetIOSBased())
    Args.AddLastArg(CmdArgs, options::OPT_arch__errors__fatal);
  Args.AddLastArg(CmdArgs, options::OPT_dead__strip);
  Args.AddLastArg(CmdArgs, options::OPT_no__dead__strip__inits__and__terms);
  Args.AddAllArgs(CmdArgs, options::OPT_dylib__file);
  Args.AddLastArg(CmdArgs, options::OPT_dynamic);
  Args.AddAllArgs(CmdArgs, options::OPT_exported__symbols__list);
  Args.AddLastArg(CmdArgs, options::OPT_flat__namespace);
  Args.AddAllArgs(CmdArgs, options::OPT_force__load);
  Args.AddAllArgs(CmdArgs, options::OPT_headerpad__max__install__names);
  Args.AddAllArgs(CmdArgs, options::OPT_image__base);
  Args.AddAllArgs(CmdArgs, options::OPT_init);

  // Add the deployment target.
  MachOTC.addMinVersionArgs(Args, CmdArgs);

  Args.AddLastArg(CmdArgs, options::OPT_nomultidefs);
  Args.AddLastArg(CmdArgs, options::OPT_multi__module);
  Args.AddLastArg(CmdArgs, options::OPT_single__module);
  Args.AddAllArgs(CmdArgs, options::OPT_multiply__defined);
  Args.AddAllArgs(CmdArgs, options::OPT_multiply__defined__unused);

  if (const Arg *A =
          Args.getLastArg(options::OPT_fpie, options::OPT_fPIE,
                          options::OPT_fno_pie, options::OPT_fno_PIE)) {
    if (A->getOption().matches(options::OPT_fpie) ||
        A->getOption().matches(options::OPT_fPIE))
      CmdArgs.push_back("-pie");
    else
      CmdArgs.push_back("-no_pie");
  }
  // for embed-bitcode, use -bitcode_bundle in linker command
  if (C.getDriver().embedBitcodeEnabled() ||
      C.getDriver().embedBitcodeMarkerOnly()) {
    // Check if the toolchain supports bitcode build flow.
    if (MachOTC.SupportsEmbeddedBitcode())
      CmdArgs.push_back("-bitcode_bundle");
    else
      D.Diag(diag::err_drv_bitcode_unsupported_on_toolchain);
  }

  Args.AddLastArg(CmdArgs, options::OPT_prebind);
  Args.AddLastArg(CmdArgs, options::OPT_noprebind);
  Args.AddLastArg(CmdArgs, options::OPT_nofixprebinding);
  Args.AddLastArg(CmdArgs, options::OPT_prebind__all__twolevel__modules);
  Args.AddLastArg(CmdArgs, options::OPT_read__only__relocs);
  Args.AddAllArgs(CmdArgs, options::OPT_sectcreate);
  Args.AddAllArgs(CmdArgs, options::OPT_sectorder);
  Args.AddAllArgs(CmdArgs, options::OPT_seg1addr);
  Args.AddAllArgs(CmdArgs, options::OPT_segprot);
  Args.AddAllArgs(CmdArgs, options::OPT_segaddr);
  Args.AddAllArgs(CmdArgs, options::OPT_segs__read__only__addr);
  Args.AddAllArgs(CmdArgs, options::OPT_segs__read__write__addr);
  Args.AddAllArgs(CmdArgs, options::OPT_seg__addr__table);
  Args.AddAllArgs(CmdArgs, options::OPT_seg__addr__table__filename);
  Args.AddAllArgs(CmdArgs, options::OPT_sub__library);
  Args.AddAllArgs(CmdArgs, options::OPT_sub__umbrella);

  // Give --sysroot= preference, over the Apple specific behavior to also use
  // --isysroot as the syslibroot.
  StringRef sysroot = C.getSysRoot();
  if (sysroot != "") {
    CmdArgs.push_back("-syslibroot");
    CmdArgs.push_back(C.getArgs().MakeArgString(sysroot));
  } else if (const Arg *A = Args.getLastArg(options::OPT_isysroot)) {
    CmdArgs.push_back("-syslibroot");
    CmdArgs.push_back(A->getValue());
  }

  Args.AddLastArg(CmdArgs, options::OPT_twolevel__namespace);
  Args.AddLastArg(CmdArgs, options::OPT_twolevel__namespace__hints);
  Args.AddAllArgs(CmdArgs, options::OPT_umbrella);
  Args.AddAllArgs(CmdArgs, options::OPT_undefined);
  Args.AddAllArgs(CmdArgs, options::OPT_unexported__symbols__list);
  Args.AddAllArgs(CmdArgs, options::OPT_weak__reference__mismatches);
  Args.AddLastArg(CmdArgs, options::OPT_X_Flag);
  Args.AddAllArgs(CmdArgs, options::OPT_y);
  Args.AddLastArg(CmdArgs, options::OPT_w);
  Args.AddAllArgs(CmdArgs, options::OPT_pagezero__size);
  Args.AddAllArgs(CmdArgs, options::OPT_segs__read__);
  Args.AddLastArg(CmdArgs, options::OPT_seglinkedit);
  Args.AddLastArg(CmdArgs, options::OPT_noseglinkedit);
  Args.AddAllArgs(CmdArgs, options::OPT_sectalign);
  Args.AddAllArgs(CmdArgs, options::OPT_sectobjectsymbols);
  Args.AddAllArgs(CmdArgs, options::OPT_segcreate);
  Args.AddLastArg(CmdArgs, options::OPT_whyload);
  Args.AddLastArg(CmdArgs, options::OPT_whatsloaded);
  Args.AddAllArgs(CmdArgs, options::OPT_dylinker__install__name);
  Args.AddLastArg(CmdArgs, options::OPT_dylinker);
  Args.AddLastArg(CmdArgs, options::OPT_Mach);
}

void darwin::Linker::ConstructJob(Compilation &C, const JobAction &JA,
                                  const InputInfo &Output,
                                  const InputInfoList &Inputs,
                                  const ArgList &Args,
                                  const char *LinkingOutput) const {
  assert(Output.getType() == types::TY_Image && "Invalid linker output type.");

  // If the number of arguments surpasses the system limits, we will encode the
  // input files in a separate file, shortening the command line. To this end,
  // build a list of input file names that can be passed via a file with the
  // -filelist linker option.
  llvm::opt::ArgStringList InputFileList;

  // The logic here is derived from gcc's behavior; most of which
  // comes from specs (starting with link_command). Consult gcc for
  // more information.
  ArgStringList CmdArgs;

  /// Hack(tm) to ignore linking errors when we are doing ARC migration.
  if (Args.hasArg(options::OPT_ccc_arcmt_check,
                  options::OPT_ccc_arcmt_migrate)) {
    for (const auto &Arg : Args)
      Arg->claim();
    const char *Exec =
        Args.MakeArgString(getToolChain().GetProgramPath("touch"));
    CmdArgs.push_back(Output.getFilename());
    C.addCommand(llvm::make_unique<Command>(JA, *this, Exec, CmdArgs, None));
    return;
  }

  // I'm not sure why this particular decomposition exists in gcc, but
  // we follow suite for ease of comparison.
  AddLinkArgs(C, Args, CmdArgs, Inputs);

  // It seems that the 'e' option is completely ignored for dynamic executables
  // (the default), and with static executables, the last one wins, as expected.
  Args.AddAllArgs(CmdArgs, {options::OPT_d_Flag, options::OPT_s, options::OPT_t,
                            options::OPT_Z_Flag, options::OPT_u_Group,
                            options::OPT_e, options::OPT_r});

  // Forward -ObjC when either -ObjC or -ObjC++ is used, to force loading
  // members of static archive libraries which implement Objective-C classes or
  // categories.
  if (Args.hasArg(options::OPT_ObjC) || Args.hasArg(options::OPT_ObjCXX))
    CmdArgs.push_back("-ObjC");

  CmdArgs.push_back("-o");
  CmdArgs.push_back(Output.getFilename());

  if (!Args.hasArg(options::OPT_nostdlib, options::OPT_nostartfiles))
    getMachOToolChain().addStartObjectFileArgs(Args, CmdArgs);

  // SafeStack requires its own runtime libraries
  // These libraries should be linked first, to make sure the
  // __safestack_init constructor executes before everything else
  if (getToolChain().getSanitizerArgs().needsSafeStackRt()) {
    getMachOToolChain().AddLinkRuntimeLib(Args, CmdArgs,
                                          "libclang_rt.safestack_osx.a",
                                          /*AlwaysLink=*/true);
  }

  Args.AddAllArgs(CmdArgs, options::OPT_L);

  AddLinkerInputs(getToolChain(), Inputs, Args, CmdArgs, JA);
  // Build the input file for -filelist (list of linker input files) in case we
  // need it later
  for (const auto &II : Inputs) {
    if (!II.isFilename()) {
      // This is a linker input argument.
      // We cannot mix input arguments and file names in a -filelist input, thus
      // we prematurely stop our list (remaining files shall be passed as
      // arguments).
      if (InputFileList.size() > 0)
        break;

      continue;
    }

    InputFileList.push_back(II.getFilename());
  }

  if (!Args.hasArg(options::OPT_nostdlib, options::OPT_nodefaultlibs))
    addOpenMPRuntime(CmdArgs, getToolChain(), Args);

  if (isObjCRuntimeLinked(Args) &&
      !Args.hasArg(options::OPT_nostdlib, options::OPT_nodefaultlibs)) {
    // We use arclite library for both ARC and subscripting support.
    getMachOToolChain().AddLinkARCArgs(Args, CmdArgs);

    CmdArgs.push_back("-framework");
    CmdArgs.push_back("Foundation");
    // Link libobj.
    CmdArgs.push_back("-lobjc");
  }

  if (LinkingOutput) {
    CmdArgs.push_back("-arch_multiple");
    CmdArgs.push_back("-final_output");
    CmdArgs.push_back(LinkingOutput);
  }

  if (Args.hasArg(options::OPT_fnested_functions))
    CmdArgs.push_back("-allow_stack_execute");

  getMachOToolChain().addProfileRTLibs(Args, CmdArgs);

  if (!Args.hasArg(options::OPT_nostdlib, options::OPT_nodefaultlibs)) {
    if (getToolChain().getDriver().CCCIsCXX())
      getToolChain().AddCXXStdlibLibArgs(Args, CmdArgs);

    // link_ssp spec is empty.

    // Let the tool chain choose which runtime library to link.
    getMachOToolChain().AddLinkRuntimeLibArgs(Args, CmdArgs);
  }

  if (!Args.hasArg(options::OPT_nostdlib, options::OPT_nostartfiles)) {
    // endfile_spec is empty.
  }

  Args.AddAllArgs(CmdArgs, options::OPT_T_Group);
  Args.AddAllArgs(CmdArgs, options::OPT_F);

  // -iframework should be forwarded as -F.
  for (const Arg *A : Args.filtered(options::OPT_iframework))
    CmdArgs.push_back(Args.MakeArgString(std::string("-F") + A->getValue()));

  if (!Args.hasArg(options::OPT_nostdlib, options::OPT_nodefaultlibs)) {
    if (Arg *A = Args.getLastArg(options::OPT_fveclib)) {
      if (A->getValue() == StringRef("Accelerate")) {
        CmdArgs.push_back("-framework");
        CmdArgs.push_back("Accelerate");
      }
    }
  }

  const char *Exec = Args.MakeArgString(getToolChain().GetLinkerPath());
  std::unique_ptr<Command> Cmd =
      llvm::make_unique<Command>(JA, *this, Exec, CmdArgs, Inputs);
  Cmd->setInputFileList(std::move(InputFileList));
  C.addCommand(std::move(Cmd));
}

void darwin::Lipo::ConstructJob(Compilation &C, const JobAction &JA,
                                const InputInfo &Output,
                                const InputInfoList &Inputs,
                                const ArgList &Args,
                                const char *LinkingOutput) const {
  ArgStringList CmdArgs;

  CmdArgs.push_back("-create");
  assert(Output.isFilename() && "Unexpected lipo output.");

  CmdArgs.push_back("-output");
  CmdArgs.push_back(Output.getFilename());

  for (const auto &II : Inputs) {
    assert(II.isFilename() && "Unexpected lipo input.");
    CmdArgs.push_back(II.getFilename());
  }

  const char *Exec = Args.MakeArgString(getToolChain().GetProgramPath("lipo"));
  C.addCommand(llvm::make_unique<Command>(JA, *this, Exec, CmdArgs, Inputs));
}

void darwin::Dsymutil::ConstructJob(Compilation &C, const JobAction &JA,
                                    const InputInfo &Output,
                                    const InputInfoList &Inputs,
                                    const ArgList &Args,
                                    const char *LinkingOutput) const {
  ArgStringList CmdArgs;

  CmdArgs.push_back("-o");
  CmdArgs.push_back(Output.getFilename());

  assert(Inputs.size() == 1 && "Unable to handle multiple inputs.");
  const InputInfo &Input = Inputs[0];
  assert(Input.isFilename() && "Unexpected dsymutil input.");
  CmdArgs.push_back(Input.getFilename());

  const char *Exec =
      Args.MakeArgString(getToolChain().GetProgramPath("dsymutil"));
  C.addCommand(llvm::make_unique<Command>(JA, *this, Exec, CmdArgs, Inputs));
}

void darwin::VerifyDebug::ConstructJob(Compilation &C, const JobAction &JA,
                                       const InputInfo &Output,
                                       const InputInfoList &Inputs,
                                       const ArgList &Args,
                                       const char *LinkingOutput) const {
  ArgStringList CmdArgs;
  CmdArgs.push_back("--verify");
  CmdArgs.push_back("--debug-info");
  CmdArgs.push_back("--eh-frame");
  CmdArgs.push_back("--quiet");

  assert(Inputs.size() == 1 && "Unable to handle multiple inputs.");
  const InputInfo &Input = Inputs[0];
  assert(Input.isFilename() && "Unexpected verify input");

  // Grabbing the output of the earlier dsymutil run.
  CmdArgs.push_back(Input.getFilename());

  const char *Exec =
      Args.MakeArgString(getToolChain().GetProgramPath("dwarfdump"));
  C.addCommand(llvm::make_unique<Command>(JA, *this, Exec, CmdArgs, Inputs));
}

void solaris::Assembler::ConstructJob(Compilation &C, const JobAction &JA,
                                      const InputInfo &Output,
                                      const InputInfoList &Inputs,
                                      const ArgList &Args,
                                      const char *LinkingOutput) const {
  claimNoWarnArgs(Args);
  ArgStringList CmdArgs;

  Args.AddAllArgValues(CmdArgs, options::OPT_Wa_COMMA, options::OPT_Xassembler);

  CmdArgs.push_back("-o");
  CmdArgs.push_back(Output.getFilename());

  for (const auto &II : Inputs)
    CmdArgs.push_back(II.getFilename());

  const char *Exec = Args.MakeArgString(getToolChain().GetProgramPath("as"));
  C.addCommand(llvm::make_unique<Command>(JA, *this, Exec, CmdArgs, Inputs));
}

void solaris::Linker::ConstructJob(Compilation &C, const JobAction &JA,
                                   const InputInfo &Output,
                                   const InputInfoList &Inputs,
                                   const ArgList &Args,
                                   const char *LinkingOutput) const {
  ArgStringList CmdArgs;

  // Demangle C++ names in errors
  CmdArgs.push_back("-C");

  if (!Args.hasArg(options::OPT_nostdlib, options::OPT_shared)) {
    CmdArgs.push_back("-e");
    CmdArgs.push_back("_start");
  }

  if (Args.hasArg(options::OPT_static)) {
    CmdArgs.push_back("-Bstatic");
    CmdArgs.push_back("-dn");
  } else {
    CmdArgs.push_back("-Bdynamic");
    if (Args.hasArg(options::OPT_shared)) {
      CmdArgs.push_back("-shared");
    } else {
      CmdArgs.push_back("--dynamic-linker");
      CmdArgs.push_back(
          Args.MakeArgString(getToolChain().GetFilePath("ld.so.1")));
    }
  }

  if (Output.isFilename()) {
    CmdArgs.push_back("-o");
    CmdArgs.push_back(Output.getFilename());
  } else {
    assert(Output.isNothing() && "Invalid output.");
  }

  if (!Args.hasArg(options::OPT_nostdlib, options::OPT_nostartfiles)) {
    if (!Args.hasArg(options::OPT_shared))
      CmdArgs.push_back(
          Args.MakeArgString(getToolChain().GetFilePath("crt1.o")));

    CmdArgs.push_back(Args.MakeArgString(getToolChain().GetFilePath("crti.o")));
    CmdArgs.push_back(
        Args.MakeArgString(getToolChain().GetFilePath("values-Xa.o")));
    CmdArgs.push_back(
        Args.MakeArgString(getToolChain().GetFilePath("crtbegin.o")));
  }

  getToolChain().AddFilePathLibArgs(Args, CmdArgs);

  Args.AddAllArgs(CmdArgs, {options::OPT_L, options::OPT_T_Group,
                            options::OPT_e, options::OPT_r});

  AddLinkerInputs(getToolChain(), Inputs, Args, CmdArgs, JA);

  if (!Args.hasArg(options::OPT_nostdlib, options::OPT_nodefaultlibs)) {
    if (getToolChain().getDriver().CCCIsCXX())
      getToolChain().AddCXXStdlibLibArgs(Args, CmdArgs);
    CmdArgs.push_back("-lgcc_s");
    CmdArgs.push_back("-lc");
    if (!Args.hasArg(options::OPT_shared)) {
      CmdArgs.push_back("-lgcc");
      CmdArgs.push_back("-lm");
    }
  }

  if (!Args.hasArg(options::OPT_nostdlib, options::OPT_nostartfiles)) {
    CmdArgs.push_back(
        Args.MakeArgString(getToolChain().GetFilePath("crtend.o")));
  }
  CmdArgs.push_back(Args.MakeArgString(getToolChain().GetFilePath("crtn.o")));

  getToolChain().addProfileRTLibs(Args, CmdArgs);

  const char *Exec = Args.MakeArgString(getToolChain().GetLinkerPath());
  C.addCommand(llvm::make_unique<Command>(JA, *this, Exec, CmdArgs, Inputs));
}

void openbsd::Assembler::ConstructJob(Compilation &C, const JobAction &JA,
                                      const InputInfo &Output,
                                      const InputInfoList &Inputs,
                                      const ArgList &Args,
                                      const char *LinkingOutput) const {
  claimNoWarnArgs(Args);
  ArgStringList CmdArgs;

  switch (getToolChain().getArch()) {
  case llvm::Triple::x86:
    // When building 32-bit code on OpenBSD/amd64, we have to explicitly
    // instruct as in the base system to assemble 32-bit code.
    CmdArgs.push_back("--32");
    break;

  case llvm::Triple::ppc:
    CmdArgs.push_back("-mppc");
    CmdArgs.push_back("-many");
    break;

  case llvm::Triple::sparc:
  case llvm::Triple::sparcel: {
    CmdArgs.push_back("-32");
    std::string CPU = getCPUName(Args, getToolChain().getTriple());
    CmdArgs.push_back(getSparcAsmModeForCPU(CPU, getToolChain().getTriple()));
    AddAssemblerKPIC(getToolChain(), Args, CmdArgs);
    break;
  }

  case llvm::Triple::sparcv9: {
    CmdArgs.push_back("-64");
    std::string CPU = getCPUName(Args, getToolChain().getTriple());
    CmdArgs.push_back(getSparcAsmModeForCPU(CPU, getToolChain().getTriple()));
    AddAssemblerKPIC(getToolChain(), Args, CmdArgs);
    break;
  }

  case llvm::Triple::mips64:
  case llvm::Triple::mips64el: {
    StringRef CPUName;
    StringRef ABIName;
    mips::getMipsCPUAndABI(Args, getToolChain().getTriple(), CPUName, ABIName);

    CmdArgs.push_back("-mabi");
    CmdArgs.push_back(getGnuCompatibleMipsABIName(ABIName).data());

    if (getToolChain().getArch() == llvm::Triple::mips64)
      CmdArgs.push_back("-EB");
    else
      CmdArgs.push_back("-EL");

    AddAssemblerKPIC(getToolChain(), Args, CmdArgs);
    break;
  }

  default:
    break;
  }

  Args.AddAllArgValues(CmdArgs, options::OPT_Wa_COMMA, options::OPT_Xassembler);

  CmdArgs.push_back("-o");
  CmdArgs.push_back(Output.getFilename());

  for (const auto &II : Inputs)
    CmdArgs.push_back(II.getFilename());

  const char *Exec = Args.MakeArgString(getToolChain().GetProgramPath("as"));
  C.addCommand(llvm::make_unique<Command>(JA, *this, Exec, CmdArgs, Inputs));
}

void openbsd::Linker::ConstructJob(Compilation &C, const JobAction &JA,
                                   const InputInfo &Output,
                                   const InputInfoList &Inputs,
                                   const ArgList &Args,
                                   const char *LinkingOutput) const {
  const Driver &D = getToolChain().getDriver();
  ArgStringList CmdArgs;

  // Silence warning for "clang -g foo.o -o foo"
  Args.ClaimAllArgs(options::OPT_g_Group);
  // and "clang -emit-llvm foo.o -o foo"
  Args.ClaimAllArgs(options::OPT_emit_llvm);
  // and for "clang -w foo.o -o foo". Other warning options are already
  // handled somewhere else.
  Args.ClaimAllArgs(options::OPT_w);

  if (getToolChain().getArch() == llvm::Triple::mips64)
    CmdArgs.push_back("-EB");
  else if (getToolChain().getArch() == llvm::Triple::mips64el)
    CmdArgs.push_back("-EL");

  if (!Args.hasArg(options::OPT_nostdlib, options::OPT_shared)) {
    CmdArgs.push_back("-e");
    CmdArgs.push_back("__start");
  }

  if (Args.hasArg(options::OPT_static)) {
    CmdArgs.push_back("-Bstatic");
  } else {
    if (Args.hasArg(options::OPT_rdynamic))
      CmdArgs.push_back("-export-dynamic");
    CmdArgs.push_back("--eh-frame-hdr");
    CmdArgs.push_back("-Bdynamic");
    if (Args.hasArg(options::OPT_shared)) {
      CmdArgs.push_back("-shared");
    } else {
      CmdArgs.push_back("-dynamic-linker");
      CmdArgs.push_back("/usr/libexec/ld.so");
    }
  }

  if (Args.hasArg(options::OPT_nopie))
    CmdArgs.push_back("-nopie");

  if (Output.isFilename()) {
    CmdArgs.push_back("-o");
    CmdArgs.push_back(Output.getFilename());
  } else {
    assert(Output.isNothing() && "Invalid output.");
  }

  if (!Args.hasArg(options::OPT_nostdlib, options::OPT_nostartfiles)) {
    if (!Args.hasArg(options::OPT_shared)) {
      if (Args.hasArg(options::OPT_pg))
        CmdArgs.push_back(
            Args.MakeArgString(getToolChain().GetFilePath("gcrt0.o")));
      else
        CmdArgs.push_back(
            Args.MakeArgString(getToolChain().GetFilePath("crt0.o")));
      CmdArgs.push_back(
          Args.MakeArgString(getToolChain().GetFilePath("crtbegin.o")));
    } else {
      CmdArgs.push_back(
          Args.MakeArgString(getToolChain().GetFilePath("crtbeginS.o")));
    }
  }

  std::string Triple = getToolChain().getTripleString();
  if (Triple.substr(0, 6) == "x86_64")
    Triple.replace(0, 6, "amd64");
  CmdArgs.push_back(
      Args.MakeArgString("-L/usr/lib/gcc-lib/" + Triple + "/4.2.1"));

  Args.AddAllArgs(CmdArgs, {options::OPT_L, options::OPT_T_Group,
                            options::OPT_e, options::OPT_s, options::OPT_t,
                            options::OPT_Z_Flag, options::OPT_r});

  AddLinkerInputs(getToolChain(), Inputs, Args, CmdArgs, JA);

  if (!Args.hasArg(options::OPT_nostdlib, options::OPT_nodefaultlibs)) {
    if (D.CCCIsCXX()) {
      getToolChain().AddCXXStdlibLibArgs(Args, CmdArgs);
      if (Args.hasArg(options::OPT_pg))
        CmdArgs.push_back("-lm_p");
      else
        CmdArgs.push_back("-lm");
    }

    // FIXME: For some reason GCC passes -lgcc before adding
    // the default system libraries. Just mimic this for now.
    CmdArgs.push_back("-lgcc");

    if (Args.hasArg(options::OPT_pthread)) {
      if (!Args.hasArg(options::OPT_shared) && Args.hasArg(options::OPT_pg))
        CmdArgs.push_back("-lpthread_p");
      else
        CmdArgs.push_back("-lpthread");
    }

    if (!Args.hasArg(options::OPT_shared)) {
      if (Args.hasArg(options::OPT_pg))
        CmdArgs.push_back("-lc_p");
      else
        CmdArgs.push_back("-lc");
    }

    CmdArgs.push_back("-lgcc");
  }

  if (!Args.hasArg(options::OPT_nostdlib, options::OPT_nostartfiles)) {
    if (!Args.hasArg(options::OPT_shared))
      CmdArgs.push_back(
          Args.MakeArgString(getToolChain().GetFilePath("crtend.o")));
    else
      CmdArgs.push_back(
          Args.MakeArgString(getToolChain().GetFilePath("crtendS.o")));
  }

  const char *Exec = Args.MakeArgString(getToolChain().GetLinkerPath());
  C.addCommand(llvm::make_unique<Command>(JA, *this, Exec, CmdArgs, Inputs));
}

void bitrig::Assembler::ConstructJob(Compilation &C, const JobAction &JA,
                                     const InputInfo &Output,
                                     const InputInfoList &Inputs,
                                     const ArgList &Args,
                                     const char *LinkingOutput) const {
  claimNoWarnArgs(Args);
  ArgStringList CmdArgs;

  Args.AddAllArgValues(CmdArgs, options::OPT_Wa_COMMA, options::OPT_Xassembler);

  CmdArgs.push_back("-o");
  CmdArgs.push_back(Output.getFilename());

  for (const auto &II : Inputs)
    CmdArgs.push_back(II.getFilename());

  const char *Exec = Args.MakeArgString(getToolChain().GetProgramPath("as"));
  C.addCommand(llvm::make_unique<Command>(JA, *this, Exec, CmdArgs, Inputs));
}

void bitrig::Linker::ConstructJob(Compilation &C, const JobAction &JA,
                                  const InputInfo &Output,
                                  const InputInfoList &Inputs,
                                  const ArgList &Args,
                                  const char *LinkingOutput) const {
  const Driver &D = getToolChain().getDriver();
  ArgStringList CmdArgs;

  if (!Args.hasArg(options::OPT_nostdlib, options::OPT_shared)) {
    CmdArgs.push_back("-e");
    CmdArgs.push_back("__start");
  }

  if (Args.hasArg(options::OPT_static)) {
    CmdArgs.push_back("-Bstatic");
  } else {
    if (Args.hasArg(options::OPT_rdynamic))
      CmdArgs.push_back("-export-dynamic");
    CmdArgs.push_back("--eh-frame-hdr");
    CmdArgs.push_back("-Bdynamic");
    if (Args.hasArg(options::OPT_shared)) {
      CmdArgs.push_back("-shared");
    } else {
      CmdArgs.push_back("-dynamic-linker");
      CmdArgs.push_back("/usr/libexec/ld.so");
    }
  }

  if (Output.isFilename()) {
    CmdArgs.push_back("-o");
    CmdArgs.push_back(Output.getFilename());
  } else {
    assert(Output.isNothing() && "Invalid output.");
  }

  if (!Args.hasArg(options::OPT_nostdlib, options::OPT_nostartfiles)) {
    if (!Args.hasArg(options::OPT_shared)) {
      if (Args.hasArg(options::OPT_pg))
        CmdArgs.push_back(
            Args.MakeArgString(getToolChain().GetFilePath("gcrt0.o")));
      else
        CmdArgs.push_back(
            Args.MakeArgString(getToolChain().GetFilePath("crt0.o")));
      CmdArgs.push_back(
          Args.MakeArgString(getToolChain().GetFilePath("crtbegin.o")));
    } else {
      CmdArgs.push_back(
          Args.MakeArgString(getToolChain().GetFilePath("crtbeginS.o")));
    }
  }

  Args.AddAllArgs(CmdArgs,
                  {options::OPT_L, options::OPT_T_Group, options::OPT_e});

  AddLinkerInputs(getToolChain(), Inputs, Args, CmdArgs, JA);

  if (!Args.hasArg(options::OPT_nostdlib, options::OPT_nodefaultlibs)) {
    if (D.CCCIsCXX()) {
      getToolChain().AddCXXStdlibLibArgs(Args, CmdArgs);
      if (Args.hasArg(options::OPT_pg))
        CmdArgs.push_back("-lm_p");
      else
        CmdArgs.push_back("-lm");
    }

    if (Args.hasArg(options::OPT_pthread)) {
      if (!Args.hasArg(options::OPT_shared) && Args.hasArg(options::OPT_pg))
        CmdArgs.push_back("-lpthread_p");
      else
        CmdArgs.push_back("-lpthread");
    }

    if (!Args.hasArg(options::OPT_shared)) {
      if (Args.hasArg(options::OPT_pg))
        CmdArgs.push_back("-lc_p");
      else
        CmdArgs.push_back("-lc");
    }

    StringRef MyArch;
    switch (getToolChain().getArch()) {
    case llvm::Triple::arm:
      MyArch = "arm";
      break;
    case llvm::Triple::x86:
      MyArch = "i386";
      break;
    case llvm::Triple::x86_64:
      MyArch = "amd64";
      break;
    default:
      llvm_unreachable("Unsupported architecture");
    }
    CmdArgs.push_back(Args.MakeArgString("-lclang_rt." + MyArch));
  }

  if (!Args.hasArg(options::OPT_nostdlib, options::OPT_nostartfiles)) {
    if (!Args.hasArg(options::OPT_shared))
      CmdArgs.push_back(
          Args.MakeArgString(getToolChain().GetFilePath("crtend.o")));
    else
      CmdArgs.push_back(
          Args.MakeArgString(getToolChain().GetFilePath("crtendS.o")));
  }

  const char *Exec = Args.MakeArgString(getToolChain().GetLinkerPath());
  C.addCommand(llvm::make_unique<Command>(JA, *this, Exec, CmdArgs, Inputs));
}

void freebsd::Assembler::ConstructJob(Compilation &C, const JobAction &JA,
                                      const InputInfo &Output,
                                      const InputInfoList &Inputs,
                                      const ArgList &Args,
                                      const char *LinkingOutput) const {
  claimNoWarnArgs(Args);
  ArgStringList CmdArgs;

  // When building 32-bit code on FreeBSD/amd64, we have to explicitly
  // instruct as in the base system to assemble 32-bit code.
  switch (getToolChain().getArch()) {
  default:
    break;
  case llvm::Triple::x86:
    CmdArgs.push_back("--32");
    break;
  case llvm::Triple::ppc:
    CmdArgs.push_back("-a32");
    break;
  case llvm::Triple::mips:
  case llvm::Triple::mipsel:
  case llvm::Triple::mips64:
  case llvm::Triple::mips64el: {
    StringRef CPUName;
    StringRef ABIName;
    mips::getMipsCPUAndABI(Args, getToolChain().getTriple(), CPUName, ABIName);

    CmdArgs.push_back("-march");
    CmdArgs.push_back(CPUName.data());

    CmdArgs.push_back("-mabi");
    CmdArgs.push_back(getGnuCompatibleMipsABIName(ABIName).data());

    if (getToolChain().getArch() == llvm::Triple::mips ||
        getToolChain().getArch() == llvm::Triple::mips64)
      CmdArgs.push_back("-EB");
    else
      CmdArgs.push_back("-EL");

    if (Arg *A = Args.getLastArg(options::OPT_G)) {
      StringRef v = A->getValue();
      CmdArgs.push_back(Args.MakeArgString("-G" + v));
      A->claim();
    }

    AddAssemblerKPIC(getToolChain(), Args, CmdArgs);
    break;
  }
  case llvm::Triple::arm:
  case llvm::Triple::armeb:
  case llvm::Triple::thumb:
  case llvm::Triple::thumbeb: {
    arm::FloatABI ABI = arm::getARMFloatABI(getToolChain(), Args);

    if (ABI == arm::FloatABI::Hard)
      CmdArgs.push_back("-mfpu=vfp");
    else
      CmdArgs.push_back("-mfpu=softvfp");

    switch (getToolChain().getTriple().getEnvironment()) {
    case llvm::Triple::GNUEABIHF:
    case llvm::Triple::GNUEABI:
    case llvm::Triple::EABI:
      CmdArgs.push_back("-meabi=5");
      break;

    default:
      CmdArgs.push_back("-matpcs");
    }
    break;
  }
  case llvm::Triple::sparc:
  case llvm::Triple::sparcel:
  case llvm::Triple::sparcv9: {
    std::string CPU = getCPUName(Args, getToolChain().getTriple());
    CmdArgs.push_back(getSparcAsmModeForCPU(CPU, getToolChain().getTriple()));
    AddAssemblerKPIC(getToolChain(), Args, CmdArgs);
    break;
  }
  }

  Args.AddAllArgValues(CmdArgs, options::OPT_Wa_COMMA, options::OPT_Xassembler);

  CmdArgs.push_back("-o");
  CmdArgs.push_back(Output.getFilename());

  for (const auto &II : Inputs)
    CmdArgs.push_back(II.getFilename());

  const char *Exec = Args.MakeArgString(getToolChain().GetProgramPath("as"));
  C.addCommand(llvm::make_unique<Command>(JA, *this, Exec, CmdArgs, Inputs));
}

void freebsd::Linker::ConstructJob(Compilation &C, const JobAction &JA,
                                   const InputInfo &Output,
                                   const InputInfoList &Inputs,
                                   const ArgList &Args,
                                   const char *LinkingOutput) const {
  const toolchains::FreeBSD &ToolChain =
      static_cast<const toolchains::FreeBSD &>(getToolChain());
  const Driver &D = ToolChain.getDriver();
  const llvm::Triple::ArchType Arch = ToolChain.getArch();
  const bool IsPIE =
      !Args.hasArg(options::OPT_shared) &&
      (Args.hasArg(options::OPT_pie) || ToolChain.isPIEDefault());
  ArgStringList CmdArgs;

  // Silence warning for "clang -g foo.o -o foo"
  Args.ClaimAllArgs(options::OPT_g_Group);
  // and "clang -emit-llvm foo.o -o foo"
  Args.ClaimAllArgs(options::OPT_emit_llvm);
  // and for "clang -w foo.o -o foo". Other warning options are already
  // handled somewhere else.
  Args.ClaimAllArgs(options::OPT_w);

  if (!D.SysRoot.empty())
    CmdArgs.push_back(Args.MakeArgString("--sysroot=" + D.SysRoot));

  if (IsPIE)
    CmdArgs.push_back("-pie");

  CmdArgs.push_back("--eh-frame-hdr");
  if (Args.hasArg(options::OPT_static)) {
    CmdArgs.push_back("-Bstatic");
  } else {
    if (Args.hasArg(options::OPT_rdynamic))
      CmdArgs.push_back("-export-dynamic");
    if (Args.hasArg(options::OPT_shared)) {
      CmdArgs.push_back("-Bshareable");
    } else {
      CmdArgs.push_back("-dynamic-linker");
      CmdArgs.push_back("/libexec/ld-elf.so.1");
    }
    if (ToolChain.getTriple().getOSMajorVersion() >= 9) {
      if (Arch == llvm::Triple::arm || Arch == llvm::Triple::sparc ||
          Arch == llvm::Triple::x86 || Arch == llvm::Triple::x86_64) {
        CmdArgs.push_back("--hash-style=both");
      }
    }
    CmdArgs.push_back("--enable-new-dtags");
  }

  // When building 32-bit code on FreeBSD/amd64, we have to explicitly
  // instruct ld in the base system to link 32-bit code.
  if (Arch == llvm::Triple::x86) {
    CmdArgs.push_back("-m");
    CmdArgs.push_back("elf_i386_fbsd");
  }

  if (Arch == llvm::Triple::ppc) {
    CmdArgs.push_back("-m");
    CmdArgs.push_back("elf32ppc_fbsd");
  }

  if (Arg *A = Args.getLastArg(options::OPT_G)) {
    if (ToolChain.getArch() == llvm::Triple::mips ||
      ToolChain.getArch() == llvm::Triple::mipsel ||
      ToolChain.getArch() == llvm::Triple::mips64 ||
      ToolChain.getArch() == llvm::Triple::mips64el) {
      StringRef v = A->getValue();
      CmdArgs.push_back(Args.MakeArgString("-G" + v));
      A->claim();
    }
  }

  if (Output.isFilename()) {
    CmdArgs.push_back("-o");
    CmdArgs.push_back(Output.getFilename());
  } else {
    assert(Output.isNothing() && "Invalid output.");
  }

  if (!Args.hasArg(options::OPT_nostdlib, options::OPT_nostartfiles)) {
    const char *crt1 = nullptr;
    if (!Args.hasArg(options::OPT_shared)) {
      if (Args.hasArg(options::OPT_pg))
        crt1 = "gcrt1.o";
      else if (IsPIE)
        crt1 = "Scrt1.o";
      else
        crt1 = "crt1.o";
    }
    if (crt1)
      CmdArgs.push_back(Args.MakeArgString(ToolChain.GetFilePath(crt1)));

    CmdArgs.push_back(Args.MakeArgString(ToolChain.GetFilePath("crti.o")));

    const char *crtbegin = nullptr;
    if (Args.hasArg(options::OPT_static))
      crtbegin = "crtbeginT.o";
    else if (Args.hasArg(options::OPT_shared) || IsPIE)
      crtbegin = "crtbeginS.o";
    else
      crtbegin = "crtbegin.o";

    CmdArgs.push_back(Args.MakeArgString(ToolChain.GetFilePath(crtbegin)));
  }

  Args.AddAllArgs(CmdArgs, options::OPT_L);
  ToolChain.AddFilePathLibArgs(Args, CmdArgs);
  Args.AddAllArgs(CmdArgs, options::OPT_T_Group);
  Args.AddAllArgs(CmdArgs, options::OPT_e);
  Args.AddAllArgs(CmdArgs, options::OPT_s);
  Args.AddAllArgs(CmdArgs, options::OPT_t);
  Args.AddAllArgs(CmdArgs, options::OPT_Z_Flag);
  Args.AddAllArgs(CmdArgs, options::OPT_r);

  if (D.isUsingLTO())
    AddGoldPlugin(ToolChain, Args, CmdArgs, D.getLTOMode() == LTOK_Thin);

  bool NeedsSanitizerDeps = addSanitizerRuntimes(ToolChain, Args, CmdArgs);
  AddLinkerInputs(ToolChain, Inputs, Args, CmdArgs, JA);

  if (!Args.hasArg(options::OPT_nostdlib, options::OPT_nodefaultlibs)) {
    addOpenMPRuntime(CmdArgs, ToolChain, Args);
    if (D.CCCIsCXX()) {
      ToolChain.AddCXXStdlibLibArgs(Args, CmdArgs);
      if (Args.hasArg(options::OPT_pg))
        CmdArgs.push_back("-lm_p");
      else
        CmdArgs.push_back("-lm");
    }
    if (NeedsSanitizerDeps)
      linkSanitizerRuntimeDeps(ToolChain, CmdArgs);
    // FIXME: For some reason GCC passes -lgcc and -lgcc_s before adding
    // the default system libraries. Just mimic this for now.
    if (Args.hasArg(options::OPT_pg))
      CmdArgs.push_back("-lgcc_p");
    else
      CmdArgs.push_back("-lgcc");
    if (Args.hasArg(options::OPT_static)) {
      CmdArgs.push_back("-lgcc_eh");
    } else if (Args.hasArg(options::OPT_pg)) {
      CmdArgs.push_back("-lgcc_eh_p");
    } else {
      CmdArgs.push_back("--as-needed");
      CmdArgs.push_back("-lgcc_s");
      CmdArgs.push_back("--no-as-needed");
    }

    if (Args.hasArg(options::OPT_pthread)) {
      if (Args.hasArg(options::OPT_pg))
        CmdArgs.push_back("-lpthread_p");
      else
        CmdArgs.push_back("-lpthread");
    }

    if (Args.hasArg(options::OPT_pg)) {
      if (Args.hasArg(options::OPT_shared))
        CmdArgs.push_back("-lc");
      else
        CmdArgs.push_back("-lc_p");
      CmdArgs.push_back("-lgcc_p");
    } else {
      CmdArgs.push_back("-lc");
      CmdArgs.push_back("-lgcc");
    }

    if (Args.hasArg(options::OPT_static)) {
      CmdArgs.push_back("-lgcc_eh");
    } else if (Args.hasArg(options::OPT_pg)) {
      CmdArgs.push_back("-lgcc_eh_p");
    } else {
      CmdArgs.push_back("--as-needed");
      CmdArgs.push_back("-lgcc_s");
      CmdArgs.push_back("--no-as-needed");
    }
  }

  if (!Args.hasArg(options::OPT_nostdlib, options::OPT_nostartfiles)) {
    if (Args.hasArg(options::OPT_shared) || IsPIE)
      CmdArgs.push_back(Args.MakeArgString(ToolChain.GetFilePath("crtendS.o")));
    else
      CmdArgs.push_back(Args.MakeArgString(ToolChain.GetFilePath("crtend.o")));
    CmdArgs.push_back(Args.MakeArgString(ToolChain.GetFilePath("crtn.o")));
  }

  ToolChain.addProfileRTLibs(Args, CmdArgs);

  const char *Exec = Args.MakeArgString(getToolChain().GetLinkerPath());
  C.addCommand(llvm::make_unique<Command>(JA, *this, Exec, CmdArgs, Inputs));
}

void netbsd::Assembler::ConstructJob(Compilation &C, const JobAction &JA,
                                     const InputInfo &Output,
                                     const InputInfoList &Inputs,
                                     const ArgList &Args,
                                     const char *LinkingOutput) const {
  claimNoWarnArgs(Args);
  ArgStringList CmdArgs;

  // GNU as needs different flags for creating the correct output format
  // on architectures with different ABIs or optional feature sets.
  switch (getToolChain().getArch()) {
  case llvm::Triple::x86:
    CmdArgs.push_back("--32");
    break;
  case llvm::Triple::arm:
  case llvm::Triple::armeb:
  case llvm::Triple::thumb:
  case llvm::Triple::thumbeb: {
    StringRef MArch, MCPU;
    getARMArchCPUFromArgs(Args, MArch, MCPU, /*FromAs*/ true);
    std::string Arch =
        arm::getARMTargetCPU(MCPU, MArch, getToolChain().getTriple());
    CmdArgs.push_back(Args.MakeArgString("-mcpu=" + Arch));
    break;
  }

  case llvm::Triple::mips:
  case llvm::Triple::mipsel:
  case llvm::Triple::mips64:
  case llvm::Triple::mips64el: {
    StringRef CPUName;
    StringRef ABIName;
    mips::getMipsCPUAndABI(Args, getToolChain().getTriple(), CPUName, ABIName);

    CmdArgs.push_back("-march");
    CmdArgs.push_back(CPUName.data());

    CmdArgs.push_back("-mabi");
    CmdArgs.push_back(getGnuCompatibleMipsABIName(ABIName).data());

    if (getToolChain().getArch() == llvm::Triple::mips ||
        getToolChain().getArch() == llvm::Triple::mips64)
      CmdArgs.push_back("-EB");
    else
      CmdArgs.push_back("-EL");

    AddAssemblerKPIC(getToolChain(), Args, CmdArgs);
    break;
  }

  case llvm::Triple::sparc:
  case llvm::Triple::sparcel: {
    CmdArgs.push_back("-32");
    std::string CPU = getCPUName(Args, getToolChain().getTriple());
    CmdArgs.push_back(getSparcAsmModeForCPU(CPU, getToolChain().getTriple()));
    AddAssemblerKPIC(getToolChain(), Args, CmdArgs);
    break;
  }

  case llvm::Triple::sparcv9: {
    CmdArgs.push_back("-64");
    std::string CPU = getCPUName(Args, getToolChain().getTriple());
    CmdArgs.push_back(getSparcAsmModeForCPU(CPU, getToolChain().getTriple()));
    AddAssemblerKPIC(getToolChain(), Args, CmdArgs);
    break;
  }

  default:
    break;
  }

  Args.AddAllArgValues(CmdArgs, options::OPT_Wa_COMMA, options::OPT_Xassembler);

  CmdArgs.push_back("-o");
  CmdArgs.push_back(Output.getFilename());

  for (const auto &II : Inputs)
    CmdArgs.push_back(II.getFilename());

  const char *Exec = Args.MakeArgString((getToolChain().GetProgramPath("as")));
  C.addCommand(llvm::make_unique<Command>(JA, *this, Exec, CmdArgs, Inputs));
}

void netbsd::Linker::ConstructJob(Compilation &C, const JobAction &JA,
                                  const InputInfo &Output,
                                  const InputInfoList &Inputs,
                                  const ArgList &Args,
                                  const char *LinkingOutput) const {
  const Driver &D = getToolChain().getDriver();
  ArgStringList CmdArgs;

  if (!D.SysRoot.empty())
    CmdArgs.push_back(Args.MakeArgString("--sysroot=" + D.SysRoot));

  CmdArgs.push_back("--eh-frame-hdr");
  if (Args.hasArg(options::OPT_static)) {
    CmdArgs.push_back("-Bstatic");
  } else {
    if (Args.hasArg(options::OPT_rdynamic))
      CmdArgs.push_back("-export-dynamic");
    if (Args.hasArg(options::OPT_shared)) {
      CmdArgs.push_back("-Bshareable");
    } else {
      Args.AddAllArgs(CmdArgs, options::OPT_pie);
      CmdArgs.push_back("-dynamic-linker");
      CmdArgs.push_back("/libexec/ld.elf_so");
    }
  }

  // Many NetBSD architectures support more than one ABI.
  // Determine the correct emulation for ld.
  switch (getToolChain().getArch()) {
  case llvm::Triple::x86:
    CmdArgs.push_back("-m");
    CmdArgs.push_back("elf_i386");
    break;
  case llvm::Triple::arm:
  case llvm::Triple::thumb:
    CmdArgs.push_back("-m");
    switch (getToolChain().getTriple().getEnvironment()) {
    case llvm::Triple::EABI:
    case llvm::Triple::GNUEABI:
      CmdArgs.push_back("armelf_nbsd_eabi");
      break;
    case llvm::Triple::EABIHF:
    case llvm::Triple::GNUEABIHF:
      CmdArgs.push_back("armelf_nbsd_eabihf");
      break;
    default:
      CmdArgs.push_back("armelf_nbsd");
      break;
    }
    break;
  case llvm::Triple::armeb:
  case llvm::Triple::thumbeb:
    arm::appendEBLinkFlags(Args, CmdArgs, getToolChain().getEffectiveTriple());
    CmdArgs.push_back("-m");
    switch (getToolChain().getTriple().getEnvironment()) {
    case llvm::Triple::EABI:
    case llvm::Triple::GNUEABI:
      CmdArgs.push_back("armelfb_nbsd_eabi");
      break;
    case llvm::Triple::EABIHF:
    case llvm::Triple::GNUEABIHF:
      CmdArgs.push_back("armelfb_nbsd_eabihf");
      break;
    default:
      CmdArgs.push_back("armelfb_nbsd");
      break;
    }
    break;
  case llvm::Triple::mips64:
  case llvm::Triple::mips64el:
    if (mips::hasMipsAbiArg(Args, "32")) {
      CmdArgs.push_back("-m");
      if (getToolChain().getArch() == llvm::Triple::mips64)
        CmdArgs.push_back("elf32btsmip");
      else
        CmdArgs.push_back("elf32ltsmip");
    } else if (mips::hasMipsAbiArg(Args, "64")) {
      CmdArgs.push_back("-m");
      if (getToolChain().getArch() == llvm::Triple::mips64)
        CmdArgs.push_back("elf64btsmip");
      else
        CmdArgs.push_back("elf64ltsmip");
    }
    break;
  case llvm::Triple::ppc:
    CmdArgs.push_back("-m");
    CmdArgs.push_back("elf32ppc_nbsd");
    break;

  case llvm::Triple::ppc64:
  case llvm::Triple::ppc64le:
    CmdArgs.push_back("-m");
    CmdArgs.push_back("elf64ppc");
    break;

  case llvm::Triple::sparc:
    CmdArgs.push_back("-m");
    CmdArgs.push_back("elf32_sparc");
    break;

  case llvm::Triple::sparcv9:
    CmdArgs.push_back("-m");
    CmdArgs.push_back("elf64_sparc");
    break;

  default:
    break;
  }

  if (Output.isFilename()) {
    CmdArgs.push_back("-o");
    CmdArgs.push_back(Output.getFilename());
  } else {
    assert(Output.isNothing() && "Invalid output.");
  }

  if (!Args.hasArg(options::OPT_nostdlib, options::OPT_nostartfiles)) {
    if (!Args.hasArg(options::OPT_shared)) {
      CmdArgs.push_back(
          Args.MakeArgString(getToolChain().GetFilePath("crt0.o")));
    }
    CmdArgs.push_back(
        Args.MakeArgString(getToolChain().GetFilePath("crti.o")));
    if (Args.hasArg(options::OPT_shared) || Args.hasArg(options::OPT_pie)) {
      CmdArgs.push_back(
          Args.MakeArgString(getToolChain().GetFilePath("crtbeginS.o")));
    } else {
      CmdArgs.push_back(
          Args.MakeArgString(getToolChain().GetFilePath("crtbegin.o")));
    }
  }

  Args.AddAllArgs(CmdArgs, options::OPT_L);
  Args.AddAllArgs(CmdArgs, options::OPT_T_Group);
  Args.AddAllArgs(CmdArgs, options::OPT_e);
  Args.AddAllArgs(CmdArgs, options::OPT_s);
  Args.AddAllArgs(CmdArgs, options::OPT_t);
  Args.AddAllArgs(CmdArgs, options::OPT_Z_Flag);
  Args.AddAllArgs(CmdArgs, options::OPT_r);

  AddLinkerInputs(getToolChain(), Inputs, Args, CmdArgs, JA);

  unsigned Major, Minor, Micro;
  getToolChain().getTriple().getOSVersion(Major, Minor, Micro);
  bool useLibgcc = true;
  if (Major >= 7 || Major == 0) {
    switch (getToolChain().getArch()) {
    case llvm::Triple::aarch64:
    case llvm::Triple::arm:
    case llvm::Triple::armeb:
    case llvm::Triple::thumb:
    case llvm::Triple::thumbeb:
    case llvm::Triple::ppc:
    case llvm::Triple::ppc64:
    case llvm::Triple::ppc64le:
    case llvm::Triple::sparc:
    case llvm::Triple::sparcv9:
    case llvm::Triple::x86:
    case llvm::Triple::x86_64:
      useLibgcc = false;
      break;
    default:
      break;
    }
  }

  if (!Args.hasArg(options::OPT_nostdlib, options::OPT_nodefaultlibs)) {
    addOpenMPRuntime(CmdArgs, getToolChain(), Args);
    if (D.CCCIsCXX()) {
      getToolChain().AddCXXStdlibLibArgs(Args, CmdArgs);
      CmdArgs.push_back("-lm");
    }
    if (Args.hasArg(options::OPT_pthread))
      CmdArgs.push_back("-lpthread");
    CmdArgs.push_back("-lc");

    if (useLibgcc) {
      if (Args.hasArg(options::OPT_static)) {
        // libgcc_eh depends on libc, so resolve as much as possible,
        // pull in any new requirements from libc and then get the rest
        // of libgcc.
        CmdArgs.push_back("-lgcc_eh");
        CmdArgs.push_back("-lc");
        CmdArgs.push_back("-lgcc");
      } else {
        CmdArgs.push_back("-lgcc");
        CmdArgs.push_back("--as-needed");
        CmdArgs.push_back("-lgcc_s");
        CmdArgs.push_back("--no-as-needed");
      }
    }
  }

  if (!Args.hasArg(options::OPT_nostdlib, options::OPT_nostartfiles)) {
    if (Args.hasArg(options::OPT_shared) || Args.hasArg(options::OPT_pie))
      CmdArgs.push_back(
          Args.MakeArgString(getToolChain().GetFilePath("crtendS.o")));
    else
      CmdArgs.push_back(
          Args.MakeArgString(getToolChain().GetFilePath("crtend.o")));
    CmdArgs.push_back(Args.MakeArgString(getToolChain().GetFilePath("crtn.o")));
  }

  getToolChain().addProfileRTLibs(Args, CmdArgs);

  const char *Exec = Args.MakeArgString(getToolChain().GetLinkerPath());
  C.addCommand(llvm::make_unique<Command>(JA, *this, Exec, CmdArgs, Inputs));
}

void gnutools::Assembler::ConstructJob(Compilation &C, const JobAction &JA,
                                       const InputInfo &Output,
                                       const InputInfoList &Inputs,
                                       const ArgList &Args,
                                       const char *LinkingOutput) const {
  claimNoWarnArgs(Args);

  const llvm::Triple &Triple = getToolChain().getEffectiveTriple();

  ArgStringList CmdArgs;

  llvm::Reloc::Model RelocationModel;
  unsigned PICLevel;
  bool IsPIE;
  std::tie(RelocationModel, PICLevel, IsPIE) =
      ParsePICArgs(getToolChain(), Triple, Args);

  switch (getToolChain().getArch()) {
  default:
    break;
  // Add --32/--64 to make sure we get the format we want.
  // This is incomplete
  case llvm::Triple::x86:
    CmdArgs.push_back("--32");
    break;
  case llvm::Triple::x86_64:
    if (getToolChain().getTriple().getEnvironment() == llvm::Triple::GNUX32)
      CmdArgs.push_back("--x32");
    else
      CmdArgs.push_back("--64");
    break;
  case llvm::Triple::ppc:
    CmdArgs.push_back("-a32");
    CmdArgs.push_back("-mppc");
    CmdArgs.push_back("-many");
    break;
  case llvm::Triple::ppc64:
    CmdArgs.push_back("-a64");
    CmdArgs.push_back("-mppc64");
    CmdArgs.push_back("-many");
    break;
  case llvm::Triple::ppc64le:
    CmdArgs.push_back("-a64");
    CmdArgs.push_back("-mppc64");
    CmdArgs.push_back("-many");
    CmdArgs.push_back("-mlittle-endian");
    break;
  case llvm::Triple::sparc:
  case llvm::Triple::sparcel: {
    CmdArgs.push_back("-32");
    std::string CPU = getCPUName(Args, getToolChain().getTriple());
    CmdArgs.push_back(getSparcAsmModeForCPU(CPU, getToolChain().getTriple()));
    AddAssemblerKPIC(getToolChain(), Args, CmdArgs);
    break;
  }
  case llvm::Triple::sparcv9: {
    CmdArgs.push_back("-64");
    std::string CPU = getCPUName(Args, getToolChain().getTriple());
    CmdArgs.push_back(getSparcAsmModeForCPU(CPU, getToolChain().getTriple()));
    AddAssemblerKPIC(getToolChain(), Args, CmdArgs);
    break;
  }
  case llvm::Triple::arm:
  case llvm::Triple::armeb:
  case llvm::Triple::thumb:
  case llvm::Triple::thumbeb: {
    const llvm::Triple &Triple2 = getToolChain().getTriple();
    switch (Triple2.getSubArch()) {
    case llvm::Triple::ARMSubArch_v7:
      CmdArgs.push_back("-mfpu=neon");
      break;
    case llvm::Triple::ARMSubArch_v8:
      CmdArgs.push_back("-mfpu=crypto-neon-fp-armv8");
      break;
    default:
      break;
    }

    switch (arm::getARMFloatABI(getToolChain(), Args)) {
    case arm::FloatABI::Invalid: llvm_unreachable("must have an ABI!");
    case arm::FloatABI::Soft:
      CmdArgs.push_back(Args.MakeArgString("-mfloat-abi=soft"));
      break;
    case arm::FloatABI::SoftFP:
      CmdArgs.push_back(Args.MakeArgString("-mfloat-abi=softfp"));
      break;
    case arm::FloatABI::Hard:
      CmdArgs.push_back(Args.MakeArgString("-mfloat-abi=hard"));
      break;
    }

    Args.AddLastArg(CmdArgs, options::OPT_march_EQ);

    // FIXME: remove krait check when GNU tools support krait cpu
    // for now replace it with -mcpu=cortex-a15 to avoid a lower
    // march from being picked in the absence of a cpu flag.
    Arg *A;
    if ((A = Args.getLastArg(options::OPT_mcpu_EQ)) &&
        StringRef(A->getValue()).lower() == "krait")
      CmdArgs.push_back("-mcpu=cortex-a15");
    else
      Args.AddLastArg(CmdArgs, options::OPT_mcpu_EQ);
    Args.AddLastArg(CmdArgs, options::OPT_mfpu_EQ);
    break;
  }
  case llvm::Triple::mips:
  case llvm::Triple::mipsel:
  case llvm::Triple::mips64:
  case llvm::Triple::mips64el: {
    StringRef CPUName;
    StringRef ABIName;
    mips::getMipsCPUAndABI(Args, getToolChain().getTriple(), CPUName, ABIName);
    ABIName = getGnuCompatibleMipsABIName(ABIName);

    CmdArgs.push_back("-march");
    CmdArgs.push_back(CPUName.data());

    CmdArgs.push_back("-mabi");
    CmdArgs.push_back(ABIName.data());

    // -mno-shared should be emitted unless -fpic, -fpie, -fPIC, -fPIE,
    // or -mshared (not implemented) is in effect.
    if (RelocationModel == llvm::Reloc::Static)
      CmdArgs.push_back("-mno-shared");

    // LLVM doesn't support -mplt yet and acts as if it is always given.
    // However, -mplt has no effect with the N64 ABI.
    CmdArgs.push_back(ABIName == "64" ? "-KPIC" : "-call_nonpic");

    if (getToolChain().getArch() == llvm::Triple::mips ||
        getToolChain().getArch() == llvm::Triple::mips64)
      CmdArgs.push_back("-EB");
    else
      CmdArgs.push_back("-EL");

    if (Arg *A = Args.getLastArg(options::OPT_mnan_EQ)) {
      if (StringRef(A->getValue()) == "2008")
        CmdArgs.push_back(Args.MakeArgString("-mnan=2008"));
    }

    // Add the last -mfp32/-mfpxx/-mfp64 or -mfpxx if it is enabled by default.
    if (Arg *A = Args.getLastArg(options::OPT_mfp32, options::OPT_mfpxx,
                                 options::OPT_mfp64)) {
      A->claim();
      A->render(Args, CmdArgs);
    } else if (mips::shouldUseFPXX(
                   Args, getToolChain().getTriple(), CPUName, ABIName,
                   getMipsFloatABI(getToolChain().getDriver(), Args)))
      CmdArgs.push_back("-mfpxx");

    // Pass on -mmips16 or -mno-mips16. However, the assembler equivalent of
    // -mno-mips16 is actually -no-mips16.
    if (Arg *A =
            Args.getLastArg(options::OPT_mips16, options::OPT_mno_mips16)) {
      if (A->getOption().matches(options::OPT_mips16)) {
        A->claim();
        A->render(Args, CmdArgs);
      } else {
        A->claim();
        CmdArgs.push_back("-no-mips16");
      }
    }

    Args.AddLastArg(CmdArgs, options::OPT_mmicromips,
                    options::OPT_mno_micromips);
    Args.AddLastArg(CmdArgs, options::OPT_mdsp, options::OPT_mno_dsp);
    Args.AddLastArg(CmdArgs, options::OPT_mdspr2, options::OPT_mno_dspr2);

    if (Arg *A = Args.getLastArg(options::OPT_mmsa, options::OPT_mno_msa)) {
      // Do not use AddLastArg because not all versions of MIPS assembler
      // support -mmsa / -mno-msa options.
      if (A->getOption().matches(options::OPT_mmsa))
        CmdArgs.push_back(Args.MakeArgString("-mmsa"));
    }

    Args.AddLastArg(CmdArgs, options::OPT_mhard_float,
                    options::OPT_msoft_float);

    Args.AddLastArg(CmdArgs, options::OPT_mdouble_float,
                    options::OPT_msingle_float);

    Args.AddLastArg(CmdArgs, options::OPT_modd_spreg,
                    options::OPT_mno_odd_spreg);

    AddAssemblerKPIC(getToolChain(), Args, CmdArgs);
    break;
  }
  case llvm::Triple::systemz: {
    // Always pass an -march option, since our default of z10 is later
    // than the GNU assembler's default.
    StringRef CPUName = getSystemZTargetCPU(Args);
    CmdArgs.push_back(Args.MakeArgString("-march=" + CPUName));
    break;
  }
  }

  Args.AddAllArgs(CmdArgs, options::OPT_I);
  Args.AddAllArgValues(CmdArgs, options::OPT_Wa_COMMA, options::OPT_Xassembler);

  CmdArgs.push_back("-o");
  CmdArgs.push_back(Output.getFilename());

  for (const auto &II : Inputs)
    CmdArgs.push_back(II.getFilename());

  const char *Exec = Args.MakeArgString(getToolChain().GetProgramPath("as"));
  C.addCommand(llvm::make_unique<Command>(JA, *this, Exec, CmdArgs, Inputs));

  // Handle the debug info splitting at object creation time if we're
  // creating an object.
  // TODO: Currently only works on linux with newer objcopy.
  if (Args.hasArg(options::OPT_gsplit_dwarf) &&
      getToolChain().getTriple().isOSLinux())
    SplitDebugInfo(getToolChain(), C, *this, JA, Args, Output,
                   SplitDebugName(Args, Inputs[0]));
}

static void AddLibgcc(const llvm::Triple &Triple, const Driver &D,
                      ArgStringList &CmdArgs, const ArgList &Args) {
  bool isAndroid = Triple.isAndroid();
  bool isCygMing = Triple.isOSCygMing();
  bool IsIAMCU = Triple.isOSIAMCU();
  bool StaticLibgcc = Args.hasArg(options::OPT_static_libgcc) ||
                      Args.hasArg(options::OPT_static);
  if (!D.CCCIsCXX())
    CmdArgs.push_back("-lgcc");

  if (StaticLibgcc || isAndroid) {
    if (D.CCCIsCXX())
      CmdArgs.push_back("-lgcc");
  } else {
    if (!D.CCCIsCXX() && !isCygMing)
      CmdArgs.push_back("--as-needed");
    CmdArgs.push_back("-lgcc_s");
    if (!D.CCCIsCXX() && !isCygMing)
      CmdArgs.push_back("--no-as-needed");
  }

  if (StaticLibgcc && !isAndroid && !IsIAMCU)
    CmdArgs.push_back("-lgcc_eh");
  else if (!Args.hasArg(options::OPT_shared) && D.CCCIsCXX())
    CmdArgs.push_back("-lgcc");

  // According to Android ABI, we have to link with libdl if we are
  // linking with non-static libgcc.
  //
  // NOTE: This fixes a link error on Android MIPS as well.  The non-static
  // libgcc for MIPS relies on _Unwind_Find_FDE and dl_iterate_phdr from libdl.
  if (isAndroid && !StaticLibgcc)
    CmdArgs.push_back("-ldl");
}

static void AddRunTimeLibs(const ToolChain &TC, const Driver &D,
                           ArgStringList &CmdArgs, const ArgList &Args) {
  // Make use of compiler-rt if --rtlib option is used
  ToolChain::RuntimeLibType RLT = TC.GetRuntimeLibType(Args);

  switch (RLT) {
  case ToolChain::RLT_CompilerRT:
    switch (TC.getTriple().getOS()) {
    default:
      llvm_unreachable("unsupported OS");
    case llvm::Triple::Win32:
    case llvm::Triple::Linux:
      addClangRT(TC, Args, CmdArgs);
      break;
    }
    break;
  case ToolChain::RLT_Libgcc:
    // Make sure libgcc is not used under MSVC environment by default
    if (TC.getTriple().isKnownWindowsMSVCEnvironment()) {
      // Issue error diagnostic if libgcc is explicitly specified
      // through command line as --rtlib option argument.
      if (Args.hasArg(options::OPT_rtlib_EQ)) {
        TC.getDriver().Diag(diag::err_drv_unsupported_rtlib_for_platform)
            << Args.getLastArg(options::OPT_rtlib_EQ)->getValue() << "MSVC";
      }
    } else
      AddLibgcc(TC.getTriple(), D, CmdArgs, Args);
    break;
  }
}

static const char *getLDMOption(const llvm::Triple &T, const ArgList &Args) {
  switch (T.getArch()) {
  case llvm::Triple::x86:
    if (T.isOSIAMCU())
      return "elf_iamcu";
    return "elf_i386";
  case llvm::Triple::aarch64:
    return "aarch64linux";
  case llvm::Triple::aarch64_be:
    return "aarch64_be_linux";
  case llvm::Triple::arm:
  case llvm::Triple::thumb:
    return "armelf_linux_eabi";
  case llvm::Triple::armeb:
  case llvm::Triple::thumbeb:
    return "armelfb_linux_eabi";
  case llvm::Triple::ppc:
    return "elf32ppclinux";
  case llvm::Triple::ppc64:
    return "elf64ppc";
  case llvm::Triple::ppc64le:
    return "elf64lppc";
  case llvm::Triple::sparc:
  case llvm::Triple::sparcel:
    return "elf32_sparc";
  case llvm::Triple::sparcv9:
    return "elf64_sparc";
  case llvm::Triple::mips:
    return "elf32btsmip";
  case llvm::Triple::mipsel:
    return "elf32ltsmip";
  case llvm::Triple::mips64:
    if (mips::hasMipsAbiArg(Args, "n32"))
      return "elf32btsmipn32";
    return "elf64btsmip";
  case llvm::Triple::mips64el:
    if (mips::hasMipsAbiArg(Args, "n32"))
      return "elf32ltsmipn32";
    return "elf64ltsmip";
  case llvm::Triple::systemz:
    return "elf64_s390";
  case llvm::Triple::x86_64:
    if (T.getEnvironment() == llvm::Triple::GNUX32)
      return "elf32_x86_64";
    return "elf_x86_64";
  default:
    llvm_unreachable("Unexpected arch");
  }
}

void gnutools::Linker::ConstructJob(Compilation &C, const JobAction &JA,
                                    const InputInfo &Output,
                                    const InputInfoList &Inputs,
                                    const ArgList &Args,
                                    const char *LinkingOutput) const {
  const toolchains::Linux &ToolChain =
      static_cast<const toolchains::Linux &>(getToolChain());
  const Driver &D = ToolChain.getDriver();

  const llvm::Triple &Triple = getToolChain().getEffectiveTriple();

  const llvm::Triple::ArchType Arch = ToolChain.getArch();
  const bool isAndroid = ToolChain.getTriple().isAndroid();
  const bool IsIAMCU = ToolChain.getTriple().isOSIAMCU();
  const bool IsPIE =
      !Args.hasArg(options::OPT_shared) && !Args.hasArg(options::OPT_static) &&
      (Args.hasArg(options::OPT_pie) || ToolChain.isPIEDefault());
  const bool HasCRTBeginEndFiles =
      ToolChain.getTriple().hasEnvironment() ||
      (ToolChain.getTriple().getVendor() != llvm::Triple::MipsTechnologies);

  ArgStringList CmdArgs;

  // Silence warning for "clang -g foo.o -o foo"
  Args.ClaimAllArgs(options::OPT_g_Group);
  // and "clang -emit-llvm foo.o -o foo"
  Args.ClaimAllArgs(options::OPT_emit_llvm);
  // and for "clang -w foo.o -o foo". Other warning options are already
  // handled somewhere else.
  Args.ClaimAllArgs(options::OPT_w);

  const char *Exec = Args.MakeArgString(ToolChain.GetLinkerPath());
  if (llvm::sys::path::filename(Exec) == "lld") {
    CmdArgs.push_back("-flavor");
    CmdArgs.push_back("old-gnu");
    CmdArgs.push_back("-target");
    CmdArgs.push_back(Args.MakeArgString(getToolChain().getTripleString()));
  }

  if (!D.SysRoot.empty())
    CmdArgs.push_back(Args.MakeArgString("--sysroot=" + D.SysRoot));

  if (IsPIE)
    CmdArgs.push_back("-pie");

  if (Args.hasArg(options::OPT_rdynamic))
    CmdArgs.push_back("-export-dynamic");

  if (Args.hasArg(options::OPT_s))
    CmdArgs.push_back("-s");

  if (Arch == llvm::Triple::armeb || Arch == llvm::Triple::thumbeb)
    arm::appendEBLinkFlags(Args, CmdArgs, Triple);

  for (const auto &Opt : ToolChain.ExtraOpts)
    CmdArgs.push_back(Opt.c_str());

  if (!Args.hasArg(options::OPT_static)) {
    CmdArgs.push_back("--eh-frame-hdr");
  }

  CmdArgs.push_back("-m");
  CmdArgs.push_back(getLDMOption(ToolChain.getTriple(), Args));

  if (Args.hasArg(options::OPT_static)) {
    if (Arch == llvm::Triple::arm || Arch == llvm::Triple::armeb ||
        Arch == llvm::Triple::thumb || Arch == llvm::Triple::thumbeb)
      CmdArgs.push_back("-Bstatic");
    else
      CmdArgs.push_back("-static");
  } else if (Args.hasArg(options::OPT_shared)) {
    CmdArgs.push_back("-shared");
  }

  if (!Args.hasArg(options::OPT_static)) {
    if (Args.hasArg(options::OPT_rdynamic))
      CmdArgs.push_back("-export-dynamic");

    if (!Args.hasArg(options::OPT_shared)) {
      const std::string Loader =
          D.DyldPrefix + ToolChain.getDynamicLinker(Args);
      CmdArgs.push_back("-dynamic-linker");
      CmdArgs.push_back(Args.MakeArgString(Loader));
    }
  }

  CmdArgs.push_back("-o");
  CmdArgs.push_back(Output.getFilename());

  if (!Args.hasArg(options::OPT_nostdlib, options::OPT_nostartfiles)) {
    if (!isAndroid && !IsIAMCU) {
      const char *crt1 = nullptr;
      if (!Args.hasArg(options::OPT_shared)) {
        if (Args.hasArg(options::OPT_pg))
          crt1 = "gcrt1.o";
        else if (IsPIE)
          crt1 = "Scrt1.o";
        else
          crt1 = "crt1.o";
      }
      if (crt1)
        CmdArgs.push_back(Args.MakeArgString(ToolChain.GetFilePath(crt1)));

      CmdArgs.push_back(Args.MakeArgString(ToolChain.GetFilePath("crti.o")));
    }

    if (IsIAMCU)
      CmdArgs.push_back(Args.MakeArgString(ToolChain.GetFilePath("crt0.o")));
    else {
      const char *crtbegin;
      if (Args.hasArg(options::OPT_static))
        crtbegin = isAndroid ? "crtbegin_static.o" : "crtbeginT.o";
      else if (Args.hasArg(options::OPT_shared))
        crtbegin = isAndroid ? "crtbegin_so.o" : "crtbeginS.o";
      else if (IsPIE)
        crtbegin = isAndroid ? "crtbegin_dynamic.o" : "crtbeginS.o";
      else
        crtbegin = isAndroid ? "crtbegin_dynamic.o" : "crtbegin.o";

      if (HasCRTBeginEndFiles)
        CmdArgs.push_back(Args.MakeArgString(ToolChain.GetFilePath(crtbegin)));
    }

    // Add crtfastmath.o if available and fast math is enabled.
    ToolChain.AddFastMathRuntimeIfAvailable(Args, CmdArgs);
  }

  Args.AddAllArgs(CmdArgs, options::OPT_L);
  Args.AddAllArgs(CmdArgs, options::OPT_u);

  ToolChain.AddFilePathLibArgs(Args, CmdArgs);

  if (D.isUsingLTO())
    AddGoldPlugin(ToolChain, Args, CmdArgs, D.getLTOMode() == LTOK_Thin);

  if (Args.hasArg(options::OPT_Z_Xlinker__no_demangle))
    CmdArgs.push_back("--no-demangle");

  bool NeedsSanitizerDeps = addSanitizerRuntimes(ToolChain, Args, CmdArgs);
  bool NeedsXRayDeps = addXRayRuntime(ToolChain, Args, CmdArgs);
  AddLinkerInputs(ToolChain, Inputs, Args, CmdArgs, JA);
  // The profile runtime also needs access to system libraries.
  getToolChain().addProfileRTLibs(Args, CmdArgs);

  if (D.CCCIsCXX() &&
      !Args.hasArg(options::OPT_nostdlib, options::OPT_nodefaultlibs)) {
    bool OnlyLibstdcxxStatic = Args.hasArg(options::OPT_static_libstdcxx) &&
                               !Args.hasArg(options::OPT_static);
    if (OnlyLibstdcxxStatic)
      CmdArgs.push_back("-Bstatic");
    ToolChain.AddCXXStdlibLibArgs(Args, CmdArgs);
    if (OnlyLibstdcxxStatic)
      CmdArgs.push_back("-Bdynamic");
    CmdArgs.push_back("-lm");
  }
  // Silence warnings when linking C code with a C++ '-stdlib' argument.
  Args.ClaimAllArgs(options::OPT_stdlib_EQ);

  if (!Args.hasArg(options::OPT_nostdlib)) {
    if (!Args.hasArg(options::OPT_nodefaultlibs)) {
      if (Args.hasArg(options::OPT_static))
        CmdArgs.push_back("--start-group");

      if (NeedsSanitizerDeps)
        linkSanitizerRuntimeDeps(ToolChain, CmdArgs);

      if (NeedsXRayDeps)
        linkXRayRuntimeDeps(ToolChain, Args, CmdArgs);

      bool WantPthread = Args.hasArg(options::OPT_pthread) ||
                         Args.hasArg(options::OPT_pthreads);

      if (Args.hasFlag(options::OPT_fopenmp, options::OPT_fopenmp_EQ,
                       options::OPT_fno_openmp, false)) {
        // OpenMP runtimes implies pthreads when using the GNU toolchain.
        // FIXME: Does this really make sense for all GNU toolchains?
        WantPthread = true;

        // Also link the particular OpenMP runtimes.
        switch (ToolChain.getDriver().getOpenMPRuntime(Args)) {
        case Driver::OMPRT_OMP:
          CmdArgs.push_back("-lomp");
          break;
        case Driver::OMPRT_GOMP:
          CmdArgs.push_back("-lgomp");

          // FIXME: Exclude this for platforms with libgomp that don't require
          // librt. Most modern Linux platforms require it, but some may not.
          CmdArgs.push_back("-lrt");
          break;
        case Driver::OMPRT_IOMP5:
          CmdArgs.push_back("-liomp5");
          break;
        case Driver::OMPRT_Unknown:
          // Already diagnosed.
          break;
        }
<<<<<<< HEAD
        if (getToolChain().getOffloadingKind() == ToolChain::OK_OpenMP_Host)
=======
        if (JA.isHostOffloading(Action::OFK_OpenMP))
>>>>>>> 0ace2a2a
          CmdArgs.push_back("-lomptarget");
      }

      AddRunTimeLibs(ToolChain, D, CmdArgs, Args);

      if (WantPthread && !isAndroid)
        CmdArgs.push_back("-lpthread");

      if (Args.hasArg(options::OPT_fsplit_stack))
        CmdArgs.push_back("--wrap=pthread_create");

      CmdArgs.push_back("-lc");

      // Add IAMCU specific libs, if needed.
      if (IsIAMCU)
        CmdArgs.push_back("-lgloss");

      if (Args.hasArg(options::OPT_static))
        CmdArgs.push_back("--end-group");
      else
        AddRunTimeLibs(ToolChain, D, CmdArgs, Args);

      // Add IAMCU specific libs (outside the group), if needed.
      if (IsIAMCU) {
        CmdArgs.push_back("--as-needed");
        CmdArgs.push_back("-lsoftfp");
        CmdArgs.push_back("--no-as-needed");
      }
    }

    if (!Args.hasArg(options::OPT_nostartfiles) && !IsIAMCU) {
      const char *crtend;
      if (Args.hasArg(options::OPT_shared))
        crtend = isAndroid ? "crtend_so.o" : "crtendS.o";
      else if (IsPIE)
        crtend = isAndroid ? "crtend_android.o" : "crtendS.o";
      else
        crtend = isAndroid ? "crtend_android.o" : "crtend.o";

      if (HasCRTBeginEndFiles)
        CmdArgs.push_back(Args.MakeArgString(ToolChain.GetFilePath(crtend)));
      if (!isAndroid)
        CmdArgs.push_back(Args.MakeArgString(ToolChain.GetFilePath("crtn.o")));
    }
  }

  // Add OpenMP offloading linker script args if required.
<<<<<<< HEAD
  AddOpenMPLinkerScript(getToolChain(), C, Output, Inputs, Args, CmdArgs);
=======
  AddOpenMPLinkerScript(getToolChain(), C, Output, Inputs, Args, CmdArgs, JA);
>>>>>>> 0ace2a2a

  C.addCommand(llvm::make_unique<Command>(JA, *this, Exec, CmdArgs, Inputs));
}

// NaCl ARM assembly (inline or standalone) can be written with a set of macros
// for the various SFI requirements like register masking. The assembly tool
// inserts the file containing the macros as an input into all the assembly
// jobs.
void nacltools::AssemblerARM::ConstructJob(Compilation &C, const JobAction &JA,
                                           const InputInfo &Output,
                                           const InputInfoList &Inputs,
                                           const ArgList &Args,
                                           const char *LinkingOutput) const {
  const toolchains::NaClToolChain &ToolChain =
      static_cast<const toolchains::NaClToolChain &>(getToolChain());
  InputInfo NaClMacros(types::TY_PP_Asm, ToolChain.GetNaClArmMacrosPath(),
                       "nacl-arm-macros.s");
  InputInfoList NewInputs;
  NewInputs.push_back(NaClMacros);
  NewInputs.append(Inputs.begin(), Inputs.end());
  gnutools::Assembler::ConstructJob(C, JA, Output, NewInputs, Args,
                                    LinkingOutput);
}

// This is quite similar to gnutools::Linker::ConstructJob with changes that
// we use static by default, do not yet support sanitizers or LTO, and a few
// others. Eventually we can support more of that and hopefully migrate back
// to gnutools::Linker.
void nacltools::Linker::ConstructJob(Compilation &C, const JobAction &JA,
                                     const InputInfo &Output,
                                     const InputInfoList &Inputs,
                                     const ArgList &Args,
                                     const char *LinkingOutput) const {

  const toolchains::NaClToolChain &ToolChain =
      static_cast<const toolchains::NaClToolChain &>(getToolChain());
  const Driver &D = ToolChain.getDriver();
  const llvm::Triple::ArchType Arch = ToolChain.getArch();
  const bool IsStatic =
      !Args.hasArg(options::OPT_dynamic) && !Args.hasArg(options::OPT_shared);

  ArgStringList CmdArgs;

  // Silence warning for "clang -g foo.o -o foo"
  Args.ClaimAllArgs(options::OPT_g_Group);
  // and "clang -emit-llvm foo.o -o foo"
  Args.ClaimAllArgs(options::OPT_emit_llvm);
  // and for "clang -w foo.o -o foo". Other warning options are already
  // handled somewhere else.
  Args.ClaimAllArgs(options::OPT_w);

  if (!D.SysRoot.empty())
    CmdArgs.push_back(Args.MakeArgString("--sysroot=" + D.SysRoot));

  if (Args.hasArg(options::OPT_rdynamic))
    CmdArgs.push_back("-export-dynamic");

  if (Args.hasArg(options::OPT_s))
    CmdArgs.push_back("-s");

  // NaClToolChain doesn't have ExtraOpts like Linux; the only relevant flag
  // from there is --build-id, which we do want.
  CmdArgs.push_back("--build-id");

  if (!IsStatic)
    CmdArgs.push_back("--eh-frame-hdr");

  CmdArgs.push_back("-m");
  if (Arch == llvm::Triple::x86)
    CmdArgs.push_back("elf_i386_nacl");
  else if (Arch == llvm::Triple::arm)
    CmdArgs.push_back("armelf_nacl");
  else if (Arch == llvm::Triple::x86_64)
    CmdArgs.push_back("elf_x86_64_nacl");
  else if (Arch == llvm::Triple::mipsel)
    CmdArgs.push_back("mipselelf_nacl");
  else
    D.Diag(diag::err_target_unsupported_arch) << ToolChain.getArchName()
                                              << "Native Client";

  if (IsStatic)
    CmdArgs.push_back("-static");
  else if (Args.hasArg(options::OPT_shared))
    CmdArgs.push_back("-shared");

  CmdArgs.push_back("-o");
  CmdArgs.push_back(Output.getFilename());
  if (!Args.hasArg(options::OPT_nostdlib, options::OPT_nostartfiles)) {
    if (!Args.hasArg(options::OPT_shared))
      CmdArgs.push_back(Args.MakeArgString(ToolChain.GetFilePath("crt1.o")));
    CmdArgs.push_back(Args.MakeArgString(ToolChain.GetFilePath("crti.o")));

    const char *crtbegin;
    if (IsStatic)
      crtbegin = "crtbeginT.o";
    else if (Args.hasArg(options::OPT_shared))
      crtbegin = "crtbeginS.o";
    else
      crtbegin = "crtbegin.o";
    CmdArgs.push_back(Args.MakeArgString(ToolChain.GetFilePath(crtbegin)));
  }

  Args.AddAllArgs(CmdArgs, options::OPT_L);
  Args.AddAllArgs(CmdArgs, options::OPT_u);

  ToolChain.AddFilePathLibArgs(Args, CmdArgs);

  if (Args.hasArg(options::OPT_Z_Xlinker__no_demangle))
    CmdArgs.push_back("--no-demangle");

  AddLinkerInputs(ToolChain, Inputs, Args, CmdArgs, JA);

  if (D.CCCIsCXX() &&
      !Args.hasArg(options::OPT_nostdlib, options::OPT_nodefaultlibs)) {
    bool OnlyLibstdcxxStatic =
        Args.hasArg(options::OPT_static_libstdcxx) && !IsStatic;
    if (OnlyLibstdcxxStatic)
      CmdArgs.push_back("-Bstatic");
    ToolChain.AddCXXStdlibLibArgs(Args, CmdArgs);
    if (OnlyLibstdcxxStatic)
      CmdArgs.push_back("-Bdynamic");
    CmdArgs.push_back("-lm");
  }

  if (!Args.hasArg(options::OPT_nostdlib)) {
    if (!Args.hasArg(options::OPT_nodefaultlibs)) {
      // Always use groups, since it has no effect on dynamic libraries.
      CmdArgs.push_back("--start-group");
      CmdArgs.push_back("-lc");
      // NaCl's libc++ currently requires libpthread, so just always include it
      // in the group for C++.
      if (Args.hasArg(options::OPT_pthread) ||
          Args.hasArg(options::OPT_pthreads) || D.CCCIsCXX()) {
        // Gold, used by Mips, handles nested groups differently than ld, and
        // without '-lnacl' it prefers symbols from libpthread.a over libnacl.a,
        // which is not a desired behaviour here.
        // See https://sourceware.org/ml/binutils/2015-03/msg00034.html
        if (getToolChain().getArch() == llvm::Triple::mipsel)
          CmdArgs.push_back("-lnacl");

        CmdArgs.push_back("-lpthread");
      }

      CmdArgs.push_back("-lgcc");
      CmdArgs.push_back("--as-needed");
      if (IsStatic)
        CmdArgs.push_back("-lgcc_eh");
      else
        CmdArgs.push_back("-lgcc_s");
      CmdArgs.push_back("--no-as-needed");

      // Mips needs to create and use pnacl_legacy library that contains
      // definitions from bitcode/pnaclmm.c and definitions for
      // __nacl_tp_tls_offset() and __nacl_tp_tdb_offset().
      if (getToolChain().getArch() == llvm::Triple::mipsel)
        CmdArgs.push_back("-lpnacl_legacy");

      CmdArgs.push_back("--end-group");
    }

    if (!Args.hasArg(options::OPT_nostartfiles)) {
      const char *crtend;
      if (Args.hasArg(options::OPT_shared))
        crtend = "crtendS.o";
      else
        crtend = "crtend.o";

      CmdArgs.push_back(Args.MakeArgString(ToolChain.GetFilePath(crtend)));
      CmdArgs.push_back(Args.MakeArgString(ToolChain.GetFilePath("crtn.o")));
    }
  }

  const char *Exec = Args.MakeArgString(ToolChain.GetLinkerPath());
  C.addCommand(llvm::make_unique<Command>(JA, *this, Exec, CmdArgs, Inputs));
}

void minix::Assembler::ConstructJob(Compilation &C, const JobAction &JA,
                                    const InputInfo &Output,
                                    const InputInfoList &Inputs,
                                    const ArgList &Args,
                                    const char *LinkingOutput) const {
  claimNoWarnArgs(Args);
  ArgStringList CmdArgs;

  Args.AddAllArgValues(CmdArgs, options::OPT_Wa_COMMA, options::OPT_Xassembler);

  CmdArgs.push_back("-o");
  CmdArgs.push_back(Output.getFilename());

  for (const auto &II : Inputs)
    CmdArgs.push_back(II.getFilename());

  const char *Exec = Args.MakeArgString(getToolChain().GetProgramPath("as"));
  C.addCommand(llvm::make_unique<Command>(JA, *this, Exec, CmdArgs, Inputs));
}

void minix::Linker::ConstructJob(Compilation &C, const JobAction &JA,
                                 const InputInfo &Output,
                                 const InputInfoList &Inputs,
                                 const ArgList &Args,
                                 const char *LinkingOutput) const {
  const Driver &D = getToolChain().getDriver();
  ArgStringList CmdArgs;

  if (Output.isFilename()) {
    CmdArgs.push_back("-o");
    CmdArgs.push_back(Output.getFilename());
  } else {
    assert(Output.isNothing() && "Invalid output.");
  }

  if (!Args.hasArg(options::OPT_nostdlib, options::OPT_nostartfiles)) {
    CmdArgs.push_back(Args.MakeArgString(getToolChain().GetFilePath("crt1.o")));
    CmdArgs.push_back(Args.MakeArgString(getToolChain().GetFilePath("crti.o")));
    CmdArgs.push_back(
        Args.MakeArgString(getToolChain().GetFilePath("crtbegin.o")));
    CmdArgs.push_back(Args.MakeArgString(getToolChain().GetFilePath("crtn.o")));
  }

  Args.AddAllArgs(CmdArgs,
                  {options::OPT_L, options::OPT_T_Group, options::OPT_e});

  AddLinkerInputs(getToolChain(), Inputs, Args, CmdArgs, JA);

  getToolChain().addProfileRTLibs(Args, CmdArgs);

  if (!Args.hasArg(options::OPT_nostdlib, options::OPT_nodefaultlibs)) {
    if (D.CCCIsCXX()) {
      getToolChain().AddCXXStdlibLibArgs(Args, CmdArgs);
      CmdArgs.push_back("-lm");
    }
  }

  if (!Args.hasArg(options::OPT_nostdlib, options::OPT_nostartfiles)) {
    if (Args.hasArg(options::OPT_pthread))
      CmdArgs.push_back("-lpthread");
    CmdArgs.push_back("-lc");
    CmdArgs.push_back("-lCompilerRT-Generic");
    CmdArgs.push_back("-L/usr/pkg/compiler-rt/lib");
    CmdArgs.push_back(
        Args.MakeArgString(getToolChain().GetFilePath("crtend.o")));
  }

  const char *Exec = Args.MakeArgString(getToolChain().GetLinkerPath());
  C.addCommand(llvm::make_unique<Command>(JA, *this, Exec, CmdArgs, Inputs));
}

/// DragonFly Tools

// For now, DragonFly Assemble does just about the same as for
// FreeBSD, but this may change soon.
void dragonfly::Assembler::ConstructJob(Compilation &C, const JobAction &JA,
                                        const InputInfo &Output,
                                        const InputInfoList &Inputs,
                                        const ArgList &Args,
                                        const char *LinkingOutput) const {
  claimNoWarnArgs(Args);
  ArgStringList CmdArgs;

  // When building 32-bit code on DragonFly/pc64, we have to explicitly
  // instruct as in the base system to assemble 32-bit code.
  if (getToolChain().getArch() == llvm::Triple::x86)
    CmdArgs.push_back("--32");

  Args.AddAllArgValues(CmdArgs, options::OPT_Wa_COMMA, options::OPT_Xassembler);

  CmdArgs.push_back("-o");
  CmdArgs.push_back(Output.getFilename());

  for (const auto &II : Inputs)
    CmdArgs.push_back(II.getFilename());

  const char *Exec = Args.MakeArgString(getToolChain().GetProgramPath("as"));
  C.addCommand(llvm::make_unique<Command>(JA, *this, Exec, CmdArgs, Inputs));
}

void dragonfly::Linker::ConstructJob(Compilation &C, const JobAction &JA,
                                     const InputInfo &Output,
                                     const InputInfoList &Inputs,
                                     const ArgList &Args,
                                     const char *LinkingOutput) const {
  const Driver &D = getToolChain().getDriver();
  ArgStringList CmdArgs;

  if (!D.SysRoot.empty())
    CmdArgs.push_back(Args.MakeArgString("--sysroot=" + D.SysRoot));

  CmdArgs.push_back("--eh-frame-hdr");
  if (Args.hasArg(options::OPT_static)) {
    CmdArgs.push_back("-Bstatic");
  } else {
    if (Args.hasArg(options::OPT_rdynamic))
      CmdArgs.push_back("-export-dynamic");
    if (Args.hasArg(options::OPT_shared))
      CmdArgs.push_back("-Bshareable");
    else {
      CmdArgs.push_back("-dynamic-linker");
      CmdArgs.push_back("/usr/libexec/ld-elf.so.2");
    }
    CmdArgs.push_back("--hash-style=gnu");
    CmdArgs.push_back("--enable-new-dtags");
  }

  // When building 32-bit code on DragonFly/pc64, we have to explicitly
  // instruct ld in the base system to link 32-bit code.
  if (getToolChain().getArch() == llvm::Triple::x86) {
    CmdArgs.push_back("-m");
    CmdArgs.push_back("elf_i386");
  }

  if (Output.isFilename()) {
    CmdArgs.push_back("-o");
    CmdArgs.push_back(Output.getFilename());
  } else {
    assert(Output.isNothing() && "Invalid output.");
  }

  if (!Args.hasArg(options::OPT_nostdlib, options::OPT_nostartfiles)) {
    if (!Args.hasArg(options::OPT_shared)) {
      if (Args.hasArg(options::OPT_pg))
        CmdArgs.push_back(
            Args.MakeArgString(getToolChain().GetFilePath("gcrt1.o")));
      else {
        if (Args.hasArg(options::OPT_pie))
          CmdArgs.push_back(
              Args.MakeArgString(getToolChain().GetFilePath("Scrt1.o")));
        else
          CmdArgs.push_back(
              Args.MakeArgString(getToolChain().GetFilePath("crt1.o")));
      }
    }
    CmdArgs.push_back(Args.MakeArgString(getToolChain().GetFilePath("crti.o")));
    if (Args.hasArg(options::OPT_shared) || Args.hasArg(options::OPT_pie))
      CmdArgs.push_back(
          Args.MakeArgString(getToolChain().GetFilePath("crtbeginS.o")));
    else
      CmdArgs.push_back(
          Args.MakeArgString(getToolChain().GetFilePath("crtbegin.o")));
  }

  Args.AddAllArgs(CmdArgs,
                  {options::OPT_L, options::OPT_T_Group, options::OPT_e});

  AddLinkerInputs(getToolChain(), Inputs, Args, CmdArgs, JA);

  if (!Args.hasArg(options::OPT_nostdlib, options::OPT_nodefaultlibs)) {
    CmdArgs.push_back("-L/usr/lib/gcc50");

    if (!Args.hasArg(options::OPT_static)) {
      CmdArgs.push_back("-rpath");
      CmdArgs.push_back("/usr/lib/gcc50");
    }

    if (D.CCCIsCXX()) {
      getToolChain().AddCXXStdlibLibArgs(Args, CmdArgs);
      CmdArgs.push_back("-lm");
    }

    if (Args.hasArg(options::OPT_pthread))
      CmdArgs.push_back("-lpthread");

    if (!Args.hasArg(options::OPT_nolibc)) {
      CmdArgs.push_back("-lc");
    }

    if (Args.hasArg(options::OPT_static) ||
        Args.hasArg(options::OPT_static_libgcc)) {
        CmdArgs.push_back("-lgcc");
        CmdArgs.push_back("-lgcc_eh");
    } else {
      if (Args.hasArg(options::OPT_shared_libgcc)) {
          CmdArgs.push_back("-lgcc_pic");
          if (!Args.hasArg(options::OPT_shared))
            CmdArgs.push_back("-lgcc");
      } else {
          CmdArgs.push_back("-lgcc");
          CmdArgs.push_back("--as-needed");
          CmdArgs.push_back("-lgcc_pic");
          CmdArgs.push_back("--no-as-needed");
      }
    }
  }

  if (!Args.hasArg(options::OPT_nostdlib, options::OPT_nostartfiles)) {
    if (Args.hasArg(options::OPT_shared) || Args.hasArg(options::OPT_pie))
      CmdArgs.push_back(
          Args.MakeArgString(getToolChain().GetFilePath("crtendS.o")));
    else
      CmdArgs.push_back(
          Args.MakeArgString(getToolChain().GetFilePath("crtend.o")));
    CmdArgs.push_back(Args.MakeArgString(getToolChain().GetFilePath("crtn.o")));
  }

  getToolChain().addProfileRTLibs(Args, CmdArgs);

  const char *Exec = Args.MakeArgString(getToolChain().GetLinkerPath());
  C.addCommand(llvm::make_unique<Command>(JA, *this, Exec, CmdArgs, Inputs));
}

// Try to find Exe from a Visual Studio distribution.  This first tries to find
// an installed copy of Visual Studio and, failing that, looks in the PATH,
// making sure that whatever executable that's found is not a same-named exe
// from clang itself to prevent clang from falling back to itself.
static std::string FindVisualStudioExecutable(const ToolChain &TC,
                                              const char *Exe,
                                              const char *ClangProgramPath) {
  const auto &MSVC = static_cast<const toolchains::MSVCToolChain &>(TC);
  std::string visualStudioBinDir;
  if (MSVC.getVisualStudioBinariesFolder(ClangProgramPath,
                                         visualStudioBinDir)) {
    SmallString<128> FilePath(visualStudioBinDir);
    llvm::sys::path::append(FilePath, Exe);
    if (llvm::sys::fs::can_execute(FilePath.c_str()))
      return FilePath.str();
  }

  return Exe;
}

void visualstudio::Linker::ConstructJob(Compilation &C, const JobAction &JA,
                                        const InputInfo &Output,
                                        const InputInfoList &Inputs,
                                        const ArgList &Args,
                                        const char *LinkingOutput) const {
  ArgStringList CmdArgs;
  const ToolChain &TC = getToolChain();

  assert((Output.isFilename() || Output.isNothing()) && "invalid output");
  if (Output.isFilename())
    CmdArgs.push_back(
        Args.MakeArgString(std::string("-out:") + Output.getFilename()));

  if (!Args.hasArg(options::OPT_nostdlib, options::OPT_nostartfiles) &&
      !C.getDriver().IsCLMode())
    CmdArgs.push_back("-defaultlib:libcmt");

  if (!llvm::sys::Process::GetEnv("LIB")) {
    // If the VC environment hasn't been configured (perhaps because the user
    // did not run vcvarsall), try to build a consistent link environment.  If
    // the environment variable is set however, assume the user knows what
    // they're doing.
    std::string VisualStudioDir;
    const auto &MSVC = static_cast<const toolchains::MSVCToolChain &>(TC);
    if (MSVC.getVisualStudioInstallDir(VisualStudioDir)) {
      SmallString<128> LibDir(VisualStudioDir);
      llvm::sys::path::append(LibDir, "VC", "lib");
      switch (MSVC.getArch()) {
      case llvm::Triple::x86:
        // x86 just puts the libraries directly in lib
        break;
      case llvm::Triple::x86_64:
        llvm::sys::path::append(LibDir, "amd64");
        break;
      case llvm::Triple::arm:
        llvm::sys::path::append(LibDir, "arm");
        break;
      default:
        break;
      }
      CmdArgs.push_back(
          Args.MakeArgString(std::string("-libpath:") + LibDir.c_str()));

      if (MSVC.useUniversalCRT(VisualStudioDir)) {
        std::string UniversalCRTLibPath;
        if (MSVC.getUniversalCRTLibraryPath(UniversalCRTLibPath))
          CmdArgs.push_back(Args.MakeArgString(std::string("-libpath:") +
                                               UniversalCRTLibPath.c_str()));
      }
    }

    std::string WindowsSdkLibPath;
    if (MSVC.getWindowsSDKLibraryPath(WindowsSdkLibPath))
      CmdArgs.push_back(Args.MakeArgString(std::string("-libpath:") +
                                           WindowsSdkLibPath.c_str()));
  }

  if (!C.getDriver().IsCLMode() && Args.hasArg(options::OPT_L))
    for (const auto &LibPath : Args.getAllArgValues(options::OPT_L))
      CmdArgs.push_back(Args.MakeArgString("-libpath:" + LibPath));

  CmdArgs.push_back("-nologo");

  if (Args.hasArg(options::OPT_g_Group, options::OPT__SLASH_Z7,
                  options::OPT__SLASH_Zd))
    CmdArgs.push_back("-debug");

  bool DLL = Args.hasArg(options::OPT__SLASH_LD, options::OPT__SLASH_LDd,
                         options::OPT_shared);
  if (DLL) {
    CmdArgs.push_back(Args.MakeArgString("-dll"));

    SmallString<128> ImplibName(Output.getFilename());
    llvm::sys::path::replace_extension(ImplibName, "lib");
    CmdArgs.push_back(Args.MakeArgString(std::string("-implib:") + ImplibName));
  }

  if (TC.getSanitizerArgs().needsAsanRt()) {
    CmdArgs.push_back(Args.MakeArgString("-debug"));
    CmdArgs.push_back(Args.MakeArgString("-incremental:no"));
    if (Args.hasArg(options::OPT__SLASH_MD, options::OPT__SLASH_MDd)) {
      for (const auto &Lib : {"asan_dynamic", "asan_dynamic_runtime_thunk"})
        CmdArgs.push_back(TC.getCompilerRTArgString(Args, Lib));
      // Make sure the dynamic runtime thunk is not optimized out at link time
      // to ensure proper SEH handling.
      CmdArgs.push_back(Args.MakeArgString("-include:___asan_seh_interceptor"));
    } else if (DLL) {
      CmdArgs.push_back(TC.getCompilerRTArgString(Args, "asan_dll_thunk"));
    } else {
      for (const auto &Lib : {"asan", "asan_cxx"})
        CmdArgs.push_back(TC.getCompilerRTArgString(Args, Lib));
    }
  }

  Args.AddAllArgValues(CmdArgs, options::OPT__SLASH_link);

  if (Args.hasFlag(options::OPT_fopenmp, options::OPT_fopenmp_EQ,
                   options::OPT_fno_openmp, false)) {
    CmdArgs.push_back("-nodefaultlib:vcomp.lib");
    CmdArgs.push_back("-nodefaultlib:vcompd.lib");
    CmdArgs.push_back(Args.MakeArgString(std::string("-libpath:") +
                                         TC.getDriver().Dir + "/../lib"));
    switch (TC.getDriver().getOpenMPRuntime(Args)) {
    case Driver::OMPRT_OMP:
      CmdArgs.push_back("-defaultlib:libomp.lib");
      break;
    case Driver::OMPRT_IOMP5:
      CmdArgs.push_back("-defaultlib:libiomp5md.lib");
      break;
    case Driver::OMPRT_GOMP:
      break;
    case Driver::OMPRT_Unknown:
      // Already diagnosed.
      break;
    }
  }

  // Add compiler-rt lib in case if it was explicitly
  // specified as an argument for --rtlib option.
  if (!Args.hasArg(options::OPT_nostdlib)) {
    AddRunTimeLibs(TC, TC.getDriver(), CmdArgs, Args);
  }

  // Add filenames, libraries, and other linker inputs.
  for (const auto &Input : Inputs) {
    if (Input.isFilename()) {
      CmdArgs.push_back(Input.getFilename());
      continue;
    }

    const Arg &A = Input.getInputArg();

    // Render -l options differently for the MSVC linker.
    if (A.getOption().matches(options::OPT_l)) {
      StringRef Lib = A.getValue();
      const char *LinkLibArg;
      if (Lib.endswith(".lib"))
        LinkLibArg = Args.MakeArgString(Lib);
      else
        LinkLibArg = Args.MakeArgString(Lib + ".lib");
      CmdArgs.push_back(LinkLibArg);
      continue;
    }

    // Otherwise, this is some other kind of linker input option like -Wl, -z,
    // or -L. Render it, even if MSVC doesn't understand it.
    A.renderAsInput(Args, CmdArgs);
  }

  TC.addProfileRTLibs(Args, CmdArgs);

  // We need to special case some linker paths.  In the case of lld, we need to
  // translate 'lld' into 'lld-link', and in the case of the regular msvc
  // linker, we need to use a special search algorithm.
  llvm::SmallString<128> linkPath;
  StringRef Linker = Args.getLastArgValue(options::OPT_fuse_ld_EQ, "link");
  if (Linker.equals_lower("lld"))
    Linker = "lld-link";

  if (Linker.equals_lower("link")) {
    // If we're using the MSVC linker, it's not sufficient to just use link
    // from the program PATH, because other environments like GnuWin32 install
    // their own link.exe which may come first.
    linkPath = FindVisualStudioExecutable(TC, "link.exe",
                                          C.getDriver().getClangProgramPath());
  } else {
    linkPath = Linker;
    llvm::sys::path::replace_extension(linkPath, "exe");
    linkPath = TC.GetProgramPath(linkPath.c_str());
  }

  const char *Exec = Args.MakeArgString(linkPath);
  C.addCommand(llvm::make_unique<Command>(JA, *this, Exec, CmdArgs, Inputs));
}

void visualstudio::Compiler::ConstructJob(Compilation &C, const JobAction &JA,
                                          const InputInfo &Output,
                                          const InputInfoList &Inputs,
                                          const ArgList &Args,
                                          const char *LinkingOutput) const {
  C.addCommand(GetCommand(C, JA, Output, Inputs, Args, LinkingOutput));
}

std::unique_ptr<Command> visualstudio::Compiler::GetCommand(
    Compilation &C, const JobAction &JA, const InputInfo &Output,
    const InputInfoList &Inputs, const ArgList &Args,
    const char *LinkingOutput) const {
  ArgStringList CmdArgs;
  CmdArgs.push_back("/nologo");
  CmdArgs.push_back("/c");  // Compile only.
  CmdArgs.push_back("/W0"); // No warnings.

  // The goal is to be able to invoke this tool correctly based on
  // any flag accepted by clang-cl.

  // These are spelled the same way in clang and cl.exe,.
  Args.AddAllArgs(CmdArgs, {options::OPT_D, options::OPT_U, options::OPT_I});

  // Optimization level.
  if (Arg *A = Args.getLastArg(options::OPT_fbuiltin, options::OPT_fno_builtin))
    CmdArgs.push_back(A->getOption().getID() == options::OPT_fbuiltin ? "/Oi"
                                                                      : "/Oi-");
  if (Arg *A = Args.getLastArg(options::OPT_O, options::OPT_O0)) {
    if (A->getOption().getID() == options::OPT_O0) {
      CmdArgs.push_back("/Od");
    } else {
      CmdArgs.push_back("/Og");

      StringRef OptLevel = A->getValue();
      if (OptLevel == "s" || OptLevel == "z")
        CmdArgs.push_back("/Os");
      else
        CmdArgs.push_back("/Ot");

      CmdArgs.push_back("/Ob2");
    }
  }
  if (Arg *A = Args.getLastArg(options::OPT_fomit_frame_pointer,
                               options::OPT_fno_omit_frame_pointer))
    CmdArgs.push_back(A->getOption().getID() == options::OPT_fomit_frame_pointer
                          ? "/Oy"
                          : "/Oy-");
  if (!Args.hasArg(options::OPT_fwritable_strings))
    CmdArgs.push_back("/GF");

  // Flags for which clang-cl has an alias.
  // FIXME: How can we ensure this stays in sync with relevant clang-cl options?

  if (Args.hasFlag(options::OPT__SLASH_GR_, options::OPT__SLASH_GR,
                   /*default=*/false))
    CmdArgs.push_back("/GR-");

  if (Args.hasFlag(options::OPT__SLASH_GS_, options::OPT__SLASH_GS,
                   /*default=*/false))
    CmdArgs.push_back("/GS-");

  if (Arg *A = Args.getLastArg(options::OPT_ffunction_sections,
                               options::OPT_fno_function_sections))
    CmdArgs.push_back(A->getOption().getID() == options::OPT_ffunction_sections
                          ? "/Gy"
                          : "/Gy-");
  if (Arg *A = Args.getLastArg(options::OPT_fdata_sections,
                               options::OPT_fno_data_sections))
    CmdArgs.push_back(
        A->getOption().getID() == options::OPT_fdata_sections ? "/Gw" : "/Gw-");
  if (Args.hasArg(options::OPT_fsyntax_only))
    CmdArgs.push_back("/Zs");
  if (Args.hasArg(options::OPT_g_Flag, options::OPT_gline_tables_only,
                  options::OPT__SLASH_Z7))
    CmdArgs.push_back("/Z7");

  std::vector<std::string> Includes =
      Args.getAllArgValues(options::OPT_include);
  for (const auto &Include : Includes)
    CmdArgs.push_back(Args.MakeArgString(std::string("/FI") + Include));

  // Flags that can simply be passed through.
  Args.AddAllArgs(CmdArgs, options::OPT__SLASH_LD);
  Args.AddAllArgs(CmdArgs, options::OPT__SLASH_LDd);
  Args.AddAllArgs(CmdArgs, options::OPT__SLASH_GX);
  Args.AddAllArgs(CmdArgs, options::OPT__SLASH_GX_);
  Args.AddAllArgs(CmdArgs, options::OPT__SLASH_EH);
  Args.AddAllArgs(CmdArgs, options::OPT__SLASH_Zl);

  // The order of these flags is relevant, so pick the last one.
  if (Arg *A = Args.getLastArg(options::OPT__SLASH_MD, options::OPT__SLASH_MDd,
                               options::OPT__SLASH_MT, options::OPT__SLASH_MTd))
    A->render(Args, CmdArgs);

  // Pass through all unknown arguments so that the fallback command can see
  // them too.
  Args.AddAllArgs(CmdArgs, options::OPT_UNKNOWN);

  // Input filename.
  assert(Inputs.size() == 1);
  const InputInfo &II = Inputs[0];
  assert(II.getType() == types::TY_C || II.getType() == types::TY_CXX);
  CmdArgs.push_back(II.getType() == types::TY_C ? "/Tc" : "/Tp");
  if (II.isFilename())
    CmdArgs.push_back(II.getFilename());
  else
    II.getInputArg().renderAsInput(Args, CmdArgs);

  // Output filename.
  assert(Output.getType() == types::TY_Object);
  const char *Fo =
      Args.MakeArgString(std::string("/Fo") + Output.getFilename());
  CmdArgs.push_back(Fo);

  const Driver &D = getToolChain().getDriver();
  std::string Exec = FindVisualStudioExecutable(getToolChain(), "cl.exe",
                                                D.getClangProgramPath());
  return llvm::make_unique<Command>(JA, *this, Args.MakeArgString(Exec),
                                    CmdArgs, Inputs);
}

/// MinGW Tools
void MinGW::Assembler::ConstructJob(Compilation &C, const JobAction &JA,
                                    const InputInfo &Output,
                                    const InputInfoList &Inputs,
                                    const ArgList &Args,
                                    const char *LinkingOutput) const {
  claimNoWarnArgs(Args);
  ArgStringList CmdArgs;

  if (getToolChain().getArch() == llvm::Triple::x86) {
    CmdArgs.push_back("--32");
  } else if (getToolChain().getArch() == llvm::Triple::x86_64) {
    CmdArgs.push_back("--64");
  }

  Args.AddAllArgValues(CmdArgs, options::OPT_Wa_COMMA, options::OPT_Xassembler);

  CmdArgs.push_back("-o");
  CmdArgs.push_back(Output.getFilename());

  for (const auto &II : Inputs)
    CmdArgs.push_back(II.getFilename());

  const char *Exec = Args.MakeArgString(getToolChain().GetProgramPath("as"));
  C.addCommand(llvm::make_unique<Command>(JA, *this, Exec, CmdArgs, Inputs));

  if (Args.hasArg(options::OPT_gsplit_dwarf))
    SplitDebugInfo(getToolChain(), C, *this, JA, Args, Output,
                   SplitDebugName(Args, Inputs[0]));
}

void MinGW::Linker::AddLibGCC(const ArgList &Args,
                              ArgStringList &CmdArgs) const {
  if (Args.hasArg(options::OPT_mthreads))
    CmdArgs.push_back("-lmingwthrd");
  CmdArgs.push_back("-lmingw32");

  // Make use of compiler-rt if --rtlib option is used
  ToolChain::RuntimeLibType RLT = getToolChain().GetRuntimeLibType(Args);
  if (RLT == ToolChain::RLT_Libgcc) {
    bool Static = Args.hasArg(options::OPT_static_libgcc) ||
                  Args.hasArg(options::OPT_static);
    bool Shared = Args.hasArg(options::OPT_shared);
    bool CXX = getToolChain().getDriver().CCCIsCXX();

    if (Static || (!CXX && !Shared)) {
      CmdArgs.push_back("-lgcc");
      CmdArgs.push_back("-lgcc_eh");
    } else {
      CmdArgs.push_back("-lgcc_s");
      CmdArgs.push_back("-lgcc");
    }
  } else {
    AddRunTimeLibs(getToolChain(), getToolChain().getDriver(), CmdArgs, Args);
  }

  CmdArgs.push_back("-lmoldname");
  CmdArgs.push_back("-lmingwex");
  CmdArgs.push_back("-lmsvcrt");
}

void MinGW::Linker::ConstructJob(Compilation &C, const JobAction &JA,
                                 const InputInfo &Output,
                                 const InputInfoList &Inputs,
                                 const ArgList &Args,
                                 const char *LinkingOutput) const {
  const ToolChain &TC = getToolChain();
  const Driver &D = TC.getDriver();
  // const SanitizerArgs &Sanitize = TC.getSanitizerArgs();

  ArgStringList CmdArgs;

  // Silence warning for "clang -g foo.o -o foo"
  Args.ClaimAllArgs(options::OPT_g_Group);
  // and "clang -emit-llvm foo.o -o foo"
  Args.ClaimAllArgs(options::OPT_emit_llvm);
  // and for "clang -w foo.o -o foo". Other warning options are already
  // handled somewhere else.
  Args.ClaimAllArgs(options::OPT_w);

  StringRef LinkerName = Args.getLastArgValue(options::OPT_fuse_ld_EQ, "ld");
  if (LinkerName.equals_lower("lld")) {
    CmdArgs.push_back("-flavor");
    CmdArgs.push_back("gnu");
  } else if (!LinkerName.equals_lower("ld")) {
    D.Diag(diag::err_drv_unsupported_linker) << LinkerName;
  }

  if (!D.SysRoot.empty())
    CmdArgs.push_back(Args.MakeArgString("--sysroot=" + D.SysRoot));

  if (Args.hasArg(options::OPT_s))
    CmdArgs.push_back("-s");

  CmdArgs.push_back("-m");
  if (TC.getArch() == llvm::Triple::x86)
    CmdArgs.push_back("i386pe");
  if (TC.getArch() == llvm::Triple::x86_64)
    CmdArgs.push_back("i386pep");
  if (TC.getArch() == llvm::Triple::arm)
    CmdArgs.push_back("thumb2pe");

  if (Args.hasArg(options::OPT_mwindows)) {
    CmdArgs.push_back("--subsystem");
    CmdArgs.push_back("windows");
  } else if (Args.hasArg(options::OPT_mconsole)) {
    CmdArgs.push_back("--subsystem");
    CmdArgs.push_back("console");
  }

  if (Args.hasArg(options::OPT_static))
    CmdArgs.push_back("-Bstatic");
  else {
    if (Args.hasArg(options::OPT_mdll))
      CmdArgs.push_back("--dll");
    else if (Args.hasArg(options::OPT_shared))
      CmdArgs.push_back("--shared");
    CmdArgs.push_back("-Bdynamic");
    if (Args.hasArg(options::OPT_mdll) || Args.hasArg(options::OPT_shared)) {
      CmdArgs.push_back("-e");
      if (TC.getArch() == llvm::Triple::x86)
        CmdArgs.push_back("_DllMainCRTStartup@12");
      else
        CmdArgs.push_back("DllMainCRTStartup");
      CmdArgs.push_back("--enable-auto-image-base");
    }
  }

  CmdArgs.push_back("-o");
  CmdArgs.push_back(Output.getFilename());

  Args.AddAllArgs(CmdArgs, options::OPT_e);
  // FIXME: add -N, -n flags
  Args.AddLastArg(CmdArgs, options::OPT_r);
  Args.AddLastArg(CmdArgs, options::OPT_s);
  Args.AddLastArg(CmdArgs, options::OPT_t);
  Args.AddAllArgs(CmdArgs, options::OPT_u_Group);
  Args.AddLastArg(CmdArgs, options::OPT_Z_Flag);

  if (!Args.hasArg(options::OPT_nostdlib, options::OPT_nostartfiles)) {
    if (Args.hasArg(options::OPT_shared) || Args.hasArg(options::OPT_mdll)) {
      CmdArgs.push_back(Args.MakeArgString(TC.GetFilePath("dllcrt2.o")));
    } else {
      if (Args.hasArg(options::OPT_municode))
        CmdArgs.push_back(Args.MakeArgString(TC.GetFilePath("crt2u.o")));
      else
        CmdArgs.push_back(Args.MakeArgString(TC.GetFilePath("crt2.o")));
    }
    if (Args.hasArg(options::OPT_pg))
      CmdArgs.push_back(Args.MakeArgString(TC.GetFilePath("gcrt2.o")));
    CmdArgs.push_back(Args.MakeArgString(TC.GetFilePath("crtbegin.o")));
  }

  Args.AddAllArgs(CmdArgs, options::OPT_L);
  TC.AddFilePathLibArgs(Args, CmdArgs);
  AddLinkerInputs(TC, Inputs, Args, CmdArgs, JA);

  // TODO: Add ASan stuff here

  // TODO: Add profile stuff here

  if (D.CCCIsCXX() &&
      !Args.hasArg(options::OPT_nostdlib, options::OPT_nodefaultlibs)) {
    bool OnlyLibstdcxxStatic = Args.hasArg(options::OPT_static_libstdcxx) &&
                               !Args.hasArg(options::OPT_static);
    if (OnlyLibstdcxxStatic)
      CmdArgs.push_back("-Bstatic");
    TC.AddCXXStdlibLibArgs(Args, CmdArgs);
    if (OnlyLibstdcxxStatic)
      CmdArgs.push_back("-Bdynamic");
  }

  if (!Args.hasArg(options::OPT_nostdlib)) {
    if (!Args.hasArg(options::OPT_nodefaultlibs)) {
      if (Args.hasArg(options::OPT_static))
        CmdArgs.push_back("--start-group");

      if (Args.hasArg(options::OPT_fstack_protector) ||
          Args.hasArg(options::OPT_fstack_protector_strong) ||
          Args.hasArg(options::OPT_fstack_protector_all)) {
        CmdArgs.push_back("-lssp_nonshared");
        CmdArgs.push_back("-lssp");
      }
      if (Args.hasArg(options::OPT_fopenmp))
        CmdArgs.push_back("-lgomp");

      AddLibGCC(Args, CmdArgs);

      if (Args.hasArg(options::OPT_pg))
        CmdArgs.push_back("-lgmon");

      if (Args.hasArg(options::OPT_pthread))
        CmdArgs.push_back("-lpthread");

      // add system libraries
      if (Args.hasArg(options::OPT_mwindows)) {
        CmdArgs.push_back("-lgdi32");
        CmdArgs.push_back("-lcomdlg32");
      }
      CmdArgs.push_back("-ladvapi32");
      CmdArgs.push_back("-lshell32");
      CmdArgs.push_back("-luser32");
      CmdArgs.push_back("-lkernel32");

      if (Args.hasArg(options::OPT_static))
        CmdArgs.push_back("--end-group");
      else if (!LinkerName.equals_lower("lld"))
        AddLibGCC(Args, CmdArgs);
    }

    if (!Args.hasArg(options::OPT_nostartfiles)) {
      // Add crtfastmath.o if available and fast math is enabled.
      TC.AddFastMathRuntimeIfAvailable(Args, CmdArgs);

      CmdArgs.push_back(Args.MakeArgString(TC.GetFilePath("crtend.o")));
    }
  }
  const char *Exec = Args.MakeArgString(TC.GetProgramPath(LinkerName.data()));
  C.addCommand(llvm::make_unique<Command>(JA, *this, Exec, CmdArgs, Inputs));
}

/// XCore Tools
// We pass assemble and link construction to the xcc tool.

void XCore::Assembler::ConstructJob(Compilation &C, const JobAction &JA,
                                    const InputInfo &Output,
                                    const InputInfoList &Inputs,
                                    const ArgList &Args,
                                    const char *LinkingOutput) const {
  claimNoWarnArgs(Args);
  ArgStringList CmdArgs;

  CmdArgs.push_back("-o");
  CmdArgs.push_back(Output.getFilename());

  CmdArgs.push_back("-c");

  if (Args.hasArg(options::OPT_v))
    CmdArgs.push_back("-v");

  if (Arg *A = Args.getLastArg(options::OPT_g_Group))
    if (!A->getOption().matches(options::OPT_g0))
      CmdArgs.push_back("-g");

  if (Args.hasFlag(options::OPT_fverbose_asm, options::OPT_fno_verbose_asm,
                   false))
    CmdArgs.push_back("-fverbose-asm");

  Args.AddAllArgValues(CmdArgs, options::OPT_Wa_COMMA, options::OPT_Xassembler);

  for (const auto &II : Inputs)
    CmdArgs.push_back(II.getFilename());

  const char *Exec = Args.MakeArgString(getToolChain().GetProgramPath("xcc"));
  C.addCommand(llvm::make_unique<Command>(JA, *this, Exec, CmdArgs, Inputs));
}

void XCore::Linker::ConstructJob(Compilation &C, const JobAction &JA,
                                 const InputInfo &Output,
                                 const InputInfoList &Inputs,
                                 const ArgList &Args,
                                 const char *LinkingOutput) const {
  ArgStringList CmdArgs;

  if (Output.isFilename()) {
    CmdArgs.push_back("-o");
    CmdArgs.push_back(Output.getFilename());
  } else {
    assert(Output.isNothing() && "Invalid output.");
  }

  if (Args.hasArg(options::OPT_v))
    CmdArgs.push_back("-v");

  // Pass -fexceptions through to the linker if it was present.
  if (Args.hasFlag(options::OPT_fexceptions, options::OPT_fno_exceptions,
                   false))
    CmdArgs.push_back("-fexceptions");

  AddLinkerInputs(getToolChain(), Inputs, Args, CmdArgs, JA);

  const char *Exec = Args.MakeArgString(getToolChain().GetProgramPath("xcc"));
  C.addCommand(llvm::make_unique<Command>(JA, *this, Exec, CmdArgs, Inputs));
}

void CrossWindows::Assembler::ConstructJob(Compilation &C, const JobAction &JA,
                                           const InputInfo &Output,
                                           const InputInfoList &Inputs,
                                           const ArgList &Args,
                                           const char *LinkingOutput) const {
  claimNoWarnArgs(Args);
  const auto &TC =
      static_cast<const toolchains::CrossWindowsToolChain &>(getToolChain());
  ArgStringList CmdArgs;
  const char *Exec;

  switch (TC.getArch()) {
  default:
    llvm_unreachable("unsupported architecture");
  case llvm::Triple::arm:
  case llvm::Triple::thumb:
    break;
  case llvm::Triple::x86:
    CmdArgs.push_back("--32");
    break;
  case llvm::Triple::x86_64:
    CmdArgs.push_back("--64");
    break;
  }

  Args.AddAllArgValues(CmdArgs, options::OPT_Wa_COMMA, options::OPT_Xassembler);

  CmdArgs.push_back("-o");
  CmdArgs.push_back(Output.getFilename());

  for (const auto &Input : Inputs)
    CmdArgs.push_back(Input.getFilename());

  const std::string Assembler = TC.GetProgramPath("as");
  Exec = Args.MakeArgString(Assembler);

  C.addCommand(llvm::make_unique<Command>(JA, *this, Exec, CmdArgs, Inputs));
}

void CrossWindows::Linker::ConstructJob(Compilation &C, const JobAction &JA,
                                        const InputInfo &Output,
                                        const InputInfoList &Inputs,
                                        const ArgList &Args,
                                        const char *LinkingOutput) const {
  const auto &TC =
      static_cast<const toolchains::CrossWindowsToolChain &>(getToolChain());
  const llvm::Triple &T = TC.getTriple();
  const Driver &D = TC.getDriver();
  SmallString<128> EntryPoint;
  ArgStringList CmdArgs;
  const char *Exec;

  // Silence warning for "clang -g foo.o -o foo"
  Args.ClaimAllArgs(options::OPT_g_Group);
  // and "clang -emit-llvm foo.o -o foo"
  Args.ClaimAllArgs(options::OPT_emit_llvm);
  // and for "clang -w foo.o -o foo"
  Args.ClaimAllArgs(options::OPT_w);
  // Other warning options are already handled somewhere else.

  if (!D.SysRoot.empty())
    CmdArgs.push_back(Args.MakeArgString("--sysroot=" + D.SysRoot));

  if (Args.hasArg(options::OPT_pie))
    CmdArgs.push_back("-pie");
  if (Args.hasArg(options::OPT_rdynamic))
    CmdArgs.push_back("-export-dynamic");
  if (Args.hasArg(options::OPT_s))
    CmdArgs.push_back("--strip-all");

  CmdArgs.push_back("-m");
  switch (TC.getArch()) {
  default:
    llvm_unreachable("unsupported architecture");
  case llvm::Triple::arm:
  case llvm::Triple::thumb:
    // FIXME: this is incorrect for WinCE
    CmdArgs.push_back("thumb2pe");
    break;
  case llvm::Triple::x86:
    CmdArgs.push_back("i386pe");
    EntryPoint.append("_");
    break;
  case llvm::Triple::x86_64:
    CmdArgs.push_back("i386pep");
    break;
  }

  if (Args.hasArg(options::OPT_shared)) {
    switch (T.getArch()) {
    default:
      llvm_unreachable("unsupported architecture");
    case llvm::Triple::arm:
    case llvm::Triple::thumb:
    case llvm::Triple::x86_64:
      EntryPoint.append("_DllMainCRTStartup");
      break;
    case llvm::Triple::x86:
      EntryPoint.append("_DllMainCRTStartup@12");
      break;
    }

    CmdArgs.push_back("-shared");
    CmdArgs.push_back("-Bdynamic");

    CmdArgs.push_back("--enable-auto-image-base");

    CmdArgs.push_back("--entry");
    CmdArgs.push_back(Args.MakeArgString(EntryPoint));
  } else {
    EntryPoint.append("mainCRTStartup");

    CmdArgs.push_back(Args.hasArg(options::OPT_static) ? "-Bstatic"
                                                       : "-Bdynamic");

    if (!Args.hasArg(options::OPT_nostdlib, options::OPT_nostartfiles)) {
      CmdArgs.push_back("--entry");
      CmdArgs.push_back(Args.MakeArgString(EntryPoint));
    }

    // FIXME: handle subsystem
  }

  // NOTE: deal with multiple definitions on Windows (e.g. COMDAT)
  CmdArgs.push_back("--allow-multiple-definition");

  CmdArgs.push_back("-o");
  CmdArgs.push_back(Output.getFilename());

  if (Args.hasArg(options::OPT_shared) || Args.hasArg(options::OPT_rdynamic)) {
    SmallString<261> ImpLib(Output.getFilename());
    llvm::sys::path::replace_extension(ImpLib, ".lib");

    CmdArgs.push_back("--out-implib");
    CmdArgs.push_back(Args.MakeArgString(ImpLib));
  }

  if (!Args.hasArg(options::OPT_nostdlib, options::OPT_nostartfiles)) {
    const std::string CRTPath(D.SysRoot + "/usr/lib/");
    const char *CRTBegin;

    CRTBegin =
        Args.hasArg(options::OPT_shared) ? "crtbeginS.obj" : "crtbegin.obj";
    CmdArgs.push_back(Args.MakeArgString(CRTPath + CRTBegin));
  }

  Args.AddAllArgs(CmdArgs, options::OPT_L);
  TC.AddFilePathLibArgs(Args, CmdArgs);
  AddLinkerInputs(TC, Inputs, Args, CmdArgs, JA);

  if (D.CCCIsCXX() && !Args.hasArg(options::OPT_nostdlib) &&
      !Args.hasArg(options::OPT_nodefaultlibs)) {
    bool StaticCXX = Args.hasArg(options::OPT_static_libstdcxx) &&
                     !Args.hasArg(options::OPT_static);
    if (StaticCXX)
      CmdArgs.push_back("-Bstatic");
    TC.AddCXXStdlibLibArgs(Args, CmdArgs);
    if (StaticCXX)
      CmdArgs.push_back("-Bdynamic");
  }

  if (!Args.hasArg(options::OPT_nostdlib)) {
    if (!Args.hasArg(options::OPT_nodefaultlibs)) {
      // TODO handle /MT[d] /MD[d]
      CmdArgs.push_back("-lmsvcrt");
      AddRunTimeLibs(TC, D, CmdArgs, Args);
    }
  }

  if (TC.getSanitizerArgs().needsAsanRt()) {
    // TODO handle /MT[d] /MD[d]
    if (Args.hasArg(options::OPT_shared)) {
      CmdArgs.push_back(TC.getCompilerRTArgString(Args, "asan_dll_thunk"));
    } else {
      for (const auto &Lib : {"asan_dynamic", "asan_dynamic_runtime_thunk"})
        CmdArgs.push_back(TC.getCompilerRTArgString(Args, Lib));
      // Make sure the dynamic runtime thunk is not optimized out at link time
      // to ensure proper SEH handling.
      CmdArgs.push_back(Args.MakeArgString("--undefined"));
      CmdArgs.push_back(Args.MakeArgString(TC.getArch() == llvm::Triple::x86
                                               ? "___asan_seh_interceptor"
                                               : "__asan_seh_interceptor"));
    }
  }

  Exec = Args.MakeArgString(TC.GetLinkerPath());

  C.addCommand(llvm::make_unique<Command>(JA, *this, Exec, CmdArgs, Inputs));
}

void tools::SHAVE::Compiler::ConstructJob(Compilation &C, const JobAction &JA,
                                          const InputInfo &Output,
                                          const InputInfoList &Inputs,
                                          const ArgList &Args,
                                          const char *LinkingOutput) const {
  ArgStringList CmdArgs;
  assert(Inputs.size() == 1);
  const InputInfo &II = Inputs[0];
  assert(II.getType() == types::TY_C || II.getType() == types::TY_CXX ||
         II.getType() == types::TY_PP_CXX);

  if (JA.getKind() == Action::PreprocessJobClass) {
    Args.ClaimAllArgs();
    CmdArgs.push_back("-E");
  } else {
    assert(Output.getType() == types::TY_PP_Asm); // Require preprocessed asm.
    CmdArgs.push_back("-S");
    CmdArgs.push_back("-fno-exceptions"); // Always do this even if unspecified.
  }
  CmdArgs.push_back("-DMYRIAD2");

  // Append all -I, -iquote, -isystem paths, defines/undefines,
  // 'f' flags, optimize flags, and warning options.
  // These are spelled the same way in clang and moviCompile.
  Args.AddAllArgs(CmdArgs, {options::OPT_I_Group, options::OPT_clang_i_Group,
                            options::OPT_std_EQ, options::OPT_D, options::OPT_U,
                            options::OPT_f_Group, options::OPT_f_clang_Group,
                            options::OPT_g_Group, options::OPT_M_Group,
                            options::OPT_O_Group, options::OPT_W_Group,
                            options::OPT_mcpu_EQ});

  // If we're producing a dependency file, and assembly is the final action,
  // then the name of the target in the dependency file should be the '.o'
  // file, not the '.s' file produced by this step. For example, instead of
  //  /tmp/mumble.s: mumble.c .../someheader.h
  // the filename on the lefthand side should be "mumble.o"
  if (Args.getLastArg(options::OPT_MF) && !Args.getLastArg(options::OPT_MT) &&
      C.getActions().size() == 1 &&
      C.getActions()[0]->getKind() == Action::AssembleJobClass) {
    Arg *A = Args.getLastArg(options::OPT_o);
    if (A) {
      CmdArgs.push_back("-MT");
      CmdArgs.push_back(Args.MakeArgString(A->getValue()));
    }
  }

  CmdArgs.push_back(II.getFilename());
  CmdArgs.push_back("-o");
  CmdArgs.push_back(Output.getFilename());

  std::string Exec =
      Args.MakeArgString(getToolChain().GetProgramPath("moviCompile"));
  C.addCommand(llvm::make_unique<Command>(JA, *this, Args.MakeArgString(Exec),
                                          CmdArgs, Inputs));
}

void tools::SHAVE::Assembler::ConstructJob(Compilation &C, const JobAction &JA,
                                           const InputInfo &Output,
                                           const InputInfoList &Inputs,
                                           const ArgList &Args,
                                           const char *LinkingOutput) const {
  ArgStringList CmdArgs;

  assert(Inputs.size() == 1);
  const InputInfo &II = Inputs[0];
  assert(II.getType() == types::TY_PP_Asm); // Require preprocessed asm input.
  assert(Output.getType() == types::TY_Object);

  CmdArgs.push_back("-no6thSlotCompression");
  const Arg *CPUArg = Args.getLastArg(options::OPT_mcpu_EQ);
  if (CPUArg)
    CmdArgs.push_back(
        Args.MakeArgString("-cv:" + StringRef(CPUArg->getValue())));
  CmdArgs.push_back("-noSPrefixing");
  CmdArgs.push_back("-a"); // Mystery option.
  Args.AddAllArgValues(CmdArgs, options::OPT_Wa_COMMA, options::OPT_Xassembler);
  for (const Arg *A : Args.filtered(options::OPT_I, options::OPT_isystem)) {
    A->claim();
    CmdArgs.push_back(
        Args.MakeArgString(std::string("-i:") + A->getValue(0)));
  }
  CmdArgs.push_back("-elf"); // Output format.
  CmdArgs.push_back(II.getFilename());
  CmdArgs.push_back(
      Args.MakeArgString(std::string("-o:") + Output.getFilename()));

  std::string Exec =
      Args.MakeArgString(getToolChain().GetProgramPath("moviAsm"));
  C.addCommand(llvm::make_unique<Command>(JA, *this, Args.MakeArgString(Exec),
                                          CmdArgs, Inputs));
}

void tools::Myriad::Linker::ConstructJob(Compilation &C, const JobAction &JA,
                                         const InputInfo &Output,
                                         const InputInfoList &Inputs,
                                         const ArgList &Args,
                                         const char *LinkingOutput) const {
  const auto &TC =
      static_cast<const toolchains::MyriadToolChain &>(getToolChain());
  const llvm::Triple &T = TC.getTriple();
  ArgStringList CmdArgs;
  bool UseStartfiles =
      !Args.hasArg(options::OPT_nostdlib, options::OPT_nostartfiles);
  bool UseDefaultLibs =
      !Args.hasArg(options::OPT_nostdlib, options::OPT_nodefaultlibs);

  if (T.getArch() == llvm::Triple::sparc)
    CmdArgs.push_back("-EB");
  else // SHAVE assumes little-endian, and sparcel is expressly so.
    CmdArgs.push_back("-EL");

  // The remaining logic is mostly like gnutools::Linker::ConstructJob,
  // but we never pass through a --sysroot option and various other bits.
  // For example, there are no sanitizers (yet) nor gold linker.

  // Eat some arguments that may be present but have no effect.
  Args.ClaimAllArgs(options::OPT_g_Group);
  Args.ClaimAllArgs(options::OPT_w);
  Args.ClaimAllArgs(options::OPT_static_libgcc);

  if (Args.hasArg(options::OPT_s)) // Pass the 'strip' option.
    CmdArgs.push_back("-s");

  CmdArgs.push_back("-o");
  CmdArgs.push_back(Output.getFilename());

  if (UseStartfiles) {
    // If you want startfiles, it means you want the builtin crti and crtbegin,
    // but not crt0. Myriad link commands provide their own crt0.o as needed.
    CmdArgs.push_back(Args.MakeArgString(TC.GetFilePath("crti.o")));
    CmdArgs.push_back(Args.MakeArgString(TC.GetFilePath("crtbegin.o")));
  }

  Args.AddAllArgs(CmdArgs, {options::OPT_L, options::OPT_T_Group,
                            options::OPT_e, options::OPT_s, options::OPT_t,
                            options::OPT_Z_Flag, options::OPT_r});

  TC.AddFilePathLibArgs(Args, CmdArgs);

  AddLinkerInputs(getToolChain(), Inputs, Args, CmdArgs, JA);

  if (UseDefaultLibs) {
    if (C.getDriver().CCCIsCXX())
      CmdArgs.push_back("-lstdc++");
    if (T.getOS() == llvm::Triple::RTEMS) {
      CmdArgs.push_back("--start-group");
      CmdArgs.push_back("-lc");
      // You must provide your own "-L" option to enable finding these.
      CmdArgs.push_back("-lrtemscpu");
      CmdArgs.push_back("-lrtemsbsp");
      CmdArgs.push_back("--end-group");
    } else {
      CmdArgs.push_back("-lc");
    }
    CmdArgs.push_back("-lgcc");
  }
  if (UseStartfiles) {
    CmdArgs.push_back(Args.MakeArgString(TC.GetFilePath("crtend.o")));
    CmdArgs.push_back(Args.MakeArgString(TC.GetFilePath("crtn.o")));
  }

  std::string Exec =
      Args.MakeArgString(TC.GetProgramPath("sparc-myriad-elf-ld"));
  C.addCommand(llvm::make_unique<Command>(JA, *this, Args.MakeArgString(Exec),
                                          CmdArgs, Inputs));
}

void PS4cpu::Assemble::ConstructJob(Compilation &C, const JobAction &JA,
                                    const InputInfo &Output,
                                    const InputInfoList &Inputs,
                                    const ArgList &Args,
                                    const char *LinkingOutput) const {
  claimNoWarnArgs(Args);
  ArgStringList CmdArgs;

  Args.AddAllArgValues(CmdArgs, options::OPT_Wa_COMMA, options::OPT_Xassembler);

  CmdArgs.push_back("-o");
  CmdArgs.push_back(Output.getFilename());

  assert(Inputs.size() == 1 && "Unexpected number of inputs.");
  const InputInfo &Input = Inputs[0];
  assert(Input.isFilename() && "Invalid input.");
  CmdArgs.push_back(Input.getFilename());

  const char *Exec =
      Args.MakeArgString(getToolChain().GetProgramPath("orbis-as"));
  C.addCommand(llvm::make_unique<Command>(JA, *this, Exec, CmdArgs, Inputs));
}

static void AddPS4SanitizerArgs(const ToolChain &TC, ArgStringList &CmdArgs) {
  const SanitizerArgs &SanArgs = TC.getSanitizerArgs();
  if (SanArgs.needsUbsanRt()) {
    CmdArgs.push_back("-lSceDbgUBSanitizer_stub_weak");
  }
  if (SanArgs.needsAsanRt()) {
    CmdArgs.push_back("-lSceDbgAddressSanitizer_stub_weak");
  }
}

static void ConstructPS4LinkJob(const Tool &T, Compilation &C,
                                const JobAction &JA, const InputInfo &Output,
                                const InputInfoList &Inputs,
                                const ArgList &Args,
                                const char *LinkingOutput) {
  const toolchains::FreeBSD &ToolChain =
      static_cast<const toolchains::FreeBSD &>(T.getToolChain());
  const Driver &D = ToolChain.getDriver();
  ArgStringList CmdArgs;

  // Silence warning for "clang -g foo.o -o foo"
  Args.ClaimAllArgs(options::OPT_g_Group);
  // and "clang -emit-llvm foo.o -o foo"
  Args.ClaimAllArgs(options::OPT_emit_llvm);
  // and for "clang -w foo.o -o foo". Other warning options are already
  // handled somewhere else.
  Args.ClaimAllArgs(options::OPT_w);

  if (!D.SysRoot.empty())
    CmdArgs.push_back(Args.MakeArgString("--sysroot=" + D.SysRoot));

  if (Args.hasArg(options::OPT_pie))
    CmdArgs.push_back("-pie");

  if (Args.hasArg(options::OPT_rdynamic))
    CmdArgs.push_back("-export-dynamic");
  if (Args.hasArg(options::OPT_shared))
    CmdArgs.push_back("--oformat=so");

  if (Output.isFilename()) {
    CmdArgs.push_back("-o");
    CmdArgs.push_back(Output.getFilename());
  } else {
    assert(Output.isNothing() && "Invalid output.");
  }

  AddPS4SanitizerArgs(ToolChain, CmdArgs);

  Args.AddAllArgs(CmdArgs, options::OPT_L);
  Args.AddAllArgs(CmdArgs, options::OPT_T_Group);
  Args.AddAllArgs(CmdArgs, options::OPT_e);
  Args.AddAllArgs(CmdArgs, options::OPT_s);
  Args.AddAllArgs(CmdArgs, options::OPT_t);
  Args.AddAllArgs(CmdArgs, options::OPT_r);

  if (Args.hasArg(options::OPT_Z_Xlinker__no_demangle))
    CmdArgs.push_back("--no-demangle");

  AddLinkerInputs(ToolChain, Inputs, Args, CmdArgs, JA);

  if (Args.hasArg(options::OPT_pthread)) {
    CmdArgs.push_back("-lpthread");
  }

  const char *Exec = Args.MakeArgString(ToolChain.GetProgramPath("orbis-ld"));

  C.addCommand(llvm::make_unique<Command>(JA, T, Exec, CmdArgs, Inputs));
}

static void ConstructGoldLinkJob(const Tool &T, Compilation &C,
                                 const JobAction &JA, const InputInfo &Output,
                                 const InputInfoList &Inputs,
                                 const ArgList &Args,
                                 const char *LinkingOutput) {
  const toolchains::FreeBSD &ToolChain =
      static_cast<const toolchains::FreeBSD &>(T.getToolChain());
  const Driver &D = ToolChain.getDriver();
  ArgStringList CmdArgs;

  // Silence warning for "clang -g foo.o -o foo"
  Args.ClaimAllArgs(options::OPT_g_Group);
  // and "clang -emit-llvm foo.o -o foo"
  Args.ClaimAllArgs(options::OPT_emit_llvm);
  // and for "clang -w foo.o -o foo". Other warning options are already
  // handled somewhere else.
  Args.ClaimAllArgs(options::OPT_w);

  if (!D.SysRoot.empty())
    CmdArgs.push_back(Args.MakeArgString("--sysroot=" + D.SysRoot));

  if (Args.hasArg(options::OPT_pie))
    CmdArgs.push_back("-pie");

  if (Args.hasArg(options::OPT_static)) {
    CmdArgs.push_back("-Bstatic");
  } else {
    if (Args.hasArg(options::OPT_rdynamic))
      CmdArgs.push_back("-export-dynamic");
    CmdArgs.push_back("--eh-frame-hdr");
    if (Args.hasArg(options::OPT_shared)) {
      CmdArgs.push_back("-Bshareable");
    } else {
      CmdArgs.push_back("-dynamic-linker");
      CmdArgs.push_back("/libexec/ld-elf.so.1");
    }
    CmdArgs.push_back("--enable-new-dtags");
  }

  if (Output.isFilename()) {
    CmdArgs.push_back("-o");
    CmdArgs.push_back(Output.getFilename());
  } else {
    assert(Output.isNothing() && "Invalid output.");
  }

  AddPS4SanitizerArgs(ToolChain, CmdArgs);

  if (!Args.hasArg(options::OPT_nostdlib, options::OPT_nostartfiles)) {
    const char *crt1 = nullptr;
    if (!Args.hasArg(options::OPT_shared)) {
      if (Args.hasArg(options::OPT_pg))
        crt1 = "gcrt1.o";
      else if (Args.hasArg(options::OPT_pie))
        crt1 = "Scrt1.o";
      else
        crt1 = "crt1.o";
    }
    if (crt1)
      CmdArgs.push_back(Args.MakeArgString(ToolChain.GetFilePath(crt1)));

    CmdArgs.push_back(Args.MakeArgString(ToolChain.GetFilePath("crti.o")));

    const char *crtbegin = nullptr;
    if (Args.hasArg(options::OPT_static))
      crtbegin = "crtbeginT.o";
    else if (Args.hasArg(options::OPT_shared) || Args.hasArg(options::OPT_pie))
      crtbegin = "crtbeginS.o";
    else
      crtbegin = "crtbegin.o";

    CmdArgs.push_back(Args.MakeArgString(ToolChain.GetFilePath(crtbegin)));
  }

  Args.AddAllArgs(CmdArgs, options::OPT_L);
  ToolChain.AddFilePathLibArgs(Args, CmdArgs);
  Args.AddAllArgs(CmdArgs, options::OPT_T_Group);
  Args.AddAllArgs(CmdArgs, options::OPT_e);
  Args.AddAllArgs(CmdArgs, options::OPT_s);
  Args.AddAllArgs(CmdArgs, options::OPT_t);
  Args.AddAllArgs(CmdArgs, options::OPT_r);

  if (Args.hasArg(options::OPT_Z_Xlinker__no_demangle))
    CmdArgs.push_back("--no-demangle");

  AddLinkerInputs(ToolChain, Inputs, Args, CmdArgs, JA);

  if (!Args.hasArg(options::OPT_nostdlib, options::OPT_nodefaultlibs)) {
    // For PS4, we always want to pass libm, libstdc++ and libkernel
    // libraries for both C and C++ compilations.
    CmdArgs.push_back("-lkernel");
    if (D.CCCIsCXX()) {
      ToolChain.AddCXXStdlibLibArgs(Args, CmdArgs);
      if (Args.hasArg(options::OPT_pg))
        CmdArgs.push_back("-lm_p");
      else
        CmdArgs.push_back("-lm");
    }
    // FIXME: For some reason GCC passes -lgcc and -lgcc_s before adding
    // the default system libraries. Just mimic this for now.
    if (Args.hasArg(options::OPT_pg))
      CmdArgs.push_back("-lgcc_p");
    else
      CmdArgs.push_back("-lcompiler_rt");
    if (Args.hasArg(options::OPT_static)) {
      CmdArgs.push_back("-lstdc++");
    } else if (Args.hasArg(options::OPT_pg)) {
      CmdArgs.push_back("-lgcc_eh_p");
    } else {
      CmdArgs.push_back("--as-needed");
      CmdArgs.push_back("-lstdc++");
      CmdArgs.push_back("--no-as-needed");
    }

    if (Args.hasArg(options::OPT_pthread)) {
      if (Args.hasArg(options::OPT_pg))
        CmdArgs.push_back("-lpthread_p");
      else
        CmdArgs.push_back("-lpthread");
    }

    if (Args.hasArg(options::OPT_pg)) {
      if (Args.hasArg(options::OPT_shared))
        CmdArgs.push_back("-lc");
      else {
        if (Args.hasArg(options::OPT_static)) {
          CmdArgs.push_back("--start-group");
          CmdArgs.push_back("-lc_p");
          CmdArgs.push_back("-lpthread_p");
          CmdArgs.push_back("--end-group");
        } else {
          CmdArgs.push_back("-lc_p");
        }
      }
      CmdArgs.push_back("-lgcc_p");
    } else {
      if (Args.hasArg(options::OPT_static)) {
        CmdArgs.push_back("--start-group");
        CmdArgs.push_back("-lc");
        CmdArgs.push_back("-lpthread");
        CmdArgs.push_back("--end-group");
      } else {
        CmdArgs.push_back("-lc");
      }
      CmdArgs.push_back("-lcompiler_rt");
    }

    if (Args.hasArg(options::OPT_static)) {
      CmdArgs.push_back("-lstdc++");
    } else if (Args.hasArg(options::OPT_pg)) {
      CmdArgs.push_back("-lgcc_eh_p");
    } else {
      CmdArgs.push_back("--as-needed");
      CmdArgs.push_back("-lstdc++");
      CmdArgs.push_back("--no-as-needed");
    }
  }

  if (!Args.hasArg(options::OPT_nostdlib, options::OPT_nostartfiles)) {
    if (Args.hasArg(options::OPT_shared) || Args.hasArg(options::OPT_pie))
      CmdArgs.push_back(Args.MakeArgString(ToolChain.GetFilePath("crtendS.o")));
    else
      CmdArgs.push_back(Args.MakeArgString(ToolChain.GetFilePath("crtend.o")));
    CmdArgs.push_back(Args.MakeArgString(ToolChain.GetFilePath("crtn.o")));
  }

  const char *Exec =
#ifdef LLVM_ON_WIN32
      Args.MakeArgString(ToolChain.GetProgramPath("orbis-ld.gold"));
#else
      Args.MakeArgString(ToolChain.GetProgramPath("orbis-ld"));
#endif

  C.addCommand(llvm::make_unique<Command>(JA, T, Exec, CmdArgs, Inputs));
}

void PS4cpu::Link::ConstructJob(Compilation &C, const JobAction &JA,
                                const InputInfo &Output,
                                const InputInfoList &Inputs,
                                const ArgList &Args,
                                const char *LinkingOutput) const {
  const toolchains::FreeBSD &ToolChain =
      static_cast<const toolchains::FreeBSD &>(getToolChain());
  const Driver &D = ToolChain.getDriver();
  bool PS4Linker;
  StringRef LinkerOptName;
  if (const Arg *A = Args.getLastArg(options::OPT_fuse_ld_EQ)) {
    LinkerOptName = A->getValue();
    if (LinkerOptName != "ps4" && LinkerOptName != "gold")
      D.Diag(diag::err_drv_unsupported_linker) << LinkerOptName;
  }

  if (LinkerOptName == "gold")
    PS4Linker = false;
  else if (LinkerOptName == "ps4")
    PS4Linker = true;
  else
    PS4Linker = !Args.hasArg(options::OPT_shared);

  if (PS4Linker)
    ConstructPS4LinkJob(*this, C, JA, Output, Inputs, Args, LinkingOutput);
  else
    ConstructGoldLinkJob(*this, C, JA, Output, Inputs, Args, LinkingOutput);
}

void NVPTX::Assembler::ConstructJob(Compilation &C, const JobAction &JA,
                                    const InputInfo &Output,
                                    const InputInfoList &Inputs,
                                    const ArgList &Args,
                                    const char *LinkingOutput) const {
  const auto &TC =
      static_cast<const toolchains::CudaToolChain &>(getToolChain());
  assert(TC.getTriple().isNVPTX() && "Wrong platform");

  // Obtain architecture from the action.
  CudaArch gpu_arch = StringToCudaArch(JA.getOffloadingArch());
  assert(gpu_arch != CudaArch::UNKNOWN &&
         "Device action expected to have an architecture.");

  // Check that our installation's ptxas supports gpu_arch.
  if (!Args.hasArg(options::OPT_no_cuda_version_check)) {
    TC.cudaInstallation().CheckCudaVersionSupportsArch(gpu_arch);
  }

  ArgStringList CmdArgs;
  CmdArgs.push_back(TC.getTriple().isArch64Bit() ? "-m64" : "-m32");
  if (Args.hasFlag(options::OPT_cuda_noopt_device_debug,
                   options::OPT_no_cuda_noopt_device_debug, false)) {
    // ptxas does not accept -g option if optimization is enabled, so
    // we ignore the compiler's -O* options if we want debug info.
    CmdArgs.push_back("-g");
    CmdArgs.push_back("--dont-merge-basicblocks");
    CmdArgs.push_back("--return-at-end");
  } else if (Arg *A = Args.getLastArg(options::OPT_O_Group)) {
    // Map the -O we received to -O{0,1,2,3}.
    //
    // TODO: Perhaps we should map host -O2 to ptxas -O3. -O3 is ptxas's
    // default, so it may correspond more closely to the spirit of clang -O2.

    // -O3 seems like the least-bad option when -Osomething is specified to
    // clang but it isn't handled below.
    StringRef OOpt = "3";
    if (A->getOption().matches(options::OPT_O4) ||
        A->getOption().matches(options::OPT_Ofast))
      OOpt = "3";
    else if (A->getOption().matches(options::OPT_O0))
      OOpt = "0";
    else if (A->getOption().matches(options::OPT_O)) {
      // -Os, -Oz, and -O(anything else) map to -O2, for lack of better options.
      OOpt = llvm::StringSwitch<const char *>(A->getValue())
                 .Case("1", "1")
                 .Case("2", "2")
                 .Case("3", "3")
                 .Case("s", "2")
                 .Case("z", "2")
                 .Default("2");
    }
    CmdArgs.push_back(Args.MakeArgString(llvm::Twine("-O") + OOpt));
  } else {
    // If no -O was passed, pass -O0 to ptxas -- no opt flag should correspond
    // to no optimizations, but ptxas's default is -O3.
    CmdArgs.push_back("-O0");
  }

  // Pass -v to ptxas if it was passed to the driver.
  if (Args.hasArg(options::OPT_v))
    CmdArgs.push_back("-v");

  CmdArgs.push_back("--gpu-name");
  CmdArgs.push_back(Args.MakeArgString(CudaArchToString(gpu_arch)));
  CmdArgs.push_back("--output-file");
  CmdArgs.push_back(Args.MakeArgString(Output.getFilename()));
  for (const auto& II : Inputs)
    CmdArgs.push_back(Args.MakeArgString(II.getFilename()));

  for (const auto& A : Args.getAllArgValues(options::OPT_Xcuda_ptxas))
    CmdArgs.push_back(Args.MakeArgString(A));

  // In OpenMP we need to generate relocatable code.
  if (getToolChain().getOffloadingKind() == ToolChain::OK_OpenMP_Device)
    CmdArgs.push_back("-c");

  const char *Exec = Args.MakeArgString(TC.GetProgramPath("ptxas"));
  C.addCommand(llvm::make_unique<Command>(JA, *this, Exec, CmdArgs, Inputs));
}

// All inputs to this linker must be from CudaDeviceActions, as we need to look
// at the Inputs' Actions in order to figure out which GPU architecture they
// correspond to.
void NVPTX::Linker::ConstructJob(Compilation &C, const JobAction &JA,
                                 const InputInfo &Output,
                                 const InputInfoList &Inputs,
                                 const ArgList &Args,
                                 const char *LinkingOutput) const {
  const auto &TC =
      static_cast<const toolchains::CudaToolChain &>(getToolChain());
  assert(TC.getTriple().isNVPTX() && "Wrong platform");

  ArgStringList CmdArgs;

  // OpenMP uses nvlink to link cubin files. The result will be embedded in the
  // host binary by the host linker.
  assert(TC.getOffloadingKind() != ToolChain::OK_OpenMP_Host &&
         "CUDA toolchain not expected for an OpenMP host device.");
  if (TC.getOffloadingKind() == ToolChain::OK_OpenMP_Device) {

    if (Output.isFilename()) {
      CmdArgs.push_back("-o");
      CmdArgs.push_back(Output.getFilename());
    } else {
      assert(Output.isNothing() && "Invalid output.");
    }

    if (Args.hasArg(options::OPT_g_Flag))
      CmdArgs.push_back("-g");

    if (Args.hasArg(options::OPT_v))
      CmdArgs.push_back("-v");

    std::vector<std::string> gpu_archs =
        Args.getAllArgValues(options::OPT_march_EQ);
    assert(gpu_archs.size() == 1 && "Exactly one GPU Arch required for ptxas.");
    const std::string &gpu_arch = gpu_archs[0];

    CmdArgs.push_back("-arch");
    CmdArgs.push_back(Args.MakeArgString(gpu_arch));

    // add linking against library implementing OpenMP calls on NVPTX target
    CmdArgs.push_back("-lomptarget-nvptx");

    // nvlink relies on the extension used by the input files
    // to decide what to do. Given that ptxas produces cubin files
    // we need to copy the input files to a new file with the right
    // extension.
    // FIXME: this can be efficiently done by specifying a new
    // output type for the assembly action, however this would expose
    // the target details to the driver and maybe we do not want to do
    // that
    for (const auto &II : Inputs) {

      if (II.getType() == types::TY_LLVM_IR ||
          II.getType() == types::TY_LTO_IR ||
          II.getType() == types::TY_LTO_BC ||
          II.getType() == types::TY_LLVM_BC) {
        C.getDriver().Diag(diag::err_drv_no_linker_llvm_support)
            << getToolChain().getTripleString();
        continue;
      }

      // Currently, we only pass the input files to the linker, we do not pass
      // any libraries that may be valid only for the host.
      if (!II.isFilename())
        continue;

      StringRef Name = llvm::sys::path::filename(II.getFilename());
      std::pair<StringRef, StringRef> Split = Name.rsplit('.');
      std::string TmpName =
          C.getDriver().GetTemporaryPath(Split.first, "cubin");

      const char *CubinF =
          C.addTempFile(C.getArgs().MakeArgString(TmpName.c_str()));

      const char *CopyExec = Args.MakeArgString(getToolChain().GetProgramPath(
          C.getDriver().IsCLMode() ? "copy" : "cp"));

      ArgStringList CopyCmdArgs;
      CopyCmdArgs.push_back(II.getFilename());
      CopyCmdArgs.push_back(CubinF);
      C.addCommand(
          llvm::make_unique<Command>(JA, *this, CopyExec, CopyCmdArgs, Inputs));

      CmdArgs.push_back(CubinF);
    }

    AddOpenMPLinkerScript(getToolChain(), C, Output, Inputs, Args, CmdArgs);

    // add paths specified in LIBRARY_PATH environment variable as -L options
    addDirectoryList(Args, CmdArgs, "-L", "LIBRARY_PATH");

    const char *Exec =
        Args.MakeArgString(getToolChain().GetProgramPath("nvlink"));
    C.addCommand(llvm::make_unique<Command>(JA, *this, Exec, CmdArgs, Inputs));
    return;
  }

  CmdArgs.push_back("--cuda");
  CmdArgs.push_back(TC.getTriple().isArch64Bit() ? "-64" : "-32");
  CmdArgs.push_back(Args.MakeArgString("--create"));
  CmdArgs.push_back(Args.MakeArgString(Output.getFilename()));

  for (const auto& II : Inputs) {
    auto *A = II.getAction();
    assert(A->getInputs().size() == 1 &&
           "Device offload action is expected to have a single input");
    const char *gpu_arch_str = A->getOffloadingArch();
    assert(gpu_arch_str &&
           "Device action expected to have associated a GPU architecture!");
    CudaArch gpu_arch = StringToCudaArch(gpu_arch_str);

    // We need to pass an Arch of the form "sm_XX" for cubin files and
    // "compute_XX" for ptx.
    const char *Arch =
        (II.getType() == types::TY_PP_Asm)
            ? CudaVirtualArchToString(VirtualArchForCudaArch(gpu_arch))
            : gpu_arch_str;
    CmdArgs.push_back(Args.MakeArgString(llvm::Twine("--image=profile=") +
                                         Arch + ",file=" + II.getFilename()));
  }

  for (const auto& A : Args.getAllArgValues(options::OPT_Xcuda_fatbinary))
    CmdArgs.push_back(Args.MakeArgString(A));

  const char *Exec = Args.MakeArgString(TC.GetProgramPath("fatbinary"));
  C.addCommand(llvm::make_unique<Command>(JA, *this, Exec, CmdArgs, Inputs));
}<|MERGE_RESOLUTION|>--- conflicted
+++ resolved
@@ -236,26 +236,11 @@
                             const ArgList &Args, ArgStringList &CmdArgs,
                             const JobAction &JA) {
   const Driver &D = TC.getDriver();
-  unsigned NumberOfInputs = Inputs.size();
-
-  // If the current toolchain is an OpenMP host toolchain, we need to ignore
-  // the last inputs - one for each offloading device - as they are going to be
-  // embedded in the fat binary by a custom linker script.
-  if (TC.getOffloadingKind() == ToolChain::OK_OpenMP_Host) {
-    Arg *Tgts = Args.getLastArg(options::OPT_fopenmp_targets_EQ);
-    assert(Tgts && Tgts->getNumValues() &&
-           "OpenMP offloading has to have targets specified.");
-    NumberOfInputs -= Tgts->getNumValues();
-  }
 
   // Add extra linker input arguments which are not treated as inputs
   // (constructed via -Xarch_).
   Args.AddAllArgValues(CmdArgs, options::OPT_Zlinker_input);
 
-<<<<<<< HEAD
-  for (unsigned i = 0; i < NumberOfInputs; ++i) {
-    const auto &II = Inputs[i];
-=======
   for (const auto &II : Inputs) {
     // If the current tool chain refers to an OpenMP offloading host, we should
     // ignore inputs that refer to OpenMP offloading devices - they will be
@@ -265,7 +250,6 @@
           IA->isDeviceOffloading(Action::OFK_OpenMP))
         continue;
 
->>>>>>> 0ace2a2a
     if (!TC.HasNativeLLVMSupport() && types::isLLVMIR(II.getType()))
       // Don't try to pass LLVM inputs unless we have native support.
       D.Diag(diag::err_drv_no_linker_llvm_support) << TC.getTripleString();
@@ -299,99 +283,6 @@
     addDirectoryList(Args, CmdArgs, "-L", "LIBRARY_PATH");
 }
 
-<<<<<<< HEAD
-/// \brief Add OpenMP linker script arguments at the end of the argument list
-/// so that the fat binary is built by embedding each of the device images into
-/// the host. The device images are the last inputs, one for each device and
-/// come in the same order the triples are passed through the fopenmp_targets
-/// option.
-/// The linker script also defines a few symbols required by the code generation
-/// so that the images can be easily retrieved at runtime by the offloading
-/// library. This should be used in tool chains that support linker scripts.
-static void AddOpenMPLinkerScript(const ToolChain &TC, Compilation &C,
-                                  const InputInfo &Output,
-                                  const InputInfoList &Inputs,
-                                  const ArgList &Args, ArgStringList &CmdArgs) {
-
-  // If this is not an OpenMP host toolchain, we don't need to do anything.
-  if (TC.getOffloadingKind() != ToolChain::OK_OpenMP_Host)
-    return;
-
-  // Gather the pairs (target triple)-(file name). The files names are at the
-  // end of the input list. So we do a reverse scanning.
-  SmallVector<std::pair<llvm::Triple, const char *>, 4> Targets;
-
-  Arg *Tgts = Args.getLastArg(options::OPT_fopenmp_targets_EQ);
-  assert(Tgts && Tgts->getNumValues() &&
-         "OpenMP offloading has to have targets specified.");
-
-  auto TriplesIt = Tgts->getValues().end();
-  auto FileNamesIt = Inputs.end();
-  for (unsigned i = 0; i < Tgts->getNumValues(); ++i) {
-    --TriplesIt;
-    --FileNamesIt;
-    Targets.push_back(
-        std::make_pair(llvm::Triple(*TriplesIt), FileNamesIt->getFilename()));
-  }
-
-  // Create temporary linker script
-  StringRef Name = llvm::sys::path::filename(Output.getFilename());
-  std::pair<StringRef, StringRef> Split = Name.rsplit('.');
-  std::string TmpName = C.getDriver().GetTemporaryPath(Split.first, "lk");
-  const char *LKS = C.addTempFile(C.getArgs().MakeArgString(TmpName.c_str()));
-
-  // Open script file in order to write contents
-  std::error_code EC;
-  llvm::raw_fd_ostream Lksf(LKS, EC, llvm::sys::fs::F_None);
-
-  if (EC) {
-    C.getDriver().Diag(clang::diag::err_unable_to_make_temp) << EC.message();
-    return;
-  }
-
-  // Add commands to embed target binaries. We ensure that each section and
-  // image s 16-byte aligned. This is not mandatory, but increases the
-  // likelihood of data to be aligned with a cache block in several main host
-  // machines.
-  Lksf << "TARGET(binary)\n";
-  for (unsigned i = 0; i < Targets.size(); ++i)
-    Lksf << "INPUT(" << Targets[i].second << ")\n";
-
-  Lksf << "SECTIONS\n";
-  Lksf << "{\n";
-  Lksf << "  .omp_offloading :\n";
-  Lksf << "  ALIGN(0x10)\n";
-  Lksf << "  {\n";
-
-  for (unsigned i = 0; i < Targets.size(); ++i) {
-    std::string TgtName(Targets[i].first.getTriple());
-    // std::replace(TgtName.begin(), TgtName.end(), '-', '_');
-    Lksf << "    . = ALIGN(0x10);\n";
-    Lksf << "    PROVIDE_HIDDEN(.omp_offloading.img_start." << TgtName
-         << " = .);\n";
-    Lksf << "    " << Targets[i].second << "\n";
-    Lksf << "    PROVIDE_HIDDEN(.omp_offloading.img_end." << TgtName
-         << " = .);\n";
-  }
-
-  Lksf << "  }\n";
-  // Add commands to define host entries begin and end
-  Lksf << "  .omp_offloading.entries :\n";
-  Lksf << "  ALIGN(0x10)\n";
-  Lksf << "  SUBALIGN(0x01)\n";
-  Lksf << "  {\n";
-  Lksf << "    PROVIDE_HIDDEN(.omp_offloading.entries_begin = .);\n";
-  Lksf << "    *(.omp_offloading.entries)\n";
-  Lksf << "    PROVIDE_HIDDEN(.omp_offloading.entries_end = .);\n";
-  Lksf << "  }\n";
-  Lksf << "}\n";
-  Lksf << "INSERT BEFORE .data\n";
-
-  Lksf.close();
-
-  CmdArgs.push_back("-T");
-  CmdArgs.push_back(LKS);
-=======
 /// Add OpenMP linker script arguments at the end of the argument list so that
 /// the fat binary is built by embedding each of the device images into the
 /// host. The linker script also defines a few symbols required by the code
@@ -514,7 +405,6 @@
   }
 
   Lksf << LksBuffer;
->>>>>>> 0ace2a2a
 }
 
 /// \brief Determine whether Objective-C automated reference counting is
@@ -4023,23 +3913,12 @@
   assert(Inputs.size() >= 1 && "Must have at least one input.");
   const InputInfo &Input = Inputs[0];
   // CUDA compilation may have multiple inputs (source file + results of
-<<<<<<< HEAD
-  // device-side compilations). OpenMP offloading device compile jobs also take
-  // the host IR as an extra input. All other jobs are expected to have exactly
-  // one input.
-  bool IsCuda = types::isCuda(Input.getType());
-  bool IsOpenMPDeviceCompileJob =
-      isa<CompileJobAction>(JA) &&
-      getToolChain().getOffloadingKind() == ToolChain::OK_OpenMP_Device;
-  assert((IsCuda || (IsOpenMPDeviceCompileJob && Inputs.size() == 2) ||
-=======
   // device-side compilations). OpenMP device jobs also take the host IR as a
   // second input. All other jobs are expected to have exactly one
   // input.
   bool IsCuda = JA.isOffloading(Action::OFK_Cuda);
   bool IsOpenMPDevice = JA.isDeviceOffloading(Action::OFK_OpenMP);
   assert((IsCuda || (IsOpenMPDevice && Inputs.size() == 2) ||
->>>>>>> 0ace2a2a
           Inputs.size() == 1) &&
          "Unable to handle multiple inputs.");
 
@@ -4071,12 +3950,6 @@
 
     CmdArgs.push_back("-aux-triple");
     CmdArgs.push_back(Args.MakeArgString(NormalizedTriple));
-  }
-
-  if (getToolChain().getOffloadingKind() == ToolChain::OK_OpenMP_Device) {
-    AuxToolChain = C.getOffloadingHostToolChain();
-    CmdArgs.push_back("-aux-triple");
-    CmdArgs.push_back(Args.MakeArgString(AuxToolChain->getTriple().str()));
   }
 
   if (Triple.isOSWindows() && (Triple.getArch() == llvm::Triple::arm ||
@@ -6252,17 +6125,12 @@
   // device declarations can be identified. Also, -fopenmp-is-device is passed
   // along to tell the frontend that it is generating code for a device, so that
   // only the relevant declarations are emitted.
-<<<<<<< HEAD
-  if (IsOpenMPDeviceCompileJob) {
-=======
   if (IsOpenMPDevice && Inputs.size() == 2) {
->>>>>>> 0ace2a2a
     CmdArgs.push_back("-fopenmp-is-device");
     CmdArgs.push_back("-fopenmp-host-ir-file-path");
     CmdArgs.push_back(Args.MakeArgString(Inputs.back().getFilename()));
   }
 
-<<<<<<< HEAD
   // OpenMP 4.5 standard does not allow to use any declaration in target region
   // unless they are not specified inside of declare target region.
   // Implicit declare target is an extension to enable using
@@ -6279,13 +6147,7 @@
 
   // For all the host OpenMP offloading compile jobs we need to pass the targets
   // information using -fopenmp-targets= option.
-  if (isa<CompileJobAction>(JA) &&
-      getToolChain().getOffloadingKind() == ToolChain::OK_OpenMP_Host) {
-=======
-  // For all the host OpenMP offloading compile jobs we need to pass the targets
-  // information using -fopenmp-targets= option.
   if (isa<CompileJobAction>(JA) && JA.isHostOffloading(Action::OFK_OpenMP)) {
->>>>>>> 0ace2a2a
     SmallString<128> TargetInfo("-fopenmp-targets=");
 
     Arg *Tgts = Args.getLastArg(options::OPT_fopenmp_targets_EQ);
@@ -6928,20 +6790,6 @@
                                   const InputInfoList &Inputs,
                                   const llvm::opt::ArgList &TCArgs,
                                   const char *LinkingOutput) const {
-<<<<<<< HEAD
-
-  // The (un)bundling command looks like this:
-  // clang-offload-bundler -type=bc
-  //   -targets=host-triple,device-triple1,device-triple2
-  //   -inputs=input_file
-  //   -outputs=unbundle_file_host,unbundle_file_tgt1,unbundle_file_tgt2"
-  //   (-unbundle)
-
-  auto BundledFile = Output;
-  auto UnbundledFiles = Inputs;
-
-  bool IsUnbundle = isa<OffloadUnbundlingJobAction>(JA);
-=======
   // The version with only one output is expected to refer to a bundling job.
   assert(isa<OffloadBundlingJobAction>(JA) && "Expecting bundling job!");
 
@@ -6950,51 +6798,11 @@
   //   -targets=host-triple,openmp-triple1,openmp-triple2
   //   -outputs=input_file
   //   -inputs=unbundle_file_host,unbundle_file_tgt1,unbundle_file_tgt2"
->>>>>>> 0ace2a2a
 
   ArgStringList CmdArgs;
 
   // Get the type.
   CmdArgs.push_back(TCArgs.MakeArgString(
-<<<<<<< HEAD
-      Twine("-type=") + types::getTypeTempSuffix(BundledFile.getType())));
-
-  // Get the triples. The order is the same that comes in fopenmp-targets
-  // option.
-  {
-    SmallString<128> Triples;
-    Triples += "-targets=offload-host-";
-    Triples += getToolChain().getTripleString();
-
-    Arg *TargetsArg = TCArgs.getLastArg(options::OPT_fopenmp_targets_EQ);
-    for (auto *A : TargetsArg->getValues()) {
-      // We have to use the string that exactly matches the triple here.
-      llvm::Triple T(A);
-      Triples += ",offload-device-";
-      Triples += T.getTriple();
-    }
-    CmdArgs.push_back(TCArgs.MakeArgString(Triples));
-  }
-
-  // Get bundled file command.
-  CmdArgs.push_back(
-      TCArgs.MakeArgString(Twine(IsUnbundle ? "-inputs=" : "-outputs=") +
-                           BundledFile.getFilename()));
-
-  // Get unbundled files command.
-  {
-    SmallString<128> UB(IsUnbundle ? "-outputs=" : "-inputs=");
-    for (unsigned i = 0; i < UnbundledFiles.size(); ++i) {
-      if (i)
-        UB += ',';
-      UB += UnbundledFiles[i].getFilename();
-    }
-    CmdArgs.push_back(TCArgs.MakeArgString(UB));
-  }
-
-  if (IsUnbundle)
-    CmdArgs.push_back("-unbundle");
-=======
       Twine("-type=") + types::getTypeTempSuffix(Output.getType())));
 
   assert(JA.getInputs().size() == Inputs.size() &&
@@ -7098,7 +6906,6 @@
   }
   CmdArgs.push_back(TCArgs.MakeArgString(UB));
   CmdArgs.push_back("-unbundle");
->>>>>>> 0ace2a2a
 
   // All the inputs are encoded as commands.
   C.addCommand(llvm::make_unique<Command>(
@@ -9996,11 +9803,7 @@
           // Already diagnosed.
           break;
         }
-<<<<<<< HEAD
-        if (getToolChain().getOffloadingKind() == ToolChain::OK_OpenMP_Host)
-=======
         if (JA.isHostOffloading(Action::OFK_OpenMP))
->>>>>>> 0ace2a2a
           CmdArgs.push_back("-lomptarget");
       }
 
@@ -10048,11 +9851,7 @@
   }
 
   // Add OpenMP offloading linker script args if required.
-<<<<<<< HEAD
-  AddOpenMPLinkerScript(getToolChain(), C, Output, Inputs, Args, CmdArgs);
-=======
   AddOpenMPLinkerScript(getToolChain(), C, Output, Inputs, Args, CmdArgs, JA);
->>>>>>> 0ace2a2a
 
   C.addCommand(llvm::make_unique<Command>(JA, *this, Exec, CmdArgs, Inputs));
 }
