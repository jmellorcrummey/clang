//===--- Tools.cpp - Tools Implementations ----------------------*- C++ -*-===//
//
//                     The LLVM Compiler Infrastructure
//
// This file is distributed under the University of Illinois Open Source
// License. See LICENSE.TXT for details.
//
//===----------------------------------------------------------------------===//

#include "Tools.h"
#include "InputInfo.h"
#include "ToolChains.h"
#include "clang/Basic/CharInfo.h"
#include "clang/Basic/LangOptions.h"
#include "clang/Basic/ObjCRuntime.h"
#include "clang/Basic/Version.h"
#include "clang/Config/config.h"
#include "clang/Driver/Action.h"
#include "clang/Driver/Compilation.h"
#include "clang/Driver/Driver.h"
#include "clang/Driver/DriverDiagnostic.h"
#include "clang/Driver/Job.h"
#include "clang/Driver/Options.h"
#include "clang/Driver/SanitizerArgs.h"
#include "clang/Driver/ToolChain.h"
#include "clang/Driver/Util.h"
#include "llvm/ADT/STLExtras.h"
#include "llvm/ADT/SmallString.h"
#include "llvm/ADT/StringExtras.h"
#include "llvm/ADT/StringSwitch.h"
#include "llvm/ADT/Twine.h"
#include "llvm/Option/Arg.h"
#include "llvm/Option/ArgList.h"
#include "llvm/Option/Option.h"
#include "llvm/Support/CodeGen.h"
#include "llvm/Support/Compression.h"
#include "llvm/Support/ErrorHandling.h"
#include "llvm/Support/FileSystem.h"
#include "llvm/Support/Host.h"
#include "llvm/Support/Path.h"
#include "llvm/Support/Process.h"
#include "llvm/Support/Program.h"
#include "llvm/Support/raw_ostream.h"
#include "llvm/Support/TargetParser.h"

#ifdef LLVM_ON_UNIX
#include <unistd.h> // For getuid().
#endif

using namespace clang::driver;
using namespace clang::driver::tools;
using namespace clang;
using namespace llvm::opt;

static void handleTargetFeaturesGroup(const ArgList &Args,
                                      std::vector<const char *> &Features,
                                      OptSpecifier Group) {
  for (const Arg *A : Args.filtered(Group)) {
    StringRef Name = A->getOption().getName();
    A->claim();

    // Skip over "-m".
    assert(Name.startswith("m") && "Invalid feature name.");
    Name = Name.substr(1);

    bool IsNegative = Name.startswith("no-");
    if (IsNegative)
      Name = Name.substr(3);
    Features.push_back(Args.MakeArgString((IsNegative ? "-" : "+") + Name));
  }
}

static const char *getSparcAsmModeForCPU(StringRef Name,
                                         const llvm::Triple &Triple) {
  if (Triple.getArch() == llvm::Triple::sparcv9) {
    return llvm::StringSwitch<const char *>(Name)
          .Case("niagara", "-Av9b")
          .Case("niagara2", "-Av9b")
          .Case("niagara3", "-Av9d")
          .Case("niagara4", "-Av9d")
          .Default("-Av9");
  } else {
    return llvm::StringSwitch<const char *>(Name)
          .Case("v8", "-Av8")
          .Case("supersparc", "-Av8")
          .Case("sparclite", "-Asparclite")
          .Case("f934", "-Asparclite")
          .Case("hypersparc", "-Av8")
          .Case("sparclite86x", "-Asparclite")
          .Case("sparclet", "-Asparclet")
          .Case("tsc701", "-Asparclet")
          .Case("v9", "-Av8plus")
          .Case("ultrasparc", "-Av8plus")
          .Case("ultrasparc3", "-Av8plus")
          .Case("niagara", "-Av8plusb")
          .Case("niagara2", "-Av8plusb")
          .Case("niagara3", "-Av8plusd")
          .Case("niagara4", "-Av8plusd")
          .Case("leon2", "-Av8")
          .Case("at697e", "-Av8")
          .Case("at697f", "-Av8")
          .Case("leon3", "-Av8")
          .Case("ut699", "-Av8")
          .Case("gr712rc", "-Av8")
          .Case("leon4", "-Av8")
          .Case("gr740", "-Av8")
          .Default("-Av8");
  }
}

/// CheckPreprocessingOptions - Perform some validation of preprocessing
/// arguments that is shared with gcc.
static void CheckPreprocessingOptions(const Driver &D, const ArgList &Args) {
  if (Arg *A = Args.getLastArg(options::OPT_C, options::OPT_CC)) {
    if (!Args.hasArg(options::OPT_E) && !Args.hasArg(options::OPT__SLASH_P) &&
        !Args.hasArg(options::OPT__SLASH_EP) && !D.CCCIsCPP()) {
      D.Diag(diag::err_drv_argument_only_allowed_with)
          << A->getBaseArg().getAsString(Args)
          << (D.IsCLMode() ? "/E, /P or /EP" : "-E");
    }
  }
}

/// CheckCodeGenerationOptions - Perform some validation of code generation
/// arguments that is shared with gcc.
static void CheckCodeGenerationOptions(const Driver &D, const ArgList &Args) {
  // In gcc, only ARM checks this, but it seems reasonable to check universally.
  if (Args.hasArg(options::OPT_static))
    if (const Arg *A =
            Args.getLastArg(options::OPT_dynamic, options::OPT_mdynamic_no_pic))
      D.Diag(diag::err_drv_argument_not_allowed_with) << A->getAsString(Args)
                                                      << "-static";
}

// Add backslashes to escape spaces and other backslashes.
// This is used for the space-separated argument list specified with
// the -dwarf-debug-flags option.
static void EscapeSpacesAndBackslashes(const char *Arg,
                                       SmallVectorImpl<char> &Res) {
  for (; *Arg; ++Arg) {
    switch (*Arg) {
    default:
      break;
    case ' ':
    case '\\':
      Res.push_back('\\');
      break;
    }
    Res.push_back(*Arg);
  }
}

// Quote target names for inclusion in GNU Make dependency files.
// Only the characters '$', '#', ' ', '\t' are quoted.
static void QuoteTarget(StringRef Target, SmallVectorImpl<char> &Res) {
  for (unsigned i = 0, e = Target.size(); i != e; ++i) {
    switch (Target[i]) {
    case ' ':
    case '\t':
      // Escape the preceding backslashes
      for (int j = i - 1; j >= 0 && Target[j] == '\\'; --j)
        Res.push_back('\\');

      // Escape the space/tab
      Res.push_back('\\');
      break;
    case '$':
      Res.push_back('$');
      break;
    case '#':
      Res.push_back('\\');
      break;
    default:
      break;
    }

    Res.push_back(Target[i]);
  }
}

static void addDirectoryList(const ArgList &Args, ArgStringList &CmdArgs,
                             const char *ArgName, const char *EnvVar) {
  const char *DirList = ::getenv(EnvVar);
  bool CombinedArg = false;

  if (!DirList)
    return; // Nothing to do.

  StringRef Name(ArgName);
  if (Name.equals("-I") || Name.equals("-L"))
    CombinedArg = true;

  StringRef Dirs(DirList);
  if (Dirs.empty()) // Empty string should not add '.'.
    return;

  StringRef::size_type Delim;
  while ((Delim = Dirs.find(llvm::sys::EnvPathSeparator)) != StringRef::npos) {
    if (Delim == 0) { // Leading colon.
      if (CombinedArg) {
        CmdArgs.push_back(Args.MakeArgString(std::string(ArgName) + "."));
      } else {
        CmdArgs.push_back(ArgName);
        CmdArgs.push_back(".");
      }
    } else {
      if (CombinedArg) {
        CmdArgs.push_back(
            Args.MakeArgString(std::string(ArgName) + Dirs.substr(0, Delim)));
      } else {
        CmdArgs.push_back(ArgName);
        CmdArgs.push_back(Args.MakeArgString(Dirs.substr(0, Delim)));
      }
    }
    Dirs = Dirs.substr(Delim + 1);
  }

  if (Dirs.empty()) { // Trailing colon.
    if (CombinedArg) {
      CmdArgs.push_back(Args.MakeArgString(std::string(ArgName) + "."));
    } else {
      CmdArgs.push_back(ArgName);
      CmdArgs.push_back(".");
    }
  } else { // Add the last path.
    if (CombinedArg) {
      CmdArgs.push_back(Args.MakeArgString(std::string(ArgName) + Dirs));
    } else {
      CmdArgs.push_back(ArgName);
      CmdArgs.push_back(Args.MakeArgString(Dirs));
    }
  }
}

static void AddLinkerInputs(const ToolChain &TC, const InputInfoList &Inputs,
                            const ArgList &Args, ArgStringList &CmdArgs) {
  const Driver &D = TC.getDriver();

  // Add extra linker input arguments which are not treated as inputs
  // (constructed via -Xarch_).
  Args.AddAllArgValues(CmdArgs, options::OPT_Zlinker_input);

  for (const auto &II : Inputs) {
    if (!TC.HasNativeLLVMSupport() && types::isLLVMIR(II.getType()))
      // Don't try to pass LLVM inputs unless we have native support.
      D.Diag(diag::err_drv_no_linker_llvm_support) << TC.getTripleString();

    // Add filenames immediately.
    if (II.isFilename()) {
      CmdArgs.push_back(II.getFilename());
      continue;
    }

    // Otherwise, this is a linker input argument.
    const Arg &A = II.getInputArg();

    // Handle reserved library options.
    if (A.getOption().matches(options::OPT_Z_reserved_lib_stdcxx))
      TC.AddCXXStdlibLibArgs(Args, CmdArgs);
    else if (A.getOption().matches(options::OPT_Z_reserved_lib_cckext))
      TC.AddCCKextLibArgs(Args, CmdArgs);
    else if (A.getOption().matches(options::OPT_z)) {
      // Pass -z prefix for gcc linker compatibility.
      A.claim();
      A.render(Args, CmdArgs);
    } else {
      A.renderAsInput(Args, CmdArgs);
    }
  }

  // LIBRARY_PATH - included following the user specified library paths.
  //                and only supported on native toolchains.
  if (!TC.isCrossCompiling())
    addDirectoryList(Args, CmdArgs, "-L", "LIBRARY_PATH");
}

/// \brief Determine whether Objective-C automated reference counting is
/// enabled.
static bool isObjCAutoRefCount(const ArgList &Args) {
  return Args.hasFlag(options::OPT_fobjc_arc, options::OPT_fno_objc_arc, false);
}

/// \brief Determine whether we are linking the ObjC runtime.
static bool isObjCRuntimeLinked(const ArgList &Args) {
  if (isObjCAutoRefCount(Args)) {
    Args.ClaimAllArgs(options::OPT_fobjc_link_runtime);
    return true;
  }
  return Args.hasArg(options::OPT_fobjc_link_runtime);
}

static bool forwardToGCC(const Option &O) {
  // Don't forward inputs from the original command line.  They are added from
  // InputInfoList.
  return O.getKind() != Option::InputClass &&
         !O.hasFlag(options::DriverOption) && !O.hasFlag(options::LinkerInput);
}

/// Apply \a Work on the current tool chain \a RegularToolChain and any other
/// offloading tool chain that is associated with the current action \a JA.
static void
forAllAssociatedToolChains(Compilation &C, const JobAction &JA,
                           const ToolChain &RegularToolChain,
                           llvm::function_ref<void(const ToolChain &)> Work) {
  // Apply Work on the current/regular tool chain.
  Work(RegularToolChain);

  // Apply Work on all the offloading tool chains associated with the current
  // action.
  if (JA.isHostOffloading(Action::OFK_Cuda))
    Work(*C.getSingleOffloadToolChain<Action::OFK_Host>());
  else if (JA.isDeviceOffloading(Action::OFK_Cuda))
    Work(*C.getSingleOffloadToolChain<Action::OFK_Cuda>());

  //
  // TODO: Add support for other offloading programming models here.
  //
}

void Clang::AddPreprocessingOptions(Compilation &C, const JobAction &JA,
                                    const Driver &D, const ArgList &Args,
                                    ArgStringList &CmdArgs,
                                    const InputInfo &Output,
                                    const InputInfoList &Inputs) const {
  Arg *A;
  const bool IsIAMCU = getToolChain().getTriple().isOSIAMCU();

  CheckPreprocessingOptions(D, Args);

  Args.AddLastArg(CmdArgs, options::OPT_C);
  Args.AddLastArg(CmdArgs, options::OPT_CC);

  // Handle dependency file generation.
  if ((A = Args.getLastArg(options::OPT_M, options::OPT_MM)) ||
      (A = Args.getLastArg(options::OPT_MD)) ||
      (A = Args.getLastArg(options::OPT_MMD))) {
    // Determine the output location.
    const char *DepFile;
    if (Arg *MF = Args.getLastArg(options::OPT_MF)) {
      DepFile = MF->getValue();
      C.addFailureResultFile(DepFile, &JA);
    } else if (Output.getType() == types::TY_Dependencies) {
      DepFile = Output.getFilename();
    } else if (A->getOption().matches(options::OPT_M) ||
               A->getOption().matches(options::OPT_MM)) {
      DepFile = "-";
    } else {
      DepFile = getDependencyFileName(Args, Inputs);
      C.addFailureResultFile(DepFile, &JA);
    }
    CmdArgs.push_back("-dependency-file");
    CmdArgs.push_back(DepFile);

    // Add a default target if one wasn't specified.
    if (!Args.hasArg(options::OPT_MT) && !Args.hasArg(options::OPT_MQ)) {
      const char *DepTarget;

      // If user provided -o, that is the dependency target, except
      // when we are only generating a dependency file.
      Arg *OutputOpt = Args.getLastArg(options::OPT_o);
      if (OutputOpt && Output.getType() != types::TY_Dependencies) {
        DepTarget = OutputOpt->getValue();
      } else {
        // Otherwise derive from the base input.
        //
        // FIXME: This should use the computed output file location.
        SmallString<128> P(Inputs[0].getBaseInput());
        llvm::sys::path::replace_extension(P, "o");
        DepTarget = Args.MakeArgString(llvm::sys::path::filename(P));
      }

      CmdArgs.push_back("-MT");
      SmallString<128> Quoted;
      QuoteTarget(DepTarget, Quoted);
      CmdArgs.push_back(Args.MakeArgString(Quoted));
    }

    if (A->getOption().matches(options::OPT_M) ||
        A->getOption().matches(options::OPT_MD))
      CmdArgs.push_back("-sys-header-deps");
    if ((isa<PrecompileJobAction>(JA) &&
         !Args.hasArg(options::OPT_fno_module_file_deps)) ||
        Args.hasArg(options::OPT_fmodule_file_deps))
      CmdArgs.push_back("-module-file-deps");
  }

  if (Args.hasArg(options::OPT_MG)) {
    if (!A || A->getOption().matches(options::OPT_MD) ||
        A->getOption().matches(options::OPT_MMD))
      D.Diag(diag::err_drv_mg_requires_m_or_mm);
    CmdArgs.push_back("-MG");
  }

  Args.AddLastArg(CmdArgs, options::OPT_MP);
  Args.AddLastArg(CmdArgs, options::OPT_MV);

  // Convert all -MQ <target> args to -MT <quoted target>
  for (const Arg *A : Args.filtered(options::OPT_MT, options::OPT_MQ)) {
    A->claim();

    if (A->getOption().matches(options::OPT_MQ)) {
      CmdArgs.push_back("-MT");
      SmallString<128> Quoted;
      QuoteTarget(A->getValue(), Quoted);
      CmdArgs.push_back(Args.MakeArgString(Quoted));

      // -MT flag - no change
    } else {
      A->render(Args, CmdArgs);
    }
  }

  // Add -i* options, and automatically translate to
  // -include-pch/-include-pth for transparent PCH support. It's
  // wonky, but we include looking for .gch so we can support seamless
  // replacement into a build system already set up to be generating
  // .gch files.
  int YcIndex = -1, YuIndex = -1;
  {
    int AI = -1;
    const Arg *YcArg = Args.getLastArg(options::OPT__SLASH_Yc);
    const Arg *YuArg = Args.getLastArg(options::OPT__SLASH_Yu);
    for (const Arg *A : Args.filtered(options::OPT_clang_i_Group)) {
      // Walk the whole i_Group and skip non "-include" flags so that the index
      // here matches the index in the next loop below.
      ++AI;
      if (!A->getOption().matches(options::OPT_include))
        continue;
      if (YcArg && strcmp(A->getValue(), YcArg->getValue()) == 0)
        YcIndex = AI;
      if (YuArg && strcmp(A->getValue(), YuArg->getValue()) == 0)
        YuIndex = AI;
    }
  }
  if (isa<PrecompileJobAction>(JA) && YcIndex != -1) {
    Driver::InputList Inputs;
    D.BuildInputs(getToolChain(), C.getArgs(), Inputs);
    assert(Inputs.size() == 1 && "Need one input when building pch");
    CmdArgs.push_back(Args.MakeArgString(Twine("-find-pch-source=") +
                                         Inputs[0].second->getValue()));
  }

  bool RenderedImplicitInclude = false;
  int AI = -1;
  for (const Arg *A : Args.filtered(options::OPT_clang_i_Group)) {
    ++AI;

    if (getToolChain().getDriver().IsCLMode() &&
        A->getOption().matches(options::OPT_include)) {
      // In clang-cl mode, /Ycfoo.h means that all code up to a foo.h
      // include is compiled into foo.h, and everything after goes into
      // the .obj file. /Yufoo.h means that all includes prior to and including
      // foo.h are completely skipped and replaced with a use of the pch file
      // for foo.h.  (Each flag can have at most one value, multiple /Yc flags
      // just mean that the last one wins.)  If /Yc and /Yu are both present
      // and refer to the same file, /Yc wins.
      // Note that OPT__SLASH_FI gets mapped to OPT_include.
      // FIXME: The code here assumes that /Yc and /Yu refer to the same file.
      // cl.exe seems to support both flags with different values, but that
      // seems strange (which flag does /Fp now refer to?), so don't implement
      // that until someone needs it.
      int PchIndex = YcIndex != -1 ? YcIndex : YuIndex;
      if (PchIndex != -1) {
        if (isa<PrecompileJobAction>(JA)) {
          // When building the pch, skip all includes after the pch.
          assert(YcIndex != -1 && PchIndex == YcIndex);
          if (AI >= YcIndex)
            continue;
        } else {
          // When using the pch, skip all includes prior to the pch.
          if (AI < PchIndex) {
            A->claim();
            continue;
          }
          if (AI == PchIndex) {
            A->claim();
            CmdArgs.push_back("-include-pch");
            CmdArgs.push_back(
                Args.MakeArgString(D.GetClPchPath(C, A->getValue())));
            continue;
          }
        }
      }
    } else if (A->getOption().matches(options::OPT_include)) {
      // Handling of gcc-style gch precompiled headers.
      bool IsFirstImplicitInclude = !RenderedImplicitInclude;
      RenderedImplicitInclude = true;

      // Use PCH if the user requested it.
      bool UsePCH = D.CCCUsePCH;

      bool FoundPTH = false;
      bool FoundPCH = false;
      SmallString<128> P(A->getValue());
      // We want the files to have a name like foo.h.pch. Add a dummy extension
      // so that replace_extension does the right thing.
      P += ".dummy";
      if (UsePCH) {
        llvm::sys::path::replace_extension(P, "pch");
        if (llvm::sys::fs::exists(P))
          FoundPCH = true;
      }

      if (!FoundPCH) {
        llvm::sys::path::replace_extension(P, "pth");
        if (llvm::sys::fs::exists(P))
          FoundPTH = true;
      }

      if (!FoundPCH && !FoundPTH) {
        llvm::sys::path::replace_extension(P, "gch");
        if (llvm::sys::fs::exists(P)) {
          FoundPCH = UsePCH;
          FoundPTH = !UsePCH;
        }
      }

      if (FoundPCH || FoundPTH) {
        if (IsFirstImplicitInclude) {
          A->claim();
          if (UsePCH)
            CmdArgs.push_back("-include-pch");
          else
            CmdArgs.push_back("-include-pth");
          CmdArgs.push_back(Args.MakeArgString(P));
          continue;
        } else {
          // Ignore the PCH if not first on command line and emit warning.
          D.Diag(diag::warn_drv_pch_not_first_include) << P
                                                       << A->getAsString(Args);
        }
      }
    } else if (A->getOption().matches(options::OPT_isystem_after)) {
      // Handling of paths which must come late.  These entries are handled by
      // the toolchain itself after the resource dir is inserted in the right
      // search order.
      // Do not claim the argument so that the use of the argument does not
      // silently go unnoticed on toolchains which do not honour the option.
      continue;
    }

    // Not translated, render as usual.
    A->claim();
    A->render(Args, CmdArgs);
  }

  Args.AddAllArgs(CmdArgs,
                  {options::OPT_D, options::OPT_U, options::OPT_I_Group,
                   options::OPT_F, options::OPT_index_header_map});

  // Add -Wp, and -Xpreprocessor if using the preprocessor.

  // FIXME: There is a very unfortunate problem here, some troubled
  // souls abuse -Wp, to pass preprocessor options in gcc syntax. To
  // really support that we would have to parse and then translate
  // those options. :(
  Args.AddAllArgValues(CmdArgs, options::OPT_Wp_COMMA,
                       options::OPT_Xpreprocessor);

  // -I- is a deprecated GCC feature, reject it.
  if (Arg *A = Args.getLastArg(options::OPT_I_))
    D.Diag(diag::err_drv_I_dash_not_supported) << A->getAsString(Args);

  // If we have a --sysroot, and don't have an explicit -isysroot flag, add an
  // -isysroot to the CC1 invocation.
  StringRef sysroot = C.getSysRoot();
  if (sysroot != "") {
    if (!Args.hasArg(options::OPT_isysroot)) {
      CmdArgs.push_back("-isysroot");
      CmdArgs.push_back(C.getArgs().MakeArgString(sysroot));
    }
  }

  // Parse additional include paths from environment variables.
  // FIXME: We should probably sink the logic for handling these from the
  // frontend into the driver. It will allow deleting 4 otherwise unused flags.
  // CPATH - included following the user specified includes (but prior to
  // builtin and standard includes).
  addDirectoryList(Args, CmdArgs, "-I", "CPATH");
  // C_INCLUDE_PATH - system includes enabled when compiling C.
  addDirectoryList(Args, CmdArgs, "-c-isystem", "C_INCLUDE_PATH");
  // CPLUS_INCLUDE_PATH - system includes enabled when compiling C++.
  addDirectoryList(Args, CmdArgs, "-cxx-isystem", "CPLUS_INCLUDE_PATH");
  // OBJC_INCLUDE_PATH - system includes enabled when compiling ObjC.
  addDirectoryList(Args, CmdArgs, "-objc-isystem", "OBJC_INCLUDE_PATH");
  // OBJCPLUS_INCLUDE_PATH - system includes enabled when compiling ObjC++.
  addDirectoryList(Args, CmdArgs, "-objcxx-isystem", "OBJCPLUS_INCLUDE_PATH");

  // While adding the include arguments, we also attempt to retrieve the
  // arguments of related offloading toolchains or arguments that are specific
  // of an offloading programming model.

  // Add C++ include arguments, if needed.
  if (types::isCXX(Inputs[0].getType()))
    forAllAssociatedToolChains(C, JA, getToolChain(),
                               [&Args, &CmdArgs](const ToolChain &TC) {
                                 TC.AddClangCXXStdlibIncludeArgs(Args, CmdArgs);
                               });

  // Add system include arguments for all targets but IAMCU.
  if (!IsIAMCU)
    forAllAssociatedToolChains(C, JA, getToolChain(),
                               [&Args, &CmdArgs](const ToolChain &TC) {
                                 TC.AddClangSystemIncludeArgs(Args, CmdArgs);
                               });
  else {
    // For IAMCU add special include arguments.
    getToolChain().AddIAMCUIncludeArgs(Args, CmdArgs);
  }

  // Add offload include arguments specific for CUDA if that is required.
  if (JA.isOffloading(Action::OFK_Cuda))
    getToolChain().AddCudaIncludeArgs(Args, CmdArgs);
}

// FIXME: Move to target hook.
static bool isSignedCharDefault(const llvm::Triple &Triple) {
  switch (Triple.getArch()) {
  default:
    return true;

  case llvm::Triple::aarch64:
  case llvm::Triple::aarch64_be:
  case llvm::Triple::arm:
  case llvm::Triple::armeb:
  case llvm::Triple::thumb:
  case llvm::Triple::thumbeb:
    if (Triple.isOSDarwin() || Triple.isOSWindows())
      return true;
    return false;

  case llvm::Triple::ppc:
  case llvm::Triple::ppc64:
    if (Triple.isOSDarwin())
      return true;
    return false;

  case llvm::Triple::hexagon:
  case llvm::Triple::ppc64le:
  case llvm::Triple::systemz:
  case llvm::Triple::xcore:
    return false;
  }
}

static bool isNoCommonDefault(const llvm::Triple &Triple) {
  switch (Triple.getArch()) {
  default:
    return false;

  case llvm::Triple::xcore:
  case llvm::Triple::wasm32:
  case llvm::Triple::wasm64:
    return true;
  }
}

// ARM tools start.

// Get SubArch (vN).
static int getARMSubArchVersionNumber(const llvm::Triple &Triple) {
  llvm::StringRef Arch = Triple.getArchName();
  return llvm::ARM::parseArchVersion(Arch);
}

// True if M-profile.
static bool isARMMProfile(const llvm::Triple &Triple) {
  llvm::StringRef Arch = Triple.getArchName();
  unsigned Profile = llvm::ARM::parseArchProfile(Arch);
  return Profile == llvm::ARM::PK_M;
}

// Get Arch/CPU from args.
static void getARMArchCPUFromArgs(const ArgList &Args, llvm::StringRef &Arch,
                                  llvm::StringRef &CPU, bool FromAs = false) {
  if (const Arg *A = Args.getLastArg(options::OPT_mcpu_EQ))
    CPU = A->getValue();
  if (const Arg *A = Args.getLastArg(options::OPT_march_EQ))
    Arch = A->getValue();
  if (!FromAs)
    return;

  for (const Arg *A :
       Args.filtered(options::OPT_Wa_COMMA, options::OPT_Xassembler)) {
    StringRef Value = A->getValue();
    if (Value.startswith("-mcpu="))
      CPU = Value.substr(6);
    if (Value.startswith("-march="))
      Arch = Value.substr(7);
  }
}

// Handle -mhwdiv=.
// FIXME: Use ARMTargetParser.
static void getARMHWDivFeatures(const Driver &D, const Arg *A,
                                const ArgList &Args, StringRef HWDiv,
                                std::vector<const char *> &Features) {
  unsigned HWDivID = llvm::ARM::parseHWDiv(HWDiv);
  if (!llvm::ARM::getHWDivFeatures(HWDivID, Features))
    D.Diag(diag::err_drv_clang_unsupported) << A->getAsString(Args);
}

// Handle -mfpu=.
static void getARMFPUFeatures(const Driver &D, const Arg *A,
                              const ArgList &Args, StringRef FPU,
                              std::vector<const char *> &Features) {
  unsigned FPUID = llvm::ARM::parseFPU(FPU);
  if (!llvm::ARM::getFPUFeatures(FPUID, Features))
    D.Diag(diag::err_drv_clang_unsupported) << A->getAsString(Args);
}

// Decode ARM features from string like +[no]featureA+[no]featureB+...
static bool DecodeARMFeatures(const Driver &D, StringRef text,
                              std::vector<const char *> &Features) {
  SmallVector<StringRef, 8> Split;
  text.split(Split, StringRef("+"), -1, false);

  for (StringRef Feature : Split) {
    const char *FeatureName = llvm::ARM::getArchExtFeature(Feature);
    if (FeatureName)
      Features.push_back(FeatureName);
    else
      return false;
  }
  return true;
}

// Check if -march is valid by checking if it can be canonicalised and parsed.
// getARMArch is used here instead of just checking the -march value in order
// to handle -march=native correctly.
static void checkARMArchName(const Driver &D, const Arg *A, const ArgList &Args,
                             llvm::StringRef ArchName,
                             std::vector<const char *> &Features,
                             const llvm::Triple &Triple) {
  std::pair<StringRef, StringRef> Split = ArchName.split("+");

  std::string MArch = arm::getARMArch(ArchName, Triple);
  if (llvm::ARM::parseArch(MArch) == llvm::ARM::AK_INVALID ||
      (Split.second.size() && !DecodeARMFeatures(D, Split.second, Features)))
    D.Diag(diag::err_drv_clang_unsupported) << A->getAsString(Args);
}

// Check -mcpu=. Needs ArchName to handle -mcpu=generic.
static void checkARMCPUName(const Driver &D, const Arg *A, const ArgList &Args,
                            llvm::StringRef CPUName, llvm::StringRef ArchName,
                            std::vector<const char *> &Features,
                            const llvm::Triple &Triple) {
  std::pair<StringRef, StringRef> Split = CPUName.split("+");

  std::string CPU = arm::getARMTargetCPU(CPUName, ArchName, Triple);
  if (arm::getLLVMArchSuffixForARM(CPU, ArchName, Triple).empty() ||
      (Split.second.size() && !DecodeARMFeatures(D, Split.second, Features)))
    D.Diag(diag::err_drv_clang_unsupported) << A->getAsString(Args);
}

static bool useAAPCSForMachO(const llvm::Triple &T) {
  // The backend is hardwired to assume AAPCS for M-class processors, ensure
  // the frontend matches that.
  return T.getEnvironment() == llvm::Triple::EABI ||
         T.getOS() == llvm::Triple::UnknownOS || isARMMProfile(T);
}

// Select the float ABI as determined by -msoft-float, -mhard-float, and
// -mfloat-abi=.
arm::FloatABI arm::getARMFloatABI(const ToolChain &TC, const ArgList &Args) {
  const Driver &D = TC.getDriver();
  const llvm::Triple &Triple = TC.getEffectiveTriple();
  auto SubArch = getARMSubArchVersionNumber(Triple);
  arm::FloatABI ABI = FloatABI::Invalid;
  if (Arg *A =
          Args.getLastArg(options::OPT_msoft_float, options::OPT_mhard_float,
                          options::OPT_mfloat_abi_EQ)) {
    if (A->getOption().matches(options::OPT_msoft_float)) {
      ABI = FloatABI::Soft;
    } else if (A->getOption().matches(options::OPT_mhard_float)) {
      ABI = FloatABI::Hard;
    } else {
      ABI = llvm::StringSwitch<arm::FloatABI>(A->getValue())
                .Case("soft", FloatABI::Soft)
                .Case("softfp", FloatABI::SoftFP)
                .Case("hard", FloatABI::Hard)
                .Default(FloatABI::Invalid);
      if (ABI == FloatABI::Invalid && !StringRef(A->getValue()).empty()) {
        D.Diag(diag::err_drv_invalid_mfloat_abi) << A->getAsString(Args);
        ABI = FloatABI::Soft;
      }
    }

    // It is incorrect to select hard float ABI on MachO platforms if the ABI is
    // "apcs-gnu".
    if (Triple.isOSBinFormatMachO() && !useAAPCSForMachO(Triple) &&
        ABI == FloatABI::Hard) {
      D.Diag(diag::err_drv_unsupported_opt_for_target) << A->getAsString(Args)
                                                       << Triple.getArchName();
    }
  }

  // If unspecified, choose the default based on the platform.
  if (ABI == FloatABI::Invalid) {
    switch (Triple.getOS()) {
    case llvm::Triple::Darwin:
    case llvm::Triple::MacOSX:
    case llvm::Triple::IOS:
    case llvm::Triple::TvOS: {
      // Darwin defaults to "softfp" for v6 and v7.
      ABI = (SubArch == 6 || SubArch == 7) ? FloatABI::SoftFP : FloatABI::Soft;
      ABI = Triple.isWatchABI() ? FloatABI::Hard : ABI;
      break;
    }
    case llvm::Triple::WatchOS:
      ABI = FloatABI::Hard;
      break;

    // FIXME: this is invalid for WindowsCE
    case llvm::Triple::Win32:
      ABI = FloatABI::Hard;
      break;

    case llvm::Triple::FreeBSD:
      switch (Triple.getEnvironment()) {
      case llvm::Triple::GNUEABIHF:
        ABI = FloatABI::Hard;
        break;
      default:
        // FreeBSD defaults to soft float
        ABI = FloatABI::Soft;
        break;
      }
      break;

    default:
      switch (Triple.getEnvironment()) {
      case llvm::Triple::GNUEABIHF:
      case llvm::Triple::MuslEABIHF:
      case llvm::Triple::EABIHF:
        ABI = FloatABI::Hard;
        break;
      case llvm::Triple::GNUEABI:
      case llvm::Triple::MuslEABI:
      case llvm::Triple::EABI:
        // EABI is always AAPCS, and if it was not marked 'hard', it's softfp
        ABI = FloatABI::SoftFP;
        break;
      case llvm::Triple::Android:
        ABI = (SubArch == 7) ? FloatABI::SoftFP : FloatABI::Soft;
        break;
      default:
        // Assume "soft", but warn the user we are guessing.
        if (Triple.isOSBinFormatMachO() &&
            Triple.getSubArch() == llvm::Triple::ARMSubArch_v7em)
          ABI = FloatABI::Hard;
        else
          ABI = FloatABI::Soft;

        if (Triple.getOS() != llvm::Triple::UnknownOS ||
            !Triple.isOSBinFormatMachO())
          D.Diag(diag::warn_drv_assuming_mfloat_abi_is) << "soft";
        break;
      }
    }
  }

  assert(ABI != FloatABI::Invalid && "must select an ABI");
  return ABI;
}

static void getARMTargetFeatures(const ToolChain &TC,
                                 const llvm::Triple &Triple,
                                 const ArgList &Args,
                                 std::vector<const char *> &Features,
                                 bool ForAS) {
  const Driver &D = TC.getDriver();

  bool KernelOrKext =
      Args.hasArg(options::OPT_mkernel, options::OPT_fapple_kext);
  arm::FloatABI ABI = arm::getARMFloatABI(TC, Args);
  const Arg *WaCPU = nullptr, *WaFPU = nullptr;
  const Arg *WaHDiv = nullptr, *WaArch = nullptr;

  if (!ForAS) {
    // FIXME: Note, this is a hack, the LLVM backend doesn't actually use these
    // yet (it uses the -mfloat-abi and -msoft-float options), and it is
    // stripped out by the ARM target. We should probably pass this a new
    // -target-option, which is handled by the -cc1/-cc1as invocation.
    //
    // FIXME2:  For consistency, it would be ideal if we set up the target
    // machine state the same when using the frontend or the assembler. We don't
    // currently do that for the assembler, we pass the options directly to the
    // backend and never even instantiate the frontend TargetInfo. If we did,
    // and used its handleTargetFeatures hook, then we could ensure the
    // assembler and the frontend behave the same.

    // Use software floating point operations?
    if (ABI == arm::FloatABI::Soft)
      Features.push_back("+soft-float");

    // Use software floating point argument passing?
    if (ABI != arm::FloatABI::Hard)
      Features.push_back("+soft-float-abi");
  } else {
    // Here, we make sure that -Wa,-mfpu/cpu/arch/hwdiv will be passed down
    // to the assembler correctly.
    for (const Arg *A :
         Args.filtered(options::OPT_Wa_COMMA, options::OPT_Xassembler)) {
      StringRef Value = A->getValue();
      if (Value.startswith("-mfpu=")) {
        WaFPU = A;
      } else if (Value.startswith("-mcpu=")) {
        WaCPU = A;
      } else if (Value.startswith("-mhwdiv=")) {
        WaHDiv = A;
      } else if (Value.startswith("-march=")) {
        WaArch = A;
      }
    }
  }

  // Check -march. ClangAs gives preference to -Wa,-march=.
  const Arg *ArchArg = Args.getLastArg(options::OPT_march_EQ);
  StringRef ArchName;
  if (WaArch) {
    if (ArchArg)
      D.Diag(clang::diag::warn_drv_unused_argument)
          << ArchArg->getAsString(Args);
    ArchName = StringRef(WaArch->getValue()).substr(7);
    checkARMArchName(D, WaArch, Args, ArchName, Features, Triple);
    // FIXME: Set Arch.
    D.Diag(clang::diag::warn_drv_unused_argument) << WaArch->getAsString(Args);
  } else if (ArchArg) {
    ArchName = ArchArg->getValue();
    checkARMArchName(D, ArchArg, Args, ArchName, Features, Triple);
  }

  // Check -mcpu. ClangAs gives preference to -Wa,-mcpu=.
  const Arg *CPUArg = Args.getLastArg(options::OPT_mcpu_EQ);
  StringRef CPUName;
  if (WaCPU) {
    if (CPUArg)
      D.Diag(clang::diag::warn_drv_unused_argument)
          << CPUArg->getAsString(Args);
    CPUName = StringRef(WaCPU->getValue()).substr(6);
    checkARMCPUName(D, WaCPU, Args, CPUName, ArchName, Features, Triple);
  } else if (CPUArg) {
    CPUName = CPUArg->getValue();
    checkARMCPUName(D, CPUArg, Args, CPUName, ArchName, Features, Triple);
  }

  // Add CPU features for generic CPUs
  if (CPUName == "native") {
    llvm::StringMap<bool> HostFeatures;
    if (llvm::sys::getHostCPUFeatures(HostFeatures))
      for (auto &F : HostFeatures)
        Features.push_back(
            Args.MakeArgString((F.second ? "+" : "-") + F.first()));
  }

  // Honor -mfpu=. ClangAs gives preference to -Wa,-mfpu=.
  const Arg *FPUArg = Args.getLastArg(options::OPT_mfpu_EQ);
  if (WaFPU) {
    if (FPUArg)
      D.Diag(clang::diag::warn_drv_unused_argument)
          << FPUArg->getAsString(Args);
    getARMFPUFeatures(D, WaFPU, Args, StringRef(WaFPU->getValue()).substr(6),
                      Features);
  } else if (FPUArg) {
    getARMFPUFeatures(D, FPUArg, Args, FPUArg->getValue(), Features);
  }

  // Honor -mhwdiv=. ClangAs gives preference to -Wa,-mhwdiv=.
  const Arg *HDivArg = Args.getLastArg(options::OPT_mhwdiv_EQ);
  if (WaHDiv) {
    if (HDivArg)
      D.Diag(clang::diag::warn_drv_unused_argument)
          << HDivArg->getAsString(Args);
    getARMHWDivFeatures(D, WaHDiv, Args,
                        StringRef(WaHDiv->getValue()).substr(8), Features);
  } else if (HDivArg)
    getARMHWDivFeatures(D, HDivArg, Args, HDivArg->getValue(), Features);

  // Setting -msoft-float effectively disables NEON because of the GCC
  // implementation, although the same isn't true of VFP or VFP3.
  if (ABI == arm::FloatABI::Soft) {
    Features.push_back("-neon");
    // Also need to explicitly disable features which imply NEON.
    Features.push_back("-crypto");
  }

  // En/disable crc code generation.
  if (Arg *A = Args.getLastArg(options::OPT_mcrc, options::OPT_mnocrc)) {
    if (A->getOption().matches(options::OPT_mcrc))
      Features.push_back("+crc");
    else
      Features.push_back("-crc");
  }

  // Look for the last occurrence of -mlong-calls or -mno-long-calls. If
  // neither options are specified, see if we are compiling for kernel/kext and
  // decide whether to pass "+long-calls" based on the OS and its version.
  if (Arg *A = Args.getLastArg(options::OPT_mlong_calls,
                               options::OPT_mno_long_calls)) {
    if (A->getOption().matches(options::OPT_mlong_calls))
      Features.push_back("+long-calls");
  } else if (KernelOrKext && (!Triple.isiOS() || Triple.isOSVersionLT(6)) &&
             !Triple.isWatchOS()) {
      Features.push_back("+long-calls");
  }

  // Kernel code has more strict alignment requirements.
  if (KernelOrKext)
    Features.push_back("+strict-align");
  else if (Arg *A = Args.getLastArg(options::OPT_mno_unaligned_access,
                                    options::OPT_munaligned_access)) {
    if (A->getOption().matches(options::OPT_munaligned_access)) {
      // No v6M core supports unaligned memory access (v6M ARM ARM A3.2).
      if (Triple.getSubArch() == llvm::Triple::SubArchType::ARMSubArch_v6m)
        D.Diag(diag::err_target_unsupported_unaligned) << "v6m";
      // v8M Baseline follows on from v6M, so doesn't support unaligned memory
      // access either.
      else if (Triple.getSubArch() == llvm::Triple::SubArchType::ARMSubArch_v8m_baseline)
        D.Diag(diag::err_target_unsupported_unaligned) << "v8m.base";
    } else
      Features.push_back("+strict-align");
  } else {
    // Assume pre-ARMv6 doesn't support unaligned accesses.
    //
    // ARMv6 may or may not support unaligned accesses depending on the
    // SCTLR.U bit, which is architecture-specific. We assume ARMv6
    // Darwin and NetBSD targets support unaligned accesses, and others don't.
    //
    // ARMv7 always has SCTLR.U set to 1, but it has a new SCTLR.A bit
    // which raises an alignment fault on unaligned accesses. Linux
    // defaults this bit to 0 and handles it as a system-wide (not
    // per-process) setting. It is therefore safe to assume that ARMv7+
    // Linux targets support unaligned accesses. The same goes for NaCl.
    //
    // The above behavior is consistent with GCC.
    int VersionNum = getARMSubArchVersionNumber(Triple);
    if (Triple.isOSDarwin() || Triple.isOSNetBSD()) {
      if (VersionNum < 6 ||
          Triple.getSubArch() == llvm::Triple::SubArchType::ARMSubArch_v6m)
        Features.push_back("+strict-align");
    } else if (Triple.isOSLinux() || Triple.isOSNaCl()) {
      if (VersionNum < 7)
        Features.push_back("+strict-align");
    } else
      Features.push_back("+strict-align");
  }

  // llvm does not support reserving registers in general. There is support
  // for reserving r9 on ARM though (defined as a platform-specific register
  // in ARM EABI).
  if (Args.hasArg(options::OPT_ffixed_r9))
    Features.push_back("+reserve-r9");

  // The kext linker doesn't know how to deal with movw/movt.
  if (KernelOrKext || Args.hasArg(options::OPT_mno_movt))
    Features.push_back("+no-movt");
}

void Clang::AddARMTargetArgs(const llvm::Triple &Triple, const ArgList &Args,
                             ArgStringList &CmdArgs, bool KernelOrKext) const {
  // Select the ABI to use.
  // FIXME: Support -meabi.
  // FIXME: Parts of this are duplicated in the backend, unify this somehow.
  const char *ABIName = nullptr;
  if (Arg *A = Args.getLastArg(options::OPT_mabi_EQ)) {
    ABIName = A->getValue();
  } else if (Triple.isOSBinFormatMachO()) {
    if (useAAPCSForMachO(Triple)) {
      ABIName = "aapcs";
    } else if (Triple.isWatchABI()) {
      ABIName = "aapcs16";
    } else {
      ABIName = "apcs-gnu";
    }
  } else if (Triple.isOSWindows()) {
    // FIXME: this is invalid for WindowsCE
    ABIName = "aapcs";
  } else {
    // Select the default based on the platform.
    switch (Triple.getEnvironment()) {
    case llvm::Triple::Android:
    case llvm::Triple::GNUEABI:
    case llvm::Triple::GNUEABIHF:
    case llvm::Triple::MuslEABI:
    case llvm::Triple::MuslEABIHF:
      ABIName = "aapcs-linux";
      break;
    case llvm::Triple::EABIHF:
    case llvm::Triple::EABI:
      ABIName = "aapcs";
      break;
    default:
      if (Triple.getOS() == llvm::Triple::NetBSD)
        ABIName = "apcs-gnu";
      else
        ABIName = "aapcs";
      break;
    }
  }
  CmdArgs.push_back("-target-abi");
  CmdArgs.push_back(ABIName);

  // Determine floating point ABI from the options & target defaults.
  arm::FloatABI ABI = arm::getARMFloatABI(getToolChain(), Args);
  if (ABI == arm::FloatABI::Soft) {
    // Floating point operations and argument passing are soft.
    // FIXME: This changes CPP defines, we need -target-soft-float.
    CmdArgs.push_back("-msoft-float");
    CmdArgs.push_back("-mfloat-abi");
    CmdArgs.push_back("soft");
  } else if (ABI == arm::FloatABI::SoftFP) {
    // Floating point operations are hard, but argument passing is soft.
    CmdArgs.push_back("-mfloat-abi");
    CmdArgs.push_back("soft");
  } else {
    // Floating point operations and argument passing are hard.
    assert(ABI == arm::FloatABI::Hard && "Invalid float abi!");
    CmdArgs.push_back("-mfloat-abi");
    CmdArgs.push_back("hard");
  }

  // Forward the -mglobal-merge option for explicit control over the pass.
  if (Arg *A = Args.getLastArg(options::OPT_mglobal_merge,
                               options::OPT_mno_global_merge)) {
    CmdArgs.push_back("-backend-option");
    if (A->getOption().matches(options::OPT_mno_global_merge))
      CmdArgs.push_back("-arm-global-merge=false");
    else
      CmdArgs.push_back("-arm-global-merge=true");
  }

  if (!Args.hasFlag(options::OPT_mimplicit_float,
                    options::OPT_mno_implicit_float, true))
    CmdArgs.push_back("-no-implicit-float");
}
// ARM tools end.

/// getAArch64TargetCPU - Get the (LLVM) name of the AArch64 cpu we are
/// targeting.
static std::string getAArch64TargetCPU(const ArgList &Args) {
  Arg *A;
  std::string CPU;
  // If we have -mtune or -mcpu, use that.
  if ((A = Args.getLastArg(options::OPT_mtune_EQ))) {
    CPU = StringRef(A->getValue()).lower();
  } else if ((A = Args.getLastArg(options::OPT_mcpu_EQ))) {
    StringRef Mcpu = A->getValue();
    CPU = Mcpu.split("+").first.lower();
  }

  // Handle CPU name is 'native'.
  if (CPU == "native")
    return llvm::sys::getHostCPUName();
  else if (CPU.size())
    return CPU;

  // Make sure we pick "cyclone" if -arch is used.
  // FIXME: Should this be picked by checking the target triple instead?
  if (Args.getLastArg(options::OPT_arch))
    return "cyclone";

  return "generic";
}

void Clang::AddAArch64TargetArgs(const ArgList &Args,
                                 ArgStringList &CmdArgs) const {
  const llvm::Triple &Triple = getToolChain().getEffectiveTriple();

  if (!Args.hasFlag(options::OPT_mred_zone, options::OPT_mno_red_zone, true) ||
      Args.hasArg(options::OPT_mkernel) ||
      Args.hasArg(options::OPT_fapple_kext))
    CmdArgs.push_back("-disable-red-zone");

  if (!Args.hasFlag(options::OPT_mimplicit_float,
                    options::OPT_mno_implicit_float, true))
    CmdArgs.push_back("-no-implicit-float");

  const char *ABIName = nullptr;
  if (Arg *A = Args.getLastArg(options::OPT_mabi_EQ))
    ABIName = A->getValue();
  else if (Triple.isOSDarwin())
    ABIName = "darwinpcs";
  else
    ABIName = "aapcs";

  CmdArgs.push_back("-target-abi");
  CmdArgs.push_back(ABIName);

  if (Arg *A = Args.getLastArg(options::OPT_mfix_cortex_a53_835769,
                               options::OPT_mno_fix_cortex_a53_835769)) {
    CmdArgs.push_back("-backend-option");
    if (A->getOption().matches(options::OPT_mfix_cortex_a53_835769))
      CmdArgs.push_back("-aarch64-fix-cortex-a53-835769=1");
    else
      CmdArgs.push_back("-aarch64-fix-cortex-a53-835769=0");
  } else if (Triple.isAndroid()) {
    // Enabled A53 errata (835769) workaround by default on android
    CmdArgs.push_back("-backend-option");
    CmdArgs.push_back("-aarch64-fix-cortex-a53-835769=1");
  }

  // Forward the -mglobal-merge option for explicit control over the pass.
  if (Arg *A = Args.getLastArg(options::OPT_mglobal_merge,
                               options::OPT_mno_global_merge)) {
    CmdArgs.push_back("-backend-option");
    if (A->getOption().matches(options::OPT_mno_global_merge))
      CmdArgs.push_back("-aarch64-global-merge=false");
    else
      CmdArgs.push_back("-aarch64-global-merge=true");
  }
}

// Get CPU and ABI names. They are not independent
// so we have to calculate them together.
void mips::getMipsCPUAndABI(const ArgList &Args, const llvm::Triple &Triple,
                            StringRef &CPUName, StringRef &ABIName) {
  const char *DefMips32CPU = "mips32r2";
  const char *DefMips64CPU = "mips64r2";

  // MIPS32r6 is the default for mips(el)?-img-linux-gnu and MIPS64r6 is the
  // default for mips64(el)?-img-linux-gnu.
  if (Triple.getVendor() == llvm::Triple::ImaginationTechnologies &&
      Triple.getEnvironment() == llvm::Triple::GNU) {
    DefMips32CPU = "mips32r6";
    DefMips64CPU = "mips64r6";
  }

  // MIPS64r6 is the default for Android MIPS64 (mips64el-linux-android).
  if (Triple.isAndroid()) {
    DefMips32CPU = "mips32";
    DefMips64CPU = "mips64r6";
  }

  // MIPS3 is the default for mips64*-unknown-openbsd.
  if (Triple.getOS() == llvm::Triple::OpenBSD)
    DefMips64CPU = "mips3";

  if (Arg *A = Args.getLastArg(options::OPT_march_EQ, options::OPT_mcpu_EQ))
    CPUName = A->getValue();

  if (Arg *A = Args.getLastArg(options::OPT_mabi_EQ)) {
    ABIName = A->getValue();
    // Convert a GNU style Mips ABI name to the name
    // accepted by LLVM Mips backend.
    ABIName = llvm::StringSwitch<llvm::StringRef>(ABIName)
                  .Case("32", "o32")
                  .Case("64", "n64")
                  .Default(ABIName);
  }

  // Setup default CPU and ABI names.
  if (CPUName.empty() && ABIName.empty()) {
    switch (Triple.getArch()) {
    default:
      llvm_unreachable("Unexpected triple arch name");
    case llvm::Triple::mips:
    case llvm::Triple::mipsel:
      CPUName = DefMips32CPU;
      break;
    case llvm::Triple::mips64:
    case llvm::Triple::mips64el:
      CPUName = DefMips64CPU;
      break;
    }
  }

  if (ABIName.empty() &&
      (Triple.getVendor() == llvm::Triple::MipsTechnologies ||
       Triple.getVendor() == llvm::Triple::ImaginationTechnologies)) {
    ABIName = llvm::StringSwitch<const char *>(CPUName)
                  .Case("mips1", "o32")
                  .Case("mips2", "o32")
                  .Case("mips3", "n64")
                  .Case("mips4", "n64")
                  .Case("mips5", "n64")
                  .Case("mips32", "o32")
                  .Case("mips32r2", "o32")
                  .Case("mips32r3", "o32")
                  .Case("mips32r5", "o32")
                  .Case("mips32r6", "o32")
                  .Case("mips64", "n64")
                  .Case("mips64r2", "n64")
                  .Case("mips64r3", "n64")
                  .Case("mips64r5", "n64")
                  .Case("mips64r6", "n64")
                  .Case("octeon", "n64")
                  .Case("p5600", "o32")
                  .Default("");
  }

  if (ABIName.empty()) {
    // Deduce ABI name from the target triple.
    if (Triple.getArch() == llvm::Triple::mips ||
        Triple.getArch() == llvm::Triple::mipsel)
      ABIName = "o32";
    else
      ABIName = "n64";
  }

  if (CPUName.empty()) {
    // Deduce CPU name from ABI name.
    CPUName = llvm::StringSwitch<const char *>(ABIName)
                  .Case("o32", DefMips32CPU)
                  .Cases("n32", "n64", DefMips64CPU)
                  .Default("");
  }

  // FIXME: Warn on inconsistent use of -march and -mabi.
}

std::string mips::getMipsABILibSuffix(const ArgList &Args,
                                      const llvm::Triple &Triple) {
  StringRef CPUName, ABIName;
  tools::mips::getMipsCPUAndABI(Args, Triple, CPUName, ABIName);
  return llvm::StringSwitch<std::string>(ABIName)
      .Case("o32", "")
      .Case("n32", "32")
      .Case("n64", "64");
}

// Convert ABI name to the GNU tools acceptable variant.
static StringRef getGnuCompatibleMipsABIName(StringRef ABI) {
  return llvm::StringSwitch<llvm::StringRef>(ABI)
      .Case("o32", "32")
      .Case("n64", "64")
      .Default(ABI);
}

// Select the MIPS float ABI as determined by -msoft-float, -mhard-float,
// and -mfloat-abi=.
static mips::FloatABI getMipsFloatABI(const Driver &D, const ArgList &Args) {
  mips::FloatABI ABI = mips::FloatABI::Invalid;
  if (Arg *A =
          Args.getLastArg(options::OPT_msoft_float, options::OPT_mhard_float,
                          options::OPT_mfloat_abi_EQ)) {
    if (A->getOption().matches(options::OPT_msoft_float))
      ABI = mips::FloatABI::Soft;
    else if (A->getOption().matches(options::OPT_mhard_float))
      ABI = mips::FloatABI::Hard;
    else {
      ABI = llvm::StringSwitch<mips::FloatABI>(A->getValue())
                .Case("soft", mips::FloatABI::Soft)
                .Case("hard", mips::FloatABI::Hard)
                .Default(mips::FloatABI::Invalid);
      if (ABI == mips::FloatABI::Invalid && !StringRef(A->getValue()).empty()) {
        D.Diag(diag::err_drv_invalid_mfloat_abi) << A->getAsString(Args);
        ABI = mips::FloatABI::Hard;
      }
    }
  }

  // If unspecified, choose the default based on the platform.
  if (ABI == mips::FloatABI::Invalid) {
    // Assume "hard", because it's a default value used by gcc.
    // When we start to recognize specific target MIPS processors,
    // we will be able to select the default more correctly.
    ABI = mips::FloatABI::Hard;
  }

  assert(ABI != mips::FloatABI::Invalid && "must select an ABI");
  return ABI;
}

static void AddTargetFeature(const ArgList &Args,
                             std::vector<const char *> &Features,
                             OptSpecifier OnOpt, OptSpecifier OffOpt,
                             StringRef FeatureName) {
  if (Arg *A = Args.getLastArg(OnOpt, OffOpt)) {
    if (A->getOption().matches(OnOpt))
      Features.push_back(Args.MakeArgString("+" + FeatureName));
    else
      Features.push_back(Args.MakeArgString("-" + FeatureName));
  }
}

static void getMIPSTargetFeatures(const Driver &D, const llvm::Triple &Triple,
                                  const ArgList &Args,
                                  std::vector<const char *> &Features) {
  StringRef CPUName;
  StringRef ABIName;
  mips::getMipsCPUAndABI(Args, Triple, CPUName, ABIName);
  ABIName = getGnuCompatibleMipsABIName(ABIName);

  AddTargetFeature(Args, Features, options::OPT_mno_abicalls,
                   options::OPT_mabicalls, "noabicalls");

  mips::FloatABI FloatABI = getMipsFloatABI(D, Args);
  if (FloatABI == mips::FloatABI::Soft) {
    // FIXME: Note, this is a hack. We need to pass the selected float
    // mode to the MipsTargetInfoBase to define appropriate macros there.
    // Now it is the only method.
    Features.push_back("+soft-float");
  }

  if (Arg *A = Args.getLastArg(options::OPT_mnan_EQ)) {
    StringRef Val = StringRef(A->getValue());
    if (Val == "2008") {
      if (mips::getSupportedNanEncoding(CPUName) & mips::Nan2008)
        Features.push_back("+nan2008");
      else {
        Features.push_back("-nan2008");
        D.Diag(diag::warn_target_unsupported_nan2008) << CPUName;
      }
    } else if (Val == "legacy") {
      if (mips::getSupportedNanEncoding(CPUName) & mips::NanLegacy)
        Features.push_back("-nan2008");
      else {
        Features.push_back("+nan2008");
        D.Diag(diag::warn_target_unsupported_nanlegacy) << CPUName;
      }
    } else
      D.Diag(diag::err_drv_unsupported_option_argument)
          << A->getOption().getName() << Val;
  }

  AddTargetFeature(Args, Features, options::OPT_msingle_float,
                   options::OPT_mdouble_float, "single-float");
  AddTargetFeature(Args, Features, options::OPT_mips16, options::OPT_mno_mips16,
                   "mips16");
  AddTargetFeature(Args, Features, options::OPT_mmicromips,
                   options::OPT_mno_micromips, "micromips");
  AddTargetFeature(Args, Features, options::OPT_mdsp, options::OPT_mno_dsp,
                   "dsp");
  AddTargetFeature(Args, Features, options::OPT_mdspr2, options::OPT_mno_dspr2,
                   "dspr2");
  AddTargetFeature(Args, Features, options::OPT_mmsa, options::OPT_mno_msa,
                   "msa");

  // Add the last -mfp32/-mfpxx/-mfp64, if none are given and the ABI is O32
  // pass -mfpxx, or if none are given and fp64a is default, pass fp64 and
  // nooddspreg.
  if (Arg *A = Args.getLastArg(options::OPT_mfp32, options::OPT_mfpxx,
                               options::OPT_mfp64)) {
    if (A->getOption().matches(options::OPT_mfp32))
      Features.push_back(Args.MakeArgString("-fp64"));
    else if (A->getOption().matches(options::OPT_mfpxx)) {
      Features.push_back(Args.MakeArgString("+fpxx"));
      Features.push_back(Args.MakeArgString("+nooddspreg"));
    } else
      Features.push_back(Args.MakeArgString("+fp64"));
  } else if (mips::shouldUseFPXX(Args, Triple, CPUName, ABIName, FloatABI)) {
    Features.push_back(Args.MakeArgString("+fpxx"));
    Features.push_back(Args.MakeArgString("+nooddspreg"));
  } else if (mips::isFP64ADefault(Triple, CPUName)) {
    Features.push_back(Args.MakeArgString("+fp64"));
    Features.push_back(Args.MakeArgString("+nooddspreg"));
  }

  AddTargetFeature(Args, Features, options::OPT_mno_odd_spreg,
                   options::OPT_modd_spreg, "nooddspreg");
}

void Clang::AddMIPSTargetArgs(const ArgList &Args,
                              ArgStringList &CmdArgs) const {
  const Driver &D = getToolChain().getDriver();
  StringRef CPUName;
  StringRef ABIName;
  const llvm::Triple &Triple = getToolChain().getTriple();
  mips::getMipsCPUAndABI(Args, Triple, CPUName, ABIName);

  CmdArgs.push_back("-target-abi");
  CmdArgs.push_back(ABIName.data());

  mips::FloatABI ABI = getMipsFloatABI(D, Args);
  if (ABI == mips::FloatABI::Soft) {
    // Floating point operations and argument passing are soft.
    CmdArgs.push_back("-msoft-float");
    CmdArgs.push_back("-mfloat-abi");
    CmdArgs.push_back("soft");
  } else {
    // Floating point operations and argument passing are hard.
    assert(ABI == mips::FloatABI::Hard && "Invalid float abi!");
    CmdArgs.push_back("-mfloat-abi");
    CmdArgs.push_back("hard");
  }

  if (Arg *A = Args.getLastArg(options::OPT_mxgot, options::OPT_mno_xgot)) {
    if (A->getOption().matches(options::OPT_mxgot)) {
      CmdArgs.push_back("-mllvm");
      CmdArgs.push_back("-mxgot");
    }
  }

  if (Arg *A = Args.getLastArg(options::OPT_mldc1_sdc1,
                               options::OPT_mno_ldc1_sdc1)) {
    if (A->getOption().matches(options::OPT_mno_ldc1_sdc1)) {
      CmdArgs.push_back("-mllvm");
      CmdArgs.push_back("-mno-ldc1-sdc1");
    }
  }

  if (Arg *A = Args.getLastArg(options::OPT_mcheck_zero_division,
                               options::OPT_mno_check_zero_division)) {
    if (A->getOption().matches(options::OPT_mno_check_zero_division)) {
      CmdArgs.push_back("-mllvm");
      CmdArgs.push_back("-mno-check-zero-division");
    }
  }

  if (Arg *A = Args.getLastArg(options::OPT_G)) {
    StringRef v = A->getValue();
    CmdArgs.push_back("-mllvm");
    CmdArgs.push_back(Args.MakeArgString("-mips-ssection-threshold=" + v));
    A->claim();
  }

  if (Arg *A = Args.getLastArg(options::OPT_mcompact_branches_EQ)) {
    StringRef Val = StringRef(A->getValue());
    if (mips::hasCompactBranches(CPUName)) {
      if (Val == "never" || Val == "always" || Val == "optimal") {
        CmdArgs.push_back("-mllvm");
        CmdArgs.push_back(Args.MakeArgString("-mips-compact-branches=" + Val));
      } else
        D.Diag(diag::err_drv_unsupported_option_argument)
            << A->getOption().getName() << Val;
    } else
      D.Diag(diag::warn_target_unsupported_compact_branches) << CPUName;
  }
}

/// getPPCTargetCPU - Get the (LLVM) name of the PowerPC cpu we are targeting.
static std::string getPPCTargetCPU(const ArgList &Args) {
  if (Arg *A = Args.getLastArg(options::OPT_mcpu_EQ)) {
    StringRef CPUName = A->getValue();

    if (CPUName == "native") {
      std::string CPU = llvm::sys::getHostCPUName();
      if (!CPU.empty() && CPU != "generic")
        return CPU;
      else
        return "";
    }

    return llvm::StringSwitch<const char *>(CPUName)
        .Case("common", "generic")
        .Case("440", "440")
        .Case("440fp", "440")
        .Case("450", "450")
        .Case("601", "601")
        .Case("602", "602")
        .Case("603", "603")
        .Case("603e", "603e")
        .Case("603ev", "603ev")
        .Case("604", "604")
        .Case("604e", "604e")
        .Case("620", "620")
        .Case("630", "pwr3")
        .Case("G3", "g3")
        .Case("7400", "7400")
        .Case("G4", "g4")
        .Case("7450", "7450")
        .Case("G4+", "g4+")
        .Case("750", "750")
        .Case("970", "970")
        .Case("G5", "g5")
        .Case("a2", "a2")
        .Case("a2q", "a2q")
        .Case("e500mc", "e500mc")
        .Case("e5500", "e5500")
        .Case("power3", "pwr3")
        .Case("power4", "pwr4")
        .Case("power5", "pwr5")
        .Case("power5x", "pwr5x")
        .Case("power6", "pwr6")
        .Case("power6x", "pwr6x")
        .Case("power7", "pwr7")
        .Case("power8", "pwr8")
        .Case("power9", "pwr9")
        .Case("pwr3", "pwr3")
        .Case("pwr4", "pwr4")
        .Case("pwr5", "pwr5")
        .Case("pwr5x", "pwr5x")
        .Case("pwr6", "pwr6")
        .Case("pwr6x", "pwr6x")
        .Case("pwr7", "pwr7")
        .Case("pwr8", "pwr8")
        .Case("pwr9", "pwr9")
        .Case("powerpc", "ppc")
        .Case("powerpc64", "ppc64")
        .Case("powerpc64le", "ppc64le")
        .Default("");
  }

  return "";
}

static void getPPCTargetFeatures(const Driver &D, const llvm::Triple &Triple,
                                 const ArgList &Args,
                                 std::vector<const char *> &Features) {
  handleTargetFeaturesGroup(Args, Features, options::OPT_m_ppc_Features_Group);

  ppc::FloatABI FloatABI = ppc::getPPCFloatABI(D, Args);
  if (FloatABI == ppc::FloatABI::Soft &&
      !(Triple.getArch() == llvm::Triple::ppc64 ||
        Triple.getArch() == llvm::Triple::ppc64le))
    Features.push_back("+soft-float");
  else if (FloatABI == ppc::FloatABI::Soft &&
           (Triple.getArch() == llvm::Triple::ppc64 ||
            Triple.getArch() == llvm::Triple::ppc64le))
    D.Diag(diag::err_drv_invalid_mfloat_abi)
        << "soft float is not supported for ppc64";

  // Altivec is a bit weird, allow overriding of the Altivec feature here.
  AddTargetFeature(Args, Features, options::OPT_faltivec,
                   options::OPT_fno_altivec, "altivec");
}

ppc::FloatABI ppc::getPPCFloatABI(const Driver &D, const ArgList &Args) {
  ppc::FloatABI ABI = ppc::FloatABI::Invalid;
  if (Arg *A =
          Args.getLastArg(options::OPT_msoft_float, options::OPT_mhard_float,
                          options::OPT_mfloat_abi_EQ)) {
    if (A->getOption().matches(options::OPT_msoft_float))
      ABI = ppc::FloatABI::Soft;
    else if (A->getOption().matches(options::OPT_mhard_float))
      ABI = ppc::FloatABI::Hard;
    else {
      ABI = llvm::StringSwitch<ppc::FloatABI>(A->getValue())
                .Case("soft", ppc::FloatABI::Soft)
                .Case("hard", ppc::FloatABI::Hard)
                .Default(ppc::FloatABI::Invalid);
      if (ABI == ppc::FloatABI::Invalid && !StringRef(A->getValue()).empty()) {
        D.Diag(diag::err_drv_invalid_mfloat_abi) << A->getAsString(Args);
        ABI = ppc::FloatABI::Hard;
      }
    }
  }

  // If unspecified, choose the default based on the platform.
  if (ABI == ppc::FloatABI::Invalid) {
    ABI = ppc::FloatABI::Hard;
  }

  return ABI;
}

void Clang::AddPPCTargetArgs(const ArgList &Args,
                             ArgStringList &CmdArgs) const {
  // Select the ABI to use.
  const char *ABIName = nullptr;
  if (getToolChain().getTriple().isOSLinux())
    switch (getToolChain().getArch()) {
    case llvm::Triple::ppc64: {
      // When targeting a processor that supports QPX, or if QPX is
      // specifically enabled, default to using the ABI that supports QPX (so
      // long as it is not specifically disabled).
      bool HasQPX = false;
      if (Arg *A = Args.getLastArg(options::OPT_mcpu_EQ))
        HasQPX = A->getValue() == StringRef("a2q");
      HasQPX = Args.hasFlag(options::OPT_mqpx, options::OPT_mno_qpx, HasQPX);
      if (HasQPX) {
        ABIName = "elfv1-qpx";
        break;
      }

      ABIName = "elfv1";
      break;
    }
    case llvm::Triple::ppc64le:
      ABIName = "elfv2";
      break;
    default:
      break;
    }

  if (Arg *A = Args.getLastArg(options::OPT_mabi_EQ))
    // The ppc64 linux abis are all "altivec" abis by default. Accept and ignore
    // the option if given as we don't have backend support for any targets
    // that don't use the altivec abi.
    if (StringRef(A->getValue()) != "altivec")
      ABIName = A->getValue();

  ppc::FloatABI FloatABI =
      ppc::getPPCFloatABI(getToolChain().getDriver(), Args);

  if (FloatABI == ppc::FloatABI::Soft) {
    // Floating point operations and argument passing are soft.
    CmdArgs.push_back("-msoft-float");
    CmdArgs.push_back("-mfloat-abi");
    CmdArgs.push_back("soft");
  } else {
    // Floating point operations and argument passing are hard.
    assert(FloatABI == ppc::FloatABI::Hard && "Invalid float abi!");
    CmdArgs.push_back("-mfloat-abi");
    CmdArgs.push_back("hard");
  }

  if (ABIName) {
    CmdArgs.push_back("-target-abi");
    CmdArgs.push_back(ABIName);
  }
}

bool ppc::hasPPCAbiArg(const ArgList &Args, const char *Value) {
  Arg *A = Args.getLastArg(options::OPT_mabi_EQ);
  return A && (A->getValue() == StringRef(Value));
}

/// Get the (LLVM) name of the R600 gpu we are targeting.
static std::string getR600TargetGPU(const ArgList &Args) {
  if (Arg *A = Args.getLastArg(options::OPT_mcpu_EQ)) {
    const char *GPUName = A->getValue();
    return llvm::StringSwitch<const char *>(GPUName)
        .Cases("rv630", "rv635", "r600")
        .Cases("rv610", "rv620", "rs780", "rs880")
        .Case("rv740", "rv770")
        .Case("palm", "cedar")
        .Cases("sumo", "sumo2", "sumo")
        .Case("hemlock", "cypress")
        .Case("aruba", "cayman")
        .Default(GPUName);
  }
  return "";
}

static std::string getLanaiTargetCPU(const ArgList &Args) {
  if (Arg *A = Args.getLastArg(options::OPT_mcpu_EQ)) {
    return A->getValue();
  }
  return "";
}

sparc::FloatABI sparc::getSparcFloatABI(const Driver &D,
                                        const ArgList &Args) {
  sparc::FloatABI ABI = sparc::FloatABI::Invalid;
  if (Arg *A =
          Args.getLastArg(options::OPT_msoft_float, options::OPT_mhard_float,
                          options::OPT_mfloat_abi_EQ)) {
    if (A->getOption().matches(options::OPT_msoft_float))
      ABI = sparc::FloatABI::Soft;
    else if (A->getOption().matches(options::OPT_mhard_float))
      ABI = sparc::FloatABI::Hard;
    else {
      ABI = llvm::StringSwitch<sparc::FloatABI>(A->getValue())
                .Case("soft", sparc::FloatABI::Soft)
                .Case("hard", sparc::FloatABI::Hard)
                .Default(sparc::FloatABI::Invalid);
      if (ABI == sparc::FloatABI::Invalid &&
          !StringRef(A->getValue()).empty()) {
        D.Diag(diag::err_drv_invalid_mfloat_abi) << A->getAsString(Args);
        ABI = sparc::FloatABI::Hard;
      }
    }
  }

  // If unspecified, choose the default based on the platform.
  // Only the hard-float ABI on Sparc is standardized, and it is the
  // default. GCC also supports a nonstandard soft-float ABI mode, also
  // implemented in LLVM. However as this is not standard we set the default
  // to be hard-float.
  if (ABI == sparc::FloatABI::Invalid) {
    ABI = sparc::FloatABI::Hard;
  }

  return ABI;
}

static void getSparcTargetFeatures(const Driver &D, const ArgList &Args,
                                 std::vector<const char *> &Features) {
  sparc::FloatABI FloatABI = sparc::getSparcFloatABI(D, Args);
  if (FloatABI == sparc::FloatABI::Soft)
    Features.push_back("+soft-float");
}

void Clang::AddSparcTargetArgs(const ArgList &Args,
                               ArgStringList &CmdArgs) const {
  sparc::FloatABI FloatABI =
      sparc::getSparcFloatABI(getToolChain().getDriver(), Args);

  if (FloatABI == sparc::FloatABI::Soft) {
    // Floating point operations and argument passing are soft.
    CmdArgs.push_back("-msoft-float");
    CmdArgs.push_back("-mfloat-abi");
    CmdArgs.push_back("soft");
  } else {
    // Floating point operations and argument passing are hard.
    assert(FloatABI == sparc::FloatABI::Hard && "Invalid float abi!");
    CmdArgs.push_back("-mfloat-abi");
    CmdArgs.push_back("hard");
  }
}

void Clang::AddSystemZTargetArgs(const ArgList &Args,
                                 ArgStringList &CmdArgs) const {
  if (Args.hasFlag(options::OPT_mbackchain, options::OPT_mno_backchain, false))
    CmdArgs.push_back("-mbackchain");
}

static const char *getSystemZTargetCPU(const ArgList &Args) {
  if (const Arg *A = Args.getLastArg(options::OPT_march_EQ))
    return A->getValue();
  return "z10";
}

static void getSystemZTargetFeatures(const ArgList &Args,
                                     std::vector<const char *> &Features) {
  // -m(no-)htm overrides use of the transactional-execution facility.
  if (Arg *A = Args.getLastArg(options::OPT_mhtm, options::OPT_mno_htm)) {
    if (A->getOption().matches(options::OPT_mhtm))
      Features.push_back("+transactional-execution");
    else
      Features.push_back("-transactional-execution");
  }
  // -m(no-)vx overrides use of the vector facility.
  if (Arg *A = Args.getLastArg(options::OPT_mvx, options::OPT_mno_vx)) {
    if (A->getOption().matches(options::OPT_mvx))
      Features.push_back("+vector");
    else
      Features.push_back("-vector");
  }
}

static const char *getX86TargetCPU(const ArgList &Args,
                                   const llvm::Triple &Triple) {
  if (const Arg *A = Args.getLastArg(options::OPT_march_EQ)) {
    if (StringRef(A->getValue()) != "native") {
      if (Triple.isOSDarwin() && Triple.getArchName() == "x86_64h")
        return "core-avx2";

      return A->getValue();
    }

    // FIXME: Reject attempts to use -march=native unless the target matches
    // the host.
    //
    // FIXME: We should also incorporate the detected target features for use
    // with -native.
    std::string CPU = llvm::sys::getHostCPUName();
    if (!CPU.empty() && CPU != "generic")
      return Args.MakeArgString(CPU);
  }

  if (const Arg *A = Args.getLastArg(options::OPT__SLASH_arch)) {
    // Mapping built by referring to X86TargetInfo::getDefaultFeatures().
    StringRef Arch = A->getValue();
    const char *CPU;
    if (Triple.getArch() == llvm::Triple::x86) {
      CPU = llvm::StringSwitch<const char *>(Arch)
                .Case("IA32", "i386")
                .Case("SSE", "pentium3")
                .Case("SSE2", "pentium4")
                .Case("AVX", "sandybridge")
                .Case("AVX2", "haswell")
                .Default(nullptr);
    } else {
      CPU = llvm::StringSwitch<const char *>(Arch)
                .Case("AVX", "sandybridge")
                .Case("AVX2", "haswell")
                .Default(nullptr);
    }
    if (CPU)
      return CPU;
  }

  // Select the default CPU if none was given (or detection failed).

  if (Triple.getArch() != llvm::Triple::x86_64 &&
      Triple.getArch() != llvm::Triple::x86)
    return nullptr; // This routine is only handling x86 targets.

  bool Is64Bit = Triple.getArch() == llvm::Triple::x86_64;

  // FIXME: Need target hooks.
  if (Triple.isOSDarwin()) {
    if (Triple.getArchName() == "x86_64h")
      return "core-avx2";
    return Is64Bit ? "core2" : "yonah";
  }

  // Set up default CPU name for PS4 compilers.
  if (Triple.isPS4CPU())
    return "btver2";

  // On Android use targets compatible with gcc
  if (Triple.isAndroid())
    return Is64Bit ? "x86-64" : "i686";

  // Everything else goes to x86-64 in 64-bit mode.
  if (Is64Bit)
    return "x86-64";

  switch (Triple.getOS()) {
  case llvm::Triple::FreeBSD:
  case llvm::Triple::NetBSD:
  case llvm::Triple::OpenBSD:
    return "i486";
  case llvm::Triple::Haiku:
    return "i586";
  case llvm::Triple::Bitrig:
    return "i686";
  default:
    // Fallback to p4.
    return "pentium4";
  }
}

/// Get the (LLVM) name of the WebAssembly cpu we are targeting.
static StringRef getWebAssemblyTargetCPU(const ArgList &Args) {
  // If we have -mcpu=, use that.
  if (Arg *A = Args.getLastArg(options::OPT_mcpu_EQ)) {
    StringRef CPU = A->getValue();

#ifdef __wasm__
    // Handle "native" by examining the host. "native" isn't meaningful when
    // cross compiling, so only support this when the host is also WebAssembly.
    if (CPU == "native")
      return llvm::sys::getHostCPUName();
#endif

    return CPU;
  }

  return "generic";
}

static std::string getCPUName(const ArgList &Args, const llvm::Triple &T,
                              bool FromAs = false) {
  switch (T.getArch()) {
  default:
    return "";

  case llvm::Triple::aarch64:
  case llvm::Triple::aarch64_be:
    return getAArch64TargetCPU(Args);

  case llvm::Triple::arm:
  case llvm::Triple::armeb:
  case llvm::Triple::thumb:
  case llvm::Triple::thumbeb: {
    StringRef MArch, MCPU;
    getARMArchCPUFromArgs(Args, MArch, MCPU, FromAs);
    return arm::getARMTargetCPU(MCPU, MArch, T);
  }
  case llvm::Triple::mips:
  case llvm::Triple::mipsel:
  case llvm::Triple::mips64:
  case llvm::Triple::mips64el: {
    StringRef CPUName;
    StringRef ABIName;
    mips::getMipsCPUAndABI(Args, T, CPUName, ABIName);
    return CPUName;
  }

  case llvm::Triple::nvptx:
  case llvm::Triple::nvptx64:
    if (const Arg *A = Args.getLastArg(options::OPT_march_EQ))
      return A->getValue();
    return "";

  case llvm::Triple::ppc:
  case llvm::Triple::ppc64:
  case llvm::Triple::ppc64le: {
    std::string TargetCPUName = getPPCTargetCPU(Args);
    // LLVM may default to generating code for the native CPU,
    // but, like gcc, we default to a more generic option for
    // each architecture. (except on Darwin)
    if (TargetCPUName.empty() && !T.isOSDarwin()) {
      if (T.getArch() == llvm::Triple::ppc64)
        TargetCPUName = "ppc64";
      else if (T.getArch() == llvm::Triple::ppc64le)
        TargetCPUName = "ppc64le";
      else
        TargetCPUName = "ppc";
    }
    return TargetCPUName;
  }

  case llvm::Triple::sparc:
  case llvm::Triple::sparcel:
  case llvm::Triple::sparcv9:
    if (const Arg *A = Args.getLastArg(options::OPT_mcpu_EQ))
      return A->getValue();
    return "";

  case llvm::Triple::x86:
  case llvm::Triple::x86_64:
    return getX86TargetCPU(Args, T);

  case llvm::Triple::hexagon:
    return "hexagon" +
           toolchains::HexagonToolChain::GetTargetCPUVersion(Args).str();

  case llvm::Triple::lanai:
    return getLanaiTargetCPU(Args);

  case llvm::Triple::systemz:
    return getSystemZTargetCPU(Args);

  case llvm::Triple::r600:
  case llvm::Triple::amdgcn:
    return getR600TargetGPU(Args);

  case llvm::Triple::wasm32:
  case llvm::Triple::wasm64:
    return getWebAssemblyTargetCPU(Args);
  }
}

static void AddGoldPlugin(const ToolChain &ToolChain, const ArgList &Args,
                          ArgStringList &CmdArgs, bool IsThinLTO) {
  // Tell the linker to load the plugin. This has to come before AddLinkerInputs
  // as gold requires -plugin to come before any -plugin-opt that -Wl might
  // forward.
  CmdArgs.push_back("-plugin");
  std::string Plugin =
      ToolChain.getDriver().Dir + "/../lib" CLANG_LIBDIR_SUFFIX "/LLVMgold.so";
  CmdArgs.push_back(Args.MakeArgString(Plugin));

  // Try to pass driver level flags relevant to LTO code generation down to
  // the plugin.

  // Handle flags for selecting CPU variants.
  std::string CPU = getCPUName(Args, ToolChain.getTriple());
  if (!CPU.empty())
    CmdArgs.push_back(Args.MakeArgString(Twine("-plugin-opt=mcpu=") + CPU));

  if (Arg *A = Args.getLastArg(options::OPT_O_Group)) {
    StringRef OOpt;
    if (A->getOption().matches(options::OPT_O4) ||
        A->getOption().matches(options::OPT_Ofast))
      OOpt = "3";
    else if (A->getOption().matches(options::OPT_O))
      OOpt = A->getValue();
    else if (A->getOption().matches(options::OPT_O0))
      OOpt = "0";
    if (!OOpt.empty())
      CmdArgs.push_back(Args.MakeArgString(Twine("-plugin-opt=O") + OOpt));
  }

  if (IsThinLTO)
    CmdArgs.push_back("-plugin-opt=thinlto");

  // If an explicit debugger tuning argument appeared, pass it along.
  if (Arg *A = Args.getLastArg(options::OPT_gTune_Group,
                               options::OPT_ggdbN_Group)) {
    if (A->getOption().matches(options::OPT_glldb))
      CmdArgs.push_back("-plugin-opt=-debugger-tune=lldb");
    else if (A->getOption().matches(options::OPT_gsce))
      CmdArgs.push_back("-plugin-opt=-debugger-tune=sce");
    else
      CmdArgs.push_back("-plugin-opt=-debugger-tune=gdb");
  }
}

/// This is a helper function for validating the optional refinement step
/// parameter in reciprocal argument strings. Return false if there is an error
/// parsing the refinement step. Otherwise, return true and set the Position
/// of the refinement step in the input string.
static bool getRefinementStep(StringRef In, const Driver &D,
                              const Arg &A, size_t &Position) {
  const char RefinementStepToken = ':';
  Position = In.find(RefinementStepToken);
  if (Position != StringRef::npos) {
    StringRef Option = A.getOption().getName();
    StringRef RefStep = In.substr(Position + 1);
    // Allow exactly one numeric character for the additional refinement
    // step parameter. This is reasonable for all currently-supported
    // operations and architectures because we would expect that a larger value
    // of refinement steps would cause the estimate "optimization" to
    // under-perform the native operation. Also, if the estimate does not
    // converge quickly, it probably will not ever converge, so further
    // refinement steps will not produce a better answer.
    if (RefStep.size() != 1) {
      D.Diag(diag::err_drv_invalid_value) << Option << RefStep;
      return false;
    }
    char RefStepChar = RefStep[0];
    if (RefStepChar < '0' || RefStepChar > '9') {
      D.Diag(diag::err_drv_invalid_value) << Option << RefStep;
      return false;
    }
  }
  return true;
}

/// The -mrecip flag requires processing of many optional parameters.
static void ParseMRecip(const Driver &D, const ArgList &Args,
                        ArgStringList &OutStrings) {
  StringRef DisabledPrefixIn = "!";
  StringRef DisabledPrefixOut = "!";
  StringRef EnabledPrefixOut = "";
  StringRef Out = "-mrecip=";

  Arg *A = Args.getLastArg(options::OPT_mrecip, options::OPT_mrecip_EQ);
  if (!A)
    return;

  unsigned NumOptions = A->getNumValues();
  if (NumOptions == 0) {
    // No option is the same as "all".
    OutStrings.push_back(Args.MakeArgString(Out + "all"));
    return;
  }

  // Pass through "all", "none", or "default" with an optional refinement step.
  if (NumOptions == 1) {
    StringRef Val = A->getValue(0);
    size_t RefStepLoc;
    if (!getRefinementStep(Val, D, *A, RefStepLoc))
      return;
    StringRef ValBase = Val.slice(0, RefStepLoc);
    if (ValBase == "all" || ValBase == "none" || ValBase == "default") {
      OutStrings.push_back(Args.MakeArgString(Out + Val));
      return;
    }
  }

  // Each reciprocal type may be enabled or disabled individually.
  // Check each input value for validity, concatenate them all back together,
  // and pass through.

  llvm::StringMap<bool> OptionStrings;
  OptionStrings.insert(std::make_pair("divd", false));
  OptionStrings.insert(std::make_pair("divf", false));
  OptionStrings.insert(std::make_pair("vec-divd", false));
  OptionStrings.insert(std::make_pair("vec-divf", false));
  OptionStrings.insert(std::make_pair("sqrtd", false));
  OptionStrings.insert(std::make_pair("sqrtf", false));
  OptionStrings.insert(std::make_pair("vec-sqrtd", false));
  OptionStrings.insert(std::make_pair("vec-sqrtf", false));

  for (unsigned i = 0; i != NumOptions; ++i) {
    StringRef Val = A->getValue(i);

    bool IsDisabled = Val.startswith(DisabledPrefixIn);
    // Ignore the disablement token for string matching.
    if (IsDisabled)
      Val = Val.substr(1);

    size_t RefStep;
    if (!getRefinementStep(Val, D, *A, RefStep))
      return;

    StringRef ValBase = Val.slice(0, RefStep);
    llvm::StringMap<bool>::iterator OptionIter = OptionStrings.find(ValBase);
    if (OptionIter == OptionStrings.end()) {
      // Try again specifying float suffix.
      OptionIter = OptionStrings.find(ValBase.str() + 'f');
      if (OptionIter == OptionStrings.end()) {
        // The input name did not match any known option string.
        D.Diag(diag::err_drv_unknown_argument) << Val;
        return;
      }
      // The option was specified without a float or double suffix.
      // Make sure that the double entry was not already specified.
      // The float entry will be checked below.
      if (OptionStrings[ValBase.str() + 'd']) {
        D.Diag(diag::err_drv_invalid_value) << A->getOption().getName() << Val;
        return;
      }
    }

    if (OptionIter->second == true) {
      // Duplicate option specified.
      D.Diag(diag::err_drv_invalid_value) << A->getOption().getName() << Val;
      return;
    }

    // Mark the matched option as found. Do not allow duplicate specifiers.
    OptionIter->second = true;

    // If the precision was not specified, also mark the double entry as found.
    if (ValBase.back() != 'f' && ValBase.back() != 'd')
      OptionStrings[ValBase.str() + 'd'] = true;

    // Build the output string.
    StringRef Prefix = IsDisabled ? DisabledPrefixOut : EnabledPrefixOut;
    Out = Args.MakeArgString(Out + Prefix + Val);
    if (i != NumOptions - 1)
      Out = Args.MakeArgString(Out + ",");
  }

  OutStrings.push_back(Args.MakeArgString(Out));
}

static void getX86TargetFeatures(const Driver &D, const llvm::Triple &Triple,
                                 const ArgList &Args,
                                 std::vector<const char *> &Features) {
  // If -march=native, autodetect the feature list.
  if (const Arg *A = Args.getLastArg(options::OPT_march_EQ)) {
    if (StringRef(A->getValue()) == "native") {
      llvm::StringMap<bool> HostFeatures;
      if (llvm::sys::getHostCPUFeatures(HostFeatures))
        for (auto &F : HostFeatures)
          Features.push_back(
              Args.MakeArgString((F.second ? "+" : "-") + F.first()));
    }
  }

  if (Triple.getArchName() == "x86_64h") {
    // x86_64h implies quite a few of the more modern subtarget features
    // for Haswell class CPUs, but not all of them. Opt-out of a few.
    Features.push_back("-rdrnd");
    Features.push_back("-aes");
    Features.push_back("-pclmul");
    Features.push_back("-rtm");
    Features.push_back("-hle");
    Features.push_back("-fsgsbase");
  }

  const llvm::Triple::ArchType ArchType = Triple.getArch();
  // Add features to be compatible with gcc for Android.
  if (Triple.isAndroid()) {
    if (ArchType == llvm::Triple::x86_64) {
      Features.push_back("+sse4.2");
      Features.push_back("+popcnt");
    } else
      Features.push_back("+ssse3");
  }

  // Set features according to the -arch flag on MSVC.
  if (Arg *A = Args.getLastArg(options::OPT__SLASH_arch)) {
    StringRef Arch = A->getValue();
    bool ArchUsed = false;
    // First, look for flags that are shared in x86 and x86-64.
    if (ArchType == llvm::Triple::x86_64 || ArchType == llvm::Triple::x86) {
      if (Arch == "AVX" || Arch == "AVX2") {
        ArchUsed = true;
        Features.push_back(Args.MakeArgString("+" + Arch.lower()));
      }
    }
    // Then, look for x86-specific flags.
    if (ArchType == llvm::Triple::x86) {
      if (Arch == "IA32") {
        ArchUsed = true;
      } else if (Arch == "SSE" || Arch == "SSE2") {
        ArchUsed = true;
        Features.push_back(Args.MakeArgString("+" + Arch.lower()));
      }
    }
    if (!ArchUsed)
      D.Diag(clang::diag::warn_drv_unused_argument) << A->getAsString(Args);
  }

  // Now add any that the user explicitly requested on the command line,
  // which may override the defaults.
  handleTargetFeaturesGroup(Args, Features, options::OPT_m_x86_Features_Group);
}

void Clang::AddX86TargetArgs(const ArgList &Args,
                             ArgStringList &CmdArgs) const {
  if (!Args.hasFlag(options::OPT_mred_zone, options::OPT_mno_red_zone, true) ||
      Args.hasArg(options::OPT_mkernel) ||
      Args.hasArg(options::OPT_fapple_kext))
    CmdArgs.push_back("-disable-red-zone");

  // Default to avoid implicit floating-point for kernel/kext code, but allow
  // that to be overridden with -mno-soft-float.
  bool NoImplicitFloat = (Args.hasArg(options::OPT_mkernel) ||
                          Args.hasArg(options::OPT_fapple_kext));
  if (Arg *A = Args.getLastArg(
          options::OPT_msoft_float, options::OPT_mno_soft_float,
          options::OPT_mimplicit_float, options::OPT_mno_implicit_float)) {
    const Option &O = A->getOption();
    NoImplicitFloat = (O.matches(options::OPT_mno_implicit_float) ||
                       O.matches(options::OPT_msoft_float));
  }
  if (NoImplicitFloat)
    CmdArgs.push_back("-no-implicit-float");

  if (Arg *A = Args.getLastArg(options::OPT_masm_EQ)) {
    StringRef Value = A->getValue();
    if (Value == "intel" || Value == "att") {
      CmdArgs.push_back("-mllvm");
      CmdArgs.push_back(Args.MakeArgString("-x86-asm-syntax=" + Value));
    } else {
      getToolChain().getDriver().Diag(diag::err_drv_unsupported_option_argument)
          << A->getOption().getName() << Value;
    }
  }

  // Set flags to support MCU ABI.
  if (Args.hasFlag(options::OPT_miamcu, options::OPT_mno_iamcu, false)) {
    CmdArgs.push_back("-mfloat-abi");
    CmdArgs.push_back("soft");
    CmdArgs.push_back("-mstack-alignment=4");
  }
}

void Clang::AddHexagonTargetArgs(const ArgList &Args,
                                 ArgStringList &CmdArgs) const {
  CmdArgs.push_back("-mqdsp6-compat");
  CmdArgs.push_back("-Wreturn-type");

  if (auto G = toolchains::HexagonToolChain::getSmallDataThreshold(Args)) {
    std::string N = llvm::utostr(G.getValue());
    std::string Opt = std::string("-hexagon-small-data-threshold=") + N;
    CmdArgs.push_back("-mllvm");
    CmdArgs.push_back(Args.MakeArgString(Opt));
  }

  if (!Args.hasArg(options::OPT_fno_short_enums))
    CmdArgs.push_back("-fshort-enums");
  if (Args.getLastArg(options::OPT_mieee_rnd_near)) {
    CmdArgs.push_back("-mllvm");
    CmdArgs.push_back("-enable-hexagon-ieee-rnd-near");
  }
  CmdArgs.push_back("-mllvm");
  CmdArgs.push_back("-machine-sink-split=0");
}

void Clang::AddLanaiTargetArgs(const ArgList &Args,
                               ArgStringList &CmdArgs) const {
  if (Arg *A = Args.getLastArg(options::OPT_mcpu_EQ)) {
    StringRef CPUName = A->getValue();

    CmdArgs.push_back("-target-cpu");
    CmdArgs.push_back(Args.MakeArgString(CPUName));
  }
  if (Arg *A = Args.getLastArg(options::OPT_mregparm_EQ)) {
    StringRef Value = A->getValue();
    // Only support mregparm=4 to support old usage. Report error for all other
    // cases.
    int Mregparm;
    if (Value.getAsInteger(10, Mregparm)) {
      if (Mregparm != 4) {
        getToolChain().getDriver().Diag(
            diag::err_drv_unsupported_option_argument)
            << A->getOption().getName() << Value;
      }
    }
  }
}

void Clang::AddWebAssemblyTargetArgs(const ArgList &Args,
                                     ArgStringList &CmdArgs) const {
  // Default to "hidden" visibility.
  if (!Args.hasArg(options::OPT_fvisibility_EQ,
                   options::OPT_fvisibility_ms_compat)) {
    CmdArgs.push_back("-fvisibility");
    CmdArgs.push_back("hidden");
  }
}

// Decode AArch64 features from string like +[no]featureA+[no]featureB+...
static bool DecodeAArch64Features(const Driver &D, StringRef text,
                                  std::vector<const char *> &Features) {
  SmallVector<StringRef, 8> Split;
  text.split(Split, StringRef("+"), -1, false);

  for (StringRef Feature : Split) {
    if (const char *FeatureName = llvm::AArch64::getArchExtFeature(Feature))
      Features.push_back(FeatureName);
    else if (Feature == "neon" || Feature == "noneon")
      D.Diag(diag::err_drv_no_neon_modifier);
    else
      return false;
  }
  return true;
}

// Check if the CPU name and feature modifiers in -mcpu are legal. If yes,
// decode CPU and feature.
static bool DecodeAArch64Mcpu(const Driver &D, StringRef Mcpu, StringRef &CPU,
                              std::vector<const char *> &Features) {
  std::pair<StringRef, StringRef> Split = Mcpu.split("+");
  CPU = Split.first;

  if (CPU == "generic") {
    Features.push_back("+neon");
  } else {
    unsigned ArchKind = llvm::AArch64::parseCPUArch(CPU);
    unsigned Extersion = llvm::AArch64::getDefaultExtensions(CPU, ArchKind);

    if (!llvm::AArch64::getExtensionFeatures(Extersion, Features))
      return false;
   }

  if (Split.second.size() && !DecodeAArch64Features(D, Split.second, Features))
    return false;

  return true;
}

static bool
getAArch64ArchFeaturesFromMarch(const Driver &D, StringRef March,
                                const ArgList &Args,
                                std::vector<const char *> &Features) {
  std::string MarchLowerCase = March.lower();
  std::pair<StringRef, StringRef> Split = StringRef(MarchLowerCase).split("+");

  unsigned ArchKind = llvm::AArch64::parseArch(Split.first);
  if (ArchKind == static_cast<unsigned>(llvm::AArch64::ArchKind::AK_INVALID) ||
      !llvm::AArch64::getArchFeatures(ArchKind, Features) ||
      (Split.second.size() && !DecodeAArch64Features(D, Split.second, Features)))
    return false;

  return true;
}

static bool
getAArch64ArchFeaturesFromMcpu(const Driver &D, StringRef Mcpu,
                               const ArgList &Args,
                               std::vector<const char *> &Features) {
  StringRef CPU;
  std::string McpuLowerCase = Mcpu.lower();
  if (!DecodeAArch64Mcpu(D, McpuLowerCase, CPU, Features))
    return false;

  return true;
}

static bool
getAArch64MicroArchFeaturesFromMtune(const Driver &D, StringRef Mtune,
                                     const ArgList &Args,
                                     std::vector<const char *> &Features) {
  std::string MtuneLowerCase = Mtune.lower();
  // Handle CPU name is 'native'.
  if (MtuneLowerCase == "native")
    MtuneLowerCase = llvm::sys::getHostCPUName();
  if (MtuneLowerCase == "cyclone") {
    Features.push_back("+zcm");
    Features.push_back("+zcz");
  }
  return true;
}

static bool
getAArch64MicroArchFeaturesFromMcpu(const Driver &D, StringRef Mcpu,
                                    const ArgList &Args,
                                    std::vector<const char *> &Features) {
  StringRef CPU;
  std::vector<const char *> DecodedFeature;
  std::string McpuLowerCase = Mcpu.lower();
  if (!DecodeAArch64Mcpu(D, McpuLowerCase, CPU, DecodedFeature))
    return false;

  return getAArch64MicroArchFeaturesFromMtune(D, CPU, Args, Features);
}

static void getAArch64TargetFeatures(const Driver &D, const ArgList &Args,
                                     std::vector<const char *> &Features) {
  Arg *A;
  bool success = true;
  // Enable NEON by default.
  Features.push_back("+neon");
  if ((A = Args.getLastArg(options::OPT_march_EQ)))
    success = getAArch64ArchFeaturesFromMarch(D, A->getValue(), Args, Features);
  else if ((A = Args.getLastArg(options::OPT_mcpu_EQ)))
    success = getAArch64ArchFeaturesFromMcpu(D, A->getValue(), Args, Features);
  else if (Args.hasArg(options::OPT_arch))
    success = getAArch64ArchFeaturesFromMcpu(D, getAArch64TargetCPU(Args), Args,
                                             Features);

  if (success && (A = Args.getLastArg(options::OPT_mtune_EQ)))
    success =
        getAArch64MicroArchFeaturesFromMtune(D, A->getValue(), Args, Features);
  else if (success && (A = Args.getLastArg(options::OPT_mcpu_EQ)))
    success =
        getAArch64MicroArchFeaturesFromMcpu(D, A->getValue(), Args, Features);
  else if (Args.hasArg(options::OPT_arch))
    success = getAArch64MicroArchFeaturesFromMcpu(D, getAArch64TargetCPU(Args),
                                                  Args, Features);

  if (!success)
    D.Diag(diag::err_drv_clang_unsupported) << A->getAsString(Args);

  if (Args.getLastArg(options::OPT_mgeneral_regs_only)) {
    Features.push_back("-fp-armv8");
    Features.push_back("-crypto");
    Features.push_back("-neon");
  }

  // En/disable crc
  if (Arg *A = Args.getLastArg(options::OPT_mcrc, options::OPT_mnocrc)) {
    if (A->getOption().matches(options::OPT_mcrc))
      Features.push_back("+crc");
    else
      Features.push_back("-crc");
  }

  if (Arg *A = Args.getLastArg(options::OPT_mno_unaligned_access,
                               options::OPT_munaligned_access))
    if (A->getOption().matches(options::OPT_mno_unaligned_access))
      Features.push_back("+strict-align");

  if (Args.hasArg(options::OPT_ffixed_x18))
    Features.push_back("+reserve-x18");
}

static void getHexagonTargetFeatures(const ArgList &Args,
                                     std::vector<const char *> &Features) {
  bool HasHVX = false, HasHVXD = false;

  // FIXME: This should be able to use handleTargetFeaturesGroup except it is
  // doing dependent option handling here rather than in initFeatureMap or a
  // similar handler.
  for (auto &A : Args) {
    auto &Opt = A->getOption();
    if (Opt.matches(options::OPT_mhexagon_hvx))
      HasHVX = true;
    else if (Opt.matches(options::OPT_mno_hexagon_hvx))
      HasHVXD = HasHVX = false;
    else if (Opt.matches(options::OPT_mhexagon_hvx_double))
      HasHVXD = HasHVX = true;
    else if (Opt.matches(options::OPT_mno_hexagon_hvx_double))
      HasHVXD = false;
    else
      continue;
    A->claim();
  }

  Features.push_back(HasHVX  ? "+hvx" : "-hvx");
  Features.push_back(HasHVXD ? "+hvx-double" : "-hvx-double");
}

static void getWebAssemblyTargetFeatures(const ArgList &Args,
                                         std::vector<const char *> &Features) {
  handleTargetFeaturesGroup(Args, Features, options::OPT_m_wasm_Features_Group);
}

static void getAMDGPUTargetFeatures(const Driver &D, const ArgList &Args,
                                    std::vector<const char *> &Features) {
  if (const Arg *dAbi = Args.getLastArg(options::OPT_mamdgpu_debugger_abi)) {
    StringRef value = dAbi->getValue();
    if (value == "1.0") {
      Features.push_back("+amdgpu-debugger-insert-nops");
      Features.push_back("+amdgpu-debugger-reserve-regs");
      Features.push_back("+amdgpu-debugger-emit-prologue");
    } else {
      D.Diag(diag::err_drv_clang_unsupported) << dAbi->getAsString(Args);
    }
  }

  handleTargetFeaturesGroup(
    Args, Features, options::OPT_m_amdgpu_Features_Group);
}

static void getTargetFeatures(const ToolChain &TC, const llvm::Triple &Triple,
                              const ArgList &Args, ArgStringList &CmdArgs,
                              bool ForAS) {
  const Driver &D = TC.getDriver();
  std::vector<const char *> Features;
  switch (Triple.getArch()) {
  default:
    break;
  case llvm::Triple::mips:
  case llvm::Triple::mipsel:
  case llvm::Triple::mips64:
  case llvm::Triple::mips64el:
    getMIPSTargetFeatures(D, Triple, Args, Features);
    break;

  case llvm::Triple::arm:
  case llvm::Triple::armeb:
  case llvm::Triple::thumb:
  case llvm::Triple::thumbeb:
    getARMTargetFeatures(TC, Triple, Args, Features, ForAS);
    break;

  case llvm::Triple::ppc:
  case llvm::Triple::ppc64:
  case llvm::Triple::ppc64le:
    getPPCTargetFeatures(D, Triple, Args, Features);
    break;
  case llvm::Triple::systemz:
    getSystemZTargetFeatures(Args, Features);
    break;
  case llvm::Triple::aarch64:
  case llvm::Triple::aarch64_be:
    getAArch64TargetFeatures(D, Args, Features);
    break;
  case llvm::Triple::x86:
  case llvm::Triple::x86_64:
    getX86TargetFeatures(D, Triple, Args, Features);
    break;
  case llvm::Triple::hexagon:
    getHexagonTargetFeatures(Args, Features);
    break;
  case llvm::Triple::wasm32:
  case llvm::Triple::wasm64:
    getWebAssemblyTargetFeatures(Args, Features);
    break; 
  case llvm::Triple::sparc:
  case llvm::Triple::sparcel:
  case llvm::Triple::sparcv9:
    getSparcTargetFeatures(D, Args, Features);
    break;
  case llvm::Triple::r600:
  case llvm::Triple::amdgcn:
    getAMDGPUTargetFeatures(D, Args, Features);
    break;
  }

  // Find the last of each feature.
  llvm::StringMap<unsigned> LastOpt;
  for (unsigned I = 0, N = Features.size(); I < N; ++I) {
    const char *Name = Features[I];
    assert(Name[0] == '-' || Name[0] == '+');
    LastOpt[Name + 1] = I;
  }

  for (unsigned I = 0, N = Features.size(); I < N; ++I) {
    // If this feature was overridden, ignore it.
    const char *Name = Features[I];
    llvm::StringMap<unsigned>::iterator LastI = LastOpt.find(Name + 1);
    assert(LastI != LastOpt.end());
    unsigned Last = LastI->second;
    if (Last != I)
      continue;

    CmdArgs.push_back("-target-feature");
    CmdArgs.push_back(Name);
  }
}

static bool
shouldUseExceptionTablesForObjCExceptions(const ObjCRuntime &runtime,
                                          const llvm::Triple &Triple) {
  // We use the zero-cost exception tables for Objective-C if the non-fragile
  // ABI is enabled or when compiling for x86_64 and ARM on Snow Leopard and
  // later.
  if (runtime.isNonFragile())
    return true;

  if (!Triple.isMacOSX())
    return false;

  return (!Triple.isMacOSXVersionLT(10, 5) &&
          (Triple.getArch() == llvm::Triple::x86_64 ||
           Triple.getArch() == llvm::Triple::arm));
}

/// Adds exception related arguments to the driver command arguments. There's a
/// master flag, -fexceptions and also language specific flags to enable/disable
/// C++ and Objective-C exceptions. This makes it possible to for example
/// disable C++ exceptions but enable Objective-C exceptions.
static void addExceptionArgs(const ArgList &Args, types::ID InputType,
                             const ToolChain &TC, bool KernelOrKext,
                             const ObjCRuntime &objcRuntime,
                             ArgStringList &CmdArgs) {
  const Driver &D = TC.getDriver();
  const llvm::Triple &Triple = TC.getTriple();

  if (KernelOrKext) {
    // -mkernel and -fapple-kext imply no exceptions, so claim exception related
    // arguments now to avoid warnings about unused arguments.
    Args.ClaimAllArgs(options::OPT_fexceptions);
    Args.ClaimAllArgs(options::OPT_fno_exceptions);
    Args.ClaimAllArgs(options::OPT_fobjc_exceptions);
    Args.ClaimAllArgs(options::OPT_fno_objc_exceptions);
    Args.ClaimAllArgs(options::OPT_fcxx_exceptions);
    Args.ClaimAllArgs(options::OPT_fno_cxx_exceptions);
    return;
  }

  // See if the user explicitly enabled exceptions.
  bool EH = Args.hasFlag(options::OPT_fexceptions, options::OPT_fno_exceptions,
                         false);

  // Obj-C exceptions are enabled by default, regardless of -fexceptions. This
  // is not necessarily sensible, but follows GCC.
  if (types::isObjC(InputType) &&
      Args.hasFlag(options::OPT_fobjc_exceptions,
                   options::OPT_fno_objc_exceptions, true)) {
    CmdArgs.push_back("-fobjc-exceptions");

    EH |= shouldUseExceptionTablesForObjCExceptions(objcRuntime, Triple);
  }

  if (types::isCXX(InputType)) {
    // Disable C++ EH by default on XCore and PS4.
    bool CXXExceptionsEnabled =
        Triple.getArch() != llvm::Triple::xcore && !Triple.isPS4CPU();
    Arg *ExceptionArg = Args.getLastArg(
        options::OPT_fcxx_exceptions, options::OPT_fno_cxx_exceptions,
        options::OPT_fexceptions, options::OPT_fno_exceptions);
    if (ExceptionArg)
      CXXExceptionsEnabled =
          ExceptionArg->getOption().matches(options::OPT_fcxx_exceptions) ||
          ExceptionArg->getOption().matches(options::OPT_fexceptions);

    if (CXXExceptionsEnabled) {
      if (Triple.isPS4CPU()) {
        ToolChain::RTTIMode RTTIMode = TC.getRTTIMode();
        assert(ExceptionArg &&
               "On the PS4 exceptions should only be enabled if passing "
               "an argument");
        if (RTTIMode == ToolChain::RM_DisabledExplicitly) {
          const Arg *RTTIArg = TC.getRTTIArg();
          assert(RTTIArg && "RTTI disabled explicitly but no RTTIArg!");
          D.Diag(diag::err_drv_argument_not_allowed_with)
              << RTTIArg->getAsString(Args) << ExceptionArg->getAsString(Args);
        } else if (RTTIMode == ToolChain::RM_EnabledImplicitly)
          D.Diag(diag::warn_drv_enabling_rtti_with_exceptions);
      } else
        assert(TC.getRTTIMode() != ToolChain::RM_DisabledImplicitly);

      CmdArgs.push_back("-fcxx-exceptions");

      EH = true;
    }
  }

  if (EH)
    CmdArgs.push_back("-fexceptions");
}

static bool ShouldDisableAutolink(const ArgList &Args, const ToolChain &TC) {
  bool Default = true;
  if (TC.getTriple().isOSDarwin()) {
    // The native darwin assembler doesn't support the linker_option directives,
    // so we disable them if we think the .s file will be passed to it.
    Default = TC.useIntegratedAs();
  }
  return !Args.hasFlag(options::OPT_fautolink, options::OPT_fno_autolink,
                       Default);
}

static bool ShouldDisableDwarfDirectory(const ArgList &Args,
                                        const ToolChain &TC) {
  bool UseDwarfDirectory =
      Args.hasFlag(options::OPT_fdwarf_directory_asm,
                   options::OPT_fno_dwarf_directory_asm, TC.useIntegratedAs());
  return !UseDwarfDirectory;
}

/// \brief Check whether the given input tree contains any compilation actions.
static bool ContainsCompileAction(const Action *A) {
  if (isa<CompileJobAction>(A) || isa<BackendJobAction>(A))
    return true;

  for (const auto &AI : A->inputs())
    if (ContainsCompileAction(AI))
      return true;

  return false;
}

/// \brief Check if -relax-all should be passed to the internal assembler.
/// This is done by default when compiling non-assembler source with -O0.
static bool UseRelaxAll(Compilation &C, const ArgList &Args) {
  bool RelaxDefault = true;

  if (Arg *A = Args.getLastArg(options::OPT_O_Group))
    RelaxDefault = A->getOption().matches(options::OPT_O0);

  if (RelaxDefault) {
    RelaxDefault = false;
    for (const auto &Act : C.getActions()) {
      if (ContainsCompileAction(Act)) {
        RelaxDefault = true;
        break;
      }
    }
  }

  return Args.hasFlag(options::OPT_mrelax_all, options::OPT_mno_relax_all,
                      RelaxDefault);
}

// Convert an arg of the form "-gN" or "-ggdbN" or one of their aliases
// to the corresponding DebugInfoKind.
static codegenoptions::DebugInfoKind DebugLevelToInfoKind(const Arg &A) {
  assert(A.getOption().matches(options::OPT_gN_Group) &&
         "Not a -g option that specifies a debug-info level");
  if (A.getOption().matches(options::OPT_g0) ||
      A.getOption().matches(options::OPT_ggdb0))
    return codegenoptions::NoDebugInfo;
  if (A.getOption().matches(options::OPT_gline_tables_only) ||
      A.getOption().matches(options::OPT_ggdb1))
    return codegenoptions::DebugLineTablesOnly;
  return codegenoptions::LimitedDebugInfo;
}

// Extract the integer N from a string spelled "-dwarf-N", returning 0
// on mismatch. The StringRef input (rather than an Arg) allows
// for use by the "-Xassembler" option parser.
static unsigned DwarfVersionNum(StringRef ArgValue) {
  return llvm::StringSwitch<unsigned>(ArgValue)
      .Case("-gdwarf-2", 2)
      .Case("-gdwarf-3", 3)
      .Case("-gdwarf-4", 4)
      .Case("-gdwarf-5", 5)
      .Default(0);
}

static void RenderDebugEnablingArgs(const ArgList &Args, ArgStringList &CmdArgs,
                                    codegenoptions::DebugInfoKind DebugInfoKind,
                                    unsigned DwarfVersion,
                                    llvm::DebuggerKind DebuggerTuning) {
  switch (DebugInfoKind) {
  case codegenoptions::DebugLineTablesOnly:
    CmdArgs.push_back("-debug-info-kind=line-tables-only");
    break;
  case codegenoptions::LimitedDebugInfo:
    CmdArgs.push_back("-debug-info-kind=limited");
    break;
  case codegenoptions::FullDebugInfo:
    CmdArgs.push_back("-debug-info-kind=standalone");
    break;
  default:
    break;
  }
  if (DwarfVersion > 0)
    CmdArgs.push_back(
        Args.MakeArgString("-dwarf-version=" + Twine(DwarfVersion)));
  switch (DebuggerTuning) {
  case llvm::DebuggerKind::GDB:
    CmdArgs.push_back("-debugger-tuning=gdb");
    break;
  case llvm::DebuggerKind::LLDB:
    CmdArgs.push_back("-debugger-tuning=lldb");
    break;
  case llvm::DebuggerKind::SCE:
    CmdArgs.push_back("-debugger-tuning=sce");
    break;
  default:
    break;
  }
}

static void CollectArgsForIntegratedAssembler(Compilation &C,
                                              const ArgList &Args,
                                              ArgStringList &CmdArgs,
                                              const Driver &D) {
  if (UseRelaxAll(C, Args))
    CmdArgs.push_back("-mrelax-all");

  // Only default to -mincremental-linker-compatible if we think we are
  // targeting the MSVC linker.
  bool DefaultIncrementalLinkerCompatible =
      C.getDefaultToolChain().getTriple().isWindowsMSVCEnvironment();
  if (Args.hasFlag(options::OPT_mincremental_linker_compatible,
                   options::OPT_mno_incremental_linker_compatible,
                   DefaultIncrementalLinkerCompatible))
    CmdArgs.push_back("-mincremental-linker-compatible");

  switch (C.getDefaultToolChain().getArch()) {
  case llvm::Triple::arm:
  case llvm::Triple::armeb:
  case llvm::Triple::thumb:
  case llvm::Triple::thumbeb:
    if (Arg *A = Args.getLastArg(options::OPT_mimplicit_it_EQ)) {
      StringRef Value = A->getValue();
      if (Value == "always" || Value == "never" || Value == "arm" ||
          Value == "thumb") {
        CmdArgs.push_back("-mllvm");
        CmdArgs.push_back(Args.MakeArgString("-arm-implicit-it=" + Value));
      } else {
        D.Diag(diag::err_drv_unsupported_option_argument)
            << A->getOption().getName() << Value;
      }
    }
    break;
  default:
    break;
  }

  // When passing -I arguments to the assembler we sometimes need to
  // unconditionally take the next argument.  For example, when parsing
  // '-Wa,-I -Wa,foo' we need to accept the -Wa,foo arg after seeing the
  // -Wa,-I arg and when parsing '-Wa,-I,foo' we need to accept the 'foo'
  // arg after parsing the '-I' arg.
  bool TakeNextArg = false;

  // When using an integrated assembler, translate -Wa, and -Xassembler
  // options.
  bool CompressDebugSections = false;

  bool UseRelaxRelocations = ENABLE_X86_RELAX_RELOCATIONS;
  const char *MipsTargetFeature = nullptr;
  for (const Arg *A :
       Args.filtered(options::OPT_Wa_COMMA, options::OPT_Xassembler)) {
    A->claim();

    for (StringRef Value : A->getValues()) {
      if (TakeNextArg) {
        CmdArgs.push_back(Value.data());
        TakeNextArg = false;
        continue;
      }

      switch (C.getDefaultToolChain().getArch()) {
      default:
        break;
      case llvm::Triple::mips:
      case llvm::Triple::mipsel:
      case llvm::Triple::mips64:
      case llvm::Triple::mips64el:
        if (Value == "--trap") {
          CmdArgs.push_back("-target-feature");
          CmdArgs.push_back("+use-tcc-in-div");
          continue;
        }
        if (Value == "--break") {
          CmdArgs.push_back("-target-feature");
          CmdArgs.push_back("-use-tcc-in-div");
          continue;
        }
        if (Value.startswith("-msoft-float")) {
          CmdArgs.push_back("-target-feature");
          CmdArgs.push_back("+soft-float");
          continue;
        }
        if (Value.startswith("-mhard-float")) {
          CmdArgs.push_back("-target-feature");
          CmdArgs.push_back("-soft-float");
          continue;
        }

        MipsTargetFeature = llvm::StringSwitch<const char *>(Value)
                                .Case("-mips1", "+mips1")
                                .Case("-mips2", "+mips2")
                                .Case("-mips3", "+mips3")
                                .Case("-mips4", "+mips4")
                                .Case("-mips5", "+mips5")
                                .Case("-mips32", "+mips32")
                                .Case("-mips32r2", "+mips32r2")
                                .Case("-mips32r3", "+mips32r3")
                                .Case("-mips32r5", "+mips32r5")
                                .Case("-mips32r6", "+mips32r6")
                                .Case("-mips64", "+mips64")
                                .Case("-mips64r2", "+mips64r2")
                                .Case("-mips64r3", "+mips64r3")
                                .Case("-mips64r5", "+mips64r5")
                                .Case("-mips64r6", "+mips64r6")
                                .Default(nullptr);
        if (MipsTargetFeature)
          continue;
      }

      if (Value == "-force_cpusubtype_ALL") {
        // Do nothing, this is the default and we don't support anything else.
      } else if (Value == "-L") {
        CmdArgs.push_back("-msave-temp-labels");
      } else if (Value == "--fatal-warnings") {
        CmdArgs.push_back("-massembler-fatal-warnings");
      } else if (Value == "--noexecstack") {
        CmdArgs.push_back("-mnoexecstack");
      } else if (Value == "-compress-debug-sections" ||
                 Value == "--compress-debug-sections") {
        CompressDebugSections = true;
      } else if (Value == "-nocompress-debug-sections" ||
                 Value == "--nocompress-debug-sections") {
        CompressDebugSections = false;
      } else if (Value == "-mrelax-relocations=yes" ||
                 Value == "--mrelax-relocations=yes") {
        UseRelaxRelocations = true;
      } else if (Value == "-mrelax-relocations=no" ||
                 Value == "--mrelax-relocations=no") {
        UseRelaxRelocations = false;
      } else if (Value.startswith("-I")) {
        CmdArgs.push_back(Value.data());
        // We need to consume the next argument if the current arg is a plain
        // -I. The next arg will be the include directory.
        if (Value == "-I")
          TakeNextArg = true;
      } else if (Value.startswith("-gdwarf-")) {
        // "-gdwarf-N" options are not cc1as options.
        unsigned DwarfVersion = DwarfVersionNum(Value);
        if (DwarfVersion == 0) { // Send it onward, and let cc1as complain.
          CmdArgs.push_back(Value.data());
        } else {
          RenderDebugEnablingArgs(Args, CmdArgs,
                                  codegenoptions::LimitedDebugInfo,
                                  DwarfVersion, llvm::DebuggerKind::Default);
        }
      } else if (Value.startswith("-mcpu") || Value.startswith("-mfpu") ||
                 Value.startswith("-mhwdiv") || Value.startswith("-march")) {
        // Do nothing, we'll validate it later.
      } else {
        D.Diag(diag::err_drv_unsupported_option_argument)
            << A->getOption().getName() << Value;
      }
    }
  }
  if (CompressDebugSections) {
    if (llvm::zlib::isAvailable())
      CmdArgs.push_back("-compress-debug-sections");
    else
      D.Diag(diag::warn_debug_compression_unavailable);
  }
  if (UseRelaxRelocations)
    CmdArgs.push_back("--mrelax-relocations");
  if (MipsTargetFeature != nullptr) {
    CmdArgs.push_back("-target-feature");
    CmdArgs.push_back(MipsTargetFeature);
  }
}

// This adds the static libclang_rt.builtins-arch.a directly to the command line
// FIXME: Make sure we can also emit shared objects if they're requested
// and available, check for possible errors, etc.
static void addClangRT(const ToolChain &TC, const ArgList &Args,
                       ArgStringList &CmdArgs) {
  CmdArgs.push_back(TC.getCompilerRTArgString(Args, "builtins"));
}

static void addOpenMPRuntime(ArgStringList &CmdArgs, const ToolChain &TC,
                              const ArgList &Args) {
  if (!Args.hasFlag(options::OPT_fopenmp, options::OPT_fopenmp_EQ,
                    options::OPT_fno_openmp, false))
    return;

  switch (TC.getDriver().getOpenMPRuntime(Args)) {
  case Driver::OMPRT_OMP:
    CmdArgs.push_back("-lomp");
    break;
  case Driver::OMPRT_GOMP:
    CmdArgs.push_back("-lgomp");
    break;
  case Driver::OMPRT_IOMP5:
    CmdArgs.push_back("-liomp5");
    break;
  case Driver::OMPRT_Unknown:
    // Already diagnosed.
    break;
  }
}

static void addSanitizerRuntime(const ToolChain &TC, const ArgList &Args,
                                ArgStringList &CmdArgs, StringRef Sanitizer,
                                bool IsShared, bool IsWhole) {
  // Wrap any static runtimes that must be forced into executable in
  // whole-archive.
  if (IsWhole) CmdArgs.push_back("-whole-archive");
  CmdArgs.push_back(TC.getCompilerRTArgString(Args, Sanitizer, IsShared));
  if (IsWhole) CmdArgs.push_back("-no-whole-archive");
}

// Tries to use a file with the list of dynamic symbols that need to be exported
// from the runtime library. Returns true if the file was found.
static bool addSanitizerDynamicList(const ToolChain &TC, const ArgList &Args,
                                    ArgStringList &CmdArgs,
                                    StringRef Sanitizer) {
  SmallString<128> SanRT(TC.getCompilerRT(Args, Sanitizer));
  if (llvm::sys::fs::exists(SanRT + ".syms")) {
    CmdArgs.push_back(Args.MakeArgString("--dynamic-list=" + SanRT + ".syms"));
    return true;
  }
  return false;
}

static void linkSanitizerRuntimeDeps(const ToolChain &TC,
                                     ArgStringList &CmdArgs) {
  // Force linking against the system libraries sanitizers depends on
  // (see PR15823 why this is necessary).
  CmdArgs.push_back("--no-as-needed");
  CmdArgs.push_back("-lpthread");
  CmdArgs.push_back("-lrt");
  CmdArgs.push_back("-lm");
  // There's no libdl on FreeBSD.
  if (TC.getTriple().getOS() != llvm::Triple::FreeBSD)
    CmdArgs.push_back("-ldl");
}

static void
collectSanitizerRuntimes(const ToolChain &TC, const ArgList &Args,
                         SmallVectorImpl<StringRef> &SharedRuntimes,
                         SmallVectorImpl<StringRef> &StaticRuntimes,
                         SmallVectorImpl<StringRef> &NonWholeStaticRuntimes,
                         SmallVectorImpl<StringRef> &HelperStaticRuntimes,
                         SmallVectorImpl<StringRef> &RequiredSymbols) {
  const SanitizerArgs &SanArgs = TC.getSanitizerArgs();
  // Collect shared runtimes.
  if (SanArgs.needsAsanRt() && SanArgs.needsSharedAsanRt()) {
    SharedRuntimes.push_back("asan");
  }
  // The stats_client library is also statically linked into DSOs.
  if (SanArgs.needsStatsRt())
    StaticRuntimes.push_back("stats_client");

  // Collect static runtimes.
  if (Args.hasArg(options::OPT_shared) || TC.getTriple().isAndroid()) {
    // Don't link static runtimes into DSOs or if compiling for Android.
    return;
  }
  if (SanArgs.needsAsanRt()) {
    if (SanArgs.needsSharedAsanRt()) {
      HelperStaticRuntimes.push_back("asan-preinit");
    } else {
      StaticRuntimes.push_back("asan");
      if (SanArgs.linkCXXRuntimes())
        StaticRuntimes.push_back("asan_cxx");
    }
  }
  if (SanArgs.needsDfsanRt())
    StaticRuntimes.push_back("dfsan");
  if (SanArgs.needsLsanRt())
    StaticRuntimes.push_back("lsan");
  if (SanArgs.needsMsanRt()) {
    StaticRuntimes.push_back("msan");
    if (SanArgs.linkCXXRuntimes())
      StaticRuntimes.push_back("msan_cxx");
  }
  if (SanArgs.needsTsanRt()) {
    StaticRuntimes.push_back("tsan");
    if (SanArgs.linkCXXRuntimes())
      StaticRuntimes.push_back("tsan_cxx");
  }
  if (SanArgs.needsUbsanRt()) {
    StaticRuntimes.push_back("ubsan_standalone");
    if (SanArgs.linkCXXRuntimes())
      StaticRuntimes.push_back("ubsan_standalone_cxx");
  }
  if (SanArgs.needsSafeStackRt())
    StaticRuntimes.push_back("safestack");
  if (SanArgs.needsCfiRt())
    StaticRuntimes.push_back("cfi");
  if (SanArgs.needsCfiDiagRt()) {
    StaticRuntimes.push_back("cfi_diag");
    if (SanArgs.linkCXXRuntimes())
      StaticRuntimes.push_back("ubsan_standalone_cxx");
  }
  if (SanArgs.needsStatsRt()) {
    NonWholeStaticRuntimes.push_back("stats");
    RequiredSymbols.push_back("__sanitizer_stats_register");
  }
  if (SanArgs.needsEsanRt())
    StaticRuntimes.push_back("esan");
}

// Should be called before we add system libraries (C++ ABI, libstdc++/libc++,
// C runtime, etc). Returns true if sanitizer system deps need to be linked in.
static bool addSanitizerRuntimes(const ToolChain &TC, const ArgList &Args,
                                 ArgStringList &CmdArgs) {
  SmallVector<StringRef, 4> SharedRuntimes, StaticRuntimes,
      NonWholeStaticRuntimes, HelperStaticRuntimes, RequiredSymbols;
  collectSanitizerRuntimes(TC, Args, SharedRuntimes, StaticRuntimes,
                           NonWholeStaticRuntimes, HelperStaticRuntimes,
                           RequiredSymbols);
  for (auto RT : SharedRuntimes)
    addSanitizerRuntime(TC, Args, CmdArgs, RT, true, false);
  for (auto RT : HelperStaticRuntimes)
    addSanitizerRuntime(TC, Args, CmdArgs, RT, false, true);
  bool AddExportDynamic = false;
  for (auto RT : StaticRuntimes) {
    addSanitizerRuntime(TC, Args, CmdArgs, RT, false, true);
    AddExportDynamic |= !addSanitizerDynamicList(TC, Args, CmdArgs, RT);
  }
  for (auto RT : NonWholeStaticRuntimes) {
    addSanitizerRuntime(TC, Args, CmdArgs, RT, false, false);
    AddExportDynamic |= !addSanitizerDynamicList(TC, Args, CmdArgs, RT);
  }
  for (auto S : RequiredSymbols) {
    CmdArgs.push_back("-u");
    CmdArgs.push_back(Args.MakeArgString(S));
  }
  // If there is a static runtime with no dynamic list, force all the symbols
  // to be dynamic to be sure we export sanitizer interface functions.
  if (AddExportDynamic)
    CmdArgs.push_back("-export-dynamic");
  return !StaticRuntimes.empty();
}

static bool addXRayRuntime(const ToolChain &TC, const ArgList &Args,
                           ArgStringList &CmdArgs) {
  if (Args.hasFlag(options::OPT_fxray_instrument,
                   options::OPT_fnoxray_instrument, false)) {
    CmdArgs.push_back("-whole-archive");
    CmdArgs.push_back(TC.getCompilerRTArgString(Args, "xray", false));
    CmdArgs.push_back("-no-whole-archive");
    return true;
  }
  return false;
}

static void linkXRayRuntimeDeps(const ToolChain &TC, const ArgList &Args,
                                ArgStringList &CmdArgs) {
  CmdArgs.push_back("--no-as-needed");
  CmdArgs.push_back("-lpthread");
  CmdArgs.push_back("-lrt");
  CmdArgs.push_back("-lm");
  CmdArgs.push_back("-latomic");
  if (TC.GetCXXStdlibType(Args) == ToolChain::CST_Libcxx)
    CmdArgs.push_back("-lc++");
  else
    CmdArgs.push_back("-lstdc++");
  if (TC.getTriple().getOS() != llvm::Triple::FreeBSD)
    CmdArgs.push_back("-ldl");
}

static bool areOptimizationsEnabled(const ArgList &Args) {
  // Find the last -O arg and see if it is non-zero.
  if (Arg *A = Args.getLastArg(options::OPT_O_Group))
    return !A->getOption().matches(options::OPT_O0);
  // Defaults to -O0.
  return false;
}

static bool shouldUseFramePointerForTarget(const ArgList &Args,
                                           const llvm::Triple &Triple) {
  switch (Triple.getArch()) {
  case llvm::Triple::xcore:
  case llvm::Triple::wasm32:
  case llvm::Triple::wasm64:
    // XCore never wants frame pointers, regardless of OS.
    // WebAssembly never wants frame pointers.
    return false;
  default:
    break;
  }

  if (Triple.isOSLinux()) {
    switch (Triple.getArch()) {
    // Don't use a frame pointer on linux if optimizing for certain targets.
    case llvm::Triple::mips64:
    case llvm::Triple::mips64el:
    case llvm::Triple::mips:
    case llvm::Triple::mipsel:
    case llvm::Triple::systemz:
    case llvm::Triple::x86:
    case llvm::Triple::x86_64:
      return !areOptimizationsEnabled(Args);
    default:
      return true;
    }
  }

  if (Triple.isOSWindows()) {
    switch (Triple.getArch()) {
    case llvm::Triple::x86:
      return !areOptimizationsEnabled(Args);
    case llvm::Triple::x86_64:
      return Triple.isOSBinFormatMachO();
    case llvm::Triple::arm:
    case llvm::Triple::thumb:
      // Windows on ARM builds with FPO disabled to aid fast stack walking
      return true;
    default:
      // All other supported Windows ISAs use xdata unwind information, so frame
      // pointers are not generally useful.
      return false;
    }
  }

  return true;
}

static bool shouldUseFramePointer(const ArgList &Args,
                                  const llvm::Triple &Triple) {
  if (Arg *A = Args.getLastArg(options::OPT_fno_omit_frame_pointer,
                               options::OPT_fomit_frame_pointer))
    return A->getOption().matches(options::OPT_fno_omit_frame_pointer);
  if (Args.hasArg(options::OPT_pg))
    return true;

  return shouldUseFramePointerForTarget(Args, Triple);
}

static bool shouldUseLeafFramePointer(const ArgList &Args,
                                      const llvm::Triple &Triple) {
  if (Arg *A = Args.getLastArg(options::OPT_mno_omit_leaf_frame_pointer,
                               options::OPT_momit_leaf_frame_pointer))
    return A->getOption().matches(options::OPT_mno_omit_leaf_frame_pointer);
  if (Args.hasArg(options::OPT_pg))
    return true;

  if (Triple.isPS4CPU())
    return false;

  return shouldUseFramePointerForTarget(Args, Triple);
}

/// Add a CC1 option to specify the debug compilation directory.
static void addDebugCompDirArg(const ArgList &Args, ArgStringList &CmdArgs) {
  SmallString<128> cwd;
  if (!llvm::sys::fs::current_path(cwd)) {
    CmdArgs.push_back("-fdebug-compilation-dir");
    CmdArgs.push_back(Args.MakeArgString(cwd));
  }
}

static const char *SplitDebugName(const ArgList &Args, const InputInfo &Input) {
  Arg *FinalOutput = Args.getLastArg(options::OPT_o);
  if (FinalOutput && Args.hasArg(options::OPT_c)) {
    SmallString<128> T(FinalOutput->getValue());
    llvm::sys::path::replace_extension(T, "dwo");
    return Args.MakeArgString(T);
  } else {
    // Use the compilation dir.
    SmallString<128> T(
        Args.getLastArgValue(options::OPT_fdebug_compilation_dir));
    SmallString<128> F(llvm::sys::path::stem(Input.getBaseInput()));
    llvm::sys::path::replace_extension(F, "dwo");
    T += F;
    return Args.MakeArgString(F);
  }
}

static void SplitDebugInfo(const ToolChain &TC, Compilation &C, const Tool &T,
                           const JobAction &JA, const ArgList &Args,
                           const InputInfo &Output, const char *OutFile) {
  ArgStringList ExtractArgs;
  ExtractArgs.push_back("--extract-dwo");

  ArgStringList StripArgs;
  StripArgs.push_back("--strip-dwo");

  // Grabbing the output of the earlier compile step.
  StripArgs.push_back(Output.getFilename());
  ExtractArgs.push_back(Output.getFilename());
  ExtractArgs.push_back(OutFile);

  const char *Exec = Args.MakeArgString(TC.GetProgramPath("objcopy"));
  InputInfo II(types::TY_Object, Output.getFilename(), Output.getFilename());

  // First extract the dwo sections.
  C.addCommand(llvm::make_unique<Command>(JA, T, Exec, ExtractArgs, II));

  // Then remove them from the original .o file.
  C.addCommand(llvm::make_unique<Command>(JA, T, Exec, StripArgs, II));
}

/// \brief Vectorize at all optimization levels greater than 1 except for -Oz.
/// For -Oz the loop vectorizer is disable, while the slp vectorizer is enabled.
static bool shouldEnableVectorizerAtOLevel(const ArgList &Args, bool isSlpVec) {
  if (Arg *A = Args.getLastArg(options::OPT_O_Group)) {
    if (A->getOption().matches(options::OPT_O4) ||
        A->getOption().matches(options::OPT_Ofast))
      return true;

    if (A->getOption().matches(options::OPT_O0))
      return false;

    assert(A->getOption().matches(options::OPT_O) && "Must have a -O flag");

    // Vectorize -Os.
    StringRef S(A->getValue());
    if (S == "s")
      return true;

    // Don't vectorize -Oz, unless it's the slp vectorizer.
    if (S == "z")
      return isSlpVec;

    unsigned OptLevel = 0;
    if (S.getAsInteger(10, OptLevel))
      return false;

    return OptLevel > 1;
  }

  return false;
}

/// Add -x lang to \p CmdArgs for \p Input.
static void addDashXForInput(const ArgList &Args, const InputInfo &Input,
                             ArgStringList &CmdArgs) {
  // When using -verify-pch, we don't want to provide the type
  // 'precompiled-header' if it was inferred from the file extension
  if (Args.hasArg(options::OPT_verify_pch) && Input.getType() == types::TY_PCH)
    return;

  CmdArgs.push_back("-x");
  if (Args.hasArg(options::OPT_rewrite_objc))
    CmdArgs.push_back(types::getTypeName(types::TY_PP_ObjCXX));
  else
    CmdArgs.push_back(types::getTypeName(Input.getType()));
}

static VersionTuple getMSCompatibilityVersion(unsigned Version) {
  if (Version < 100)
    return VersionTuple(Version);

  if (Version < 10000)
    return VersionTuple(Version / 100, Version % 100);

  unsigned Build = 0, Factor = 1;
  for (; Version > 10000; Version = Version / 10, Factor = Factor * 10)
    Build = Build + (Version % 10) * Factor;
  return VersionTuple(Version / 100, Version % 100, Build);
}

// Claim options we don't want to warn if they are unused. We do this for
// options that build systems might add but are unused when assembling or only
// running the preprocessor for example.
static void claimNoWarnArgs(const ArgList &Args) {
  // Don't warn about unused -f(no-)?lto.  This can happen when we're
  // preprocessing, precompiling or assembling.
  Args.ClaimAllArgs(options::OPT_flto_EQ);
  Args.ClaimAllArgs(options::OPT_flto);
  Args.ClaimAllArgs(options::OPT_fno_lto);
}

static void appendUserToPath(SmallVectorImpl<char> &Result) {
#ifdef LLVM_ON_UNIX
  const char *Username = getenv("LOGNAME");
#else
  const char *Username = getenv("USERNAME");
#endif
  if (Username) {
    // Validate that LoginName can be used in a path, and get its length.
    size_t Len = 0;
    for (const char *P = Username; *P; ++P, ++Len) {
      if (!isAlphanumeric(*P) && *P != '_') {
        Username = nullptr;
        break;
      }
    }

    if (Username && Len > 0) {
      Result.append(Username, Username + Len);
      return;
    }
  }

// Fallback to user id.
#ifdef LLVM_ON_UNIX
  std::string UID = llvm::utostr(getuid());
#else
  // FIXME: Windows seems to have an 'SID' that might work.
  std::string UID = "9999";
#endif
  Result.append(UID.begin(), UID.end());
}

VersionTuple visualstudio::getMSVCVersion(const Driver *D, const ToolChain &TC,
                                          const llvm::Triple &Triple,
                                          const llvm::opt::ArgList &Args,
                                          bool IsWindowsMSVC) {
  if (Args.hasFlag(options::OPT_fms_extensions, options::OPT_fno_ms_extensions,
                   IsWindowsMSVC) ||
      Args.hasArg(options::OPT_fmsc_version) ||
      Args.hasArg(options::OPT_fms_compatibility_version)) {
    const Arg *MSCVersion = Args.getLastArg(options::OPT_fmsc_version);
    const Arg *MSCompatibilityVersion =
        Args.getLastArg(options::OPT_fms_compatibility_version);

    if (MSCVersion && MSCompatibilityVersion) {
      if (D)
        D->Diag(diag::err_drv_argument_not_allowed_with)
            << MSCVersion->getAsString(Args)
            << MSCompatibilityVersion->getAsString(Args);
      return VersionTuple();
    }

    if (MSCompatibilityVersion) {
      VersionTuple MSVT;
      if (MSVT.tryParse(MSCompatibilityVersion->getValue()) && D)
        D->Diag(diag::err_drv_invalid_value)
            << MSCompatibilityVersion->getAsString(Args)
            << MSCompatibilityVersion->getValue();
      return MSVT;
    }

    if (MSCVersion) {
      unsigned Version = 0;
      if (StringRef(MSCVersion->getValue()).getAsInteger(10, Version) && D)
        D->Diag(diag::err_drv_invalid_value) << MSCVersion->getAsString(Args)
                                             << MSCVersion->getValue();
      return getMSCompatibilityVersion(Version);
    }

    unsigned Major, Minor, Micro;
    Triple.getEnvironmentVersion(Major, Minor, Micro);
    if (Major || Minor || Micro)
      return VersionTuple(Major, Minor, Micro);

    if (IsWindowsMSVC) {
      VersionTuple MSVT = TC.getMSVCVersionFromExe();
      if (!MSVT.empty())
        return MSVT;

      // FIXME: Consider bumping this to 19 (MSVC2015) soon.
      return VersionTuple(18);
    }
  }
  return VersionTuple();
}

static void addPGOAndCoverageFlags(Compilation &C, const Driver &D,
                                   const InputInfo &Output, const ArgList &Args,
                                   ArgStringList &CmdArgs) {

  auto *PGOGenerateArg = Args.getLastArg(options::OPT_fprofile_generate,
                                         options::OPT_fprofile_generate_EQ,
                                         options::OPT_fno_profile_generate);
  if (PGOGenerateArg &&
      PGOGenerateArg->getOption().matches(options::OPT_fno_profile_generate))
    PGOGenerateArg = nullptr;

  auto *ProfileGenerateArg = Args.getLastArg(
      options::OPT_fprofile_instr_generate,
      options::OPT_fprofile_instr_generate_EQ,
      options::OPT_fno_profile_instr_generate);
  if (ProfileGenerateArg &&
      ProfileGenerateArg->getOption().matches(
          options::OPT_fno_profile_instr_generate))
    ProfileGenerateArg = nullptr;

  if (PGOGenerateArg && ProfileGenerateArg)
    D.Diag(diag::err_drv_argument_not_allowed_with)
        << PGOGenerateArg->getSpelling() << ProfileGenerateArg->getSpelling();

  auto *ProfileUseArg = Args.getLastArg(
      options::OPT_fprofile_instr_use, options::OPT_fprofile_instr_use_EQ,
      options::OPT_fprofile_use, options::OPT_fprofile_use_EQ,
      options::OPT_fno_profile_instr_use);
  if (ProfileUseArg &&
      ProfileUseArg->getOption().matches(options::OPT_fno_profile_instr_use))
    ProfileUseArg = nullptr;

  if (PGOGenerateArg && ProfileUseArg)
    D.Diag(diag::err_drv_argument_not_allowed_with)
        << ProfileUseArg->getSpelling() << PGOGenerateArg->getSpelling();

  if (ProfileGenerateArg && ProfileUseArg)
    D.Diag(diag::err_drv_argument_not_allowed_with)
        << ProfileGenerateArg->getSpelling() << ProfileUseArg->getSpelling();

  if (ProfileGenerateArg) {
    if (ProfileGenerateArg->getOption().matches(
            options::OPT_fprofile_instr_generate_EQ))
      CmdArgs.push_back(Args.MakeArgString(Twine("-fprofile-instrument-path=") +
                                           ProfileGenerateArg->getValue()));
    // The default is to use Clang Instrumentation.
    CmdArgs.push_back("-fprofile-instrument=clang");
  }

  if (PGOGenerateArg) {
    CmdArgs.push_back("-fprofile-instrument=llvm");
    if (PGOGenerateArg->getOption().matches(
            options::OPT_fprofile_generate_EQ)) {
      SmallString<128> Path(PGOGenerateArg->getValue());
      llvm::sys::path::append(Path, "default_%m.profraw");
      CmdArgs.push_back(
          Args.MakeArgString(Twine("-fprofile-instrument-path=") + Path));
    }
  }

  if (ProfileUseArg) {
    if (ProfileUseArg->getOption().matches(options::OPT_fprofile_instr_use_EQ))
      CmdArgs.push_back(Args.MakeArgString(
          Twine("-fprofile-instrument-use-path=") + ProfileUseArg->getValue()));
    else if ((ProfileUseArg->getOption().matches(
                  options::OPT_fprofile_use_EQ) ||
              ProfileUseArg->getOption().matches(
                  options::OPT_fprofile_instr_use))) {
      SmallString<128> Path(
          ProfileUseArg->getNumValues() == 0 ? "" : ProfileUseArg->getValue());
      if (Path.empty() || llvm::sys::fs::is_directory(Path))
        llvm::sys::path::append(Path, "default.profdata");
      CmdArgs.push_back(
          Args.MakeArgString(Twine("-fprofile-instrument-use-path=") + Path));
    }
  }

  if (Args.hasArg(options::OPT_ftest_coverage) ||
      Args.hasArg(options::OPT_coverage))
    CmdArgs.push_back("-femit-coverage-notes");
  if (Args.hasFlag(options::OPT_fprofile_arcs, options::OPT_fno_profile_arcs,
                   false) ||
      Args.hasArg(options::OPT_coverage))
    CmdArgs.push_back("-femit-coverage-data");

  if (Args.hasFlag(options::OPT_fcoverage_mapping,
                   options::OPT_fno_coverage_mapping, false) &&
      !ProfileGenerateArg)
    D.Diag(diag::err_drv_argument_only_allowed_with)
        << "-fcoverage-mapping"
        << "-fprofile-instr-generate";

  if (Args.hasFlag(options::OPT_fcoverage_mapping,
                   options::OPT_fno_coverage_mapping, false))
    CmdArgs.push_back("-fcoverage-mapping");

  if (C.getArgs().hasArg(options::OPT_c) ||
      C.getArgs().hasArg(options::OPT_S)) {
    if (Output.isFilename()) {
      CmdArgs.push_back("-coverage-file");
      SmallString<128> CoverageFilename;
      if (Arg *FinalOutput = C.getArgs().getLastArg(options::OPT_o)) {
        CoverageFilename = FinalOutput->getValue();
      } else {
        CoverageFilename = llvm::sys::path::filename(Output.getBaseInput());
      }
      if (llvm::sys::path::is_relative(CoverageFilename)) {
        SmallString<128> Pwd;
        if (!llvm::sys::fs::current_path(Pwd)) {
          llvm::sys::path::append(Pwd, CoverageFilename);
          CoverageFilename.swap(Pwd);
        }
      }
      CmdArgs.push_back(Args.MakeArgString(CoverageFilename));
    }
  }
}

static void addPS4ProfileRTArgs(const ToolChain &TC, const ArgList &Args,
                                ArgStringList &CmdArgs) {
  if ((Args.hasFlag(options::OPT_fprofile_arcs, options::OPT_fno_profile_arcs,
                    false) ||
       Args.hasFlag(options::OPT_fprofile_generate,
                    options::OPT_fno_profile_instr_generate, false) ||
       Args.hasFlag(options::OPT_fprofile_generate_EQ,
                    options::OPT_fno_profile_instr_generate, false) ||
       Args.hasFlag(options::OPT_fprofile_instr_generate,
                    options::OPT_fno_profile_instr_generate, false) ||
       Args.hasFlag(options::OPT_fprofile_instr_generate_EQ,
                    options::OPT_fno_profile_instr_generate, false) ||
       Args.hasArg(options::OPT_fcreate_profile) ||
       Args.hasArg(options::OPT_coverage)))
    CmdArgs.push_back("--dependent-lib=libclang_rt.profile-x86_64.a");
}

/// Parses the various -fpic/-fPIC/-fpie/-fPIE arguments.  Then,
/// smooshes them together with platform defaults, to decide whether
/// this compile should be using PIC mode or not. Returns a tuple of
/// (RelocationModel, PICLevel, IsPIE).
static std::tuple<llvm::Reloc::Model, unsigned, bool>
ParsePICArgs(const ToolChain &ToolChain, const llvm::Triple &Triple,
             const ArgList &Args) {
  // FIXME: why does this code...and so much everywhere else, use both
  // ToolChain.getTriple() and Triple?
  bool PIE = ToolChain.isPIEDefault();
  bool PIC = PIE || ToolChain.isPICDefault();
  // The Darwin/MachO default to use PIC does not apply when using -static.
  if (ToolChain.getTriple().isOSBinFormatMachO() &&
      Args.hasArg(options::OPT_static))
    PIE = PIC = false;
  bool IsPICLevelTwo = PIC;

  bool KernelOrKext =
      Args.hasArg(options::OPT_mkernel, options::OPT_fapple_kext);

  // Android-specific defaults for PIC/PIE
  if (ToolChain.getTriple().isAndroid()) {
    switch (ToolChain.getArch()) {
    case llvm::Triple::arm:
    case llvm::Triple::armeb:
    case llvm::Triple::thumb:
    case llvm::Triple::thumbeb:
    case llvm::Triple::aarch64:
    case llvm::Triple::mips:
    case llvm::Triple::mipsel:
    case llvm::Triple::mips64:
    case llvm::Triple::mips64el:
      PIC = true; // "-fpic"
      break;

    case llvm::Triple::x86:
    case llvm::Triple::x86_64:
      PIC = true; // "-fPIC"
      IsPICLevelTwo = true;
      break;

    default:
      break;
    }
  }

  // OpenBSD-specific defaults for PIE
  if (ToolChain.getTriple().getOS() == llvm::Triple::OpenBSD) {
    switch (ToolChain.getArch()) {
    case llvm::Triple::mips64:
    case llvm::Triple::mips64el:
    case llvm::Triple::sparcel:
    case llvm::Triple::x86:
    case llvm::Triple::x86_64:
      IsPICLevelTwo = false; // "-fpie"
      break;

    case llvm::Triple::ppc:
    case llvm::Triple::sparc:
    case llvm::Triple::sparcv9:
      IsPICLevelTwo = true; // "-fPIE"
      break;

    default:
      break;
    }
  }

  // The last argument relating to either PIC or PIE wins, and no
  // other argument is used. If the last argument is any flavor of the
  // '-fno-...' arguments, both PIC and PIE are disabled. Any PIE
  // option implicitly enables PIC at the same level.
  Arg *LastPICArg = Args.getLastArg(options::OPT_fPIC, options::OPT_fno_PIC,
                                    options::OPT_fpic, options::OPT_fno_pic,
                                    options::OPT_fPIE, options::OPT_fno_PIE,
                                    options::OPT_fpie, options::OPT_fno_pie);
  // Check whether the tool chain trumps the PIC-ness decision. If the PIC-ness
  // is forced, then neither PIC nor PIE flags will have no effect.
  if (!ToolChain.isPICDefaultForced()) {
    if (LastPICArg) {
      Option O = LastPICArg->getOption();
      if (O.matches(options::OPT_fPIC) || O.matches(options::OPT_fpic) ||
          O.matches(options::OPT_fPIE) || O.matches(options::OPT_fpie)) {
        PIE = O.matches(options::OPT_fPIE) || O.matches(options::OPT_fpie);
        PIC =
            PIE || O.matches(options::OPT_fPIC) || O.matches(options::OPT_fpic);
        IsPICLevelTwo =
            O.matches(options::OPT_fPIE) || O.matches(options::OPT_fPIC);
      } else {
        PIE = PIC = false;
        if (Triple.isPS4CPU()) {
          Arg *ModelArg = Args.getLastArg(options::OPT_mcmodel_EQ);
          StringRef Model = ModelArg ? ModelArg->getValue() : "";
          if (Model != "kernel") {
            PIC = true;
            ToolChain.getDriver().Diag(diag::warn_drv_ps4_force_pic)
                << LastPICArg->getSpelling();
          }
        }
      }
    }
  }

  // Introduce a Darwin and PS4-specific hack. If the default is PIC, but the
  // PIC level would've been set to level 1, force it back to level 2 PIC
  // instead.
  if (PIC && (ToolChain.getTriple().isOSDarwin() || Triple.isPS4CPU()))
    IsPICLevelTwo |= ToolChain.isPICDefault();

  // This kernel flags are a trump-card: they will disable PIC/PIE
  // generation, independent of the argument order.
  if (KernelOrKext && ((!Triple.isiOS() || Triple.isOSVersionLT(6)) &&
                       !Triple.isWatchOS()))
    PIC = PIE = false;

  if (Arg *A = Args.getLastArg(options::OPT_mdynamic_no_pic)) {
    // This is a very special mode. It trumps the other modes, almost no one
    // uses it, and it isn't even valid on any OS but Darwin.
    if (!ToolChain.getTriple().isOSDarwin())
      ToolChain.getDriver().Diag(diag::err_drv_unsupported_opt_for_target)
          << A->getSpelling() << ToolChain.getTriple().str();

    // FIXME: Warn when this flag trumps some other PIC or PIE flag.

    // Only a forced PIC mode can cause the actual compile to have PIC defines
    // etc., no flags are sufficient. This behavior was selected to closely
    // match that of llvm-gcc and Apple GCC before that.
    PIC = ToolChain.isPICDefault() && ToolChain.isPICDefaultForced();

    return std::make_tuple(llvm::Reloc::DynamicNoPIC, PIC ? 2U : 0U, false);
  }

  if (PIC)
    return std::make_tuple(llvm::Reloc::PIC_, IsPICLevelTwo ? 2U : 1U, PIE);

  return std::make_tuple(llvm::Reloc::Static, 0U, false);
}

static const char *RelocationModelName(llvm::Reloc::Model Model) {
  switch (Model) {
  case llvm::Reloc::Static:
    return "static";
  case llvm::Reloc::PIC_:
    return "pic";
  case llvm::Reloc::DynamicNoPIC:
    return "dynamic-no-pic";
  }
  llvm_unreachable("Unknown Reloc::Model kind");
}

static void AddAssemblerKPIC(const ToolChain &ToolChain, const ArgList &Args,
                             ArgStringList &CmdArgs) {
  llvm::Reloc::Model RelocationModel;
  unsigned PICLevel;
  bool IsPIE;
  std::tie(RelocationModel, PICLevel, IsPIE) =
      ParsePICArgs(ToolChain, ToolChain.getTriple(), Args);

  if (RelocationModel != llvm::Reloc::Static)
    CmdArgs.push_back("-KPIC");
}

void Clang::ConstructJob(Compilation &C, const JobAction &JA,
                         const InputInfo &Output, const InputInfoList &Inputs,
                         const ArgList &Args, const char *LinkingOutput) const {
  const llvm::Triple &Triple = getToolChain().getEffectiveTriple();
  const std::string &TripleStr = Triple.getTriple();

  bool KernelOrKext =
      Args.hasArg(options::OPT_mkernel, options::OPT_fapple_kext);
  const Driver &D = getToolChain().getDriver();
  ArgStringList CmdArgs;

  bool IsWindowsGNU = getToolChain().getTriple().isWindowsGNUEnvironment();
  bool IsWindowsCygnus =
      getToolChain().getTriple().isWindowsCygwinEnvironment();
  bool IsWindowsMSVC = getToolChain().getTriple().isWindowsMSVCEnvironment();
  bool IsPS4CPU = getToolChain().getTriple().isPS4CPU();
  bool IsIAMCU = getToolChain().getTriple().isOSIAMCU();

  // Check number of inputs for sanity. We need at least one input.
  assert(Inputs.size() >= 1 && "Must have at least one input.");
  const InputInfo &Input = Inputs[0];
  // CUDA compilation may have multiple inputs (source file + results of
  // device-side compilations). All other jobs are expected to have exactly one
  // input.
  bool IsCuda = JA.isOffloading(Action::OFK_Cuda);
  assert((IsCuda || Inputs.size() == 1) && "Unable to handle multiple inputs.");

  // C++ is not supported for IAMCU.
  if (IsIAMCU && types::isCXX(Input.getType()))
    D.Diag(diag::err_drv_clang_unsupported) << "C++ for IAMCU";

  // Invoke ourselves in -cc1 mode.
  //
  // FIXME: Implement custom jobs for internal actions.
  CmdArgs.push_back("-cc1");

  // Add the "effective" target triple.
  CmdArgs.push_back("-triple");
  CmdArgs.push_back(Args.MakeArgString(TripleStr));

  if (IsCuda) {
    // We have to pass the triple of the host if compiling for a CUDA device and
    // vice-versa.
    std::string NormalizedTriple;
    if (JA.isDeviceOffloading(Action::OFK_Cuda))
      NormalizedTriple = C.getSingleOffloadToolChain<Action::OFK_Host>()
                             ->getTriple()
                             .normalize();
    else
      NormalizedTriple = C.getSingleOffloadToolChain<Action::OFK_Cuda>()
                             ->getTriple()
                             .normalize();

    CmdArgs.push_back("-aux-triple");
    CmdArgs.push_back(Args.MakeArgString(NormalizedTriple));
  }

  if (Triple.isOSWindows() && (Triple.getArch() == llvm::Triple::arm ||
                               Triple.getArch() == llvm::Triple::thumb)) {
    unsigned Offset = Triple.getArch() == llvm::Triple::arm ? 4 : 6;
    unsigned Version;
    Triple.getArchName().substr(Offset).getAsInteger(10, Version);
    if (Version < 7)
      D.Diag(diag::err_target_unsupported_arch) << Triple.getArchName()
                                                << TripleStr;
  }

  // Push all default warning arguments that are specific to
  // the given target.  These come before user provided warning options
  // are provided.
  getToolChain().addClangWarningOptions(CmdArgs);

  // Select the appropriate action.
  RewriteKind rewriteKind = RK_None;

  if (isa<AnalyzeJobAction>(JA)) {
    assert(JA.getType() == types::TY_Plist && "Invalid output type.");
    CmdArgs.push_back("-analyze");
  } else if (isa<MigrateJobAction>(JA)) {
    CmdArgs.push_back("-migrate");
  } else if (isa<PreprocessJobAction>(JA)) {
    if (Output.getType() == types::TY_Dependencies)
      CmdArgs.push_back("-Eonly");
    else {
      CmdArgs.push_back("-E");
      if (Args.hasArg(options::OPT_rewrite_objc) &&
          !Args.hasArg(options::OPT_g_Group))
        CmdArgs.push_back("-P");
    }
  } else if (isa<AssembleJobAction>(JA)) {
    CmdArgs.push_back("-emit-obj");

    CollectArgsForIntegratedAssembler(C, Args, CmdArgs, D);

    // Also ignore explicit -force_cpusubtype_ALL option.
    (void)Args.hasArg(options::OPT_force__cpusubtype__ALL);
  } else if (isa<PrecompileJobAction>(JA)) {
    // Use PCH if the user requested it.
    bool UsePCH = D.CCCUsePCH;

    if (JA.getType() == types::TY_Nothing)
      CmdArgs.push_back("-fsyntax-only");
    else if (UsePCH)
      CmdArgs.push_back("-emit-pch");
    else
      CmdArgs.push_back("-emit-pth");
  } else if (isa<VerifyPCHJobAction>(JA)) {
    CmdArgs.push_back("-verify-pch");
  } else {
    assert((isa<CompileJobAction>(JA) || isa<BackendJobAction>(JA)) &&
           "Invalid action for clang tool.");
    if (JA.getType() == types::TY_Nothing) {
      CmdArgs.push_back("-fsyntax-only");
    } else if (JA.getType() == types::TY_LLVM_IR ||
               JA.getType() == types::TY_LTO_IR) {
      CmdArgs.push_back("-emit-llvm");
    } else if (JA.getType() == types::TY_LLVM_BC ||
               JA.getType() == types::TY_LTO_BC) {
      CmdArgs.push_back("-emit-llvm-bc");
    } else if (JA.getType() == types::TY_PP_Asm) {
      CmdArgs.push_back("-S");
    } else if (JA.getType() == types::TY_AST) {
      CmdArgs.push_back("-emit-pch");
    } else if (JA.getType() == types::TY_ModuleFile) {
      CmdArgs.push_back("-module-file-info");
    } else if (JA.getType() == types::TY_RewrittenObjC) {
      CmdArgs.push_back("-rewrite-objc");
      rewriteKind = RK_NonFragile;
    } else if (JA.getType() == types::TY_RewrittenLegacyObjC) {
      CmdArgs.push_back("-rewrite-objc");
      rewriteKind = RK_Fragile;
    } else {
      assert(JA.getType() == types::TY_PP_Asm && "Unexpected output type!");
    }

    // Preserve use-list order by default when emitting bitcode, so that
    // loading the bitcode up in 'opt' or 'llc' and running passes gives the
    // same result as running passes here.  For LTO, we don't need to preserve
    // the use-list order, since serialization to bitcode is part of the flow.
    if (JA.getType() == types::TY_LLVM_BC)
      CmdArgs.push_back("-emit-llvm-uselists");

    if (D.isUsingLTO())
      Args.AddLastArg(CmdArgs, options::OPT_flto, options::OPT_flto_EQ);
  }

  if (const Arg *A = Args.getLastArg(options::OPT_fthinlto_index_EQ)) {
    if (!types::isLLVMIR(Input.getType()))
      D.Diag(diag::err_drv_argument_only_allowed_with) << A->getAsString(Args)
                                                       << "-x ir";
    Args.AddLastArg(CmdArgs, options::OPT_fthinlto_index_EQ);
  }

  // Embed-bitcode option.
  if (C.getDriver().embedBitcodeEnabled() &&
      (isa<BackendJobAction>(JA) || isa<AssembleJobAction>(JA))) {
    // Add flags implied by -fembed-bitcode.
    Args.AddLastArg(CmdArgs, options::OPT_fembed_bitcode_EQ);
    // Disable all llvm IR level optimizations.
    CmdArgs.push_back("-disable-llvm-optzns");
  }
  if (C.getDriver().embedBitcodeMarkerOnly())
    CmdArgs.push_back("-fembed-bitcode=marker");

  // We normally speed up the clang process a bit by skipping destructors at
  // exit, but when we're generating diagnostics we can rely on some of the
  // cleanup.
  if (!C.isForDiagnostics())
    CmdArgs.push_back("-disable-free");

// Disable the verification pass in -asserts builds.
#ifdef NDEBUG
  CmdArgs.push_back("-disable-llvm-verifier");
  // Discard LLVM value names in -asserts builds.
  CmdArgs.push_back("-discard-value-names");
#endif

  // Set the main file name, so that debug info works even with
  // -save-temps.
  CmdArgs.push_back("-main-file-name");
  CmdArgs.push_back(getBaseInputName(Args, Input));

  // Some flags which affect the language (via preprocessor
  // defines).
  if (Args.hasArg(options::OPT_static))
    CmdArgs.push_back("-static-define");

  if (isa<AnalyzeJobAction>(JA)) {
    // Enable region store model by default.
    CmdArgs.push_back("-analyzer-store=region");

    // Treat blocks as analysis entry points.
    CmdArgs.push_back("-analyzer-opt-analyze-nested-blocks");

    CmdArgs.push_back("-analyzer-eagerly-assume");

    // Add default argument set.
    if (!Args.hasArg(options::OPT__analyzer_no_default_checks)) {
      CmdArgs.push_back("-analyzer-checker=core");

    if (!IsWindowsMSVC) {
      CmdArgs.push_back("-analyzer-checker=unix");
    } else {
      // Enable "unix" checkers that also work on Windows.
      CmdArgs.push_back("-analyzer-checker=unix.API");
      CmdArgs.push_back("-analyzer-checker=unix.Malloc");
      CmdArgs.push_back("-analyzer-checker=unix.MallocSizeof");
      CmdArgs.push_back("-analyzer-checker=unix.MismatchedDeallocator");
      CmdArgs.push_back("-analyzer-checker=unix.cstring.BadSizeArg");
      CmdArgs.push_back("-analyzer-checker=unix.cstring.NullArg");
    }

      // Disable some unix checkers for PS4.
      if (IsPS4CPU) {
        CmdArgs.push_back("-analyzer-disable-checker=unix.API");
        CmdArgs.push_back("-analyzer-disable-checker=unix.Vfork");
      }

      if (getToolChain().getTriple().getVendor() == llvm::Triple::Apple)
        CmdArgs.push_back("-analyzer-checker=osx");

      CmdArgs.push_back("-analyzer-checker=deadcode");

      if (types::isCXX(Input.getType()))
        CmdArgs.push_back("-analyzer-checker=cplusplus");

      if (!IsPS4CPU) {
        CmdArgs.push_back(
            "-analyzer-checker=security.insecureAPI.UncheckedReturn");
        CmdArgs.push_back("-analyzer-checker=security.insecureAPI.getpw");
        CmdArgs.push_back("-analyzer-checker=security.insecureAPI.gets");
        CmdArgs.push_back("-analyzer-checker=security.insecureAPI.mktemp");
        CmdArgs.push_back("-analyzer-checker=security.insecureAPI.mkstemp");
        CmdArgs.push_back("-analyzer-checker=security.insecureAPI.vfork");
      }

      // Default nullability checks.
      CmdArgs.push_back("-analyzer-checker=nullability.NullPassedToNonnull");
      CmdArgs.push_back(
          "-analyzer-checker=nullability.NullReturnedFromNonnull");
    }

    // Set the output format. The default is plist, for (lame) historical
    // reasons.
    CmdArgs.push_back("-analyzer-output");
    if (Arg *A = Args.getLastArg(options::OPT__analyzer_output))
      CmdArgs.push_back(A->getValue());
    else
      CmdArgs.push_back("plist");

    // Disable the presentation of standard compiler warnings when
    // using --analyze.  We only want to show static analyzer diagnostics
    // or frontend errors.
    CmdArgs.push_back("-w");

    // Add -Xanalyzer arguments when running as analyzer.
    Args.AddAllArgValues(CmdArgs, options::OPT_Xanalyzer);
  }

  CheckCodeGenerationOptions(D, Args);

  llvm::Reloc::Model RelocationModel;
  unsigned PICLevel;
  bool IsPIE;
  std::tie(RelocationModel, PICLevel, IsPIE) =
      ParsePICArgs(getToolChain(), Triple, Args);

  const char *RMName = RelocationModelName(RelocationModel);
  if (RMName) {
    CmdArgs.push_back("-mrelocation-model");
    CmdArgs.push_back(RMName);
  }
  if (PICLevel > 0) {
    CmdArgs.push_back("-pic-level");
    CmdArgs.push_back(PICLevel == 1 ? "1" : "2");
    if (IsPIE)
      CmdArgs.push_back("-pic-is-pie");
  }

  if (Arg *A = Args.getLastArg(options::OPT_meabi)) {
    CmdArgs.push_back("-meabi");
    CmdArgs.push_back(A->getValue());
  }

  CmdArgs.push_back("-mthread-model");
  if (Arg *A = Args.getLastArg(options::OPT_mthread_model))
    CmdArgs.push_back(A->getValue());
  else
    CmdArgs.push_back(Args.MakeArgString(getToolChain().getThreadModel()));

  Args.AddLastArg(CmdArgs, options::OPT_fveclib);

  if (!Args.hasFlag(options::OPT_fmerge_all_constants,
                    options::OPT_fno_merge_all_constants))
    CmdArgs.push_back("-fno-merge-all-constants");

  // LLVM Code Generator Options.

  if (Args.hasArg(options::OPT_frewrite_map_file) ||
      Args.hasArg(options::OPT_frewrite_map_file_EQ)) {
    for (const Arg *A : Args.filtered(options::OPT_frewrite_map_file,
                                      options::OPT_frewrite_map_file_EQ)) {
      CmdArgs.push_back("-frewrite-map-file");
      CmdArgs.push_back(A->getValue());
      A->claim();
    }
  }

  if (Arg *A = Args.getLastArg(options::OPT_Wframe_larger_than_EQ)) {
    StringRef v = A->getValue();
    CmdArgs.push_back("-mllvm");
    CmdArgs.push_back(Args.MakeArgString("-warn-stack-size=" + v));
    A->claim();
  }

  if (!Args.hasFlag(options::OPT_fjump_tables, options::OPT_fno_jump_tables,
                    true))
    CmdArgs.push_back("-fno-jump-tables");

  if (!Args.hasFlag(options::OPT_fpreserve_as_comments,
                    options::OPT_fno_preserve_as_comments, true))
    CmdArgs.push_back("-fno-preserve-as-comments");

  if (Arg *A = Args.getLastArg(options::OPT_mregparm_EQ)) {
    CmdArgs.push_back("-mregparm");
    CmdArgs.push_back(A->getValue());
  }

  if (Arg *A = Args.getLastArg(options::OPT_fpcc_struct_return,
                               options::OPT_freg_struct_return)) {
    if (getToolChain().getArch() != llvm::Triple::x86) {
      D.Diag(diag::err_drv_unsupported_opt_for_target)
          << A->getSpelling() << getToolChain().getTriple().str();
    } else if (A->getOption().matches(options::OPT_fpcc_struct_return)) {
      CmdArgs.push_back("-fpcc-struct-return");
    } else {
      assert(A->getOption().matches(options::OPT_freg_struct_return));
      CmdArgs.push_back("-freg-struct-return");
    }
  }

  if (Args.hasFlag(options::OPT_mrtd, options::OPT_mno_rtd, false))
    CmdArgs.push_back("-fdefault-calling-conv=stdcall");

  if (shouldUseFramePointer(Args, getToolChain().getTriple()))
    CmdArgs.push_back("-mdisable-fp-elim");
  if (!Args.hasFlag(options::OPT_fzero_initialized_in_bss,
                    options::OPT_fno_zero_initialized_in_bss))
    CmdArgs.push_back("-mno-zero-initialized-in-bss");

  bool OFastEnabled = isOptimizationLevelFast(Args);
  // If -Ofast is the optimization level, then -fstrict-aliasing should be
  // enabled.  This alias option is being used to simplify the hasFlag logic.
  OptSpecifier StrictAliasingAliasOption =
      OFastEnabled ? options::OPT_Ofast : options::OPT_fstrict_aliasing;
  // We turn strict aliasing off by default if we're in CL mode, since MSVC
  // doesn't do any TBAA.
  bool TBAAOnByDefault = !getToolChain().getDriver().IsCLMode();
  if (!Args.hasFlag(options::OPT_fstrict_aliasing, StrictAliasingAliasOption,
                    options::OPT_fno_strict_aliasing, TBAAOnByDefault))
    CmdArgs.push_back("-relaxed-aliasing");
  if (!Args.hasFlag(options::OPT_fstruct_path_tbaa,
                    options::OPT_fno_struct_path_tbaa))
    CmdArgs.push_back("-no-struct-path-tbaa");
  if (Args.hasFlag(options::OPT_fstrict_enums, options::OPT_fno_strict_enums,
                   false))
    CmdArgs.push_back("-fstrict-enums");
  if (Args.hasFlag(options::OPT_fstrict_vtable_pointers,
                   options::OPT_fno_strict_vtable_pointers,
                   false))
    CmdArgs.push_back("-fstrict-vtable-pointers");
  if (!Args.hasFlag(options::OPT_foptimize_sibling_calls,
                    options::OPT_fno_optimize_sibling_calls))
    CmdArgs.push_back("-mdisable-tail-calls");

  // Handle segmented stacks.
  if (Args.hasArg(options::OPT_fsplit_stack))
    CmdArgs.push_back("-split-stacks");

  // If -Ofast is the optimization level, then -ffast-math should be enabled.
  // This alias option is being used to simplify the getLastArg logic.
  OptSpecifier FastMathAliasOption =
      OFastEnabled ? options::OPT_Ofast : options::OPT_ffast_math;

  // Handle various floating point optimization flags, mapping them to the
  // appropriate LLVM code generation flags. The pattern for all of these is to
  // default off the codegen optimizations, and if any flag enables them and no
  // flag disables them after the flag enabling them, enable the codegen
  // optimization. This is complicated by several "umbrella" flags.
  if (Arg *A = Args.getLastArg(
          options::OPT_ffast_math, FastMathAliasOption,
          options::OPT_fno_fast_math, options::OPT_ffinite_math_only,
          options::OPT_fno_finite_math_only, options::OPT_fhonor_infinities,
          options::OPT_fno_honor_infinities))
    if (A->getOption().getID() != options::OPT_fno_fast_math &&
        A->getOption().getID() != options::OPT_fno_finite_math_only &&
        A->getOption().getID() != options::OPT_fhonor_infinities)
      CmdArgs.push_back("-menable-no-infs");
  if (Arg *A = Args.getLastArg(
          options::OPT_ffast_math, FastMathAliasOption,
          options::OPT_fno_fast_math, options::OPT_ffinite_math_only,
          options::OPT_fno_finite_math_only, options::OPT_fhonor_nans,
          options::OPT_fno_honor_nans))
    if (A->getOption().getID() != options::OPT_fno_fast_math &&
        A->getOption().getID() != options::OPT_fno_finite_math_only &&
        A->getOption().getID() != options::OPT_fhonor_nans)
      CmdArgs.push_back("-menable-no-nans");

  // -fmath-errno is the default on some platforms, e.g. BSD-derived OSes.
  bool MathErrno = getToolChain().IsMathErrnoDefault();
  if (Arg *A =
          Args.getLastArg(options::OPT_ffast_math, FastMathAliasOption,
                          options::OPT_fno_fast_math, options::OPT_fmath_errno,
                          options::OPT_fno_math_errno)) {
    // Turning on -ffast_math (with either flag) removes the need for MathErrno.
    // However, turning *off* -ffast_math merely restores the toolchain default
    // (which may be false).
    if (A->getOption().getID() == options::OPT_fno_math_errno ||
        A->getOption().getID() == options::OPT_ffast_math ||
        A->getOption().getID() == options::OPT_Ofast)
      MathErrno = false;
    else if (A->getOption().getID() == options::OPT_fmath_errno)
      MathErrno = true;
  }
  if (MathErrno)
    CmdArgs.push_back("-fmath-errno");

  // There are several flags which require disabling very specific
  // optimizations. Any of these being disabled forces us to turn off the
  // entire set of LLVM optimizations, so collect them through all the flag
  // madness.
  bool AssociativeMath = false;
  if (Arg *A = Args.getLastArg(
          options::OPT_ffast_math, FastMathAliasOption,
          options::OPT_fno_fast_math, options::OPT_funsafe_math_optimizations,
          options::OPT_fno_unsafe_math_optimizations,
          options::OPT_fassociative_math, options::OPT_fno_associative_math))
    if (A->getOption().getID() != options::OPT_fno_fast_math &&
        A->getOption().getID() != options::OPT_fno_unsafe_math_optimizations &&
        A->getOption().getID() != options::OPT_fno_associative_math)
      AssociativeMath = true;
  bool ReciprocalMath = false;
  if (Arg *A = Args.getLastArg(
          options::OPT_ffast_math, FastMathAliasOption,
          options::OPT_fno_fast_math, options::OPT_funsafe_math_optimizations,
          options::OPT_fno_unsafe_math_optimizations,
          options::OPT_freciprocal_math, options::OPT_fno_reciprocal_math))
    if (A->getOption().getID() != options::OPT_fno_fast_math &&
        A->getOption().getID() != options::OPT_fno_unsafe_math_optimizations &&
        A->getOption().getID() != options::OPT_fno_reciprocal_math)
      ReciprocalMath = true;
  bool SignedZeros = true;
  if (Arg *A = Args.getLastArg(
          options::OPT_ffast_math, FastMathAliasOption,
          options::OPT_fno_fast_math, options::OPT_funsafe_math_optimizations,
          options::OPT_fno_unsafe_math_optimizations,
          options::OPT_fsigned_zeros, options::OPT_fno_signed_zeros))
    if (A->getOption().getID() != options::OPT_fno_fast_math &&
        A->getOption().getID() != options::OPT_fno_unsafe_math_optimizations &&
        A->getOption().getID() != options::OPT_fsigned_zeros)
      SignedZeros = false;
  bool TrappingMath = true;
  if (Arg *A = Args.getLastArg(
          options::OPT_ffast_math, FastMathAliasOption,
          options::OPT_fno_fast_math, options::OPT_funsafe_math_optimizations,
          options::OPT_fno_unsafe_math_optimizations,
          options::OPT_ftrapping_math, options::OPT_fno_trapping_math))
    if (A->getOption().getID() != options::OPT_fno_fast_math &&
        A->getOption().getID() != options::OPT_fno_unsafe_math_optimizations &&
        A->getOption().getID() != options::OPT_ftrapping_math)
      TrappingMath = false;
  if (!MathErrno && AssociativeMath && ReciprocalMath && !SignedZeros &&
      !TrappingMath)
    CmdArgs.push_back("-menable-unsafe-fp-math");

  if (!SignedZeros)
    CmdArgs.push_back("-fno-signed-zeros");

  if (ReciprocalMath)
    CmdArgs.push_back("-freciprocal-math");

  // Validate and pass through -fp-contract option.
  if (Arg *A = Args.getLastArg(options::OPT_ffast_math, FastMathAliasOption,
                               options::OPT_fno_fast_math,
                               options::OPT_ffp_contract)) {
    if (A->getOption().getID() == options::OPT_ffp_contract) {
      StringRef Val = A->getValue();
      if (Val == "fast" || Val == "on" || Val == "off") {
        CmdArgs.push_back(Args.MakeArgString("-ffp-contract=" + Val));
      } else {
        D.Diag(diag::err_drv_unsupported_option_argument)
            << A->getOption().getName() << Val;
      }
    } else if (A->getOption().matches(options::OPT_ffast_math) ||
               (OFastEnabled && A->getOption().matches(options::OPT_Ofast))) {
      // If fast-math is set then set the fp-contract mode to fast.
      CmdArgs.push_back(Args.MakeArgString("-ffp-contract=fast"));
    }
  }

  ParseMRecip(getToolChain().getDriver(), Args, CmdArgs);

  // We separately look for the '-ffast-math' and '-ffinite-math-only' flags,
  // and if we find them, tell the frontend to provide the appropriate
  // preprocessor macros. This is distinct from enabling any optimizations as
  // these options induce language changes which must survive serialization
  // and deserialization, etc.
  if (Arg *A = Args.getLastArg(options::OPT_ffast_math, FastMathAliasOption,
                               options::OPT_fno_fast_math))
    if (!A->getOption().matches(options::OPT_fno_fast_math))
      CmdArgs.push_back("-ffast-math");
  if (Arg *A = Args.getLastArg(options::OPT_ffinite_math_only,
                               options::OPT_fno_fast_math))
    if (A->getOption().matches(options::OPT_ffinite_math_only))
      CmdArgs.push_back("-ffinite-math-only");

  // Decide whether to use verbose asm. Verbose assembly is the default on
  // toolchains which have the integrated assembler on by default.
  bool IsIntegratedAssemblerDefault =
      getToolChain().IsIntegratedAssemblerDefault();
  if (Args.hasFlag(options::OPT_fverbose_asm, options::OPT_fno_verbose_asm,
                   IsIntegratedAssemblerDefault) ||
      Args.hasArg(options::OPT_dA))
    CmdArgs.push_back("-masm-verbose");

  if (!Args.hasFlag(options::OPT_fintegrated_as, options::OPT_fno_integrated_as,
                    IsIntegratedAssemblerDefault))
    CmdArgs.push_back("-no-integrated-as");

  if (Args.hasArg(options::OPT_fdebug_pass_structure)) {
    CmdArgs.push_back("-mdebug-pass");
    CmdArgs.push_back("Structure");
  }
  if (Args.hasArg(options::OPT_fdebug_pass_arguments)) {
    CmdArgs.push_back("-mdebug-pass");
    CmdArgs.push_back("Arguments");
  }

  // Enable -mconstructor-aliases except on darwin, where we have to work around
  // a linker bug (see <rdar://problem/7651567>), and CUDA device code, where
  // aliases aren't supported.
  if (!getToolChain().getTriple().isOSDarwin() &&
      !getToolChain().getTriple().isNVPTX())
    CmdArgs.push_back("-mconstructor-aliases");

  // Darwin's kernel doesn't support guard variables; just die if we
  // try to use them.
  if (KernelOrKext && getToolChain().getTriple().isOSDarwin())
    CmdArgs.push_back("-fforbid-guard-variables");

  if (Args.hasFlag(options::OPT_mms_bitfields, options::OPT_mno_ms_bitfields,
                   false)) {
    CmdArgs.push_back("-mms-bitfields");
  }

  // This is a coarse approximation of what llvm-gcc actually does, both
  // -fasynchronous-unwind-tables and -fnon-call-exceptions interact in more
  // complicated ways.
  bool AsynchronousUnwindTables =
      Args.hasFlag(options::OPT_fasynchronous_unwind_tables,
                   options::OPT_fno_asynchronous_unwind_tables,
                   (getToolChain().IsUnwindTablesDefault() ||
                    getToolChain().getSanitizerArgs().needsUnwindTables()) &&
                       !KernelOrKext);
  if (Args.hasFlag(options::OPT_funwind_tables, options::OPT_fno_unwind_tables,
                   AsynchronousUnwindTables))
    CmdArgs.push_back("-munwind-tables");

  getToolChain().addClangTargetOptions(Args, CmdArgs);

  if (Arg *A = Args.getLastArg(options::OPT_flimited_precision_EQ)) {
    CmdArgs.push_back("-mlimit-float-precision");
    CmdArgs.push_back(A->getValue());
  }

  // FIXME: Handle -mtune=.
  (void)Args.hasArg(options::OPT_mtune_EQ);

  if (Arg *A = Args.getLastArg(options::OPT_mcmodel_EQ)) {
    CmdArgs.push_back("-mcode-model");
    CmdArgs.push_back(A->getValue());
  }

  // Add the target cpu
  std::string CPU = getCPUName(Args, Triple, /*FromAs*/ false);
  if (!CPU.empty()) {
    CmdArgs.push_back("-target-cpu");
    CmdArgs.push_back(Args.MakeArgString(CPU));
  }

  if (const Arg *A = Args.getLastArg(options::OPT_mfpmath_EQ)) {
    CmdArgs.push_back("-mfpmath");
    CmdArgs.push_back(A->getValue());
  }

  // Add the target features
  getTargetFeatures(getToolChain(), Triple, Args, CmdArgs, false);

  // Add target specific flags.
  switch (getToolChain().getArch()) {
  default:
    break;

  case llvm::Triple::arm:
  case llvm::Triple::armeb:
  case llvm::Triple::thumb:
  case llvm::Triple::thumbeb:
    // Use the effective triple, which takes into account the deployment target.
    AddARMTargetArgs(Triple, Args, CmdArgs, KernelOrKext);
    break;

  case llvm::Triple::aarch64:
  case llvm::Triple::aarch64_be:
    AddAArch64TargetArgs(Args, CmdArgs);
    break;

  case llvm::Triple::mips:
  case llvm::Triple::mipsel:
  case llvm::Triple::mips64:
  case llvm::Triple::mips64el:
    AddMIPSTargetArgs(Args, CmdArgs);
    break;

  case llvm::Triple::ppc:
  case llvm::Triple::ppc64:
  case llvm::Triple::ppc64le:
    AddPPCTargetArgs(Args, CmdArgs);
    break;

  case llvm::Triple::sparc:
  case llvm::Triple::sparcel:
  case llvm::Triple::sparcv9:
    AddSparcTargetArgs(Args, CmdArgs);
    break;

  case llvm::Triple::systemz:
    AddSystemZTargetArgs(Args, CmdArgs);
    break;

  case llvm::Triple::x86:
  case llvm::Triple::x86_64:
    AddX86TargetArgs(Args, CmdArgs);
    break;

  case llvm::Triple::lanai:
    AddLanaiTargetArgs(Args, CmdArgs);
    break;

  case llvm::Triple::hexagon:
    AddHexagonTargetArgs(Args, CmdArgs);
    break;

  case llvm::Triple::wasm32:
  case llvm::Triple::wasm64:
    AddWebAssemblyTargetArgs(Args, CmdArgs);
    break;
  }

  // The 'g' groups options involve a somewhat intricate sequence of decisions
  // about what to pass from the driver to the frontend, but by the time they
  // reach cc1 they've been factored into three well-defined orthogonal choices:
  //  * what level of debug info to generate
  //  * what dwarf version to write
  //  * what debugger tuning to use
  // This avoids having to monkey around further in cc1 other than to disable
  // codeview if not running in a Windows environment. Perhaps even that
  // decision should be made in the driver as well though.
  unsigned DwarfVersion = 0;
  llvm::DebuggerKind DebuggerTuning = getToolChain().getDefaultDebuggerTuning();
  // These two are potentially updated by AddClangCLArgs.
  codegenoptions::DebugInfoKind DebugInfoKind = codegenoptions::NoDebugInfo;
  bool EmitCodeView = false;

  // Add clang-cl arguments.
  types::ID InputType = Input.getType();
  if (getToolChain().getDriver().IsCLMode())
    AddClangCLArgs(Args, InputType, CmdArgs, &DebugInfoKind, &EmitCodeView);

  // Pass the linker version in use.
  if (Arg *A = Args.getLastArg(options::OPT_mlinker_version_EQ)) {
    CmdArgs.push_back("-target-linker-version");
    CmdArgs.push_back(A->getValue());
  }

  if (!shouldUseLeafFramePointer(Args, getToolChain().getTriple()))
    CmdArgs.push_back("-momit-leaf-frame-pointer");

  // Explicitly error on some things we know we don't support and can't just
  // ignore.
  if (!Args.hasArg(options::OPT_fallow_unsupported)) {
    Arg *Unsupported;
    if (types::isCXX(InputType) && getToolChain().getTriple().isOSDarwin() &&
        getToolChain().getArch() == llvm::Triple::x86) {
      if ((Unsupported = Args.getLastArg(options::OPT_fapple_kext)) ||
          (Unsupported = Args.getLastArg(options::OPT_mkernel)))
        D.Diag(diag::err_drv_clang_unsupported_opt_cxx_darwin_i386)
            << Unsupported->getOption().getName();
    }
  }

  Args.AddAllArgs(CmdArgs, options::OPT_v);
  Args.AddLastArg(CmdArgs, options::OPT_H);
  if (D.CCPrintHeaders && !D.CCGenDiagnostics) {
    CmdArgs.push_back("-header-include-file");
    CmdArgs.push_back(D.CCPrintHeadersFilename ? D.CCPrintHeadersFilename
                                               : "-");
  }
  Args.AddLastArg(CmdArgs, options::OPT_P);
  Args.AddLastArg(CmdArgs, options::OPT_print_ivar_layout);

  if (D.CCLogDiagnostics && !D.CCGenDiagnostics) {
    CmdArgs.push_back("-diagnostic-log-file");
    CmdArgs.push_back(D.CCLogDiagnosticsFilename ? D.CCLogDiagnosticsFilename
                                                 : "-");
  }

  Args.ClaimAllArgs(options::OPT_g_Group);
  Arg *SplitDwarfArg = Args.getLastArg(options::OPT_gsplit_dwarf);
  if (Arg *A = Args.getLastArg(options::OPT_g_Group)) {
    // If the last option explicitly specified a debug-info level, use it.
    if (A->getOption().matches(options::OPT_gN_Group)) {
      DebugInfoKind = DebugLevelToInfoKind(*A);
      // If you say "-gsplit-dwarf -gline-tables-only", -gsplit-dwarf loses.
      // But -gsplit-dwarf is not a g_group option, hence we have to check the
      // order explicitly. (If -gsplit-dwarf wins, we fix DebugInfoKind later.)
      if (SplitDwarfArg && DebugInfoKind < codegenoptions::LimitedDebugInfo &&
          A->getIndex() > SplitDwarfArg->getIndex())
        SplitDwarfArg = nullptr;
    } else
      // For any other 'g' option, use Limited.
      DebugInfoKind = codegenoptions::LimitedDebugInfo;
  }

  // If a debugger tuning argument appeared, remember it.
  if (Arg *A = Args.getLastArg(options::OPT_gTune_Group,
                               options::OPT_ggdbN_Group)) {
    if (A->getOption().matches(options::OPT_glldb))
      DebuggerTuning = llvm::DebuggerKind::LLDB;
    else if (A->getOption().matches(options::OPT_gsce))
      DebuggerTuning = llvm::DebuggerKind::SCE;
    else
      DebuggerTuning = llvm::DebuggerKind::GDB;
  }

  // If a -gdwarf argument appeared, remember it.
  if (Arg *A = Args.getLastArg(options::OPT_gdwarf_2, options::OPT_gdwarf_3,
                               options::OPT_gdwarf_4, options::OPT_gdwarf_5))
    DwarfVersion = DwarfVersionNum(A->getSpelling());

  // Forward -gcodeview.
  // 'EmitCodeView might have been set by CL-compatibility argument parsing.
  if (Args.hasArg(options::OPT_gcodeview) || EmitCodeView) {
    // DwarfVersion remains at 0 if no explicit choice was made.
    CmdArgs.push_back("-gcodeview");
  } else if (DwarfVersion == 0 &&
             DebugInfoKind != codegenoptions::NoDebugInfo) {
    DwarfVersion = getToolChain().GetDefaultDwarfVersion();
  }

  // We ignore flags -gstrict-dwarf and -grecord-gcc-switches for now.
  Args.ClaimAllArgs(options::OPT_g_flags_Group);

  // PS4 defaults to no column info
  if (Args.hasFlag(options::OPT_gcolumn_info, options::OPT_gno_column_info,
                   /*Default=*/ !IsPS4CPU))
    CmdArgs.push_back("-dwarf-column-info");

  // FIXME: Move backend command line options to the module.
  if (Args.hasArg(options::OPT_gmodules)) {
    DebugInfoKind = codegenoptions::LimitedDebugInfo;
    CmdArgs.push_back("-dwarf-ext-refs");
    CmdArgs.push_back("-fmodule-format=obj");
  }

  // -gsplit-dwarf should turn on -g and enable the backend dwarf
  // splitting and extraction.
  // FIXME: Currently only works on Linux.
  if (getToolChain().getTriple().isOSLinux() && SplitDwarfArg) {
    DebugInfoKind = codegenoptions::LimitedDebugInfo;
    CmdArgs.push_back("-backend-option");
    CmdArgs.push_back("-split-dwarf=Enable");
  }

  // After we've dealt with all combinations of things that could
  // make DebugInfoKind be other than None or DebugLineTablesOnly,
  // figure out if we need to "upgrade" it to standalone debug info.
  // We parse these two '-f' options whether or not they will be used,
  // to claim them even if you wrote "-fstandalone-debug -gline-tables-only"
  bool NeedFullDebug = Args.hasFlag(options::OPT_fstandalone_debug,
                                    options::OPT_fno_standalone_debug,
                                    getToolChain().GetDefaultStandaloneDebug());
  if (DebugInfoKind == codegenoptions::LimitedDebugInfo && NeedFullDebug)
    DebugInfoKind = codegenoptions::FullDebugInfo;
  RenderDebugEnablingArgs(Args, CmdArgs, DebugInfoKind, DwarfVersion,
                          DebuggerTuning);

  // -ggnu-pubnames turns on gnu style pubnames in the backend.
  if (Args.hasArg(options::OPT_ggnu_pubnames)) {
    CmdArgs.push_back("-backend-option");
    CmdArgs.push_back("-generate-gnu-dwarf-pub-sections");
  }

  // -gdwarf-aranges turns on the emission of the aranges section in the
  // backend.
  // Always enabled on the PS4.
  if (Args.hasArg(options::OPT_gdwarf_aranges) || IsPS4CPU) {
    CmdArgs.push_back("-backend-option");
    CmdArgs.push_back("-generate-arange-section");
  }

  if (Args.hasFlag(options::OPT_fdebug_types_section,
                   options::OPT_fno_debug_types_section, false)) {
    CmdArgs.push_back("-backend-option");
    CmdArgs.push_back("-generate-type-units");
  }

  // CloudABI and WebAssembly use -ffunction-sections and -fdata-sections by
  // default.
  bool UseSeparateSections = Triple.getOS() == llvm::Triple::CloudABI ||
                             Triple.getArch() == llvm::Triple::wasm32 ||
                             Triple.getArch() == llvm::Triple::wasm64;

  if (Args.hasFlag(options::OPT_ffunction_sections,
                   options::OPT_fno_function_sections, UseSeparateSections)) {
    CmdArgs.push_back("-ffunction-sections");
  }

  if (Args.hasFlag(options::OPT_fdata_sections, options::OPT_fno_data_sections,
                   UseSeparateSections)) {
    CmdArgs.push_back("-fdata-sections");
  }

  if (!Args.hasFlag(options::OPT_funique_section_names,
                    options::OPT_fno_unique_section_names, true))
    CmdArgs.push_back("-fno-unique-section-names");

  Args.AddAllArgs(CmdArgs, options::OPT_finstrument_functions);

  if (Args.hasFlag(options::OPT_fxray_instrument,
                   options::OPT_fnoxray_instrument, false)) {
    CmdArgs.push_back("-fxray-instrument");
    if (const Arg *A =
            Args.getLastArg(options::OPT_fxray_instruction_threshold_,
                            options::OPT_fxray_instruction_threshold_EQ)) {
      CmdArgs.push_back("-fxray-instruction-threshold");
      CmdArgs.push_back(A->getValue());
    }
  }

  addPGOAndCoverageFlags(C, D, Output, Args, CmdArgs);

  // Add runtime flag for PS4 when PGO or Coverage are enabled.
  if (getToolChain().getTriple().isPS4CPU())
    addPS4ProfileRTArgs(getToolChain(), Args, CmdArgs);

  // Pass options for controlling the default header search paths.
  if (Args.hasArg(options::OPT_nostdinc)) {
    CmdArgs.push_back("-nostdsysteminc");
    CmdArgs.push_back("-nobuiltininc");
  } else {
    if (Args.hasArg(options::OPT_nostdlibinc))
      CmdArgs.push_back("-nostdsysteminc");
    Args.AddLastArg(CmdArgs, options::OPT_nostdincxx);
    Args.AddLastArg(CmdArgs, options::OPT_nobuiltininc);
  }

  // Pass the path to compiler resource files.
  CmdArgs.push_back("-resource-dir");
  CmdArgs.push_back(D.ResourceDir.c_str());

  Args.AddLastArg(CmdArgs, options::OPT_working_directory);

  bool ARCMTEnabled = false;
  if (!Args.hasArg(options::OPT_fno_objc_arc, options::OPT_fobjc_arc)) {
    if (const Arg *A = Args.getLastArg(options::OPT_ccc_arcmt_check,
                                       options::OPT_ccc_arcmt_modify,
                                       options::OPT_ccc_arcmt_migrate)) {
      ARCMTEnabled = true;
      switch (A->getOption().getID()) {
      default:
        llvm_unreachable("missed a case");
      case options::OPT_ccc_arcmt_check:
        CmdArgs.push_back("-arcmt-check");
        break;
      case options::OPT_ccc_arcmt_modify:
        CmdArgs.push_back("-arcmt-modify");
        break;
      case options::OPT_ccc_arcmt_migrate:
        CmdArgs.push_back("-arcmt-migrate");
        CmdArgs.push_back("-mt-migrate-directory");
        CmdArgs.push_back(A->getValue());

        Args.AddLastArg(CmdArgs, options::OPT_arcmt_migrate_report_output);
        Args.AddLastArg(CmdArgs, options::OPT_arcmt_migrate_emit_arc_errors);
        break;
      }
    }
  } else {
    Args.ClaimAllArgs(options::OPT_ccc_arcmt_check);
    Args.ClaimAllArgs(options::OPT_ccc_arcmt_modify);
    Args.ClaimAllArgs(options::OPT_ccc_arcmt_migrate);
  }

  if (const Arg *A = Args.getLastArg(options::OPT_ccc_objcmt_migrate)) {
    if (ARCMTEnabled) {
      D.Diag(diag::err_drv_argument_not_allowed_with) << A->getAsString(Args)
                                                      << "-ccc-arcmt-migrate";
    }
    CmdArgs.push_back("-mt-migrate-directory");
    CmdArgs.push_back(A->getValue());

    if (!Args.hasArg(options::OPT_objcmt_migrate_literals,
                     options::OPT_objcmt_migrate_subscripting,
                     options::OPT_objcmt_migrate_property)) {
      // None specified, means enable them all.
      CmdArgs.push_back("-objcmt-migrate-literals");
      CmdArgs.push_back("-objcmt-migrate-subscripting");
      CmdArgs.push_back("-objcmt-migrate-property");
    } else {
      Args.AddLastArg(CmdArgs, options::OPT_objcmt_migrate_literals);
      Args.AddLastArg(CmdArgs, options::OPT_objcmt_migrate_subscripting);
      Args.AddLastArg(CmdArgs, options::OPT_objcmt_migrate_property);
    }
  } else {
    Args.AddLastArg(CmdArgs, options::OPT_objcmt_migrate_literals);
    Args.AddLastArg(CmdArgs, options::OPT_objcmt_migrate_subscripting);
    Args.AddLastArg(CmdArgs, options::OPT_objcmt_migrate_property);
    Args.AddLastArg(CmdArgs, options::OPT_objcmt_migrate_all);
    Args.AddLastArg(CmdArgs, options::OPT_objcmt_migrate_readonly_property);
    Args.AddLastArg(CmdArgs, options::OPT_objcmt_migrate_readwrite_property);
    Args.AddLastArg(CmdArgs, options::OPT_objcmt_migrate_property_dot_syntax);
    Args.AddLastArg(CmdArgs, options::OPT_objcmt_migrate_annotation);
    Args.AddLastArg(CmdArgs, options::OPT_objcmt_migrate_instancetype);
    Args.AddLastArg(CmdArgs, options::OPT_objcmt_migrate_nsmacros);
    Args.AddLastArg(CmdArgs, options::OPT_objcmt_migrate_protocol_conformance);
    Args.AddLastArg(CmdArgs, options::OPT_objcmt_atomic_property);
    Args.AddLastArg(CmdArgs, options::OPT_objcmt_returns_innerpointer_property);
    Args.AddLastArg(CmdArgs, options::OPT_objcmt_ns_nonatomic_iosonly);
    Args.AddLastArg(CmdArgs, options::OPT_objcmt_migrate_designated_init);
    Args.AddLastArg(CmdArgs, options::OPT_objcmt_whitelist_dir_path);
  }

  // Add preprocessing options like -I, -D, etc. if we are using the
  // preprocessor.
  //
  // FIXME: Support -fpreprocessed
  if (types::getPreprocessedType(InputType) != types::TY_INVALID)
    AddPreprocessingOptions(C, JA, D, Args, CmdArgs, Output, Inputs);

  // Don't warn about "clang -c -DPIC -fPIC test.i" because libtool.m4 assumes
  // that "The compiler can only warn and ignore the option if not recognized".
  // When building with ccache, it will pass -D options to clang even on
  // preprocessed inputs and configure concludes that -fPIC is not supported.
  Args.ClaimAllArgs(options::OPT_D);

  // Manually translate -O4 to -O3; let clang reject others.
  if (Arg *A = Args.getLastArg(options::OPT_O_Group)) {
    if (A->getOption().matches(options::OPT_O4)) {
      CmdArgs.push_back("-O3");
      D.Diag(diag::warn_O4_is_O3);
    } else {
      A->render(Args, CmdArgs);
    }
  }

  // Warn about ignored options to clang.
  for (const Arg *A :
       Args.filtered(options::OPT_clang_ignored_gcc_optimization_f_Group)) {
    D.Diag(diag::warn_ignored_gcc_optimization) << A->getAsString(Args);
    A->claim();
  }

  claimNoWarnArgs(Args);

  Args.AddAllArgs(CmdArgs, options::OPT_R_Group);
  Args.AddAllArgs(CmdArgs, options::OPT_W_Group);
  if (Args.hasFlag(options::OPT_pedantic, options::OPT_no_pedantic, false))
    CmdArgs.push_back("-pedantic");
  Args.AddLastArg(CmdArgs, options::OPT_pedantic_errors);
  Args.AddLastArg(CmdArgs, options::OPT_w);

  // Handle -{std, ansi, trigraphs} -- take the last of -{std, ansi}
  // (-ansi is equivalent to -std=c89 or -std=c++98).
  //
  // If a std is supplied, only add -trigraphs if it follows the
  // option.
  bool ImplyVCPPCXXVer = false;
  if (Arg *Std = Args.getLastArg(options::OPT_std_EQ, options::OPT_ansi)) {
    if (Std->getOption().matches(options::OPT_ansi))
      if (types::isCXX(InputType))
        CmdArgs.push_back("-std=c++98");
      else
        CmdArgs.push_back("-std=c89");
    else
      Std->render(Args, CmdArgs);

    // If -f(no-)trigraphs appears after the language standard flag, honor it.
    if (Arg *A = Args.getLastArg(options::OPT_std_EQ, options::OPT_ansi,
                                 options::OPT_ftrigraphs,
                                 options::OPT_fno_trigraphs))
      if (A != Std)
        A->render(Args, CmdArgs);
  } else {
    // Honor -std-default.
    //
    // FIXME: Clang doesn't correctly handle -std= when the input language
    // doesn't match. For the time being just ignore this for C++ inputs;
    // eventually we want to do all the standard defaulting here instead of
    // splitting it between the driver and clang -cc1.
    if (!types::isCXX(InputType))
      Args.AddAllArgsTranslated(CmdArgs, options::OPT_std_default_EQ, "-std=",
                                /*Joined=*/true);
    else if (IsWindowsMSVC)
      ImplyVCPPCXXVer = true;

    Args.AddLastArg(CmdArgs, options::OPT_ftrigraphs,
                    options::OPT_fno_trigraphs);
  }

  // GCC's behavior for -Wwrite-strings is a bit strange:
  //  * In C, this "warning flag" changes the types of string literals from
  //    'char[N]' to 'const char[N]', and thus triggers an unrelated warning
  //    for the discarded qualifier.
  //  * In C++, this is just a normal warning flag.
  //
  // Implementing this warning correctly in C is hard, so we follow GCC's
  // behavior for now. FIXME: Directly diagnose uses of a string literal as
  // a non-const char* in C, rather than using this crude hack.
  if (!types::isCXX(InputType)) {
    // FIXME: This should behave just like a warning flag, and thus should also
    // respect -Weverything, -Wno-everything, -Werror=write-strings, and so on.
    Arg *WriteStrings =
        Args.getLastArg(options::OPT_Wwrite_strings,
                        options::OPT_Wno_write_strings, options::OPT_w);
    if (WriteStrings &&
        WriteStrings->getOption().matches(options::OPT_Wwrite_strings))
      CmdArgs.push_back("-fconst-strings");
  }

  // GCC provides a macro definition '__DEPRECATED' when -Wdeprecated is active
  // during C++ compilation, which it is by default. GCC keeps this define even
  // in the presence of '-w', match this behavior bug-for-bug.
  if (types::isCXX(InputType) &&
      Args.hasFlag(options::OPT_Wdeprecated, options::OPT_Wno_deprecated,
                   true)) {
    CmdArgs.push_back("-fdeprecated-macro");
  }

  // Translate GCC's misnamer '-fasm' arguments to '-fgnu-keywords'.
  if (Arg *Asm = Args.getLastArg(options::OPT_fasm, options::OPT_fno_asm)) {
    if (Asm->getOption().matches(options::OPT_fasm))
      CmdArgs.push_back("-fgnu-keywords");
    else
      CmdArgs.push_back("-fno-gnu-keywords");
  }

  if (ShouldDisableDwarfDirectory(Args, getToolChain()))
    CmdArgs.push_back("-fno-dwarf-directory-asm");

  if (ShouldDisableAutolink(Args, getToolChain()))
    CmdArgs.push_back("-fno-autolink");

  // Add in -fdebug-compilation-dir if necessary.
  addDebugCompDirArg(Args, CmdArgs);

  for (const Arg *A : Args.filtered(options::OPT_fdebug_prefix_map_EQ)) {
    StringRef Map = A->getValue();
    if (Map.find('=') == StringRef::npos)
      D.Diag(diag::err_drv_invalid_argument_to_fdebug_prefix_map) << Map;
    else
      CmdArgs.push_back(Args.MakeArgString("-fdebug-prefix-map=" + Map));
    A->claim();
  }

  if (Arg *A = Args.getLastArg(options::OPT_ftemplate_depth_,
                               options::OPT_ftemplate_depth_EQ)) {
    CmdArgs.push_back("-ftemplate-depth");
    CmdArgs.push_back(A->getValue());
  }

  if (Arg *A = Args.getLastArg(options::OPT_foperator_arrow_depth_EQ)) {
    CmdArgs.push_back("-foperator-arrow-depth");
    CmdArgs.push_back(A->getValue());
  }

  if (Arg *A = Args.getLastArg(options::OPT_fconstexpr_depth_EQ)) {
    CmdArgs.push_back("-fconstexpr-depth");
    CmdArgs.push_back(A->getValue());
  }

  if (Arg *A = Args.getLastArg(options::OPT_fconstexpr_steps_EQ)) {
    CmdArgs.push_back("-fconstexpr-steps");
    CmdArgs.push_back(A->getValue());
  }

  if (Arg *A = Args.getLastArg(options::OPT_fbracket_depth_EQ)) {
    CmdArgs.push_back("-fbracket-depth");
    CmdArgs.push_back(A->getValue());
  }

  if (Arg *A = Args.getLastArg(options::OPT_Wlarge_by_value_copy_EQ,
                               options::OPT_Wlarge_by_value_copy_def)) {
    if (A->getNumValues()) {
      StringRef bytes = A->getValue();
      CmdArgs.push_back(Args.MakeArgString("-Wlarge-by-value-copy=" + bytes));
    } else
      CmdArgs.push_back("-Wlarge-by-value-copy=64"); // default value
  }

  if (Args.hasArg(options::OPT_relocatable_pch))
    CmdArgs.push_back("-relocatable-pch");

  if (Arg *A = Args.getLastArg(options::OPT_fconstant_string_class_EQ)) {
    CmdArgs.push_back("-fconstant-string-class");
    CmdArgs.push_back(A->getValue());
  }

  if (Arg *A = Args.getLastArg(options::OPT_ftabstop_EQ)) {
    CmdArgs.push_back("-ftabstop");
    CmdArgs.push_back(A->getValue());
  }

  CmdArgs.push_back("-ferror-limit");
  if (Arg *A = Args.getLastArg(options::OPT_ferror_limit_EQ))
    CmdArgs.push_back(A->getValue());
  else
    CmdArgs.push_back("19");

  if (Arg *A = Args.getLastArg(options::OPT_fmacro_backtrace_limit_EQ)) {
    CmdArgs.push_back("-fmacro-backtrace-limit");
    CmdArgs.push_back(A->getValue());
  }

  if (Arg *A = Args.getLastArg(options::OPT_ftemplate_backtrace_limit_EQ)) {
    CmdArgs.push_back("-ftemplate-backtrace-limit");
    CmdArgs.push_back(A->getValue());
  }

  if (Arg *A = Args.getLastArg(options::OPT_fconstexpr_backtrace_limit_EQ)) {
    CmdArgs.push_back("-fconstexpr-backtrace-limit");
    CmdArgs.push_back(A->getValue());
  }

  if (Arg *A = Args.getLastArg(options::OPT_fspell_checking_limit_EQ)) {
    CmdArgs.push_back("-fspell-checking-limit");
    CmdArgs.push_back(A->getValue());
  }

  // Pass -fmessage-length=.
  CmdArgs.push_back("-fmessage-length");
  if (Arg *A = Args.getLastArg(options::OPT_fmessage_length_EQ)) {
    CmdArgs.push_back(A->getValue());
  } else {
    // If -fmessage-length=N was not specified, determine whether this is a
    // terminal and, if so, implicitly define -fmessage-length appropriately.
    unsigned N = llvm::sys::Process::StandardErrColumns();
    CmdArgs.push_back(Args.MakeArgString(Twine(N)));
  }

  // -fvisibility= and -fvisibility-ms-compat are of a piece.
  if (const Arg *A = Args.getLastArg(options::OPT_fvisibility_EQ,
                                     options::OPT_fvisibility_ms_compat)) {
    if (A->getOption().matches(options::OPT_fvisibility_EQ)) {
      CmdArgs.push_back("-fvisibility");
      CmdArgs.push_back(A->getValue());
    } else {
      assert(A->getOption().matches(options::OPT_fvisibility_ms_compat));
      CmdArgs.push_back("-fvisibility");
      CmdArgs.push_back("hidden");
      CmdArgs.push_back("-ftype-visibility");
      CmdArgs.push_back("default");
    }
  }

  Args.AddLastArg(CmdArgs, options::OPT_fvisibility_inlines_hidden);

  Args.AddLastArg(CmdArgs, options::OPT_ftlsmodel_EQ);

  // -fhosted is default.
  if (Args.hasFlag(options::OPT_ffreestanding, options::OPT_fhosted, false) ||
      KernelOrKext)
    CmdArgs.push_back("-ffreestanding");

  // Forward -f (flag) options which we can pass directly.
  Args.AddLastArg(CmdArgs, options::OPT_femit_all_decls);
  Args.AddLastArg(CmdArgs, options::OPT_fheinous_gnu_extensions);
  Args.AddLastArg(CmdArgs, options::OPT_fno_operator_names);
  // Emulated TLS is enabled by default on Android, and can be enabled manually
  // with -femulated-tls.
  bool EmulatedTLSDefault = Triple.isAndroid() || Triple.isWindowsCygwinEnvironment();
  if (Args.hasFlag(options::OPT_femulated_tls, options::OPT_fno_emulated_tls,
                   EmulatedTLSDefault))
    CmdArgs.push_back("-femulated-tls");
  // AltiVec-like language extensions aren't relevant for assembling.
  if (!isa<PreprocessJobAction>(JA) || Output.getType() != types::TY_PP_Asm) {
    Args.AddLastArg(CmdArgs, options::OPT_faltivec);
    Args.AddLastArg(CmdArgs, options::OPT_fzvector);
  }
  Args.AddLastArg(CmdArgs, options::OPT_fdiagnostics_show_template_tree);
  Args.AddLastArg(CmdArgs, options::OPT_fno_elide_type);

  // Forward flags for OpenMP. We don't do this if the current action is an
  // device offloading action.
  //
  // TODO: Allow OpenMP offload actions when they become available.
  if (Args.hasFlag(options::OPT_fopenmp, options::OPT_fopenmp_EQ,
<<<<<<< HEAD
                   options::OPT_fno_openmp, false)) {
    switch (getToolChain().getDriver().getOpenMPRuntime(Args)) {
    case Driver::OMPRT_OMP:
    case Driver::OMPRT_IOMP5:
=======
                   options::OPT_fno_openmp, false) &&
      JA.isDeviceOffloading(Action::OFK_None)) {
    switch (getOpenMPRuntime(getToolChain(), Args)) {
    case OMPRT_OMP:
    case OMPRT_IOMP5:
>>>>>>> b06f93e5
      // Clang can generate useful OpenMP code for these two runtime libraries.
      CmdArgs.push_back("-fopenmp");

      // If no option regarding the use of TLS in OpenMP codegeneration is
      // given, decide a default based on the target. Otherwise rely on the
      // options and pass the right information to the frontend.
      if (!Args.hasFlag(options::OPT_fopenmp_use_tls,
                        options::OPT_fnoopenmp_use_tls, /*Default=*/true))
        CmdArgs.push_back("-fnoopenmp-use-tls");
      Args.AddAllArgs(CmdArgs, options::OPT_fopenmp_version_EQ);
      break;
    default:
      // By default, if Clang doesn't know how to generate useful OpenMP code
      // for a specific runtime library, we just don't pass the '-fopenmp' flag
      // down to the actual compilation.
      // FIXME: It would be better to have a mode which *only* omits IR
      // generation based on the OpenMP support so that we get consistent
      // semantic analysis, etc.
      break;
    }
  }

  const SanitizerArgs &Sanitize = getToolChain().getSanitizerArgs();
  Sanitize.addArgs(getToolChain(), Args, CmdArgs, InputType);

  // Report an error for -faltivec on anything other than PowerPC.
  if (const Arg *A = Args.getLastArg(options::OPT_faltivec)) {
    const llvm::Triple::ArchType Arch = getToolChain().getArch();
    if (!(Arch == llvm::Triple::ppc || Arch == llvm::Triple::ppc64 ||
          Arch == llvm::Triple::ppc64le))
      D.Diag(diag::err_drv_argument_only_allowed_with) << A->getAsString(Args)
                                                       << "ppc/ppc64/ppc64le";
  }

  // -fzvector is incompatible with -faltivec.
  if (Arg *A = Args.getLastArg(options::OPT_fzvector))
    if (Args.hasArg(options::OPT_faltivec))
      D.Diag(diag::err_drv_argument_not_allowed_with) << A->getAsString(Args)
                                                      << "-faltivec";

  if (getToolChain().SupportsProfiling())
    Args.AddLastArg(CmdArgs, options::OPT_pg);

  // -flax-vector-conversions is default.
  if (!Args.hasFlag(options::OPT_flax_vector_conversions,
                    options::OPT_fno_lax_vector_conversions))
    CmdArgs.push_back("-fno-lax-vector-conversions");

  if (Args.getLastArg(options::OPT_fapple_kext) ||
      (Args.hasArg(options::OPT_mkernel) && types::isCXX(InputType)))
    CmdArgs.push_back("-fapple-kext");

  Args.AddLastArg(CmdArgs, options::OPT_fobjc_sender_dependent_dispatch);
  Args.AddLastArg(CmdArgs, options::OPT_fdiagnostics_print_source_range_info);
  Args.AddLastArg(CmdArgs, options::OPT_fdiagnostics_parseable_fixits);
  Args.AddLastArg(CmdArgs, options::OPT_ftime_report);
  Args.AddLastArg(CmdArgs, options::OPT_ftrapv);

  if (Arg *A = Args.getLastArg(options::OPT_ftrapv_handler_EQ)) {
    CmdArgs.push_back("-ftrapv-handler");
    CmdArgs.push_back(A->getValue());
  }

  Args.AddLastArg(CmdArgs, options::OPT_ftrap_function_EQ);

  // -fno-strict-overflow implies -fwrapv if it isn't disabled, but
  // -fstrict-overflow won't turn off an explicitly enabled -fwrapv.
  if (Arg *A = Args.getLastArg(options::OPT_fwrapv, options::OPT_fno_wrapv)) {
    if (A->getOption().matches(options::OPT_fwrapv))
      CmdArgs.push_back("-fwrapv");
  } else if (Arg *A = Args.getLastArg(options::OPT_fstrict_overflow,
                                      options::OPT_fno_strict_overflow)) {
    if (A->getOption().matches(options::OPT_fno_strict_overflow))
      CmdArgs.push_back("-fwrapv");
  }

  if (Arg *A = Args.getLastArg(options::OPT_freroll_loops,
                               options::OPT_fno_reroll_loops))
    if (A->getOption().matches(options::OPT_freroll_loops))
      CmdArgs.push_back("-freroll-loops");

  Args.AddLastArg(CmdArgs, options::OPT_fwritable_strings);
  Args.AddLastArg(CmdArgs, options::OPT_funroll_loops,
                  options::OPT_fno_unroll_loops);

  Args.AddLastArg(CmdArgs, options::OPT_pthread);

  // -stack-protector=0 is default.
  unsigned StackProtectorLevel = 0;
  if (Arg *A = Args.getLastArg(options::OPT_fno_stack_protector,
                               options::OPT_fstack_protector_all,
                               options::OPT_fstack_protector_strong,
                               options::OPT_fstack_protector)) {
    if (A->getOption().matches(options::OPT_fstack_protector)) {
      StackProtectorLevel = std::max<unsigned>(
          LangOptions::SSPOn,
          getToolChain().GetDefaultStackProtectorLevel(KernelOrKext));
    } else if (A->getOption().matches(options::OPT_fstack_protector_strong))
      StackProtectorLevel = LangOptions::SSPStrong;
    else if (A->getOption().matches(options::OPT_fstack_protector_all))
      StackProtectorLevel = LangOptions::SSPReq;
  } else {
    StackProtectorLevel =
        getToolChain().GetDefaultStackProtectorLevel(KernelOrKext);
  }
  if (StackProtectorLevel) {
    CmdArgs.push_back("-stack-protector");
    CmdArgs.push_back(Args.MakeArgString(Twine(StackProtectorLevel)));
  }

  // --param ssp-buffer-size=
  for (const Arg *A : Args.filtered(options::OPT__param)) {
    StringRef Str(A->getValue());
    if (Str.startswith("ssp-buffer-size=")) {
      if (StackProtectorLevel) {
        CmdArgs.push_back("-stack-protector-buffer-size");
        // FIXME: Verify the argument is a valid integer.
        CmdArgs.push_back(Args.MakeArgString(Str.drop_front(16)));
      }
      A->claim();
    }
  }

  // Translate -mstackrealign
  if (Args.hasFlag(options::OPT_mstackrealign, options::OPT_mno_stackrealign,
                   false))
    CmdArgs.push_back(Args.MakeArgString("-mstackrealign"));

  if (Args.hasArg(options::OPT_mstack_alignment)) {
    StringRef alignment = Args.getLastArgValue(options::OPT_mstack_alignment);
    CmdArgs.push_back(Args.MakeArgString("-mstack-alignment=" + alignment));
  }

  if (Args.hasArg(options::OPT_mstack_probe_size)) {
    StringRef Size = Args.getLastArgValue(options::OPT_mstack_probe_size);

    if (!Size.empty())
      CmdArgs.push_back(Args.MakeArgString("-mstack-probe-size=" + Size));
    else
      CmdArgs.push_back("-mstack-probe-size=0");
  }

  switch (getToolChain().getArch()) {
  case llvm::Triple::aarch64:
  case llvm::Triple::aarch64_be:
  case llvm::Triple::arm:
  case llvm::Triple::armeb:
  case llvm::Triple::thumb:
  case llvm::Triple::thumbeb:
    CmdArgs.push_back("-fallow-half-arguments-and-returns");
    break;

  default:
    break;
  }

  if (Arg *A = Args.getLastArg(options::OPT_mrestrict_it,
                               options::OPT_mno_restrict_it)) {
    if (A->getOption().matches(options::OPT_mrestrict_it)) {
      CmdArgs.push_back("-backend-option");
      CmdArgs.push_back("-arm-restrict-it");
    } else {
      CmdArgs.push_back("-backend-option");
      CmdArgs.push_back("-arm-no-restrict-it");
    }
  } else if (Triple.isOSWindows() &&
             (Triple.getArch() == llvm::Triple::arm ||
              Triple.getArch() == llvm::Triple::thumb)) {
    // Windows on ARM expects restricted IT blocks
    CmdArgs.push_back("-backend-option");
    CmdArgs.push_back("-arm-restrict-it");
  }

  // Forward -cl options to -cc1
  if (Args.getLastArg(options::OPT_cl_opt_disable)) {
    CmdArgs.push_back("-cl-opt-disable");
  }
  if (Args.getLastArg(options::OPT_cl_strict_aliasing)) {
    CmdArgs.push_back("-cl-strict-aliasing");
  }
  if (Args.getLastArg(options::OPT_cl_single_precision_constant)) {
    CmdArgs.push_back("-cl-single-precision-constant");
  }
  if (Args.getLastArg(options::OPT_cl_finite_math_only)) {
    CmdArgs.push_back("-cl-finite-math-only");
  }
  if (Args.getLastArg(options::OPT_cl_kernel_arg_info)) {
    CmdArgs.push_back("-cl-kernel-arg-info");
  }
  if (Args.getLastArg(options::OPT_cl_unsafe_math_optimizations)) {
    CmdArgs.push_back("-cl-unsafe-math-optimizations");
  }
  if (Args.getLastArg(options::OPT_cl_fast_relaxed_math)) {
    CmdArgs.push_back("-cl-fast-relaxed-math");
  }
  if (Args.getLastArg(options::OPT_cl_mad_enable)) {
    CmdArgs.push_back("-cl-mad-enable");
  }
  if (Args.getLastArg(options::OPT_cl_no_signed_zeros)) {
    CmdArgs.push_back("-cl-no-signed-zeros");
  }
  if (Arg *A = Args.getLastArg(options::OPT_cl_std_EQ)) {
    std::string CLStdStr = "-cl-std=";
    CLStdStr += A->getValue();
    CmdArgs.push_back(Args.MakeArgString(CLStdStr));
  }
  if (Args.getLastArg(options::OPT_cl_denorms_are_zero)) {
    CmdArgs.push_back("-cl-denorms-are-zero");
  }

  // Forward -f options with positive and negative forms; we translate
  // these by hand.
  if (Arg *A = Args.getLastArg(options::OPT_fprofile_sample_use_EQ)) {
    StringRef fname = A->getValue();
    if (!llvm::sys::fs::exists(fname))
      D.Diag(diag::err_drv_no_such_file) << fname;
    else
      A->render(Args, CmdArgs);
  }

  // -fbuiltin is default unless -mkernel is used.
  bool UseBuiltins =
      Args.hasFlag(options::OPT_fbuiltin, options::OPT_fno_builtin,
                   !Args.hasArg(options::OPT_mkernel));
  if (!UseBuiltins)
    CmdArgs.push_back("-fno-builtin");

  // -ffreestanding implies -fno-builtin.
  if (Args.hasArg(options::OPT_ffreestanding))
    UseBuiltins = false;

  // Process the -fno-builtin-* options.
  for (const auto &Arg : Args) {
    const Option &O = Arg->getOption();
    if (!O.matches(options::OPT_fno_builtin_))
      continue;

    Arg->claim();
    // If -fno-builtin is specified, then there's no need to pass the option to
    // the frontend.
    if (!UseBuiltins)
      continue;

    StringRef FuncName = Arg->getValue();
    CmdArgs.push_back(Args.MakeArgString("-fno-builtin-" + FuncName));
  }

  if (!Args.hasFlag(options::OPT_fassume_sane_operator_new,
                    options::OPT_fno_assume_sane_operator_new))
    CmdArgs.push_back("-fno-assume-sane-operator-new");

  // -fblocks=0 is default.
  if (Args.hasFlag(options::OPT_fblocks, options::OPT_fno_blocks,
                   getToolChain().IsBlocksDefault()) ||
      (Args.hasArg(options::OPT_fgnu_runtime) &&
       Args.hasArg(options::OPT_fobjc_nonfragile_abi) &&
       !Args.hasArg(options::OPT_fno_blocks))) {
    CmdArgs.push_back("-fblocks");

    if (!Args.hasArg(options::OPT_fgnu_runtime) &&
        !getToolChain().hasBlocksRuntime())
      CmdArgs.push_back("-fblocks-runtime-optional");
  }

  // -fmodules enables the use of precompiled modules (off by default).
  // Users can pass -fno-cxx-modules to turn off modules support for
  // C++/Objective-C++ programs.
  bool HaveModules = false;
  if (Args.hasFlag(options::OPT_fmodules, options::OPT_fno_modules, false)) {
    bool AllowedInCXX = Args.hasFlag(options::OPT_fcxx_modules,
                                     options::OPT_fno_cxx_modules, true);
    if (AllowedInCXX || !types::isCXX(InputType)) {
      CmdArgs.push_back("-fmodules");
      HaveModules = true;
    }
  }

  // -fmodule-maps enables implicit reading of module map files. By default,
  // this is enabled if we are using precompiled modules.
  if (Args.hasFlag(options::OPT_fimplicit_module_maps,
                   options::OPT_fno_implicit_module_maps, HaveModules)) {
    CmdArgs.push_back("-fimplicit-module-maps");
  }

  // -fmodules-decluse checks that modules used are declared so (off by
  // default).
  if (Args.hasFlag(options::OPT_fmodules_decluse,
                   options::OPT_fno_modules_decluse, false)) {
    CmdArgs.push_back("-fmodules-decluse");
  }

  // -fmodules-strict-decluse is like -fmodule-decluse, but also checks that
  // all #included headers are part of modules.
  if (Args.hasFlag(options::OPT_fmodules_strict_decluse,
                   options::OPT_fno_modules_strict_decluse, false)) {
    CmdArgs.push_back("-fmodules-strict-decluse");
  }

  // -fno-implicit-modules turns off implicitly compiling modules on demand.
  if (!Args.hasFlag(options::OPT_fimplicit_modules,
                    options::OPT_fno_implicit_modules)) {
    CmdArgs.push_back("-fno-implicit-modules");
  } else if (HaveModules) {
    // -fmodule-cache-path specifies where our implicitly-built module files
    // should be written.
    SmallString<128> Path;
    if (Arg *A = Args.getLastArg(options::OPT_fmodules_cache_path))
      Path = A->getValue();
    if (C.isForDiagnostics()) {
      // When generating crash reports, we want to emit the modules along with
      // the reproduction sources, so we ignore any provided module path.
      Path = Output.getFilename();
      llvm::sys::path::replace_extension(Path, ".cache");
      llvm::sys::path::append(Path, "modules");
    } else if (Path.empty()) {
      // No module path was provided: use the default.
      llvm::sys::path::system_temp_directory(/*erasedOnReboot=*/false, Path);
      llvm::sys::path::append(Path, "org.llvm.clang.");
      appendUserToPath(Path);
      llvm::sys::path::append(Path, "ModuleCache");
    }
    const char Arg[] = "-fmodules-cache-path=";
    Path.insert(Path.begin(), Arg, Arg + strlen(Arg));
    CmdArgs.push_back(Args.MakeArgString(Path));
  }

  // -fmodule-name specifies the module that is currently being built (or
  // used for header checking by -fmodule-maps).
  Args.AddLastArg(CmdArgs, options::OPT_fmodule_name_EQ);

  // -fmodule-map-file can be used to specify files containing module
  // definitions.
  Args.AddAllArgs(CmdArgs, options::OPT_fmodule_map_file);

  // -fmodule-file can be used to specify files containing precompiled modules.
  if (HaveModules)
    Args.AddAllArgs(CmdArgs, options::OPT_fmodule_file);
  else
    Args.ClaimAllArgs(options::OPT_fmodule_file);

  // When building modules and generating crashdumps, we need to dump a module
  // dependency VFS alongside the output.
  if (HaveModules && C.isForDiagnostics()) {
    SmallString<128> VFSDir(Output.getFilename());
    llvm::sys::path::replace_extension(VFSDir, ".cache");
    // Add the cache directory as a temp so the crash diagnostics pick it up.
    C.addTempFile(Args.MakeArgString(VFSDir));

    llvm::sys::path::append(VFSDir, "vfs");
    CmdArgs.push_back("-module-dependency-dir");
    CmdArgs.push_back(Args.MakeArgString(VFSDir));
  }

  if (HaveModules)
    Args.AddLastArg(CmdArgs, options::OPT_fmodules_user_build_path);

  // Pass through all -fmodules-ignore-macro arguments.
  Args.AddAllArgs(CmdArgs, options::OPT_fmodules_ignore_macro);
  Args.AddLastArg(CmdArgs, options::OPT_fmodules_prune_interval);
  Args.AddLastArg(CmdArgs, options::OPT_fmodules_prune_after);

  Args.AddLastArg(CmdArgs, options::OPT_fbuild_session_timestamp);

  if (Arg *A = Args.getLastArg(options::OPT_fbuild_session_file)) {
    if (Args.hasArg(options::OPT_fbuild_session_timestamp))
      D.Diag(diag::err_drv_argument_not_allowed_with)
          << A->getAsString(Args) << "-fbuild-session-timestamp";

    llvm::sys::fs::file_status Status;
    if (llvm::sys::fs::status(A->getValue(), Status))
      D.Diag(diag::err_drv_no_such_file) << A->getValue();
    CmdArgs.push_back(Args.MakeArgString(
        "-fbuild-session-timestamp=" +
        Twine((uint64_t)Status.getLastModificationTime().toEpochTime())));
  }

  if (Args.getLastArg(options::OPT_fmodules_validate_once_per_build_session)) {
    if (!Args.getLastArg(options::OPT_fbuild_session_timestamp,
                         options::OPT_fbuild_session_file))
      D.Diag(diag::err_drv_modules_validate_once_requires_timestamp);

    Args.AddLastArg(CmdArgs,
                    options::OPT_fmodules_validate_once_per_build_session);
  }

  Args.AddLastArg(CmdArgs, options::OPT_fmodules_validate_system_headers);
  Args.AddLastArg(CmdArgs, options::OPT_fmodules_disable_diagnostic_validation);

  // -faccess-control is default.
  if (Args.hasFlag(options::OPT_fno_access_control,
                   options::OPT_faccess_control, false))
    CmdArgs.push_back("-fno-access-control");

  // -felide-constructors is the default.
  if (Args.hasFlag(options::OPT_fno_elide_constructors,
                   options::OPT_felide_constructors, false))
    CmdArgs.push_back("-fno-elide-constructors");

  ToolChain::RTTIMode RTTIMode = getToolChain().getRTTIMode();

  if (KernelOrKext || (types::isCXX(InputType) &&
                       (RTTIMode == ToolChain::RM_DisabledExplicitly ||
                        RTTIMode == ToolChain::RM_DisabledImplicitly)))
    CmdArgs.push_back("-fno-rtti");

  // -fshort-enums=0 is default for all architectures except Hexagon.
  if (Args.hasFlag(options::OPT_fshort_enums, options::OPT_fno_short_enums,
                   getToolChain().getArch() == llvm::Triple::hexagon))
    CmdArgs.push_back("-fshort-enums");

  // -fsigned-char is default.
  if (Arg *A = Args.getLastArg(
          options::OPT_fsigned_char, options::OPT_fno_signed_char,
          options::OPT_funsigned_char, options::OPT_fno_unsigned_char)) {
    if (A->getOption().matches(options::OPT_funsigned_char) ||
        A->getOption().matches(options::OPT_fno_signed_char)) {
      CmdArgs.push_back("-fno-signed-char");
    }
  } else if (!isSignedCharDefault(getToolChain().getTriple())) {
    CmdArgs.push_back("-fno-signed-char");
  }

  // -fuse-cxa-atexit is default.
  if (!Args.hasFlag(
          options::OPT_fuse_cxa_atexit, options::OPT_fno_use_cxa_atexit,
          !IsWindowsCygnus && !IsWindowsGNU &&
              getToolChain().getTriple().getOS() != llvm::Triple::Solaris &&
              getToolChain().getArch() != llvm::Triple::hexagon &&
              getToolChain().getArch() != llvm::Triple::xcore &&
              ((getToolChain().getTriple().getVendor() !=
                llvm::Triple::MipsTechnologies) ||
               getToolChain().getTriple().hasEnvironment())) ||
      KernelOrKext)
    CmdArgs.push_back("-fno-use-cxa-atexit");

  // -fms-extensions=0 is default.
  if (Args.hasFlag(options::OPT_fms_extensions, options::OPT_fno_ms_extensions,
                   IsWindowsMSVC))
    CmdArgs.push_back("-fms-extensions");

  // -fno-use-line-directives is default.
  if (Args.hasFlag(options::OPT_fuse_line_directives,
                   options::OPT_fno_use_line_directives, false))
    CmdArgs.push_back("-fuse-line-directives");

  // -fms-compatibility=0 is default.
  if (Args.hasFlag(options::OPT_fms_compatibility,
                   options::OPT_fno_ms_compatibility,
                   (IsWindowsMSVC &&
                    Args.hasFlag(options::OPT_fms_extensions,
                                 options::OPT_fno_ms_extensions, true))))
    CmdArgs.push_back("-fms-compatibility");

  // -fms-compatibility-version=18.00 is default.
  VersionTuple MSVT = visualstudio::getMSVCVersion(
      &D, getToolChain(), getToolChain().getTriple(), Args, IsWindowsMSVC);
  if (!MSVT.empty())
    CmdArgs.push_back(
        Args.MakeArgString("-fms-compatibility-version=" + MSVT.getAsString()));

  bool IsMSVC2015Compatible = MSVT.getMajor() >= 19;
  if (ImplyVCPPCXXVer) {
    StringRef LanguageStandard;
    if (const Arg *StdArg = Args.getLastArg(options::OPT__SLASH_std)) {
      LanguageStandard = llvm::StringSwitch<StringRef>(StdArg->getValue())
                             .Case("c++14", "-std=c++14")
                             .Case("c++latest", "-std=c++1z")
                             .Default("");
      if (LanguageStandard.empty())
        D.Diag(clang::diag::warn_drv_unused_argument)
            << StdArg->getAsString(Args);
    }

    if (LanguageStandard.empty()) {
      if (IsMSVC2015Compatible)
        LanguageStandard = "-std=c++14";
      else
        LanguageStandard = "-std=c++11";
    }

    CmdArgs.push_back(LanguageStandard.data());
  }

  // -fno-borland-extensions is default.
  if (Args.hasFlag(options::OPT_fborland_extensions,
                   options::OPT_fno_borland_extensions, false))
    CmdArgs.push_back("-fborland-extensions");

  // -fno-declspec is default, except for PS4.
  if (Args.hasFlag(options::OPT_fdeclspec, options::OPT_fno_declspec,
                   getToolChain().getTriple().isPS4()))
    CmdArgs.push_back("-fdeclspec");
  else if (Args.hasArg(options::OPT_fno_declspec))
    CmdArgs.push_back("-fno-declspec"); // Explicitly disabling __declspec.

  // -fthreadsafe-static is default, except for MSVC compatibility versions less
  // than 19.
  if (!Args.hasFlag(options::OPT_fthreadsafe_statics,
                    options::OPT_fno_threadsafe_statics,
                    !IsWindowsMSVC || IsMSVC2015Compatible))
    CmdArgs.push_back("-fno-threadsafe-statics");

  // -fno-delayed-template-parsing is default, except for Windows where MSVC STL
  // needs it.
  if (Args.hasFlag(options::OPT_fdelayed_template_parsing,
                   options::OPT_fno_delayed_template_parsing, IsWindowsMSVC))
    CmdArgs.push_back("-fdelayed-template-parsing");

  // -fgnu-keywords default varies depending on language; only pass if
  // specified.
  if (Arg *A = Args.getLastArg(options::OPT_fgnu_keywords,
                               options::OPT_fno_gnu_keywords))
    A->render(Args, CmdArgs);

  if (Args.hasFlag(options::OPT_fgnu89_inline, options::OPT_fno_gnu89_inline,
                   false))
    CmdArgs.push_back("-fgnu89-inline");

  if (Args.hasArg(options::OPT_fno_inline))
    CmdArgs.push_back("-fno-inline");

  if (Arg* InlineArg = Args.getLastArg(options::OPT_finline_functions,
                                       options::OPT_finline_hint_functions,
                                       options::OPT_fno_inline_functions))
    InlineArg->render(Args, CmdArgs);

  ObjCRuntime objcRuntime = AddObjCRuntimeArgs(Args, CmdArgs, rewriteKind);

  // -fobjc-dispatch-method is only relevant with the nonfragile-abi, and
  // legacy is the default. Except for deployment taget of 10.5,
  // next runtime is always legacy dispatch and -fno-objc-legacy-dispatch
  // gets ignored silently.
  if (objcRuntime.isNonFragile()) {
    if (!Args.hasFlag(options::OPT_fobjc_legacy_dispatch,
                      options::OPT_fno_objc_legacy_dispatch,
                      objcRuntime.isLegacyDispatchDefaultForArch(
                          getToolChain().getArch()))) {
      if (getToolChain().UseObjCMixedDispatch())
        CmdArgs.push_back("-fobjc-dispatch-method=mixed");
      else
        CmdArgs.push_back("-fobjc-dispatch-method=non-legacy");
    }
  }

  // When ObjectiveC legacy runtime is in effect on MacOSX,
  // turn on the option to do Array/Dictionary subscripting
  // by default.
  if (getToolChain().getArch() == llvm::Triple::x86 &&
      getToolChain().getTriple().isMacOSX() &&
      !getToolChain().getTriple().isMacOSXVersionLT(10, 7) &&
      objcRuntime.getKind() == ObjCRuntime::FragileMacOSX &&
      objcRuntime.isNeXTFamily())
    CmdArgs.push_back("-fobjc-subscripting-legacy-runtime");

  // -fencode-extended-block-signature=1 is default.
  if (getToolChain().IsEncodeExtendedBlockSignatureDefault()) {
    CmdArgs.push_back("-fencode-extended-block-signature");
  }

  // Allow -fno-objc-arr to trump -fobjc-arr/-fobjc-arc.
  // NOTE: This logic is duplicated in ToolChains.cpp.
  bool ARC = isObjCAutoRefCount(Args);
  if (ARC) {
    getToolChain().CheckObjCARC();

    CmdArgs.push_back("-fobjc-arc");

    // FIXME: It seems like this entire block, and several around it should be
    // wrapped in isObjC, but for now we just use it here as this is where it
    // was being used previously.
    if (types::isCXX(InputType) && types::isObjC(InputType)) {
      if (getToolChain().GetCXXStdlibType(Args) == ToolChain::CST_Libcxx)
        CmdArgs.push_back("-fobjc-arc-cxxlib=libc++");
      else
        CmdArgs.push_back("-fobjc-arc-cxxlib=libstdc++");
    }

    // Allow the user to enable full exceptions code emission.
    // We define off for Objective-CC, on for Objective-C++.
    if (Args.hasFlag(options::OPT_fobjc_arc_exceptions,
                     options::OPT_fno_objc_arc_exceptions,
                     /*default*/ types::isCXX(InputType)))
      CmdArgs.push_back("-fobjc-arc-exceptions");

  }

  // -fobjc-infer-related-result-type is the default, except in the Objective-C
  // rewriter.
  if (rewriteKind != RK_None)
    CmdArgs.push_back("-fno-objc-infer-related-result-type");

  // Handle -fobjc-gc and -fobjc-gc-only. They are exclusive, and -fobjc-gc-only
  // takes precedence.
  const Arg *GCArg = Args.getLastArg(options::OPT_fobjc_gc_only);
  if (!GCArg)
    GCArg = Args.getLastArg(options::OPT_fobjc_gc);
  if (GCArg) {
    if (ARC) {
      D.Diag(diag::err_drv_objc_gc_arr) << GCArg->getAsString(Args);
    } else if (getToolChain().SupportsObjCGC()) {
      GCArg->render(Args, CmdArgs);
    } else {
      // FIXME: We should move this to a hard error.
      D.Diag(diag::warn_drv_objc_gc_unsupported) << GCArg->getAsString(Args);
    }
  }

  // Pass down -fobjc-weak or -fno-objc-weak if present.
  if (types::isObjC(InputType)) {
    auto WeakArg = Args.getLastArg(options::OPT_fobjc_weak,
                                   options::OPT_fno_objc_weak);
    if (!WeakArg) {
      // nothing to do
    } else if (GCArg) {
      if (WeakArg->getOption().matches(options::OPT_fobjc_weak))
        D.Diag(diag::err_objc_weak_with_gc);
    } else if (!objcRuntime.allowsWeak()) {
      if (WeakArg->getOption().matches(options::OPT_fobjc_weak))
        D.Diag(diag::err_objc_weak_unsupported);
    } else {
      WeakArg->render(Args, CmdArgs);
    }
  }

  if (Args.hasFlag(options::OPT_fapplication_extension,
                   options::OPT_fno_application_extension, false))
    CmdArgs.push_back("-fapplication-extension");

  // Handle GCC-style exception args.
  if (!C.getDriver().IsCLMode())
    addExceptionArgs(Args, InputType, getToolChain(), KernelOrKext, objcRuntime,
                     CmdArgs);

  if (Args.hasArg(options::OPT_fsjlj_exceptions) ||
      getToolChain().UseSjLjExceptions(Args))
    CmdArgs.push_back("-fsjlj-exceptions");

  // C++ "sane" operator new.
  if (!Args.hasFlag(options::OPT_fassume_sane_operator_new,
                    options::OPT_fno_assume_sane_operator_new))
    CmdArgs.push_back("-fno-assume-sane-operator-new");

  // -fsized-deallocation is off by default, as it is an ABI-breaking change for
  // most platforms.
  if (Args.hasFlag(options::OPT_fsized_deallocation,
                   options::OPT_fno_sized_deallocation, false))
    CmdArgs.push_back("-fsized-deallocation");

  // -fconstant-cfstrings is default, and may be subject to argument translation
  // on Darwin.
  if (!Args.hasFlag(options::OPT_fconstant_cfstrings,
                    options::OPT_fno_constant_cfstrings) ||
      !Args.hasFlag(options::OPT_mconstant_cfstrings,
                    options::OPT_mno_constant_cfstrings))
    CmdArgs.push_back("-fno-constant-cfstrings");

  // -fshort-wchar default varies depending on platform; only
  // pass if specified.
  if (Arg *A = Args.getLastArg(options::OPT_fshort_wchar,
                               options::OPT_fno_short_wchar))
    A->render(Args, CmdArgs);

  // -fno-pascal-strings is default, only pass non-default.
  if (Args.hasFlag(options::OPT_fpascal_strings,
                   options::OPT_fno_pascal_strings, false))
    CmdArgs.push_back("-fpascal-strings");

  // Honor -fpack-struct= and -fpack-struct, if given. Note that
  // -fno-pack-struct doesn't apply to -fpack-struct=.
  if (Arg *A = Args.getLastArg(options::OPT_fpack_struct_EQ)) {
    std::string PackStructStr = "-fpack-struct=";
    PackStructStr += A->getValue();
    CmdArgs.push_back(Args.MakeArgString(PackStructStr));
  } else if (Args.hasFlag(options::OPT_fpack_struct,
                          options::OPT_fno_pack_struct, false)) {
    CmdArgs.push_back("-fpack-struct=1");
  }

  // Handle -fmax-type-align=N and -fno-type-align
  bool SkipMaxTypeAlign = Args.hasArg(options::OPT_fno_max_type_align);
  if (Arg *A = Args.getLastArg(options::OPT_fmax_type_align_EQ)) {
    if (!SkipMaxTypeAlign) {
      std::string MaxTypeAlignStr = "-fmax-type-align=";
      MaxTypeAlignStr += A->getValue();
      CmdArgs.push_back(Args.MakeArgString(MaxTypeAlignStr));
    }
  } else if (getToolChain().getTriple().isOSDarwin()) {
    if (!SkipMaxTypeAlign) {
      std::string MaxTypeAlignStr = "-fmax-type-align=16";
      CmdArgs.push_back(Args.MakeArgString(MaxTypeAlignStr));
    }
  }

  // -fcommon is the default unless compiling kernel code or the target says so
  bool NoCommonDefault =
      KernelOrKext || isNoCommonDefault(getToolChain().getTriple());
  if (!Args.hasFlag(options::OPT_fcommon, options::OPT_fno_common,
                    !NoCommonDefault))
    CmdArgs.push_back("-fno-common");

  // -fsigned-bitfields is default, and clang doesn't yet support
  // -funsigned-bitfields.
  if (!Args.hasFlag(options::OPT_fsigned_bitfields,
                    options::OPT_funsigned_bitfields))
    D.Diag(diag::warn_drv_clang_unsupported)
        << Args.getLastArg(options::OPT_funsigned_bitfields)->getAsString(Args);

  // -fsigned-bitfields is default, and clang doesn't support -fno-for-scope.
  if (!Args.hasFlag(options::OPT_ffor_scope, options::OPT_fno_for_scope))
    D.Diag(diag::err_drv_clang_unsupported)
        << Args.getLastArg(options::OPT_fno_for_scope)->getAsString(Args);

  // -finput_charset=UTF-8 is default. Reject others
  if (Arg *inputCharset = Args.getLastArg(options::OPT_finput_charset_EQ)) {
    StringRef value = inputCharset->getValue();
    if (value != "UTF-8")
      D.Diag(diag::err_drv_invalid_value) << inputCharset->getAsString(Args)
                                          << value;
  }

  // -fexec_charset=UTF-8 is default. Reject others
  if (Arg *execCharset = Args.getLastArg(options::OPT_fexec_charset_EQ)) {
    StringRef value = execCharset->getValue();
    if (value != "UTF-8")
      D.Diag(diag::err_drv_invalid_value) << execCharset->getAsString(Args)
                                          << value;
  }

  // -fcaret-diagnostics is default.
  if (!Args.hasFlag(options::OPT_fcaret_diagnostics,
                    options::OPT_fno_caret_diagnostics, true))
    CmdArgs.push_back("-fno-caret-diagnostics");

  // -fdiagnostics-fixit-info is default, only pass non-default.
  if (!Args.hasFlag(options::OPT_fdiagnostics_fixit_info,
                    options::OPT_fno_diagnostics_fixit_info))
    CmdArgs.push_back("-fno-diagnostics-fixit-info");

  // Enable -fdiagnostics-show-option by default.
  if (Args.hasFlag(options::OPT_fdiagnostics_show_option,
                   options::OPT_fno_diagnostics_show_option))
    CmdArgs.push_back("-fdiagnostics-show-option");

  if (const Arg *A =
          Args.getLastArg(options::OPT_fdiagnostics_show_category_EQ)) {
    CmdArgs.push_back("-fdiagnostics-show-category");
    CmdArgs.push_back(A->getValue());
  }

  if (const Arg *A = Args.getLastArg(options::OPT_fdiagnostics_format_EQ)) {
    CmdArgs.push_back("-fdiagnostics-format");
    CmdArgs.push_back(A->getValue());
  }

  if (Arg *A = Args.getLastArg(
          options::OPT_fdiagnostics_show_note_include_stack,
          options::OPT_fno_diagnostics_show_note_include_stack)) {
    if (A->getOption().matches(
            options::OPT_fdiagnostics_show_note_include_stack))
      CmdArgs.push_back("-fdiagnostics-show-note-include-stack");
    else
      CmdArgs.push_back("-fno-diagnostics-show-note-include-stack");
  }

  // Color diagnostics are parsed by the driver directly from argv
  // and later re-parsed to construct this job; claim any possible
  // color diagnostic here to avoid warn_drv_unused_argument and
  // diagnose bad OPT_fdiagnostics_color_EQ values.
  for (Arg *A : Args) {
    const Option &O = A->getOption();
    if (!O.matches(options::OPT_fcolor_diagnostics) &&
        !O.matches(options::OPT_fdiagnostics_color) &&
        !O.matches(options::OPT_fno_color_diagnostics) &&
        !O.matches(options::OPT_fno_diagnostics_color) &&
        !O.matches(options::OPT_fdiagnostics_color_EQ))
      continue;
    if (O.matches(options::OPT_fdiagnostics_color_EQ)) {
      StringRef Value(A->getValue());
      if (Value != "always" && Value != "never" && Value != "auto")
        getToolChain().getDriver().Diag(diag::err_drv_clang_unsupported)
              << ("-fdiagnostics-color=" + Value).str();
    }
    A->claim();
  }
  if (D.getDiags().getDiagnosticOptions().ShowColors)
    CmdArgs.push_back("-fcolor-diagnostics");

  if (Args.hasArg(options::OPT_fansi_escape_codes))
    CmdArgs.push_back("-fansi-escape-codes");

  if (!Args.hasFlag(options::OPT_fshow_source_location,
                    options::OPT_fno_show_source_location))
    CmdArgs.push_back("-fno-show-source-location");

  if (!Args.hasFlag(options::OPT_fshow_column, options::OPT_fno_show_column,
                    true))
    CmdArgs.push_back("-fno-show-column");

  if (!Args.hasFlag(options::OPT_fspell_checking,
                    options::OPT_fno_spell_checking))
    CmdArgs.push_back("-fno-spell-checking");

  // -fno-asm-blocks is default.
  if (Args.hasFlag(options::OPT_fasm_blocks, options::OPT_fno_asm_blocks,
                   false))
    CmdArgs.push_back("-fasm-blocks");

  // -fgnu-inline-asm is default.
  if (!Args.hasFlag(options::OPT_fgnu_inline_asm,
                    options::OPT_fno_gnu_inline_asm, true))
    CmdArgs.push_back("-fno-gnu-inline-asm");

  // Enable vectorization per default according to the optimization level
  // selected. For optimization levels that want vectorization we use the alias
  // option to simplify the hasFlag logic.
  bool EnableVec = shouldEnableVectorizerAtOLevel(Args, false);
  OptSpecifier VectorizeAliasOption =
      EnableVec ? options::OPT_O_Group : options::OPT_fvectorize;
  if (Args.hasFlag(options::OPT_fvectorize, VectorizeAliasOption,
                   options::OPT_fno_vectorize, EnableVec))
    CmdArgs.push_back("-vectorize-loops");

  // -fslp-vectorize is enabled based on the optimization level selected.
  bool EnableSLPVec = shouldEnableVectorizerAtOLevel(Args, true);
  OptSpecifier SLPVectAliasOption =
      EnableSLPVec ? options::OPT_O_Group : options::OPT_fslp_vectorize;
  if (Args.hasFlag(options::OPT_fslp_vectorize, SLPVectAliasOption,
                   options::OPT_fno_slp_vectorize, EnableSLPVec))
    CmdArgs.push_back("-vectorize-slp");

  // -fno-slp-vectorize-aggressive is default.
  if (Args.hasFlag(options::OPT_fslp_vectorize_aggressive,
                   options::OPT_fno_slp_vectorize_aggressive, false))
    CmdArgs.push_back("-vectorize-slp-aggressive");

  if (Arg *A = Args.getLastArg(options::OPT_fshow_overloads_EQ))
    A->render(Args, CmdArgs);

  if (Arg *A = Args.getLastArg(
          options::OPT_fsanitize_undefined_strip_path_components_EQ))
    A->render(Args, CmdArgs);

  // -fdollars-in-identifiers default varies depending on platform and
  // language; only pass if specified.
  if (Arg *A = Args.getLastArg(options::OPT_fdollars_in_identifiers,
                               options::OPT_fno_dollars_in_identifiers)) {
    if (A->getOption().matches(options::OPT_fdollars_in_identifiers))
      CmdArgs.push_back("-fdollars-in-identifiers");
    else
      CmdArgs.push_back("-fno-dollars-in-identifiers");
  }

  // -funit-at-a-time is default, and we don't support -fno-unit-at-a-time for
  // practical purposes.
  if (Arg *A = Args.getLastArg(options::OPT_funit_at_a_time,
                               options::OPT_fno_unit_at_a_time)) {
    if (A->getOption().matches(options::OPT_fno_unit_at_a_time))
      D.Diag(diag::warn_drv_clang_unsupported) << A->getAsString(Args);
  }

  if (Args.hasFlag(options::OPT_fapple_pragma_pack,
                   options::OPT_fno_apple_pragma_pack, false))
    CmdArgs.push_back("-fapple-pragma-pack");

  // le32-specific flags:
  //  -fno-math-builtin: clang should not convert math builtins to intrinsics
  //                     by default.
  if (getToolChain().getArch() == llvm::Triple::le32) {
    CmdArgs.push_back("-fno-math-builtin");
  }

// Default to -fno-builtin-str{cat,cpy} on Darwin for ARM.
//
// FIXME: Now that PR4941 has been fixed this can be enabled.
#if 0
  if (getToolChain().getTriple().isOSDarwin() &&
      (getToolChain().getArch() == llvm::Triple::arm ||
       getToolChain().getArch() == llvm::Triple::thumb)) {
    if (!Args.hasArg(options::OPT_fbuiltin_strcat))
      CmdArgs.push_back("-fno-builtin-strcat");
    if (!Args.hasArg(options::OPT_fbuiltin_strcpy))
      CmdArgs.push_back("-fno-builtin-strcpy");
  }
#endif

  // Enable rewrite includes if the user's asked for it or if we're generating
  // diagnostics.
  // TODO: Once -module-dependency-dir works with -frewrite-includes it'd be
  // nice to enable this when doing a crashdump for modules as well.
  if (Args.hasFlag(options::OPT_frewrite_includes,
                   options::OPT_fno_rewrite_includes, false) ||
      (C.isForDiagnostics() && !HaveModules))
    CmdArgs.push_back("-frewrite-includes");

  // Only allow -traditional or -traditional-cpp outside in preprocessing modes.
  if (Arg *A = Args.getLastArg(options::OPT_traditional,
                               options::OPT_traditional_cpp)) {
    if (isa<PreprocessJobAction>(JA))
      CmdArgs.push_back("-traditional-cpp");
    else
      D.Diag(diag::err_drv_clang_unsupported) << A->getAsString(Args);
  }

  Args.AddLastArg(CmdArgs, options::OPT_dM);
  Args.AddLastArg(CmdArgs, options::OPT_dD);

  // Handle serialized diagnostics.
  if (Arg *A = Args.getLastArg(options::OPT__serialize_diags)) {
    CmdArgs.push_back("-serialize-diagnostic-file");
    CmdArgs.push_back(Args.MakeArgString(A->getValue()));
  }

  if (Args.hasArg(options::OPT_fretain_comments_from_system_headers))
    CmdArgs.push_back("-fretain-comments-from-system-headers");

  // Forward -fcomment-block-commands to -cc1.
  Args.AddAllArgs(CmdArgs, options::OPT_fcomment_block_commands);
  // Forward -fparse-all-comments to -cc1.
  Args.AddAllArgs(CmdArgs, options::OPT_fparse_all_comments);

  // Turn -fplugin=name.so into -load name.so
  for (const Arg *A : Args.filtered(options::OPT_fplugin_EQ)) {
    CmdArgs.push_back("-load");
    CmdArgs.push_back(A->getValue());
    A->claim();
  }

  // Forward -Xclang arguments to -cc1, and -mllvm arguments to the LLVM option
  // parser.
  Args.AddAllArgValues(CmdArgs, options::OPT_Xclang);
  for (const Arg *A : Args.filtered(options::OPT_mllvm)) {
    A->claim();

    // We translate this by hand to the -cc1 argument, since nightly test uses
    // it and developers have been trained to spell it with -mllvm.
    if (StringRef(A->getValue(0)) == "-disable-llvm-optzns") {
      CmdArgs.push_back("-disable-llvm-optzns");
    } else
      A->render(Args, CmdArgs);
  }

  // With -save-temps, we want to save the unoptimized bitcode output from the
  // CompileJobAction, use -disable-llvm-passes to get pristine IR generated
  // by the frontend.
  // When -fembed-bitcode is enabled, optimized bitcode is emitted because it
  // has slightly different breakdown between stages.
  // FIXME: -fembed-bitcode -save-temps will save optimized bitcode instead of
  // pristine IR generated by the frontend. Ideally, a new compile action should
  // be added so both IR can be captured.
  if (C.getDriver().isSaveTempsEnabled() &&
      !C.getDriver().embedBitcodeEnabled() && isa<CompileJobAction>(JA))
    CmdArgs.push_back("-disable-llvm-passes");

  if (Output.getType() == types::TY_Dependencies) {
    // Handled with other dependency code.
  } else if (Output.isFilename()) {
    CmdArgs.push_back("-o");
    CmdArgs.push_back(Output.getFilename());
  } else {
    assert(Output.isNothing() && "Invalid output.");
  }

  addDashXForInput(Args, Input, CmdArgs);

  if (Input.isFilename())
    CmdArgs.push_back(Input.getFilename());
  else
    Input.getInputArg().renderAsInput(Args, CmdArgs);

  Args.AddAllArgs(CmdArgs, options::OPT_undef);

  const char *Exec = getToolChain().getDriver().getClangProgramPath();

  // Optionally embed the -cc1 level arguments into the debug info, for build
  // analysis.
  if (getToolChain().UseDwarfDebugFlags()) {
    ArgStringList OriginalArgs;
    for (const auto &Arg : Args)
      Arg->render(Args, OriginalArgs);

    SmallString<256> Flags;
    Flags += Exec;
    for (const char *OriginalArg : OriginalArgs) {
      SmallString<128> EscapedArg;
      EscapeSpacesAndBackslashes(OriginalArg, EscapedArg);
      Flags += " ";
      Flags += EscapedArg;
    }
    CmdArgs.push_back("-dwarf-debug-flags");
    CmdArgs.push_back(Args.MakeArgString(Flags));
  }

  // Add the split debug info name to the command lines here so we
  // can propagate it to the backend.
  bool SplitDwarf = SplitDwarfArg && getToolChain().getTriple().isOSLinux() &&
                    (isa<AssembleJobAction>(JA) || isa<CompileJobAction>(JA) ||
                     isa<BackendJobAction>(JA));
  const char *SplitDwarfOut;
  if (SplitDwarf) {
    CmdArgs.push_back("-split-dwarf-file");
    SplitDwarfOut = SplitDebugName(Args, Input);
    CmdArgs.push_back(SplitDwarfOut);
  }

  // Host-side cuda compilation receives device-side outputs as Inputs[1...].
  // Include them with -fcuda-include-gpubinary.
  if (IsCuda && Inputs.size() > 1)
    for (auto I = std::next(Inputs.begin()), E = Inputs.end(); I != E; ++I) {
      CmdArgs.push_back("-fcuda-include-gpubinary");
      CmdArgs.push_back(I->getFilename());
    }

  bool WholeProgramVTables =
      Args.hasFlag(options::OPT_fwhole_program_vtables,
                   options::OPT_fno_whole_program_vtables, false);
  if (WholeProgramVTables) {
    if (!D.isUsingLTO())
      D.Diag(diag::err_drv_argument_only_allowed_with)
          << "-fwhole-program-vtables"
          << "-flto";
    CmdArgs.push_back("-fwhole-program-vtables");
  }

  // Finally add the compile command to the compilation.
  if (Args.hasArg(options::OPT__SLASH_fallback) &&
      Output.getType() == types::TY_Object &&
      (InputType == types::TY_C || InputType == types::TY_CXX)) {
    auto CLCommand =
        getCLFallback()->GetCommand(C, JA, Output, Inputs, Args, LinkingOutput);
    C.addCommand(llvm::make_unique<FallbackCommand>(
        JA, *this, Exec, CmdArgs, Inputs, std::move(CLCommand)));
  } else if (Args.hasArg(options::OPT__SLASH_fallback) &&
             isa<PrecompileJobAction>(JA)) {
    // In /fallback builds, run the main compilation even if the pch generation
    // fails, so that the main compilation's fallback to cl.exe runs.
    C.addCommand(llvm::make_unique<ForceSuccessCommand>(JA, *this, Exec,
                                                        CmdArgs, Inputs));
  } else {
    C.addCommand(llvm::make_unique<Command>(JA, *this, Exec, CmdArgs, Inputs));
  }

  // Handle the debug info splitting at object creation time if we're
  // creating an object.
  // TODO: Currently only works on linux with newer objcopy.
  if (SplitDwarf && Output.getType() == types::TY_Object)
    SplitDebugInfo(getToolChain(), C, *this, JA, Args, Output, SplitDwarfOut);

  if (Arg *A = Args.getLastArg(options::OPT_pg))
    if (Args.hasArg(options::OPT_fomit_frame_pointer))
      D.Diag(diag::err_drv_argument_not_allowed_with) << "-fomit-frame-pointer"
                                                      << A->getAsString(Args);

  // Claim some arguments which clang supports automatically.

  // -fpch-preprocess is used with gcc to add a special marker in the output to
  // include the PCH file. Clang's PTH solution is completely transparent, so we
  // do not need to deal with it at all.
  Args.ClaimAllArgs(options::OPT_fpch_preprocess);

  // Claim some arguments which clang doesn't support, but we don't
  // care to warn the user about.
  Args.ClaimAllArgs(options::OPT_clang_ignored_f_Group);
  Args.ClaimAllArgs(options::OPT_clang_ignored_m_Group);

  // Disable warnings for clang -E -emit-llvm foo.c
  Args.ClaimAllArgs(options::OPT_emit_llvm);
}

/// Add options related to the Objective-C runtime/ABI.
///
/// Returns true if the runtime is non-fragile.
ObjCRuntime Clang::AddObjCRuntimeArgs(const ArgList &args,
                                      ArgStringList &cmdArgs,
                                      RewriteKind rewriteKind) const {
  // Look for the controlling runtime option.
  Arg *runtimeArg =
      args.getLastArg(options::OPT_fnext_runtime, options::OPT_fgnu_runtime,
                      options::OPT_fobjc_runtime_EQ);

  // Just forward -fobjc-runtime= to the frontend.  This supercedes
  // options about fragility.
  if (runtimeArg &&
      runtimeArg->getOption().matches(options::OPT_fobjc_runtime_EQ)) {
    ObjCRuntime runtime;
    StringRef value = runtimeArg->getValue();
    if (runtime.tryParse(value)) {
      getToolChain().getDriver().Diag(diag::err_drv_unknown_objc_runtime)
          << value;
    }

    runtimeArg->render(args, cmdArgs);
    return runtime;
  }

  // Otherwise, we'll need the ABI "version".  Version numbers are
  // slightly confusing for historical reasons:
  //   1 - Traditional "fragile" ABI
  //   2 - Non-fragile ABI, version 1
  //   3 - Non-fragile ABI, version 2
  unsigned objcABIVersion = 1;
  // If -fobjc-abi-version= is present, use that to set the version.
  if (Arg *abiArg = args.getLastArg(options::OPT_fobjc_abi_version_EQ)) {
    StringRef value = abiArg->getValue();
    if (value == "1")
      objcABIVersion = 1;
    else if (value == "2")
      objcABIVersion = 2;
    else if (value == "3")
      objcABIVersion = 3;
    else
      getToolChain().getDriver().Diag(diag::err_drv_clang_unsupported) << value;
  } else {
    // Otherwise, determine if we are using the non-fragile ABI.
    bool nonFragileABIIsDefault =
        (rewriteKind == RK_NonFragile ||
         (rewriteKind == RK_None &&
          getToolChain().IsObjCNonFragileABIDefault()));
    if (args.hasFlag(options::OPT_fobjc_nonfragile_abi,
                     options::OPT_fno_objc_nonfragile_abi,
                     nonFragileABIIsDefault)) {
// Determine the non-fragile ABI version to use.
#ifdef DISABLE_DEFAULT_NONFRAGILEABI_TWO
      unsigned nonFragileABIVersion = 1;
#else
      unsigned nonFragileABIVersion = 2;
#endif

      if (Arg *abiArg =
              args.getLastArg(options::OPT_fobjc_nonfragile_abi_version_EQ)) {
        StringRef value = abiArg->getValue();
        if (value == "1")
          nonFragileABIVersion = 1;
        else if (value == "2")
          nonFragileABIVersion = 2;
        else
          getToolChain().getDriver().Diag(diag::err_drv_clang_unsupported)
              << value;
      }

      objcABIVersion = 1 + nonFragileABIVersion;
    } else {
      objcABIVersion = 1;
    }
  }

  // We don't actually care about the ABI version other than whether
  // it's non-fragile.
  bool isNonFragile = objcABIVersion != 1;

  // If we have no runtime argument, ask the toolchain for its default runtime.
  // However, the rewriter only really supports the Mac runtime, so assume that.
  ObjCRuntime runtime;
  if (!runtimeArg) {
    switch (rewriteKind) {
    case RK_None:
      runtime = getToolChain().getDefaultObjCRuntime(isNonFragile);
      break;
    case RK_Fragile:
      runtime = ObjCRuntime(ObjCRuntime::FragileMacOSX, VersionTuple());
      break;
    case RK_NonFragile:
      runtime = ObjCRuntime(ObjCRuntime::MacOSX, VersionTuple());
      break;
    }

    // -fnext-runtime
  } else if (runtimeArg->getOption().matches(options::OPT_fnext_runtime)) {
    // On Darwin, make this use the default behavior for the toolchain.
    if (getToolChain().getTriple().isOSDarwin()) {
      runtime = getToolChain().getDefaultObjCRuntime(isNonFragile);

      // Otherwise, build for a generic macosx port.
    } else {
      runtime = ObjCRuntime(ObjCRuntime::MacOSX, VersionTuple());
    }

    // -fgnu-runtime
  } else {
    assert(runtimeArg->getOption().matches(options::OPT_fgnu_runtime));
    // Legacy behaviour is to target the gnustep runtime if we are in
    // non-fragile mode or the GCC runtime in fragile mode.
    if (isNonFragile)
      runtime = ObjCRuntime(ObjCRuntime::GNUstep, VersionTuple(1, 6));
    else
      runtime = ObjCRuntime(ObjCRuntime::GCC, VersionTuple());
  }

  cmdArgs.push_back(
      args.MakeArgString("-fobjc-runtime=" + runtime.getAsString()));
  return runtime;
}

static bool maybeConsumeDash(const std::string &EH, size_t &I) {
  bool HaveDash = (I + 1 < EH.size() && EH[I + 1] == '-');
  I += HaveDash;
  return !HaveDash;
}

namespace {
struct EHFlags {
  bool Synch = false;
  bool Asynch = false;
  bool NoUnwindC = false;
};
} // end anonymous namespace

/// /EH controls whether to run destructor cleanups when exceptions are
/// thrown.  There are three modifiers:
/// - s: Cleanup after "synchronous" exceptions, aka C++ exceptions.
/// - a: Cleanup after "asynchronous" exceptions, aka structured exceptions.
///      The 'a' modifier is unimplemented and fundamentally hard in LLVM IR.
/// - c: Assume that extern "C" functions are implicitly nounwind.
/// The default is /EHs-c-, meaning cleanups are disabled.
static EHFlags parseClangCLEHFlags(const Driver &D, const ArgList &Args) {
  EHFlags EH;

  std::vector<std::string> EHArgs =
      Args.getAllArgValues(options::OPT__SLASH_EH);
  for (auto EHVal : EHArgs) {
    for (size_t I = 0, E = EHVal.size(); I != E; ++I) {
      switch (EHVal[I]) {
      case 'a':
        EH.Asynch = maybeConsumeDash(EHVal, I);
        if (EH.Asynch)
          EH.Synch = false;
        continue;
      case 'c':
        EH.NoUnwindC = maybeConsumeDash(EHVal, I);
        continue;
      case 's':
        EH.Synch = maybeConsumeDash(EHVal, I);
        if (EH.Synch)
          EH.Asynch = false;
        continue;
      default:
        break;
      }
      D.Diag(clang::diag::err_drv_invalid_value) << "/EH" << EHVal;
      break;
    }
  }
  // The /GX, /GX- flags are only processed if there are not /EH flags.
  // The default is that /GX is not specified.
  if (EHArgs.empty() &&
      Args.hasFlag(options::OPT__SLASH_GX, options::OPT__SLASH_GX_,
                   /*default=*/false)) {
    EH.Synch = true;
    EH.NoUnwindC = true;
  }

  return EH;
}

void Clang::AddClangCLArgs(const ArgList &Args, types::ID InputType,
                           ArgStringList &CmdArgs,
                           codegenoptions::DebugInfoKind *DebugInfoKind,
                           bool *EmitCodeView) const {
  unsigned RTOptionID = options::OPT__SLASH_MT;

  if (Args.hasArg(options::OPT__SLASH_LDd))
    // The /LDd option implies /MTd. The dependent lib part can be overridden,
    // but defining _DEBUG is sticky.
    RTOptionID = options::OPT__SLASH_MTd;

  if (Arg *A = Args.getLastArg(options::OPT__SLASH_M_Group))
    RTOptionID = A->getOption().getID();

  StringRef FlagForCRT;
  switch (RTOptionID) {
  case options::OPT__SLASH_MD:
    if (Args.hasArg(options::OPT__SLASH_LDd))
      CmdArgs.push_back("-D_DEBUG");
    CmdArgs.push_back("-D_MT");
    CmdArgs.push_back("-D_DLL");
    FlagForCRT = "--dependent-lib=msvcrt";
    break;
  case options::OPT__SLASH_MDd:
    CmdArgs.push_back("-D_DEBUG");
    CmdArgs.push_back("-D_MT");
    CmdArgs.push_back("-D_DLL");
    FlagForCRT = "--dependent-lib=msvcrtd";
    break;
  case options::OPT__SLASH_MT:
    if (Args.hasArg(options::OPT__SLASH_LDd))
      CmdArgs.push_back("-D_DEBUG");
    CmdArgs.push_back("-D_MT");
    CmdArgs.push_back("-flto-visibility-public-std");
    FlagForCRT = "--dependent-lib=libcmt";
    break;
  case options::OPT__SLASH_MTd:
    CmdArgs.push_back("-D_DEBUG");
    CmdArgs.push_back("-D_MT");
    CmdArgs.push_back("-flto-visibility-public-std");
    FlagForCRT = "--dependent-lib=libcmtd";
    break;
  default:
    llvm_unreachable("Unexpected option ID.");
  }

  if (Args.hasArg(options::OPT__SLASH_Zl)) {
    CmdArgs.push_back("-D_VC_NODEFAULTLIB");
  } else {
    CmdArgs.push_back(FlagForCRT.data());

    // This provides POSIX compatibility (maps 'open' to '_open'), which most
    // users want.  The /Za flag to cl.exe turns this off, but it's not
    // implemented in clang.
    CmdArgs.push_back("--dependent-lib=oldnames");
  }

  // Both /showIncludes and /E (and /EP) write to stdout. Allowing both
  // would produce interleaved output, so ignore /showIncludes in such cases.
  if (!Args.hasArg(options::OPT_E) && !Args.hasArg(options::OPT__SLASH_EP))
    if (Arg *A = Args.getLastArg(options::OPT_show_includes))
      A->render(Args, CmdArgs);

  // This controls whether or not we emit RTTI data for polymorphic types.
  if (Args.hasFlag(options::OPT__SLASH_GR_, options::OPT__SLASH_GR,
                   /*default=*/false))
    CmdArgs.push_back("-fno-rtti-data");

  // This controls whether or not we emit stack-protector instrumentation.
  // In MSVC, Buffer Security Check (/GS) is on by default.
  if (Args.hasFlag(options::OPT__SLASH_GS, options::OPT__SLASH_GS_,
                   /*default=*/true)) {
    CmdArgs.push_back("-stack-protector");
    CmdArgs.push_back(Args.MakeArgString(Twine(LangOptions::SSPStrong)));
  }

  // Emit CodeView if -Z7 or -Zd are present.
  if (Arg *DebugInfoArg =
          Args.getLastArg(options::OPT__SLASH_Z7, options::OPT__SLASH_Zd)) {
    *EmitCodeView = true;
    if (DebugInfoArg->getOption().matches(options::OPT__SLASH_Z7))
      *DebugInfoKind = codegenoptions::LimitedDebugInfo;
    else
      *DebugInfoKind = codegenoptions::DebugLineTablesOnly;
    CmdArgs.push_back("-gcodeview");
  } else {
    *EmitCodeView = false;
  }

  const Driver &D = getToolChain().getDriver();
  EHFlags EH = parseClangCLEHFlags(D, Args);
  if (EH.Synch || EH.Asynch) {
    if (types::isCXX(InputType))
      CmdArgs.push_back("-fcxx-exceptions");
    CmdArgs.push_back("-fexceptions");
  }
  if (types::isCXX(InputType) && EH.Synch && EH.NoUnwindC)
    CmdArgs.push_back("-fexternc-nounwind");

  // /EP should expand to -E -P.
  if (Args.hasArg(options::OPT__SLASH_EP)) {
    CmdArgs.push_back("-E");
    CmdArgs.push_back("-P");
  }

  unsigned VolatileOptionID;
  if (getToolChain().getArch() == llvm::Triple::x86_64 ||
      getToolChain().getArch() == llvm::Triple::x86)
    VolatileOptionID = options::OPT__SLASH_volatile_ms;
  else
    VolatileOptionID = options::OPT__SLASH_volatile_iso;

  if (Arg *A = Args.getLastArg(options::OPT__SLASH_volatile_Group))
    VolatileOptionID = A->getOption().getID();

  if (VolatileOptionID == options::OPT__SLASH_volatile_ms)
    CmdArgs.push_back("-fms-volatile");

  Arg *MostGeneralArg = Args.getLastArg(options::OPT__SLASH_vmg);
  Arg *BestCaseArg = Args.getLastArg(options::OPT__SLASH_vmb);
  if (MostGeneralArg && BestCaseArg)
    D.Diag(clang::diag::err_drv_argument_not_allowed_with)
        << MostGeneralArg->getAsString(Args) << BestCaseArg->getAsString(Args);

  if (MostGeneralArg) {
    Arg *SingleArg = Args.getLastArg(options::OPT__SLASH_vms);
    Arg *MultipleArg = Args.getLastArg(options::OPT__SLASH_vmm);
    Arg *VirtualArg = Args.getLastArg(options::OPT__SLASH_vmv);

    Arg *FirstConflict = SingleArg ? SingleArg : MultipleArg;
    Arg *SecondConflict = VirtualArg ? VirtualArg : MultipleArg;
    if (FirstConflict && SecondConflict && FirstConflict != SecondConflict)
      D.Diag(clang::diag::err_drv_argument_not_allowed_with)
          << FirstConflict->getAsString(Args)
          << SecondConflict->getAsString(Args);

    if (SingleArg)
      CmdArgs.push_back("-fms-memptr-rep=single");
    else if (MultipleArg)
      CmdArgs.push_back("-fms-memptr-rep=multiple");
    else
      CmdArgs.push_back("-fms-memptr-rep=virtual");
  }

  if (Args.getLastArg(options::OPT__SLASH_Gd))
     CmdArgs.push_back("-fdefault-calling-conv=cdecl");
  else if (Args.getLastArg(options::OPT__SLASH_Gr))
     CmdArgs.push_back("-fdefault-calling-conv=fastcall");
  else if (Args.getLastArg(options::OPT__SLASH_Gz))
     CmdArgs.push_back("-fdefault-calling-conv=stdcall");
  else if (Args.getLastArg(options::OPT__SLASH_Gv))
     CmdArgs.push_back("-fdefault-calling-conv=vectorcall");

  if (Arg *A = Args.getLastArg(options::OPT_vtordisp_mode_EQ))
    A->render(Args, CmdArgs);

  if (!Args.hasArg(options::OPT_fdiagnostics_format_EQ)) {
    CmdArgs.push_back("-fdiagnostics-format");
    if (Args.hasArg(options::OPT__SLASH_fallback))
      CmdArgs.push_back("msvc-fallback");
    else
      CmdArgs.push_back("msvc");
  }
}

visualstudio::Compiler *Clang::getCLFallback() const {
  if (!CLFallback)
    CLFallback.reset(new visualstudio::Compiler(getToolChain()));
  return CLFallback.get();
}

void ClangAs::AddMIPSTargetArgs(const ArgList &Args,
                                ArgStringList &CmdArgs) const {
  StringRef CPUName;
  StringRef ABIName;
  const llvm::Triple &Triple = getToolChain().getTriple();
  mips::getMipsCPUAndABI(Args, Triple, CPUName, ABIName);

  CmdArgs.push_back("-target-abi");
  CmdArgs.push_back(ABIName.data());
}

void ClangAs::AddX86TargetArgs(const ArgList &Args,
                               ArgStringList &CmdArgs) const {
  if (Arg *A = Args.getLastArg(options::OPT_masm_EQ)) {
    StringRef Value = A->getValue();
    if (Value == "intel" || Value == "att") {
      CmdArgs.push_back("-mllvm");
      CmdArgs.push_back(Args.MakeArgString("-x86-asm-syntax=" + Value));
    } else {
      getToolChain().getDriver().Diag(diag::err_drv_unsupported_option_argument)
          << A->getOption().getName() << Value;
    }
  }
}

void ClangAs::ConstructJob(Compilation &C, const JobAction &JA,
                           const InputInfo &Output, const InputInfoList &Inputs,
                           const ArgList &Args,
                           const char *LinkingOutput) const {
  ArgStringList CmdArgs;

  assert(Inputs.size() == 1 && "Unexpected number of inputs.");
  const InputInfo &Input = Inputs[0];

  const llvm::Triple &Triple = getToolChain().getEffectiveTriple();
  const std::string &TripleStr = Triple.getTriple();

  // Don't warn about "clang -w -c foo.s"
  Args.ClaimAllArgs(options::OPT_w);
  // and "clang -emit-llvm -c foo.s"
  Args.ClaimAllArgs(options::OPT_emit_llvm);

  claimNoWarnArgs(Args);

  // Invoke ourselves in -cc1as mode.
  //
  // FIXME: Implement custom jobs for internal actions.
  CmdArgs.push_back("-cc1as");

  // Add the "effective" target triple.
  CmdArgs.push_back("-triple");
  CmdArgs.push_back(Args.MakeArgString(TripleStr));

  // Set the output mode, we currently only expect to be used as a real
  // assembler.
  CmdArgs.push_back("-filetype");
  CmdArgs.push_back("obj");

  // Set the main file name, so that debug info works even with
  // -save-temps or preprocessed assembly.
  CmdArgs.push_back("-main-file-name");
  CmdArgs.push_back(Clang::getBaseInputName(Args, Input));

  // Add the target cpu
  std::string CPU = getCPUName(Args, Triple, /*FromAs*/ true);
  if (!CPU.empty()) {
    CmdArgs.push_back("-target-cpu");
    CmdArgs.push_back(Args.MakeArgString(CPU));
  }

  // Add the target features
  getTargetFeatures(getToolChain(), Triple, Args, CmdArgs, true);

  // Ignore explicit -force_cpusubtype_ALL option.
  (void)Args.hasArg(options::OPT_force__cpusubtype__ALL);

  // Pass along any -I options so we get proper .include search paths.
  Args.AddAllArgs(CmdArgs, options::OPT_I_Group);

  // Determine the original source input.
  const Action *SourceAction = &JA;
  while (SourceAction->getKind() != Action::InputClass) {
    assert(!SourceAction->getInputs().empty() && "unexpected root action!");
    SourceAction = SourceAction->getInputs()[0];
  }

  // Forward -g and handle debug info related flags, assuming we are dealing
  // with an actual assembly file.
  bool WantDebug = false;
  unsigned DwarfVersion = 0;
  Args.ClaimAllArgs(options::OPT_g_Group);
  if (Arg *A = Args.getLastArg(options::OPT_g_Group)) {
    WantDebug = !A->getOption().matches(options::OPT_g0) &&
                !A->getOption().matches(options::OPT_ggdb0);
    if (WantDebug)
      DwarfVersion = DwarfVersionNum(A->getSpelling());
  }
  if (DwarfVersion == 0)
    DwarfVersion = getToolChain().GetDefaultDwarfVersion();

  codegenoptions::DebugInfoKind DebugInfoKind = codegenoptions::NoDebugInfo;

  if (SourceAction->getType() == types::TY_Asm ||
      SourceAction->getType() == types::TY_PP_Asm) {
    // You might think that it would be ok to set DebugInfoKind outside of
    // the guard for source type, however there is a test which asserts
    // that some assembler invocation receives no -debug-info-kind,
    // and it's not clear whether that test is just overly restrictive.
    DebugInfoKind = (WantDebug ? codegenoptions::LimitedDebugInfo
                               : codegenoptions::NoDebugInfo);
    // Add the -fdebug-compilation-dir flag if needed.
    addDebugCompDirArg(Args, CmdArgs);

    // Set the AT_producer to the clang version when using the integrated
    // assembler on assembly source files.
    CmdArgs.push_back("-dwarf-debug-producer");
    CmdArgs.push_back(Args.MakeArgString(getClangFullVersion()));

    // And pass along -I options
    Args.AddAllArgs(CmdArgs, options::OPT_I);
  }
  RenderDebugEnablingArgs(Args, CmdArgs, DebugInfoKind, DwarfVersion,
                          llvm::DebuggerKind::Default);

  // Handle -fPIC et al -- the relocation-model affects the assembler
  // for some targets.
  llvm::Reloc::Model RelocationModel;
  unsigned PICLevel;
  bool IsPIE;
  std::tie(RelocationModel, PICLevel, IsPIE) =
      ParsePICArgs(getToolChain(), Triple, Args);

  const char *RMName = RelocationModelName(RelocationModel);
  if (RMName) {
    CmdArgs.push_back("-mrelocation-model");
    CmdArgs.push_back(RMName);
  }

  // Optionally embed the -cc1as level arguments into the debug info, for build
  // analysis.
  if (getToolChain().UseDwarfDebugFlags()) {
    ArgStringList OriginalArgs;
    for (const auto &Arg : Args)
      Arg->render(Args, OriginalArgs);

    SmallString<256> Flags;
    const char *Exec = getToolChain().getDriver().getClangProgramPath();
    Flags += Exec;
    for (const char *OriginalArg : OriginalArgs) {
      SmallString<128> EscapedArg;
      EscapeSpacesAndBackslashes(OriginalArg, EscapedArg);
      Flags += " ";
      Flags += EscapedArg;
    }
    CmdArgs.push_back("-dwarf-debug-flags");
    CmdArgs.push_back(Args.MakeArgString(Flags));
  }

  // FIXME: Add -static support, once we have it.

  // Add target specific flags.
  switch (getToolChain().getArch()) {
  default:
    break;

  case llvm::Triple::mips:
  case llvm::Triple::mipsel:
  case llvm::Triple::mips64:
  case llvm::Triple::mips64el:
    AddMIPSTargetArgs(Args, CmdArgs);
    break;
    
  case llvm::Triple::x86:
  case llvm::Triple::x86_64:
    AddX86TargetArgs(Args, CmdArgs);
    break;
  }

  // Consume all the warning flags. Usually this would be handled more
  // gracefully by -cc1 (warning about unknown warning flags, etc) but -cc1as
  // doesn't handle that so rather than warning about unused flags that are
  // actually used, we'll lie by omission instead.
  // FIXME: Stop lying and consume only the appropriate driver flags
  Args.ClaimAllArgs(options::OPT_W_Group);

  CollectArgsForIntegratedAssembler(C, Args, CmdArgs,
                                    getToolChain().getDriver());

  Args.AddAllArgs(CmdArgs, options::OPT_mllvm);

  assert(Output.isFilename() && "Unexpected lipo output.");
  CmdArgs.push_back("-o");
  CmdArgs.push_back(Output.getFilename());

  assert(Input.isFilename() && "Invalid input.");
  CmdArgs.push_back(Input.getFilename());

  const char *Exec = getToolChain().getDriver().getClangProgramPath();
  C.addCommand(llvm::make_unique<Command>(JA, *this, Exec, CmdArgs, Inputs));

  // Handle the debug info splitting at object creation time if we're
  // creating an object.
  // TODO: Currently only works on linux with newer objcopy.
  if (Args.hasArg(options::OPT_gsplit_dwarf) &&
      getToolChain().getTriple().isOSLinux())
    SplitDebugInfo(getToolChain(), C, *this, JA, Args, Output,
                   SplitDebugName(Args, Input));
}

void GnuTool::anchor() {}

void gcc::Common::ConstructJob(Compilation &C, const JobAction &JA,
                               const InputInfo &Output,
                               const InputInfoList &Inputs, const ArgList &Args,
                               const char *LinkingOutput) const {
  const Driver &D = getToolChain().getDriver();
  ArgStringList CmdArgs;

  for (const auto &A : Args) {
    if (forwardToGCC(A->getOption())) {
      // It is unfortunate that we have to claim here, as this means
      // we will basically never report anything interesting for
      // platforms using a generic gcc, even if we are just using gcc
      // to get to the assembler.
      A->claim();

      // Don't forward any -g arguments to assembly steps.
      if (isa<AssembleJobAction>(JA) &&
          A->getOption().matches(options::OPT_g_Group))
        continue;

      // Don't forward any -W arguments to assembly and link steps.
      if ((isa<AssembleJobAction>(JA) || isa<LinkJobAction>(JA)) &&
          A->getOption().matches(options::OPT_W_Group))
        continue;

      A->render(Args, CmdArgs);
    }
  }

  RenderExtraToolArgs(JA, CmdArgs);

  // If using a driver driver, force the arch.
  if (getToolChain().getTriple().isOSDarwin()) {
    CmdArgs.push_back("-arch");
    CmdArgs.push_back(
        Args.MakeArgString(getToolChain().getDefaultUniversalArchName()));
  }

  // Try to force gcc to match the tool chain we want, if we recognize
  // the arch.
  //
  // FIXME: The triple class should directly provide the information we want
  // here.
  switch (getToolChain().getArch()) {
  default:
    break;
  case llvm::Triple::x86:
  case llvm::Triple::ppc:
    CmdArgs.push_back("-m32");
    break;
  case llvm::Triple::x86_64:
  case llvm::Triple::ppc64:
  case llvm::Triple::ppc64le:
    CmdArgs.push_back("-m64");
    break;
  case llvm::Triple::sparcel:
    CmdArgs.push_back("-EL");
    break;
  }

  if (Output.isFilename()) {
    CmdArgs.push_back("-o");
    CmdArgs.push_back(Output.getFilename());
  } else {
    assert(Output.isNothing() && "Unexpected output");
    CmdArgs.push_back("-fsyntax-only");
  }

  Args.AddAllArgValues(CmdArgs, options::OPT_Wa_COMMA, options::OPT_Xassembler);

  // Only pass -x if gcc will understand it; otherwise hope gcc
  // understands the suffix correctly. The main use case this would go
  // wrong in is for linker inputs if they happened to have an odd
  // suffix; really the only way to get this to happen is a command
  // like '-x foobar a.c' which will treat a.c like a linker input.
  //
  // FIXME: For the linker case specifically, can we safely convert
  // inputs into '-Wl,' options?
  for (const auto &II : Inputs) {
    // Don't try to pass LLVM or AST inputs to a generic gcc.
    if (types::isLLVMIR(II.getType()))
      D.Diag(diag::err_drv_no_linker_llvm_support)
          << getToolChain().getTripleString();
    else if (II.getType() == types::TY_AST)
      D.Diag(diag::err_drv_no_ast_support) << getToolChain().getTripleString();
    else if (II.getType() == types::TY_ModuleFile)
      D.Diag(diag::err_drv_no_module_support)
          << getToolChain().getTripleString();

    if (types::canTypeBeUserSpecified(II.getType())) {
      CmdArgs.push_back("-x");
      CmdArgs.push_back(types::getTypeName(II.getType()));
    }

    if (II.isFilename())
      CmdArgs.push_back(II.getFilename());
    else {
      const Arg &A = II.getInputArg();

      // Reverse translate some rewritten options.
      if (A.getOption().matches(options::OPT_Z_reserved_lib_stdcxx)) {
        CmdArgs.push_back("-lstdc++");
        continue;
      }

      // Don't render as input, we need gcc to do the translations.
      A.render(Args, CmdArgs);
    }
  }

  const std::string &customGCCName = D.getCCCGenericGCCName();
  const char *GCCName;
  if (!customGCCName.empty())
    GCCName = customGCCName.c_str();
  else if (D.CCCIsCXX()) {
    GCCName = "g++";
  } else
    GCCName = "gcc";

  const char *Exec = Args.MakeArgString(getToolChain().GetProgramPath(GCCName));
  C.addCommand(llvm::make_unique<Command>(JA, *this, Exec, CmdArgs, Inputs));
}

void gcc::Preprocessor::RenderExtraToolArgs(const JobAction &JA,
                                            ArgStringList &CmdArgs) const {
  CmdArgs.push_back("-E");
}

void gcc::Compiler::RenderExtraToolArgs(const JobAction &JA,
                                        ArgStringList &CmdArgs) const {
  const Driver &D = getToolChain().getDriver();

  switch (JA.getType()) {
  // If -flto, etc. are present then make sure not to force assembly output.
  case types::TY_LLVM_IR:
  case types::TY_LTO_IR:
  case types::TY_LLVM_BC:
  case types::TY_LTO_BC:
    CmdArgs.push_back("-c");
    break;
  // We assume we've got an "integrated" assembler in that gcc will produce an
  // object file itself.
  case types::TY_Object:
    CmdArgs.push_back("-c");
    break;
  case types::TY_PP_Asm:
    CmdArgs.push_back("-S");
    break;
  case types::TY_Nothing:
    CmdArgs.push_back("-fsyntax-only");
    break;
  default:
    D.Diag(diag::err_drv_invalid_gcc_output_type) << getTypeName(JA.getType());
  }
}

void gcc::Linker::RenderExtraToolArgs(const JobAction &JA,
                                      ArgStringList &CmdArgs) const {
  // The types are (hopefully) good enough.
}

// Hexagon tools start.
void hexagon::Assembler::RenderExtraToolArgs(const JobAction &JA,
                                             ArgStringList &CmdArgs) const {
}

void hexagon::Assembler::ConstructJob(Compilation &C, const JobAction &JA,
                                      const InputInfo &Output,
                                      const InputInfoList &Inputs,
                                      const ArgList &Args,
                                      const char *LinkingOutput) const {
  claimNoWarnArgs(Args);

  auto &HTC = static_cast<const toolchains::HexagonToolChain&>(getToolChain());
  const Driver &D = HTC.getDriver();
  ArgStringList CmdArgs;

  std::string MArchString = "-march=hexagon";
  CmdArgs.push_back(Args.MakeArgString(MArchString));

  RenderExtraToolArgs(JA, CmdArgs);

  std::string AsName = "hexagon-llvm-mc";
  std::string MCpuString = "-mcpu=hexagon" +
        toolchains::HexagonToolChain::GetTargetCPUVersion(Args).str();
  CmdArgs.push_back("-filetype=obj");
  CmdArgs.push_back(Args.MakeArgString(MCpuString));

  if (Output.isFilename()) {
    CmdArgs.push_back("-o");
    CmdArgs.push_back(Output.getFilename());
  } else {
    assert(Output.isNothing() && "Unexpected output");
    CmdArgs.push_back("-fsyntax-only");
  }

  if (auto G = toolchains::HexagonToolChain::getSmallDataThreshold(Args)) {
    std::string N = llvm::utostr(G.getValue());
    CmdArgs.push_back(Args.MakeArgString(std::string("-gpsize=") + N));
  }

  Args.AddAllArgValues(CmdArgs, options::OPT_Wa_COMMA, options::OPT_Xassembler);

  // Only pass -x if gcc will understand it; otherwise hope gcc
  // understands the suffix correctly. The main use case this would go
  // wrong in is for linker inputs if they happened to have an odd
  // suffix; really the only way to get this to happen is a command
  // like '-x foobar a.c' which will treat a.c like a linker input.
  //
  // FIXME: For the linker case specifically, can we safely convert
  // inputs into '-Wl,' options?
  for (const auto &II : Inputs) {
    // Don't try to pass LLVM or AST inputs to a generic gcc.
    if (types::isLLVMIR(II.getType()))
      D.Diag(clang::diag::err_drv_no_linker_llvm_support)
          << HTC.getTripleString();
    else if (II.getType() == types::TY_AST)
      D.Diag(clang::diag::err_drv_no_ast_support)
          << HTC.getTripleString();
    else if (II.getType() == types::TY_ModuleFile)
      D.Diag(diag::err_drv_no_module_support)
          << HTC.getTripleString();

    if (II.isFilename())
      CmdArgs.push_back(II.getFilename());
    else
      // Don't render as input, we need gcc to do the translations.
      // FIXME: What is this?
      II.getInputArg().render(Args, CmdArgs);
  }

  auto *Exec = Args.MakeArgString(HTC.GetProgramPath(AsName.c_str()));
  C.addCommand(llvm::make_unique<Command>(JA, *this, Exec, CmdArgs, Inputs));
}

void hexagon::Linker::RenderExtraToolArgs(const JobAction &JA,
                                          ArgStringList &CmdArgs) const {
}

static void
constructHexagonLinkArgs(Compilation &C, const JobAction &JA,
                         const toolchains::HexagonToolChain &HTC,
                         const InputInfo &Output, const InputInfoList &Inputs,
                         const ArgList &Args, ArgStringList &CmdArgs,
                         const char *LinkingOutput) {

  const Driver &D = HTC.getDriver();

  //----------------------------------------------------------------------------
  //
  //----------------------------------------------------------------------------
  bool IsStatic = Args.hasArg(options::OPT_static);
  bool IsShared = Args.hasArg(options::OPT_shared);
  bool IsPIE = Args.hasArg(options::OPT_pie);
  bool IncStdLib = !Args.hasArg(options::OPT_nostdlib);
  bool IncStartFiles = !Args.hasArg(options::OPT_nostartfiles);
  bool IncDefLibs = !Args.hasArg(options::OPT_nodefaultlibs);
  bool UseG0 = false;
  bool UseShared = IsShared && !IsStatic;

  //----------------------------------------------------------------------------
  // Silence warnings for various options
  //----------------------------------------------------------------------------
  Args.ClaimAllArgs(options::OPT_g_Group);
  Args.ClaimAllArgs(options::OPT_emit_llvm);
  Args.ClaimAllArgs(options::OPT_w); // Other warning options are already
                                     // handled somewhere else.
  Args.ClaimAllArgs(options::OPT_static_libgcc);

  //----------------------------------------------------------------------------
  //
  //----------------------------------------------------------------------------
  if (Args.hasArg(options::OPT_s))
    CmdArgs.push_back("-s");

  if (Args.hasArg(options::OPT_r))
    CmdArgs.push_back("-r");

  for (const auto &Opt : HTC.ExtraOpts)
    CmdArgs.push_back(Opt.c_str());

  CmdArgs.push_back("-march=hexagon");
  std::string CpuVer =
        toolchains::HexagonToolChain::GetTargetCPUVersion(Args).str();
  std::string MCpuString = "-mcpu=hexagon" + CpuVer;
  CmdArgs.push_back(Args.MakeArgString(MCpuString));

  if (IsShared) {
    CmdArgs.push_back("-shared");
    // The following should be the default, but doing as hexagon-gcc does.
    CmdArgs.push_back("-call_shared");
  }

  if (IsStatic)
    CmdArgs.push_back("-static");

  if (IsPIE && !IsShared)
    CmdArgs.push_back("-pie");

  if (auto G = toolchains::HexagonToolChain::getSmallDataThreshold(Args)) {
    std::string N = llvm::utostr(G.getValue());
    CmdArgs.push_back(Args.MakeArgString(std::string("-G") + N));
    UseG0 = G.getValue() == 0;
  }

  //----------------------------------------------------------------------------
  //
  //----------------------------------------------------------------------------
  CmdArgs.push_back("-o");
  CmdArgs.push_back(Output.getFilename());

  //----------------------------------------------------------------------------
  // moslib
  //----------------------------------------------------------------------------
  std::vector<std::string> OsLibs;
  bool HasStandalone = false;

  for (const Arg *A : Args.filtered(options::OPT_moslib_EQ)) {
    A->claim();
    OsLibs.emplace_back(A->getValue());
    HasStandalone = HasStandalone || (OsLibs.back() == "standalone");
  }
  if (OsLibs.empty()) {
    OsLibs.push_back("standalone");
    HasStandalone = true;
  }

  //----------------------------------------------------------------------------
  // Start Files
  //----------------------------------------------------------------------------
  const std::string MCpuSuffix = "/" + CpuVer;
  const std::string MCpuG0Suffix = MCpuSuffix + "/G0";
  const std::string RootDir =
      HTC.getHexagonTargetDir(D.InstalledDir, D.PrefixDirs) + "/";
  const std::string StartSubDir =
      "hexagon/lib" + (UseG0 ? MCpuG0Suffix : MCpuSuffix);

  auto Find = [&HTC] (const std::string &RootDir, const std::string &SubDir,
                      const char *Name) -> std::string {
    std::string RelName = SubDir + Name;
    std::string P = HTC.GetFilePath(RelName.c_str());
    if (llvm::sys::fs::exists(P))
      return P;
    return RootDir + RelName;
  };

  if (IncStdLib && IncStartFiles) {
    if (!IsShared) {
      if (HasStandalone) {
        std::string Crt0SA = Find(RootDir, StartSubDir, "/crt0_standalone.o");
        CmdArgs.push_back(Args.MakeArgString(Crt0SA));
      }
      std::string Crt0 = Find(RootDir, StartSubDir, "/crt0.o");
      CmdArgs.push_back(Args.MakeArgString(Crt0));
    }
    std::string Init = UseShared
          ? Find(RootDir, StartSubDir + "/pic", "/initS.o")
          : Find(RootDir, StartSubDir, "/init.o");
    CmdArgs.push_back(Args.MakeArgString(Init));
  }

  //----------------------------------------------------------------------------
  // Library Search Paths
  //----------------------------------------------------------------------------
  const ToolChain::path_list &LibPaths = HTC.getFilePaths();
  for (const auto &LibPath : LibPaths)
    CmdArgs.push_back(Args.MakeArgString(StringRef("-L") + LibPath));

  //----------------------------------------------------------------------------
  //
  //----------------------------------------------------------------------------
  Args.AddAllArgs(CmdArgs,
                  {options::OPT_T_Group, options::OPT_e, options::OPT_s,
                   options::OPT_t, options::OPT_u_Group});

  AddLinkerInputs(HTC, Inputs, Args, CmdArgs);

  //----------------------------------------------------------------------------
  // Libraries
  //----------------------------------------------------------------------------
  if (IncStdLib && IncDefLibs) {
    if (D.CCCIsCXX()) {
      HTC.AddCXXStdlibLibArgs(Args, CmdArgs);
      CmdArgs.push_back("-lm");
    }

    CmdArgs.push_back("--start-group");

    if (!IsShared) {
      for (const std::string &Lib : OsLibs)
        CmdArgs.push_back(Args.MakeArgString("-l" + Lib));
      CmdArgs.push_back("-lc");
    }
    CmdArgs.push_back("-lgcc");

    CmdArgs.push_back("--end-group");
  }

  //----------------------------------------------------------------------------
  // End files
  //----------------------------------------------------------------------------
  if (IncStdLib && IncStartFiles) {
    std::string Fini = UseShared
          ? Find(RootDir, StartSubDir + "/pic", "/finiS.o")
          : Find(RootDir, StartSubDir, "/fini.o");
    CmdArgs.push_back(Args.MakeArgString(Fini));
  }
}

void hexagon::Linker::ConstructJob(Compilation &C, const JobAction &JA,
                                   const InputInfo &Output,
                                   const InputInfoList &Inputs,
                                   const ArgList &Args,
                                   const char *LinkingOutput) const {
  auto &HTC = static_cast<const toolchains::HexagonToolChain&>(getToolChain());

  ArgStringList CmdArgs;
  constructHexagonLinkArgs(C, JA, HTC, Output, Inputs, Args, CmdArgs,
                           LinkingOutput);

  std::string Linker = HTC.GetProgramPath("hexagon-link");
  C.addCommand(llvm::make_unique<Command>(JA, *this, Args.MakeArgString(Linker),
                                          CmdArgs, Inputs));
}
// Hexagon tools end.

void amdgpu::Linker::ConstructJob(Compilation &C, const JobAction &JA,
                                  const InputInfo &Output,
                                  const InputInfoList &Inputs,
                                  const ArgList &Args,
                                  const char *LinkingOutput) const {

  std::string Linker = getToolChain().GetProgramPath(getShortName());
  ArgStringList CmdArgs;
  AddLinkerInputs(getToolChain(), Inputs, Args, CmdArgs);
  CmdArgs.push_back("-shared");
  CmdArgs.push_back("-o");
  CmdArgs.push_back(Output.getFilename());
  C.addCommand(llvm::make_unique<Command>(JA, *this, Args.MakeArgString(Linker),
                                          CmdArgs, Inputs));
}
// AMDGPU tools end.

wasm::Linker::Linker(const ToolChain &TC)
  : GnuTool("wasm::Linker", "lld", TC) {}

bool wasm::Linker::isLinkJob() const {
  return true;
}

bool wasm::Linker::hasIntegratedCPP() const {
  return false;
}

void wasm::Linker::ConstructJob(Compilation &C, const JobAction &JA,
                                const InputInfo &Output,
                                const InputInfoList &Inputs,
                                const ArgList &Args,
                                const char *LinkingOutput) const {

  const ToolChain &ToolChain = getToolChain();
  const Driver &D = ToolChain.getDriver();
  const char *Linker = Args.MakeArgString(ToolChain.GetLinkerPath());
  ArgStringList CmdArgs;
  CmdArgs.push_back("-flavor");
  CmdArgs.push_back("ld");

  // Enable garbage collection of unused input sections by default, since code
  // size is of particular importance. This is significantly facilitated by
  // the enabling of -ffunction-sections and -fdata-sections in
  // Clang::ConstructJob.
  if (areOptimizationsEnabled(Args))
    CmdArgs.push_back("--gc-sections");

  if (Args.hasArg(options::OPT_rdynamic))
    CmdArgs.push_back("-export-dynamic");
  if (Args.hasArg(options::OPT_s))
    CmdArgs.push_back("--strip-all");
  if (Args.hasArg(options::OPT_shared))
    CmdArgs.push_back("-shared");
  if (Args.hasArg(options::OPT_static))
    CmdArgs.push_back("-Bstatic");

  Args.AddAllArgs(CmdArgs, options::OPT_L);
  ToolChain.AddFilePathLibArgs(Args, CmdArgs);

  if (!Args.hasArg(options::OPT_nostdlib, options::OPT_nostartfiles)) {
    if (Args.hasArg(options::OPT_shared))
      CmdArgs.push_back(Args.MakeArgString(ToolChain.GetFilePath("rcrt1.o")));
    else if (Args.hasArg(options::OPT_pie))
      CmdArgs.push_back(Args.MakeArgString(ToolChain.GetFilePath("Scrt1.o")));
    else
      CmdArgs.push_back(Args.MakeArgString(ToolChain.GetFilePath("crt1.o")));

    CmdArgs.push_back(Args.MakeArgString(ToolChain.GetFilePath("crti.o")));
  }

  AddLinkerInputs(ToolChain, Inputs, Args, CmdArgs);

  if (!Args.hasArg(options::OPT_nostdlib, options::OPT_nodefaultlibs)) {
    if (D.CCCIsCXX())
      ToolChain.AddCXXStdlibLibArgs(Args, CmdArgs);

    if (Args.hasArg(options::OPT_pthread))
      CmdArgs.push_back("-lpthread");

    CmdArgs.push_back("-lc");
    CmdArgs.push_back("-lcompiler_rt");
  }

  if (!Args.hasArg(options::OPT_nostdlib, options::OPT_nostartfiles))
    CmdArgs.push_back(Args.MakeArgString(ToolChain.GetFilePath("crtn.o")));

  CmdArgs.push_back("-o");
  CmdArgs.push_back(Output.getFilename());

  C.addCommand(llvm::make_unique<Command>(JA, *this, Linker, CmdArgs, Inputs));
}

const std::string arm::getARMArch(StringRef Arch, const llvm::Triple &Triple) {
  std::string MArch;
  if (!Arch.empty())
    MArch = Arch;
  else
    MArch = Triple.getArchName();
  MArch = StringRef(MArch).split("+").first.lower();

  // Handle -march=native.
  if (MArch == "native") {
    std::string CPU = llvm::sys::getHostCPUName();
    if (CPU != "generic") {
      // Translate the native cpu into the architecture suffix for that CPU.
      StringRef Suffix = arm::getLLVMArchSuffixForARM(CPU, MArch, Triple);
      // If there is no valid architecture suffix for this CPU we don't know how
      // to handle it, so return no architecture.
      if (Suffix.empty())
        MArch = "";
      else
        MArch = std::string("arm") + Suffix.str();
    }
  }

  return MArch;
}

/// Get the (LLVM) name of the minimum ARM CPU for the arch we are targeting.
StringRef arm::getARMCPUForMArch(StringRef Arch, const llvm::Triple &Triple) {
  std::string MArch = getARMArch(Arch, Triple);
  // getARMCPUForArch defaults to the triple if MArch is empty, but empty MArch
  // here means an -march=native that we can't handle, so instead return no CPU.
  if (MArch.empty())
    return StringRef();

  // We need to return an empty string here on invalid MArch values as the
  // various places that call this function can't cope with a null result.
  return Triple.getARMCPUForArch(MArch);
}

/// getARMTargetCPU - Get the (LLVM) name of the ARM cpu we are targeting.
std::string arm::getARMTargetCPU(StringRef CPU, StringRef Arch,
                                 const llvm::Triple &Triple) {
  // FIXME: Warn on inconsistent use of -mcpu and -march.
  // If we have -mcpu=, use that.
  if (!CPU.empty()) {
    std::string MCPU = StringRef(CPU).split("+").first.lower();
    // Handle -mcpu=native.
    if (MCPU == "native")
      return llvm::sys::getHostCPUName();
    else
      return MCPU;
  }

  return getARMCPUForMArch(Arch, Triple);
}

/// getLLVMArchSuffixForARM - Get the LLVM arch name to use for a particular
/// CPU  (or Arch, if CPU is generic).
// FIXME: This is redundant with -mcpu, why does LLVM use this.
StringRef arm::getLLVMArchSuffixForARM(StringRef CPU, StringRef Arch,
                                       const llvm::Triple &Triple) {
  unsigned ArchKind;
  if (CPU == "generic") {
    std::string ARMArch = tools::arm::getARMArch(Arch, Triple);
    ArchKind = llvm::ARM::parseArch(ARMArch);
    if (ArchKind == llvm::ARM::AK_INVALID)
      // In case of generic Arch, i.e. "arm",
      // extract arch from default cpu of the Triple
      ArchKind = llvm::ARM::parseCPUArch(Triple.getARMCPUForArch(ARMArch));
  } else {
    // FIXME: horrible hack to get around the fact that Cortex-A7 is only an
    // armv7k triple if it's actually been specified via "-arch armv7k".
    ArchKind = (Arch == "armv7k" || Arch == "thumbv7k")
                          ? (unsigned)llvm::ARM::AK_ARMV7K
                          : llvm::ARM::parseCPUArch(CPU);
  }
  if (ArchKind == llvm::ARM::AK_INVALID)
    return "";
  return llvm::ARM::getSubArch(ArchKind);
}

void arm::appendEBLinkFlags(const ArgList &Args, ArgStringList &CmdArgs,
                            const llvm::Triple &Triple) {
  if (Args.hasArg(options::OPT_r))
    return;

  // ARMv7 (and later) and ARMv6-M do not support BE-32, so instruct the linker
  // to generate BE-8 executables.
  if (getARMSubArchVersionNumber(Triple) >= 7 || isARMMProfile(Triple))
    CmdArgs.push_back("--be8");
}

mips::NanEncoding mips::getSupportedNanEncoding(StringRef &CPU) {
  // Strictly speaking, mips32r2 and mips64r2 are NanLegacy-only since Nan2008
  // was first introduced in Release 3. However, other compilers have
  // traditionally allowed it for Release 2 so we should do the same.
  return (NanEncoding)llvm::StringSwitch<int>(CPU)
      .Case("mips1", NanLegacy)
      .Case("mips2", NanLegacy)
      .Case("mips3", NanLegacy)
      .Case("mips4", NanLegacy)
      .Case("mips5", NanLegacy)
      .Case("mips32", NanLegacy)
      .Case("mips32r2", NanLegacy | Nan2008)
      .Case("mips32r3", NanLegacy | Nan2008)
      .Case("mips32r5", NanLegacy | Nan2008)
      .Case("mips32r6", Nan2008)
      .Case("mips64", NanLegacy)
      .Case("mips64r2", NanLegacy | Nan2008)
      .Case("mips64r3", NanLegacy | Nan2008)
      .Case("mips64r5", NanLegacy | Nan2008)
      .Case("mips64r6", Nan2008)
      .Default(NanLegacy);
}

bool mips::hasCompactBranches(StringRef &CPU) {
  // mips32r6 and mips64r6 have compact branches.
  return llvm::StringSwitch<bool>(CPU)
      .Case("mips32r6", true)
      .Case("mips64r6", true)
      .Default(false);
}

bool mips::hasMipsAbiArg(const ArgList &Args, const char *Value) {
  Arg *A = Args.getLastArg(options::OPT_mabi_EQ);
  return A && (A->getValue() == StringRef(Value));
}

bool mips::isUCLibc(const ArgList &Args) {
  Arg *A = Args.getLastArg(options::OPT_m_libc_Group);
  return A && A->getOption().matches(options::OPT_muclibc);
}

bool mips::isNaN2008(const ArgList &Args, const llvm::Triple &Triple) {
  if (Arg *NaNArg = Args.getLastArg(options::OPT_mnan_EQ))
    return llvm::StringSwitch<bool>(NaNArg->getValue())
        .Case("2008", true)
        .Case("legacy", false)
        .Default(false);

  // NaN2008 is the default for MIPS32r6/MIPS64r6.
  return llvm::StringSwitch<bool>(getCPUName(Args, Triple))
      .Cases("mips32r6", "mips64r6", true)
      .Default(false);

  return false;
}

bool mips::isFP64ADefault(const llvm::Triple &Triple, StringRef CPUName) {
  if (!Triple.isAndroid())
    return false;

  // Android MIPS32R6 defaults to FP64A.
  return llvm::StringSwitch<bool>(CPUName)
      .Case("mips32r6", true)
      .Default(false);
}

bool mips::isFPXXDefault(const llvm::Triple &Triple, StringRef CPUName,
                         StringRef ABIName, mips::FloatABI FloatABI) {
  if (Triple.getVendor() != llvm::Triple::ImaginationTechnologies &&
      Triple.getVendor() != llvm::Triple::MipsTechnologies &&
      !Triple.isAndroid())
    return false;

  if (ABIName != "32")
    return false;

  // FPXX shouldn't be used if either -msoft-float or -mfloat-abi=soft is
  // present.
  if (FloatABI == mips::FloatABI::Soft)
    return false;

  return llvm::StringSwitch<bool>(CPUName)
      .Cases("mips2", "mips3", "mips4", "mips5", true)
      .Cases("mips32", "mips32r2", "mips32r3", "mips32r5", true)
      .Cases("mips64", "mips64r2", "mips64r3", "mips64r5", true)
      .Default(false);
}

bool mips::shouldUseFPXX(const ArgList &Args, const llvm::Triple &Triple,
                         StringRef CPUName, StringRef ABIName,
                         mips::FloatABI FloatABI) {
  bool UseFPXX = isFPXXDefault(Triple, CPUName, ABIName, FloatABI);

  // FPXX shouldn't be used if -msingle-float is present.
  if (Arg *A = Args.getLastArg(options::OPT_msingle_float,
                               options::OPT_mdouble_float))
    if (A->getOption().matches(options::OPT_msingle_float))
      UseFPXX = false;

  return UseFPXX;
}

llvm::Triple::ArchType darwin::getArchTypeForMachOArchName(StringRef Str) {
  // See arch(3) and llvm-gcc's driver-driver.c. We don't implement support for
  // archs which Darwin doesn't use.

  // The matching this routine does is fairly pointless, since it is neither the
  // complete architecture list, nor a reasonable subset. The problem is that
  // historically the driver driver accepts this and also ties its -march=
  // handling to the architecture name, so we need to be careful before removing
  // support for it.

  // This code must be kept in sync with Clang's Darwin specific argument
  // translation.

  return llvm::StringSwitch<llvm::Triple::ArchType>(Str)
      .Cases("ppc", "ppc601", "ppc603", "ppc604", "ppc604e", llvm::Triple::ppc)
      .Cases("ppc750", "ppc7400", "ppc7450", "ppc970", llvm::Triple::ppc)
      .Case("ppc64", llvm::Triple::ppc64)
      .Cases("i386", "i486", "i486SX", "i586", "i686", llvm::Triple::x86)
      .Cases("pentium", "pentpro", "pentIIm3", "pentIIm5", "pentium4",
             llvm::Triple::x86)
      .Cases("x86_64", "x86_64h", llvm::Triple::x86_64)
      // This is derived from the driver driver.
      .Cases("arm", "armv4t", "armv5", "armv6", "armv6m", llvm::Triple::arm)
      .Cases("armv7", "armv7em", "armv7k", "armv7m", llvm::Triple::arm)
      .Cases("armv7s", "xscale", llvm::Triple::arm)
      .Case("arm64", llvm::Triple::aarch64)
      .Case("r600", llvm::Triple::r600)
      .Case("amdgcn", llvm::Triple::amdgcn)
      .Case("nvptx", llvm::Triple::nvptx)
      .Case("nvptx64", llvm::Triple::nvptx64)
      .Case("amdil", llvm::Triple::amdil)
      .Case("spir", llvm::Triple::spir)
      .Default(llvm::Triple::UnknownArch);
}

void darwin::setTripleTypeForMachOArchName(llvm::Triple &T, StringRef Str) {
  const llvm::Triple::ArchType Arch = getArchTypeForMachOArchName(Str);
  T.setArch(Arch);

  if (Str == "x86_64h")
    T.setArchName(Str);
  else if (Str == "armv6m" || Str == "armv7m" || Str == "armv7em") {
    T.setOS(llvm::Triple::UnknownOS);
    T.setObjectFormat(llvm::Triple::MachO);
  }
}

const char *Clang::getBaseInputName(const ArgList &Args,
                                    const InputInfo &Input) {
  return Args.MakeArgString(llvm::sys::path::filename(Input.getBaseInput()));
}

const char *Clang::getBaseInputStem(const ArgList &Args,
                                    const InputInfoList &Inputs) {
  const char *Str = getBaseInputName(Args, Inputs[0]);

  if (const char *End = strrchr(Str, '.'))
    return Args.MakeArgString(std::string(Str, End));

  return Str;
}

const char *Clang::getDependencyFileName(const ArgList &Args,
                                         const InputInfoList &Inputs) {
  // FIXME: Think about this more.
  std::string Res;

  if (Arg *OutputOpt = Args.getLastArg(options::OPT_o)) {
    std::string Str(OutputOpt->getValue());
    Res = Str.substr(0, Str.rfind('.'));
  } else {
    Res = getBaseInputStem(Args, Inputs);
  }
  return Args.MakeArgString(Res + ".d");
}

void cloudabi::Linker::ConstructJob(Compilation &C, const JobAction &JA,
                                    const InputInfo &Output,
                                    const InputInfoList &Inputs,
                                    const ArgList &Args,
                                    const char *LinkingOutput) const {
  const ToolChain &ToolChain = getToolChain();
  const Driver &D = ToolChain.getDriver();
  ArgStringList CmdArgs;

  // Silence warning for "clang -g foo.o -o foo"
  Args.ClaimAllArgs(options::OPT_g_Group);
  // and "clang -emit-llvm foo.o -o foo"
  Args.ClaimAllArgs(options::OPT_emit_llvm);
  // and for "clang -w foo.o -o foo". Other warning options are already
  // handled somewhere else.
  Args.ClaimAllArgs(options::OPT_w);

  if (!D.SysRoot.empty())
    CmdArgs.push_back(Args.MakeArgString("--sysroot=" + D.SysRoot));

  // CloudABI only supports static linkage.
  CmdArgs.push_back("-Bstatic");

  // CloudABI uses Position Independent Executables exclusively.
  CmdArgs.push_back("-pie");
  CmdArgs.push_back("--no-dynamic-linker");
  CmdArgs.push_back("-zrelro");

  CmdArgs.push_back("--eh-frame-hdr");
  CmdArgs.push_back("--gc-sections");

  if (Output.isFilename()) {
    CmdArgs.push_back("-o");
    CmdArgs.push_back(Output.getFilename());
  } else {
    assert(Output.isNothing() && "Invalid output.");
  }

  if (!Args.hasArg(options::OPT_nostdlib, options::OPT_nostartfiles)) {
    CmdArgs.push_back(Args.MakeArgString(ToolChain.GetFilePath("crt0.o")));
    CmdArgs.push_back(Args.MakeArgString(ToolChain.GetFilePath("crtbegin.o")));
  }

  Args.AddAllArgs(CmdArgs, options::OPT_L);
  ToolChain.AddFilePathLibArgs(Args, CmdArgs);
  Args.AddAllArgs(CmdArgs,
                  {options::OPT_T_Group, options::OPT_e, options::OPT_s,
                   options::OPT_t, options::OPT_Z_Flag, options::OPT_r});

  if (D.isUsingLTO())
    AddGoldPlugin(ToolChain, Args, CmdArgs, D.getLTOMode() == LTOK_Thin);

  AddLinkerInputs(ToolChain, Inputs, Args, CmdArgs);

  if (!Args.hasArg(options::OPT_nostdlib, options::OPT_nodefaultlibs)) {
    if (D.CCCIsCXX())
      ToolChain.AddCXXStdlibLibArgs(Args, CmdArgs);
    CmdArgs.push_back("-lc");
    CmdArgs.push_back("-lcompiler_rt");
  }

  if (!Args.hasArg(options::OPT_nostdlib, options::OPT_nostartfiles))
    CmdArgs.push_back(Args.MakeArgString(ToolChain.GetFilePath("crtend.o")));

  const char *Exec = Args.MakeArgString(ToolChain.GetLinkerPath());
  C.addCommand(llvm::make_unique<Command>(JA, *this, Exec, CmdArgs, Inputs));
}

void darwin::Assembler::ConstructJob(Compilation &C, const JobAction &JA,
                                     const InputInfo &Output,
                                     const InputInfoList &Inputs,
                                     const ArgList &Args,
                                     const char *LinkingOutput) const {
  ArgStringList CmdArgs;

  assert(Inputs.size() == 1 && "Unexpected number of inputs.");
  const InputInfo &Input = Inputs[0];

  // Determine the original source input.
  const Action *SourceAction = &JA;
  while (SourceAction->getKind() != Action::InputClass) {
    assert(!SourceAction->getInputs().empty() && "unexpected root action!");
    SourceAction = SourceAction->getInputs()[0];
  }

  // If -fno-integrated-as is used add -Q to the darwin assember driver to make
  // sure it runs its system assembler not clang's integrated assembler.
  // Applicable to darwin11+ and Xcode 4+.  darwin<10 lacked integrated-as.
  // FIXME: at run-time detect assembler capabilities or rely on version
  // information forwarded by -target-assembler-version.
  if (Args.hasArg(options::OPT_fno_integrated_as)) {
    const llvm::Triple &T(getToolChain().getTriple());
    if (!(T.isMacOSX() && T.isMacOSXVersionLT(10, 7)))
      CmdArgs.push_back("-Q");
  }

  // Forward -g, assuming we are dealing with an actual assembly file.
  if (SourceAction->getType() == types::TY_Asm ||
      SourceAction->getType() == types::TY_PP_Asm) {
    if (Args.hasArg(options::OPT_gstabs))
      CmdArgs.push_back("--gstabs");
    else if (Args.hasArg(options::OPT_g_Group))
      CmdArgs.push_back("-g");
  }

  // Derived from asm spec.
  AddMachOArch(Args, CmdArgs);

  // Use -force_cpusubtype_ALL on x86 by default.
  if (getToolChain().getArch() == llvm::Triple::x86 ||
      getToolChain().getArch() == llvm::Triple::x86_64 ||
      Args.hasArg(options::OPT_force__cpusubtype__ALL))
    CmdArgs.push_back("-force_cpusubtype_ALL");

  if (getToolChain().getArch() != llvm::Triple::x86_64 &&
      (((Args.hasArg(options::OPT_mkernel) ||
         Args.hasArg(options::OPT_fapple_kext)) &&
        getMachOToolChain().isKernelStatic()) ||
       Args.hasArg(options::OPT_static)))
    CmdArgs.push_back("-static");

  Args.AddAllArgValues(CmdArgs, options::OPT_Wa_COMMA, options::OPT_Xassembler);

  assert(Output.isFilename() && "Unexpected lipo output.");
  CmdArgs.push_back("-o");
  CmdArgs.push_back(Output.getFilename());

  assert(Input.isFilename() && "Invalid input.");
  CmdArgs.push_back(Input.getFilename());

  // asm_final spec is empty.

  const char *Exec = Args.MakeArgString(getToolChain().GetProgramPath("as"));
  C.addCommand(llvm::make_unique<Command>(JA, *this, Exec, CmdArgs, Inputs));
}

void darwin::MachOTool::anchor() {}

void darwin::MachOTool::AddMachOArch(const ArgList &Args,
                                     ArgStringList &CmdArgs) const {
  StringRef ArchName = getMachOToolChain().getMachOArchName(Args);

  // Derived from darwin_arch spec.
  CmdArgs.push_back("-arch");
  CmdArgs.push_back(Args.MakeArgString(ArchName));

  // FIXME: Is this needed anymore?
  if (ArchName == "arm")
    CmdArgs.push_back("-force_cpusubtype_ALL");
}

bool darwin::Linker::NeedsTempPath(const InputInfoList &Inputs) const {
  // We only need to generate a temp path for LTO if we aren't compiling object
  // files. When compiling source files, we run 'dsymutil' after linking. We
  // don't run 'dsymutil' when compiling object files.
  for (const auto &Input : Inputs)
    if (Input.getType() != types::TY_Object)
      return true;

  return false;
}

void darwin::Linker::AddLinkArgs(Compilation &C, const ArgList &Args,
                                 ArgStringList &CmdArgs,
                                 const InputInfoList &Inputs) const {
  const Driver &D = getToolChain().getDriver();
  const toolchains::MachO &MachOTC = getMachOToolChain();

  unsigned Version[5] = {0, 0, 0, 0, 0};
  if (Arg *A = Args.getLastArg(options::OPT_mlinker_version_EQ)) {
    if (!Driver::GetReleaseVersion(A->getValue(), Version))
      D.Diag(diag::err_drv_invalid_version_number) << A->getAsString(Args);
  }

  // Newer linkers support -demangle. Pass it if supported and not disabled by
  // the user.
  if (Version[0] >= 100 && !Args.hasArg(options::OPT_Z_Xlinker__no_demangle))
    CmdArgs.push_back("-demangle");

  if (Args.hasArg(options::OPT_rdynamic) && Version[0] >= 137)
    CmdArgs.push_back("-export_dynamic");

  // If we are using App Extension restrictions, pass a flag to the linker
  // telling it that the compiled code has been audited.
  if (Args.hasFlag(options::OPT_fapplication_extension,
                   options::OPT_fno_application_extension, false))
    CmdArgs.push_back("-application_extension");

  if (D.isUsingLTO()) {
    // If we are using LTO, then automatically create a temporary file path for
    // the linker to use, so that it's lifetime will extend past a possible
    // dsymutil step.
    if (Version[0] >= 116 && NeedsTempPath(Inputs)) {
      const char *TmpPath = C.getArgs().MakeArgString(
          D.GetTemporaryPath("cc", types::getTypeTempSuffix(types::TY_Object)));
      C.addTempFile(TmpPath);
      CmdArgs.push_back("-object_path_lto");
      CmdArgs.push_back(TmpPath);
    }

    // Use -lto_library option to specify the libLTO.dylib path. Try to find
    // it in clang installed libraries. If not found, the option is not used
    // and 'ld' will use its default mechanism to search for libLTO.dylib.
    if (Version[0] >= 133) {
      // Search for libLTO in <InstalledDir>/../lib/libLTO.dylib
      StringRef P = llvm::sys::path::parent_path(D.getInstalledDir());
      SmallString<128> LibLTOPath(P);
      llvm::sys::path::append(LibLTOPath, "lib");
      llvm::sys::path::append(LibLTOPath, "libLTO.dylib");
      if (llvm::sys::fs::exists(LibLTOPath)) {
        CmdArgs.push_back("-lto_library");
        CmdArgs.push_back(C.getArgs().MakeArgString(LibLTOPath));
      } else {
        D.Diag(diag::warn_drv_lto_libpath);
      }
    }
  }

  // Derived from the "link" spec.
  Args.AddAllArgs(CmdArgs, options::OPT_static);
  if (!Args.hasArg(options::OPT_static))
    CmdArgs.push_back("-dynamic");
  if (Args.hasArg(options::OPT_fgnu_runtime)) {
    // FIXME: gcc replaces -lobjc in forward args with -lobjc-gnu
    // here. How do we wish to handle such things?
  }

  if (!Args.hasArg(options::OPT_dynamiclib)) {
    AddMachOArch(Args, CmdArgs);
    // FIXME: Why do this only on this path?
    Args.AddLastArg(CmdArgs, options::OPT_force__cpusubtype__ALL);

    Args.AddLastArg(CmdArgs, options::OPT_bundle);
    Args.AddAllArgs(CmdArgs, options::OPT_bundle__loader);
    Args.AddAllArgs(CmdArgs, options::OPT_client__name);

    Arg *A;
    if ((A = Args.getLastArg(options::OPT_compatibility__version)) ||
        (A = Args.getLastArg(options::OPT_current__version)) ||
        (A = Args.getLastArg(options::OPT_install__name)))
      D.Diag(diag::err_drv_argument_only_allowed_with) << A->getAsString(Args)
                                                       << "-dynamiclib";

    Args.AddLastArg(CmdArgs, options::OPT_force__flat__namespace);
    Args.AddLastArg(CmdArgs, options::OPT_keep__private__externs);
    Args.AddLastArg(CmdArgs, options::OPT_private__bundle);
  } else {
    CmdArgs.push_back("-dylib");

    Arg *A;
    if ((A = Args.getLastArg(options::OPT_bundle)) ||
        (A = Args.getLastArg(options::OPT_bundle__loader)) ||
        (A = Args.getLastArg(options::OPT_client__name)) ||
        (A = Args.getLastArg(options::OPT_force__flat__namespace)) ||
        (A = Args.getLastArg(options::OPT_keep__private__externs)) ||
        (A = Args.getLastArg(options::OPT_private__bundle)))
      D.Diag(diag::err_drv_argument_not_allowed_with) << A->getAsString(Args)
                                                      << "-dynamiclib";

    Args.AddAllArgsTranslated(CmdArgs, options::OPT_compatibility__version,
                              "-dylib_compatibility_version");
    Args.AddAllArgsTranslated(CmdArgs, options::OPT_current__version,
                              "-dylib_current_version");

    AddMachOArch(Args, CmdArgs);

    Args.AddAllArgsTranslated(CmdArgs, options::OPT_install__name,
                              "-dylib_install_name");
  }

  Args.AddLastArg(CmdArgs, options::OPT_all__load);
  Args.AddAllArgs(CmdArgs, options::OPT_allowable__client);
  Args.AddLastArg(CmdArgs, options::OPT_bind__at__load);
  if (MachOTC.isTargetIOSBased())
    Args.AddLastArg(CmdArgs, options::OPT_arch__errors__fatal);
  Args.AddLastArg(CmdArgs, options::OPT_dead__strip);
  Args.AddLastArg(CmdArgs, options::OPT_no__dead__strip__inits__and__terms);
  Args.AddAllArgs(CmdArgs, options::OPT_dylib__file);
  Args.AddLastArg(CmdArgs, options::OPT_dynamic);
  Args.AddAllArgs(CmdArgs, options::OPT_exported__symbols__list);
  Args.AddLastArg(CmdArgs, options::OPT_flat__namespace);
  Args.AddAllArgs(CmdArgs, options::OPT_force__load);
  Args.AddAllArgs(CmdArgs, options::OPT_headerpad__max__install__names);
  Args.AddAllArgs(CmdArgs, options::OPT_image__base);
  Args.AddAllArgs(CmdArgs, options::OPT_init);

  // Add the deployment target.
  MachOTC.addMinVersionArgs(Args, CmdArgs);

  Args.AddLastArg(CmdArgs, options::OPT_nomultidefs);
  Args.AddLastArg(CmdArgs, options::OPT_multi__module);
  Args.AddLastArg(CmdArgs, options::OPT_single__module);
  Args.AddAllArgs(CmdArgs, options::OPT_multiply__defined);
  Args.AddAllArgs(CmdArgs, options::OPT_multiply__defined__unused);

  if (const Arg *A =
          Args.getLastArg(options::OPT_fpie, options::OPT_fPIE,
                          options::OPT_fno_pie, options::OPT_fno_PIE)) {
    if (A->getOption().matches(options::OPT_fpie) ||
        A->getOption().matches(options::OPT_fPIE))
      CmdArgs.push_back("-pie");
    else
      CmdArgs.push_back("-no_pie");
  }
  // for embed-bitcode, use -bitcode_bundle in linker command
  if (C.getDriver().embedBitcodeEnabled() ||
      C.getDriver().embedBitcodeMarkerOnly()) {
    // Check if the toolchain supports bitcode build flow.
    if (MachOTC.SupportsEmbeddedBitcode())
      CmdArgs.push_back("-bitcode_bundle");
    else
      D.Diag(diag::err_drv_bitcode_unsupported_on_toolchain);
  }

  Args.AddLastArg(CmdArgs, options::OPT_prebind);
  Args.AddLastArg(CmdArgs, options::OPT_noprebind);
  Args.AddLastArg(CmdArgs, options::OPT_nofixprebinding);
  Args.AddLastArg(CmdArgs, options::OPT_prebind__all__twolevel__modules);
  Args.AddLastArg(CmdArgs, options::OPT_read__only__relocs);
  Args.AddAllArgs(CmdArgs, options::OPT_sectcreate);
  Args.AddAllArgs(CmdArgs, options::OPT_sectorder);
  Args.AddAllArgs(CmdArgs, options::OPT_seg1addr);
  Args.AddAllArgs(CmdArgs, options::OPT_segprot);
  Args.AddAllArgs(CmdArgs, options::OPT_segaddr);
  Args.AddAllArgs(CmdArgs, options::OPT_segs__read__only__addr);
  Args.AddAllArgs(CmdArgs, options::OPT_segs__read__write__addr);
  Args.AddAllArgs(CmdArgs, options::OPT_seg__addr__table);
  Args.AddAllArgs(CmdArgs, options::OPT_seg__addr__table__filename);
  Args.AddAllArgs(CmdArgs, options::OPT_sub__library);
  Args.AddAllArgs(CmdArgs, options::OPT_sub__umbrella);

  // Give --sysroot= preference, over the Apple specific behavior to also use
  // --isysroot as the syslibroot.
  StringRef sysroot = C.getSysRoot();
  if (sysroot != "") {
    CmdArgs.push_back("-syslibroot");
    CmdArgs.push_back(C.getArgs().MakeArgString(sysroot));
  } else if (const Arg *A = Args.getLastArg(options::OPT_isysroot)) {
    CmdArgs.push_back("-syslibroot");
    CmdArgs.push_back(A->getValue());
  }

  Args.AddLastArg(CmdArgs, options::OPT_twolevel__namespace);
  Args.AddLastArg(CmdArgs, options::OPT_twolevel__namespace__hints);
  Args.AddAllArgs(CmdArgs, options::OPT_umbrella);
  Args.AddAllArgs(CmdArgs, options::OPT_undefined);
  Args.AddAllArgs(CmdArgs, options::OPT_unexported__symbols__list);
  Args.AddAllArgs(CmdArgs, options::OPT_weak__reference__mismatches);
  Args.AddLastArg(CmdArgs, options::OPT_X_Flag);
  Args.AddAllArgs(CmdArgs, options::OPT_y);
  Args.AddLastArg(CmdArgs, options::OPT_w);
  Args.AddAllArgs(CmdArgs, options::OPT_pagezero__size);
  Args.AddAllArgs(CmdArgs, options::OPT_segs__read__);
  Args.AddLastArg(CmdArgs, options::OPT_seglinkedit);
  Args.AddLastArg(CmdArgs, options::OPT_noseglinkedit);
  Args.AddAllArgs(CmdArgs, options::OPT_sectalign);
  Args.AddAllArgs(CmdArgs, options::OPT_sectobjectsymbols);
  Args.AddAllArgs(CmdArgs, options::OPT_segcreate);
  Args.AddLastArg(CmdArgs, options::OPT_whyload);
  Args.AddLastArg(CmdArgs, options::OPT_whatsloaded);
  Args.AddAllArgs(CmdArgs, options::OPT_dylinker__install__name);
  Args.AddLastArg(CmdArgs, options::OPT_dylinker);
  Args.AddLastArg(CmdArgs, options::OPT_Mach);
}

void darwin::Linker::ConstructJob(Compilation &C, const JobAction &JA,
                                  const InputInfo &Output,
                                  const InputInfoList &Inputs,
                                  const ArgList &Args,
                                  const char *LinkingOutput) const {
  assert(Output.getType() == types::TY_Image && "Invalid linker output type.");

  // If the number of arguments surpasses the system limits, we will encode the
  // input files in a separate file, shortening the command line. To this end,
  // build a list of input file names that can be passed via a file with the
  // -filelist linker option.
  llvm::opt::ArgStringList InputFileList;

  // The logic here is derived from gcc's behavior; most of which
  // comes from specs (starting with link_command). Consult gcc for
  // more information.
  ArgStringList CmdArgs;

  /// Hack(tm) to ignore linking errors when we are doing ARC migration.
  if (Args.hasArg(options::OPT_ccc_arcmt_check,
                  options::OPT_ccc_arcmt_migrate)) {
    for (const auto &Arg : Args)
      Arg->claim();
    const char *Exec =
        Args.MakeArgString(getToolChain().GetProgramPath("touch"));
    CmdArgs.push_back(Output.getFilename());
    C.addCommand(llvm::make_unique<Command>(JA, *this, Exec, CmdArgs, None));
    return;
  }

  // I'm not sure why this particular decomposition exists in gcc, but
  // we follow suite for ease of comparison.
  AddLinkArgs(C, Args, CmdArgs, Inputs);

  // It seems that the 'e' option is completely ignored for dynamic executables
  // (the default), and with static executables, the last one wins, as expected.
  Args.AddAllArgs(CmdArgs, {options::OPT_d_Flag, options::OPT_s, options::OPT_t,
                            options::OPT_Z_Flag, options::OPT_u_Group,
                            options::OPT_e, options::OPT_r});

  // Forward -ObjC when either -ObjC or -ObjC++ is used, to force loading
  // members of static archive libraries which implement Objective-C classes or
  // categories.
  if (Args.hasArg(options::OPT_ObjC) || Args.hasArg(options::OPT_ObjCXX))
    CmdArgs.push_back("-ObjC");

  CmdArgs.push_back("-o");
  CmdArgs.push_back(Output.getFilename());

  if (!Args.hasArg(options::OPT_nostdlib, options::OPT_nostartfiles))
    getMachOToolChain().addStartObjectFileArgs(Args, CmdArgs);

  // SafeStack requires its own runtime libraries
  // These libraries should be linked first, to make sure the
  // __safestack_init constructor executes before everything else
  if (getToolChain().getSanitizerArgs().needsSafeStackRt()) {
    getMachOToolChain().AddLinkRuntimeLib(Args, CmdArgs,
                                          "libclang_rt.safestack_osx.a",
                                          /*AlwaysLink=*/true);
  }

  Args.AddAllArgs(CmdArgs, options::OPT_L);

  AddLinkerInputs(getToolChain(), Inputs, Args, CmdArgs);
  // Build the input file for -filelist (list of linker input files) in case we
  // need it later
  for (const auto &II : Inputs) {
    if (!II.isFilename()) {
      // This is a linker input argument.
      // We cannot mix input arguments and file names in a -filelist input, thus
      // we prematurely stop our list (remaining files shall be passed as
      // arguments).
      if (InputFileList.size() > 0)
        break;

      continue;
    }

    InputFileList.push_back(II.getFilename());
  }

  if (!Args.hasArg(options::OPT_nostdlib, options::OPT_nodefaultlibs))
    addOpenMPRuntime(CmdArgs, getToolChain(), Args);

  if (isObjCRuntimeLinked(Args) &&
      !Args.hasArg(options::OPT_nostdlib, options::OPT_nodefaultlibs)) {
    // We use arclite library for both ARC and subscripting support.
    getMachOToolChain().AddLinkARCArgs(Args, CmdArgs);

    CmdArgs.push_back("-framework");
    CmdArgs.push_back("Foundation");
    // Link libobj.
    CmdArgs.push_back("-lobjc");
  }

  if (LinkingOutput) {
    CmdArgs.push_back("-arch_multiple");
    CmdArgs.push_back("-final_output");
    CmdArgs.push_back(LinkingOutput);
  }

  if (Args.hasArg(options::OPT_fnested_functions))
    CmdArgs.push_back("-allow_stack_execute");

  getMachOToolChain().addProfileRTLibs(Args, CmdArgs);

  if (!Args.hasArg(options::OPT_nostdlib, options::OPT_nodefaultlibs)) {
    if (getToolChain().getDriver().CCCIsCXX())
      getToolChain().AddCXXStdlibLibArgs(Args, CmdArgs);

    // link_ssp spec is empty.

    // Let the tool chain choose which runtime library to link.
    getMachOToolChain().AddLinkRuntimeLibArgs(Args, CmdArgs);
  }

  if (!Args.hasArg(options::OPT_nostdlib, options::OPT_nostartfiles)) {
    // endfile_spec is empty.
  }

  Args.AddAllArgs(CmdArgs, options::OPT_T_Group);
  Args.AddAllArgs(CmdArgs, options::OPT_F);

  // -iframework should be forwarded as -F.
  for (const Arg *A : Args.filtered(options::OPT_iframework))
    CmdArgs.push_back(Args.MakeArgString(std::string("-F") + A->getValue()));

  if (!Args.hasArg(options::OPT_nostdlib, options::OPT_nodefaultlibs)) {
    if (Arg *A = Args.getLastArg(options::OPT_fveclib)) {
      if (A->getValue() == StringRef("Accelerate")) {
        CmdArgs.push_back("-framework");
        CmdArgs.push_back("Accelerate");
      }
    }
  }

  const char *Exec = Args.MakeArgString(getToolChain().GetLinkerPath());
  std::unique_ptr<Command> Cmd =
      llvm::make_unique<Command>(JA, *this, Exec, CmdArgs, Inputs);
  Cmd->setInputFileList(std::move(InputFileList));
  C.addCommand(std::move(Cmd));
}

void darwin::Lipo::ConstructJob(Compilation &C, const JobAction &JA,
                                const InputInfo &Output,
                                const InputInfoList &Inputs,
                                const ArgList &Args,
                                const char *LinkingOutput) const {
  ArgStringList CmdArgs;

  CmdArgs.push_back("-create");
  assert(Output.isFilename() && "Unexpected lipo output.");

  CmdArgs.push_back("-output");
  CmdArgs.push_back(Output.getFilename());

  for (const auto &II : Inputs) {
    assert(II.isFilename() && "Unexpected lipo input.");
    CmdArgs.push_back(II.getFilename());
  }

  const char *Exec = Args.MakeArgString(getToolChain().GetProgramPath("lipo"));
  C.addCommand(llvm::make_unique<Command>(JA, *this, Exec, CmdArgs, Inputs));
}

void darwin::Dsymutil::ConstructJob(Compilation &C, const JobAction &JA,
                                    const InputInfo &Output,
                                    const InputInfoList &Inputs,
                                    const ArgList &Args,
                                    const char *LinkingOutput) const {
  ArgStringList CmdArgs;

  CmdArgs.push_back("-o");
  CmdArgs.push_back(Output.getFilename());

  assert(Inputs.size() == 1 && "Unable to handle multiple inputs.");
  const InputInfo &Input = Inputs[0];
  assert(Input.isFilename() && "Unexpected dsymutil input.");
  CmdArgs.push_back(Input.getFilename());

  const char *Exec =
      Args.MakeArgString(getToolChain().GetProgramPath("dsymutil"));
  C.addCommand(llvm::make_unique<Command>(JA, *this, Exec, CmdArgs, Inputs));
}

void darwin::VerifyDebug::ConstructJob(Compilation &C, const JobAction &JA,
                                       const InputInfo &Output,
                                       const InputInfoList &Inputs,
                                       const ArgList &Args,
                                       const char *LinkingOutput) const {
  ArgStringList CmdArgs;
  CmdArgs.push_back("--verify");
  CmdArgs.push_back("--debug-info");
  CmdArgs.push_back("--eh-frame");
  CmdArgs.push_back("--quiet");

  assert(Inputs.size() == 1 && "Unable to handle multiple inputs.");
  const InputInfo &Input = Inputs[0];
  assert(Input.isFilename() && "Unexpected verify input");

  // Grabbing the output of the earlier dsymutil run.
  CmdArgs.push_back(Input.getFilename());

  const char *Exec =
      Args.MakeArgString(getToolChain().GetProgramPath("dwarfdump"));
  C.addCommand(llvm::make_unique<Command>(JA, *this, Exec, CmdArgs, Inputs));
}

void solaris::Assembler::ConstructJob(Compilation &C, const JobAction &JA,
                                      const InputInfo &Output,
                                      const InputInfoList &Inputs,
                                      const ArgList &Args,
                                      const char *LinkingOutput) const {
  claimNoWarnArgs(Args);
  ArgStringList CmdArgs;

  Args.AddAllArgValues(CmdArgs, options::OPT_Wa_COMMA, options::OPT_Xassembler);

  CmdArgs.push_back("-o");
  CmdArgs.push_back(Output.getFilename());

  for (const auto &II : Inputs)
    CmdArgs.push_back(II.getFilename());

  const char *Exec = Args.MakeArgString(getToolChain().GetProgramPath("as"));
  C.addCommand(llvm::make_unique<Command>(JA, *this, Exec, CmdArgs, Inputs));
}

void solaris::Linker::ConstructJob(Compilation &C, const JobAction &JA,
                                   const InputInfo &Output,
                                   const InputInfoList &Inputs,
                                   const ArgList &Args,
                                   const char *LinkingOutput) const {
  ArgStringList CmdArgs;

  // Demangle C++ names in errors
  CmdArgs.push_back("-C");

  if (!Args.hasArg(options::OPT_nostdlib, options::OPT_shared)) {
    CmdArgs.push_back("-e");
    CmdArgs.push_back("_start");
  }

  if (Args.hasArg(options::OPT_static)) {
    CmdArgs.push_back("-Bstatic");
    CmdArgs.push_back("-dn");
  } else {
    CmdArgs.push_back("-Bdynamic");
    if (Args.hasArg(options::OPT_shared)) {
      CmdArgs.push_back("-shared");
    } else {
      CmdArgs.push_back("--dynamic-linker");
      CmdArgs.push_back(
          Args.MakeArgString(getToolChain().GetFilePath("ld.so.1")));
    }
  }

  if (Output.isFilename()) {
    CmdArgs.push_back("-o");
    CmdArgs.push_back(Output.getFilename());
  } else {
    assert(Output.isNothing() && "Invalid output.");
  }

  if (!Args.hasArg(options::OPT_nostdlib, options::OPT_nostartfiles)) {
    if (!Args.hasArg(options::OPT_shared))
      CmdArgs.push_back(
          Args.MakeArgString(getToolChain().GetFilePath("crt1.o")));

    CmdArgs.push_back(Args.MakeArgString(getToolChain().GetFilePath("crti.o")));
    CmdArgs.push_back(
        Args.MakeArgString(getToolChain().GetFilePath("values-Xa.o")));
    CmdArgs.push_back(
        Args.MakeArgString(getToolChain().GetFilePath("crtbegin.o")));
  }

  getToolChain().AddFilePathLibArgs(Args, CmdArgs);

  Args.AddAllArgs(CmdArgs, {options::OPT_L, options::OPT_T_Group,
                            options::OPT_e, options::OPT_r});

  AddLinkerInputs(getToolChain(), Inputs, Args, CmdArgs);

  if (!Args.hasArg(options::OPT_nostdlib, options::OPT_nodefaultlibs)) {
    if (getToolChain().getDriver().CCCIsCXX())
      getToolChain().AddCXXStdlibLibArgs(Args, CmdArgs);
    CmdArgs.push_back("-lgcc_s");
    CmdArgs.push_back("-lc");
    if (!Args.hasArg(options::OPT_shared)) {
      CmdArgs.push_back("-lgcc");
      CmdArgs.push_back("-lm");
    }
  }

  if (!Args.hasArg(options::OPT_nostdlib, options::OPT_nostartfiles)) {
    CmdArgs.push_back(
        Args.MakeArgString(getToolChain().GetFilePath("crtend.o")));
  }
  CmdArgs.push_back(Args.MakeArgString(getToolChain().GetFilePath("crtn.o")));

  getToolChain().addProfileRTLibs(Args, CmdArgs);

  const char *Exec = Args.MakeArgString(getToolChain().GetLinkerPath());
  C.addCommand(llvm::make_unique<Command>(JA, *this, Exec, CmdArgs, Inputs));
}

void openbsd::Assembler::ConstructJob(Compilation &C, const JobAction &JA,
                                      const InputInfo &Output,
                                      const InputInfoList &Inputs,
                                      const ArgList &Args,
                                      const char *LinkingOutput) const {
  claimNoWarnArgs(Args);
  ArgStringList CmdArgs;

  switch (getToolChain().getArch()) {
  case llvm::Triple::x86:
    // When building 32-bit code on OpenBSD/amd64, we have to explicitly
    // instruct as in the base system to assemble 32-bit code.
    CmdArgs.push_back("--32");
    break;

  case llvm::Triple::ppc:
    CmdArgs.push_back("-mppc");
    CmdArgs.push_back("-many");
    break;

  case llvm::Triple::sparc:
  case llvm::Triple::sparcel: {
    CmdArgs.push_back("-32");
    std::string CPU = getCPUName(Args, getToolChain().getTriple());
    CmdArgs.push_back(getSparcAsmModeForCPU(CPU, getToolChain().getTriple()));
    AddAssemblerKPIC(getToolChain(), Args, CmdArgs);
    break;
  }

  case llvm::Triple::sparcv9: {
    CmdArgs.push_back("-64");
    std::string CPU = getCPUName(Args, getToolChain().getTriple());
    CmdArgs.push_back(getSparcAsmModeForCPU(CPU, getToolChain().getTriple()));
    AddAssemblerKPIC(getToolChain(), Args, CmdArgs);
    break;
  }

  case llvm::Triple::mips64:
  case llvm::Triple::mips64el: {
    StringRef CPUName;
    StringRef ABIName;
    mips::getMipsCPUAndABI(Args, getToolChain().getTriple(), CPUName, ABIName);

    CmdArgs.push_back("-mabi");
    CmdArgs.push_back(getGnuCompatibleMipsABIName(ABIName).data());

    if (getToolChain().getArch() == llvm::Triple::mips64)
      CmdArgs.push_back("-EB");
    else
      CmdArgs.push_back("-EL");

    AddAssemblerKPIC(getToolChain(), Args, CmdArgs);
    break;
  }

  default:
    break;
  }

  Args.AddAllArgValues(CmdArgs, options::OPT_Wa_COMMA, options::OPT_Xassembler);

  CmdArgs.push_back("-o");
  CmdArgs.push_back(Output.getFilename());

  for (const auto &II : Inputs)
    CmdArgs.push_back(II.getFilename());

  const char *Exec = Args.MakeArgString(getToolChain().GetProgramPath("as"));
  C.addCommand(llvm::make_unique<Command>(JA, *this, Exec, CmdArgs, Inputs));
}

void openbsd::Linker::ConstructJob(Compilation &C, const JobAction &JA,
                                   const InputInfo &Output,
                                   const InputInfoList &Inputs,
                                   const ArgList &Args,
                                   const char *LinkingOutput) const {
  const Driver &D = getToolChain().getDriver();
  ArgStringList CmdArgs;

  // Silence warning for "clang -g foo.o -o foo"
  Args.ClaimAllArgs(options::OPT_g_Group);
  // and "clang -emit-llvm foo.o -o foo"
  Args.ClaimAllArgs(options::OPT_emit_llvm);
  // and for "clang -w foo.o -o foo". Other warning options are already
  // handled somewhere else.
  Args.ClaimAllArgs(options::OPT_w);

  if (getToolChain().getArch() == llvm::Triple::mips64)
    CmdArgs.push_back("-EB");
  else if (getToolChain().getArch() == llvm::Triple::mips64el)
    CmdArgs.push_back("-EL");

  if (!Args.hasArg(options::OPT_nostdlib, options::OPT_shared)) {
    CmdArgs.push_back("-e");
    CmdArgs.push_back("__start");
  }

  if (Args.hasArg(options::OPT_static)) {
    CmdArgs.push_back("-Bstatic");
  } else {
    if (Args.hasArg(options::OPT_rdynamic))
      CmdArgs.push_back("-export-dynamic");
    CmdArgs.push_back("--eh-frame-hdr");
    CmdArgs.push_back("-Bdynamic");
    if (Args.hasArg(options::OPT_shared)) {
      CmdArgs.push_back("-shared");
    } else {
      CmdArgs.push_back("-dynamic-linker");
      CmdArgs.push_back("/usr/libexec/ld.so");
    }
  }

  if (Args.hasArg(options::OPT_nopie))
    CmdArgs.push_back("-nopie");

  if (Output.isFilename()) {
    CmdArgs.push_back("-o");
    CmdArgs.push_back(Output.getFilename());
  } else {
    assert(Output.isNothing() && "Invalid output.");
  }

  if (!Args.hasArg(options::OPT_nostdlib, options::OPT_nostartfiles)) {
    if (!Args.hasArg(options::OPT_shared)) {
      if (Args.hasArg(options::OPT_pg))
        CmdArgs.push_back(
            Args.MakeArgString(getToolChain().GetFilePath("gcrt0.o")));
      else
        CmdArgs.push_back(
            Args.MakeArgString(getToolChain().GetFilePath("crt0.o")));
      CmdArgs.push_back(
          Args.MakeArgString(getToolChain().GetFilePath("crtbegin.o")));
    } else {
      CmdArgs.push_back(
          Args.MakeArgString(getToolChain().GetFilePath("crtbeginS.o")));
    }
  }

  std::string Triple = getToolChain().getTripleString();
  if (Triple.substr(0, 6) == "x86_64")
    Triple.replace(0, 6, "amd64");
  CmdArgs.push_back(
      Args.MakeArgString("-L/usr/lib/gcc-lib/" + Triple + "/4.2.1"));

  Args.AddAllArgs(CmdArgs, {options::OPT_L, options::OPT_T_Group,
                            options::OPT_e, options::OPT_s, options::OPT_t,
                            options::OPT_Z_Flag, options::OPT_r});

  AddLinkerInputs(getToolChain(), Inputs, Args, CmdArgs);

  if (!Args.hasArg(options::OPT_nostdlib, options::OPT_nodefaultlibs)) {
    if (D.CCCIsCXX()) {
      getToolChain().AddCXXStdlibLibArgs(Args, CmdArgs);
      if (Args.hasArg(options::OPT_pg))
        CmdArgs.push_back("-lm_p");
      else
        CmdArgs.push_back("-lm");
    }

    // FIXME: For some reason GCC passes -lgcc before adding
    // the default system libraries. Just mimic this for now.
    CmdArgs.push_back("-lgcc");

    if (Args.hasArg(options::OPT_pthread)) {
      if (!Args.hasArg(options::OPT_shared) && Args.hasArg(options::OPT_pg))
        CmdArgs.push_back("-lpthread_p");
      else
        CmdArgs.push_back("-lpthread");
    }

    if (!Args.hasArg(options::OPT_shared)) {
      if (Args.hasArg(options::OPT_pg))
        CmdArgs.push_back("-lc_p");
      else
        CmdArgs.push_back("-lc");
    }

    CmdArgs.push_back("-lgcc");
  }

  if (!Args.hasArg(options::OPT_nostdlib, options::OPT_nostartfiles)) {
    if (!Args.hasArg(options::OPT_shared))
      CmdArgs.push_back(
          Args.MakeArgString(getToolChain().GetFilePath("crtend.o")));
    else
      CmdArgs.push_back(
          Args.MakeArgString(getToolChain().GetFilePath("crtendS.o")));
  }

  const char *Exec = Args.MakeArgString(getToolChain().GetLinkerPath());
  C.addCommand(llvm::make_unique<Command>(JA, *this, Exec, CmdArgs, Inputs));
}

void bitrig::Assembler::ConstructJob(Compilation &C, const JobAction &JA,
                                     const InputInfo &Output,
                                     const InputInfoList &Inputs,
                                     const ArgList &Args,
                                     const char *LinkingOutput) const {
  claimNoWarnArgs(Args);
  ArgStringList CmdArgs;

  Args.AddAllArgValues(CmdArgs, options::OPT_Wa_COMMA, options::OPT_Xassembler);

  CmdArgs.push_back("-o");
  CmdArgs.push_back(Output.getFilename());

  for (const auto &II : Inputs)
    CmdArgs.push_back(II.getFilename());

  const char *Exec = Args.MakeArgString(getToolChain().GetProgramPath("as"));
  C.addCommand(llvm::make_unique<Command>(JA, *this, Exec, CmdArgs, Inputs));
}

void bitrig::Linker::ConstructJob(Compilation &C, const JobAction &JA,
                                  const InputInfo &Output,
                                  const InputInfoList &Inputs,
                                  const ArgList &Args,
                                  const char *LinkingOutput) const {
  const Driver &D = getToolChain().getDriver();
  ArgStringList CmdArgs;

  if (!Args.hasArg(options::OPT_nostdlib, options::OPT_shared)) {
    CmdArgs.push_back("-e");
    CmdArgs.push_back("__start");
  }

  if (Args.hasArg(options::OPT_static)) {
    CmdArgs.push_back("-Bstatic");
  } else {
    if (Args.hasArg(options::OPT_rdynamic))
      CmdArgs.push_back("-export-dynamic");
    CmdArgs.push_back("--eh-frame-hdr");
    CmdArgs.push_back("-Bdynamic");
    if (Args.hasArg(options::OPT_shared)) {
      CmdArgs.push_back("-shared");
    } else {
      CmdArgs.push_back("-dynamic-linker");
      CmdArgs.push_back("/usr/libexec/ld.so");
    }
  }

  if (Output.isFilename()) {
    CmdArgs.push_back("-o");
    CmdArgs.push_back(Output.getFilename());
  } else {
    assert(Output.isNothing() && "Invalid output.");
  }

  if (!Args.hasArg(options::OPT_nostdlib, options::OPT_nostartfiles)) {
    if (!Args.hasArg(options::OPT_shared)) {
      if (Args.hasArg(options::OPT_pg))
        CmdArgs.push_back(
            Args.MakeArgString(getToolChain().GetFilePath("gcrt0.o")));
      else
        CmdArgs.push_back(
            Args.MakeArgString(getToolChain().GetFilePath("crt0.o")));
      CmdArgs.push_back(
          Args.MakeArgString(getToolChain().GetFilePath("crtbegin.o")));
    } else {
      CmdArgs.push_back(
          Args.MakeArgString(getToolChain().GetFilePath("crtbeginS.o")));
    }
  }

  Args.AddAllArgs(CmdArgs,
                  {options::OPT_L, options::OPT_T_Group, options::OPT_e});

  AddLinkerInputs(getToolChain(), Inputs, Args, CmdArgs);

  if (!Args.hasArg(options::OPT_nostdlib, options::OPT_nodefaultlibs)) {
    if (D.CCCIsCXX()) {
      getToolChain().AddCXXStdlibLibArgs(Args, CmdArgs);
      if (Args.hasArg(options::OPT_pg))
        CmdArgs.push_back("-lm_p");
      else
        CmdArgs.push_back("-lm");
    }

    if (Args.hasArg(options::OPT_pthread)) {
      if (!Args.hasArg(options::OPT_shared) && Args.hasArg(options::OPT_pg))
        CmdArgs.push_back("-lpthread_p");
      else
        CmdArgs.push_back("-lpthread");
    }

    if (!Args.hasArg(options::OPT_shared)) {
      if (Args.hasArg(options::OPT_pg))
        CmdArgs.push_back("-lc_p");
      else
        CmdArgs.push_back("-lc");
    }

    StringRef MyArch;
    switch (getToolChain().getArch()) {
    case llvm::Triple::arm:
      MyArch = "arm";
      break;
    case llvm::Triple::x86:
      MyArch = "i386";
      break;
    case llvm::Triple::x86_64:
      MyArch = "amd64";
      break;
    default:
      llvm_unreachable("Unsupported architecture");
    }
    CmdArgs.push_back(Args.MakeArgString("-lclang_rt." + MyArch));
  }

  if (!Args.hasArg(options::OPT_nostdlib, options::OPT_nostartfiles)) {
    if (!Args.hasArg(options::OPT_shared))
      CmdArgs.push_back(
          Args.MakeArgString(getToolChain().GetFilePath("crtend.o")));
    else
      CmdArgs.push_back(
          Args.MakeArgString(getToolChain().GetFilePath("crtendS.o")));
  }

  const char *Exec = Args.MakeArgString(getToolChain().GetLinkerPath());
  C.addCommand(llvm::make_unique<Command>(JA, *this, Exec, CmdArgs, Inputs));
}

void freebsd::Assembler::ConstructJob(Compilation &C, const JobAction &JA,
                                      const InputInfo &Output,
                                      const InputInfoList &Inputs,
                                      const ArgList &Args,
                                      const char *LinkingOutput) const {
  claimNoWarnArgs(Args);
  ArgStringList CmdArgs;

  // When building 32-bit code on FreeBSD/amd64, we have to explicitly
  // instruct as in the base system to assemble 32-bit code.
  switch (getToolChain().getArch()) {
  default:
    break;
  case llvm::Triple::x86:
    CmdArgs.push_back("--32");
    break;
  case llvm::Triple::ppc:
    CmdArgs.push_back("-a32");
    break;
  case llvm::Triple::mips:
  case llvm::Triple::mipsel:
  case llvm::Triple::mips64:
  case llvm::Triple::mips64el: {
    StringRef CPUName;
    StringRef ABIName;
    mips::getMipsCPUAndABI(Args, getToolChain().getTriple(), CPUName, ABIName);

    CmdArgs.push_back("-march");
    CmdArgs.push_back(CPUName.data());

    CmdArgs.push_back("-mabi");
    CmdArgs.push_back(getGnuCompatibleMipsABIName(ABIName).data());

    if (getToolChain().getArch() == llvm::Triple::mips ||
        getToolChain().getArch() == llvm::Triple::mips64)
      CmdArgs.push_back("-EB");
    else
      CmdArgs.push_back("-EL");

    if (Arg *A = Args.getLastArg(options::OPT_G)) {
      StringRef v = A->getValue();
      CmdArgs.push_back(Args.MakeArgString("-G" + v));
      A->claim();
    }

    AddAssemblerKPIC(getToolChain(), Args, CmdArgs);
    break;
  }
  case llvm::Triple::arm:
  case llvm::Triple::armeb:
  case llvm::Triple::thumb:
  case llvm::Triple::thumbeb: {
    arm::FloatABI ABI = arm::getARMFloatABI(getToolChain(), Args);

    if (ABI == arm::FloatABI::Hard)
      CmdArgs.push_back("-mfpu=vfp");
    else
      CmdArgs.push_back("-mfpu=softvfp");

    switch (getToolChain().getTriple().getEnvironment()) {
    case llvm::Triple::GNUEABIHF:
    case llvm::Triple::GNUEABI:
    case llvm::Triple::EABI:
      CmdArgs.push_back("-meabi=5");
      break;

    default:
      CmdArgs.push_back("-matpcs");
    }
    break;
  }
  case llvm::Triple::sparc:
  case llvm::Triple::sparcel:
  case llvm::Triple::sparcv9: {
    std::string CPU = getCPUName(Args, getToolChain().getTriple());
    CmdArgs.push_back(getSparcAsmModeForCPU(CPU, getToolChain().getTriple()));
    AddAssemblerKPIC(getToolChain(), Args, CmdArgs);
    break;
  }
  }

  Args.AddAllArgValues(CmdArgs, options::OPT_Wa_COMMA, options::OPT_Xassembler);

  CmdArgs.push_back("-o");
  CmdArgs.push_back(Output.getFilename());

  for (const auto &II : Inputs)
    CmdArgs.push_back(II.getFilename());

  const char *Exec = Args.MakeArgString(getToolChain().GetProgramPath("as"));
  C.addCommand(llvm::make_unique<Command>(JA, *this, Exec, CmdArgs, Inputs));
}

void freebsd::Linker::ConstructJob(Compilation &C, const JobAction &JA,
                                   const InputInfo &Output,
                                   const InputInfoList &Inputs,
                                   const ArgList &Args,
                                   const char *LinkingOutput) const {
  const toolchains::FreeBSD &ToolChain =
      static_cast<const toolchains::FreeBSD &>(getToolChain());
  const Driver &D = ToolChain.getDriver();
  const llvm::Triple::ArchType Arch = ToolChain.getArch();
  const bool IsPIE =
      !Args.hasArg(options::OPT_shared) &&
      (Args.hasArg(options::OPT_pie) || ToolChain.isPIEDefault());
  ArgStringList CmdArgs;

  // Silence warning for "clang -g foo.o -o foo"
  Args.ClaimAllArgs(options::OPT_g_Group);
  // and "clang -emit-llvm foo.o -o foo"
  Args.ClaimAllArgs(options::OPT_emit_llvm);
  // and for "clang -w foo.o -o foo". Other warning options are already
  // handled somewhere else.
  Args.ClaimAllArgs(options::OPT_w);

  if (!D.SysRoot.empty())
    CmdArgs.push_back(Args.MakeArgString("--sysroot=" + D.SysRoot));

  if (IsPIE)
    CmdArgs.push_back("-pie");

  CmdArgs.push_back("--eh-frame-hdr");
  if (Args.hasArg(options::OPT_static)) {
    CmdArgs.push_back("-Bstatic");
  } else {
    if (Args.hasArg(options::OPT_rdynamic))
      CmdArgs.push_back("-export-dynamic");
    if (Args.hasArg(options::OPT_shared)) {
      CmdArgs.push_back("-Bshareable");
    } else {
      CmdArgs.push_back("-dynamic-linker");
      CmdArgs.push_back("/libexec/ld-elf.so.1");
    }
    if (ToolChain.getTriple().getOSMajorVersion() >= 9) {
      if (Arch == llvm::Triple::arm || Arch == llvm::Triple::sparc ||
          Arch == llvm::Triple::x86 || Arch == llvm::Triple::x86_64) {
        CmdArgs.push_back("--hash-style=both");
      }
    }
    CmdArgs.push_back("--enable-new-dtags");
  }

  // When building 32-bit code on FreeBSD/amd64, we have to explicitly
  // instruct ld in the base system to link 32-bit code.
  if (Arch == llvm::Triple::x86) {
    CmdArgs.push_back("-m");
    CmdArgs.push_back("elf_i386_fbsd");
  }

  if (Arch == llvm::Triple::ppc) {
    CmdArgs.push_back("-m");
    CmdArgs.push_back("elf32ppc_fbsd");
  }

  if (Arg *A = Args.getLastArg(options::OPT_G)) {
    if (ToolChain.getArch() == llvm::Triple::mips ||
      ToolChain.getArch() == llvm::Triple::mipsel ||
      ToolChain.getArch() == llvm::Triple::mips64 ||
      ToolChain.getArch() == llvm::Triple::mips64el) {
      StringRef v = A->getValue();
      CmdArgs.push_back(Args.MakeArgString("-G" + v));
      A->claim();
    }
  }

  if (Output.isFilename()) {
    CmdArgs.push_back("-o");
    CmdArgs.push_back(Output.getFilename());
  } else {
    assert(Output.isNothing() && "Invalid output.");
  }

  if (!Args.hasArg(options::OPT_nostdlib, options::OPT_nostartfiles)) {
    const char *crt1 = nullptr;
    if (!Args.hasArg(options::OPT_shared)) {
      if (Args.hasArg(options::OPT_pg))
        crt1 = "gcrt1.o";
      else if (IsPIE)
        crt1 = "Scrt1.o";
      else
        crt1 = "crt1.o";
    }
    if (crt1)
      CmdArgs.push_back(Args.MakeArgString(ToolChain.GetFilePath(crt1)));

    CmdArgs.push_back(Args.MakeArgString(ToolChain.GetFilePath("crti.o")));

    const char *crtbegin = nullptr;
    if (Args.hasArg(options::OPT_static))
      crtbegin = "crtbeginT.o";
    else if (Args.hasArg(options::OPT_shared) || IsPIE)
      crtbegin = "crtbeginS.o";
    else
      crtbegin = "crtbegin.o";

    CmdArgs.push_back(Args.MakeArgString(ToolChain.GetFilePath(crtbegin)));
  }

  Args.AddAllArgs(CmdArgs, options::OPT_L);
  ToolChain.AddFilePathLibArgs(Args, CmdArgs);
  Args.AddAllArgs(CmdArgs, options::OPT_T_Group);
  Args.AddAllArgs(CmdArgs, options::OPT_e);
  Args.AddAllArgs(CmdArgs, options::OPT_s);
  Args.AddAllArgs(CmdArgs, options::OPT_t);
  Args.AddAllArgs(CmdArgs, options::OPT_Z_Flag);
  Args.AddAllArgs(CmdArgs, options::OPT_r);

  if (D.isUsingLTO())
    AddGoldPlugin(ToolChain, Args, CmdArgs, D.getLTOMode() == LTOK_Thin);

  bool NeedsSanitizerDeps = addSanitizerRuntimes(ToolChain, Args, CmdArgs);
  AddLinkerInputs(ToolChain, Inputs, Args, CmdArgs);

  if (!Args.hasArg(options::OPT_nostdlib, options::OPT_nodefaultlibs)) {
    addOpenMPRuntime(CmdArgs, ToolChain, Args);
    if (D.CCCIsCXX()) {
      ToolChain.AddCXXStdlibLibArgs(Args, CmdArgs);
      if (Args.hasArg(options::OPT_pg))
        CmdArgs.push_back("-lm_p");
      else
        CmdArgs.push_back("-lm");
    }
    if (NeedsSanitizerDeps)
      linkSanitizerRuntimeDeps(ToolChain, CmdArgs);
    // FIXME: For some reason GCC passes -lgcc and -lgcc_s before adding
    // the default system libraries. Just mimic this for now.
    if (Args.hasArg(options::OPT_pg))
      CmdArgs.push_back("-lgcc_p");
    else
      CmdArgs.push_back("-lgcc");
    if (Args.hasArg(options::OPT_static)) {
      CmdArgs.push_back("-lgcc_eh");
    } else if (Args.hasArg(options::OPT_pg)) {
      CmdArgs.push_back("-lgcc_eh_p");
    } else {
      CmdArgs.push_back("--as-needed");
      CmdArgs.push_back("-lgcc_s");
      CmdArgs.push_back("--no-as-needed");
    }

    if (Args.hasArg(options::OPT_pthread)) {
      if (Args.hasArg(options::OPT_pg))
        CmdArgs.push_back("-lpthread_p");
      else
        CmdArgs.push_back("-lpthread");
    }

    if (Args.hasArg(options::OPT_pg)) {
      if (Args.hasArg(options::OPT_shared))
        CmdArgs.push_back("-lc");
      else
        CmdArgs.push_back("-lc_p");
      CmdArgs.push_back("-lgcc_p");
    } else {
      CmdArgs.push_back("-lc");
      CmdArgs.push_back("-lgcc");
    }

    if (Args.hasArg(options::OPT_static)) {
      CmdArgs.push_back("-lgcc_eh");
    } else if (Args.hasArg(options::OPT_pg)) {
      CmdArgs.push_back("-lgcc_eh_p");
    } else {
      CmdArgs.push_back("--as-needed");
      CmdArgs.push_back("-lgcc_s");
      CmdArgs.push_back("--no-as-needed");
    }
  }

  if (!Args.hasArg(options::OPT_nostdlib, options::OPT_nostartfiles)) {
    if (Args.hasArg(options::OPT_shared) || IsPIE)
      CmdArgs.push_back(Args.MakeArgString(ToolChain.GetFilePath("crtendS.o")));
    else
      CmdArgs.push_back(Args.MakeArgString(ToolChain.GetFilePath("crtend.o")));
    CmdArgs.push_back(Args.MakeArgString(ToolChain.GetFilePath("crtn.o")));
  }

  ToolChain.addProfileRTLibs(Args, CmdArgs);

  const char *Exec = Args.MakeArgString(getToolChain().GetLinkerPath());
  C.addCommand(llvm::make_unique<Command>(JA, *this, Exec, CmdArgs, Inputs));
}

void netbsd::Assembler::ConstructJob(Compilation &C, const JobAction &JA,
                                     const InputInfo &Output,
                                     const InputInfoList &Inputs,
                                     const ArgList &Args,
                                     const char *LinkingOutput) const {
  claimNoWarnArgs(Args);
  ArgStringList CmdArgs;

  // GNU as needs different flags for creating the correct output format
  // on architectures with different ABIs or optional feature sets.
  switch (getToolChain().getArch()) {
  case llvm::Triple::x86:
    CmdArgs.push_back("--32");
    break;
  case llvm::Triple::arm:
  case llvm::Triple::armeb:
  case llvm::Triple::thumb:
  case llvm::Triple::thumbeb: {
    StringRef MArch, MCPU;
    getARMArchCPUFromArgs(Args, MArch, MCPU, /*FromAs*/ true);
    std::string Arch =
        arm::getARMTargetCPU(MCPU, MArch, getToolChain().getTriple());
    CmdArgs.push_back(Args.MakeArgString("-mcpu=" + Arch));
    break;
  }

  case llvm::Triple::mips:
  case llvm::Triple::mipsel:
  case llvm::Triple::mips64:
  case llvm::Triple::mips64el: {
    StringRef CPUName;
    StringRef ABIName;
    mips::getMipsCPUAndABI(Args, getToolChain().getTriple(), CPUName, ABIName);

    CmdArgs.push_back("-march");
    CmdArgs.push_back(CPUName.data());

    CmdArgs.push_back("-mabi");
    CmdArgs.push_back(getGnuCompatibleMipsABIName(ABIName).data());

    if (getToolChain().getArch() == llvm::Triple::mips ||
        getToolChain().getArch() == llvm::Triple::mips64)
      CmdArgs.push_back("-EB");
    else
      CmdArgs.push_back("-EL");

    AddAssemblerKPIC(getToolChain(), Args, CmdArgs);
    break;
  }

  case llvm::Triple::sparc:
  case llvm::Triple::sparcel: {
    CmdArgs.push_back("-32");
    std::string CPU = getCPUName(Args, getToolChain().getTriple());
    CmdArgs.push_back(getSparcAsmModeForCPU(CPU, getToolChain().getTriple()));
    AddAssemblerKPIC(getToolChain(), Args, CmdArgs);
    break;
  }

  case llvm::Triple::sparcv9: {
    CmdArgs.push_back("-64");
    std::string CPU = getCPUName(Args, getToolChain().getTriple());
    CmdArgs.push_back(getSparcAsmModeForCPU(CPU, getToolChain().getTriple()));
    AddAssemblerKPIC(getToolChain(), Args, CmdArgs);
    break;
  }

  default:
    break;
  }

  Args.AddAllArgValues(CmdArgs, options::OPT_Wa_COMMA, options::OPT_Xassembler);

  CmdArgs.push_back("-o");
  CmdArgs.push_back(Output.getFilename());

  for (const auto &II : Inputs)
    CmdArgs.push_back(II.getFilename());

  const char *Exec = Args.MakeArgString((getToolChain().GetProgramPath("as")));
  C.addCommand(llvm::make_unique<Command>(JA, *this, Exec, CmdArgs, Inputs));
}

void netbsd::Linker::ConstructJob(Compilation &C, const JobAction &JA,
                                  const InputInfo &Output,
                                  const InputInfoList &Inputs,
                                  const ArgList &Args,
                                  const char *LinkingOutput) const {
  const Driver &D = getToolChain().getDriver();
  ArgStringList CmdArgs;

  if (!D.SysRoot.empty())
    CmdArgs.push_back(Args.MakeArgString("--sysroot=" + D.SysRoot));

  CmdArgs.push_back("--eh-frame-hdr");
  if (Args.hasArg(options::OPT_static)) {
    CmdArgs.push_back("-Bstatic");
  } else {
    if (Args.hasArg(options::OPT_rdynamic))
      CmdArgs.push_back("-export-dynamic");
    if (Args.hasArg(options::OPT_shared)) {
      CmdArgs.push_back("-Bshareable");
    } else {
      Args.AddAllArgs(CmdArgs, options::OPT_pie);
      CmdArgs.push_back("-dynamic-linker");
      CmdArgs.push_back("/libexec/ld.elf_so");
    }
  }

  // Many NetBSD architectures support more than one ABI.
  // Determine the correct emulation for ld.
  switch (getToolChain().getArch()) {
  case llvm::Triple::x86:
    CmdArgs.push_back("-m");
    CmdArgs.push_back("elf_i386");
    break;
  case llvm::Triple::arm:
  case llvm::Triple::thumb:
    CmdArgs.push_back("-m");
    switch (getToolChain().getTriple().getEnvironment()) {
    case llvm::Triple::EABI:
    case llvm::Triple::GNUEABI:
      CmdArgs.push_back("armelf_nbsd_eabi");
      break;
    case llvm::Triple::EABIHF:
    case llvm::Triple::GNUEABIHF:
      CmdArgs.push_back("armelf_nbsd_eabihf");
      break;
    default:
      CmdArgs.push_back("armelf_nbsd");
      break;
    }
    break;
  case llvm::Triple::armeb:
  case llvm::Triple::thumbeb:
    arm::appendEBLinkFlags(Args, CmdArgs, getToolChain().getEffectiveTriple());
    CmdArgs.push_back("-m");
    switch (getToolChain().getTriple().getEnvironment()) {
    case llvm::Triple::EABI:
    case llvm::Triple::GNUEABI:
      CmdArgs.push_back("armelfb_nbsd_eabi");
      break;
    case llvm::Triple::EABIHF:
    case llvm::Triple::GNUEABIHF:
      CmdArgs.push_back("armelfb_nbsd_eabihf");
      break;
    default:
      CmdArgs.push_back("armelfb_nbsd");
      break;
    }
    break;
  case llvm::Triple::mips64:
  case llvm::Triple::mips64el:
    if (mips::hasMipsAbiArg(Args, "32")) {
      CmdArgs.push_back("-m");
      if (getToolChain().getArch() == llvm::Triple::mips64)
        CmdArgs.push_back("elf32btsmip");
      else
        CmdArgs.push_back("elf32ltsmip");
    } else if (mips::hasMipsAbiArg(Args, "64")) {
      CmdArgs.push_back("-m");
      if (getToolChain().getArch() == llvm::Triple::mips64)
        CmdArgs.push_back("elf64btsmip");
      else
        CmdArgs.push_back("elf64ltsmip");
    }
    break;
  case llvm::Triple::ppc:
    CmdArgs.push_back("-m");
    CmdArgs.push_back("elf32ppc_nbsd");
    break;

  case llvm::Triple::ppc64:
  case llvm::Triple::ppc64le:
    CmdArgs.push_back("-m");
    CmdArgs.push_back("elf64ppc");
    break;

  case llvm::Triple::sparc:
    CmdArgs.push_back("-m");
    CmdArgs.push_back("elf32_sparc");
    break;

  case llvm::Triple::sparcv9:
    CmdArgs.push_back("-m");
    CmdArgs.push_back("elf64_sparc");
    break;

  default:
    break;
  }

  if (Output.isFilename()) {
    CmdArgs.push_back("-o");
    CmdArgs.push_back(Output.getFilename());
  } else {
    assert(Output.isNothing() && "Invalid output.");
  }

  if (!Args.hasArg(options::OPT_nostdlib, options::OPT_nostartfiles)) {
    if (!Args.hasArg(options::OPT_shared)) {
      CmdArgs.push_back(
          Args.MakeArgString(getToolChain().GetFilePath("crt0.o")));
    }
    CmdArgs.push_back(
        Args.MakeArgString(getToolChain().GetFilePath("crti.o")));
    if (Args.hasArg(options::OPT_shared) || Args.hasArg(options::OPT_pie)) {
      CmdArgs.push_back(
          Args.MakeArgString(getToolChain().GetFilePath("crtbeginS.o")));
    } else {
      CmdArgs.push_back(
          Args.MakeArgString(getToolChain().GetFilePath("crtbegin.o")));
    }
  }

  Args.AddAllArgs(CmdArgs, options::OPT_L);
  Args.AddAllArgs(CmdArgs, options::OPT_T_Group);
  Args.AddAllArgs(CmdArgs, options::OPT_e);
  Args.AddAllArgs(CmdArgs, options::OPT_s);
  Args.AddAllArgs(CmdArgs, options::OPT_t);
  Args.AddAllArgs(CmdArgs, options::OPT_Z_Flag);
  Args.AddAllArgs(CmdArgs, options::OPT_r);

  AddLinkerInputs(getToolChain(), Inputs, Args, CmdArgs);

  unsigned Major, Minor, Micro;
  getToolChain().getTriple().getOSVersion(Major, Minor, Micro);
  bool useLibgcc = true;
  if (Major >= 7 || Major == 0) {
    switch (getToolChain().getArch()) {
    case llvm::Triple::aarch64:
    case llvm::Triple::arm:
    case llvm::Triple::armeb:
    case llvm::Triple::thumb:
    case llvm::Triple::thumbeb:
    case llvm::Triple::ppc:
    case llvm::Triple::ppc64:
    case llvm::Triple::ppc64le:
    case llvm::Triple::sparc:
    case llvm::Triple::sparcv9:
    case llvm::Triple::x86:
    case llvm::Triple::x86_64:
      useLibgcc = false;
      break;
    default:
      break;
    }
  }

  if (!Args.hasArg(options::OPT_nostdlib, options::OPT_nodefaultlibs)) {
    addOpenMPRuntime(CmdArgs, getToolChain(), Args);
    if (D.CCCIsCXX()) {
      getToolChain().AddCXXStdlibLibArgs(Args, CmdArgs);
      CmdArgs.push_back("-lm");
    }
    if (Args.hasArg(options::OPT_pthread))
      CmdArgs.push_back("-lpthread");
    CmdArgs.push_back("-lc");

    if (useLibgcc) {
      if (Args.hasArg(options::OPT_static)) {
        // libgcc_eh depends on libc, so resolve as much as possible,
        // pull in any new requirements from libc and then get the rest
        // of libgcc.
        CmdArgs.push_back("-lgcc_eh");
        CmdArgs.push_back("-lc");
        CmdArgs.push_back("-lgcc");
      } else {
        CmdArgs.push_back("-lgcc");
        CmdArgs.push_back("--as-needed");
        CmdArgs.push_back("-lgcc_s");
        CmdArgs.push_back("--no-as-needed");
      }
    }
  }

  if (!Args.hasArg(options::OPT_nostdlib, options::OPT_nostartfiles)) {
    if (Args.hasArg(options::OPT_shared) || Args.hasArg(options::OPT_pie))
      CmdArgs.push_back(
          Args.MakeArgString(getToolChain().GetFilePath("crtendS.o")));
    else
      CmdArgs.push_back(
          Args.MakeArgString(getToolChain().GetFilePath("crtend.o")));
    CmdArgs.push_back(Args.MakeArgString(getToolChain().GetFilePath("crtn.o")));
  }

  getToolChain().addProfileRTLibs(Args, CmdArgs);

  const char *Exec = Args.MakeArgString(getToolChain().GetLinkerPath());
  C.addCommand(llvm::make_unique<Command>(JA, *this, Exec, CmdArgs, Inputs));
}

void gnutools::Assembler::ConstructJob(Compilation &C, const JobAction &JA,
                                       const InputInfo &Output,
                                       const InputInfoList &Inputs,
                                       const ArgList &Args,
                                       const char *LinkingOutput) const {
  claimNoWarnArgs(Args);

  const llvm::Triple &Triple = getToolChain().getEffectiveTriple();

  ArgStringList CmdArgs;

  llvm::Reloc::Model RelocationModel;
  unsigned PICLevel;
  bool IsPIE;
  std::tie(RelocationModel, PICLevel, IsPIE) =
      ParsePICArgs(getToolChain(), Triple, Args);

  switch (getToolChain().getArch()) {
  default:
    break;
  // Add --32/--64 to make sure we get the format we want.
  // This is incomplete
  case llvm::Triple::x86:
    CmdArgs.push_back("--32");
    break;
  case llvm::Triple::x86_64:
    if (getToolChain().getTriple().getEnvironment() == llvm::Triple::GNUX32)
      CmdArgs.push_back("--x32");
    else
      CmdArgs.push_back("--64");
    break;
  case llvm::Triple::ppc:
    CmdArgs.push_back("-a32");
    CmdArgs.push_back("-mppc");
    CmdArgs.push_back("-many");
    break;
  case llvm::Triple::ppc64:
    CmdArgs.push_back("-a64");
    CmdArgs.push_back("-mppc64");
    CmdArgs.push_back("-many");
    break;
  case llvm::Triple::ppc64le:
    CmdArgs.push_back("-a64");
    CmdArgs.push_back("-mppc64");
    CmdArgs.push_back("-many");
    CmdArgs.push_back("-mlittle-endian");
    break;
  case llvm::Triple::sparc:
  case llvm::Triple::sparcel: {
    CmdArgs.push_back("-32");
    std::string CPU = getCPUName(Args, getToolChain().getTriple());
    CmdArgs.push_back(getSparcAsmModeForCPU(CPU, getToolChain().getTriple()));
    AddAssemblerKPIC(getToolChain(), Args, CmdArgs);
    break;
  }
  case llvm::Triple::sparcv9: {
    CmdArgs.push_back("-64");
    std::string CPU = getCPUName(Args, getToolChain().getTriple());
    CmdArgs.push_back(getSparcAsmModeForCPU(CPU, getToolChain().getTriple()));
    AddAssemblerKPIC(getToolChain(), Args, CmdArgs);
    break;
  }
  case llvm::Triple::arm:
  case llvm::Triple::armeb:
  case llvm::Triple::thumb:
  case llvm::Triple::thumbeb: {
    const llvm::Triple &Triple2 = getToolChain().getTriple();
    switch (Triple2.getSubArch()) {
    case llvm::Triple::ARMSubArch_v7:
      CmdArgs.push_back("-mfpu=neon");
      break;
    case llvm::Triple::ARMSubArch_v8:
      CmdArgs.push_back("-mfpu=crypto-neon-fp-armv8");
      break;
    default:
      break;
    }

    switch (arm::getARMFloatABI(getToolChain(), Args)) {
    case arm::FloatABI::Invalid: llvm_unreachable("must have an ABI!");
    case arm::FloatABI::Soft:
      CmdArgs.push_back(Args.MakeArgString("-mfloat-abi=soft"));
      break;
    case arm::FloatABI::SoftFP:
      CmdArgs.push_back(Args.MakeArgString("-mfloat-abi=softfp"));
      break;
    case arm::FloatABI::Hard:
      CmdArgs.push_back(Args.MakeArgString("-mfloat-abi=hard"));
      break;
    }

    Args.AddLastArg(CmdArgs, options::OPT_march_EQ);

    // FIXME: remove krait check when GNU tools support krait cpu
    // for now replace it with -mcpu=cortex-a15 to avoid a lower
    // march from being picked in the absence of a cpu flag.
    Arg *A;
    if ((A = Args.getLastArg(options::OPT_mcpu_EQ)) &&
        StringRef(A->getValue()).lower() == "krait")
      CmdArgs.push_back("-mcpu=cortex-a15");
    else
      Args.AddLastArg(CmdArgs, options::OPT_mcpu_EQ);
    Args.AddLastArg(CmdArgs, options::OPT_mfpu_EQ);
    break;
  }
  case llvm::Triple::mips:
  case llvm::Triple::mipsel:
  case llvm::Triple::mips64:
  case llvm::Triple::mips64el: {
    StringRef CPUName;
    StringRef ABIName;
    mips::getMipsCPUAndABI(Args, getToolChain().getTriple(), CPUName, ABIName);
    ABIName = getGnuCompatibleMipsABIName(ABIName);

    CmdArgs.push_back("-march");
    CmdArgs.push_back(CPUName.data());

    CmdArgs.push_back("-mabi");
    CmdArgs.push_back(ABIName.data());

    // -mno-shared should be emitted unless -fpic, -fpie, -fPIC, -fPIE,
    // or -mshared (not implemented) is in effect.
    if (RelocationModel == llvm::Reloc::Static)
      CmdArgs.push_back("-mno-shared");

    // LLVM doesn't support -mplt yet and acts as if it is always given.
    // However, -mplt has no effect with the N64 ABI.
    CmdArgs.push_back(ABIName == "64" ? "-KPIC" : "-call_nonpic");

    if (getToolChain().getArch() == llvm::Triple::mips ||
        getToolChain().getArch() == llvm::Triple::mips64)
      CmdArgs.push_back("-EB");
    else
      CmdArgs.push_back("-EL");

    if (Arg *A = Args.getLastArg(options::OPT_mnan_EQ)) {
      if (StringRef(A->getValue()) == "2008")
        CmdArgs.push_back(Args.MakeArgString("-mnan=2008"));
    }

    // Add the last -mfp32/-mfpxx/-mfp64 or -mfpxx if it is enabled by default.
    if (Arg *A = Args.getLastArg(options::OPT_mfp32, options::OPT_mfpxx,
                                 options::OPT_mfp64)) {
      A->claim();
      A->render(Args, CmdArgs);
    } else if (mips::shouldUseFPXX(
                   Args, getToolChain().getTriple(), CPUName, ABIName,
                   getMipsFloatABI(getToolChain().getDriver(), Args)))
      CmdArgs.push_back("-mfpxx");

    // Pass on -mmips16 or -mno-mips16. However, the assembler equivalent of
    // -mno-mips16 is actually -no-mips16.
    if (Arg *A =
            Args.getLastArg(options::OPT_mips16, options::OPT_mno_mips16)) {
      if (A->getOption().matches(options::OPT_mips16)) {
        A->claim();
        A->render(Args, CmdArgs);
      } else {
        A->claim();
        CmdArgs.push_back("-no-mips16");
      }
    }

    Args.AddLastArg(CmdArgs, options::OPT_mmicromips,
                    options::OPT_mno_micromips);
    Args.AddLastArg(CmdArgs, options::OPT_mdsp, options::OPT_mno_dsp);
    Args.AddLastArg(CmdArgs, options::OPT_mdspr2, options::OPT_mno_dspr2);

    if (Arg *A = Args.getLastArg(options::OPT_mmsa, options::OPT_mno_msa)) {
      // Do not use AddLastArg because not all versions of MIPS assembler
      // support -mmsa / -mno-msa options.
      if (A->getOption().matches(options::OPT_mmsa))
        CmdArgs.push_back(Args.MakeArgString("-mmsa"));
    }

    Args.AddLastArg(CmdArgs, options::OPT_mhard_float,
                    options::OPT_msoft_float);

    Args.AddLastArg(CmdArgs, options::OPT_mdouble_float,
                    options::OPT_msingle_float);

    Args.AddLastArg(CmdArgs, options::OPT_modd_spreg,
                    options::OPT_mno_odd_spreg);

    AddAssemblerKPIC(getToolChain(), Args, CmdArgs);
    break;
  }
  case llvm::Triple::systemz: {
    // Always pass an -march option, since our default of z10 is later
    // than the GNU assembler's default.
    StringRef CPUName = getSystemZTargetCPU(Args);
    CmdArgs.push_back(Args.MakeArgString("-march=" + CPUName));
    break;
  }
  }

  Args.AddAllArgs(CmdArgs, options::OPT_I);
  Args.AddAllArgValues(CmdArgs, options::OPT_Wa_COMMA, options::OPT_Xassembler);

  CmdArgs.push_back("-o");
  CmdArgs.push_back(Output.getFilename());

  for (const auto &II : Inputs)
    CmdArgs.push_back(II.getFilename());

  const char *Exec = Args.MakeArgString(getToolChain().GetProgramPath("as"));
  C.addCommand(llvm::make_unique<Command>(JA, *this, Exec, CmdArgs, Inputs));

  // Handle the debug info splitting at object creation time if we're
  // creating an object.
  // TODO: Currently only works on linux with newer objcopy.
  if (Args.hasArg(options::OPT_gsplit_dwarf) &&
      getToolChain().getTriple().isOSLinux())
    SplitDebugInfo(getToolChain(), C, *this, JA, Args, Output,
                   SplitDebugName(Args, Inputs[0]));
}

static void AddLibgcc(const llvm::Triple &Triple, const Driver &D,
                      ArgStringList &CmdArgs, const ArgList &Args) {
  bool isAndroid = Triple.isAndroid();
  bool isCygMing = Triple.isOSCygMing();
  bool IsIAMCU = Triple.isOSIAMCU();
  bool StaticLibgcc = Args.hasArg(options::OPT_static_libgcc) ||
                      Args.hasArg(options::OPT_static);
  if (!D.CCCIsCXX())
    CmdArgs.push_back("-lgcc");

  if (StaticLibgcc || isAndroid) {
    if (D.CCCIsCXX())
      CmdArgs.push_back("-lgcc");
  } else {
    if (!D.CCCIsCXX() && !isCygMing)
      CmdArgs.push_back("--as-needed");
    CmdArgs.push_back("-lgcc_s");
    if (!D.CCCIsCXX() && !isCygMing)
      CmdArgs.push_back("--no-as-needed");
  }

  if (StaticLibgcc && !isAndroid && !IsIAMCU)
    CmdArgs.push_back("-lgcc_eh");
  else if (!Args.hasArg(options::OPT_shared) && D.CCCIsCXX())
    CmdArgs.push_back("-lgcc");

  // According to Android ABI, we have to link with libdl if we are
  // linking with non-static libgcc.
  //
  // NOTE: This fixes a link error on Android MIPS as well.  The non-static
  // libgcc for MIPS relies on _Unwind_Find_FDE and dl_iterate_phdr from libdl.
  if (isAndroid && !StaticLibgcc)
    CmdArgs.push_back("-ldl");
}

static void AddRunTimeLibs(const ToolChain &TC, const Driver &D,
                           ArgStringList &CmdArgs, const ArgList &Args) {
  // Make use of compiler-rt if --rtlib option is used
  ToolChain::RuntimeLibType RLT = TC.GetRuntimeLibType(Args);

  switch (RLT) {
  case ToolChain::RLT_CompilerRT:
    switch (TC.getTriple().getOS()) {
    default:
      llvm_unreachable("unsupported OS");
    case llvm::Triple::Win32:
    case llvm::Triple::Linux:
      addClangRT(TC, Args, CmdArgs);
      break;
    }
    break;
  case ToolChain::RLT_Libgcc:
    // Make sure libgcc is not used under MSVC environment by default
    if (TC.getTriple().isKnownWindowsMSVCEnvironment()) {
      // Issue error diagnostic if libgcc is explicitly specified
      // through command line as --rtlib option argument.
      if (Args.hasArg(options::OPT_rtlib_EQ)) {
        TC.getDriver().Diag(diag::err_drv_unsupported_rtlib_for_platform)
            << Args.getLastArg(options::OPT_rtlib_EQ)->getValue() << "MSVC";
      }
    } else
      AddLibgcc(TC.getTriple(), D, CmdArgs, Args);
    break;
  }
}

static const char *getLDMOption(const llvm::Triple &T, const ArgList &Args) {
  switch (T.getArch()) {
  case llvm::Triple::x86:
    if (T.isOSIAMCU())
      return "elf_iamcu";
    return "elf_i386";
  case llvm::Triple::aarch64:
    return "aarch64linux";
  case llvm::Triple::aarch64_be:
    return "aarch64_be_linux";
  case llvm::Triple::arm:
  case llvm::Triple::thumb:
    return "armelf_linux_eabi";
  case llvm::Triple::armeb:
  case llvm::Triple::thumbeb:
    return "armelfb_linux_eabi";
  case llvm::Triple::ppc:
    return "elf32ppclinux";
  case llvm::Triple::ppc64:
    return "elf64ppc";
  case llvm::Triple::ppc64le:
    return "elf64lppc";
  case llvm::Triple::sparc:
  case llvm::Triple::sparcel:
    return "elf32_sparc";
  case llvm::Triple::sparcv9:
    return "elf64_sparc";
  case llvm::Triple::mips:
    return "elf32btsmip";
  case llvm::Triple::mipsel:
    return "elf32ltsmip";
  case llvm::Triple::mips64:
    if (mips::hasMipsAbiArg(Args, "n32"))
      return "elf32btsmipn32";
    return "elf64btsmip";
  case llvm::Triple::mips64el:
    if (mips::hasMipsAbiArg(Args, "n32"))
      return "elf32ltsmipn32";
    return "elf64ltsmip";
  case llvm::Triple::systemz:
    return "elf64_s390";
  case llvm::Triple::x86_64:
    if (T.getEnvironment() == llvm::Triple::GNUX32)
      return "elf32_x86_64";
    return "elf_x86_64";
  default:
    llvm_unreachable("Unexpected arch");
  }
}

void gnutools::Linker::ConstructJob(Compilation &C, const JobAction &JA,
                                    const InputInfo &Output,
                                    const InputInfoList &Inputs,
                                    const ArgList &Args,
                                    const char *LinkingOutput) const {
  const toolchains::Linux &ToolChain =
      static_cast<const toolchains::Linux &>(getToolChain());
  const Driver &D = ToolChain.getDriver();

  const llvm::Triple &Triple = getToolChain().getEffectiveTriple();

  const llvm::Triple::ArchType Arch = ToolChain.getArch();
  const bool isAndroid = ToolChain.getTriple().isAndroid();
  const bool IsIAMCU = ToolChain.getTriple().isOSIAMCU();
  const bool IsPIE =
      !Args.hasArg(options::OPT_shared) && !Args.hasArg(options::OPT_static) &&
      (Args.hasArg(options::OPT_pie) || ToolChain.isPIEDefault());
  const bool HasCRTBeginEndFiles =
      ToolChain.getTriple().hasEnvironment() ||
      (ToolChain.getTriple().getVendor() != llvm::Triple::MipsTechnologies);

  ArgStringList CmdArgs;

  // Silence warning for "clang -g foo.o -o foo"
  Args.ClaimAllArgs(options::OPT_g_Group);
  // and "clang -emit-llvm foo.o -o foo"
  Args.ClaimAllArgs(options::OPT_emit_llvm);
  // and for "clang -w foo.o -o foo". Other warning options are already
  // handled somewhere else.
  Args.ClaimAllArgs(options::OPT_w);

  const char *Exec = Args.MakeArgString(ToolChain.GetLinkerPath());
  if (llvm::sys::path::filename(Exec) == "lld") {
    CmdArgs.push_back("-flavor");
    CmdArgs.push_back("old-gnu");
    CmdArgs.push_back("-target");
    CmdArgs.push_back(Args.MakeArgString(getToolChain().getTripleString()));
  }

  if (!D.SysRoot.empty())
    CmdArgs.push_back(Args.MakeArgString("--sysroot=" + D.SysRoot));

  if (IsPIE)
    CmdArgs.push_back("-pie");

  if (Args.hasArg(options::OPT_rdynamic))
    CmdArgs.push_back("-export-dynamic");

  if (Args.hasArg(options::OPT_s))
    CmdArgs.push_back("-s");

  if (Arch == llvm::Triple::armeb || Arch == llvm::Triple::thumbeb)
    arm::appendEBLinkFlags(Args, CmdArgs, Triple);

  for (const auto &Opt : ToolChain.ExtraOpts)
    CmdArgs.push_back(Opt.c_str());

  if (!Args.hasArg(options::OPT_static)) {
    CmdArgs.push_back("--eh-frame-hdr");
  }

  CmdArgs.push_back("-m");
  CmdArgs.push_back(getLDMOption(ToolChain.getTriple(), Args));

  if (Args.hasArg(options::OPT_static)) {
    if (Arch == llvm::Triple::arm || Arch == llvm::Triple::armeb ||
        Arch == llvm::Triple::thumb || Arch == llvm::Triple::thumbeb)
      CmdArgs.push_back("-Bstatic");
    else
      CmdArgs.push_back("-static");
  } else if (Args.hasArg(options::OPT_shared)) {
    CmdArgs.push_back("-shared");
  }

  if (!Args.hasArg(options::OPT_static)) {
    if (Args.hasArg(options::OPT_rdynamic))
      CmdArgs.push_back("-export-dynamic");

    if (!Args.hasArg(options::OPT_shared)) {
      const std::string Loader =
          D.DyldPrefix + ToolChain.getDynamicLinker(Args);
      CmdArgs.push_back("-dynamic-linker");
      CmdArgs.push_back(Args.MakeArgString(Loader));
    }
  }

  CmdArgs.push_back("-o");
  CmdArgs.push_back(Output.getFilename());

  if (!Args.hasArg(options::OPT_nostdlib, options::OPT_nostartfiles)) {
    if (!isAndroid && !IsIAMCU) {
      const char *crt1 = nullptr;
      if (!Args.hasArg(options::OPT_shared)) {
        if (Args.hasArg(options::OPT_pg))
          crt1 = "gcrt1.o";
        else if (IsPIE)
          crt1 = "Scrt1.o";
        else
          crt1 = "crt1.o";
      }
      if (crt1)
        CmdArgs.push_back(Args.MakeArgString(ToolChain.GetFilePath(crt1)));

      CmdArgs.push_back(Args.MakeArgString(ToolChain.GetFilePath("crti.o")));
    }

    if (IsIAMCU)
      CmdArgs.push_back(Args.MakeArgString(ToolChain.GetFilePath("crt0.o")));
    else {
      const char *crtbegin;
      if (Args.hasArg(options::OPT_static))
        crtbegin = isAndroid ? "crtbegin_static.o" : "crtbeginT.o";
      else if (Args.hasArg(options::OPT_shared))
        crtbegin = isAndroid ? "crtbegin_so.o" : "crtbeginS.o";
      else if (IsPIE)
        crtbegin = isAndroid ? "crtbegin_dynamic.o" : "crtbeginS.o";
      else
        crtbegin = isAndroid ? "crtbegin_dynamic.o" : "crtbegin.o";

      if (HasCRTBeginEndFiles)
        CmdArgs.push_back(Args.MakeArgString(ToolChain.GetFilePath(crtbegin)));
    }

    // Add crtfastmath.o if available and fast math is enabled.
    ToolChain.AddFastMathRuntimeIfAvailable(Args, CmdArgs);
  }

  Args.AddAllArgs(CmdArgs, options::OPT_L);
  Args.AddAllArgs(CmdArgs, options::OPT_u);

  ToolChain.AddFilePathLibArgs(Args, CmdArgs);

  if (D.isUsingLTO())
    AddGoldPlugin(ToolChain, Args, CmdArgs, D.getLTOMode() == LTOK_Thin);

  if (Args.hasArg(options::OPT_Z_Xlinker__no_demangle))
    CmdArgs.push_back("--no-demangle");

  bool NeedsSanitizerDeps = addSanitizerRuntimes(ToolChain, Args, CmdArgs);
  bool NeedsXRayDeps = addXRayRuntime(ToolChain, Args, CmdArgs);
  AddLinkerInputs(ToolChain, Inputs, Args, CmdArgs);
  // The profile runtime also needs access to system libraries.
  getToolChain().addProfileRTLibs(Args, CmdArgs);

  if (D.CCCIsCXX() &&
      !Args.hasArg(options::OPT_nostdlib, options::OPT_nodefaultlibs)) {
    bool OnlyLibstdcxxStatic = Args.hasArg(options::OPT_static_libstdcxx) &&
                               !Args.hasArg(options::OPT_static);
    if (OnlyLibstdcxxStatic)
      CmdArgs.push_back("-Bstatic");
    ToolChain.AddCXXStdlibLibArgs(Args, CmdArgs);
    if (OnlyLibstdcxxStatic)
      CmdArgs.push_back("-Bdynamic");
    CmdArgs.push_back("-lm");
  }
  // Silence warnings when linking C code with a C++ '-stdlib' argument.
  Args.ClaimAllArgs(options::OPT_stdlib_EQ);

  if (!Args.hasArg(options::OPT_nostdlib)) {
    if (!Args.hasArg(options::OPT_nodefaultlibs)) {
      if (Args.hasArg(options::OPT_static))
        CmdArgs.push_back("--start-group");

      if (NeedsSanitizerDeps)
        linkSanitizerRuntimeDeps(ToolChain, CmdArgs);

      if (NeedsXRayDeps)
        linkXRayRuntimeDeps(ToolChain, Args, CmdArgs);

      bool WantPthread = Args.hasArg(options::OPT_pthread) ||
                         Args.hasArg(options::OPT_pthreads);

      if (Args.hasFlag(options::OPT_fopenmp, options::OPT_fopenmp_EQ,
                       options::OPT_fno_openmp, false)) {
        // OpenMP runtimes implies pthreads when using the GNU toolchain.
        // FIXME: Does this really make sense for all GNU toolchains?
        WantPthread = true;

        // Also link the particular OpenMP runtimes.
        switch (ToolChain.getDriver().getOpenMPRuntime(Args)) {
        case Driver::OMPRT_OMP:
          CmdArgs.push_back("-lomp");
          break;
        case Driver::OMPRT_GOMP:
          CmdArgs.push_back("-lgomp");

          // FIXME: Exclude this for platforms with libgomp that don't require
          // librt. Most modern Linux platforms require it, but some may not.
          CmdArgs.push_back("-lrt");
          break;
        case Driver::OMPRT_IOMP5:
          CmdArgs.push_back("-liomp5");
          break;
        case Driver::OMPRT_Unknown:
          // Already diagnosed.
          break;
        }
      }

      AddRunTimeLibs(ToolChain, D, CmdArgs, Args);

      if (WantPthread && !isAndroid)
        CmdArgs.push_back("-lpthread");

      if (Args.hasArg(options::OPT_fsplit_stack))
        CmdArgs.push_back("--wrap=pthread_create");

      CmdArgs.push_back("-lc");

      // Add IAMCU specific libs, if needed.
      if (IsIAMCU)
        CmdArgs.push_back("-lgloss");

      if (Args.hasArg(options::OPT_static))
        CmdArgs.push_back("--end-group");
      else
        AddRunTimeLibs(ToolChain, D, CmdArgs, Args);

      // Add IAMCU specific libs (outside the group), if needed.
      if (IsIAMCU) {
        CmdArgs.push_back("--as-needed");
        CmdArgs.push_back("-lsoftfp");
        CmdArgs.push_back("--no-as-needed");
      }
    }

    if (!Args.hasArg(options::OPT_nostartfiles) && !IsIAMCU) {
      const char *crtend;
      if (Args.hasArg(options::OPT_shared))
        crtend = isAndroid ? "crtend_so.o" : "crtendS.o";
      else if (IsPIE)
        crtend = isAndroid ? "crtend_android.o" : "crtendS.o";
      else
        crtend = isAndroid ? "crtend_android.o" : "crtend.o";

      if (HasCRTBeginEndFiles)
        CmdArgs.push_back(Args.MakeArgString(ToolChain.GetFilePath(crtend)));
      if (!isAndroid)
        CmdArgs.push_back(Args.MakeArgString(ToolChain.GetFilePath("crtn.o")));
    }
  }

  C.addCommand(llvm::make_unique<Command>(JA, *this, Exec, CmdArgs, Inputs));
}

// NaCl ARM assembly (inline or standalone) can be written with a set of macros
// for the various SFI requirements like register masking. The assembly tool
// inserts the file containing the macros as an input into all the assembly
// jobs.
void nacltools::AssemblerARM::ConstructJob(Compilation &C, const JobAction &JA,
                                           const InputInfo &Output,
                                           const InputInfoList &Inputs,
                                           const ArgList &Args,
                                           const char *LinkingOutput) const {
  const toolchains::NaClToolChain &ToolChain =
      static_cast<const toolchains::NaClToolChain &>(getToolChain());
  InputInfo NaClMacros(types::TY_PP_Asm, ToolChain.GetNaClArmMacrosPath(),
                       "nacl-arm-macros.s");
  InputInfoList NewInputs;
  NewInputs.push_back(NaClMacros);
  NewInputs.append(Inputs.begin(), Inputs.end());
  gnutools::Assembler::ConstructJob(C, JA, Output, NewInputs, Args,
                                    LinkingOutput);
}

// This is quite similar to gnutools::Linker::ConstructJob with changes that
// we use static by default, do not yet support sanitizers or LTO, and a few
// others. Eventually we can support more of that and hopefully migrate back
// to gnutools::Linker.
void nacltools::Linker::ConstructJob(Compilation &C, const JobAction &JA,
                                     const InputInfo &Output,
                                     const InputInfoList &Inputs,
                                     const ArgList &Args,
                                     const char *LinkingOutput) const {

  const toolchains::NaClToolChain &ToolChain =
      static_cast<const toolchains::NaClToolChain &>(getToolChain());
  const Driver &D = ToolChain.getDriver();
  const llvm::Triple::ArchType Arch = ToolChain.getArch();
  const bool IsStatic =
      !Args.hasArg(options::OPT_dynamic) && !Args.hasArg(options::OPT_shared);

  ArgStringList CmdArgs;

  // Silence warning for "clang -g foo.o -o foo"
  Args.ClaimAllArgs(options::OPT_g_Group);
  // and "clang -emit-llvm foo.o -o foo"
  Args.ClaimAllArgs(options::OPT_emit_llvm);
  // and for "clang -w foo.o -o foo". Other warning options are already
  // handled somewhere else.
  Args.ClaimAllArgs(options::OPT_w);

  if (!D.SysRoot.empty())
    CmdArgs.push_back(Args.MakeArgString("--sysroot=" + D.SysRoot));

  if (Args.hasArg(options::OPT_rdynamic))
    CmdArgs.push_back("-export-dynamic");

  if (Args.hasArg(options::OPT_s))
    CmdArgs.push_back("-s");

  // NaClToolChain doesn't have ExtraOpts like Linux; the only relevant flag
  // from there is --build-id, which we do want.
  CmdArgs.push_back("--build-id");

  if (!IsStatic)
    CmdArgs.push_back("--eh-frame-hdr");

  CmdArgs.push_back("-m");
  if (Arch == llvm::Triple::x86)
    CmdArgs.push_back("elf_i386_nacl");
  else if (Arch == llvm::Triple::arm)
    CmdArgs.push_back("armelf_nacl");
  else if (Arch == llvm::Triple::x86_64)
    CmdArgs.push_back("elf_x86_64_nacl");
  else if (Arch == llvm::Triple::mipsel)
    CmdArgs.push_back("mipselelf_nacl");
  else
    D.Diag(diag::err_target_unsupported_arch) << ToolChain.getArchName()
                                              << "Native Client";

  if (IsStatic)
    CmdArgs.push_back("-static");
  else if (Args.hasArg(options::OPT_shared))
    CmdArgs.push_back("-shared");

  CmdArgs.push_back("-o");
  CmdArgs.push_back(Output.getFilename());
  if (!Args.hasArg(options::OPT_nostdlib, options::OPT_nostartfiles)) {
    if (!Args.hasArg(options::OPT_shared))
      CmdArgs.push_back(Args.MakeArgString(ToolChain.GetFilePath("crt1.o")));
    CmdArgs.push_back(Args.MakeArgString(ToolChain.GetFilePath("crti.o")));

    const char *crtbegin;
    if (IsStatic)
      crtbegin = "crtbeginT.o";
    else if (Args.hasArg(options::OPT_shared))
      crtbegin = "crtbeginS.o";
    else
      crtbegin = "crtbegin.o";
    CmdArgs.push_back(Args.MakeArgString(ToolChain.GetFilePath(crtbegin)));
  }

  Args.AddAllArgs(CmdArgs, options::OPT_L);
  Args.AddAllArgs(CmdArgs, options::OPT_u);

  ToolChain.AddFilePathLibArgs(Args, CmdArgs);

  if (Args.hasArg(options::OPT_Z_Xlinker__no_demangle))
    CmdArgs.push_back("--no-demangle");

  AddLinkerInputs(ToolChain, Inputs, Args, CmdArgs);

  if (D.CCCIsCXX() &&
      !Args.hasArg(options::OPT_nostdlib, options::OPT_nodefaultlibs)) {
    bool OnlyLibstdcxxStatic =
        Args.hasArg(options::OPT_static_libstdcxx) && !IsStatic;
    if (OnlyLibstdcxxStatic)
      CmdArgs.push_back("-Bstatic");
    ToolChain.AddCXXStdlibLibArgs(Args, CmdArgs);
    if (OnlyLibstdcxxStatic)
      CmdArgs.push_back("-Bdynamic");
    CmdArgs.push_back("-lm");
  }

  if (!Args.hasArg(options::OPT_nostdlib)) {
    if (!Args.hasArg(options::OPT_nodefaultlibs)) {
      // Always use groups, since it has no effect on dynamic libraries.
      CmdArgs.push_back("--start-group");
      CmdArgs.push_back("-lc");
      // NaCl's libc++ currently requires libpthread, so just always include it
      // in the group for C++.
      if (Args.hasArg(options::OPT_pthread) ||
          Args.hasArg(options::OPT_pthreads) || D.CCCIsCXX()) {
        // Gold, used by Mips, handles nested groups differently than ld, and
        // without '-lnacl' it prefers symbols from libpthread.a over libnacl.a,
        // which is not a desired behaviour here.
        // See https://sourceware.org/ml/binutils/2015-03/msg00034.html
        if (getToolChain().getArch() == llvm::Triple::mipsel)
          CmdArgs.push_back("-lnacl");

        CmdArgs.push_back("-lpthread");
      }

      CmdArgs.push_back("-lgcc");
      CmdArgs.push_back("--as-needed");
      if (IsStatic)
        CmdArgs.push_back("-lgcc_eh");
      else
        CmdArgs.push_back("-lgcc_s");
      CmdArgs.push_back("--no-as-needed");

      // Mips needs to create and use pnacl_legacy library that contains
      // definitions from bitcode/pnaclmm.c and definitions for
      // __nacl_tp_tls_offset() and __nacl_tp_tdb_offset().
      if (getToolChain().getArch() == llvm::Triple::mipsel)
        CmdArgs.push_back("-lpnacl_legacy");

      CmdArgs.push_back("--end-group");
    }

    if (!Args.hasArg(options::OPT_nostartfiles)) {
      const char *crtend;
      if (Args.hasArg(options::OPT_shared))
        crtend = "crtendS.o";
      else
        crtend = "crtend.o";

      CmdArgs.push_back(Args.MakeArgString(ToolChain.GetFilePath(crtend)));
      CmdArgs.push_back(Args.MakeArgString(ToolChain.GetFilePath("crtn.o")));
    }
  }

  const char *Exec = Args.MakeArgString(ToolChain.GetLinkerPath());
  C.addCommand(llvm::make_unique<Command>(JA, *this, Exec, CmdArgs, Inputs));
}

void minix::Assembler::ConstructJob(Compilation &C, const JobAction &JA,
                                    const InputInfo &Output,
                                    const InputInfoList &Inputs,
                                    const ArgList &Args,
                                    const char *LinkingOutput) const {
  claimNoWarnArgs(Args);
  ArgStringList CmdArgs;

  Args.AddAllArgValues(CmdArgs, options::OPT_Wa_COMMA, options::OPT_Xassembler);

  CmdArgs.push_back("-o");
  CmdArgs.push_back(Output.getFilename());

  for (const auto &II : Inputs)
    CmdArgs.push_back(II.getFilename());

  const char *Exec = Args.MakeArgString(getToolChain().GetProgramPath("as"));
  C.addCommand(llvm::make_unique<Command>(JA, *this, Exec, CmdArgs, Inputs));
}

void minix::Linker::ConstructJob(Compilation &C, const JobAction &JA,
                                 const InputInfo &Output,
                                 const InputInfoList &Inputs,
                                 const ArgList &Args,
                                 const char *LinkingOutput) const {
  const Driver &D = getToolChain().getDriver();
  ArgStringList CmdArgs;

  if (Output.isFilename()) {
    CmdArgs.push_back("-o");
    CmdArgs.push_back(Output.getFilename());
  } else {
    assert(Output.isNothing() && "Invalid output.");
  }

  if (!Args.hasArg(options::OPT_nostdlib, options::OPT_nostartfiles)) {
    CmdArgs.push_back(Args.MakeArgString(getToolChain().GetFilePath("crt1.o")));
    CmdArgs.push_back(Args.MakeArgString(getToolChain().GetFilePath("crti.o")));
    CmdArgs.push_back(
        Args.MakeArgString(getToolChain().GetFilePath("crtbegin.o")));
    CmdArgs.push_back(Args.MakeArgString(getToolChain().GetFilePath("crtn.o")));
  }

  Args.AddAllArgs(CmdArgs,
                  {options::OPT_L, options::OPT_T_Group, options::OPT_e});

  AddLinkerInputs(getToolChain(), Inputs, Args, CmdArgs);

  getToolChain().addProfileRTLibs(Args, CmdArgs);

  if (!Args.hasArg(options::OPT_nostdlib, options::OPT_nodefaultlibs)) {
    if (D.CCCIsCXX()) {
      getToolChain().AddCXXStdlibLibArgs(Args, CmdArgs);
      CmdArgs.push_back("-lm");
    }
  }

  if (!Args.hasArg(options::OPT_nostdlib, options::OPT_nostartfiles)) {
    if (Args.hasArg(options::OPT_pthread))
      CmdArgs.push_back("-lpthread");
    CmdArgs.push_back("-lc");
    CmdArgs.push_back("-lCompilerRT-Generic");
    CmdArgs.push_back("-L/usr/pkg/compiler-rt/lib");
    CmdArgs.push_back(
        Args.MakeArgString(getToolChain().GetFilePath("crtend.o")));
  }

  const char *Exec = Args.MakeArgString(getToolChain().GetLinkerPath());
  C.addCommand(llvm::make_unique<Command>(JA, *this, Exec, CmdArgs, Inputs));
}

/// DragonFly Tools

// For now, DragonFly Assemble does just about the same as for
// FreeBSD, but this may change soon.
void dragonfly::Assembler::ConstructJob(Compilation &C, const JobAction &JA,
                                        const InputInfo &Output,
                                        const InputInfoList &Inputs,
                                        const ArgList &Args,
                                        const char *LinkingOutput) const {
  claimNoWarnArgs(Args);
  ArgStringList CmdArgs;

  // When building 32-bit code on DragonFly/pc64, we have to explicitly
  // instruct as in the base system to assemble 32-bit code.
  if (getToolChain().getArch() == llvm::Triple::x86)
    CmdArgs.push_back("--32");

  Args.AddAllArgValues(CmdArgs, options::OPT_Wa_COMMA, options::OPT_Xassembler);

  CmdArgs.push_back("-o");
  CmdArgs.push_back(Output.getFilename());

  for (const auto &II : Inputs)
    CmdArgs.push_back(II.getFilename());

  const char *Exec = Args.MakeArgString(getToolChain().GetProgramPath("as"));
  C.addCommand(llvm::make_unique<Command>(JA, *this, Exec, CmdArgs, Inputs));
}

void dragonfly::Linker::ConstructJob(Compilation &C, const JobAction &JA,
                                     const InputInfo &Output,
                                     const InputInfoList &Inputs,
                                     const ArgList &Args,
                                     const char *LinkingOutput) const {
  const Driver &D = getToolChain().getDriver();
  ArgStringList CmdArgs;

  if (!D.SysRoot.empty())
    CmdArgs.push_back(Args.MakeArgString("--sysroot=" + D.SysRoot));

  CmdArgs.push_back("--eh-frame-hdr");
  if (Args.hasArg(options::OPT_static)) {
    CmdArgs.push_back("-Bstatic");
  } else {
    if (Args.hasArg(options::OPT_rdynamic))
      CmdArgs.push_back("-export-dynamic");
    if (Args.hasArg(options::OPT_shared))
      CmdArgs.push_back("-Bshareable");
    else {
      CmdArgs.push_back("-dynamic-linker");
      CmdArgs.push_back("/usr/libexec/ld-elf.so.2");
    }
    CmdArgs.push_back("--hash-style=gnu");
    CmdArgs.push_back("--enable-new-dtags");
  }

  // When building 32-bit code on DragonFly/pc64, we have to explicitly
  // instruct ld in the base system to link 32-bit code.
  if (getToolChain().getArch() == llvm::Triple::x86) {
    CmdArgs.push_back("-m");
    CmdArgs.push_back("elf_i386");
  }

  if (Output.isFilename()) {
    CmdArgs.push_back("-o");
    CmdArgs.push_back(Output.getFilename());
  } else {
    assert(Output.isNothing() && "Invalid output.");
  }

  if (!Args.hasArg(options::OPT_nostdlib, options::OPT_nostartfiles)) {
    if (!Args.hasArg(options::OPT_shared)) {
      if (Args.hasArg(options::OPT_pg))
        CmdArgs.push_back(
            Args.MakeArgString(getToolChain().GetFilePath("gcrt1.o")));
      else {
        if (Args.hasArg(options::OPT_pie))
          CmdArgs.push_back(
              Args.MakeArgString(getToolChain().GetFilePath("Scrt1.o")));
        else
          CmdArgs.push_back(
              Args.MakeArgString(getToolChain().GetFilePath("crt1.o")));
      }
    }
    CmdArgs.push_back(Args.MakeArgString(getToolChain().GetFilePath("crti.o")));
    if (Args.hasArg(options::OPT_shared) || Args.hasArg(options::OPT_pie))
      CmdArgs.push_back(
          Args.MakeArgString(getToolChain().GetFilePath("crtbeginS.o")));
    else
      CmdArgs.push_back(
          Args.MakeArgString(getToolChain().GetFilePath("crtbegin.o")));
  }

  Args.AddAllArgs(CmdArgs,
                  {options::OPT_L, options::OPT_T_Group, options::OPT_e});

  AddLinkerInputs(getToolChain(), Inputs, Args, CmdArgs);

  if (!Args.hasArg(options::OPT_nostdlib, options::OPT_nodefaultlibs)) {
    CmdArgs.push_back("-L/usr/lib/gcc50");

    if (!Args.hasArg(options::OPT_static)) {
      CmdArgs.push_back("-rpath");
      CmdArgs.push_back("/usr/lib/gcc50");
    }

    if (D.CCCIsCXX()) {
      getToolChain().AddCXXStdlibLibArgs(Args, CmdArgs);
      CmdArgs.push_back("-lm");
    }

    if (Args.hasArg(options::OPT_pthread))
      CmdArgs.push_back("-lpthread");

    if (!Args.hasArg(options::OPT_nolibc)) {
      CmdArgs.push_back("-lc");
    }

    if (Args.hasArg(options::OPT_static) ||
        Args.hasArg(options::OPT_static_libgcc)) {
        CmdArgs.push_back("-lgcc");
        CmdArgs.push_back("-lgcc_eh");
    } else {
      if (Args.hasArg(options::OPT_shared_libgcc)) {
          CmdArgs.push_back("-lgcc_pic");
          if (!Args.hasArg(options::OPT_shared))
            CmdArgs.push_back("-lgcc");
      } else {
          CmdArgs.push_back("-lgcc");
          CmdArgs.push_back("--as-needed");
          CmdArgs.push_back("-lgcc_pic");
          CmdArgs.push_back("--no-as-needed");
      }
    }
  }

  if (!Args.hasArg(options::OPT_nostdlib, options::OPT_nostartfiles)) {
    if (Args.hasArg(options::OPT_shared) || Args.hasArg(options::OPT_pie))
      CmdArgs.push_back(
          Args.MakeArgString(getToolChain().GetFilePath("crtendS.o")));
    else
      CmdArgs.push_back(
          Args.MakeArgString(getToolChain().GetFilePath("crtend.o")));
    CmdArgs.push_back(Args.MakeArgString(getToolChain().GetFilePath("crtn.o")));
  }

  getToolChain().addProfileRTLibs(Args, CmdArgs);

  const char *Exec = Args.MakeArgString(getToolChain().GetLinkerPath());
  C.addCommand(llvm::make_unique<Command>(JA, *this, Exec, CmdArgs, Inputs));
}

// Try to find Exe from a Visual Studio distribution.  This first tries to find
// an installed copy of Visual Studio and, failing that, looks in the PATH,
// making sure that whatever executable that's found is not a same-named exe
// from clang itself to prevent clang from falling back to itself.
static std::string FindVisualStudioExecutable(const ToolChain &TC,
                                              const char *Exe,
                                              const char *ClangProgramPath) {
  const auto &MSVC = static_cast<const toolchains::MSVCToolChain &>(TC);
  std::string visualStudioBinDir;
  if (MSVC.getVisualStudioBinariesFolder(ClangProgramPath,
                                         visualStudioBinDir)) {
    SmallString<128> FilePath(visualStudioBinDir);
    llvm::sys::path::append(FilePath, Exe);
    if (llvm::sys::fs::can_execute(FilePath.c_str()))
      return FilePath.str();
  }

  return Exe;
}

void visualstudio::Linker::ConstructJob(Compilation &C, const JobAction &JA,
                                        const InputInfo &Output,
                                        const InputInfoList &Inputs,
                                        const ArgList &Args,
                                        const char *LinkingOutput) const {
  ArgStringList CmdArgs;
  const ToolChain &TC = getToolChain();

  assert((Output.isFilename() || Output.isNothing()) && "invalid output");
  if (Output.isFilename())
    CmdArgs.push_back(
        Args.MakeArgString(std::string("-out:") + Output.getFilename()));

  if (!Args.hasArg(options::OPT_nostdlib, options::OPT_nostartfiles) &&
      !C.getDriver().IsCLMode())
    CmdArgs.push_back("-defaultlib:libcmt");

  if (!llvm::sys::Process::GetEnv("LIB")) {
    // If the VC environment hasn't been configured (perhaps because the user
    // did not run vcvarsall), try to build a consistent link environment.  If
    // the environment variable is set however, assume the user knows what
    // they're doing.
    std::string VisualStudioDir;
    const auto &MSVC = static_cast<const toolchains::MSVCToolChain &>(TC);
    if (MSVC.getVisualStudioInstallDir(VisualStudioDir)) {
      SmallString<128> LibDir(VisualStudioDir);
      llvm::sys::path::append(LibDir, "VC", "lib");
      switch (MSVC.getArch()) {
      case llvm::Triple::x86:
        // x86 just puts the libraries directly in lib
        break;
      case llvm::Triple::x86_64:
        llvm::sys::path::append(LibDir, "amd64");
        break;
      case llvm::Triple::arm:
        llvm::sys::path::append(LibDir, "arm");
        break;
      default:
        break;
      }
      CmdArgs.push_back(
          Args.MakeArgString(std::string("-libpath:") + LibDir.c_str()));

      if (MSVC.useUniversalCRT(VisualStudioDir)) {
        std::string UniversalCRTLibPath;
        if (MSVC.getUniversalCRTLibraryPath(UniversalCRTLibPath))
          CmdArgs.push_back(Args.MakeArgString(std::string("-libpath:") +
                                               UniversalCRTLibPath.c_str()));
      }
    }

    std::string WindowsSdkLibPath;
    if (MSVC.getWindowsSDKLibraryPath(WindowsSdkLibPath))
      CmdArgs.push_back(Args.MakeArgString(std::string("-libpath:") +
                                           WindowsSdkLibPath.c_str()));
  }

  if (!C.getDriver().IsCLMode() && Args.hasArg(options::OPT_L))
    for (const auto &LibPath : Args.getAllArgValues(options::OPT_L))
      CmdArgs.push_back(Args.MakeArgString("-libpath:" + LibPath));

  CmdArgs.push_back("-nologo");

  if (Args.hasArg(options::OPT_g_Group, options::OPT__SLASH_Z7,
                  options::OPT__SLASH_Zd))
    CmdArgs.push_back("-debug");

  bool DLL = Args.hasArg(options::OPT__SLASH_LD, options::OPT__SLASH_LDd,
                         options::OPT_shared);
  if (DLL) {
    CmdArgs.push_back(Args.MakeArgString("-dll"));

    SmallString<128> ImplibName(Output.getFilename());
    llvm::sys::path::replace_extension(ImplibName, "lib");
    CmdArgs.push_back(Args.MakeArgString(std::string("-implib:") + ImplibName));
  }

  if (TC.getSanitizerArgs().needsAsanRt()) {
    CmdArgs.push_back(Args.MakeArgString("-debug"));
    CmdArgs.push_back(Args.MakeArgString("-incremental:no"));
    if (Args.hasArg(options::OPT__SLASH_MD, options::OPT__SLASH_MDd)) {
      for (const auto &Lib : {"asan_dynamic", "asan_dynamic_runtime_thunk"})
        CmdArgs.push_back(TC.getCompilerRTArgString(Args, Lib));
      // Make sure the dynamic runtime thunk is not optimized out at link time
      // to ensure proper SEH handling.
      CmdArgs.push_back(Args.MakeArgString("-include:___asan_seh_interceptor"));
    } else if (DLL) {
      CmdArgs.push_back(TC.getCompilerRTArgString(Args, "asan_dll_thunk"));
    } else {
      for (const auto &Lib : {"asan", "asan_cxx"})
        CmdArgs.push_back(TC.getCompilerRTArgString(Args, Lib));
    }
  }

  Args.AddAllArgValues(CmdArgs, options::OPT__SLASH_link);

  if (Args.hasFlag(options::OPT_fopenmp, options::OPT_fopenmp_EQ,
                   options::OPT_fno_openmp, false)) {
    CmdArgs.push_back("-nodefaultlib:vcomp.lib");
    CmdArgs.push_back("-nodefaultlib:vcompd.lib");
    CmdArgs.push_back(Args.MakeArgString(std::string("-libpath:") +
                                         TC.getDriver().Dir + "/../lib"));
    switch (TC.getDriver().getOpenMPRuntime(Args)) {
    case Driver::OMPRT_OMP:
      CmdArgs.push_back("-defaultlib:libomp.lib");
      break;
    case Driver::OMPRT_IOMP5:
      CmdArgs.push_back("-defaultlib:libiomp5md.lib");
      break;
    case Driver::OMPRT_GOMP:
      break;
    case Driver::OMPRT_Unknown:
      // Already diagnosed.
      break;
    }
  }

  // Add compiler-rt lib in case if it was explicitly
  // specified as an argument for --rtlib option.
  if (!Args.hasArg(options::OPT_nostdlib)) {
    AddRunTimeLibs(TC, TC.getDriver(), CmdArgs, Args);
  }

  // Add filenames, libraries, and other linker inputs.
  for (const auto &Input : Inputs) {
    if (Input.isFilename()) {
      CmdArgs.push_back(Input.getFilename());
      continue;
    }

    const Arg &A = Input.getInputArg();

    // Render -l options differently for the MSVC linker.
    if (A.getOption().matches(options::OPT_l)) {
      StringRef Lib = A.getValue();
      const char *LinkLibArg;
      if (Lib.endswith(".lib"))
        LinkLibArg = Args.MakeArgString(Lib);
      else
        LinkLibArg = Args.MakeArgString(Lib + ".lib");
      CmdArgs.push_back(LinkLibArg);
      continue;
    }

    // Otherwise, this is some other kind of linker input option like -Wl, -z,
    // or -L. Render it, even if MSVC doesn't understand it.
    A.renderAsInput(Args, CmdArgs);
  }

  TC.addProfileRTLibs(Args, CmdArgs);

  // We need to special case some linker paths.  In the case of lld, we need to
  // translate 'lld' into 'lld-link', and in the case of the regular msvc
  // linker, we need to use a special search algorithm.
  llvm::SmallString<128> linkPath;
  StringRef Linker = Args.getLastArgValue(options::OPT_fuse_ld_EQ, "link");
  if (Linker.equals_lower("lld"))
    Linker = "lld-link";

  if (Linker.equals_lower("link")) {
    // If we're using the MSVC linker, it's not sufficient to just use link
    // from the program PATH, because other environments like GnuWin32 install
    // their own link.exe which may come first.
    linkPath = FindVisualStudioExecutable(TC, "link.exe",
                                          C.getDriver().getClangProgramPath());
  } else {
    linkPath = Linker;
    llvm::sys::path::replace_extension(linkPath, "exe");
    linkPath = TC.GetProgramPath(linkPath.c_str());
  }

  const char *Exec = Args.MakeArgString(linkPath);
  C.addCommand(llvm::make_unique<Command>(JA, *this, Exec, CmdArgs, Inputs));
}

void visualstudio::Compiler::ConstructJob(Compilation &C, const JobAction &JA,
                                          const InputInfo &Output,
                                          const InputInfoList &Inputs,
                                          const ArgList &Args,
                                          const char *LinkingOutput) const {
  C.addCommand(GetCommand(C, JA, Output, Inputs, Args, LinkingOutput));
}

std::unique_ptr<Command> visualstudio::Compiler::GetCommand(
    Compilation &C, const JobAction &JA, const InputInfo &Output,
    const InputInfoList &Inputs, const ArgList &Args,
    const char *LinkingOutput) const {
  ArgStringList CmdArgs;
  CmdArgs.push_back("/nologo");
  CmdArgs.push_back("/c");  // Compile only.
  CmdArgs.push_back("/W0"); // No warnings.

  // The goal is to be able to invoke this tool correctly based on
  // any flag accepted by clang-cl.

  // These are spelled the same way in clang and cl.exe,.
  Args.AddAllArgs(CmdArgs, {options::OPT_D, options::OPT_U, options::OPT_I});

  // Optimization level.
  if (Arg *A = Args.getLastArg(options::OPT_fbuiltin, options::OPT_fno_builtin))
    CmdArgs.push_back(A->getOption().getID() == options::OPT_fbuiltin ? "/Oi"
                                                                      : "/Oi-");
  if (Arg *A = Args.getLastArg(options::OPT_O, options::OPT_O0)) {
    if (A->getOption().getID() == options::OPT_O0) {
      CmdArgs.push_back("/Od");
    } else {
      CmdArgs.push_back("/Og");

      StringRef OptLevel = A->getValue();
      if (OptLevel == "s" || OptLevel == "z")
        CmdArgs.push_back("/Os");
      else
        CmdArgs.push_back("/Ot");

      CmdArgs.push_back("/Ob2");
    }
  }
  if (Arg *A = Args.getLastArg(options::OPT_fomit_frame_pointer,
                               options::OPT_fno_omit_frame_pointer))
    CmdArgs.push_back(A->getOption().getID() == options::OPT_fomit_frame_pointer
                          ? "/Oy"
                          : "/Oy-");
  if (!Args.hasArg(options::OPT_fwritable_strings))
    CmdArgs.push_back("/GF");

  // Flags for which clang-cl has an alias.
  // FIXME: How can we ensure this stays in sync with relevant clang-cl options?

  if (Args.hasFlag(options::OPT__SLASH_GR_, options::OPT__SLASH_GR,
                   /*default=*/false))
    CmdArgs.push_back("/GR-");

  if (Args.hasFlag(options::OPT__SLASH_GS_, options::OPT__SLASH_GS,
                   /*default=*/false))
    CmdArgs.push_back("/GS-");

  if (Arg *A = Args.getLastArg(options::OPT_ffunction_sections,
                               options::OPT_fno_function_sections))
    CmdArgs.push_back(A->getOption().getID() == options::OPT_ffunction_sections
                          ? "/Gy"
                          : "/Gy-");
  if (Arg *A = Args.getLastArg(options::OPT_fdata_sections,
                               options::OPT_fno_data_sections))
    CmdArgs.push_back(
        A->getOption().getID() == options::OPT_fdata_sections ? "/Gw" : "/Gw-");
  if (Args.hasArg(options::OPT_fsyntax_only))
    CmdArgs.push_back("/Zs");
  if (Args.hasArg(options::OPT_g_Flag, options::OPT_gline_tables_only,
                  options::OPT__SLASH_Z7))
    CmdArgs.push_back("/Z7");

  std::vector<std::string> Includes =
      Args.getAllArgValues(options::OPT_include);
  for (const auto &Include : Includes)
    CmdArgs.push_back(Args.MakeArgString(std::string("/FI") + Include));

  // Flags that can simply be passed through.
  Args.AddAllArgs(CmdArgs, options::OPT__SLASH_LD);
  Args.AddAllArgs(CmdArgs, options::OPT__SLASH_LDd);
  Args.AddAllArgs(CmdArgs, options::OPT__SLASH_GX);
  Args.AddAllArgs(CmdArgs, options::OPT__SLASH_GX_);
  Args.AddAllArgs(CmdArgs, options::OPT__SLASH_EH);
  Args.AddAllArgs(CmdArgs, options::OPT__SLASH_Zl);

  // The order of these flags is relevant, so pick the last one.
  if (Arg *A = Args.getLastArg(options::OPT__SLASH_MD, options::OPT__SLASH_MDd,
                               options::OPT__SLASH_MT, options::OPT__SLASH_MTd))
    A->render(Args, CmdArgs);

  // Pass through all unknown arguments so that the fallback command can see
  // them too.
  Args.AddAllArgs(CmdArgs, options::OPT_UNKNOWN);

  // Input filename.
  assert(Inputs.size() == 1);
  const InputInfo &II = Inputs[0];
  assert(II.getType() == types::TY_C || II.getType() == types::TY_CXX);
  CmdArgs.push_back(II.getType() == types::TY_C ? "/Tc" : "/Tp");
  if (II.isFilename())
    CmdArgs.push_back(II.getFilename());
  else
    II.getInputArg().renderAsInput(Args, CmdArgs);

  // Output filename.
  assert(Output.getType() == types::TY_Object);
  const char *Fo =
      Args.MakeArgString(std::string("/Fo") + Output.getFilename());
  CmdArgs.push_back(Fo);

  const Driver &D = getToolChain().getDriver();
  std::string Exec = FindVisualStudioExecutable(getToolChain(), "cl.exe",
                                                D.getClangProgramPath());
  return llvm::make_unique<Command>(JA, *this, Args.MakeArgString(Exec),
                                    CmdArgs, Inputs);
}

/// MinGW Tools
void MinGW::Assembler::ConstructJob(Compilation &C, const JobAction &JA,
                                    const InputInfo &Output,
                                    const InputInfoList &Inputs,
                                    const ArgList &Args,
                                    const char *LinkingOutput) const {
  claimNoWarnArgs(Args);
  ArgStringList CmdArgs;

  if (getToolChain().getArch() == llvm::Triple::x86) {
    CmdArgs.push_back("--32");
  } else if (getToolChain().getArch() == llvm::Triple::x86_64) {
    CmdArgs.push_back("--64");
  }

  Args.AddAllArgValues(CmdArgs, options::OPT_Wa_COMMA, options::OPT_Xassembler);

  CmdArgs.push_back("-o");
  CmdArgs.push_back(Output.getFilename());

  for (const auto &II : Inputs)
    CmdArgs.push_back(II.getFilename());

  const char *Exec = Args.MakeArgString(getToolChain().GetProgramPath("as"));
  C.addCommand(llvm::make_unique<Command>(JA, *this, Exec, CmdArgs, Inputs));

  if (Args.hasArg(options::OPT_gsplit_dwarf))
    SplitDebugInfo(getToolChain(), C, *this, JA, Args, Output,
                   SplitDebugName(Args, Inputs[0]));
}

void MinGW::Linker::AddLibGCC(const ArgList &Args,
                              ArgStringList &CmdArgs) const {
  if (Args.hasArg(options::OPT_mthreads))
    CmdArgs.push_back("-lmingwthrd");
  CmdArgs.push_back("-lmingw32");

  // Make use of compiler-rt if --rtlib option is used
  ToolChain::RuntimeLibType RLT = getToolChain().GetRuntimeLibType(Args);
  if (RLT == ToolChain::RLT_Libgcc) {
    bool Static = Args.hasArg(options::OPT_static_libgcc) ||
                  Args.hasArg(options::OPT_static);
    bool Shared = Args.hasArg(options::OPT_shared);
    bool CXX = getToolChain().getDriver().CCCIsCXX();

    if (Static || (!CXX && !Shared)) {
      CmdArgs.push_back("-lgcc");
      CmdArgs.push_back("-lgcc_eh");
    } else {
      CmdArgs.push_back("-lgcc_s");
      CmdArgs.push_back("-lgcc");
    }
  } else {
    AddRunTimeLibs(getToolChain(), getToolChain().getDriver(), CmdArgs, Args);
  }

  CmdArgs.push_back("-lmoldname");
  CmdArgs.push_back("-lmingwex");
  CmdArgs.push_back("-lmsvcrt");
}

void MinGW::Linker::ConstructJob(Compilation &C, const JobAction &JA,
                                 const InputInfo &Output,
                                 const InputInfoList &Inputs,
                                 const ArgList &Args,
                                 const char *LinkingOutput) const {
  const ToolChain &TC = getToolChain();
  const Driver &D = TC.getDriver();
  // const SanitizerArgs &Sanitize = TC.getSanitizerArgs();

  ArgStringList CmdArgs;

  // Silence warning for "clang -g foo.o -o foo"
  Args.ClaimAllArgs(options::OPT_g_Group);
  // and "clang -emit-llvm foo.o -o foo"
  Args.ClaimAllArgs(options::OPT_emit_llvm);
  // and for "clang -w foo.o -o foo". Other warning options are already
  // handled somewhere else.
  Args.ClaimAllArgs(options::OPT_w);

  StringRef LinkerName = Args.getLastArgValue(options::OPT_fuse_ld_EQ, "ld");
  if (LinkerName.equals_lower("lld")) {
    CmdArgs.push_back("-flavor");
    CmdArgs.push_back("gnu");
  } else if (!LinkerName.equals_lower("ld")) {
    D.Diag(diag::err_drv_unsupported_linker) << LinkerName;
  }

  if (!D.SysRoot.empty())
    CmdArgs.push_back(Args.MakeArgString("--sysroot=" + D.SysRoot));

  if (Args.hasArg(options::OPT_s))
    CmdArgs.push_back("-s");

  CmdArgs.push_back("-m");
  if (TC.getArch() == llvm::Triple::x86)
    CmdArgs.push_back("i386pe");
  if (TC.getArch() == llvm::Triple::x86_64)
    CmdArgs.push_back("i386pep");
  if (TC.getArch() == llvm::Triple::arm)
    CmdArgs.push_back("thumb2pe");

  if (Args.hasArg(options::OPT_mwindows)) {
    CmdArgs.push_back("--subsystem");
    CmdArgs.push_back("windows");
  } else if (Args.hasArg(options::OPT_mconsole)) {
    CmdArgs.push_back("--subsystem");
    CmdArgs.push_back("console");
  }

  if (Args.hasArg(options::OPT_static))
    CmdArgs.push_back("-Bstatic");
  else {
    if (Args.hasArg(options::OPT_mdll))
      CmdArgs.push_back("--dll");
    else if (Args.hasArg(options::OPT_shared))
      CmdArgs.push_back("--shared");
    CmdArgs.push_back("-Bdynamic");
    if (Args.hasArg(options::OPT_mdll) || Args.hasArg(options::OPT_shared)) {
      CmdArgs.push_back("-e");
      if (TC.getArch() == llvm::Triple::x86)
        CmdArgs.push_back("_DllMainCRTStartup@12");
      else
        CmdArgs.push_back("DllMainCRTStartup");
      CmdArgs.push_back("--enable-auto-image-base");
    }
  }

  CmdArgs.push_back("-o");
  CmdArgs.push_back(Output.getFilename());

  Args.AddAllArgs(CmdArgs, options::OPT_e);
  // FIXME: add -N, -n flags
  Args.AddLastArg(CmdArgs, options::OPT_r);
  Args.AddLastArg(CmdArgs, options::OPT_s);
  Args.AddLastArg(CmdArgs, options::OPT_t);
  Args.AddAllArgs(CmdArgs, options::OPT_u_Group);
  Args.AddLastArg(CmdArgs, options::OPT_Z_Flag);

  if (!Args.hasArg(options::OPT_nostdlib, options::OPT_nostartfiles)) {
    if (Args.hasArg(options::OPT_shared) || Args.hasArg(options::OPT_mdll)) {
      CmdArgs.push_back(Args.MakeArgString(TC.GetFilePath("dllcrt2.o")));
    } else {
      if (Args.hasArg(options::OPT_municode))
        CmdArgs.push_back(Args.MakeArgString(TC.GetFilePath("crt2u.o")));
      else
        CmdArgs.push_back(Args.MakeArgString(TC.GetFilePath("crt2.o")));
    }
    if (Args.hasArg(options::OPT_pg))
      CmdArgs.push_back(Args.MakeArgString(TC.GetFilePath("gcrt2.o")));
    CmdArgs.push_back(Args.MakeArgString(TC.GetFilePath("crtbegin.o")));
  }

  Args.AddAllArgs(CmdArgs, options::OPT_L);
  TC.AddFilePathLibArgs(Args, CmdArgs);
  AddLinkerInputs(TC, Inputs, Args, CmdArgs);

  // TODO: Add ASan stuff here

  // TODO: Add profile stuff here

  if (D.CCCIsCXX() &&
      !Args.hasArg(options::OPT_nostdlib, options::OPT_nodefaultlibs)) {
    bool OnlyLibstdcxxStatic = Args.hasArg(options::OPT_static_libstdcxx) &&
                               !Args.hasArg(options::OPT_static);
    if (OnlyLibstdcxxStatic)
      CmdArgs.push_back("-Bstatic");
    TC.AddCXXStdlibLibArgs(Args, CmdArgs);
    if (OnlyLibstdcxxStatic)
      CmdArgs.push_back("-Bdynamic");
  }

  if (!Args.hasArg(options::OPT_nostdlib)) {
    if (!Args.hasArg(options::OPT_nodefaultlibs)) {
      if (Args.hasArg(options::OPT_static))
        CmdArgs.push_back("--start-group");

      if (Args.hasArg(options::OPT_fstack_protector) ||
          Args.hasArg(options::OPT_fstack_protector_strong) ||
          Args.hasArg(options::OPT_fstack_protector_all)) {
        CmdArgs.push_back("-lssp_nonshared");
        CmdArgs.push_back("-lssp");
      }
      if (Args.hasArg(options::OPT_fopenmp))
        CmdArgs.push_back("-lgomp");

      AddLibGCC(Args, CmdArgs);

      if (Args.hasArg(options::OPT_pg))
        CmdArgs.push_back("-lgmon");

      if (Args.hasArg(options::OPT_pthread))
        CmdArgs.push_back("-lpthread");

      // add system libraries
      if (Args.hasArg(options::OPT_mwindows)) {
        CmdArgs.push_back("-lgdi32");
        CmdArgs.push_back("-lcomdlg32");
      }
      CmdArgs.push_back("-ladvapi32");
      CmdArgs.push_back("-lshell32");
      CmdArgs.push_back("-luser32");
      CmdArgs.push_back("-lkernel32");

      if (Args.hasArg(options::OPT_static))
        CmdArgs.push_back("--end-group");
      else if (!LinkerName.equals_lower("lld"))
        AddLibGCC(Args, CmdArgs);
    }

    if (!Args.hasArg(options::OPT_nostartfiles)) {
      // Add crtfastmath.o if available and fast math is enabled.
      TC.AddFastMathRuntimeIfAvailable(Args, CmdArgs);

      CmdArgs.push_back(Args.MakeArgString(TC.GetFilePath("crtend.o")));
    }
  }
  const char *Exec = Args.MakeArgString(TC.GetProgramPath(LinkerName.data()));
  C.addCommand(llvm::make_unique<Command>(JA, *this, Exec, CmdArgs, Inputs));
}

/// XCore Tools
// We pass assemble and link construction to the xcc tool.

void XCore::Assembler::ConstructJob(Compilation &C, const JobAction &JA,
                                    const InputInfo &Output,
                                    const InputInfoList &Inputs,
                                    const ArgList &Args,
                                    const char *LinkingOutput) const {
  claimNoWarnArgs(Args);
  ArgStringList CmdArgs;

  CmdArgs.push_back("-o");
  CmdArgs.push_back(Output.getFilename());

  CmdArgs.push_back("-c");

  if (Args.hasArg(options::OPT_v))
    CmdArgs.push_back("-v");

  if (Arg *A = Args.getLastArg(options::OPT_g_Group))
    if (!A->getOption().matches(options::OPT_g0))
      CmdArgs.push_back("-g");

  if (Args.hasFlag(options::OPT_fverbose_asm, options::OPT_fno_verbose_asm,
                   false))
    CmdArgs.push_back("-fverbose-asm");

  Args.AddAllArgValues(CmdArgs, options::OPT_Wa_COMMA, options::OPT_Xassembler);

  for (const auto &II : Inputs)
    CmdArgs.push_back(II.getFilename());

  const char *Exec = Args.MakeArgString(getToolChain().GetProgramPath("xcc"));
  C.addCommand(llvm::make_unique<Command>(JA, *this, Exec, CmdArgs, Inputs));
}

void XCore::Linker::ConstructJob(Compilation &C, const JobAction &JA,
                                 const InputInfo &Output,
                                 const InputInfoList &Inputs,
                                 const ArgList &Args,
                                 const char *LinkingOutput) const {
  ArgStringList CmdArgs;

  if (Output.isFilename()) {
    CmdArgs.push_back("-o");
    CmdArgs.push_back(Output.getFilename());
  } else {
    assert(Output.isNothing() && "Invalid output.");
  }

  if (Args.hasArg(options::OPT_v))
    CmdArgs.push_back("-v");

  // Pass -fexceptions through to the linker if it was present.
  if (Args.hasFlag(options::OPT_fexceptions, options::OPT_fno_exceptions,
                   false))
    CmdArgs.push_back("-fexceptions");

  AddLinkerInputs(getToolChain(), Inputs, Args, CmdArgs);

  const char *Exec = Args.MakeArgString(getToolChain().GetProgramPath("xcc"));
  C.addCommand(llvm::make_unique<Command>(JA, *this, Exec, CmdArgs, Inputs));
}

void CrossWindows::Assembler::ConstructJob(Compilation &C, const JobAction &JA,
                                           const InputInfo &Output,
                                           const InputInfoList &Inputs,
                                           const ArgList &Args,
                                           const char *LinkingOutput) const {
  claimNoWarnArgs(Args);
  const auto &TC =
      static_cast<const toolchains::CrossWindowsToolChain &>(getToolChain());
  ArgStringList CmdArgs;
  const char *Exec;

  switch (TC.getArch()) {
  default:
    llvm_unreachable("unsupported architecture");
  case llvm::Triple::arm:
  case llvm::Triple::thumb:
    break;
  case llvm::Triple::x86:
    CmdArgs.push_back("--32");
    break;
  case llvm::Triple::x86_64:
    CmdArgs.push_back("--64");
    break;
  }

  Args.AddAllArgValues(CmdArgs, options::OPT_Wa_COMMA, options::OPT_Xassembler);

  CmdArgs.push_back("-o");
  CmdArgs.push_back(Output.getFilename());

  for (const auto &Input : Inputs)
    CmdArgs.push_back(Input.getFilename());

  const std::string Assembler = TC.GetProgramPath("as");
  Exec = Args.MakeArgString(Assembler);

  C.addCommand(llvm::make_unique<Command>(JA, *this, Exec, CmdArgs, Inputs));
}

void CrossWindows::Linker::ConstructJob(Compilation &C, const JobAction &JA,
                                        const InputInfo &Output,
                                        const InputInfoList &Inputs,
                                        const ArgList &Args,
                                        const char *LinkingOutput) const {
  const auto &TC =
      static_cast<const toolchains::CrossWindowsToolChain &>(getToolChain());
  const llvm::Triple &T = TC.getTriple();
  const Driver &D = TC.getDriver();
  SmallString<128> EntryPoint;
  ArgStringList CmdArgs;
  const char *Exec;

  // Silence warning for "clang -g foo.o -o foo"
  Args.ClaimAllArgs(options::OPT_g_Group);
  // and "clang -emit-llvm foo.o -o foo"
  Args.ClaimAllArgs(options::OPT_emit_llvm);
  // and for "clang -w foo.o -o foo"
  Args.ClaimAllArgs(options::OPT_w);
  // Other warning options are already handled somewhere else.

  if (!D.SysRoot.empty())
    CmdArgs.push_back(Args.MakeArgString("--sysroot=" + D.SysRoot));

  if (Args.hasArg(options::OPT_pie))
    CmdArgs.push_back("-pie");
  if (Args.hasArg(options::OPT_rdynamic))
    CmdArgs.push_back("-export-dynamic");
  if (Args.hasArg(options::OPT_s))
    CmdArgs.push_back("--strip-all");

  CmdArgs.push_back("-m");
  switch (TC.getArch()) {
  default:
    llvm_unreachable("unsupported architecture");
  case llvm::Triple::arm:
  case llvm::Triple::thumb:
    // FIXME: this is incorrect for WinCE
    CmdArgs.push_back("thumb2pe");
    break;
  case llvm::Triple::x86:
    CmdArgs.push_back("i386pe");
    EntryPoint.append("_");
    break;
  case llvm::Triple::x86_64:
    CmdArgs.push_back("i386pep");
    break;
  }

  if (Args.hasArg(options::OPT_shared)) {
    switch (T.getArch()) {
    default:
      llvm_unreachable("unsupported architecture");
    case llvm::Triple::arm:
    case llvm::Triple::thumb:
    case llvm::Triple::x86_64:
      EntryPoint.append("_DllMainCRTStartup");
      break;
    case llvm::Triple::x86:
      EntryPoint.append("_DllMainCRTStartup@12");
      break;
    }

    CmdArgs.push_back("-shared");
    CmdArgs.push_back("-Bdynamic");

    CmdArgs.push_back("--enable-auto-image-base");

    CmdArgs.push_back("--entry");
    CmdArgs.push_back(Args.MakeArgString(EntryPoint));
  } else {
    EntryPoint.append("mainCRTStartup");

    CmdArgs.push_back(Args.hasArg(options::OPT_static) ? "-Bstatic"
                                                       : "-Bdynamic");

    if (!Args.hasArg(options::OPT_nostdlib, options::OPT_nostartfiles)) {
      CmdArgs.push_back("--entry");
      CmdArgs.push_back(Args.MakeArgString(EntryPoint));
    }

    // FIXME: handle subsystem
  }

  // NOTE: deal with multiple definitions on Windows (e.g. COMDAT)
  CmdArgs.push_back("--allow-multiple-definition");

  CmdArgs.push_back("-o");
  CmdArgs.push_back(Output.getFilename());

  if (Args.hasArg(options::OPT_shared) || Args.hasArg(options::OPT_rdynamic)) {
    SmallString<261> ImpLib(Output.getFilename());
    llvm::sys::path::replace_extension(ImpLib, ".lib");

    CmdArgs.push_back("--out-implib");
    CmdArgs.push_back(Args.MakeArgString(ImpLib));
  }

  if (!Args.hasArg(options::OPT_nostdlib, options::OPT_nostartfiles)) {
    const std::string CRTPath(D.SysRoot + "/usr/lib/");
    const char *CRTBegin;

    CRTBegin =
        Args.hasArg(options::OPT_shared) ? "crtbeginS.obj" : "crtbegin.obj";
    CmdArgs.push_back(Args.MakeArgString(CRTPath + CRTBegin));
  }

  Args.AddAllArgs(CmdArgs, options::OPT_L);
  TC.AddFilePathLibArgs(Args, CmdArgs);
  AddLinkerInputs(TC, Inputs, Args, CmdArgs);

  if (D.CCCIsCXX() && !Args.hasArg(options::OPT_nostdlib) &&
      !Args.hasArg(options::OPT_nodefaultlibs)) {
    bool StaticCXX = Args.hasArg(options::OPT_static_libstdcxx) &&
                     !Args.hasArg(options::OPT_static);
    if (StaticCXX)
      CmdArgs.push_back("-Bstatic");
    TC.AddCXXStdlibLibArgs(Args, CmdArgs);
    if (StaticCXX)
      CmdArgs.push_back("-Bdynamic");
  }

  if (!Args.hasArg(options::OPT_nostdlib)) {
    if (!Args.hasArg(options::OPT_nodefaultlibs)) {
      // TODO handle /MT[d] /MD[d]
      CmdArgs.push_back("-lmsvcrt");
      AddRunTimeLibs(TC, D, CmdArgs, Args);
    }
  }

  if (TC.getSanitizerArgs().needsAsanRt()) {
    // TODO handle /MT[d] /MD[d]
    if (Args.hasArg(options::OPT_shared)) {
      CmdArgs.push_back(TC.getCompilerRTArgString(Args, "asan_dll_thunk"));
    } else {
      for (const auto &Lib : {"asan_dynamic", "asan_dynamic_runtime_thunk"})
        CmdArgs.push_back(TC.getCompilerRTArgString(Args, Lib));
      // Make sure the dynamic runtime thunk is not optimized out at link time
      // to ensure proper SEH handling.
      CmdArgs.push_back(Args.MakeArgString("--undefined"));
      CmdArgs.push_back(Args.MakeArgString(TC.getArch() == llvm::Triple::x86
                                               ? "___asan_seh_interceptor"
                                               : "__asan_seh_interceptor"));
    }
  }

  Exec = Args.MakeArgString(TC.GetLinkerPath());

  C.addCommand(llvm::make_unique<Command>(JA, *this, Exec, CmdArgs, Inputs));
}

void tools::SHAVE::Compiler::ConstructJob(Compilation &C, const JobAction &JA,
                                          const InputInfo &Output,
                                          const InputInfoList &Inputs,
                                          const ArgList &Args,
                                          const char *LinkingOutput) const {
  ArgStringList CmdArgs;
  assert(Inputs.size() == 1);
  const InputInfo &II = Inputs[0];
  assert(II.getType() == types::TY_C || II.getType() == types::TY_CXX ||
         II.getType() == types::TY_PP_CXX);

  if (JA.getKind() == Action::PreprocessJobClass) {
    Args.ClaimAllArgs();
    CmdArgs.push_back("-E");
  } else {
    assert(Output.getType() == types::TY_PP_Asm); // Require preprocessed asm.
    CmdArgs.push_back("-S");
    CmdArgs.push_back("-fno-exceptions"); // Always do this even if unspecified.
  }
  CmdArgs.push_back("-DMYRIAD2");

  // Append all -I, -iquote, -isystem paths, defines/undefines,
  // 'f' flags, optimize flags, and warning options.
  // These are spelled the same way in clang and moviCompile.
  Args.AddAllArgs(CmdArgs, {options::OPT_I_Group, options::OPT_clang_i_Group,
                            options::OPT_std_EQ, options::OPT_D, options::OPT_U,
                            options::OPT_f_Group, options::OPT_f_clang_Group,
                            options::OPT_g_Group, options::OPT_M_Group,
                            options::OPT_O_Group, options::OPT_W_Group,
                            options::OPT_mcpu_EQ});

  // If we're producing a dependency file, and assembly is the final action,
  // then the name of the target in the dependency file should be the '.o'
  // file, not the '.s' file produced by this step. For example, instead of
  //  /tmp/mumble.s: mumble.c .../someheader.h
  // the filename on the lefthand side should be "mumble.o"
  if (Args.getLastArg(options::OPT_MF) && !Args.getLastArg(options::OPT_MT) &&
      C.getActions().size() == 1 &&
      C.getActions()[0]->getKind() == Action::AssembleJobClass) {
    Arg *A = Args.getLastArg(options::OPT_o);
    if (A) {
      CmdArgs.push_back("-MT");
      CmdArgs.push_back(Args.MakeArgString(A->getValue()));
    }
  }

  CmdArgs.push_back(II.getFilename());
  CmdArgs.push_back("-o");
  CmdArgs.push_back(Output.getFilename());

  std::string Exec =
      Args.MakeArgString(getToolChain().GetProgramPath("moviCompile"));
  C.addCommand(llvm::make_unique<Command>(JA, *this, Args.MakeArgString(Exec),
                                          CmdArgs, Inputs));
}

void tools::SHAVE::Assembler::ConstructJob(Compilation &C, const JobAction &JA,
                                           const InputInfo &Output,
                                           const InputInfoList &Inputs,
                                           const ArgList &Args,
                                           const char *LinkingOutput) const {
  ArgStringList CmdArgs;

  assert(Inputs.size() == 1);
  const InputInfo &II = Inputs[0];
  assert(II.getType() == types::TY_PP_Asm); // Require preprocessed asm input.
  assert(Output.getType() == types::TY_Object);

  CmdArgs.push_back("-no6thSlotCompression");
  const Arg *CPUArg = Args.getLastArg(options::OPT_mcpu_EQ);
  if (CPUArg)
    CmdArgs.push_back(
        Args.MakeArgString("-cv:" + StringRef(CPUArg->getValue())));
  CmdArgs.push_back("-noSPrefixing");
  CmdArgs.push_back("-a"); // Mystery option.
  Args.AddAllArgValues(CmdArgs, options::OPT_Wa_COMMA, options::OPT_Xassembler);
  for (const Arg *A : Args.filtered(options::OPT_I, options::OPT_isystem)) {
    A->claim();
    CmdArgs.push_back(
        Args.MakeArgString(std::string("-i:") + A->getValue(0)));
  }
  CmdArgs.push_back("-elf"); // Output format.
  CmdArgs.push_back(II.getFilename());
  CmdArgs.push_back(
      Args.MakeArgString(std::string("-o:") + Output.getFilename()));

  std::string Exec =
      Args.MakeArgString(getToolChain().GetProgramPath("moviAsm"));
  C.addCommand(llvm::make_unique<Command>(JA, *this, Args.MakeArgString(Exec),
                                          CmdArgs, Inputs));
}

void tools::Myriad::Linker::ConstructJob(Compilation &C, const JobAction &JA,
                                         const InputInfo &Output,
                                         const InputInfoList &Inputs,
                                         const ArgList &Args,
                                         const char *LinkingOutput) const {
  const auto &TC =
      static_cast<const toolchains::MyriadToolChain &>(getToolChain());
  const llvm::Triple &T = TC.getTriple();
  ArgStringList CmdArgs;
  bool UseStartfiles =
      !Args.hasArg(options::OPT_nostdlib, options::OPT_nostartfiles);
  bool UseDefaultLibs =
      !Args.hasArg(options::OPT_nostdlib, options::OPT_nodefaultlibs);

  if (T.getArch() == llvm::Triple::sparc)
    CmdArgs.push_back("-EB");
  else // SHAVE assumes little-endian, and sparcel is expressly so.
    CmdArgs.push_back("-EL");

  // The remaining logic is mostly like gnutools::Linker::ConstructJob,
  // but we never pass through a --sysroot option and various other bits.
  // For example, there are no sanitizers (yet) nor gold linker.

  // Eat some arguments that may be present but have no effect.
  Args.ClaimAllArgs(options::OPT_g_Group);
  Args.ClaimAllArgs(options::OPT_w);
  Args.ClaimAllArgs(options::OPT_static_libgcc);

  if (Args.hasArg(options::OPT_s)) // Pass the 'strip' option.
    CmdArgs.push_back("-s");

  CmdArgs.push_back("-o");
  CmdArgs.push_back(Output.getFilename());

  if (UseStartfiles) {
    // If you want startfiles, it means you want the builtin crti and crtbegin,
    // but not crt0. Myriad link commands provide their own crt0.o as needed.
    CmdArgs.push_back(Args.MakeArgString(TC.GetFilePath("crti.o")));
    CmdArgs.push_back(Args.MakeArgString(TC.GetFilePath("crtbegin.o")));
  }

  Args.AddAllArgs(CmdArgs, {options::OPT_L, options::OPT_T_Group,
                            options::OPT_e, options::OPT_s, options::OPT_t,
                            options::OPT_Z_Flag, options::OPT_r});

  TC.AddFilePathLibArgs(Args, CmdArgs);

  AddLinkerInputs(getToolChain(), Inputs, Args, CmdArgs);

  if (UseDefaultLibs) {
    if (C.getDriver().CCCIsCXX())
      CmdArgs.push_back("-lstdc++");
    if (T.getOS() == llvm::Triple::RTEMS) {
      CmdArgs.push_back("--start-group");
      CmdArgs.push_back("-lc");
      // You must provide your own "-L" option to enable finding these.
      CmdArgs.push_back("-lrtemscpu");
      CmdArgs.push_back("-lrtemsbsp");
      CmdArgs.push_back("--end-group");
    } else {
      CmdArgs.push_back("-lc");
    }
    CmdArgs.push_back("-lgcc");
  }
  if (UseStartfiles) {
    CmdArgs.push_back(Args.MakeArgString(TC.GetFilePath("crtend.o")));
    CmdArgs.push_back(Args.MakeArgString(TC.GetFilePath("crtn.o")));
  }

  std::string Exec =
      Args.MakeArgString(TC.GetProgramPath("sparc-myriad-elf-ld"));
  C.addCommand(llvm::make_unique<Command>(JA, *this, Args.MakeArgString(Exec),
                                          CmdArgs, Inputs));
}

void PS4cpu::Assemble::ConstructJob(Compilation &C, const JobAction &JA,
                                    const InputInfo &Output,
                                    const InputInfoList &Inputs,
                                    const ArgList &Args,
                                    const char *LinkingOutput) const {
  claimNoWarnArgs(Args);
  ArgStringList CmdArgs;

  Args.AddAllArgValues(CmdArgs, options::OPT_Wa_COMMA, options::OPT_Xassembler);

  CmdArgs.push_back("-o");
  CmdArgs.push_back(Output.getFilename());

  assert(Inputs.size() == 1 && "Unexpected number of inputs.");
  const InputInfo &Input = Inputs[0];
  assert(Input.isFilename() && "Invalid input.");
  CmdArgs.push_back(Input.getFilename());

  const char *Exec =
      Args.MakeArgString(getToolChain().GetProgramPath("orbis-as"));
  C.addCommand(llvm::make_unique<Command>(JA, *this, Exec, CmdArgs, Inputs));
}

static void AddPS4SanitizerArgs(const ToolChain &TC, ArgStringList &CmdArgs) {
  const SanitizerArgs &SanArgs = TC.getSanitizerArgs();
  if (SanArgs.needsUbsanRt()) {
    CmdArgs.push_back("-lSceDbgUBSanitizer_stub_weak");
  }
  if (SanArgs.needsAsanRt()) {
    CmdArgs.push_back("-lSceDbgAddressSanitizer_stub_weak");
  }
}

static void ConstructPS4LinkJob(const Tool &T, Compilation &C,
                                const JobAction &JA, const InputInfo &Output,
                                const InputInfoList &Inputs,
                                const ArgList &Args,
                                const char *LinkingOutput) {
  const toolchains::FreeBSD &ToolChain =
      static_cast<const toolchains::FreeBSD &>(T.getToolChain());
  const Driver &D = ToolChain.getDriver();
  ArgStringList CmdArgs;

  // Silence warning for "clang -g foo.o -o foo"
  Args.ClaimAllArgs(options::OPT_g_Group);
  // and "clang -emit-llvm foo.o -o foo"
  Args.ClaimAllArgs(options::OPT_emit_llvm);
  // and for "clang -w foo.o -o foo". Other warning options are already
  // handled somewhere else.
  Args.ClaimAllArgs(options::OPT_w);

  if (!D.SysRoot.empty())
    CmdArgs.push_back(Args.MakeArgString("--sysroot=" + D.SysRoot));

  if (Args.hasArg(options::OPT_pie))
    CmdArgs.push_back("-pie");

  if (Args.hasArg(options::OPT_rdynamic))
    CmdArgs.push_back("-export-dynamic");
  if (Args.hasArg(options::OPT_shared))
    CmdArgs.push_back("--oformat=so");

  if (Output.isFilename()) {
    CmdArgs.push_back("-o");
    CmdArgs.push_back(Output.getFilename());
  } else {
    assert(Output.isNothing() && "Invalid output.");
  }

  AddPS4SanitizerArgs(ToolChain, CmdArgs);

  Args.AddAllArgs(CmdArgs, options::OPT_L);
  Args.AddAllArgs(CmdArgs, options::OPT_T_Group);
  Args.AddAllArgs(CmdArgs, options::OPT_e);
  Args.AddAllArgs(CmdArgs, options::OPT_s);
  Args.AddAllArgs(CmdArgs, options::OPT_t);
  Args.AddAllArgs(CmdArgs, options::OPT_r);

  if (Args.hasArg(options::OPT_Z_Xlinker__no_demangle))
    CmdArgs.push_back("--no-demangle");

  AddLinkerInputs(ToolChain, Inputs, Args, CmdArgs);

  if (Args.hasArg(options::OPT_pthread)) {
    CmdArgs.push_back("-lpthread");
  }

  const char *Exec = Args.MakeArgString(ToolChain.GetProgramPath("orbis-ld"));

  C.addCommand(llvm::make_unique<Command>(JA, T, Exec, CmdArgs, Inputs));
}

static void ConstructGoldLinkJob(const Tool &T, Compilation &C,
                                 const JobAction &JA, const InputInfo &Output,
                                 const InputInfoList &Inputs,
                                 const ArgList &Args,
                                 const char *LinkingOutput) {
  const toolchains::FreeBSD &ToolChain =
      static_cast<const toolchains::FreeBSD &>(T.getToolChain());
  const Driver &D = ToolChain.getDriver();
  ArgStringList CmdArgs;

  // Silence warning for "clang -g foo.o -o foo"
  Args.ClaimAllArgs(options::OPT_g_Group);
  // and "clang -emit-llvm foo.o -o foo"
  Args.ClaimAllArgs(options::OPT_emit_llvm);
  // and for "clang -w foo.o -o foo". Other warning options are already
  // handled somewhere else.
  Args.ClaimAllArgs(options::OPT_w);

  if (!D.SysRoot.empty())
    CmdArgs.push_back(Args.MakeArgString("--sysroot=" + D.SysRoot));

  if (Args.hasArg(options::OPT_pie))
    CmdArgs.push_back("-pie");

  if (Args.hasArg(options::OPT_static)) {
    CmdArgs.push_back("-Bstatic");
  } else {
    if (Args.hasArg(options::OPT_rdynamic))
      CmdArgs.push_back("-export-dynamic");
    CmdArgs.push_back("--eh-frame-hdr");
    if (Args.hasArg(options::OPT_shared)) {
      CmdArgs.push_back("-Bshareable");
    } else {
      CmdArgs.push_back("-dynamic-linker");
      CmdArgs.push_back("/libexec/ld-elf.so.1");
    }
    CmdArgs.push_back("--enable-new-dtags");
  }

  if (Output.isFilename()) {
    CmdArgs.push_back("-o");
    CmdArgs.push_back(Output.getFilename());
  } else {
    assert(Output.isNothing() && "Invalid output.");
  }

  AddPS4SanitizerArgs(ToolChain, CmdArgs);

  if (!Args.hasArg(options::OPT_nostdlib, options::OPT_nostartfiles)) {
    const char *crt1 = nullptr;
    if (!Args.hasArg(options::OPT_shared)) {
      if (Args.hasArg(options::OPT_pg))
        crt1 = "gcrt1.o";
      else if (Args.hasArg(options::OPT_pie))
        crt1 = "Scrt1.o";
      else
        crt1 = "crt1.o";
    }
    if (crt1)
      CmdArgs.push_back(Args.MakeArgString(ToolChain.GetFilePath(crt1)));

    CmdArgs.push_back(Args.MakeArgString(ToolChain.GetFilePath("crti.o")));

    const char *crtbegin = nullptr;
    if (Args.hasArg(options::OPT_static))
      crtbegin = "crtbeginT.o";
    else if (Args.hasArg(options::OPT_shared) || Args.hasArg(options::OPT_pie))
      crtbegin = "crtbeginS.o";
    else
      crtbegin = "crtbegin.o";

    CmdArgs.push_back(Args.MakeArgString(ToolChain.GetFilePath(crtbegin)));
  }

  Args.AddAllArgs(CmdArgs, options::OPT_L);
  ToolChain.AddFilePathLibArgs(Args, CmdArgs);
  Args.AddAllArgs(CmdArgs, options::OPT_T_Group);
  Args.AddAllArgs(CmdArgs, options::OPT_e);
  Args.AddAllArgs(CmdArgs, options::OPT_s);
  Args.AddAllArgs(CmdArgs, options::OPT_t);
  Args.AddAllArgs(CmdArgs, options::OPT_r);

  if (Args.hasArg(options::OPT_Z_Xlinker__no_demangle))
    CmdArgs.push_back("--no-demangle");

  AddLinkerInputs(ToolChain, Inputs, Args, CmdArgs);

  if (!Args.hasArg(options::OPT_nostdlib, options::OPT_nodefaultlibs)) {
    // For PS4, we always want to pass libm, libstdc++ and libkernel
    // libraries for both C and C++ compilations.
    CmdArgs.push_back("-lkernel");
    if (D.CCCIsCXX()) {
      ToolChain.AddCXXStdlibLibArgs(Args, CmdArgs);
      if (Args.hasArg(options::OPT_pg))
        CmdArgs.push_back("-lm_p");
      else
        CmdArgs.push_back("-lm");
    }
    // FIXME: For some reason GCC passes -lgcc and -lgcc_s before adding
    // the default system libraries. Just mimic this for now.
    if (Args.hasArg(options::OPT_pg))
      CmdArgs.push_back("-lgcc_p");
    else
      CmdArgs.push_back("-lcompiler_rt");
    if (Args.hasArg(options::OPT_static)) {
      CmdArgs.push_back("-lstdc++");
    } else if (Args.hasArg(options::OPT_pg)) {
      CmdArgs.push_back("-lgcc_eh_p");
    } else {
      CmdArgs.push_back("--as-needed");
      CmdArgs.push_back("-lstdc++");
      CmdArgs.push_back("--no-as-needed");
    }

    if (Args.hasArg(options::OPT_pthread)) {
      if (Args.hasArg(options::OPT_pg))
        CmdArgs.push_back("-lpthread_p");
      else
        CmdArgs.push_back("-lpthread");
    }

    if (Args.hasArg(options::OPT_pg)) {
      if (Args.hasArg(options::OPT_shared))
        CmdArgs.push_back("-lc");
      else {
        if (Args.hasArg(options::OPT_static)) {
          CmdArgs.push_back("--start-group");
          CmdArgs.push_back("-lc_p");
          CmdArgs.push_back("-lpthread_p");
          CmdArgs.push_back("--end-group");
        } else {
          CmdArgs.push_back("-lc_p");
        }
      }
      CmdArgs.push_back("-lgcc_p");
    } else {
      if (Args.hasArg(options::OPT_static)) {
        CmdArgs.push_back("--start-group");
        CmdArgs.push_back("-lc");
        CmdArgs.push_back("-lpthread");
        CmdArgs.push_back("--end-group");
      } else {
        CmdArgs.push_back("-lc");
      }
      CmdArgs.push_back("-lcompiler_rt");
    }

    if (Args.hasArg(options::OPT_static)) {
      CmdArgs.push_back("-lstdc++");
    } else if (Args.hasArg(options::OPT_pg)) {
      CmdArgs.push_back("-lgcc_eh_p");
    } else {
      CmdArgs.push_back("--as-needed");
      CmdArgs.push_back("-lstdc++");
      CmdArgs.push_back("--no-as-needed");
    }
  }

  if (!Args.hasArg(options::OPT_nostdlib, options::OPT_nostartfiles)) {
    if (Args.hasArg(options::OPT_shared) || Args.hasArg(options::OPT_pie))
      CmdArgs.push_back(Args.MakeArgString(ToolChain.GetFilePath("crtendS.o")));
    else
      CmdArgs.push_back(Args.MakeArgString(ToolChain.GetFilePath("crtend.o")));
    CmdArgs.push_back(Args.MakeArgString(ToolChain.GetFilePath("crtn.o")));
  }

  const char *Exec =
#ifdef LLVM_ON_WIN32
      Args.MakeArgString(ToolChain.GetProgramPath("orbis-ld.gold"));
#else
      Args.MakeArgString(ToolChain.GetProgramPath("orbis-ld"));
#endif

  C.addCommand(llvm::make_unique<Command>(JA, T, Exec, CmdArgs, Inputs));
}

void PS4cpu::Link::ConstructJob(Compilation &C, const JobAction &JA,
                                const InputInfo &Output,
                                const InputInfoList &Inputs,
                                const ArgList &Args,
                                const char *LinkingOutput) const {
  const toolchains::FreeBSD &ToolChain =
      static_cast<const toolchains::FreeBSD &>(getToolChain());
  const Driver &D = ToolChain.getDriver();
  bool PS4Linker;
  StringRef LinkerOptName;
  if (const Arg *A = Args.getLastArg(options::OPT_fuse_ld_EQ)) {
    LinkerOptName = A->getValue();
    if (LinkerOptName != "ps4" && LinkerOptName != "gold")
      D.Diag(diag::err_drv_unsupported_linker) << LinkerOptName;
  }

  if (LinkerOptName == "gold")
    PS4Linker = false;
  else if (LinkerOptName == "ps4")
    PS4Linker = true;
  else
    PS4Linker = !Args.hasArg(options::OPT_shared);

  if (PS4Linker)
    ConstructPS4LinkJob(*this, C, JA, Output, Inputs, Args, LinkingOutput);
  else
    ConstructGoldLinkJob(*this, C, JA, Output, Inputs, Args, LinkingOutput);
}

void NVPTX::Assembler::ConstructJob(Compilation &C, const JobAction &JA,
                                    const InputInfo &Output,
                                    const InputInfoList &Inputs,
                                    const ArgList &Args,
                                    const char *LinkingOutput) const {
  const auto &TC =
      static_cast<const toolchains::CudaToolChain &>(getToolChain());
  assert(TC.getTriple().isNVPTX() && "Wrong platform");

  // Obtain architecture from the action.
  CudaArch gpu_arch = StringToCudaArch(JA.getOffloadingArch());
  assert(gpu_arch != CudaArch::UNKNOWN &&
         "Device action expected to have an architecture.");

  // Check that our installation's ptxas supports gpu_arch.
  if (!Args.hasArg(options::OPT_no_cuda_version_check)) {
    TC.cudaInstallation().CheckCudaVersionSupportsArch(gpu_arch);
  }

  ArgStringList CmdArgs;
  CmdArgs.push_back(TC.getTriple().isArch64Bit() ? "-m64" : "-m32");
  if (Args.hasFlag(options::OPT_cuda_noopt_device_debug,
                   options::OPT_no_cuda_noopt_device_debug, false)) {
    // ptxas does not accept -g option if optimization is enabled, so
    // we ignore the compiler's -O* options if we want debug info.
    CmdArgs.push_back("-g");
    CmdArgs.push_back("--dont-merge-basicblocks");
    CmdArgs.push_back("--return-at-end");
  } else if (Arg *A = Args.getLastArg(options::OPT_O_Group)) {
    // Map the -O we received to -O{0,1,2,3}.
    //
    // TODO: Perhaps we should map host -O2 to ptxas -O3. -O3 is ptxas's
    // default, so it may correspond more closely to the spirit of clang -O2.

    // -O3 seems like the least-bad option when -Osomething is specified to
    // clang but it isn't handled below.
    StringRef OOpt = "3";
    if (A->getOption().matches(options::OPT_O4) ||
        A->getOption().matches(options::OPT_Ofast))
      OOpt = "3";
    else if (A->getOption().matches(options::OPT_O0))
      OOpt = "0";
    else if (A->getOption().matches(options::OPT_O)) {
      // -Os, -Oz, and -O(anything else) map to -O2, for lack of better options.
      OOpt = llvm::StringSwitch<const char *>(A->getValue())
                 .Case("1", "1")
                 .Case("2", "2")
                 .Case("3", "3")
                 .Case("s", "2")
                 .Case("z", "2")
                 .Default("2");
    }
    CmdArgs.push_back(Args.MakeArgString(llvm::Twine("-O") + OOpt));
  } else {
    // If no -O was passed, pass -O0 to ptxas -- no opt flag should correspond
    // to no optimizations, but ptxas's default is -O3.
    CmdArgs.push_back("-O0");
  }

  CmdArgs.push_back("--gpu-name");
  CmdArgs.push_back(Args.MakeArgString(CudaArchToString(gpu_arch)));
  CmdArgs.push_back("--output-file");
  CmdArgs.push_back(Args.MakeArgString(Output.getFilename()));
  for (const auto& II : Inputs)
    CmdArgs.push_back(Args.MakeArgString(II.getFilename()));

  for (const auto& A : Args.getAllArgValues(options::OPT_Xcuda_ptxas))
    CmdArgs.push_back(Args.MakeArgString(A));

  const char *Exec = Args.MakeArgString(TC.GetProgramPath("ptxas"));
  C.addCommand(llvm::make_unique<Command>(JA, *this, Exec, CmdArgs, Inputs));
}

// All inputs to this linker must be from CudaDeviceActions, as we need to look
// at the Inputs' Actions in order to figure out which GPU architecture they
// correspond to.
void NVPTX::Linker::ConstructJob(Compilation &C, const JobAction &JA,
                                 const InputInfo &Output,
                                 const InputInfoList &Inputs,
                                 const ArgList &Args,
                                 const char *LinkingOutput) const {
  const auto &TC =
      static_cast<const toolchains::CudaToolChain &>(getToolChain());
  assert(TC.getTriple().isNVPTX() && "Wrong platform");

  ArgStringList CmdArgs;
  CmdArgs.push_back("--cuda");
  CmdArgs.push_back(TC.getTriple().isArch64Bit() ? "-64" : "-32");
  CmdArgs.push_back(Args.MakeArgString("--create"));
  CmdArgs.push_back(Args.MakeArgString(Output.getFilename()));

  for (const auto& II : Inputs) {
    auto *A = II.getAction();
    assert(A->getInputs().size() == 1 &&
           "Device offload action is expected to have a single input");
    const char *gpu_arch_str = A->getOffloadingArch();
    assert(gpu_arch_str &&
           "Device action expected to have associated a GPU architecture!");
    CudaArch gpu_arch = StringToCudaArch(gpu_arch_str);

    // We need to pass an Arch of the form "sm_XX" for cubin files and
    // "compute_XX" for ptx.
    const char *Arch =
        (II.getType() == types::TY_PP_Asm)
            ? CudaVirtualArchToString(VirtualArchForCudaArch(gpu_arch))
            : gpu_arch_str;
    CmdArgs.push_back(Args.MakeArgString(llvm::Twine("--image=profile=") +
                                         Arch + ",file=" + II.getFilename()));
  }

  for (const auto& A : Args.getAllArgValues(options::OPT_Xcuda_fatbinary))
    CmdArgs.push_back(Args.MakeArgString(A));

  const char *Exec = Args.MakeArgString(TC.GetProgramPath("fatbinary"));
  C.addCommand(llvm::make_unique<Command>(JA, *this, Exec, CmdArgs, Inputs));
}<|MERGE_RESOLUTION|>--- conflicted
+++ resolved
@@ -4964,18 +4964,11 @@
   //
   // TODO: Allow OpenMP offload actions when they become available.
   if (Args.hasFlag(options::OPT_fopenmp, options::OPT_fopenmp_EQ,
-<<<<<<< HEAD
-                   options::OPT_fno_openmp, false)) {
+                   options::OPT_fno_openmp, false) &&
+      JA.isDeviceOffloading(Action::OFK_None)) {
     switch (getToolChain().getDriver().getOpenMPRuntime(Args)) {
     case Driver::OMPRT_OMP:
     case Driver::OMPRT_IOMP5:
-=======
-                   options::OPT_fno_openmp, false) &&
-      JA.isDeviceOffloading(Action::OFK_None)) {
-    switch (getOpenMPRuntime(getToolChain(), Args)) {
-    case OMPRT_OMP:
-    case OMPRT_IOMP5:
->>>>>>> b06f93e5
       // Clang can generate useful OpenMP code for these two runtime libraries.
       CmdArgs.push_back("-fopenmp");
 
