--- conflicted
+++ resolved
@@ -5870,7 +5870,6 @@
       CmdArgs.push_back(I->getFilename());
     }
 
-<<<<<<< HEAD
   // OpenMP offloading device jobs take the argument -fomp-host-ir-file-path
   // to specify the result of the compile phase on the host, so the meaningful
   // device declarations can be identified. Also, -fopenmp-is-device is passed
@@ -5900,7 +5899,8 @@
       TargetInfo += T.getTriple();
     }
     CmdArgs.push_back(Args.MakeArgString(TargetInfo.str()));
-=======
+  }  
+
   bool WholeProgramVTables =
       Args.hasFlag(options::OPT_fwhole_program_vtables,
                    options::OPT_fno_whole_program_vtables, false);
@@ -5910,7 +5910,6 @@
           << "-fwhole-program-vtables"
           << "-flto";
     CmdArgs.push_back("-fwhole-program-vtables");
->>>>>>> d8ee9687
   }
 
   // Finally add the compile command to the compilation.
@@ -6176,13 +6175,11 @@
     if (Args.hasArg(options::OPT__SLASH_LDd))
       CmdArgs.push_back("-D_DEBUG");
     CmdArgs.push_back("-D_MT");
-    CmdArgs.push_back("-flto-visibility-public-std");
     FlagForCRT = "--dependent-lib=libcmt";
     break;
   case options::OPT__SLASH_MTd:
     CmdArgs.push_back("-D_DEBUG");
     CmdArgs.push_back("-D_MT");
-    CmdArgs.push_back("-flto-visibility-public-std");
     FlagForCRT = "--dependent-lib=libcmtd";
     break;
   default:
@@ -6481,72 +6478,6 @@
       getToolChain().getTriple().isOSLinux())
     SplitDebugInfo(getToolChain(), C, *this, JA, Args, Output,
                    SplitDebugName(Args, Input));
-}
-
-void OffloadBundler::ConstructJob(Compilation &C, const JobAction &JA,
-                                  const InputInfo &Output,
-                                  const InputInfoList &Inputs,
-                                  const llvm::opt::ArgList &TCArgs,
-                                  const char *LinkingOutput) const {
-
-  // The (un)bundling command looks like this:
-  // clang-offload-bundler -type=bc
-  //   -fomptargets=host-triple,device-triple1,device-triple2
-  //   -inputs=input_file
-  //   -outputs=unbundle_file_host,unbundle_file_tgt1,unbundle_file_tgt2"
-  //   (-unbundle)
-
-  auto BundledFile = Output;
-  auto UnbundledFiles = Inputs;
-
-  bool IsUnbundle = isa<OffloadUnbundlingJobAction>(JA);
-
-  ArgStringList CmdArgs;
-
-  // Get the type.
-  CmdArgs.push_back(TCArgs.MakeArgString(
-      Twine("-type=") + types::getTypeTempSuffix(BundledFile.getType())));
-
-  // Get the triples. The order is the same that comes in fomptargets option.
-  {
-    SmallString<128> Triples;
-    Triples += "-targets=offload-host-";
-    Triples += getToolChain().getTripleString();
-
-    Arg *TargetsArg = TCArgs.getLastArg(options::OPT_fomptargets_EQ);
-    for (auto *A : TargetsArg->getValues()) {
-      // We have to use the string that exactly matches the triple here.
-      llvm::Triple T(A);
-      Triples += ",offload-device-";
-      Triples += T.getTriple();
-    }
-    CmdArgs.push_back(TCArgs.MakeArgString(Triples));
-  }
-
-  // Get bundled file command.
-  CmdArgs.push_back(
-      TCArgs.MakeArgString(Twine(IsUnbundle ? "-inputs=" : "-outputs=") +
-                           BundledFile.getFilename()));
-
-  // Get unbundled files command.
-  {
-    SmallString<128> UB(IsUnbundle ? "-outputs=" : "-inputs=");
-    for (unsigned i = 0; i < UnbundledFiles.size(); ++i) {
-      if (i)
-        UB += ',';
-      UB += UnbundledFiles[i].getFilename();
-    }
-    CmdArgs.push_back(TCArgs.MakeArgString(UB));
-  }
-
-  if (IsUnbundle)
-    CmdArgs.push_back("-unbundle");
-
-  // All the inputs are encoded as commands.
-  C.addCommand(llvm::make_unique<Command>(
-      JA, *this,
-      TCArgs.MakeArgString(getToolChain().GetProgramPath(getShortName())),
-      CmdArgs, None));
 }
 
 void GnuTool::anchor() {}
@@ -9474,8 +9405,6 @@
           // Already diagnosed.
           break;
         }
-        if (getToolChain().getOffloadingKind() == ToolChain::OK_OpenMP_Host)
-          CmdArgs.push_back("-lomptarget");
       }
 
       AddRunTimeLibs(ToolChain, D, CmdArgs, Args);
@@ -9509,9 +9438,6 @@
         CmdArgs.push_back(Args.MakeArgString(ToolChain.GetFilePath("crtn.o")));
     }
   }
-
-  // Add OpenMP offloading linker script args if required.
-  AddOpenMPLinkerScript(getToolChain(), C, Output, Inputs, Args, CmdArgs);
 
   C.addCommand(llvm::make_unique<Command>(JA, *this, Exec, CmdArgs, Inputs));
 }
@@ -11210,10 +11136,6 @@
     CmdArgs.push_back("-O0");
   }
 
-  // Pass -v to ptxas if it was passed to the driver.
-  if (Args.hasArg(options::OPT_v))
-    CmdArgs.push_back("-v");
-
   CmdArgs.push_back("--gpu-name");
   CmdArgs.push_back(Args.MakeArgString(gpu_arch));
   CmdArgs.push_back("--output-file");
@@ -11223,10 +11145,6 @@
 
   for (const auto& A : Args.getAllArgValues(options::OPT_Xcuda_ptxas))
     CmdArgs.push_back(Args.MakeArgString(A));
-
-  // In OpenMP we need to generate relocatable code.
-  if (getToolChain().getOffloadingKind() == ToolChain::OK_OpenMP_Device)
-    CmdArgs.push_back("-c");
 
   const char *Exec = Args.MakeArgString(TC.GetProgramPath("ptxas"));
   C.addCommand(llvm::make_unique<Command>(JA, *this, Exec, CmdArgs, Inputs));
@@ -11245,92 +11163,6 @@
   assert(TC.getTriple().isNVPTX() && "Wrong platform");
 
   ArgStringList CmdArgs;
-
-  // OpenMP uses nvlink to link cubin files. The result will be embedded in the
-  // host binary by the host linker.
-  assert(TC.getOffloadingKind() != ToolChain::OK_OpenMP_Host &&
-         "CUDA toolchain not expected for an OpenMP host device.");
-  if (TC.getOffloadingKind() == ToolChain::OK_OpenMP_Device) {
-
-    if (Output.isFilename()) {
-      CmdArgs.push_back("-o");
-      CmdArgs.push_back(Output.getFilename());
-    } else {
-      assert(Output.isNothing() && "Invalid output.");
-    }
-
-    if (Args.hasArg(options::OPT_g_Flag))
-      CmdArgs.push_back("-g");
-
-    if (Args.hasArg(options::OPT_v))
-      CmdArgs.push_back("-v");
-
-    std::vector<std::string> gpu_archs =
-        Args.getAllArgValues(options::OPT_march_EQ);
-    assert(gpu_archs.size() == 1 && "Exactly one GPU Arch required for ptxas.");
-    const std::string &gpu_arch = gpu_archs[0];
-
-    CmdArgs.push_back("-arch");
-    CmdArgs.push_back(Args.MakeArgString(gpu_arch));
-
-    // add linking against library implementing OpenMP calls on NVPTX target
-    CmdArgs.push_back("-lomptarget-nvptx");
-
-    // nvlink relies on the extension used by the input files
-    // to decide what to do. Given that ptxas produces cubin files
-    // we need to copy the input files to a new file with the right
-    // extension.
-    // FIXME: this can be efficiently done by specifying a new
-    // output type for the assembly action, however this would expose
-    // the target details to the driver and maybe we do not want to do
-    // that
-    for (const auto &II : Inputs) {
-
-      if (II.getType() == types::TY_LLVM_IR ||
-          II.getType() == types::TY_LTO_IR ||
-          II.getType() == types::TY_LTO_BC ||
-          II.getType() == types::TY_LLVM_BC) {
-        C.getDriver().Diag(diag::err_drv_no_linker_llvm_support)
-            << getToolChain().getTripleString();
-        continue;
-      }
-
-      // Currently, we only pass the input files to the linker, we do not pass
-      // any libraries that may be valid only for the host.
-      if (!II.isFilename())
-        continue;
-
-      StringRef Name = llvm::sys::path::filename(II.getFilename());
-      std::pair<StringRef, StringRef> Split = Name.rsplit('.');
-      std::string TmpName =
-          C.getDriver().GetTemporaryPath(Split.first, "cubin");
-
-      const char *CubinF =
-          C.addTempFile(C.getArgs().MakeArgString(TmpName.c_str()));
-
-      const char *CopyExec = Args.MakeArgString(getToolChain().GetProgramPath(
-          C.getDriver().IsCLMode() ? "copy" : "cp"));
-
-      ArgStringList CopyCmdArgs;
-      CopyCmdArgs.push_back(II.getFilename());
-      CopyCmdArgs.push_back(CubinF);
-      C.addCommand(
-          llvm::make_unique<Command>(JA, *this, CopyExec, CopyCmdArgs, Inputs));
-
-      CmdArgs.push_back(CubinF);
-    }
-
-    AddOpenMPLinkerScript(getToolChain(), C, Output, Inputs, Args, CmdArgs);
-
-    // add paths specified in LIBRARY_PATH environment variable as -L options
-    addDirectoryList(Args, CmdArgs, "-L", "LIBRARY_PATH");
-
-    const char *Exec =
-        Args.MakeArgString(getToolChain().GetProgramPath("nvlink"));
-    C.addCommand(llvm::make_unique<Command>(JA, *this, Exec, CmdArgs, Inputs));
-    return;
-  }
-
   CmdArgs.push_back("--cuda");
   CmdArgs.push_back(TC.getTriple().isArch64Bit() ? "-64" : "-32");
   CmdArgs.push_back(Args.MakeArgString("--create"));
