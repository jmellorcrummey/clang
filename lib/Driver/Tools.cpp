//===--- Tools.cpp - Tools Implementations ----------------------*- C++ -*-===//
//
//                     The LLVM Compiler Infrastructure
//
// This file is distributed under the University of Illinois Open Source
// License. See LICENSE.TXT for details.
//
//===----------------------------------------------------------------------===//

#include "Tools.h"
#include "InputInfo.h"
#include "ToolChains.h"
#include "clang/Basic/CharInfo.h"
#include "clang/Basic/LangOptions.h"
#include "clang/Basic/ObjCRuntime.h"
#include "clang/Basic/Version.h"
#include "clang/Config/config.h"
#include "clang/Driver/Action.h"
#include "clang/Driver/Compilation.h"
#include "clang/Driver/Driver.h"
#include "clang/Driver/DriverDiagnostic.h"
#include "clang/Driver/Job.h"
#include "clang/Driver/Options.h"
#include "clang/Driver/SanitizerArgs.h"
#include "clang/Driver/ToolChain.h"
#include "clang/Driver/Util.h"
#include "llvm/ADT/STLExtras.h"
#include "llvm/ADT/SmallString.h"
#include "llvm/ADT/StringExtras.h"
#include "llvm/ADT/StringSwitch.h"
#include "llvm/ADT/Twine.h"
#include "llvm/Option/Arg.h"
#include "llvm/Option/ArgList.h"
#include "llvm/Option/Option.h"
#include "llvm/Support/CodeGen.h"
#include "llvm/Support/Compression.h"
#include "llvm/Support/ErrorHandling.h"
#include "llvm/Support/FileSystem.h"
#include "llvm/Support/Host.h"
#include "llvm/Support/Path.h"
#include "llvm/Support/Process.h"
#include "llvm/Support/Program.h"
#include "llvm/Support/raw_ostream.h"
#include "llvm/Support/TargetParser.h"

#ifdef LLVM_ON_UNIX
#include <unistd.h> // For getuid().
#endif

using namespace clang::driver;
using namespace clang::driver::tools;
using namespace clang;
using namespace llvm::opt;

static void handleTargetFeaturesGroup(const ArgList &Args,
                                      std::vector<const char *> &Features,
                                      OptSpecifier Group) {
  for (const Arg *A : Args.filtered(Group)) {
    StringRef Name = A->getOption().getName();
    A->claim();

    // Skip over "-m".
    assert(Name.startswith("m") && "Invalid feature name.");
    Name = Name.substr(1);

    bool IsNegative = Name.startswith("no-");
    if (IsNegative)
      Name = Name.substr(3);
    Features.push_back(Args.MakeArgString((IsNegative ? "-" : "+") + Name));
  }
}

static const char *getSparcAsmModeForCPU(StringRef Name,
                                         const llvm::Triple &Triple) {
  if (Triple.getArch() == llvm::Triple::sparcv9) {
    return llvm::StringSwitch<const char *>(Name)
          .Case("niagara", "-Av9b")
          .Case("niagara2", "-Av9b")
          .Case("niagara3", "-Av9d")
          .Case("niagara4", "-Av9d")
          .Default("-Av9");
  } else {
    return llvm::StringSwitch<const char *>(Name)
          .Case("v8", "-Av8")
          .Case("supersparc", "-Av8")
          .Case("sparclite", "-Asparclite")
          .Case("f934", "-Asparclite")
          .Case("hypersparc", "-Av8")
          .Case("sparclite86x", "-Asparclite")
          .Case("sparclet", "-Asparclet")
          .Case("tsc701", "-Asparclet")
          .Case("v9", "-Av8plus")
          .Case("ultrasparc", "-Av8plus")
          .Case("ultrasparc3", "-Av8plus")
          .Case("niagara", "-Av8plusb")
          .Case("niagara2", "-Av8plusb")
          .Case("niagara3", "-Av8plusd")
          .Case("niagara4", "-Av8plusd")
          .Default("-Av8");
  }
}

/// CheckPreprocessingOptions - Perform some validation of preprocessing
/// arguments that is shared with gcc.
static void CheckPreprocessingOptions(const Driver &D, const ArgList &Args) {
  if (Arg *A = Args.getLastArg(options::OPT_C, options::OPT_CC)) {
    if (!Args.hasArg(options::OPT_E) && !Args.hasArg(options::OPT__SLASH_P) &&
        !Args.hasArg(options::OPT__SLASH_EP) && !D.CCCIsCPP()) {
      D.Diag(diag::err_drv_argument_only_allowed_with)
          << A->getBaseArg().getAsString(Args)
          << (D.IsCLMode() ? "/E, /P or /EP" : "-E");
    }
  }
}

/// CheckCodeGenerationOptions - Perform some validation of code generation
/// arguments that is shared with gcc.
static void CheckCodeGenerationOptions(const Driver &D, const ArgList &Args) {
  // In gcc, only ARM checks this, but it seems reasonable to check universally.
  if (Args.hasArg(options::OPT_static))
    if (const Arg *A =
            Args.getLastArg(options::OPT_dynamic, options::OPT_mdynamic_no_pic))
      D.Diag(diag::err_drv_argument_not_allowed_with) << A->getAsString(Args)
                                                      << "-static";
}

// Add backslashes to escape spaces and other backslashes.
// This is used for the space-separated argument list specified with
// the -dwarf-debug-flags option.
static void EscapeSpacesAndBackslashes(const char *Arg,
                                       SmallVectorImpl<char> &Res) {
  for (; *Arg; ++Arg) {
    switch (*Arg) {
    default:
      break;
    case ' ':
    case '\\':
      Res.push_back('\\');
      break;
    }
    Res.push_back(*Arg);
  }
}

// Quote target names for inclusion in GNU Make dependency files.
// Only the characters '$', '#', ' ', '\t' are quoted.
static void QuoteTarget(StringRef Target, SmallVectorImpl<char> &Res) {
  for (unsigned i = 0, e = Target.size(); i != e; ++i) {
    switch (Target[i]) {
    case ' ':
    case '\t':
      // Escape the preceding backslashes
      for (int j = i - 1; j >= 0 && Target[j] == '\\'; --j)
        Res.push_back('\\');

      // Escape the space/tab
      Res.push_back('\\');
      break;
    case '$':
      Res.push_back('$');
      break;
    case '#':
      Res.push_back('\\');
      break;
    default:
      break;
    }

    Res.push_back(Target[i]);
  }
}

static void addDirectoryList(const ArgList &Args, ArgStringList &CmdArgs,
                             const char *ArgName, const char *EnvVar) {
  const char *DirList = ::getenv(EnvVar);
  bool CombinedArg = false;

  if (!DirList)
    return; // Nothing to do.

  StringRef Name(ArgName);
  if (Name.equals("-I") || Name.equals("-L"))
    CombinedArg = true;

  StringRef Dirs(DirList);
  if (Dirs.empty()) // Empty string should not add '.'.
    return;

  StringRef::size_type Delim;
  while ((Delim = Dirs.find(llvm::sys::EnvPathSeparator)) != StringRef::npos) {
    if (Delim == 0) { // Leading colon.
      if (CombinedArg) {
        CmdArgs.push_back(Args.MakeArgString(std::string(ArgName) + "."));
      } else {
        CmdArgs.push_back(ArgName);
        CmdArgs.push_back(".");
      }
    } else {
      if (CombinedArg) {
        CmdArgs.push_back(
            Args.MakeArgString(std::string(ArgName) + Dirs.substr(0, Delim)));
      } else {
        CmdArgs.push_back(ArgName);
        CmdArgs.push_back(Args.MakeArgString(Dirs.substr(0, Delim)));
      }
    }
    Dirs = Dirs.substr(Delim + 1);
  }

  if (Dirs.empty()) { // Trailing colon.
    if (CombinedArg) {
      CmdArgs.push_back(Args.MakeArgString(std::string(ArgName) + "."));
    } else {
      CmdArgs.push_back(ArgName);
      CmdArgs.push_back(".");
    }
  } else { // Add the last path.
    if (CombinedArg) {
      CmdArgs.push_back(Args.MakeArgString(std::string(ArgName) + Dirs));
    } else {
      CmdArgs.push_back(ArgName);
      CmdArgs.push_back(Args.MakeArgString(Dirs));
    }
  }
}

static void AddLinkerInputs(const ToolChain &TC, const InputInfoList &Inputs,
                            const ArgList &Args, ArgStringList &CmdArgs) {
  const Driver &D = TC.getDriver();

  // Add extra linker input arguments which are not treated as inputs
  // (constructed via -Xarch_).
  Args.AddAllArgValues(CmdArgs, options::OPT_Zlinker_input);

  for (const auto &II : Inputs) {
    if (!TC.HasNativeLLVMSupport() && types::isLLVMIR(II.getType()))
      // Don't try to pass LLVM inputs unless we have native support.
      D.Diag(diag::err_drv_no_linker_llvm_support) << TC.getTripleString();

    // Add filenames immediately.
    if (II.isFilename()) {
      CmdArgs.push_back(II.getFilename());
      continue;
    }

    // Otherwise, this is a linker input argument.
    const Arg &A = II.getInputArg();

    // Handle reserved library options.
    if (A.getOption().matches(options::OPT_Z_reserved_lib_stdcxx))
      TC.AddCXXStdlibLibArgs(Args, CmdArgs);
    else if (A.getOption().matches(options::OPT_Z_reserved_lib_cckext))
      TC.AddCCKextLibArgs(Args, CmdArgs);
    else if (A.getOption().matches(options::OPT_z)) {
      // Pass -z prefix for gcc linker compatibility.
      A.claim();
      A.render(Args, CmdArgs);
    } else {
      A.renderAsInput(Args, CmdArgs);
    }
  }

  // LIBRARY_PATH - included following the user specified library paths.
  //                and only supported on native toolchains.
  if (!TC.isCrossCompiling())
    addDirectoryList(Args, CmdArgs, "-L", "LIBRARY_PATH");
}

/// \brief Determine whether Objective-C automated reference counting is
/// enabled.
static bool isObjCAutoRefCount(const ArgList &Args) {
  return Args.hasFlag(options::OPT_fobjc_arc, options::OPT_fno_objc_arc, false);
}

/// \brief Determine whether we are linking the ObjC runtime.
static bool isObjCRuntimeLinked(const ArgList &Args) {
  if (isObjCAutoRefCount(Args)) {
    Args.ClaimAllArgs(options::OPT_fobjc_link_runtime);
    return true;
  }
  return Args.hasArg(options::OPT_fobjc_link_runtime);
}

static bool forwardToGCC(const Option &O) {
  // Don't forward inputs from the original command line.  They are added from
  // InputInfoList.
  return O.getKind() != Option::InputClass &&
         !O.hasFlag(options::DriverOption) && !O.hasFlag(options::LinkerInput);
}

void Clang::AddPreprocessingOptions(Compilation &C, const JobAction &JA,
                                    const Driver &D, const ArgList &Args,
                                    ArgStringList &CmdArgs,
                                    const InputInfo &Output,
                                    const InputInfoList &Inputs,
                                    const ToolChain *AuxToolChain) const {
  Arg *A;

  CheckPreprocessingOptions(D, Args);

  Args.AddLastArg(CmdArgs, options::OPT_C);
  Args.AddLastArg(CmdArgs, options::OPT_CC);

  // Handle dependency file generation.
  if ((A = Args.getLastArg(options::OPT_M, options::OPT_MM)) ||
      (A = Args.getLastArg(options::OPT_MD)) ||
      (A = Args.getLastArg(options::OPT_MMD))) {
    // Determine the output location.
    const char *DepFile;
    if (Arg *MF = Args.getLastArg(options::OPT_MF)) {
      DepFile = MF->getValue();
      C.addFailureResultFile(DepFile, &JA);
    } else if (Output.getType() == types::TY_Dependencies) {
      DepFile = Output.getFilename();
    } else if (A->getOption().matches(options::OPT_M) ||
               A->getOption().matches(options::OPT_MM)) {
      DepFile = "-";
    } else {
      DepFile = getDependencyFileName(Args, Inputs);
      C.addFailureResultFile(DepFile, &JA);
    }
    CmdArgs.push_back("-dependency-file");
    CmdArgs.push_back(DepFile);

    // Add a default target if one wasn't specified.
    if (!Args.hasArg(options::OPT_MT) && !Args.hasArg(options::OPT_MQ)) {
      const char *DepTarget;

      // If user provided -o, that is the dependency target, except
      // when we are only generating a dependency file.
      Arg *OutputOpt = Args.getLastArg(options::OPT_o);
      if (OutputOpt && Output.getType() != types::TY_Dependencies) {
        DepTarget = OutputOpt->getValue();
      } else {
        // Otherwise derive from the base input.
        //
        // FIXME: This should use the computed output file location.
        SmallString<128> P(Inputs[0].getBaseInput());
        llvm::sys::path::replace_extension(P, "o");
        DepTarget = Args.MakeArgString(llvm::sys::path::filename(P));
      }

      CmdArgs.push_back("-MT");
      SmallString<128> Quoted;
      QuoteTarget(DepTarget, Quoted);
      CmdArgs.push_back(Args.MakeArgString(Quoted));
    }

    if (A->getOption().matches(options::OPT_M) ||
        A->getOption().matches(options::OPT_MD))
      CmdArgs.push_back("-sys-header-deps");
    if ((isa<PrecompileJobAction>(JA) &&
         !Args.hasArg(options::OPT_fno_module_file_deps)) ||
        Args.hasArg(options::OPT_fmodule_file_deps))
      CmdArgs.push_back("-module-file-deps");
  }

  if (Args.hasArg(options::OPT_MG)) {
    if (!A || A->getOption().matches(options::OPT_MD) ||
        A->getOption().matches(options::OPT_MMD))
      D.Diag(diag::err_drv_mg_requires_m_or_mm);
    CmdArgs.push_back("-MG");
  }

  Args.AddLastArg(CmdArgs, options::OPT_MP);
  Args.AddLastArg(CmdArgs, options::OPT_MV);

  // Convert all -MQ <target> args to -MT <quoted target>
  for (const Arg *A : Args.filtered(options::OPT_MT, options::OPT_MQ)) {
    A->claim();

    if (A->getOption().matches(options::OPT_MQ)) {
      CmdArgs.push_back("-MT");
      SmallString<128> Quoted;
      QuoteTarget(A->getValue(), Quoted);
      CmdArgs.push_back(Args.MakeArgString(Quoted));

      // -MT flag - no change
    } else {
      A->render(Args, CmdArgs);
    }
  }

  // Add -i* options, and automatically translate to
  // -include-pch/-include-pth for transparent PCH support. It's
  // wonky, but we include looking for .gch so we can support seamless
  // replacement into a build system already set up to be generating
  // .gch files.
  int YcIndex = -1, YuIndex = -1;
  {
    int AI = -1;
    const Arg *YcArg = Args.getLastArg(options::OPT__SLASH_Yc);
    const Arg *YuArg = Args.getLastArg(options::OPT__SLASH_Yu);
    for (const Arg *A : Args.filtered(options::OPT_clang_i_Group)) {
      // Walk the whole i_Group and skip non "-include" flags so that the index
      // here matches the index in the next loop below.
      ++AI;
      if (!A->getOption().matches(options::OPT_include))
        continue;
      if (YcArg && strcmp(A->getValue(), YcArg->getValue()) == 0)
        YcIndex = AI;
      if (YuArg && strcmp(A->getValue(), YuArg->getValue()) == 0)
        YuIndex = AI;
    }
  }
  if (isa<PrecompileJobAction>(JA) && YcIndex != -1) {
    Driver::InputList Inputs;
    D.BuildInputs(getToolChain(), C.getArgs(), Inputs);
    assert(Inputs.size() == 1 && "Need one input when building pch");
    CmdArgs.push_back(Args.MakeArgString(Twine("-find-pch-source=") +
                                         Inputs[0].second->getValue()));
  }

  bool RenderedImplicitInclude = false;
  int AI = -1;
  for (const Arg *A : Args.filtered(options::OPT_clang_i_Group)) {
    ++AI;

    if (getToolChain().getDriver().IsCLMode() &&
        A->getOption().matches(options::OPT_include)) {
      // In clang-cl mode, /Ycfoo.h means that all code up to a foo.h
      // include is compiled into foo.h, and everything after goes into
      // the .obj file. /Yufoo.h means that all includes prior to and including
      // foo.h are completely skipped and replaced with a use of the pch file
      // for foo.h.  (Each flag can have at most one value, multiple /Yc flags
      // just mean that the last one wins.)  If /Yc and /Yu are both present
      // and refer to the same file, /Yc wins.
      // Note that OPT__SLASH_FI gets mapped to OPT_include.
      // FIXME: The code here assumes that /Yc and /Yu refer to the same file.
      // cl.exe seems to support both flags with different values, but that
      // seems strange (which flag does /Fp now refer to?), so don't implement
      // that until someone needs it.
      int PchIndex = YcIndex != -1 ? YcIndex : YuIndex;
      if (PchIndex != -1) {
        if (isa<PrecompileJobAction>(JA)) {
          // When building the pch, skip all includes after the pch.
          assert(YcIndex != -1 && PchIndex == YcIndex);
          if (AI >= YcIndex)
            continue;
        } else {
          // When using the pch, skip all includes prior to the pch.
          if (AI < PchIndex) {
            A->claim();
            continue;
          }
          if (AI == PchIndex) {
            A->claim();
            CmdArgs.push_back("-include-pch");
            CmdArgs.push_back(
                Args.MakeArgString(D.GetClPchPath(C, A->getValue())));
            continue;
          }
        }
      }
    } else if (A->getOption().matches(options::OPT_include)) {
      // Handling of gcc-style gch precompiled headers.
      bool IsFirstImplicitInclude = !RenderedImplicitInclude;
      RenderedImplicitInclude = true;

      // Use PCH if the user requested it.
      bool UsePCH = D.CCCUsePCH;

      bool FoundPTH = false;
      bool FoundPCH = false;
      SmallString<128> P(A->getValue());
      // We want the files to have a name like foo.h.pch. Add a dummy extension
      // so that replace_extension does the right thing.
      P += ".dummy";
      if (UsePCH) {
        llvm::sys::path::replace_extension(P, "pch");
        if (llvm::sys::fs::exists(P))
          FoundPCH = true;
      }

      if (!FoundPCH) {
        llvm::sys::path::replace_extension(P, "pth");
        if (llvm::sys::fs::exists(P))
          FoundPTH = true;
      }

      if (!FoundPCH && !FoundPTH) {
        llvm::sys::path::replace_extension(P, "gch");
        if (llvm::sys::fs::exists(P)) {
          FoundPCH = UsePCH;
          FoundPTH = !UsePCH;
        }
      }

      if (FoundPCH || FoundPTH) {
        if (IsFirstImplicitInclude) {
          A->claim();
          if (UsePCH)
            CmdArgs.push_back("-include-pch");
          else
            CmdArgs.push_back("-include-pth");
          CmdArgs.push_back(Args.MakeArgString(P));
          continue;
        } else {
          // Ignore the PCH if not first on command line and emit warning.
          D.Diag(diag::warn_drv_pch_not_first_include) << P
                                                       << A->getAsString(Args);
        }
      }
    }

    // Not translated, render as usual.
    A->claim();
    A->render(Args, CmdArgs);
  }

  Args.AddAllArgs(CmdArgs,
                  {options::OPT_D, options::OPT_U, options::OPT_I_Group,
                   options::OPT_F, options::OPT_index_header_map});

  // Add -Wp, and -Xpreprocessor if using the preprocessor.

  // FIXME: There is a very unfortunate problem here, some troubled
  // souls abuse -Wp, to pass preprocessor options in gcc syntax. To
  // really support that we would have to parse and then translate
  // those options. :(
  Args.AddAllArgValues(CmdArgs, options::OPT_Wp_COMMA,
                       options::OPT_Xpreprocessor);

  // -I- is a deprecated GCC feature, reject it.
  if (Arg *A = Args.getLastArg(options::OPT_I_))
    D.Diag(diag::err_drv_I_dash_not_supported) << A->getAsString(Args);

  // If we have a --sysroot, and don't have an explicit -isysroot flag, add an
  // -isysroot to the CC1 invocation.
  StringRef sysroot = C.getSysRoot();
  if (sysroot != "") {
    if (!Args.hasArg(options::OPT_isysroot)) {
      CmdArgs.push_back("-isysroot");
      CmdArgs.push_back(C.getArgs().MakeArgString(sysroot));
    }
  }

  // Parse additional include paths from environment variables.
  // FIXME: We should probably sink the logic for handling these from the
  // frontend into the driver. It will allow deleting 4 otherwise unused flags.
  // CPATH - included following the user specified includes (but prior to
  // builtin and standard includes).
  addDirectoryList(Args, CmdArgs, "-I", "CPATH");
  // C_INCLUDE_PATH - system includes enabled when compiling C.
  addDirectoryList(Args, CmdArgs, "-c-isystem", "C_INCLUDE_PATH");
  // CPLUS_INCLUDE_PATH - system includes enabled when compiling C++.
  addDirectoryList(Args, CmdArgs, "-cxx-isystem", "CPLUS_INCLUDE_PATH");
  // OBJC_INCLUDE_PATH - system includes enabled when compiling ObjC.
  addDirectoryList(Args, CmdArgs, "-objc-isystem", "OBJC_INCLUDE_PATH");
  // OBJCPLUS_INCLUDE_PATH - system includes enabled when compiling ObjC++.
  addDirectoryList(Args, CmdArgs, "-objcxx-isystem", "OBJCPLUS_INCLUDE_PATH");

  // Optional AuxToolChain indicates that we need to include headers
  // for more than one target. If that's the case, add include paths
  // from AuxToolChain right after include paths of the same kind for
  // the current target.

  // Add C++ include arguments, if needed.
  if (types::isCXX(Inputs[0].getType())) {
    getToolChain().AddClangCXXStdlibIncludeArgs(Args, CmdArgs);
    if (AuxToolChain)
      AuxToolChain->AddClangCXXStdlibIncludeArgs(Args, CmdArgs);
  }

  // Add system include arguments.
  getToolChain().AddClangSystemIncludeArgs(Args, CmdArgs);
  if (AuxToolChain)
      AuxToolChain->AddClangCXXStdlibIncludeArgs(Args, CmdArgs);

  // Add CUDA include arguments, if needed.
  if (types::isCuda(Inputs[0].getType()))
    getToolChain().AddCudaIncludeArgs(Args, CmdArgs);
}

// FIXME: Move to target hook.
static bool isSignedCharDefault(const llvm::Triple &Triple) {
  switch (Triple.getArch()) {
  default:
    return true;

  case llvm::Triple::aarch64:
  case llvm::Triple::aarch64_be:
  case llvm::Triple::arm:
  case llvm::Triple::armeb:
  case llvm::Triple::thumb:
  case llvm::Triple::thumbeb:
    if (Triple.isOSDarwin() || Triple.isOSWindows())
      return true;
    return false;

  case llvm::Triple::ppc:
  case llvm::Triple::ppc64:
    if (Triple.isOSDarwin())
      return true;
    return false;

  case llvm::Triple::hexagon:
  case llvm::Triple::ppc64le:
  case llvm::Triple::systemz:
  case llvm::Triple::xcore:
    return false;
  }
}

static bool isNoCommonDefault(const llvm::Triple &Triple) {
  switch (Triple.getArch()) {
  default:
    return false;

  case llvm::Triple::xcore:
  case llvm::Triple::wasm32:
  case llvm::Triple::wasm64:
    return true;
  }
}

// ARM tools start.

// Get SubArch (vN).
static int getARMSubArchVersionNumber(const llvm::Triple &Triple) {
  llvm::StringRef Arch = Triple.getArchName();
  return llvm::ARM::parseArchVersion(Arch);
}

// True if M-profile.
static bool isARMMProfile(const llvm::Triple &Triple) {
  llvm::StringRef Arch = Triple.getArchName();
  unsigned Profile = llvm::ARM::parseArchProfile(Arch);
  return Profile == llvm::ARM::PK_M;
}

// Get Arch/CPU from args.
static void getARMArchCPUFromArgs(const ArgList &Args, llvm::StringRef &Arch,
                                  llvm::StringRef &CPU, bool FromAs = false) {
  if (const Arg *A = Args.getLastArg(options::OPT_mcpu_EQ))
    CPU = A->getValue();
  if (const Arg *A = Args.getLastArg(options::OPT_march_EQ))
    Arch = A->getValue();
  if (!FromAs)
    return;

  for (const Arg *A :
       Args.filtered(options::OPT_Wa_COMMA, options::OPT_Xassembler)) {
    StringRef Value = A->getValue();
    if (Value.startswith("-mcpu="))
      CPU = Value.substr(6);
    if (Value.startswith("-march="))
      Arch = Value.substr(7);
  }
}

// Handle -mhwdiv=.
// FIXME: Use ARMTargetParser.
static void getARMHWDivFeatures(const Driver &D, const Arg *A,
                                const ArgList &Args, StringRef HWDiv,
                                std::vector<const char *> &Features) {
  unsigned HWDivID = llvm::ARM::parseHWDiv(HWDiv);
  if (!llvm::ARM::getHWDivFeatures(HWDivID, Features))
    D.Diag(diag::err_drv_clang_unsupported) << A->getAsString(Args);
}

// Handle -mfpu=.
static void getARMFPUFeatures(const Driver &D, const Arg *A,
                              const ArgList &Args, StringRef FPU,
                              std::vector<const char *> &Features) {
  unsigned FPUID = llvm::ARM::parseFPU(FPU);
  if (!llvm::ARM::getFPUFeatures(FPUID, Features))
    D.Diag(diag::err_drv_clang_unsupported) << A->getAsString(Args);
}

// Decode ARM features from string like +[no]featureA+[no]featureB+...
static bool DecodeARMFeatures(const Driver &D, StringRef text,
                              std::vector<const char *> &Features) {
  SmallVector<StringRef, 8> Split;
  text.split(Split, StringRef("+"), -1, false);

  for (StringRef Feature : Split) {
    const char *FeatureName = llvm::ARM::getArchExtFeature(Feature);
    if (FeatureName)
      Features.push_back(FeatureName);
    else
      return false;
  }
  return true;
}

// Check if -march is valid by checking if it can be canonicalised and parsed.
// getARMArch is used here instead of just checking the -march value in order
// to handle -march=native correctly.
static void checkARMArchName(const Driver &D, const Arg *A, const ArgList &Args,
                             llvm::StringRef ArchName,
                             std::vector<const char *> &Features,
                             const llvm::Triple &Triple) {
  std::pair<StringRef, StringRef> Split = ArchName.split("+");

  std::string MArch = arm::getARMArch(ArchName, Triple);
  if (llvm::ARM::parseArch(MArch) == llvm::ARM::AK_INVALID ||
      (Split.second.size() && !DecodeARMFeatures(D, Split.second, Features)))
    D.Diag(diag::err_drv_clang_unsupported) << A->getAsString(Args);
}

// Check -mcpu=. Needs ArchName to handle -mcpu=generic.
static void checkARMCPUName(const Driver &D, const Arg *A, const ArgList &Args,
                            llvm::StringRef CPUName, llvm::StringRef ArchName,
                            std::vector<const char *> &Features,
                            const llvm::Triple &Triple) {
  std::pair<StringRef, StringRef> Split = CPUName.split("+");

  std::string CPU = arm::getARMTargetCPU(CPUName, ArchName, Triple);
  if (arm::getLLVMArchSuffixForARM(CPU, ArchName, Triple).empty() ||
      (Split.second.size() && !DecodeARMFeatures(D, Split.second, Features)))
    D.Diag(diag::err_drv_clang_unsupported) << A->getAsString(Args);
}

static bool useAAPCSForMachO(const llvm::Triple &T) {
  // The backend is hardwired to assume AAPCS for M-class processors, ensure
  // the frontend matches that.
  return T.getEnvironment() == llvm::Triple::EABI ||
         T.getOS() == llvm::Triple::UnknownOS || isARMMProfile(T);
}

// Select the float ABI as determined by -msoft-float, -mhard-float, and
// -mfloat-abi=.
arm::FloatABI arm::getARMFloatABI(const ToolChain &TC, const ArgList &Args) {
  const Driver &D = TC.getDriver();
  const llvm::Triple Triple(TC.ComputeEffectiveClangTriple(Args));
  auto SubArch = getARMSubArchVersionNumber(Triple);
  arm::FloatABI ABI = FloatABI::Invalid;
  if (Arg *A =
          Args.getLastArg(options::OPT_msoft_float, options::OPT_mhard_float,
                          options::OPT_mfloat_abi_EQ)) {
    if (A->getOption().matches(options::OPT_msoft_float)) {
      ABI = FloatABI::Soft;
    } else if (A->getOption().matches(options::OPT_mhard_float)) {
      ABI = FloatABI::Hard;
    } else {
      ABI = llvm::StringSwitch<arm::FloatABI>(A->getValue())
                .Case("soft", FloatABI::Soft)
                .Case("softfp", FloatABI::SoftFP)
                .Case("hard", FloatABI::Hard)
                .Default(FloatABI::Invalid);
      if (ABI == FloatABI::Invalid && !StringRef(A->getValue()).empty()) {
        D.Diag(diag::err_drv_invalid_mfloat_abi) << A->getAsString(Args);
        ABI = FloatABI::Soft;
      }
    }

    // It is incorrect to select hard float ABI on MachO platforms if the ABI is
    // "apcs-gnu".
    if (Triple.isOSBinFormatMachO() && !useAAPCSForMachO(Triple) &&
        ABI == FloatABI::Hard) {
      D.Diag(diag::err_drv_unsupported_opt_for_target) << A->getAsString(Args)
                                                       << Triple.getArchName();
    }
  }

  // If unspecified, choose the default based on the platform.
  if (ABI == FloatABI::Invalid) {
    switch (Triple.getOS()) {
    case llvm::Triple::Darwin:
    case llvm::Triple::MacOSX:
    case llvm::Triple::IOS:
    case llvm::Triple::TvOS: {
      // Darwin defaults to "softfp" for v6 and v7.
      ABI = (SubArch == 6 || SubArch == 7) ? FloatABI::SoftFP : FloatABI::Soft;
      ABI = Triple.isWatchABI() ? FloatABI::Hard : ABI;
      break;
    }
    case llvm::Triple::WatchOS:
      ABI = FloatABI::Hard;
      break;

    // FIXME: this is invalid for WindowsCE
    case llvm::Triple::Win32:
      ABI = FloatABI::Hard;
      break;

    case llvm::Triple::FreeBSD:
      switch (Triple.getEnvironment()) {
      case llvm::Triple::GNUEABIHF:
        ABI = FloatABI::Hard;
        break;
      default:
        // FreeBSD defaults to soft float
        ABI = FloatABI::Soft;
        break;
      }
      break;

    default:
      switch (Triple.getEnvironment()) {
      case llvm::Triple::GNUEABIHF:
      case llvm::Triple::EABIHF:
        ABI = FloatABI::Hard;
        break;
      case llvm::Triple::GNUEABI:
      case llvm::Triple::EABI:
        // EABI is always AAPCS, and if it was not marked 'hard', it's softfp
        ABI = FloatABI::SoftFP;
        break;
      case llvm::Triple::Android:
        ABI = (SubArch == 7) ? FloatABI::SoftFP : FloatABI::Soft;
        break;
      default:
        // Assume "soft", but warn the user we are guessing.
        ABI = FloatABI::Soft;
        if (Triple.getOS() != llvm::Triple::UnknownOS ||
            !Triple.isOSBinFormatMachO())
          D.Diag(diag::warn_drv_assuming_mfloat_abi_is) << "soft";
        break;
      }
    }
  }

  assert(ABI != FloatABI::Invalid && "must select an ABI");
  return ABI;
}

static void getARMTargetFeatures(const ToolChain &TC,
                                 const llvm::Triple &Triple,
                                 const ArgList &Args,
                                 std::vector<const char *> &Features,
                                 bool ForAS) {
  const Driver &D = TC.getDriver();

  bool KernelOrKext =
      Args.hasArg(options::OPT_mkernel, options::OPT_fapple_kext);
  arm::FloatABI ABI = arm::getARMFloatABI(TC, Args);
  const Arg *WaCPU = nullptr, *WaFPU = nullptr;
  const Arg *WaHDiv = nullptr, *WaArch = nullptr;

  if (!ForAS) {
    // FIXME: Note, this is a hack, the LLVM backend doesn't actually use these
    // yet (it uses the -mfloat-abi and -msoft-float options), and it is
    // stripped out by the ARM target. We should probably pass this a new
    // -target-option, which is handled by the -cc1/-cc1as invocation.
    //
    // FIXME2:  For consistency, it would be ideal if we set up the target
    // machine state the same when using the frontend or the assembler. We don't
    // currently do that for the assembler, we pass the options directly to the
    // backend and never even instantiate the frontend TargetInfo. If we did,
    // and used its handleTargetFeatures hook, then we could ensure the
    // assembler and the frontend behave the same.

    // Use software floating point operations?
    if (ABI == arm::FloatABI::Soft)
      Features.push_back("+soft-float");

    // Use software floating point argument passing?
    if (ABI != arm::FloatABI::Hard)
      Features.push_back("+soft-float-abi");
  } else {
    // Here, we make sure that -Wa,-mfpu/cpu/arch/hwdiv will be passed down
    // to the assembler correctly.
    for (const Arg *A :
         Args.filtered(options::OPT_Wa_COMMA, options::OPT_Xassembler)) {
      StringRef Value = A->getValue();
      if (Value.startswith("-mfpu=")) {
        WaFPU = A;
      } else if (Value.startswith("-mcpu=")) {
        WaCPU = A;
      } else if (Value.startswith("-mhwdiv=")) {
        WaHDiv = A;
      } else if (Value.startswith("-march=")) {
        WaArch = A;
      }
    }
  }

  // Check -march. ClangAs gives preference to -Wa,-march=.
  const Arg *ArchArg = Args.getLastArg(options::OPT_march_EQ);
  StringRef ArchName;
  if (WaArch) {
    if (ArchArg)
      D.Diag(clang::diag::warn_drv_unused_argument)
          << ArchArg->getAsString(Args);
    ArchName = StringRef(WaArch->getValue()).substr(7);
    checkARMArchName(D, WaArch, Args, ArchName, Features, Triple);
    // FIXME: Set Arch.
    D.Diag(clang::diag::warn_drv_unused_argument) << WaArch->getAsString(Args);
  } else if (ArchArg) {
    ArchName = ArchArg->getValue();
    checkARMArchName(D, ArchArg, Args, ArchName, Features, Triple);
  }

  // Check -mcpu. ClangAs gives preference to -Wa,-mcpu=.
  const Arg *CPUArg = Args.getLastArg(options::OPT_mcpu_EQ);
  StringRef CPUName;
  if (WaCPU) {
    if (CPUArg)
      D.Diag(clang::diag::warn_drv_unused_argument)
          << CPUArg->getAsString(Args);
    CPUName = StringRef(WaCPU->getValue()).substr(6);
    checkARMCPUName(D, WaCPU, Args, CPUName, ArchName, Features, Triple);
  } else if (CPUArg) {
    CPUName = CPUArg->getValue();
    checkARMCPUName(D, CPUArg, Args, CPUName, ArchName, Features, Triple);
  }

  // Add CPU features for generic CPUs
  if (CPUName == "native") {
    llvm::StringMap<bool> HostFeatures;
    if (llvm::sys::getHostCPUFeatures(HostFeatures))
      for (auto &F : HostFeatures)
        Features.push_back(
            Args.MakeArgString((F.second ? "+" : "-") + F.first()));
  }

  // Honor -mfpu=. ClangAs gives preference to -Wa,-mfpu=.
  const Arg *FPUArg = Args.getLastArg(options::OPT_mfpu_EQ);
  if (WaFPU) {
    if (FPUArg)
      D.Diag(clang::diag::warn_drv_unused_argument)
          << FPUArg->getAsString(Args);
    getARMFPUFeatures(D, WaFPU, Args, StringRef(WaFPU->getValue()).substr(6),
                      Features);
  } else if (FPUArg) {
    getARMFPUFeatures(D, FPUArg, Args, FPUArg->getValue(), Features);
  }

  // Honor -mhwdiv=. ClangAs gives preference to -Wa,-mhwdiv=.
  const Arg *HDivArg = Args.getLastArg(options::OPT_mhwdiv_EQ);
  if (WaHDiv) {
    if (HDivArg)
      D.Diag(clang::diag::warn_drv_unused_argument)
          << HDivArg->getAsString(Args);
    getARMHWDivFeatures(D, WaHDiv, Args,
                        StringRef(WaHDiv->getValue()).substr(8), Features);
  } else if (HDivArg)
    getARMHWDivFeatures(D, HDivArg, Args, HDivArg->getValue(), Features);

  // Setting -msoft-float effectively disables NEON because of the GCC
  // implementation, although the same isn't true of VFP or VFP3.
  if (ABI == arm::FloatABI::Soft) {
    Features.push_back("-neon");
    // Also need to explicitly disable features which imply NEON.
    Features.push_back("-crypto");
  }

  // En/disable crc code generation.
  if (Arg *A = Args.getLastArg(options::OPT_mcrc, options::OPT_mnocrc)) {
    if (A->getOption().matches(options::OPT_mcrc))
      Features.push_back("+crc");
    else
      Features.push_back("-crc");
  }

  // Look for the last occurrence of -mlong-calls or -mno-long-calls. If
  // neither options are specified, see if we are compiling for kernel/kext and
  // decide whether to pass "+long-calls" based on the OS and its version.
  if (Arg *A = Args.getLastArg(options::OPT_mlong_calls,
                               options::OPT_mno_long_calls)) {
    if (A->getOption().matches(options::OPT_mlong_calls))
      Features.push_back("+long-calls");
  } else if (KernelOrKext && (!Triple.isiOS() || Triple.isOSVersionLT(6)) &&
             !Triple.isWatchOS()) {
      Features.push_back("+long-calls");
  }

  // Kernel code has more strict alignment requirements.
  if (KernelOrKext)
    Features.push_back("+strict-align");
  else if (Arg *A = Args.getLastArg(options::OPT_mno_unaligned_access,
                                    options::OPT_munaligned_access)) {
    if (A->getOption().matches(options::OPT_munaligned_access)) {
      // No v6M core supports unaligned memory access (v6M ARM ARM A3.2).
      if (Triple.getSubArch() == llvm::Triple::SubArchType::ARMSubArch_v6m)
        D.Diag(diag::err_target_unsupported_unaligned) << "v6m";
      // v8M Baseline follows on from v6M, so doesn't support unaligned memory
      // access either.
      else if (Triple.getSubArch() == llvm::Triple::SubArchType::ARMSubArch_v8m_baseline)
        D.Diag(diag::err_target_unsupported_unaligned) << "v8m.base";
    } else
      Features.push_back("+strict-align");
  } else {
    // Assume pre-ARMv6 doesn't support unaligned accesses.
    //
    // ARMv6 may or may not support unaligned accesses depending on the
    // SCTLR.U bit, which is architecture-specific. We assume ARMv6
    // Darwin and NetBSD targets support unaligned accesses, and others don't.
    //
    // ARMv7 always has SCTLR.U set to 1, but it has a new SCTLR.A bit
    // which raises an alignment fault on unaligned accesses. Linux
    // defaults this bit to 0 and handles it as a system-wide (not
    // per-process) setting. It is therefore safe to assume that ARMv7+
    // Linux targets support unaligned accesses. The same goes for NaCl.
    //
    // The above behavior is consistent with GCC.
    int VersionNum = getARMSubArchVersionNumber(Triple);
    if (Triple.isOSDarwin() || Triple.isOSNetBSD()) {
      if (VersionNum < 6 ||
          Triple.getSubArch() == llvm::Triple::SubArchType::ARMSubArch_v6m)
        Features.push_back("+strict-align");
    } else if (Triple.isOSLinux() || Triple.isOSNaCl()) {
      if (VersionNum < 7)
        Features.push_back("+strict-align");
    } else
      Features.push_back("+strict-align");
  }

  // llvm does not support reserving registers in general. There is support
  // for reserving r9 on ARM though (defined as a platform-specific register
  // in ARM EABI).
  if (Args.hasArg(options::OPT_ffixed_r9))
    Features.push_back("+reserve-r9");

  // The kext linker doesn't know how to deal with movw/movt.
  if (KernelOrKext || Args.hasArg(options::OPT_mno_movt))
    Features.push_back("+no-movt");
}

void Clang::AddARMTargetArgs(const llvm::Triple &Triple, const ArgList &Args,
                             ArgStringList &CmdArgs, bool KernelOrKext) const {
  // Select the ABI to use.
  // FIXME: Support -meabi.
  // FIXME: Parts of this are duplicated in the backend, unify this somehow.
  const char *ABIName = nullptr;
  if (Arg *A = Args.getLastArg(options::OPT_mabi_EQ)) {
    ABIName = A->getValue();
  } else if (Triple.isOSBinFormatMachO()) {
    if (useAAPCSForMachO(Triple)) {
      ABIName = "aapcs";
    } else if (Triple.isWatchABI()) {
      ABIName = "aapcs16";
    } else {
      ABIName = "apcs-gnu";
    }
  } else if (Triple.isOSWindows()) {
    // FIXME: this is invalid for WindowsCE
    ABIName = "aapcs";
  } else {
    // Select the default based on the platform.
    switch (Triple.getEnvironment()) {
    case llvm::Triple::Android:
    case llvm::Triple::GNUEABI:
    case llvm::Triple::GNUEABIHF:
      ABIName = "aapcs-linux";
      break;
    case llvm::Triple::EABIHF:
    case llvm::Triple::EABI:
      ABIName = "aapcs";
      break;
    default:
      if (Triple.getOS() == llvm::Triple::NetBSD)
        ABIName = "apcs-gnu";
      else
        ABIName = "aapcs";
      break;
    }
  }
  CmdArgs.push_back("-target-abi");
  CmdArgs.push_back(ABIName);

  // Determine floating point ABI from the options & target defaults.
  arm::FloatABI ABI = arm::getARMFloatABI(getToolChain(), Args);
  if (ABI == arm::FloatABI::Soft) {
    // Floating point operations and argument passing are soft.
    // FIXME: This changes CPP defines, we need -target-soft-float.
    CmdArgs.push_back("-msoft-float");
    CmdArgs.push_back("-mfloat-abi");
    CmdArgs.push_back("soft");
  } else if (ABI == arm::FloatABI::SoftFP) {
    // Floating point operations are hard, but argument passing is soft.
    CmdArgs.push_back("-mfloat-abi");
    CmdArgs.push_back("soft");
  } else {
    // Floating point operations and argument passing are hard.
    assert(ABI == arm::FloatABI::Hard && "Invalid float abi!");
    CmdArgs.push_back("-mfloat-abi");
    CmdArgs.push_back("hard");
  }

  // Forward the -mglobal-merge option for explicit control over the pass.
  if (Arg *A = Args.getLastArg(options::OPT_mglobal_merge,
                               options::OPT_mno_global_merge)) {
    CmdArgs.push_back("-backend-option");
    if (A->getOption().matches(options::OPT_mno_global_merge))
      CmdArgs.push_back("-arm-global-merge=false");
    else
      CmdArgs.push_back("-arm-global-merge=true");
  }

  if (!Args.hasFlag(options::OPT_mimplicit_float,
                    options::OPT_mno_implicit_float, true))
    CmdArgs.push_back("-no-implicit-float");
}
// ARM tools end.

/// getAArch64TargetCPU - Get the (LLVM) name of the AArch64 cpu we are
/// targeting.
static std::string getAArch64TargetCPU(const ArgList &Args) {
  Arg *A;
  std::string CPU;
  // If we have -mtune or -mcpu, use that.
  if ((A = Args.getLastArg(options::OPT_mtune_EQ))) {
    CPU = StringRef(A->getValue()).lower();
  } else if ((A = Args.getLastArg(options::OPT_mcpu_EQ))) {
    StringRef Mcpu = A->getValue();
    CPU = Mcpu.split("+").first.lower();
  }

  // Handle CPU name is 'native'.
  if (CPU == "native")
    return llvm::sys::getHostCPUName();
  else if (CPU.size())
    return CPU;

  // Make sure we pick "cyclone" if -arch is used.
  // FIXME: Should this be picked by checking the target triple instead?
  if (Args.getLastArg(options::OPT_arch))
    return "cyclone";

  return "generic";
}

void Clang::AddAArch64TargetArgs(const ArgList &Args,
                                 ArgStringList &CmdArgs) const {
  std::string TripleStr = getToolChain().ComputeEffectiveClangTriple(Args);
  llvm::Triple Triple(TripleStr);

  if (!Args.hasFlag(options::OPT_mred_zone, options::OPT_mno_red_zone, true) ||
      Args.hasArg(options::OPT_mkernel) ||
      Args.hasArg(options::OPT_fapple_kext))
    CmdArgs.push_back("-disable-red-zone");

  if (!Args.hasFlag(options::OPT_mimplicit_float,
                    options::OPT_mno_implicit_float, true))
    CmdArgs.push_back("-no-implicit-float");

  const char *ABIName = nullptr;
  if (Arg *A = Args.getLastArg(options::OPT_mabi_EQ))
    ABIName = A->getValue();
  else if (Triple.isOSDarwin())
    ABIName = "darwinpcs";
  else
    ABIName = "aapcs";

  CmdArgs.push_back("-target-abi");
  CmdArgs.push_back(ABIName);

  if (Arg *A = Args.getLastArg(options::OPT_mfix_cortex_a53_835769,
                               options::OPT_mno_fix_cortex_a53_835769)) {
    CmdArgs.push_back("-backend-option");
    if (A->getOption().matches(options::OPT_mfix_cortex_a53_835769))
      CmdArgs.push_back("-aarch64-fix-cortex-a53-835769=1");
    else
      CmdArgs.push_back("-aarch64-fix-cortex-a53-835769=0");
  } else if (Triple.isAndroid()) {
    // Enabled A53 errata (835769) workaround by default on android
    CmdArgs.push_back("-backend-option");
    CmdArgs.push_back("-aarch64-fix-cortex-a53-835769=1");
  }

  // Forward the -mglobal-merge option for explicit control over the pass.
  if (Arg *A = Args.getLastArg(options::OPT_mglobal_merge,
                               options::OPT_mno_global_merge)) {
    CmdArgs.push_back("-backend-option");
    if (A->getOption().matches(options::OPT_mno_global_merge))
      CmdArgs.push_back("-aarch64-global-merge=false");
    else
      CmdArgs.push_back("-aarch64-global-merge=true");
  }
}

// Get CPU and ABI names. They are not independent
// so we have to calculate them together.
void mips::getMipsCPUAndABI(const ArgList &Args, const llvm::Triple &Triple,
                            StringRef &CPUName, StringRef &ABIName) {
  const char *DefMips32CPU = "mips32r2";
  const char *DefMips64CPU = "mips64r2";

  // MIPS32r6 is the default for mips(el)?-img-linux-gnu and MIPS64r6 is the
  // default for mips64(el)?-img-linux-gnu.
  if (Triple.getVendor() == llvm::Triple::ImaginationTechnologies &&
      Triple.getEnvironment() == llvm::Triple::GNU) {
    DefMips32CPU = "mips32r6";
    DefMips64CPU = "mips64r6";
  }

  // MIPS64r6 is the default for Android MIPS64 (mips64el-linux-android).
  if (Triple.isAndroid())
    DefMips64CPU = "mips64r6";

  // MIPS3 is the default for mips64*-unknown-openbsd.
  if (Triple.getOS() == llvm::Triple::OpenBSD)
    DefMips64CPU = "mips3";

  if (Arg *A = Args.getLastArg(options::OPT_march_EQ, options::OPT_mcpu_EQ))
    CPUName = A->getValue();

  if (Arg *A = Args.getLastArg(options::OPT_mabi_EQ)) {
    ABIName = A->getValue();
    // Convert a GNU style Mips ABI name to the name
    // accepted by LLVM Mips backend.
    ABIName = llvm::StringSwitch<llvm::StringRef>(ABIName)
                  .Case("32", "o32")
                  .Case("64", "n64")
                  .Default(ABIName);
  }

  // Setup default CPU and ABI names.
  if (CPUName.empty() && ABIName.empty()) {
    switch (Triple.getArch()) {
    default:
      llvm_unreachable("Unexpected triple arch name");
    case llvm::Triple::mips:
    case llvm::Triple::mipsel:
      CPUName = DefMips32CPU;
      break;
    case llvm::Triple::mips64:
    case llvm::Triple::mips64el:
      CPUName = DefMips64CPU;
      break;
    }
  }

  if (ABIName.empty()) {
    // Deduce ABI name from the target triple.
    if (Triple.getArch() == llvm::Triple::mips ||
        Triple.getArch() == llvm::Triple::mipsel)
      ABIName = "o32";
    else
      ABIName = "n64";
  }

  if (CPUName.empty()) {
    // Deduce CPU name from ABI name.
    CPUName = llvm::StringSwitch<const char *>(ABIName)
                  .Cases("o32", "eabi", DefMips32CPU)
                  .Cases("n32", "n64", DefMips64CPU)
                  .Default("");
  }

  // FIXME: Warn on inconsistent use of -march and -mabi.
}

std::string mips::getMipsABILibSuffix(const ArgList &Args,
                                      const llvm::Triple &Triple) {
  StringRef CPUName, ABIName;
  tools::mips::getMipsCPUAndABI(Args, Triple, CPUName, ABIName);
  return llvm::StringSwitch<std::string>(ABIName)
      .Case("o32", "")
      .Case("n32", "32")
      .Case("n64", "64");
}

// Convert ABI name to the GNU tools acceptable variant.
static StringRef getGnuCompatibleMipsABIName(StringRef ABI) {
  return llvm::StringSwitch<llvm::StringRef>(ABI)
      .Case("o32", "32")
      .Case("n64", "64")
      .Default(ABI);
}

// Select the MIPS float ABI as determined by -msoft-float, -mhard-float,
// and -mfloat-abi=.
static mips::FloatABI getMipsFloatABI(const Driver &D, const ArgList &Args) {
  mips::FloatABI ABI = mips::FloatABI::Invalid;
  if (Arg *A =
          Args.getLastArg(options::OPT_msoft_float, options::OPT_mhard_float,
                          options::OPT_mfloat_abi_EQ)) {
    if (A->getOption().matches(options::OPT_msoft_float))
      ABI = mips::FloatABI::Soft;
    else if (A->getOption().matches(options::OPT_mhard_float))
      ABI = mips::FloatABI::Hard;
    else {
      ABI = llvm::StringSwitch<mips::FloatABI>(A->getValue())
                .Case("soft", mips::FloatABI::Soft)
                .Case("hard", mips::FloatABI::Hard)
                .Default(mips::FloatABI::Invalid);
      if (ABI == mips::FloatABI::Invalid && !StringRef(A->getValue()).empty()) {
        D.Diag(diag::err_drv_invalid_mfloat_abi) << A->getAsString(Args);
        ABI = mips::FloatABI::Hard;
      }
    }
  }

  // If unspecified, choose the default based on the platform.
  if (ABI == mips::FloatABI::Invalid) {
    // Assume "hard", because it's a default value used by gcc.
    // When we start to recognize specific target MIPS processors,
    // we will be able to select the default more correctly.
    ABI = mips::FloatABI::Hard;
  }

  assert(ABI != mips::FloatABI::Invalid && "must select an ABI");
  return ABI;
}

static void AddTargetFeature(const ArgList &Args,
                             std::vector<const char *> &Features,
                             OptSpecifier OnOpt, OptSpecifier OffOpt,
                             StringRef FeatureName) {
  if (Arg *A = Args.getLastArg(OnOpt, OffOpt)) {
    if (A->getOption().matches(OnOpt))
      Features.push_back(Args.MakeArgString("+" + FeatureName));
    else
      Features.push_back(Args.MakeArgString("-" + FeatureName));
  }
}

static void getMIPSTargetFeatures(const Driver &D, const llvm::Triple &Triple,
                                  const ArgList &Args,
                                  std::vector<const char *> &Features) {
  StringRef CPUName;
  StringRef ABIName;
  mips::getMipsCPUAndABI(Args, Triple, CPUName, ABIName);
  ABIName = getGnuCompatibleMipsABIName(ABIName);

  AddTargetFeature(Args, Features, options::OPT_mno_abicalls,
                   options::OPT_mabicalls, "noabicalls");

  mips::FloatABI FloatABI = getMipsFloatABI(D, Args);
  if (FloatABI == mips::FloatABI::Soft) {
    // FIXME: Note, this is a hack. We need to pass the selected float
    // mode to the MipsTargetInfoBase to define appropriate macros there.
    // Now it is the only method.
    Features.push_back("+soft-float");
  }

  if (Arg *A = Args.getLastArg(options::OPT_mnan_EQ)) {
    StringRef Val = StringRef(A->getValue());
    if (Val == "2008") {
      if (mips::getSupportedNanEncoding(CPUName) & mips::Nan2008)
        Features.push_back("+nan2008");
      else {
        Features.push_back("-nan2008");
        D.Diag(diag::warn_target_unsupported_nan2008) << CPUName;
      }
    } else if (Val == "legacy") {
      if (mips::getSupportedNanEncoding(CPUName) & mips::NanLegacy)
        Features.push_back("-nan2008");
      else {
        Features.push_back("+nan2008");
        D.Diag(diag::warn_target_unsupported_nanlegacy) << CPUName;
      }
    } else
      D.Diag(diag::err_drv_unsupported_option_argument)
          << A->getOption().getName() << Val;
  }

  AddTargetFeature(Args, Features, options::OPT_msingle_float,
                   options::OPT_mdouble_float, "single-float");
  AddTargetFeature(Args, Features, options::OPT_mips16, options::OPT_mno_mips16,
                   "mips16");
  AddTargetFeature(Args, Features, options::OPT_mmicromips,
                   options::OPT_mno_micromips, "micromips");
  AddTargetFeature(Args, Features, options::OPT_mdsp, options::OPT_mno_dsp,
                   "dsp");
  AddTargetFeature(Args, Features, options::OPT_mdspr2, options::OPT_mno_dspr2,
                   "dspr2");
  AddTargetFeature(Args, Features, options::OPT_mmsa, options::OPT_mno_msa,
                   "msa");

  // Add the last -mfp32/-mfpxx/-mfp64 or if none are given and the ABI is O32
  // pass -mfpxx
  if (Arg *A = Args.getLastArg(options::OPT_mfp32, options::OPT_mfpxx,
                               options::OPT_mfp64)) {
    if (A->getOption().matches(options::OPT_mfp32))
      Features.push_back(Args.MakeArgString("-fp64"));
    else if (A->getOption().matches(options::OPT_mfpxx)) {
      Features.push_back(Args.MakeArgString("+fpxx"));
      Features.push_back(Args.MakeArgString("+nooddspreg"));
    } else
      Features.push_back(Args.MakeArgString("+fp64"));
  } else if (mips::shouldUseFPXX(Args, Triple, CPUName, ABIName, FloatABI)) {
    Features.push_back(Args.MakeArgString("+fpxx"));
    Features.push_back(Args.MakeArgString("+nooddspreg"));
  }

  AddTargetFeature(Args, Features, options::OPT_mno_odd_spreg,
                   options::OPT_modd_spreg, "nooddspreg");
}

void Clang::AddMIPSTargetArgs(const ArgList &Args,
                              ArgStringList &CmdArgs) const {
  const Driver &D = getToolChain().getDriver();
  StringRef CPUName;
  StringRef ABIName;
  const llvm::Triple &Triple = getToolChain().getTriple();
  mips::getMipsCPUAndABI(Args, Triple, CPUName, ABIName);

  CmdArgs.push_back("-target-abi");
  CmdArgs.push_back(ABIName.data());

  mips::FloatABI ABI = getMipsFloatABI(D, Args);
  if (ABI == mips::FloatABI::Soft) {
    // Floating point operations and argument passing are soft.
    CmdArgs.push_back("-msoft-float");
    CmdArgs.push_back("-mfloat-abi");
    CmdArgs.push_back("soft");
  } else {
    // Floating point operations and argument passing are hard.
    assert(ABI == mips::FloatABI::Hard && "Invalid float abi!");
    CmdArgs.push_back("-mfloat-abi");
    CmdArgs.push_back("hard");
  }

  if (Arg *A = Args.getLastArg(options::OPT_mxgot, options::OPT_mno_xgot)) {
    if (A->getOption().matches(options::OPT_mxgot)) {
      CmdArgs.push_back("-mllvm");
      CmdArgs.push_back("-mxgot");
    }
  }

  if (Arg *A = Args.getLastArg(options::OPT_mldc1_sdc1,
                               options::OPT_mno_ldc1_sdc1)) {
    if (A->getOption().matches(options::OPT_mno_ldc1_sdc1)) {
      CmdArgs.push_back("-mllvm");
      CmdArgs.push_back("-mno-ldc1-sdc1");
    }
  }

  if (Arg *A = Args.getLastArg(options::OPT_mcheck_zero_division,
                               options::OPT_mno_check_zero_division)) {
    if (A->getOption().matches(options::OPT_mno_check_zero_division)) {
      CmdArgs.push_back("-mllvm");
      CmdArgs.push_back("-mno-check-zero-division");
    }
  }

  if (Arg *A = Args.getLastArg(options::OPT_G)) {
    StringRef v = A->getValue();
    CmdArgs.push_back("-mllvm");
    CmdArgs.push_back(Args.MakeArgString("-mips-ssection-threshold=" + v));
    A->claim();
  }
}

/// getPPCTargetCPU - Get the (LLVM) name of the PowerPC cpu we are targeting.
static std::string getPPCTargetCPU(const ArgList &Args) {
  if (Arg *A = Args.getLastArg(options::OPT_mcpu_EQ)) {
    StringRef CPUName = A->getValue();

    if (CPUName == "native") {
      std::string CPU = llvm::sys::getHostCPUName();
      if (!CPU.empty() && CPU != "generic")
        return CPU;
      else
        return "";
    }

    return llvm::StringSwitch<const char *>(CPUName)
        .Case("common", "generic")
        .Case("440", "440")
        .Case("440fp", "440")
        .Case("450", "450")
        .Case("601", "601")
        .Case("602", "602")
        .Case("603", "603")
        .Case("603e", "603e")
        .Case("603ev", "603ev")
        .Case("604", "604")
        .Case("604e", "604e")
        .Case("620", "620")
        .Case("630", "pwr3")
        .Case("G3", "g3")
        .Case("7400", "7400")
        .Case("G4", "g4")
        .Case("7450", "7450")
        .Case("G4+", "g4+")
        .Case("750", "750")
        .Case("970", "970")
        .Case("G5", "g5")
        .Case("a2", "a2")
        .Case("a2q", "a2q")
        .Case("e500mc", "e500mc")
        .Case("e5500", "e5500")
        .Case("power3", "pwr3")
        .Case("power4", "pwr4")
        .Case("power5", "pwr5")
        .Case("power5x", "pwr5x")
        .Case("power6", "pwr6")
        .Case("power6x", "pwr6x")
        .Case("power7", "pwr7")
        .Case("power8", "pwr8")
        .Case("pwr3", "pwr3")
        .Case("pwr4", "pwr4")
        .Case("pwr5", "pwr5")
        .Case("pwr5x", "pwr5x")
        .Case("pwr6", "pwr6")
        .Case("pwr6x", "pwr6x")
        .Case("pwr7", "pwr7")
        .Case("pwr8", "pwr8")
        .Case("powerpc", "ppc")
        .Case("powerpc64", "ppc64")
        .Case("powerpc64le", "ppc64le")
        .Default("");
  }

  return "";
}

static void getPPCTargetFeatures(const Driver &D, const llvm::Triple &Triple,
                                 const ArgList &Args,
                                 std::vector<const char *> &Features) {
  handleTargetFeaturesGroup(Args, Features, options::OPT_m_ppc_Features_Group);

  ppc::FloatABI FloatABI = ppc::getPPCFloatABI(D, Args);
  if (FloatABI == ppc::FloatABI::Soft &&
      !(Triple.getArch() == llvm::Triple::ppc64 ||
        Triple.getArch() == llvm::Triple::ppc64le))
    Features.push_back("+soft-float");
  else if (FloatABI == ppc::FloatABI::Soft &&
           (Triple.getArch() == llvm::Triple::ppc64 ||
            Triple.getArch() == llvm::Triple::ppc64le))
    D.Diag(diag::err_drv_invalid_mfloat_abi)
        << "soft float is not supported for ppc64";

  // Altivec is a bit weird, allow overriding of the Altivec feature here.
  AddTargetFeature(Args, Features, options::OPT_faltivec,
                   options::OPT_fno_altivec, "altivec");
}

ppc::FloatABI ppc::getPPCFloatABI(const Driver &D, const ArgList &Args) {
  ppc::FloatABI ABI = ppc::FloatABI::Invalid;
  if (Arg *A =
          Args.getLastArg(options::OPT_msoft_float, options::OPT_mhard_float,
                          options::OPT_mfloat_abi_EQ)) {
    if (A->getOption().matches(options::OPT_msoft_float))
      ABI = ppc::FloatABI::Soft;
    else if (A->getOption().matches(options::OPT_mhard_float))
      ABI = ppc::FloatABI::Hard;
    else {
      ABI = llvm::StringSwitch<ppc::FloatABI>(A->getValue())
                .Case("soft", ppc::FloatABI::Soft)
                .Case("hard", ppc::FloatABI::Hard)
                .Default(ppc::FloatABI::Invalid);
      if (ABI == ppc::FloatABI::Invalid && !StringRef(A->getValue()).empty()) {
        D.Diag(diag::err_drv_invalid_mfloat_abi) << A->getAsString(Args);
        ABI = ppc::FloatABI::Hard;
      }
    }
  }

  // If unspecified, choose the default based on the platform.
  if (ABI == ppc::FloatABI::Invalid) {
    ABI = ppc::FloatABI::Hard;
  }

  return ABI;
}

void Clang::AddPPCTargetArgs(const ArgList &Args,
                             ArgStringList &CmdArgs) const {
  // Select the ABI to use.
  const char *ABIName = nullptr;
  if (getToolChain().getTriple().isOSLinux())
    switch (getToolChain().getArch()) {
    case llvm::Triple::ppc64: {
      // When targeting a processor that supports QPX, or if QPX is
      // specifically enabled, default to using the ABI that supports QPX (so
      // long as it is not specifically disabled).
      bool HasQPX = false;
      if (Arg *A = Args.getLastArg(options::OPT_mcpu_EQ))
        HasQPX = A->getValue() == StringRef("a2q");
      HasQPX = Args.hasFlag(options::OPT_mqpx, options::OPT_mno_qpx, HasQPX);
      if (HasQPX) {
        ABIName = "elfv1-qpx";
        break;
      }

      ABIName = "elfv1";
      break;
    }
    case llvm::Triple::ppc64le:
      ABIName = "elfv2";
      break;
    default:
      break;
    }

  if (Arg *A = Args.getLastArg(options::OPT_mabi_EQ))
    // The ppc64 linux abis are all "altivec" abis by default. Accept and ignore
    // the option if given as we don't have backend support for any targets
    // that don't use the altivec abi.
    if (StringRef(A->getValue()) != "altivec")
      ABIName = A->getValue();

  ppc::FloatABI FloatABI =
      ppc::getPPCFloatABI(getToolChain().getDriver(), Args);

  if (FloatABI == ppc::FloatABI::Soft) {
    // Floating point operations and argument passing are soft.
    CmdArgs.push_back("-msoft-float");
    CmdArgs.push_back("-mfloat-abi");
    CmdArgs.push_back("soft");
  } else {
    // Floating point operations and argument passing are hard.
    assert(FloatABI == ppc::FloatABI::Hard && "Invalid float abi!");
    CmdArgs.push_back("-mfloat-abi");
    CmdArgs.push_back("hard");
  }

  if (ABIName) {
    CmdArgs.push_back("-target-abi");
    CmdArgs.push_back(ABIName);
  }
}

bool ppc::hasPPCAbiArg(const ArgList &Args, const char *Value) {
  Arg *A = Args.getLastArg(options::OPT_mabi_EQ);
  return A && (A->getValue() == StringRef(Value));
}

/// Get the (LLVM) name of the R600 gpu we are targeting.
static std::string getR600TargetGPU(const ArgList &Args) {
  if (Arg *A = Args.getLastArg(options::OPT_mcpu_EQ)) {
    const char *GPUName = A->getValue();
    return llvm::StringSwitch<const char *>(GPUName)
        .Cases("rv630", "rv635", "r600")
        .Cases("rv610", "rv620", "rs780", "rs880")
        .Case("rv740", "rv770")
        .Case("palm", "cedar")
        .Cases("sumo", "sumo2", "sumo")
        .Case("hemlock", "cypress")
        .Case("aruba", "cayman")
        .Default(GPUName);
  }
  return "";
}

static std::string getLanaiTargetCPU(const ArgList &Args) {
  if (Arg *A = Args.getLastArg(options::OPT_mcpu_EQ)) {
    return A->getValue();
  }
  return "";
}

void Clang::AddSparcTargetArgs(const ArgList &Args,
                               ArgStringList &CmdArgs) const {
  const Driver &D = getToolChain().getDriver();
  std::string Triple = getToolChain().ComputeEffectiveClangTriple(Args);

  bool SoftFloatABI = false;
  if (Arg *A =
          Args.getLastArg(options::OPT_msoft_float, options::OPT_mhard_float)) {
    if (A->getOption().matches(options::OPT_msoft_float))
      SoftFloatABI = true;
  }

  // Only the hard-float ABI on Sparc is standardized, and it is the
  // default. GCC also supports a nonstandard soft-float ABI mode, and
  // perhaps LLVM should implement that, too. However, since llvm
  // currently does not support Sparc soft-float, at all, display an
  // error if it's requested.
  if (SoftFloatABI) {
    D.Diag(diag::err_drv_unsupported_opt_for_target) << "-msoft-float"
                                                     << Triple;
  }
}

static const char *getSystemZTargetCPU(const ArgList &Args) {
  if (const Arg *A = Args.getLastArg(options::OPT_march_EQ))
    return A->getValue();
  return "z10";
}

static void getSystemZTargetFeatures(const ArgList &Args,
                                     std::vector<const char *> &Features) {
  // -m(no-)htm overrides use of the transactional-execution facility.
  if (Arg *A = Args.getLastArg(options::OPT_mhtm, options::OPT_mno_htm)) {
    if (A->getOption().matches(options::OPT_mhtm))
      Features.push_back("+transactional-execution");
    else
      Features.push_back("-transactional-execution");
  }
  // -m(no-)vx overrides use of the vector facility.
  if (Arg *A = Args.getLastArg(options::OPT_mvx, options::OPT_mno_vx)) {
    if (A->getOption().matches(options::OPT_mvx))
      Features.push_back("+vector");
    else
      Features.push_back("-vector");
  }
}

static const char *getX86TargetCPU(const ArgList &Args,
                                   const llvm::Triple &Triple) {
  if (const Arg *A = Args.getLastArg(options::OPT_march_EQ)) {
    if (StringRef(A->getValue()) != "native") {
      if (Triple.isOSDarwin() && Triple.getArchName() == "x86_64h")
        return "core-avx2";

      return A->getValue();
    }

    // FIXME: Reject attempts to use -march=native unless the target matches
    // the host.
    //
    // FIXME: We should also incorporate the detected target features for use
    // with -native.
    std::string CPU = llvm::sys::getHostCPUName();
    if (!CPU.empty() && CPU != "generic")
      return Args.MakeArgString(CPU);
  }

  if (const Arg *A = Args.getLastArg(options::OPT__SLASH_arch)) {
    // Mapping built by referring to X86TargetInfo::getDefaultFeatures().
    StringRef Arch = A->getValue();
    const char *CPU;
    if (Triple.getArch() == llvm::Triple::x86) {
      CPU = llvm::StringSwitch<const char *>(Arch)
                .Case("IA32", "i386")
                .Case("SSE", "pentium3")
                .Case("SSE2", "pentium4")
                .Case("AVX", "sandybridge")
                .Case("AVX2", "haswell")
                .Default(nullptr);
    } else {
      CPU = llvm::StringSwitch<const char *>(Arch)
                .Case("AVX", "sandybridge")
                .Case("AVX2", "haswell")
                .Default(nullptr);
    }
    if (CPU)
      return CPU;
  }

  // Select the default CPU if none was given (or detection failed).

  if (Triple.getArch() != llvm::Triple::x86_64 &&
      Triple.getArch() != llvm::Triple::x86)
    return nullptr; // This routine is only handling x86 targets.

  bool Is64Bit = Triple.getArch() == llvm::Triple::x86_64;

  // FIXME: Need target hooks.
  if (Triple.isOSDarwin()) {
    if (Triple.getArchName() == "x86_64h")
      return "core-avx2";
    return Is64Bit ? "core2" : "yonah";
  }

  // Set up default CPU name for PS4 compilers.
  if (Triple.isPS4CPU())
    return "btver2";

  // On Android use targets compatible with gcc
  if (Triple.isAndroid())
    return Is64Bit ? "x86-64" : "i686";

  // Everything else goes to x86-64 in 64-bit mode.
  if (Is64Bit)
    return "x86-64";

  switch (Triple.getOS()) {
  case llvm::Triple::FreeBSD:
  case llvm::Triple::NetBSD:
  case llvm::Triple::OpenBSD:
    return "i486";
  case llvm::Triple::Haiku:
    return "i586";
  case llvm::Triple::Bitrig:
    return "i686";
  default:
    // Fallback to p4.
    return "pentium4";
  }
}

/// Get the (LLVM) name of the WebAssembly cpu we are targeting.
static StringRef getWebAssemblyTargetCPU(const ArgList &Args) {
  // If we have -mcpu=, use that.
  if (Arg *A = Args.getLastArg(options::OPT_mcpu_EQ)) {
    StringRef CPU = A->getValue();

#ifdef __wasm__
    // Handle "native" by examining the host. "native" isn't meaningful when
    // cross compiling, so only support this when the host is also WebAssembly.
    if (CPU == "native")
      return llvm::sys::getHostCPUName();
#endif

    return CPU;
  }

  return "generic";
}

static std::string getCPUName(const ArgList &Args, const llvm::Triple &T,
                              bool FromAs = false) {
  switch (T.getArch()) {
  default:
    return "";

  case llvm::Triple::aarch64:
  case llvm::Triple::aarch64_be:
    return getAArch64TargetCPU(Args);

  case llvm::Triple::arm:
  case llvm::Triple::armeb:
  case llvm::Triple::thumb:
  case llvm::Triple::thumbeb: {
    StringRef MArch, MCPU;
    getARMArchCPUFromArgs(Args, MArch, MCPU, FromAs);
    return arm::getARMTargetCPU(MCPU, MArch, T);
  }
  case llvm::Triple::mips:
  case llvm::Triple::mipsel:
  case llvm::Triple::mips64:
  case llvm::Triple::mips64el: {
    StringRef CPUName;
    StringRef ABIName;
    mips::getMipsCPUAndABI(Args, T, CPUName, ABIName);
    return CPUName;
  }

  case llvm::Triple::nvptx:
  case llvm::Triple::nvptx64:
    if (const Arg *A = Args.getLastArg(options::OPT_march_EQ))
      return A->getValue();
    return "";

  case llvm::Triple::ppc:
  case llvm::Triple::ppc64:
  case llvm::Triple::ppc64le: {
    std::string TargetCPUName = getPPCTargetCPU(Args);
    // LLVM may default to generating code for the native CPU,
    // but, like gcc, we default to a more generic option for
    // each architecture. (except on Darwin)
    if (TargetCPUName.empty() && !T.isOSDarwin()) {
      if (T.getArch() == llvm::Triple::ppc64)
        TargetCPUName = "ppc64";
      else if (T.getArch() == llvm::Triple::ppc64le)
        TargetCPUName = "ppc64le";
      else
        TargetCPUName = "ppc";
    }
    return TargetCPUName;
  }

  case llvm::Triple::sparc:
  case llvm::Triple::sparcel:
  case llvm::Triple::sparcv9:
    if (const Arg *A = Args.getLastArg(options::OPT_mcpu_EQ))
      return A->getValue();
    return "";

  case llvm::Triple::x86:
  case llvm::Triple::x86_64:
    return getX86TargetCPU(Args, T);

  case llvm::Triple::hexagon:
    return "hexagon" +
           toolchains::HexagonToolChain::GetTargetCPUVersion(Args).str();

  case llvm::Triple::lanai:
    return getLanaiTargetCPU(Args);

  case llvm::Triple::systemz:
    return getSystemZTargetCPU(Args);

  case llvm::Triple::r600:
  case llvm::Triple::amdgcn:
    return getR600TargetGPU(Args);

  case llvm::Triple::wasm32:
  case llvm::Triple::wasm64:
    return getWebAssemblyTargetCPU(Args);
  }
}

static void AddGoldPlugin(const ToolChain &ToolChain, const ArgList &Args,
                          ArgStringList &CmdArgs, bool IsThinLTO) {
  // Tell the linker to load the plugin. This has to come before AddLinkerInputs
  // as gold requires -plugin to come before any -plugin-opt that -Wl might
  // forward.
  CmdArgs.push_back("-plugin");
  std::string Plugin =
      ToolChain.getDriver().Dir + "/../lib" CLANG_LIBDIR_SUFFIX "/LLVMgold.so";
  CmdArgs.push_back(Args.MakeArgString(Plugin));

  // Try to pass driver level flags relevant to LTO code generation down to
  // the plugin.

  // Handle flags for selecting CPU variants.
  std::string CPU = getCPUName(Args, ToolChain.getTriple());
  if (!CPU.empty())
    CmdArgs.push_back(Args.MakeArgString(Twine("-plugin-opt=mcpu=") + CPU));

  if (Arg *A = Args.getLastArg(options::OPT_O_Group)) {
    StringRef OOpt;
    if (A->getOption().matches(options::OPT_O4) ||
        A->getOption().matches(options::OPT_Ofast))
      OOpt = "3";
    else if (A->getOption().matches(options::OPT_O))
      OOpt = A->getValue();
    else if (A->getOption().matches(options::OPT_O0))
      OOpt = "0";
    if (!OOpt.empty())
      CmdArgs.push_back(Args.MakeArgString(Twine("-plugin-opt=O") + OOpt));
  }

  if (IsThinLTO)
    CmdArgs.push_back("-plugin-opt=thinlto");

  // If an explicit debugger tuning argument appeared, pass it along.
  if (Arg *A = Args.getLastArg(options::OPT_gTune_Group,
                               options::OPT_ggdbN_Group)) {
    if (A->getOption().matches(options::OPT_glldb))
      CmdArgs.push_back("-plugin-opt=-debugger-tune=lldb");
    else if (A->getOption().matches(options::OPT_gsce))
      CmdArgs.push_back("-plugin-opt=-debugger-tune=sce");
    else
      CmdArgs.push_back("-plugin-opt=-debugger-tune=gdb");
  }
}

/// This is a helper function for validating the optional refinement step
/// parameter in reciprocal argument strings. Return false if there is an error
/// parsing the refinement step. Otherwise, return true and set the Position
/// of the refinement step in the input string.
static bool getRefinementStep(StringRef In, const Driver &D,
                              const Arg &A, size_t &Position) {
  const char RefinementStepToken = ':';
  Position = In.find(RefinementStepToken);
  if (Position != StringRef::npos) {
    StringRef Option = A.getOption().getName();
    StringRef RefStep = In.substr(Position + 1);
    // Allow exactly one numeric character for the additional refinement
    // step parameter. This is reasonable for all currently-supported
    // operations and architectures because we would expect that a larger value
    // of refinement steps would cause the estimate "optimization" to
    // under-perform the native operation. Also, if the estimate does not
    // converge quickly, it probably will not ever converge, so further
    // refinement steps will not produce a better answer.
    if (RefStep.size() != 1) {
      D.Diag(diag::err_drv_invalid_value) << Option << RefStep;
      return false;
    }
    char RefStepChar = RefStep[0];
    if (RefStepChar < '0' || RefStepChar > '9') {
      D.Diag(diag::err_drv_invalid_value) << Option << RefStep;
      return false;
    }
  }
  return true;
}

/// The -mrecip flag requires processing of many optional parameters.
static void ParseMRecip(const Driver &D, const ArgList &Args,
                        ArgStringList &OutStrings) {
  StringRef DisabledPrefixIn = "!";
  StringRef DisabledPrefixOut = "!";
  StringRef EnabledPrefixOut = "";
  StringRef Out = "-mrecip=";

  Arg *A = Args.getLastArg(options::OPT_mrecip, options::OPT_mrecip_EQ);
  if (!A)
    return;

  unsigned NumOptions = A->getNumValues();
  if (NumOptions == 0) {
    // No option is the same as "all".
    OutStrings.push_back(Args.MakeArgString(Out + "all"));
    return;
  }

  // Pass through "all", "none", or "default" with an optional refinement step.
  if (NumOptions == 1) {
    StringRef Val = A->getValue(0);
    size_t RefStepLoc;
    if (!getRefinementStep(Val, D, *A, RefStepLoc))
      return;
    StringRef ValBase = Val.slice(0, RefStepLoc);
    if (ValBase == "all" || ValBase == "none" || ValBase == "default") {
      OutStrings.push_back(Args.MakeArgString(Out + Val));
      return;
    }
  }

  // Each reciprocal type may be enabled or disabled individually.
  // Check each input value for validity, concatenate them all back together,
  // and pass through.

  llvm::StringMap<bool> OptionStrings;
  OptionStrings.insert(std::make_pair("divd", false));
  OptionStrings.insert(std::make_pair("divf", false));
  OptionStrings.insert(std::make_pair("vec-divd", false));
  OptionStrings.insert(std::make_pair("vec-divf", false));
  OptionStrings.insert(std::make_pair("sqrtd", false));
  OptionStrings.insert(std::make_pair("sqrtf", false));
  OptionStrings.insert(std::make_pair("vec-sqrtd", false));
  OptionStrings.insert(std::make_pair("vec-sqrtf", false));

  for (unsigned i = 0; i != NumOptions; ++i) {
    StringRef Val = A->getValue(i);

    bool IsDisabled = Val.startswith(DisabledPrefixIn);
    // Ignore the disablement token for string matching.
    if (IsDisabled)
      Val = Val.substr(1);

    size_t RefStep;
    if (!getRefinementStep(Val, D, *A, RefStep))
      return;

    StringRef ValBase = Val.slice(0, RefStep);
    llvm::StringMap<bool>::iterator OptionIter = OptionStrings.find(ValBase);
    if (OptionIter == OptionStrings.end()) {
      // Try again specifying float suffix.
      OptionIter = OptionStrings.find(ValBase.str() + 'f');
      if (OptionIter == OptionStrings.end()) {
        // The input name did not match any known option string.
        D.Diag(diag::err_drv_unknown_argument) << Val;
        return;
      }
      // The option was specified without a float or double suffix.
      // Make sure that the double entry was not already specified.
      // The float entry will be checked below.
      if (OptionStrings[ValBase.str() + 'd']) {
        D.Diag(diag::err_drv_invalid_value) << A->getOption().getName() << Val;
        return;
      }
    }

    if (OptionIter->second == true) {
      // Duplicate option specified.
      D.Diag(diag::err_drv_invalid_value) << A->getOption().getName() << Val;
      return;
    }

    // Mark the matched option as found. Do not allow duplicate specifiers.
    OptionIter->second = true;

    // If the precision was not specified, also mark the double entry as found.
    if (ValBase.back() != 'f' && ValBase.back() != 'd')
      OptionStrings[ValBase.str() + 'd'] = true;

    // Build the output string.
    StringRef Prefix = IsDisabled ? DisabledPrefixOut : EnabledPrefixOut;
    Out = Args.MakeArgString(Out + Prefix + Val);
    if (i != NumOptions - 1)
      Out = Args.MakeArgString(Out + ",");
  }

  OutStrings.push_back(Args.MakeArgString(Out));
}

static void getX86TargetFeatures(const Driver &D, const llvm::Triple &Triple,
                                 const ArgList &Args,
                                 std::vector<const char *> &Features) {
  // If -march=native, autodetect the feature list.
  if (const Arg *A = Args.getLastArg(options::OPT_march_EQ)) {
    if (StringRef(A->getValue()) == "native") {
      llvm::StringMap<bool> HostFeatures;
      if (llvm::sys::getHostCPUFeatures(HostFeatures))
        for (auto &F : HostFeatures)
          Features.push_back(
              Args.MakeArgString((F.second ? "+" : "-") + F.first()));
    }
  }

  if (Triple.getArchName() == "x86_64h") {
    // x86_64h implies quite a few of the more modern subtarget features
    // for Haswell class CPUs, but not all of them. Opt-out of a few.
    Features.push_back("-rdrnd");
    Features.push_back("-aes");
    Features.push_back("-pclmul");
    Features.push_back("-rtm");
    Features.push_back("-hle");
    Features.push_back("-fsgsbase");
  }

  const llvm::Triple::ArchType ArchType = Triple.getArch();
  // Add features to be compatible with gcc for Android.
  if (Triple.isAndroid()) {
    if (ArchType == llvm::Triple::x86_64) {
      Features.push_back("+sse4.2");
      Features.push_back("+popcnt");
    } else
      Features.push_back("+ssse3");
  }

  // Set features according to the -arch flag on MSVC.
  if (Arg *A = Args.getLastArg(options::OPT__SLASH_arch)) {
    StringRef Arch = A->getValue();
    bool ArchUsed = false;
    // First, look for flags that are shared in x86 and x86-64.
    if (ArchType == llvm::Triple::x86_64 || ArchType == llvm::Triple::x86) {
      if (Arch == "AVX" || Arch == "AVX2") {
        ArchUsed = true;
        Features.push_back(Args.MakeArgString("+" + Arch.lower()));
      }
    }
    // Then, look for x86-specific flags.
    if (ArchType == llvm::Triple::x86) {
      if (Arch == "IA32") {
        ArchUsed = true;
      } else if (Arch == "SSE" || Arch == "SSE2") {
        ArchUsed = true;
        Features.push_back(Args.MakeArgString("+" + Arch.lower()));
      }
    }
    if (!ArchUsed)
      D.Diag(clang::diag::warn_drv_unused_argument) << A->getAsString(Args);
  }

  // Now add any that the user explicitly requested on the command line,
  // which may override the defaults.
  handleTargetFeaturesGroup(Args, Features, options::OPT_m_x86_Features_Group);
}

void Clang::AddX86TargetArgs(const ArgList &Args,
                             ArgStringList &CmdArgs) const {
  if (!Args.hasFlag(options::OPT_mred_zone, options::OPT_mno_red_zone, true) ||
      Args.hasArg(options::OPT_mkernel) ||
      Args.hasArg(options::OPT_fapple_kext))
    CmdArgs.push_back("-disable-red-zone");

  // Default to avoid implicit floating-point for kernel/kext code, but allow
  // that to be overridden with -mno-soft-float.
  bool NoImplicitFloat = (Args.hasArg(options::OPT_mkernel) ||
                          Args.hasArg(options::OPT_fapple_kext));
  if (Arg *A = Args.getLastArg(
          options::OPT_msoft_float, options::OPT_mno_soft_float,
          options::OPT_mimplicit_float, options::OPT_mno_implicit_float)) {
    const Option &O = A->getOption();
    NoImplicitFloat = (O.matches(options::OPT_mno_implicit_float) ||
                       O.matches(options::OPT_msoft_float));
  }
  if (NoImplicitFloat)
    CmdArgs.push_back("-no-implicit-float");

  if (Arg *A = Args.getLastArg(options::OPT_masm_EQ)) {
    StringRef Value = A->getValue();
    if (Value == "intel" || Value == "att") {
      CmdArgs.push_back("-mllvm");
      CmdArgs.push_back(Args.MakeArgString("-x86-asm-syntax=" + Value));
    } else {
      getToolChain().getDriver().Diag(diag::err_drv_unsupported_option_argument)
          << A->getOption().getName() << Value;
    }
  }
}

void Clang::AddHexagonTargetArgs(const ArgList &Args,
                                 ArgStringList &CmdArgs) const {
  CmdArgs.push_back("-mqdsp6-compat");
  CmdArgs.push_back("-Wreturn-type");

  if (auto G = toolchains::HexagonToolChain::getSmallDataThreshold(Args)) {
    std::string N = llvm::utostr(G.getValue());
    std::string Opt = std::string("-hexagon-small-data-threshold=") + N;
    CmdArgs.push_back("-mllvm");
    CmdArgs.push_back(Args.MakeArgString(Opt));
  }

  if (!Args.hasArg(options::OPT_fno_short_enums))
    CmdArgs.push_back("-fshort-enums");
  if (Args.getLastArg(options::OPT_mieee_rnd_near)) {
    CmdArgs.push_back("-mllvm");
    CmdArgs.push_back("-enable-hexagon-ieee-rnd-near");
  }
  CmdArgs.push_back("-mllvm");
  CmdArgs.push_back("-machine-sink-split=0");
}

void Clang::AddLanaiTargetArgs(const ArgList &Args,
                               ArgStringList &CmdArgs) const {
  if (Arg *A = Args.getLastArg(options::OPT_mcpu_EQ)) {
    StringRef CPUName = A->getValue();

    CmdArgs.push_back("-target-cpu");
    CmdArgs.push_back(Args.MakeArgString(CPUName));
  }
  if (Arg *A = Args.getLastArg(options::OPT_mregparm_EQ)) {
    StringRef Value = A->getValue();
    // Only support mregparm=4 to support old usage. Report error for all other
    // cases.
    int Mregparm;
    if (Value.getAsInteger(10, Mregparm)) {
      if (Mregparm != 4) {
        getToolChain().getDriver().Diag(
            diag::err_drv_unsupported_option_argument)
            << A->getOption().getName() << Value;
      }
    }
  }
}

void Clang::AddWebAssemblyTargetArgs(const ArgList &Args,
                                     ArgStringList &CmdArgs) const {
  // Default to "hidden" visibility.
  if (!Args.hasArg(options::OPT_fvisibility_EQ,
                   options::OPT_fvisibility_ms_compat)) {
    CmdArgs.push_back("-fvisibility");
    CmdArgs.push_back("hidden");
  }
}

// Decode AArch64 features from string like +[no]featureA+[no]featureB+...
static bool DecodeAArch64Features(const Driver &D, StringRef text,
                                  std::vector<const char *> &Features) {
  SmallVector<StringRef, 8> Split;
  text.split(Split, StringRef("+"), -1, false);

  for (StringRef Feature : Split) {
    const char *result = llvm::StringSwitch<const char *>(Feature)
                             .Case("fp", "+fp-armv8")
                             .Case("simd", "+neon")
                             .Case("crc", "+crc")
                             .Case("crypto", "+crypto")
                             .Case("fp16", "+fullfp16")
                             .Case("profile", "+spe")
                             .Case("nofp", "-fp-armv8")
                             .Case("nosimd", "-neon")
                             .Case("nocrc", "-crc")
                             .Case("nocrypto", "-crypto")
                             .Case("nofp16", "-fullfp16")
                             .Case("noprofile", "-spe")
                             .Default(nullptr);
    if (result)
      Features.push_back(result);
    else if (Feature == "neon" || Feature == "noneon")
      D.Diag(diag::err_drv_no_neon_modifier);
    else
      return false;
  }
  return true;
}

// Check if the CPU name and feature modifiers in -mcpu are legal. If yes,
// decode CPU and feature.
static bool DecodeAArch64Mcpu(const Driver &D, StringRef Mcpu, StringRef &CPU,
                              std::vector<const char *> &Features) {
  std::pair<StringRef, StringRef> Split = Mcpu.split("+");
  CPU = Split.first;
  if (CPU == "cortex-a53" || CPU == "cortex-a57" ||
      CPU == "cortex-a72" || CPU == "cortex-a35" || CPU == "exynos-m1" ||
      CPU == "kryo") {
    Features.push_back("+neon");
    Features.push_back("+crc");
    Features.push_back("+crypto");
  } else if (CPU == "cyclone") {
    Features.push_back("+neon");
    Features.push_back("+crypto");
  } else if (CPU == "generic") {
    Features.push_back("+neon");
  } else {
    return false;
  }

  if (Split.second.size() && !DecodeAArch64Features(D, Split.second, Features))
    return false;

  return true;
}

static bool
getAArch64ArchFeaturesFromMarch(const Driver &D, StringRef March,
                                const ArgList &Args,
                                std::vector<const char *> &Features) {
  std::string MarchLowerCase = March.lower();
  std::pair<StringRef, StringRef> Split = StringRef(MarchLowerCase).split("+");

  if (Split.first == "armv8-a" || Split.first == "armv8a") {
    // ok, no additional features.
  } else if (Split.first == "armv8.1-a" || Split.first == "armv8.1a") {
    Features.push_back("+v8.1a");
  } else if (Split.first == "armv8.2-a" || Split.first == "armv8.2a" ) {
    Features.push_back("+v8.2a");
  } else {
    return false;
  }

  if (Split.second.size() && !DecodeAArch64Features(D, Split.second, Features))
    return false;

  return true;
}

static bool
getAArch64ArchFeaturesFromMcpu(const Driver &D, StringRef Mcpu,
                               const ArgList &Args,
                               std::vector<const char *> &Features) {
  StringRef CPU;
  std::string McpuLowerCase = Mcpu.lower();
  if (!DecodeAArch64Mcpu(D, McpuLowerCase, CPU, Features))
    return false;

  return true;
}

static bool
getAArch64MicroArchFeaturesFromMtune(const Driver &D, StringRef Mtune,
                                     const ArgList &Args,
                                     std::vector<const char *> &Features) {
  std::string MtuneLowerCase = Mtune.lower();
  // Handle CPU name is 'native'.
  if (MtuneLowerCase == "native")
    MtuneLowerCase = llvm::sys::getHostCPUName();
  if (MtuneLowerCase == "cyclone") {
    Features.push_back("+zcm");
    Features.push_back("+zcz");
  }
  return true;
}

static bool
getAArch64MicroArchFeaturesFromMcpu(const Driver &D, StringRef Mcpu,
                                    const ArgList &Args,
                                    std::vector<const char *> &Features) {
  StringRef CPU;
  std::vector<const char *> DecodedFeature;
  std::string McpuLowerCase = Mcpu.lower();
  if (!DecodeAArch64Mcpu(D, McpuLowerCase, CPU, DecodedFeature))
    return false;

  return getAArch64MicroArchFeaturesFromMtune(D, CPU, Args, Features);
}

static void getAArch64TargetFeatures(const Driver &D, const ArgList &Args,
                                     std::vector<const char *> &Features) {
  Arg *A;
  bool success = true;
  // Enable NEON by default.
  Features.push_back("+neon");
  if ((A = Args.getLastArg(options::OPT_march_EQ)))
    success = getAArch64ArchFeaturesFromMarch(D, A->getValue(), Args, Features);
  else if ((A = Args.getLastArg(options::OPT_mcpu_EQ)))
    success = getAArch64ArchFeaturesFromMcpu(D, A->getValue(), Args, Features);
  else if (Args.hasArg(options::OPT_arch))
    success = getAArch64ArchFeaturesFromMcpu(D, getAArch64TargetCPU(Args), Args,
                                             Features);

  if (success && (A = Args.getLastArg(options::OPT_mtune_EQ)))
    success =
        getAArch64MicroArchFeaturesFromMtune(D, A->getValue(), Args, Features);
  else if (success && (A = Args.getLastArg(options::OPT_mcpu_EQ)))
    success =
        getAArch64MicroArchFeaturesFromMcpu(D, A->getValue(), Args, Features);
  else if (Args.hasArg(options::OPT_arch))
    success = getAArch64MicroArchFeaturesFromMcpu(D, getAArch64TargetCPU(Args),
                                                  Args, Features);

  if (!success)
    D.Diag(diag::err_drv_clang_unsupported) << A->getAsString(Args);

  if (Args.getLastArg(options::OPT_mgeneral_regs_only)) {
    Features.push_back("-fp-armv8");
    Features.push_back("-crypto");
    Features.push_back("-neon");
  }

  // En/disable crc
  if (Arg *A = Args.getLastArg(options::OPT_mcrc, options::OPT_mnocrc)) {
    if (A->getOption().matches(options::OPT_mcrc))
      Features.push_back("+crc");
    else
      Features.push_back("-crc");
  }

  if (Arg *A = Args.getLastArg(options::OPT_mno_unaligned_access,
                               options::OPT_munaligned_access))
    if (A->getOption().matches(options::OPT_mno_unaligned_access))
      Features.push_back("+strict-align");

  if (Args.hasArg(options::OPT_ffixed_x18))
    Features.push_back("+reserve-x18");
}

static void getHexagonTargetFeatures(const ArgList &Args,
                                     std::vector<const char *> &Features) {
  bool HasHVX = false, HasHVXD = false;

  // FIXME: This should be able to use handleTargetFeaturesGroup except it is
  // doing dependent option handling here rather than in initFeatureMap or a
  // similar handler.
  for (auto &A : Args) {
    auto &Opt = A->getOption();
    if (Opt.matches(options::OPT_mhexagon_hvx))
      HasHVX = true;
    else if (Opt.matches(options::OPT_mno_hexagon_hvx))
      HasHVXD = HasHVX = false;
    else if (Opt.matches(options::OPT_mhexagon_hvx_double))
      HasHVXD = HasHVX = true;
    else if (Opt.matches(options::OPT_mno_hexagon_hvx_double))
      HasHVXD = false;
    else
      continue;
    A->claim();
  }

  Features.push_back(HasHVX  ? "+hvx" : "-hvx");
  Features.push_back(HasHVXD ? "+hvx-double" : "-hvx-double");
}

static void getWebAssemblyTargetFeatures(const ArgList &Args,
                                         std::vector<const char *> &Features) {
  handleTargetFeaturesGroup(Args, Features, options::OPT_m_wasm_Features_Group);
}

static void getTargetFeatures(const ToolChain &TC, const llvm::Triple &Triple,
                              const ArgList &Args, ArgStringList &CmdArgs,
                              bool ForAS) {
  const Driver &D = TC.getDriver();
  std::vector<const char *> Features;
  switch (Triple.getArch()) {
  default:
    break;
  case llvm::Triple::mips:
  case llvm::Triple::mipsel:
  case llvm::Triple::mips64:
  case llvm::Triple::mips64el:
    getMIPSTargetFeatures(D, Triple, Args, Features);
    break;

  case llvm::Triple::arm:
  case llvm::Triple::armeb:
  case llvm::Triple::thumb:
  case llvm::Triple::thumbeb:
    getARMTargetFeatures(TC, Triple, Args, Features, ForAS);
    break;

  case llvm::Triple::ppc:
  case llvm::Triple::ppc64:
  case llvm::Triple::ppc64le:
    getPPCTargetFeatures(D, Triple, Args, Features);
    break;
  case llvm::Triple::systemz:
    getSystemZTargetFeatures(Args, Features);
    break;
  case llvm::Triple::aarch64:
  case llvm::Triple::aarch64_be:
    getAArch64TargetFeatures(D, Args, Features);
    break;
  case llvm::Triple::x86:
  case llvm::Triple::x86_64:
    getX86TargetFeatures(D, Triple, Args, Features);
    break;
  case llvm::Triple::hexagon:
    getHexagonTargetFeatures(Args, Features);
    break;
  case llvm::Triple::wasm32:
  case llvm::Triple::wasm64:
    getWebAssemblyTargetFeatures(Args, Features);
    break;
  }

  // Find the last of each feature.
  llvm::StringMap<unsigned> LastOpt;
  for (unsigned I = 0, N = Features.size(); I < N; ++I) {
    const char *Name = Features[I];
    assert(Name[0] == '-' || Name[0] == '+');
    LastOpt[Name + 1] = I;
  }

  for (unsigned I = 0, N = Features.size(); I < N; ++I) {
    // If this feature was overridden, ignore it.
    const char *Name = Features[I];
    llvm::StringMap<unsigned>::iterator LastI = LastOpt.find(Name + 1);
    assert(LastI != LastOpt.end());
    unsigned Last = LastI->second;
    if (Last != I)
      continue;

    CmdArgs.push_back("-target-feature");
    CmdArgs.push_back(Name);
  }
}

static bool
shouldUseExceptionTablesForObjCExceptions(const ObjCRuntime &runtime,
                                          const llvm::Triple &Triple) {
  // We use the zero-cost exception tables for Objective-C if the non-fragile
  // ABI is enabled or when compiling for x86_64 and ARM on Snow Leopard and
  // later.
  if (runtime.isNonFragile())
    return true;

  if (!Triple.isMacOSX())
    return false;

  return (!Triple.isMacOSXVersionLT(10, 5) &&
          (Triple.getArch() == llvm::Triple::x86_64 ||
           Triple.getArch() == llvm::Triple::arm));
}

/// Adds exception related arguments to the driver command arguments. There's a
/// master flag, -fexceptions and also language specific flags to enable/disable
/// C++ and Objective-C exceptions. This makes it possible to for example
/// disable C++ exceptions but enable Objective-C exceptions.
static void addExceptionArgs(const ArgList &Args, types::ID InputType,
                             const ToolChain &TC, bool KernelOrKext,
                             const ObjCRuntime &objcRuntime,
                             ArgStringList &CmdArgs) {
  const Driver &D = TC.getDriver();
  const llvm::Triple &Triple = TC.getTriple();

  if (KernelOrKext) {
    // -mkernel and -fapple-kext imply no exceptions, so claim exception related
    // arguments now to avoid warnings about unused arguments.
    Args.ClaimAllArgs(options::OPT_fexceptions);
    Args.ClaimAllArgs(options::OPT_fno_exceptions);
    Args.ClaimAllArgs(options::OPT_fobjc_exceptions);
    Args.ClaimAllArgs(options::OPT_fno_objc_exceptions);
    Args.ClaimAllArgs(options::OPT_fcxx_exceptions);
    Args.ClaimAllArgs(options::OPT_fno_cxx_exceptions);
    return;
  }

  // See if the user explicitly enabled exceptions.
  bool EH = Args.hasFlag(options::OPT_fexceptions, options::OPT_fno_exceptions,
                         false);

  // Obj-C exceptions are enabled by default, regardless of -fexceptions. This
  // is not necessarily sensible, but follows GCC.
  if (types::isObjC(InputType) &&
      Args.hasFlag(options::OPT_fobjc_exceptions,
                   options::OPT_fno_objc_exceptions, true)) {
    CmdArgs.push_back("-fobjc-exceptions");

    EH |= shouldUseExceptionTablesForObjCExceptions(objcRuntime, Triple);
  }

  if (types::isCXX(InputType)) {
    // Disable C++ EH by default on XCore and PS4.
    bool CXXExceptionsEnabled =
        Triple.getArch() != llvm::Triple::xcore && !Triple.isPS4CPU();
    Arg *ExceptionArg = Args.getLastArg(
        options::OPT_fcxx_exceptions, options::OPT_fno_cxx_exceptions,
        options::OPT_fexceptions, options::OPT_fno_exceptions);
    if (ExceptionArg)
      CXXExceptionsEnabled =
          ExceptionArg->getOption().matches(options::OPT_fcxx_exceptions) ||
          ExceptionArg->getOption().matches(options::OPT_fexceptions);

    if (CXXExceptionsEnabled) {
      if (Triple.isPS4CPU()) {
        ToolChain::RTTIMode RTTIMode = TC.getRTTIMode();
        assert(ExceptionArg &&
               "On the PS4 exceptions should only be enabled if passing "
               "an argument");
        if (RTTIMode == ToolChain::RM_DisabledExplicitly) {
          const Arg *RTTIArg = TC.getRTTIArg();
          assert(RTTIArg && "RTTI disabled explicitly but no RTTIArg!");
          D.Diag(diag::err_drv_argument_not_allowed_with)
              << RTTIArg->getAsString(Args) << ExceptionArg->getAsString(Args);
        } else if (RTTIMode == ToolChain::RM_EnabledImplicitly)
          D.Diag(diag::warn_drv_enabling_rtti_with_exceptions);
      } else
        assert(TC.getRTTIMode() != ToolChain::RM_DisabledImplicitly);

      CmdArgs.push_back("-fcxx-exceptions");

      EH = true;
    }
  }

  if (EH)
    CmdArgs.push_back("-fexceptions");
}

static bool ShouldDisableAutolink(const ArgList &Args, const ToolChain &TC) {
  bool Default = true;
  if (TC.getTriple().isOSDarwin()) {
    // The native darwin assembler doesn't support the linker_option directives,
    // so we disable them if we think the .s file will be passed to it.
    Default = TC.useIntegratedAs();
  }
  return !Args.hasFlag(options::OPT_fautolink, options::OPT_fno_autolink,
                       Default);
}

static bool ShouldDisableDwarfDirectory(const ArgList &Args,
                                        const ToolChain &TC) {
  bool UseDwarfDirectory =
      Args.hasFlag(options::OPT_fdwarf_directory_asm,
                   options::OPT_fno_dwarf_directory_asm, TC.useIntegratedAs());
  return !UseDwarfDirectory;
}

/// \brief Check whether the given input tree contains any compilation actions.
static bool ContainsCompileAction(const Action *A) {
  if (isa<CompileJobAction>(A) || isa<BackendJobAction>(A))
    return true;

  for (const auto &AI : A->inputs())
    if (ContainsCompileAction(AI))
      return true;

  return false;
}

/// \brief Check if -relax-all should be passed to the internal assembler.
/// This is done by default when compiling non-assembler source with -O0.
static bool UseRelaxAll(Compilation &C, const ArgList &Args) {
  bool RelaxDefault = true;

  if (Arg *A = Args.getLastArg(options::OPT_O_Group))
    RelaxDefault = A->getOption().matches(options::OPT_O0);

  if (RelaxDefault) {
    RelaxDefault = false;
    for (const auto &Act : C.getActions()) {
      if (ContainsCompileAction(Act)) {
        RelaxDefault = true;
        break;
      }
    }
  }

  return Args.hasFlag(options::OPT_mrelax_all, options::OPT_mno_relax_all,
                      RelaxDefault);
}

// Convert an arg of the form "-gN" or "-ggdbN" or one of their aliases
// to the corresponding DebugInfoKind.
static codegenoptions::DebugInfoKind DebugLevelToInfoKind(const Arg &A) {
  assert(A.getOption().matches(options::OPT_gN_Group) &&
         "Not a -g option that specifies a debug-info level");
  if (A.getOption().matches(options::OPT_g0) ||
      A.getOption().matches(options::OPT_ggdb0))
    return codegenoptions::NoDebugInfo;
  if (A.getOption().matches(options::OPT_gline_tables_only) ||
      A.getOption().matches(options::OPT_ggdb1))
    return codegenoptions::DebugLineTablesOnly;
  return codegenoptions::LimitedDebugInfo;
}

// Extract the integer N from a string spelled "-dwarf-N", returning 0
// on mismatch. The StringRef input (rather than an Arg) allows
// for use by the "-Xassembler" option parser.
static unsigned DwarfVersionNum(StringRef ArgValue) {
  return llvm::StringSwitch<unsigned>(ArgValue)
      .Case("-gdwarf-2", 2)
      .Case("-gdwarf-3", 3)
      .Case("-gdwarf-4", 4)
      .Case("-gdwarf-5", 5)
      .Default(0);
}

static void RenderDebugEnablingArgs(const ArgList &Args, ArgStringList &CmdArgs,
                                    codegenoptions::DebugInfoKind DebugInfoKind,
                                    unsigned DwarfVersion,
                                    llvm::DebuggerKind DebuggerTuning) {
  switch (DebugInfoKind) {
  case codegenoptions::DebugLineTablesOnly:
    CmdArgs.push_back("-debug-info-kind=line-tables-only");
    break;
  case codegenoptions::LimitedDebugInfo:
    CmdArgs.push_back("-debug-info-kind=limited");
    break;
  case codegenoptions::FullDebugInfo:
    CmdArgs.push_back("-debug-info-kind=standalone");
    break;
  default:
    break;
  }
  if (DwarfVersion > 0)
    CmdArgs.push_back(
        Args.MakeArgString("-dwarf-version=" + Twine(DwarfVersion)));
  switch (DebuggerTuning) {
  case llvm::DebuggerKind::GDB:
    CmdArgs.push_back("-debugger-tuning=gdb");
    break;
  case llvm::DebuggerKind::LLDB:
    CmdArgs.push_back("-debugger-tuning=lldb");
    break;
  case llvm::DebuggerKind::SCE:
    CmdArgs.push_back("-debugger-tuning=sce");
    break;
  default:
    break;
  }
}

static void CollectArgsForIntegratedAssembler(Compilation &C,
                                              const ArgList &Args,
                                              ArgStringList &CmdArgs,
                                              const Driver &D) {
  if (UseRelaxAll(C, Args))
    CmdArgs.push_back("-mrelax-all");

  // Only default to -mincremental-linker-compatible if we think we are
  // targeting the MSVC linker.
  bool DefaultIncrementalLinkerCompatible =
      C.getDefaultToolChain().getTriple().isWindowsMSVCEnvironment();
  if (Args.hasFlag(options::OPT_mincremental_linker_compatible,
                   options::OPT_mno_incremental_linker_compatible,
                   DefaultIncrementalLinkerCompatible))
    CmdArgs.push_back("-mincremental-linker-compatible");

  // When passing -I arguments to the assembler we sometimes need to
  // unconditionally take the next argument.  For example, when parsing
  // '-Wa,-I -Wa,foo' we need to accept the -Wa,foo arg after seeing the
  // -Wa,-I arg and when parsing '-Wa,-I,foo' we need to accept the 'foo'
  // arg after parsing the '-I' arg.
  bool TakeNextArg = false;

  // When using an integrated assembler, translate -Wa, and -Xassembler
  // options.
  bool CompressDebugSections = false;
  const char *MipsTargetFeature = nullptr;
  for (const Arg *A :
       Args.filtered(options::OPT_Wa_COMMA, options::OPT_Xassembler)) {
    A->claim();

    for (StringRef Value : A->getValues()) {
      if (TakeNextArg) {
        CmdArgs.push_back(Value.data());
        TakeNextArg = false;
        continue;
      }

      switch (C.getDefaultToolChain().getArch()) {
      default:
        break;
      case llvm::Triple::mips:
      case llvm::Triple::mipsel:
      case llvm::Triple::mips64:
      case llvm::Triple::mips64el:
        if (Value == "--trap") {
          CmdArgs.push_back("-target-feature");
          CmdArgs.push_back("+use-tcc-in-div");
          continue;
        }
        if (Value == "--break") {
          CmdArgs.push_back("-target-feature");
          CmdArgs.push_back("-use-tcc-in-div");
          continue;
        }
        if (Value.startswith("-msoft-float")) {
          CmdArgs.push_back("-target-feature");
          CmdArgs.push_back("+soft-float");
          continue;
        }
        if (Value.startswith("-mhard-float")) {
          CmdArgs.push_back("-target-feature");
          CmdArgs.push_back("-soft-float");
          continue;
        }

        MipsTargetFeature = llvm::StringSwitch<const char *>(Value)
                                .Case("-mips1", "+mips1")
                                .Case("-mips2", "+mips2")
                                .Case("-mips3", "+mips3")
                                .Case("-mips4", "+mips4")
                                .Case("-mips5", "+mips5")
                                .Case("-mips32", "+mips32")
                                .Case("-mips32r2", "+mips32r2")
                                .Case("-mips32r3", "+mips32r3")
                                .Case("-mips32r5", "+mips32r5")
                                .Case("-mips32r6", "+mips32r6")
                                .Case("-mips64", "+mips64")
                                .Case("-mips64r2", "+mips64r2")
                                .Case("-mips64r3", "+mips64r3")
                                .Case("-mips64r5", "+mips64r5")
                                .Case("-mips64r6", "+mips64r6")
                                .Default(nullptr);
        if (MipsTargetFeature)
          continue;
      }

      if (Value == "-force_cpusubtype_ALL") {
        // Do nothing, this is the default and we don't support anything else.
      } else if (Value == "-L") {
        CmdArgs.push_back("-msave-temp-labels");
      } else if (Value == "--fatal-warnings") {
        CmdArgs.push_back("-massembler-fatal-warnings");
      } else if (Value == "--noexecstack") {
        CmdArgs.push_back("-mnoexecstack");
      } else if (Value == "-compress-debug-sections" ||
                 Value == "--compress-debug-sections") {
        CompressDebugSections = true;
      } else if (Value == "-nocompress-debug-sections" ||
                 Value == "--nocompress-debug-sections") {
        CompressDebugSections = false;
      } else if (Value.startswith("-I")) {
        CmdArgs.push_back(Value.data());
        // We need to consume the next argument if the current arg is a plain
        // -I. The next arg will be the include directory.
        if (Value == "-I")
          TakeNextArg = true;
      } else if (Value.startswith("-gdwarf-")) {
        // "-gdwarf-N" options are not cc1as options.
        unsigned DwarfVersion = DwarfVersionNum(Value);
        if (DwarfVersion == 0) { // Send it onward, and let cc1as complain.
          CmdArgs.push_back(Value.data());
        } else {
          RenderDebugEnablingArgs(Args, CmdArgs,
                                  codegenoptions::LimitedDebugInfo,
                                  DwarfVersion, llvm::DebuggerKind::Default);
        }
      } else if (Value.startswith("-mcpu") || Value.startswith("-mfpu") ||
                 Value.startswith("-mhwdiv") || Value.startswith("-march")) {
        // Do nothing, we'll validate it later.
      } else {
        D.Diag(diag::err_drv_unsupported_option_argument)
            << A->getOption().getName() << Value;
      }
    }
  }
  if (CompressDebugSections) {
    if (llvm::zlib::isAvailable())
      CmdArgs.push_back("-compress-debug-sections");
    else
      D.Diag(diag::warn_debug_compression_unavailable);
  }
  if (MipsTargetFeature != nullptr) {
    CmdArgs.push_back("-target-feature");
    CmdArgs.push_back(MipsTargetFeature);
  }
}

// This adds the static libclang_rt.builtins-arch.a directly to the command line
// FIXME: Make sure we can also emit shared objects if they're requested
// and available, check for possible errors, etc.
static void addClangRT(const ToolChain &TC, const ArgList &Args,
                       ArgStringList &CmdArgs) {
  CmdArgs.push_back(TC.getCompilerRTArgString(Args, "builtins"));
}

namespace {
enum OpenMPRuntimeKind {
  /// An unknown OpenMP runtime. We can't generate effective OpenMP code
  /// without knowing what runtime to target.
  OMPRT_Unknown,

  /// The LLVM OpenMP runtime. When completed and integrated, this will become
  /// the default for Clang.
  OMPRT_OMP,

  /// The GNU OpenMP runtime. Clang doesn't support generating OpenMP code for
  /// this runtime but can swallow the pragmas, and find and link against the
  /// runtime library itself.
  OMPRT_GOMP,

  /// The legacy name for the LLVM OpenMP runtime from when it was the Intel
  /// OpenMP runtime. We support this mode for users with existing dependencies
  /// on this runtime library name.
  OMPRT_IOMP5
};
}

/// Compute the desired OpenMP runtime from the flag provided.
static OpenMPRuntimeKind getOpenMPRuntime(const ToolChain &TC,
                                          const ArgList &Args) {
  StringRef RuntimeName(CLANG_DEFAULT_OPENMP_RUNTIME);

  const Arg *A = Args.getLastArg(options::OPT_fopenmp_EQ);
  if (A)
    RuntimeName = A->getValue();

  auto RT = llvm::StringSwitch<OpenMPRuntimeKind>(RuntimeName)
                .Case("libomp", OMPRT_OMP)
                .Case("libgomp", OMPRT_GOMP)
                .Case("libiomp5", OMPRT_IOMP5)
                .Default(OMPRT_Unknown);

  if (RT == OMPRT_Unknown) {
    if (A)
      TC.getDriver().Diag(diag::err_drv_unsupported_option_argument)
          << A->getOption().getName() << A->getValue();
    else
      // FIXME: We could use a nicer diagnostic here.
      TC.getDriver().Diag(diag::err_drv_unsupported_opt) << "-fopenmp";
  }

  return RT;
}

static void addOpenMPRuntime(ArgStringList &CmdArgs, const ToolChain &TC,
                              const ArgList &Args) {
  if (!Args.hasFlag(options::OPT_fopenmp, options::OPT_fopenmp_EQ,
                    options::OPT_fno_openmp, false))
    return;

  switch (getOpenMPRuntime(TC, Args)) {
  case OMPRT_OMP:
    CmdArgs.push_back("-lomp");
    break;
  case OMPRT_GOMP:
    CmdArgs.push_back("-lgomp");
    break;
  case OMPRT_IOMP5:
    CmdArgs.push_back("-liomp5");
    break;
  case OMPRT_Unknown:
    // Already diagnosed.
    break;
  }
}

static void addSanitizerRuntime(const ToolChain &TC, const ArgList &Args,
                                ArgStringList &CmdArgs, StringRef Sanitizer,
                                bool IsShared, bool IsWhole) {
  // Wrap any static runtimes that must be forced into executable in
  // whole-archive.
  if (IsWhole) CmdArgs.push_back("-whole-archive");
  CmdArgs.push_back(TC.getCompilerRTArgString(Args, Sanitizer, IsShared));
  if (IsWhole) CmdArgs.push_back("-no-whole-archive");
}

// Tries to use a file with the list of dynamic symbols that need to be exported
// from the runtime library. Returns true if the file was found.
static bool addSanitizerDynamicList(const ToolChain &TC, const ArgList &Args,
                                    ArgStringList &CmdArgs,
                                    StringRef Sanitizer) {
  SmallString<128> SanRT(TC.getCompilerRT(Args, Sanitizer));
  if (llvm::sys::fs::exists(SanRT + ".syms")) {
    CmdArgs.push_back(Args.MakeArgString("--dynamic-list=" + SanRT + ".syms"));
    return true;
  }
  return false;
}

static void linkSanitizerRuntimeDeps(const ToolChain &TC,
                                     ArgStringList &CmdArgs) {
  // Force linking against the system libraries sanitizers depends on
  // (see PR15823 why this is necessary).
  CmdArgs.push_back("--no-as-needed");
  CmdArgs.push_back("-lpthread");
  CmdArgs.push_back("-lrt");
  CmdArgs.push_back("-lm");
  // There's no libdl on FreeBSD.
  if (TC.getTriple().getOS() != llvm::Triple::FreeBSD)
    CmdArgs.push_back("-ldl");
}

static void
collectSanitizerRuntimes(const ToolChain &TC, const ArgList &Args,
                         SmallVectorImpl<StringRef> &SharedRuntimes,
                         SmallVectorImpl<StringRef> &StaticRuntimes,
                         SmallVectorImpl<StringRef> &NonWholeStaticRuntimes,
                         SmallVectorImpl<StringRef> &HelperStaticRuntimes,
                         SmallVectorImpl<StringRef> &RequiredSymbols) {
  const SanitizerArgs &SanArgs = TC.getSanitizerArgs();
  // Collect shared runtimes.
  if (SanArgs.needsAsanRt() && SanArgs.needsSharedAsanRt()) {
    SharedRuntimes.push_back("asan");
  }
  // The stats_client library is also statically linked into DSOs.
  if (SanArgs.needsStatsRt())
    StaticRuntimes.push_back("stats_client");

  // Collect static runtimes.
  if (Args.hasArg(options::OPT_shared) || TC.getTriple().isAndroid()) {
    // Don't link static runtimes into DSOs or if compiling for Android.
    return;
  }
  if (SanArgs.needsAsanRt()) {
    if (SanArgs.needsSharedAsanRt()) {
      HelperStaticRuntimes.push_back("asan-preinit");
    } else {
      StaticRuntimes.push_back("asan");
      if (SanArgs.linkCXXRuntimes())
        StaticRuntimes.push_back("asan_cxx");
    }
  }
  if (SanArgs.needsDfsanRt())
    StaticRuntimes.push_back("dfsan");
  if (SanArgs.needsLsanRt())
    StaticRuntimes.push_back("lsan");
  if (SanArgs.needsMsanRt()) {
    StaticRuntimes.push_back("msan");
    if (SanArgs.linkCXXRuntimes())
      StaticRuntimes.push_back("msan_cxx");
  }
  if (SanArgs.needsTsanRt()) {
    StaticRuntimes.push_back("tsan");
    if (SanArgs.linkCXXRuntimes())
      StaticRuntimes.push_back("tsan_cxx");
  }
  if (SanArgs.needsUbsanRt()) {
    StaticRuntimes.push_back("ubsan_standalone");
    if (SanArgs.linkCXXRuntimes())
      StaticRuntimes.push_back("ubsan_standalone_cxx");
  }
  if (SanArgs.needsSafeStackRt())
    StaticRuntimes.push_back("safestack");
  if (SanArgs.needsCfiRt())
    StaticRuntimes.push_back("cfi");
  if (SanArgs.needsCfiDiagRt()) {
    StaticRuntimes.push_back("cfi_diag");
    if (SanArgs.linkCXXRuntimes())
      StaticRuntimes.push_back("ubsan_standalone_cxx");
  }
  if (SanArgs.needsStatsRt()) {
    NonWholeStaticRuntimes.push_back("stats");
    RequiredSymbols.push_back("__sanitizer_stats_register");
  }
}

// Should be called before we add system libraries (C++ ABI, libstdc++/libc++,
// C runtime, etc). Returns true if sanitizer system deps need to be linked in.
static bool addSanitizerRuntimes(const ToolChain &TC, const ArgList &Args,
                                 ArgStringList &CmdArgs) {
  SmallVector<StringRef, 4> SharedRuntimes, StaticRuntimes,
      NonWholeStaticRuntimes, HelperStaticRuntimes, RequiredSymbols;
  collectSanitizerRuntimes(TC, Args, SharedRuntimes, StaticRuntimes,
                           NonWholeStaticRuntimes, HelperStaticRuntimes,
                           RequiredSymbols);
  for (auto RT : SharedRuntimes)
    addSanitizerRuntime(TC, Args, CmdArgs, RT, true, false);
  for (auto RT : HelperStaticRuntimes)
    addSanitizerRuntime(TC, Args, CmdArgs, RT, false, true);
  bool AddExportDynamic = false;
  for (auto RT : StaticRuntimes) {
    addSanitizerRuntime(TC, Args, CmdArgs, RT, false, true);
    AddExportDynamic |= !addSanitizerDynamicList(TC, Args, CmdArgs, RT);
  }
  for (auto RT : NonWholeStaticRuntimes) {
    addSanitizerRuntime(TC, Args, CmdArgs, RT, false, false);
    AddExportDynamic |= !addSanitizerDynamicList(TC, Args, CmdArgs, RT);
  }
  for (auto S : RequiredSymbols) {
    CmdArgs.push_back("-u");
    CmdArgs.push_back(Args.MakeArgString(S));
  }
  // If there is a static runtime with no dynamic list, force all the symbols
  // to be dynamic to be sure we export sanitizer interface functions.
  if (AddExportDynamic)
    CmdArgs.push_back("-export-dynamic");
  return !StaticRuntimes.empty();
}

static bool areOptimizationsEnabled(const ArgList &Args) {
  // Find the last -O arg and see if it is non-zero.
  if (Arg *A = Args.getLastArg(options::OPT_O_Group))
    return !A->getOption().matches(options::OPT_O0);
  // Defaults to -O0.
  return false;
}

static bool shouldUseFramePointerForTarget(const ArgList &Args,
                                           const llvm::Triple &Triple) {
  switch (Triple.getArch()) {
  case llvm::Triple::xcore:
  case llvm::Triple::wasm32:
  case llvm::Triple::wasm64:
    // XCore never wants frame pointers, regardless of OS.
    // WebAssembly never wants frame pointers.
    return false;
  default:
    break;
  }

  if (Triple.isOSLinux()) {
    switch (Triple.getArch()) {
    // Don't use a frame pointer on linux if optimizing for certain targets.
    case llvm::Triple::mips64:
    case llvm::Triple::mips64el:
    case llvm::Triple::mips:
    case llvm::Triple::mipsel:
    case llvm::Triple::systemz:
    case llvm::Triple::x86:
    case llvm::Triple::x86_64:
      return !areOptimizationsEnabled(Args);
    default:
      return true;
    }
  }

  if (Triple.isOSWindows()) {
    switch (Triple.getArch()) {
    case llvm::Triple::x86:
      return !areOptimizationsEnabled(Args);
    case llvm::Triple::x86_64:
      return Triple.isOSBinFormatMachO();
    case llvm::Triple::arm:
    case llvm::Triple::thumb:
      // Windows on ARM builds with FPO disabled to aid fast stack walking
      return true;
    default:
      // All other supported Windows ISAs use xdata unwind information, so frame
      // pointers are not generally useful.
      return false;
    }
  }

  return true;
}

static bool shouldUseFramePointer(const ArgList &Args,
                                  const llvm::Triple &Triple) {
  if (Arg *A = Args.getLastArg(options::OPT_fno_omit_frame_pointer,
                               options::OPT_fomit_frame_pointer))
    return A->getOption().matches(options::OPT_fno_omit_frame_pointer);
  if (Args.hasArg(options::OPT_pg))
    return true;

  return shouldUseFramePointerForTarget(Args, Triple);
}

static bool shouldUseLeafFramePointer(const ArgList &Args,
                                      const llvm::Triple &Triple) {
  if (Arg *A = Args.getLastArg(options::OPT_mno_omit_leaf_frame_pointer,
                               options::OPT_momit_leaf_frame_pointer))
    return A->getOption().matches(options::OPT_mno_omit_leaf_frame_pointer);
  if (Args.hasArg(options::OPT_pg))
    return true;

  if (Triple.isPS4CPU())
    return false;

  return shouldUseFramePointerForTarget(Args, Triple);
}

/// Add a CC1 option to specify the debug compilation directory.
static void addDebugCompDirArg(const ArgList &Args, ArgStringList &CmdArgs) {
  SmallString<128> cwd;
  if (!llvm::sys::fs::current_path(cwd)) {
    CmdArgs.push_back("-fdebug-compilation-dir");
    CmdArgs.push_back(Args.MakeArgString(cwd));
  }
}

static const char *SplitDebugName(const ArgList &Args, const InputInfo &Input) {
  Arg *FinalOutput = Args.getLastArg(options::OPT_o);
  if (FinalOutput && Args.hasArg(options::OPT_c)) {
    SmallString<128> T(FinalOutput->getValue());
    llvm::sys::path::replace_extension(T, "dwo");
    return Args.MakeArgString(T);
  } else {
    // Use the compilation dir.
    SmallString<128> T(
        Args.getLastArgValue(options::OPT_fdebug_compilation_dir));
    SmallString<128> F(llvm::sys::path::stem(Input.getBaseInput()));
    llvm::sys::path::replace_extension(F, "dwo");
    T += F;
    return Args.MakeArgString(F);
  }
}

static void SplitDebugInfo(const ToolChain &TC, Compilation &C, const Tool &T,
                           const JobAction &JA, const ArgList &Args,
                           const InputInfo &Output, const char *OutFile) {
  ArgStringList ExtractArgs;
  ExtractArgs.push_back("--extract-dwo");

  ArgStringList StripArgs;
  StripArgs.push_back("--strip-dwo");

  // Grabbing the output of the earlier compile step.
  StripArgs.push_back(Output.getFilename());
  ExtractArgs.push_back(Output.getFilename());
  ExtractArgs.push_back(OutFile);

  const char *Exec = Args.MakeArgString(TC.GetProgramPath("objcopy"));
  InputInfo II(types::TY_Object, Output.getFilename(), Output.getFilename());

  // First extract the dwo sections.
  C.addCommand(llvm::make_unique<Command>(JA, T, Exec, ExtractArgs, II));

  // Then remove them from the original .o file.
  C.addCommand(llvm::make_unique<Command>(JA, T, Exec, StripArgs, II));
}

/// \brief Vectorize at all optimization levels greater than 1 except for -Oz.
/// For -Oz the loop vectorizer is disable, while the slp vectorizer is enabled.
static bool shouldEnableVectorizerAtOLevel(const ArgList &Args, bool isSlpVec) {
  if (Arg *A = Args.getLastArg(options::OPT_O_Group)) {
    if (A->getOption().matches(options::OPT_O4) ||
        A->getOption().matches(options::OPT_Ofast))
      return true;

    if (A->getOption().matches(options::OPT_O0))
      return false;

    assert(A->getOption().matches(options::OPT_O) && "Must have a -O flag");

    // Vectorize -Os.
    StringRef S(A->getValue());
    if (S == "s")
      return true;

    // Don't vectorize -Oz, unless it's the slp vectorizer.
    if (S == "z")
      return isSlpVec;

    unsigned OptLevel = 0;
    if (S.getAsInteger(10, OptLevel))
      return false;

    return OptLevel > 1;
  }

  return false;
}

/// Add -x lang to \p CmdArgs for \p Input.
static void addDashXForInput(const ArgList &Args, const InputInfo &Input,
                             ArgStringList &CmdArgs) {
  // When using -verify-pch, we don't want to provide the type
  // 'precompiled-header' if it was inferred from the file extension
  if (Args.hasArg(options::OPT_verify_pch) && Input.getType() == types::TY_PCH)
    return;

  CmdArgs.push_back("-x");
  if (Args.hasArg(options::OPT_rewrite_objc))
    CmdArgs.push_back(types::getTypeName(types::TY_PP_ObjCXX));
  else
    CmdArgs.push_back(types::getTypeName(Input.getType()));
}

static VersionTuple getMSCompatibilityVersion(unsigned Version) {
  if (Version < 100)
    return VersionTuple(Version);

  if (Version < 10000)
    return VersionTuple(Version / 100, Version % 100);

  unsigned Build = 0, Factor = 1;
  for (; Version > 10000; Version = Version / 10, Factor = Factor * 10)
    Build = Build + (Version % 10) * Factor;
  return VersionTuple(Version / 100, Version % 100, Build);
}

// Claim options we don't want to warn if they are unused. We do this for
// options that build systems might add but are unused when assembling or only
// running the preprocessor for example.
static void claimNoWarnArgs(const ArgList &Args) {
  // Don't warn about unused -f(no-)?lto.  This can happen when we're
  // preprocessing, precompiling or assembling.
  Args.ClaimAllArgs(options::OPT_flto_EQ);
  Args.ClaimAllArgs(options::OPT_flto);
  Args.ClaimAllArgs(options::OPT_fno_lto);
}

static void appendUserToPath(SmallVectorImpl<char> &Result) {
#ifdef LLVM_ON_UNIX
  const char *Username = getenv("LOGNAME");
#else
  const char *Username = getenv("USERNAME");
#endif
  if (Username) {
    // Validate that LoginName can be used in a path, and get its length.
    size_t Len = 0;
    for (const char *P = Username; *P; ++P, ++Len) {
      if (!isAlphanumeric(*P) && *P != '_') {
        Username = nullptr;
        break;
      }
    }

    if (Username && Len > 0) {
      Result.append(Username, Username + Len);
      return;
    }
  }

// Fallback to user id.
#ifdef LLVM_ON_UNIX
  std::string UID = llvm::utostr(getuid());
#else
  // FIXME: Windows seems to have an 'SID' that might work.
  std::string UID = "9999";
#endif
  Result.append(UID.begin(), UID.end());
}

VersionTuple visualstudio::getMSVCVersion(const Driver *D,
                                          const llvm::Triple &Triple,
                                          const llvm::opt::ArgList &Args,
                                          bool IsWindowsMSVC) {
  if (Args.hasFlag(options::OPT_fms_extensions, options::OPT_fno_ms_extensions,
                   IsWindowsMSVC) ||
      Args.hasArg(options::OPT_fmsc_version) ||
      Args.hasArg(options::OPT_fms_compatibility_version)) {
    const Arg *MSCVersion = Args.getLastArg(options::OPT_fmsc_version);
    const Arg *MSCompatibilityVersion =
        Args.getLastArg(options::OPT_fms_compatibility_version);

    if (MSCVersion && MSCompatibilityVersion) {
      if (D)
        D->Diag(diag::err_drv_argument_not_allowed_with)
            << MSCVersion->getAsString(Args)
            << MSCompatibilityVersion->getAsString(Args);
      return VersionTuple();
    }

    if (MSCompatibilityVersion) {
      VersionTuple MSVT;
      if (MSVT.tryParse(MSCompatibilityVersion->getValue()) && D)
        D->Diag(diag::err_drv_invalid_value)
            << MSCompatibilityVersion->getAsString(Args)
            << MSCompatibilityVersion->getValue();
      return MSVT;
    }

    if (MSCVersion) {
      unsigned Version = 0;
      if (StringRef(MSCVersion->getValue()).getAsInteger(10, Version) && D)
        D->Diag(diag::err_drv_invalid_value) << MSCVersion->getAsString(Args)
                                             << MSCVersion->getValue();
      return getMSCompatibilityVersion(Version);
    }

    unsigned Major, Minor, Micro;
    Triple.getEnvironmentVersion(Major, Minor, Micro);
    if (Major || Minor || Micro)
      return VersionTuple(Major, Minor, Micro);

    // FIXME: Consider bumping this to 19 (MSVC2015) soon.
    return VersionTuple(18);
  }
  return VersionTuple();
}

static void addPGOAndCoverageFlags(Compilation &C, const Driver &D,
                                   const InputInfo &Output, const ArgList &Args,
                                   ArgStringList &CmdArgs) {
  auto *ProfileGenerateArg = Args.getLastArg(
      options::OPT_fprofile_instr_generate,
      options::OPT_fprofile_instr_generate_EQ, options::OPT_fprofile_generate,
      options::OPT_fprofile_generate_EQ,
      options::OPT_fno_profile_instr_generate);
  if (ProfileGenerateArg &&
      ProfileGenerateArg->getOption().matches(
          options::OPT_fno_profile_instr_generate))
    ProfileGenerateArg = nullptr;

  auto *ProfileUseArg = Args.getLastArg(
      options::OPT_fprofile_instr_use, options::OPT_fprofile_instr_use_EQ,
      options::OPT_fprofile_use, options::OPT_fprofile_use_EQ,
      options::OPT_fno_profile_instr_use);
  if (ProfileUseArg &&
      ProfileUseArg->getOption().matches(options::OPT_fno_profile_instr_use))
    ProfileUseArg = nullptr;

  if (ProfileGenerateArg && ProfileUseArg)
    D.Diag(diag::err_drv_argument_not_allowed_with)
        << ProfileGenerateArg->getSpelling() << ProfileUseArg->getSpelling();

  if (ProfileGenerateArg) {
    if (ProfileGenerateArg->getOption().matches(
            options::OPT_fprofile_instr_generate_EQ))
      CmdArgs.push_back(Args.MakeArgString(Twine("-fprofile-instrument-path=") +
                                           ProfileGenerateArg->getValue()));
    else if (ProfileGenerateArg->getOption().matches(
                 options::OPT_fprofile_generate_EQ)) {
      SmallString<128> Path(ProfileGenerateArg->getValue());
      llvm::sys::path::append(Path, "default.profraw");
      CmdArgs.push_back(
          Args.MakeArgString(Twine("-fprofile-instrument-path=") + Path));
    }
    // The default is to use Clang Instrumentation.
    CmdArgs.push_back("-fprofile-instrument=clang");
  }

  if (ProfileUseArg) {
    if (ProfileUseArg->getOption().matches(options::OPT_fprofile_instr_use_EQ))
      CmdArgs.push_back(Args.MakeArgString(
          Twine("-fprofile-instrument-use-path=") + ProfileUseArg->getValue()));
    else if ((ProfileUseArg->getOption().matches(
                  options::OPT_fprofile_use_EQ) ||
              ProfileUseArg->getOption().matches(
                  options::OPT_fprofile_instr_use))) {
      SmallString<128> Path(
          ProfileUseArg->getNumValues() == 0 ? "" : ProfileUseArg->getValue());
      if (Path.empty() || llvm::sys::fs::is_directory(Path))
        llvm::sys::path::append(Path, "default.profdata");
      CmdArgs.push_back(
          Args.MakeArgString(Twine("-fprofile-instrument-use-path=") + Path));
    }
  }

  if (Args.hasArg(options::OPT_ftest_coverage) ||
      Args.hasArg(options::OPT_coverage))
    CmdArgs.push_back("-femit-coverage-notes");
  if (Args.hasFlag(options::OPT_fprofile_arcs, options::OPT_fno_profile_arcs,
                   false) ||
      Args.hasArg(options::OPT_coverage))
    CmdArgs.push_back("-femit-coverage-data");

  if (Args.hasFlag(options::OPT_fcoverage_mapping,
                   options::OPT_fno_coverage_mapping, false) &&
      !ProfileGenerateArg)
    D.Diag(diag::err_drv_argument_only_allowed_with)
        << "-fcoverage-mapping"
        << "-fprofile-instr-generate";

  if (Args.hasFlag(options::OPT_fcoverage_mapping,
                   options::OPT_fno_coverage_mapping, false))
    CmdArgs.push_back("-fcoverage-mapping");

  if (C.getArgs().hasArg(options::OPT_c) ||
      C.getArgs().hasArg(options::OPT_S)) {
    if (Output.isFilename()) {
      CmdArgs.push_back("-coverage-file");
      SmallString<128> CoverageFilename;
      if (Arg *FinalOutput = C.getArgs().getLastArg(options::OPT_o)) {
        CoverageFilename = FinalOutput->getValue();
      } else {
        CoverageFilename = llvm::sys::path::filename(Output.getBaseInput());
      }
      if (llvm::sys::path::is_relative(CoverageFilename)) {
        SmallString<128> Pwd;
        if (!llvm::sys::fs::current_path(Pwd)) {
          llvm::sys::path::append(Pwd, CoverageFilename);
          CoverageFilename.swap(Pwd);
        }
      }
      CmdArgs.push_back(Args.MakeArgString(CoverageFilename));
    }
  }
}

static void addPS4ProfileRTArgs(const ToolChain &TC, const ArgList &Args,
                                ArgStringList &CmdArgs) {
  if ((Args.hasFlag(options::OPT_fprofile_arcs, options::OPT_fno_profile_arcs,
                    false) ||
       Args.hasFlag(options::OPT_fprofile_generate,
                    options::OPT_fno_profile_instr_generate, false) ||
       Args.hasFlag(options::OPT_fprofile_generate_EQ,
                    options::OPT_fno_profile_instr_generate, false) ||
       Args.hasFlag(options::OPT_fprofile_instr_generate,
                    options::OPT_fno_profile_instr_generate, false) ||
       Args.hasFlag(options::OPT_fprofile_instr_generate_EQ,
                    options::OPT_fno_profile_instr_generate, false) ||
       Args.hasArg(options::OPT_fcreate_profile) ||
       Args.hasArg(options::OPT_coverage)))
    CmdArgs.push_back("--dependent-lib=libclang_rt.profile-x86_64.a");
}

/// Parses the various -fpic/-fPIC/-fpie/-fPIE arguments.  Then,
/// smooshes them together with platform defaults, to decide whether
/// this compile should be using PIC mode or not. Returns a tuple of
/// (RelocationModel, PICLevel, IsPIE).
static std::tuple<llvm::Reloc::Model, unsigned, bool>
ParsePICArgs(const ToolChain &ToolChain, const llvm::Triple &Triple,
             const ArgList &Args) {
  // FIXME: why does this code...and so much everywhere else, use both
  // ToolChain.getTriple() and Triple?
  bool PIE = ToolChain.isPIEDefault();
  bool PIC = PIE || ToolChain.isPICDefault();
  // The Darwin/MachO default to use PIC does not apply when using -static.
  if (ToolChain.getTriple().isOSBinFormatMachO() &&
      Args.hasArg(options::OPT_static))
    PIE = PIC = false;
  bool IsPICLevelTwo = PIC;

  bool KernelOrKext =
      Args.hasArg(options::OPT_mkernel, options::OPT_fapple_kext);

  // Android-specific defaults for PIC/PIE
  if (ToolChain.getTriple().isAndroid()) {
    switch (ToolChain.getArch()) {
    case llvm::Triple::arm:
    case llvm::Triple::armeb:
    case llvm::Triple::thumb:
    case llvm::Triple::thumbeb:
    case llvm::Triple::aarch64:
    case llvm::Triple::mips:
    case llvm::Triple::mipsel:
    case llvm::Triple::mips64:
    case llvm::Triple::mips64el:
      PIC = true; // "-fpic"
      break;

    case llvm::Triple::x86:
    case llvm::Triple::x86_64:
      PIC = true; // "-fPIC"
      IsPICLevelTwo = true;
      break;

    default:
      break;
    }
  }

  // OpenBSD-specific defaults for PIE
  if (ToolChain.getTriple().getOS() == llvm::Triple::OpenBSD) {
    switch (ToolChain.getArch()) {
    case llvm::Triple::mips64:
    case llvm::Triple::mips64el:
    case llvm::Triple::sparcel:
    case llvm::Triple::x86:
    case llvm::Triple::x86_64:
      IsPICLevelTwo = false; // "-fpie"
      break;

    case llvm::Triple::ppc:
    case llvm::Triple::sparc:
    case llvm::Triple::sparcv9:
      IsPICLevelTwo = true; // "-fPIE"
      break;

    default:
      break;
    }
  }

  // The last argument relating to either PIC or PIE wins, and no
  // other argument is used. If the last argument is any flavor of the
  // '-fno-...' arguments, both PIC and PIE are disabled. Any PIE
  // option implicitly enables PIC at the same level.
  Arg *LastPICArg = Args.getLastArg(options::OPT_fPIC, options::OPT_fno_PIC,
                                    options::OPT_fpic, options::OPT_fno_pic,
                                    options::OPT_fPIE, options::OPT_fno_PIE,
                                    options::OPT_fpie, options::OPT_fno_pie);
  // Check whether the tool chain trumps the PIC-ness decision. If the PIC-ness
  // is forced, then neither PIC nor PIE flags will have no effect.
  if (!ToolChain.isPICDefaultForced()) {
    if (LastPICArg) {
      Option O = LastPICArg->getOption();
      if (O.matches(options::OPT_fPIC) || O.matches(options::OPT_fpic) ||
          O.matches(options::OPT_fPIE) || O.matches(options::OPT_fpie)) {
        PIE = O.matches(options::OPT_fPIE) || O.matches(options::OPT_fpie);
        PIC =
            PIE || O.matches(options::OPT_fPIC) || O.matches(options::OPT_fpic);
        IsPICLevelTwo =
            O.matches(options::OPT_fPIE) || O.matches(options::OPT_fPIC);
      } else {
        PIE = PIC = false;
        if (Triple.isPS4CPU()) {
          Arg *ModelArg = Args.getLastArg(options::OPT_mcmodel_EQ);
          StringRef Model = ModelArg ? ModelArg->getValue() : "";
          if (Model != "kernel") {
            PIC = true;
            ToolChain.getDriver().Diag(diag::warn_drv_ps4_force_pic)
                << LastPICArg->getSpelling();
          }
        }
      }
    }
  }

  // Introduce a Darwin and PS4-specific hack. If the default is PIC, but the
  // PIC level would've been set to level 1, force it back to level 2 PIC
  // instead.
  if (PIC && (ToolChain.getTriple().isOSDarwin() || Triple.isPS4CPU()))
    IsPICLevelTwo |= ToolChain.isPICDefault();

  // This kernel flags are a trump-card: they will disable PIC/PIE
  // generation, independent of the argument order.
  if (KernelOrKext && ((!Triple.isiOS() || Triple.isOSVersionLT(6)) &&
                       !Triple.isWatchOS()))
    PIC = PIE = false;

  if (Arg *A = Args.getLastArg(options::OPT_mdynamic_no_pic)) {
    // This is a very special mode. It trumps the other modes, almost no one
    // uses it, and it isn't even valid on any OS but Darwin.
    if (!ToolChain.getTriple().isOSDarwin())
      ToolChain.getDriver().Diag(diag::err_drv_unsupported_opt_for_target)
          << A->getSpelling() << ToolChain.getTriple().str();

    // FIXME: Warn when this flag trumps some other PIC or PIE flag.

    // Only a forced PIC mode can cause the actual compile to have PIC defines
    // etc., no flags are sufficient. This behavior was selected to closely
    // match that of llvm-gcc and Apple GCC before that.
    PIC = ToolChain.isPICDefault() && ToolChain.isPICDefaultForced();

    return std::make_tuple(llvm::Reloc::DynamicNoPIC, PIC ? 2 : 0, false);
  }

  if (PIC)
    return std::make_tuple(llvm::Reloc::PIC_, IsPICLevelTwo ? 2 : 1, PIE);

  return std::make_tuple(llvm::Reloc::Static, 0, false);
}

static const char *RelocationModelName(llvm::Reloc::Model Model) {
  switch (Model) {
  case llvm::Reloc::Default:
    return nullptr;
  case llvm::Reloc::Static:
    return "static";
  case llvm::Reloc::PIC_:
    return "pic";
  case llvm::Reloc::DynamicNoPIC:
    return "dynamic-no-pic";
  }
  llvm_unreachable("Unknown Reloc::Model kind");
}

static void AddAssemblerKPIC(const ToolChain &ToolChain, const ArgList &Args,
                             ArgStringList &CmdArgs) {
  llvm::Reloc::Model RelocationModel;
  unsigned PICLevel;
  bool IsPIE;
  std::tie(RelocationModel, PICLevel, IsPIE) =
      ParsePICArgs(ToolChain, ToolChain.getTriple(), Args);

  if (RelocationModel != llvm::Reloc::Static)
    CmdArgs.push_back("-KPIC");
}

void Clang::ConstructJob(Compilation &C, const JobAction &JA,
                         const InputInfo &Output, const InputInfoList &Inputs,
                         const ArgList &Args, const char *LinkingOutput) const {
  std::string TripleStr = getToolChain().ComputeEffectiveClangTriple(Args);
  const llvm::Triple Triple(TripleStr);

  bool KernelOrKext =
      Args.hasArg(options::OPT_mkernel, options::OPT_fapple_kext);
  const Driver &D = getToolChain().getDriver();
  ArgStringList CmdArgs;

  bool IsWindowsGNU = getToolChain().getTriple().isWindowsGNUEnvironment();
  bool IsWindowsCygnus =
      getToolChain().getTriple().isWindowsCygwinEnvironment();
  bool IsWindowsMSVC = getToolChain().getTriple().isWindowsMSVCEnvironment();
  bool IsPS4CPU = getToolChain().getTriple().isPS4CPU();

  // Check number of inputs for sanity. We need at least one input.
  assert(Inputs.size() >= 1 && "Must have at least one input.");
  const InputInfo &Input = Inputs[0];
  // CUDA compilation may have multiple inputs (source file + results of
  // device-side compilations). All other jobs are expected to have exactly one
  // input.
  bool IsCuda = JA.isOffloading(Action::OFFLOAD_CUDA);
  assert((IsCuda || Inputs.size() == 1) && "Unable to handle multiple inputs.");

  // Invoke ourselves in -cc1 mode.
  //
  // FIXME: Implement custom jobs for internal actions.
  CmdArgs.push_back("-cc1");

  // Add the "effective" target triple.
  CmdArgs.push_back("-triple");
  CmdArgs.push_back(Args.MakeArgString(TripleStr));

  const ToolChain *AuxToolChain = nullptr;
  if (IsCuda) {
    // FIXME: We need a (better) way to pass information about
    // particular compilation pass we're constructing here. For now we
    // can check which toolchain we're using and pick the other one to
    // extract the triple.
<<<<<<< HEAD
    if (JA.isDeviceOffloading(Action::OFFLOAD_CUDA))
      AuxToolChain = C.getOffloadingHostToolChain();
    else {
      assert(C.isOffloadingHostKind(Action::OFFLOAD_CUDA) &&
             "Expecting CUDA host toolchain.");
      AuxToolChain = C.getSingleOffloadDeviceToolChain<Action::OFFLOAD_CUDA>();
    }
=======
    if (&getToolChain() == C.getSingleOffloadToolChain<Action::OFK_Cuda>())
      AuxToolChain = C.getOffloadingHostToolChain();
    else if (&getToolChain() == C.getOffloadingHostToolChain())
      AuxToolChain = C.getSingleOffloadToolChain<Action::OFK_Cuda>();
    else
      llvm_unreachable("Can't figure out CUDA compilation mode.");
>>>>>>> d59f25d0
    assert(AuxToolChain != nullptr && "No aux toolchain.");
    CmdArgs.push_back("-aux-triple");
    CmdArgs.push_back(Args.MakeArgString(AuxToolChain->getTriple().str()));
  }

  if (Triple.isOSWindows() && (Triple.getArch() == llvm::Triple::arm ||
                               Triple.getArch() == llvm::Triple::thumb)) {
    unsigned Offset = Triple.getArch() == llvm::Triple::arm ? 4 : 6;
    unsigned Version;
    Triple.getArchName().substr(Offset).getAsInteger(10, Version);
    if (Version < 7)
      D.Diag(diag::err_target_unsupported_arch) << Triple.getArchName()
                                                << TripleStr;
  }

  // Push all default warning arguments that are specific to
  // the given target.  These come before user provided warning options
  // are provided.
  getToolChain().addClangWarningOptions(CmdArgs);

  // Select the appropriate action.
  RewriteKind rewriteKind = RK_None;

  if (isa<AnalyzeJobAction>(JA)) {
    assert(JA.getType() == types::TY_Plist && "Invalid output type.");
    CmdArgs.push_back("-analyze");
  } else if (isa<MigrateJobAction>(JA)) {
    CmdArgs.push_back("-migrate");
  } else if (isa<PreprocessJobAction>(JA)) {
    if (Output.getType() == types::TY_Dependencies)
      CmdArgs.push_back("-Eonly");
    else {
      CmdArgs.push_back("-E");
      if (Args.hasArg(options::OPT_rewrite_objc) &&
          !Args.hasArg(options::OPT_g_Group))
        CmdArgs.push_back("-P");
    }
  } else if (isa<AssembleJobAction>(JA)) {
    CmdArgs.push_back("-emit-obj");

    CollectArgsForIntegratedAssembler(C, Args, CmdArgs, D);

    // Also ignore explicit -force_cpusubtype_ALL option.
    (void)Args.hasArg(options::OPT_force__cpusubtype__ALL);
  } else if (isa<PrecompileJobAction>(JA)) {
    // Use PCH if the user requested it.
    bool UsePCH = D.CCCUsePCH;

    if (JA.getType() == types::TY_Nothing)
      CmdArgs.push_back("-fsyntax-only");
    else if (UsePCH)
      CmdArgs.push_back("-emit-pch");
    else
      CmdArgs.push_back("-emit-pth");
  } else if (isa<VerifyPCHJobAction>(JA)) {
    CmdArgs.push_back("-verify-pch");
  } else {
    assert((isa<CompileJobAction>(JA) || isa<BackendJobAction>(JA)) &&
           "Invalid action for clang tool.");
    if (JA.getType() == types::TY_Nothing) {
      CmdArgs.push_back("-fsyntax-only");
    } else if (JA.getType() == types::TY_LLVM_IR ||
               JA.getType() == types::TY_LTO_IR) {
      CmdArgs.push_back("-emit-llvm");
    } else if (JA.getType() == types::TY_LLVM_BC ||
               JA.getType() == types::TY_LTO_BC) {
      CmdArgs.push_back("-emit-llvm-bc");
    } else if (JA.getType() == types::TY_PP_Asm) {
      CmdArgs.push_back("-S");
    } else if (JA.getType() == types::TY_AST) {
      CmdArgs.push_back("-emit-pch");
    } else if (JA.getType() == types::TY_ModuleFile) {
      CmdArgs.push_back("-module-file-info");
    } else if (JA.getType() == types::TY_RewrittenObjC) {
      CmdArgs.push_back("-rewrite-objc");
      rewriteKind = RK_NonFragile;
    } else if (JA.getType() == types::TY_RewrittenLegacyObjC) {
      CmdArgs.push_back("-rewrite-objc");
      rewriteKind = RK_Fragile;
    } else {
      assert(JA.getType() == types::TY_PP_Asm && "Unexpected output type!");
    }

    // Preserve use-list order by default when emitting bitcode, so that
    // loading the bitcode up in 'opt' or 'llc' and running passes gives the
    // same result as running passes here.  For LTO, we don't need to preserve
    // the use-list order, since serialization to bitcode is part of the flow.
    if (JA.getType() == types::TY_LLVM_BC)
      CmdArgs.push_back("-emit-llvm-uselists");

    if (D.isUsingLTO())
      Args.AddLastArg(CmdArgs, options::OPT_flto, options::OPT_flto_EQ);
  }

  if (const Arg *A = Args.getLastArg(options::OPT_fthinlto_index_EQ)) {
    if (!types::isLLVMIR(Input.getType()))
      D.Diag(diag::err_drv_argument_only_allowed_with) << A->getAsString(Args)
                                                       << "-x ir";
    Args.AddLastArg(CmdArgs, options::OPT_fthinlto_index_EQ);
  }

  // Embed-bitcode option.
  if (C.getDriver().embedBitcodeEnabled() &&
      (isa<BackendJobAction>(JA) || isa<AssembleJobAction>(JA))) {
    // Add flags implied by -fembed-bitcode.
    CmdArgs.push_back("-fembed-bitcode");
    // Disable all llvm IR level optimizations.
    CmdArgs.push_back("-disable-llvm-optzns");
  }
  if (C.getDriver().embedBitcodeMarkerOnly())
    CmdArgs.push_back("-fembed-bitcode-marker");

  // We normally speed up the clang process a bit by skipping destructors at
  // exit, but when we're generating diagnostics we can rely on some of the
  // cleanup.
  if (!C.isForDiagnostics())
    CmdArgs.push_back("-disable-free");

// Disable the verification pass in -asserts builds.
#ifdef NDEBUG
  CmdArgs.push_back("-disable-llvm-verifier");
  // Discard LLVM value names in -asserts builds.
  CmdArgs.push_back("-discard-value-names");
#endif

  // Set the main file name, so that debug info works even with
  // -save-temps.
  CmdArgs.push_back("-main-file-name");
  CmdArgs.push_back(getBaseInputName(Args, Input));

  // Some flags which affect the language (via preprocessor
  // defines).
  if (Args.hasArg(options::OPT_static))
    CmdArgs.push_back("-static-define");

  if (isa<AnalyzeJobAction>(JA)) {
    // Enable region store model by default.
    CmdArgs.push_back("-analyzer-store=region");

    // Treat blocks as analysis entry points.
    CmdArgs.push_back("-analyzer-opt-analyze-nested-blocks");

    CmdArgs.push_back("-analyzer-eagerly-assume");

    // Add default argument set.
    if (!Args.hasArg(options::OPT__analyzer_no_default_checks)) {
      CmdArgs.push_back("-analyzer-checker=core");

    if (!IsWindowsMSVC) {
      CmdArgs.push_back("-analyzer-checker=unix");
    } else {
      // Enable "unix" checkers that also work on Windows.
      CmdArgs.push_back("-analyzer-checker=unix.API");
      CmdArgs.push_back("-analyzer-checker=unix.Malloc");
      CmdArgs.push_back("-analyzer-checker=unix.MallocSizeof");
      CmdArgs.push_back("-analyzer-checker=unix.MismatchedDeallocator");
      CmdArgs.push_back("-analyzer-checker=unix.cstring.BadSizeArg");
      CmdArgs.push_back("-analyzer-checker=unix.cstring.NullArg");
    }

      // Disable some unix checkers for PS4.
      if (IsPS4CPU) {
        CmdArgs.push_back("-analyzer-disable-checker=unix.API");
        CmdArgs.push_back("-analyzer-disable-checker=unix.Vfork");
      }

      if (getToolChain().getTriple().getVendor() == llvm::Triple::Apple)
        CmdArgs.push_back("-analyzer-checker=osx");

      CmdArgs.push_back("-analyzer-checker=deadcode");

      if (types::isCXX(Input.getType()))
        CmdArgs.push_back("-analyzer-checker=cplusplus");

      if (!IsPS4CPU) {
        CmdArgs.push_back(
            "-analyzer-checker=security.insecureAPI.UncheckedReturn");
        CmdArgs.push_back("-analyzer-checker=security.insecureAPI.getpw");
        CmdArgs.push_back("-analyzer-checker=security.insecureAPI.gets");
        CmdArgs.push_back("-analyzer-checker=security.insecureAPI.mktemp");
        CmdArgs.push_back("-analyzer-checker=security.insecureAPI.mkstemp");
        CmdArgs.push_back("-analyzer-checker=security.insecureAPI.vfork");
      }

      // Default nullability checks.
      CmdArgs.push_back("-analyzer-checker=nullability.NullPassedToNonnull");
      CmdArgs.push_back(
          "-analyzer-checker=nullability.NullReturnedFromNonnull");
    }

    // Set the output format. The default is plist, for (lame) historical
    // reasons.
    CmdArgs.push_back("-analyzer-output");
    if (Arg *A = Args.getLastArg(options::OPT__analyzer_output))
      CmdArgs.push_back(A->getValue());
    else
      CmdArgs.push_back("plist");

    // Disable the presentation of standard compiler warnings when
    // using --analyze.  We only want to show static analyzer diagnostics
    // or frontend errors.
    CmdArgs.push_back("-w");

    // Add -Xanalyzer arguments when running as analyzer.
    Args.AddAllArgValues(CmdArgs, options::OPT_Xanalyzer);
  }

  CheckCodeGenerationOptions(D, Args);

  llvm::Reloc::Model RelocationModel;
  unsigned PICLevel;
  bool IsPIE;
  std::tie(RelocationModel, PICLevel, IsPIE) =
      ParsePICArgs(getToolChain(), Triple, Args);

  const char *RMName = RelocationModelName(RelocationModel);
  if (RMName) {
    CmdArgs.push_back("-mrelocation-model");
    CmdArgs.push_back(RMName);
  }
  if (PICLevel > 0) {
    CmdArgs.push_back("-pic-level");
    CmdArgs.push_back(PICLevel == 1 ? "1" : "2");
    if (IsPIE) {
      CmdArgs.push_back("-pie-level");
      CmdArgs.push_back(PICLevel == 1 ? "1" : "2");
    }
  }

  if (Arg *A = Args.getLastArg(options::OPT_meabi)) {
    CmdArgs.push_back("-meabi");
    CmdArgs.push_back(A->getValue());
  }

  CmdArgs.push_back("-mthread-model");
  if (Arg *A = Args.getLastArg(options::OPT_mthread_model))
    CmdArgs.push_back(A->getValue());
  else
    CmdArgs.push_back(Args.MakeArgString(getToolChain().getThreadModel()));

  Args.AddLastArg(CmdArgs, options::OPT_fveclib);

  if (!Args.hasFlag(options::OPT_fmerge_all_constants,
                    options::OPT_fno_merge_all_constants))
    CmdArgs.push_back("-fno-merge-all-constants");

  // LLVM Code Generator Options.

  if (Args.hasArg(options::OPT_frewrite_map_file) ||
      Args.hasArg(options::OPT_frewrite_map_file_EQ)) {
    for (const Arg *A : Args.filtered(options::OPT_frewrite_map_file,
                                      options::OPT_frewrite_map_file_EQ)) {
      CmdArgs.push_back("-frewrite-map-file");
      CmdArgs.push_back(A->getValue());
      A->claim();
    }
  }

  if (Arg *A = Args.getLastArg(options::OPT_Wframe_larger_than_EQ)) {
    StringRef v = A->getValue();
    CmdArgs.push_back("-mllvm");
    CmdArgs.push_back(Args.MakeArgString("-warn-stack-size=" + v));
    A->claim();
  }

  if (Arg *A = Args.getLastArg(options::OPT_mregparm_EQ)) {
    CmdArgs.push_back("-mregparm");
    CmdArgs.push_back(A->getValue());
  }

  if (Arg *A = Args.getLastArg(options::OPT_fpcc_struct_return,
                               options::OPT_freg_struct_return)) {
    if (getToolChain().getArch() != llvm::Triple::x86) {
      D.Diag(diag::err_drv_unsupported_opt_for_target)
          << A->getSpelling() << getToolChain().getTriple().str();
    } else if (A->getOption().matches(options::OPT_fpcc_struct_return)) {
      CmdArgs.push_back("-fpcc-struct-return");
    } else {
      assert(A->getOption().matches(options::OPT_freg_struct_return));
      CmdArgs.push_back("-freg-struct-return");
    }
  }

  if (Args.hasFlag(options::OPT_mrtd, options::OPT_mno_rtd, false))
    CmdArgs.push_back("-mrtd");

  if (shouldUseFramePointer(Args, getToolChain().getTriple()))
    CmdArgs.push_back("-mdisable-fp-elim");
  if (!Args.hasFlag(options::OPT_fzero_initialized_in_bss,
                    options::OPT_fno_zero_initialized_in_bss))
    CmdArgs.push_back("-mno-zero-initialized-in-bss");

  bool OFastEnabled = isOptimizationLevelFast(Args);
  // If -Ofast is the optimization level, then -fstrict-aliasing should be
  // enabled.  This alias option is being used to simplify the hasFlag logic.
  OptSpecifier StrictAliasingAliasOption =
      OFastEnabled ? options::OPT_Ofast : options::OPT_fstrict_aliasing;
  // We turn strict aliasing off by default if we're in CL mode, since MSVC
  // doesn't do any TBAA.
  bool TBAAOnByDefault = !getToolChain().getDriver().IsCLMode();
  if (!Args.hasFlag(options::OPT_fstrict_aliasing, StrictAliasingAliasOption,
                    options::OPT_fno_strict_aliasing, TBAAOnByDefault))
    CmdArgs.push_back("-relaxed-aliasing");
  if (!Args.hasFlag(options::OPT_fstruct_path_tbaa,
                    options::OPT_fno_struct_path_tbaa))
    CmdArgs.push_back("-no-struct-path-tbaa");
  if (Args.hasFlag(options::OPT_fstrict_enums, options::OPT_fno_strict_enums,
                   false))
    CmdArgs.push_back("-fstrict-enums");
  if (Args.hasFlag(options::OPT_fstrict_vtable_pointers,
                   options::OPT_fno_strict_vtable_pointers,
                   false))
    CmdArgs.push_back("-fstrict-vtable-pointers");
  if (!Args.hasFlag(options::OPT_foptimize_sibling_calls,
                    options::OPT_fno_optimize_sibling_calls))
    CmdArgs.push_back("-mdisable-tail-calls");

  // Handle segmented stacks.
  if (Args.hasArg(options::OPT_fsplit_stack))
    CmdArgs.push_back("-split-stacks");

  // If -Ofast is the optimization level, then -ffast-math should be enabled.
  // This alias option is being used to simplify the getLastArg logic.
  OptSpecifier FastMathAliasOption =
      OFastEnabled ? options::OPT_Ofast : options::OPT_ffast_math;

  // Handle various floating point optimization flags, mapping them to the
  // appropriate LLVM code generation flags. The pattern for all of these is to
  // default off the codegen optimizations, and if any flag enables them and no
  // flag disables them after the flag enabling them, enable the codegen
  // optimization. This is complicated by several "umbrella" flags.
  if (Arg *A = Args.getLastArg(
          options::OPT_ffast_math, FastMathAliasOption,
          options::OPT_fno_fast_math, options::OPT_ffinite_math_only,
          options::OPT_fno_finite_math_only, options::OPT_fhonor_infinities,
          options::OPT_fno_honor_infinities))
    if (A->getOption().getID() != options::OPT_fno_fast_math &&
        A->getOption().getID() != options::OPT_fno_finite_math_only &&
        A->getOption().getID() != options::OPT_fhonor_infinities)
      CmdArgs.push_back("-menable-no-infs");
  if (Arg *A = Args.getLastArg(
          options::OPT_ffast_math, FastMathAliasOption,
          options::OPT_fno_fast_math, options::OPT_ffinite_math_only,
          options::OPT_fno_finite_math_only, options::OPT_fhonor_nans,
          options::OPT_fno_honor_nans))
    if (A->getOption().getID() != options::OPT_fno_fast_math &&
        A->getOption().getID() != options::OPT_fno_finite_math_only &&
        A->getOption().getID() != options::OPT_fhonor_nans)
      CmdArgs.push_back("-menable-no-nans");

  // -fmath-errno is the default on some platforms, e.g. BSD-derived OSes.
  bool MathErrno = getToolChain().IsMathErrnoDefault();
  if (Arg *A =
          Args.getLastArg(options::OPT_ffast_math, FastMathAliasOption,
                          options::OPT_fno_fast_math, options::OPT_fmath_errno,
                          options::OPT_fno_math_errno)) {
    // Turning on -ffast_math (with either flag) removes the need for MathErrno.
    // However, turning *off* -ffast_math merely restores the toolchain default
    // (which may be false).
    if (A->getOption().getID() == options::OPT_fno_math_errno ||
        A->getOption().getID() == options::OPT_ffast_math ||
        A->getOption().getID() == options::OPT_Ofast)
      MathErrno = false;
    else if (A->getOption().getID() == options::OPT_fmath_errno)
      MathErrno = true;
  }
  if (MathErrno)
    CmdArgs.push_back("-fmath-errno");

  // There are several flags which require disabling very specific
  // optimizations. Any of these being disabled forces us to turn off the
  // entire set of LLVM optimizations, so collect them through all the flag
  // madness.
  bool AssociativeMath = false;
  if (Arg *A = Args.getLastArg(
          options::OPT_ffast_math, FastMathAliasOption,
          options::OPT_fno_fast_math, options::OPT_funsafe_math_optimizations,
          options::OPT_fno_unsafe_math_optimizations,
          options::OPT_fassociative_math, options::OPT_fno_associative_math))
    if (A->getOption().getID() != options::OPT_fno_fast_math &&
        A->getOption().getID() != options::OPT_fno_unsafe_math_optimizations &&
        A->getOption().getID() != options::OPT_fno_associative_math)
      AssociativeMath = true;
  bool ReciprocalMath = false;
  if (Arg *A = Args.getLastArg(
          options::OPT_ffast_math, FastMathAliasOption,
          options::OPT_fno_fast_math, options::OPT_funsafe_math_optimizations,
          options::OPT_fno_unsafe_math_optimizations,
          options::OPT_freciprocal_math, options::OPT_fno_reciprocal_math))
    if (A->getOption().getID() != options::OPT_fno_fast_math &&
        A->getOption().getID() != options::OPT_fno_unsafe_math_optimizations &&
        A->getOption().getID() != options::OPT_fno_reciprocal_math)
      ReciprocalMath = true;
  bool SignedZeros = true;
  if (Arg *A = Args.getLastArg(
          options::OPT_ffast_math, FastMathAliasOption,
          options::OPT_fno_fast_math, options::OPT_funsafe_math_optimizations,
          options::OPT_fno_unsafe_math_optimizations,
          options::OPT_fsigned_zeros, options::OPT_fno_signed_zeros))
    if (A->getOption().getID() != options::OPT_fno_fast_math &&
        A->getOption().getID() != options::OPT_fno_unsafe_math_optimizations &&
        A->getOption().getID() != options::OPT_fsigned_zeros)
      SignedZeros = false;
  bool TrappingMath = true;
  if (Arg *A = Args.getLastArg(
          options::OPT_ffast_math, FastMathAliasOption,
          options::OPT_fno_fast_math, options::OPT_funsafe_math_optimizations,
          options::OPT_fno_unsafe_math_optimizations,
          options::OPT_ftrapping_math, options::OPT_fno_trapping_math))
    if (A->getOption().getID() != options::OPT_fno_fast_math &&
        A->getOption().getID() != options::OPT_fno_unsafe_math_optimizations &&
        A->getOption().getID() != options::OPT_ftrapping_math)
      TrappingMath = false;
  if (!MathErrno && AssociativeMath && ReciprocalMath && !SignedZeros &&
      !TrappingMath)
    CmdArgs.push_back("-menable-unsafe-fp-math");

  if (!SignedZeros)
    CmdArgs.push_back("-fno-signed-zeros");

  if (ReciprocalMath)
    CmdArgs.push_back("-freciprocal-math");

  // Validate and pass through -fp-contract option.
  if (Arg *A = Args.getLastArg(options::OPT_ffast_math, FastMathAliasOption,
                               options::OPT_fno_fast_math,
                               options::OPT_ffp_contract)) {
    if (A->getOption().getID() == options::OPT_ffp_contract) {
      StringRef Val = A->getValue();
      if (Val == "fast" || Val == "on" || Val == "off") {
        CmdArgs.push_back(Args.MakeArgString("-ffp-contract=" + Val));
      } else {
        D.Diag(diag::err_drv_unsupported_option_argument)
            << A->getOption().getName() << Val;
      }
    } else if (A->getOption().matches(options::OPT_ffast_math) ||
               (OFastEnabled && A->getOption().matches(options::OPT_Ofast))) {
      // If fast-math is set then set the fp-contract mode to fast.
      CmdArgs.push_back(Args.MakeArgString("-ffp-contract=fast"));
    }
  }

  ParseMRecip(getToolChain().getDriver(), Args, CmdArgs);

  // We separately look for the '-ffast-math' and '-ffinite-math-only' flags,
  // and if we find them, tell the frontend to provide the appropriate
  // preprocessor macros. This is distinct from enabling any optimizations as
  // these options induce language changes which must survive serialization
  // and deserialization, etc.
  if (Arg *A = Args.getLastArg(options::OPT_ffast_math, FastMathAliasOption,
                               options::OPT_fno_fast_math))
    if (!A->getOption().matches(options::OPT_fno_fast_math))
      CmdArgs.push_back("-ffast-math");
  if (Arg *A = Args.getLastArg(options::OPT_ffinite_math_only,
                               options::OPT_fno_fast_math))
    if (A->getOption().matches(options::OPT_ffinite_math_only))
      CmdArgs.push_back("-ffinite-math-only");

  // Decide whether to use verbose asm. Verbose assembly is the default on
  // toolchains which have the integrated assembler on by default.
  bool IsIntegratedAssemblerDefault =
      getToolChain().IsIntegratedAssemblerDefault();
  if (Args.hasFlag(options::OPT_fverbose_asm, options::OPT_fno_verbose_asm,
                   IsIntegratedAssemblerDefault) ||
      Args.hasArg(options::OPT_dA))
    CmdArgs.push_back("-masm-verbose");

  if (!Args.hasFlag(options::OPT_fintegrated_as, options::OPT_fno_integrated_as,
                    IsIntegratedAssemblerDefault))
    CmdArgs.push_back("-no-integrated-as");

  if (Args.hasArg(options::OPT_fdebug_pass_structure)) {
    CmdArgs.push_back("-mdebug-pass");
    CmdArgs.push_back("Structure");
  }
  if (Args.hasArg(options::OPT_fdebug_pass_arguments)) {
    CmdArgs.push_back("-mdebug-pass");
    CmdArgs.push_back("Arguments");
  }

  // Enable -mconstructor-aliases except on darwin, where we have to work around
  // a linker bug (see <rdar://problem/7651567>), and CUDA device code, where
  // aliases aren't supported.
  if (!getToolChain().getTriple().isOSDarwin() &&
      !getToolChain().getTriple().isNVPTX())
    CmdArgs.push_back("-mconstructor-aliases");

  // Darwin's kernel doesn't support guard variables; just die if we
  // try to use them.
  if (KernelOrKext && getToolChain().getTriple().isOSDarwin())
    CmdArgs.push_back("-fforbid-guard-variables");

  if (Args.hasFlag(options::OPT_mms_bitfields, options::OPT_mno_ms_bitfields,
                   false)) {
    CmdArgs.push_back("-mms-bitfields");
  }

  // This is a coarse approximation of what llvm-gcc actually does, both
  // -fasynchronous-unwind-tables and -fnon-call-exceptions interact in more
  // complicated ways.
  bool AsynchronousUnwindTables =
      Args.hasFlag(options::OPT_fasynchronous_unwind_tables,
                   options::OPT_fno_asynchronous_unwind_tables,
                   (getToolChain().IsUnwindTablesDefault() ||
                    getToolChain().getSanitizerArgs().needsUnwindTables()) &&
                       !KernelOrKext);
  if (Args.hasFlag(options::OPT_funwind_tables, options::OPT_fno_unwind_tables,
                   AsynchronousUnwindTables))
    CmdArgs.push_back("-munwind-tables");

  getToolChain().addClangTargetOptions(Args, CmdArgs);

  if (Arg *A = Args.getLastArg(options::OPT_flimited_precision_EQ)) {
    CmdArgs.push_back("-mlimit-float-precision");
    CmdArgs.push_back(A->getValue());
  }

  // FIXME: Handle -mtune=.
  (void)Args.hasArg(options::OPT_mtune_EQ);

  if (Arg *A = Args.getLastArg(options::OPT_mcmodel_EQ)) {
    CmdArgs.push_back("-mcode-model");
    CmdArgs.push_back(A->getValue());
  }

  // Add the target cpu
  std::string CPU = getCPUName(Args, Triple, /*FromAs*/ false);
  if (!CPU.empty()) {
    CmdArgs.push_back("-target-cpu");
    CmdArgs.push_back(Args.MakeArgString(CPU));
  }

  if (const Arg *A = Args.getLastArg(options::OPT_mfpmath_EQ)) {
    CmdArgs.push_back("-mfpmath");
    CmdArgs.push_back(A->getValue());
  }

  // Add the target features
  getTargetFeatures(getToolChain(), Triple, Args, CmdArgs, false);

  // Add target specific flags.
  switch (getToolChain().getArch()) {
  default:
    break;

  case llvm::Triple::arm:
  case llvm::Triple::armeb:
  case llvm::Triple::thumb:
  case llvm::Triple::thumbeb:
    // Use the effective triple, which takes into account the deployment target.
    AddARMTargetArgs(Triple, Args, CmdArgs, KernelOrKext);
    break;

  case llvm::Triple::aarch64:
  case llvm::Triple::aarch64_be:
    AddAArch64TargetArgs(Args, CmdArgs);
    break;

  case llvm::Triple::mips:
  case llvm::Triple::mipsel:
  case llvm::Triple::mips64:
  case llvm::Triple::mips64el:
    AddMIPSTargetArgs(Args, CmdArgs);
    break;

  case llvm::Triple::ppc:
  case llvm::Triple::ppc64:
  case llvm::Triple::ppc64le:
    AddPPCTargetArgs(Args, CmdArgs);
    break;

  case llvm::Triple::sparc:
  case llvm::Triple::sparcel:
  case llvm::Triple::sparcv9:
    AddSparcTargetArgs(Args, CmdArgs);
    break;

  case llvm::Triple::x86:
  case llvm::Triple::x86_64:
    AddX86TargetArgs(Args, CmdArgs);
    break;

  case llvm::Triple::lanai:
    AddLanaiTargetArgs(Args, CmdArgs);
    break;

  case llvm::Triple::hexagon:
    AddHexagonTargetArgs(Args, CmdArgs);
    break;

  case llvm::Triple::wasm32:
  case llvm::Triple::wasm64:
    AddWebAssemblyTargetArgs(Args, CmdArgs);
    break;
  }

  // The 'g' groups options involve a somewhat intricate sequence of decisions
  // about what to pass from the driver to the frontend, but by the time they
  // reach cc1 they've been factored into three well-defined orthogonal choices:
  //  * what level of debug info to generate
  //  * what dwarf version to write
  //  * what debugger tuning to use
  // This avoids having to monkey around further in cc1 other than to disable
  // codeview if not running in a Windows environment. Perhaps even that
  // decision should be made in the driver as well though.
  unsigned DwarfVersion = 0;
  llvm::DebuggerKind DebuggerTuning = getToolChain().getDefaultDebuggerTuning();
  // These two are potentially updated by AddClangCLArgs.
  codegenoptions::DebugInfoKind DebugInfoKind = codegenoptions::NoDebugInfo;
  bool EmitCodeView = false;

  // Add clang-cl arguments.
  types::ID InputType = Input.getType();
  if (getToolChain().getDriver().IsCLMode())
    AddClangCLArgs(Args, InputType, CmdArgs, &DebugInfoKind, &EmitCodeView);

  // Pass the linker version in use.
  if (Arg *A = Args.getLastArg(options::OPT_mlinker_version_EQ)) {
    CmdArgs.push_back("-target-linker-version");
    CmdArgs.push_back(A->getValue());
  }

  if (!shouldUseLeafFramePointer(Args, getToolChain().getTriple()))
    CmdArgs.push_back("-momit-leaf-frame-pointer");

  // Explicitly error on some things we know we don't support and can't just
  // ignore.
  if (!Args.hasArg(options::OPT_fallow_unsupported)) {
    Arg *Unsupported;
    if (types::isCXX(InputType) && getToolChain().getTriple().isOSDarwin() &&
        getToolChain().getArch() == llvm::Triple::x86) {
      if ((Unsupported = Args.getLastArg(options::OPT_fapple_kext)) ||
          (Unsupported = Args.getLastArg(options::OPT_mkernel)))
        D.Diag(diag::err_drv_clang_unsupported_opt_cxx_darwin_i386)
            << Unsupported->getOption().getName();
    }
  }

  Args.AddAllArgs(CmdArgs, options::OPT_v);
  Args.AddLastArg(CmdArgs, options::OPT_H);
  if (D.CCPrintHeaders && !D.CCGenDiagnostics) {
    CmdArgs.push_back("-header-include-file");
    CmdArgs.push_back(D.CCPrintHeadersFilename ? D.CCPrintHeadersFilename
                                               : "-");
  }
  Args.AddLastArg(CmdArgs, options::OPT_P);
  Args.AddLastArg(CmdArgs, options::OPT_print_ivar_layout);

  if (D.CCLogDiagnostics && !D.CCGenDiagnostics) {
    CmdArgs.push_back("-diagnostic-log-file");
    CmdArgs.push_back(D.CCLogDiagnosticsFilename ? D.CCLogDiagnosticsFilename
                                                 : "-");
  }

  Args.ClaimAllArgs(options::OPT_g_Group);
  Arg *SplitDwarfArg = Args.getLastArg(options::OPT_gsplit_dwarf);
  if (Arg *A = Args.getLastArg(options::OPT_g_Group)) {
    // If the last option explicitly specified a debug-info level, use it.
    if (A->getOption().matches(options::OPT_gN_Group)) {
      DebugInfoKind = DebugLevelToInfoKind(*A);
      // If you say "-gsplit-dwarf -gline-tables-only", -gsplit-dwarf loses.
      // But -gsplit-dwarf is not a g_group option, hence we have to check the
      // order explicitly. (If -gsplit-dwarf wins, we fix DebugInfoKind later.)
      if (SplitDwarfArg && DebugInfoKind < codegenoptions::LimitedDebugInfo &&
          A->getIndex() > SplitDwarfArg->getIndex())
        SplitDwarfArg = nullptr;
    } else
      // For any other 'g' option, use Limited.
      DebugInfoKind = codegenoptions::LimitedDebugInfo;
  }

  // If a debugger tuning argument appeared, remember it.
  if (Arg *A = Args.getLastArg(options::OPT_gTune_Group,
                               options::OPT_ggdbN_Group)) {
    if (A->getOption().matches(options::OPT_glldb))
      DebuggerTuning = llvm::DebuggerKind::LLDB;
    else if (A->getOption().matches(options::OPT_gsce))
      DebuggerTuning = llvm::DebuggerKind::SCE;
    else
      DebuggerTuning = llvm::DebuggerKind::GDB;
  }

  // If a -gdwarf argument appeared, remember it.
  if (Arg *A = Args.getLastArg(options::OPT_gdwarf_2, options::OPT_gdwarf_3,
                               options::OPT_gdwarf_4, options::OPT_gdwarf_5))
    DwarfVersion = DwarfVersionNum(A->getSpelling());

  // Forward -gcodeview.
  // 'EmitCodeView might have been set by CL-compatibility argument parsing.
  if (Args.hasArg(options::OPT_gcodeview) || EmitCodeView) {
    // DwarfVersion remains at 0 if no explicit choice was made.
    CmdArgs.push_back("-gcodeview");
  } else if (DwarfVersion == 0 &&
             DebugInfoKind != codegenoptions::NoDebugInfo) {
    DwarfVersion = getToolChain().GetDefaultDwarfVersion();
  }

  // We ignore flags -gstrict-dwarf and -grecord-gcc-switches for now.
  Args.ClaimAllArgs(options::OPT_g_flags_Group);

  // PS4 defaults to no column info
  if (Args.hasFlag(options::OPT_gcolumn_info, options::OPT_gno_column_info,
                   /*Default=*/ !IsPS4CPU))
    CmdArgs.push_back("-dwarf-column-info");

  // FIXME: Move backend command line options to the module.
  if (Args.hasArg(options::OPT_gmodules)) {
    DebugInfoKind = codegenoptions::LimitedDebugInfo;
    CmdArgs.push_back("-dwarf-ext-refs");
    CmdArgs.push_back("-fmodule-format=obj");
  }

  // -gsplit-dwarf should turn on -g and enable the backend dwarf
  // splitting and extraction.
  // FIXME: Currently only works on Linux.
  if (getToolChain().getTriple().isOSLinux() && SplitDwarfArg) {
    DebugInfoKind = codegenoptions::LimitedDebugInfo;
    CmdArgs.push_back("-backend-option");
    CmdArgs.push_back("-split-dwarf=Enable");
  }

  // After we've dealt with all combinations of things that could
  // make DebugInfoKind be other than None or DebugLineTablesOnly,
  // figure out if we need to "upgrade" it to standalone debug info.
  // We parse these two '-f' options whether or not they will be used,
  // to claim them even if you wrote "-fstandalone-debug -gline-tables-only"
  bool NeedFullDebug = Args.hasFlag(options::OPT_fstandalone_debug,
                                    options::OPT_fno_standalone_debug,
                                    getToolChain().GetDefaultStandaloneDebug());
  if (DebugInfoKind == codegenoptions::LimitedDebugInfo && NeedFullDebug)
    DebugInfoKind = codegenoptions::FullDebugInfo;
  RenderDebugEnablingArgs(Args, CmdArgs, DebugInfoKind, DwarfVersion,
                          DebuggerTuning);

  // -ggnu-pubnames turns on gnu style pubnames in the backend.
  if (Args.hasArg(options::OPT_ggnu_pubnames)) {
    CmdArgs.push_back("-backend-option");
    CmdArgs.push_back("-generate-gnu-dwarf-pub-sections");
  }

  // -gdwarf-aranges turns on the emission of the aranges section in the
  // backend.
  // Always enabled on the PS4.
  if (Args.hasArg(options::OPT_gdwarf_aranges) || IsPS4CPU) {
    CmdArgs.push_back("-backend-option");
    CmdArgs.push_back("-generate-arange-section");
  }

  if (Args.hasFlag(options::OPT_fdebug_types_section,
                   options::OPT_fno_debug_types_section, false)) {
    CmdArgs.push_back("-backend-option");
    CmdArgs.push_back("-generate-type-units");
  }

  // CloudABI and WebAssembly use -ffunction-sections and -fdata-sections by
  // default.
  bool UseSeparateSections = Triple.getOS() == llvm::Triple::CloudABI ||
                             Triple.getArch() == llvm::Triple::wasm32 ||
                             Triple.getArch() == llvm::Triple::wasm64;

  if (Args.hasFlag(options::OPT_ffunction_sections,
                   options::OPT_fno_function_sections, UseSeparateSections)) {
    CmdArgs.push_back("-ffunction-sections");
  }

  if (Args.hasFlag(options::OPT_fwhole_program_vtables,
                   options::OPT_fno_whole_program_vtables, false)) {
    if (!D.isUsingLTO())
      D.Diag(diag::err_drv_argument_only_allowed_with)
          << "-fwhole-program-vtables"
          << "-flto";
    CmdArgs.push_back("-fwhole-program-vtables");

    clang::SmallString<64> Path(D.ResourceDir);
    llvm::sys::path::append(Path, "vtables_blacklist.txt");
    if (llvm::sys::fs::exists(Path)) {
      SmallString<64> BlacklistOpt("-fwhole-program-vtables-blacklist=");
      BlacklistOpt += Path.str();
      CmdArgs.push_back(Args.MakeArgString(BlacklistOpt));
    }

    for (const Arg *A :
         Args.filtered(options::OPT_fwhole_program_vtables_blacklist_EQ)) {
      A->claim();
      if (!llvm::sys::fs::exists(A->getValue()))
        D.Diag(clang::diag::err_drv_no_such_file) << A->getValue();
    }

    Args.AddAllArgs(CmdArgs, options::OPT_fwhole_program_vtables_blacklist_EQ);
  }

  if (Args.hasFlag(options::OPT_fdata_sections, options::OPT_fno_data_sections,
                   UseSeparateSections)) {
    CmdArgs.push_back("-fdata-sections");
  }

  if (!Args.hasFlag(options::OPT_funique_section_names,
                    options::OPT_fno_unique_section_names, true))
    CmdArgs.push_back("-fno-unique-section-names");

  Args.AddAllArgs(CmdArgs, options::OPT_finstrument_functions);

  addPGOAndCoverageFlags(C, D, Output, Args, CmdArgs);

  // Add runtime flag for PS4 when PGO or Coverage are enabled.
  if (getToolChain().getTriple().isPS4CPU())
    addPS4ProfileRTArgs(getToolChain(), Args, CmdArgs);

  // Pass options for controlling the default header search paths.
  if (Args.hasArg(options::OPT_nostdinc)) {
    CmdArgs.push_back("-nostdsysteminc");
    CmdArgs.push_back("-nobuiltininc");
  } else {
    if (Args.hasArg(options::OPT_nostdlibinc))
      CmdArgs.push_back("-nostdsysteminc");
    Args.AddLastArg(CmdArgs, options::OPT_nostdincxx);
    Args.AddLastArg(CmdArgs, options::OPT_nobuiltininc);
  }

  // Pass the path to compiler resource files.
  CmdArgs.push_back("-resource-dir");
  CmdArgs.push_back(D.ResourceDir.c_str());

  Args.AddLastArg(CmdArgs, options::OPT_working_directory);

  bool ARCMTEnabled = false;
  if (!Args.hasArg(options::OPT_fno_objc_arc, options::OPT_fobjc_arc)) {
    if (const Arg *A = Args.getLastArg(options::OPT_ccc_arcmt_check,
                                       options::OPT_ccc_arcmt_modify,
                                       options::OPT_ccc_arcmt_migrate)) {
      ARCMTEnabled = true;
      switch (A->getOption().getID()) {
      default:
        llvm_unreachable("missed a case");
      case options::OPT_ccc_arcmt_check:
        CmdArgs.push_back("-arcmt-check");
        break;
      case options::OPT_ccc_arcmt_modify:
        CmdArgs.push_back("-arcmt-modify");
        break;
      case options::OPT_ccc_arcmt_migrate:
        CmdArgs.push_back("-arcmt-migrate");
        CmdArgs.push_back("-mt-migrate-directory");
        CmdArgs.push_back(A->getValue());

        Args.AddLastArg(CmdArgs, options::OPT_arcmt_migrate_report_output);
        Args.AddLastArg(CmdArgs, options::OPT_arcmt_migrate_emit_arc_errors);
        break;
      }
    }
  } else {
    Args.ClaimAllArgs(options::OPT_ccc_arcmt_check);
    Args.ClaimAllArgs(options::OPT_ccc_arcmt_modify);
    Args.ClaimAllArgs(options::OPT_ccc_arcmt_migrate);
  }

  if (const Arg *A = Args.getLastArg(options::OPT_ccc_objcmt_migrate)) {
    if (ARCMTEnabled) {
      D.Diag(diag::err_drv_argument_not_allowed_with) << A->getAsString(Args)
                                                      << "-ccc-arcmt-migrate";
    }
    CmdArgs.push_back("-mt-migrate-directory");
    CmdArgs.push_back(A->getValue());

    if (!Args.hasArg(options::OPT_objcmt_migrate_literals,
                     options::OPT_objcmt_migrate_subscripting,
                     options::OPT_objcmt_migrate_property)) {
      // None specified, means enable them all.
      CmdArgs.push_back("-objcmt-migrate-literals");
      CmdArgs.push_back("-objcmt-migrate-subscripting");
      CmdArgs.push_back("-objcmt-migrate-property");
    } else {
      Args.AddLastArg(CmdArgs, options::OPT_objcmt_migrate_literals);
      Args.AddLastArg(CmdArgs, options::OPT_objcmt_migrate_subscripting);
      Args.AddLastArg(CmdArgs, options::OPT_objcmt_migrate_property);
    }
  } else {
    Args.AddLastArg(CmdArgs, options::OPT_objcmt_migrate_literals);
    Args.AddLastArg(CmdArgs, options::OPT_objcmt_migrate_subscripting);
    Args.AddLastArg(CmdArgs, options::OPT_objcmt_migrate_property);
    Args.AddLastArg(CmdArgs, options::OPT_objcmt_migrate_all);
    Args.AddLastArg(CmdArgs, options::OPT_objcmt_migrate_readonly_property);
    Args.AddLastArg(CmdArgs, options::OPT_objcmt_migrate_readwrite_property);
    Args.AddLastArg(CmdArgs, options::OPT_objcmt_migrate_property_dot_syntax);
    Args.AddLastArg(CmdArgs, options::OPT_objcmt_migrate_annotation);
    Args.AddLastArg(CmdArgs, options::OPT_objcmt_migrate_instancetype);
    Args.AddLastArg(CmdArgs, options::OPT_objcmt_migrate_nsmacros);
    Args.AddLastArg(CmdArgs, options::OPT_objcmt_migrate_protocol_conformance);
    Args.AddLastArg(CmdArgs, options::OPT_objcmt_atomic_property);
    Args.AddLastArg(CmdArgs, options::OPT_objcmt_returns_innerpointer_property);
    Args.AddLastArg(CmdArgs, options::OPT_objcmt_ns_nonatomic_iosonly);
    Args.AddLastArg(CmdArgs, options::OPT_objcmt_migrate_designated_init);
    Args.AddLastArg(CmdArgs, options::OPT_objcmt_whitelist_dir_path);
  }

  // Add preprocessing options like -I, -D, etc. if we are using the
  // preprocessor.
  //
  // FIXME: Support -fpreprocessed
  if (types::getPreprocessedType(InputType) != types::TY_INVALID)
    AddPreprocessingOptions(C, JA, D, Args, CmdArgs, Output, Inputs,
                            AuxToolChain);

  // Don't warn about "clang -c -DPIC -fPIC test.i" because libtool.m4 assumes
  // that "The compiler can only warn and ignore the option if not recognized".
  // When building with ccache, it will pass -D options to clang even on
  // preprocessed inputs and configure concludes that -fPIC is not supported.
  Args.ClaimAllArgs(options::OPT_D);

  // Manually translate -O4 to -O3; let clang reject others.
  if (Arg *A = Args.getLastArg(options::OPT_O_Group)) {
    if (A->getOption().matches(options::OPT_O4)) {
      CmdArgs.push_back("-O3");
      D.Diag(diag::warn_O4_is_O3);
    } else {
      A->render(Args, CmdArgs);
    }
  }

  // Warn about ignored options to clang.
  for (const Arg *A :
       Args.filtered(options::OPT_clang_ignored_gcc_optimization_f_Group)) {
    D.Diag(diag::warn_ignored_gcc_optimization) << A->getAsString(Args);
    A->claim();
  }

  claimNoWarnArgs(Args);

  Args.AddAllArgs(CmdArgs, options::OPT_R_Group);
  Args.AddAllArgs(CmdArgs, options::OPT_W_Group);
  if (Args.hasFlag(options::OPT_pedantic, options::OPT_no_pedantic, false))
    CmdArgs.push_back("-pedantic");
  Args.AddLastArg(CmdArgs, options::OPT_pedantic_errors);
  Args.AddLastArg(CmdArgs, options::OPT_w);

  // Handle -{std, ansi, trigraphs} -- take the last of -{std, ansi}
  // (-ansi is equivalent to -std=c89 or -std=c++98).
  //
  // If a std is supplied, only add -trigraphs if it follows the
  // option.
  bool ImplyVCPPCXXVer = false;
  if (Arg *Std = Args.getLastArg(options::OPT_std_EQ, options::OPT_ansi)) {
    if (Std->getOption().matches(options::OPT_ansi))
      if (types::isCXX(InputType))
        CmdArgs.push_back("-std=c++98");
      else
        CmdArgs.push_back("-std=c89");
    else
      Std->render(Args, CmdArgs);

    // If -f(no-)trigraphs appears after the language standard flag, honor it.
    if (Arg *A = Args.getLastArg(options::OPT_std_EQ, options::OPT_ansi,
                                 options::OPT_ftrigraphs,
                                 options::OPT_fno_trigraphs))
      if (A != Std)
        A->render(Args, CmdArgs);
  } else {
    // Honor -std-default.
    //
    // FIXME: Clang doesn't correctly handle -std= when the input language
    // doesn't match. For the time being just ignore this for C++ inputs;
    // eventually we want to do all the standard defaulting here instead of
    // splitting it between the driver and clang -cc1.
    if (!types::isCXX(InputType))
      Args.AddAllArgsTranslated(CmdArgs, options::OPT_std_default_EQ, "-std=",
                                /*Joined=*/true);
    else if (IsWindowsMSVC)
      ImplyVCPPCXXVer = true;

    Args.AddLastArg(CmdArgs, options::OPT_ftrigraphs,
                    options::OPT_fno_trigraphs);
  }

  // GCC's behavior for -Wwrite-strings is a bit strange:
  //  * In C, this "warning flag" changes the types of string literals from
  //    'char[N]' to 'const char[N]', and thus triggers an unrelated warning
  //    for the discarded qualifier.
  //  * In C++, this is just a normal warning flag.
  //
  // Implementing this warning correctly in C is hard, so we follow GCC's
  // behavior for now. FIXME: Directly diagnose uses of a string literal as
  // a non-const char* in C, rather than using this crude hack.
  if (!types::isCXX(InputType)) {
    // FIXME: This should behave just like a warning flag, and thus should also
    // respect -Weverything, -Wno-everything, -Werror=write-strings, and so on.
    Arg *WriteStrings =
        Args.getLastArg(options::OPT_Wwrite_strings,
                        options::OPT_Wno_write_strings, options::OPT_w);
    if (WriteStrings &&
        WriteStrings->getOption().matches(options::OPT_Wwrite_strings))
      CmdArgs.push_back("-fconst-strings");
  }

  // GCC provides a macro definition '__DEPRECATED' when -Wdeprecated is active
  // during C++ compilation, which it is by default. GCC keeps this define even
  // in the presence of '-w', match this behavior bug-for-bug.
  if (types::isCXX(InputType) &&
      Args.hasFlag(options::OPT_Wdeprecated, options::OPT_Wno_deprecated,
                   true)) {
    CmdArgs.push_back("-fdeprecated-macro");
  }

  // Translate GCC's misnamer '-fasm' arguments to '-fgnu-keywords'.
  if (Arg *Asm = Args.getLastArg(options::OPT_fasm, options::OPT_fno_asm)) {
    if (Asm->getOption().matches(options::OPT_fasm))
      CmdArgs.push_back("-fgnu-keywords");
    else
      CmdArgs.push_back("-fno-gnu-keywords");
  }

  if (ShouldDisableDwarfDirectory(Args, getToolChain()))
    CmdArgs.push_back("-fno-dwarf-directory-asm");

  if (ShouldDisableAutolink(Args, getToolChain()))
    CmdArgs.push_back("-fno-autolink");

  // Add in -fdebug-compilation-dir if necessary.
  addDebugCompDirArg(Args, CmdArgs);

  for (const Arg *A : Args.filtered(options::OPT_fdebug_prefix_map_EQ)) {
    StringRef Map = A->getValue();
    if (Map.find('=') == StringRef::npos)
      D.Diag(diag::err_drv_invalid_argument_to_fdebug_prefix_map) << Map;
    else
      CmdArgs.push_back(Args.MakeArgString("-fdebug-prefix-map=" + Map));
    A->claim();
  }

  if (Arg *A = Args.getLastArg(options::OPT_ftemplate_depth_,
                               options::OPT_ftemplate_depth_EQ)) {
    CmdArgs.push_back("-ftemplate-depth");
    CmdArgs.push_back(A->getValue());
  }

  if (Arg *A = Args.getLastArg(options::OPT_foperator_arrow_depth_EQ)) {
    CmdArgs.push_back("-foperator-arrow-depth");
    CmdArgs.push_back(A->getValue());
  }

  if (Arg *A = Args.getLastArg(options::OPT_fconstexpr_depth_EQ)) {
    CmdArgs.push_back("-fconstexpr-depth");
    CmdArgs.push_back(A->getValue());
  }

  if (Arg *A = Args.getLastArg(options::OPT_fconstexpr_steps_EQ)) {
    CmdArgs.push_back("-fconstexpr-steps");
    CmdArgs.push_back(A->getValue());
  }

  if (Arg *A = Args.getLastArg(options::OPT_fbracket_depth_EQ)) {
    CmdArgs.push_back("-fbracket-depth");
    CmdArgs.push_back(A->getValue());
  }

  if (Arg *A = Args.getLastArg(options::OPT_Wlarge_by_value_copy_EQ,
                               options::OPT_Wlarge_by_value_copy_def)) {
    if (A->getNumValues()) {
      StringRef bytes = A->getValue();
      CmdArgs.push_back(Args.MakeArgString("-Wlarge-by-value-copy=" + bytes));
    } else
      CmdArgs.push_back("-Wlarge-by-value-copy=64"); // default value
  }

  if (Args.hasArg(options::OPT_relocatable_pch))
    CmdArgs.push_back("-relocatable-pch");

  if (Arg *A = Args.getLastArg(options::OPT_fconstant_string_class_EQ)) {
    CmdArgs.push_back("-fconstant-string-class");
    CmdArgs.push_back(A->getValue());
  }

  if (Arg *A = Args.getLastArg(options::OPT_ftabstop_EQ)) {
    CmdArgs.push_back("-ftabstop");
    CmdArgs.push_back(A->getValue());
  }

  CmdArgs.push_back("-ferror-limit");
  if (Arg *A = Args.getLastArg(options::OPT_ferror_limit_EQ))
    CmdArgs.push_back(A->getValue());
  else
    CmdArgs.push_back("19");

  if (Arg *A = Args.getLastArg(options::OPT_fmacro_backtrace_limit_EQ)) {
    CmdArgs.push_back("-fmacro-backtrace-limit");
    CmdArgs.push_back(A->getValue());
  }

  if (Arg *A = Args.getLastArg(options::OPT_ftemplate_backtrace_limit_EQ)) {
    CmdArgs.push_back("-ftemplate-backtrace-limit");
    CmdArgs.push_back(A->getValue());
  }

  if (Arg *A = Args.getLastArg(options::OPT_fconstexpr_backtrace_limit_EQ)) {
    CmdArgs.push_back("-fconstexpr-backtrace-limit");
    CmdArgs.push_back(A->getValue());
  }

  if (Arg *A = Args.getLastArg(options::OPT_fspell_checking_limit_EQ)) {
    CmdArgs.push_back("-fspell-checking-limit");
    CmdArgs.push_back(A->getValue());
  }

  // Pass -fmessage-length=.
  CmdArgs.push_back("-fmessage-length");
  if (Arg *A = Args.getLastArg(options::OPT_fmessage_length_EQ)) {
    CmdArgs.push_back(A->getValue());
  } else {
    // If -fmessage-length=N was not specified, determine whether this is a
    // terminal and, if so, implicitly define -fmessage-length appropriately.
    unsigned N = llvm::sys::Process::StandardErrColumns();
    CmdArgs.push_back(Args.MakeArgString(Twine(N)));
  }

  // -fvisibility= and -fvisibility-ms-compat are of a piece.
  if (const Arg *A = Args.getLastArg(options::OPT_fvisibility_EQ,
                                     options::OPT_fvisibility_ms_compat)) {
    if (A->getOption().matches(options::OPT_fvisibility_EQ)) {
      CmdArgs.push_back("-fvisibility");
      CmdArgs.push_back(A->getValue());
    } else {
      assert(A->getOption().matches(options::OPT_fvisibility_ms_compat));
      CmdArgs.push_back("-fvisibility");
      CmdArgs.push_back("hidden");
      CmdArgs.push_back("-ftype-visibility");
      CmdArgs.push_back("default");
    }
  }

  Args.AddLastArg(CmdArgs, options::OPT_fvisibility_inlines_hidden);

  Args.AddLastArg(CmdArgs, options::OPT_ftlsmodel_EQ);

  // -fhosted is default.
  if (Args.hasFlag(options::OPT_ffreestanding, options::OPT_fhosted, false) ||
      KernelOrKext)
    CmdArgs.push_back("-ffreestanding");

  // Forward -f (flag) options which we can pass directly.
  Args.AddLastArg(CmdArgs, options::OPT_femit_all_decls);
  Args.AddLastArg(CmdArgs, options::OPT_fheinous_gnu_extensions);
  Args.AddLastArg(CmdArgs, options::OPT_fno_operator_names);
  // Emulated TLS is enabled by default on Android, and can be enabled manually
  // with -femulated-tls.
  bool EmulatedTLSDefault = Triple.isAndroid() || Triple.isWindowsCygwinEnvironment();
  if (Args.hasFlag(options::OPT_femulated_tls, options::OPT_fno_emulated_tls,
                   EmulatedTLSDefault))
    CmdArgs.push_back("-femulated-tls");
  // AltiVec-like language extensions aren't relevant for assembling.
  if (!isa<PreprocessJobAction>(JA) || Output.getType() != types::TY_PP_Asm) {
    Args.AddLastArg(CmdArgs, options::OPT_faltivec);
    Args.AddLastArg(CmdArgs, options::OPT_fzvector);
  }
  Args.AddLastArg(CmdArgs, options::OPT_fdiagnostics_show_template_tree);
  Args.AddLastArg(CmdArgs, options::OPT_fno_elide_type);

  // Forward flags for OpenMP
  if (Args.hasFlag(options::OPT_fopenmp, options::OPT_fopenmp_EQ,
                   options::OPT_fno_openmp, false))
    switch (getOpenMPRuntime(getToolChain(), Args)) {
    case OMPRT_OMP:
    case OMPRT_IOMP5:
      // Clang can generate useful OpenMP code for these two runtime libraries.
      CmdArgs.push_back("-fopenmp");

      // If no option regarding the use of TLS in OpenMP codegeneration is
      // given, decide a default based on the target. Otherwise rely on the
      // options and pass the right information to the frontend.
      if (!Args.hasFlag(options::OPT_fopenmp_use_tls,
                        options::OPT_fnoopenmp_use_tls, /*Default=*/true))
        CmdArgs.push_back("-fnoopenmp-use-tls");
      break;
    default:
      // By default, if Clang doesn't know how to generate useful OpenMP code
      // for a specific runtime library, we just don't pass the '-fopenmp' flag
      // down to the actual compilation.
      // FIXME: It would be better to have a mode which *only* omits IR
      // generation based on the OpenMP support so that we get consistent
      // semantic analysis, etc.
      break;
    }

  const SanitizerArgs &Sanitize = getToolChain().getSanitizerArgs();
  Sanitize.addArgs(getToolChain(), Args, CmdArgs, InputType);

  // Report an error for -faltivec on anything other than PowerPC.
  if (const Arg *A = Args.getLastArg(options::OPT_faltivec)) {
    const llvm::Triple::ArchType Arch = getToolChain().getArch();
    if (!(Arch == llvm::Triple::ppc || Arch == llvm::Triple::ppc64 ||
          Arch == llvm::Triple::ppc64le))
      D.Diag(diag::err_drv_argument_only_allowed_with) << A->getAsString(Args)
                                                       << "ppc/ppc64/ppc64le";
  }

  // -fzvector is incompatible with -faltivec.
  if (Arg *A = Args.getLastArg(options::OPT_fzvector))
    if (Args.hasArg(options::OPT_faltivec))
      D.Diag(diag::err_drv_argument_not_allowed_with) << A->getAsString(Args)
                                                      << "-faltivec";

  if (getToolChain().SupportsProfiling())
    Args.AddLastArg(CmdArgs, options::OPT_pg);

  // -flax-vector-conversions is default.
  if (!Args.hasFlag(options::OPT_flax_vector_conversions,
                    options::OPT_fno_lax_vector_conversions))
    CmdArgs.push_back("-fno-lax-vector-conversions");

  if (Args.getLastArg(options::OPT_fapple_kext) ||
      (Args.hasArg(options::OPT_mkernel) && types::isCXX(InputType)))
    CmdArgs.push_back("-fapple-kext");

  Args.AddLastArg(CmdArgs, options::OPT_fobjc_sender_dependent_dispatch);
  Args.AddLastArg(CmdArgs, options::OPT_fdiagnostics_print_source_range_info);
  Args.AddLastArg(CmdArgs, options::OPT_fdiagnostics_parseable_fixits);
  Args.AddLastArg(CmdArgs, options::OPT_ftime_report);
  Args.AddLastArg(CmdArgs, options::OPT_ftrapv);

  if (Arg *A = Args.getLastArg(options::OPT_ftrapv_handler_EQ)) {
    CmdArgs.push_back("-ftrapv-handler");
    CmdArgs.push_back(A->getValue());
  }

  Args.AddLastArg(CmdArgs, options::OPT_ftrap_function_EQ);

  // -fno-strict-overflow implies -fwrapv if it isn't disabled, but
  // -fstrict-overflow won't turn off an explicitly enabled -fwrapv.
  if (Arg *A = Args.getLastArg(options::OPT_fwrapv, options::OPT_fno_wrapv)) {
    if (A->getOption().matches(options::OPT_fwrapv))
      CmdArgs.push_back("-fwrapv");
  } else if (Arg *A = Args.getLastArg(options::OPT_fstrict_overflow,
                                      options::OPT_fno_strict_overflow)) {
    if (A->getOption().matches(options::OPT_fno_strict_overflow))
      CmdArgs.push_back("-fwrapv");
  }

  if (Arg *A = Args.getLastArg(options::OPT_freroll_loops,
                               options::OPT_fno_reroll_loops))
    if (A->getOption().matches(options::OPT_freroll_loops))
      CmdArgs.push_back("-freroll-loops");

  Args.AddLastArg(CmdArgs, options::OPT_fwritable_strings);
  Args.AddLastArg(CmdArgs, options::OPT_funroll_loops,
                  options::OPT_fno_unroll_loops);

  Args.AddLastArg(CmdArgs, options::OPT_pthread);

  // -stack-protector=0 is default.
  unsigned StackProtectorLevel = 0;
  if (getToolChain().getSanitizerArgs().needsSafeStackRt()) {
    Args.ClaimAllArgs(options::OPT_fno_stack_protector);
    Args.ClaimAllArgs(options::OPT_fstack_protector_all);
    Args.ClaimAllArgs(options::OPT_fstack_protector_strong);
    Args.ClaimAllArgs(options::OPT_fstack_protector);
  } else if (Arg *A = Args.getLastArg(options::OPT_fno_stack_protector,
                                      options::OPT_fstack_protector_all,
                                      options::OPT_fstack_protector_strong,
                                      options::OPT_fstack_protector)) {
    if (A->getOption().matches(options::OPT_fstack_protector)) {
      StackProtectorLevel = std::max<unsigned>(
          LangOptions::SSPOn,
          getToolChain().GetDefaultStackProtectorLevel(KernelOrKext));
    } else if (A->getOption().matches(options::OPT_fstack_protector_strong))
      StackProtectorLevel = LangOptions::SSPStrong;
    else if (A->getOption().matches(options::OPT_fstack_protector_all))
      StackProtectorLevel = LangOptions::SSPReq;
  } else {
    StackProtectorLevel =
        getToolChain().GetDefaultStackProtectorLevel(KernelOrKext);
  }
  if (StackProtectorLevel) {
    CmdArgs.push_back("-stack-protector");
    CmdArgs.push_back(Args.MakeArgString(Twine(StackProtectorLevel)));
  }

  // --param ssp-buffer-size=
  for (const Arg *A : Args.filtered(options::OPT__param)) {
    StringRef Str(A->getValue());
    if (Str.startswith("ssp-buffer-size=")) {
      if (StackProtectorLevel) {
        CmdArgs.push_back("-stack-protector-buffer-size");
        // FIXME: Verify the argument is a valid integer.
        CmdArgs.push_back(Args.MakeArgString(Str.drop_front(16)));
      }
      A->claim();
    }
  }

  // Translate -mstackrealign
  if (Args.hasFlag(options::OPT_mstackrealign, options::OPT_mno_stackrealign,
                   false))
    CmdArgs.push_back(Args.MakeArgString("-mstackrealign"));

  if (Args.hasArg(options::OPT_mstack_alignment)) {
    StringRef alignment = Args.getLastArgValue(options::OPT_mstack_alignment);
    CmdArgs.push_back(Args.MakeArgString("-mstack-alignment=" + alignment));
  }

  if (Args.hasArg(options::OPT_mstack_probe_size)) {
    StringRef Size = Args.getLastArgValue(options::OPT_mstack_probe_size);

    if (!Size.empty())
      CmdArgs.push_back(Args.MakeArgString("-mstack-probe-size=" + Size));
    else
      CmdArgs.push_back("-mstack-probe-size=0");
  }

  switch (getToolChain().getArch()) {
  case llvm::Triple::aarch64:
  case llvm::Triple::aarch64_be:
  case llvm::Triple::arm:
  case llvm::Triple::armeb:
  case llvm::Triple::thumb:
  case llvm::Triple::thumbeb:
    CmdArgs.push_back("-fallow-half-arguments-and-returns");
    break;

  default:
    break;
  }

  if (Arg *A = Args.getLastArg(options::OPT_mrestrict_it,
                               options::OPT_mno_restrict_it)) {
    if (A->getOption().matches(options::OPT_mrestrict_it)) {
      CmdArgs.push_back("-backend-option");
      CmdArgs.push_back("-arm-restrict-it");
    } else {
      CmdArgs.push_back("-backend-option");
      CmdArgs.push_back("-arm-no-restrict-it");
    }
  } else if (Triple.isOSWindows() &&
             (Triple.getArch() == llvm::Triple::arm ||
              Triple.getArch() == llvm::Triple::thumb)) {
    // Windows on ARM expects restricted IT blocks
    CmdArgs.push_back("-backend-option");
    CmdArgs.push_back("-arm-restrict-it");
  }

  // Forward -f options with positive and negative forms; we translate
  // these by hand.
  if (Arg *A = Args.getLastArg(options::OPT_fprofile_sample_use_EQ)) {
    StringRef fname = A->getValue();
    if (!llvm::sys::fs::exists(fname))
      D.Diag(diag::err_drv_no_such_file) << fname;
    else
      A->render(Args, CmdArgs);
  }

  // -fbuiltin is default unless -mkernel is used.
  bool UseBuiltins =
      Args.hasFlag(options::OPT_fbuiltin, options::OPT_fno_builtin,
                   !Args.hasArg(options::OPT_mkernel));
  if (!UseBuiltins)
    CmdArgs.push_back("-fno-builtin");

  // -ffreestanding implies -fno-builtin.
  if (Args.hasArg(options::OPT_ffreestanding))
    UseBuiltins = false;

  // Process the -fno-builtin-* options.
  for (const auto &Arg : Args) {
    const Option &O = Arg->getOption();
    if (!O.matches(options::OPT_fno_builtin_))
      continue;

    Arg->claim();
    // If -fno-builtin is specified, then there's no need to pass the option to
    // the frontend.
    if (!UseBuiltins)
      continue;

    StringRef FuncName = Arg->getValue();
    CmdArgs.push_back(Args.MakeArgString("-fno-builtin-" + FuncName));
  }

  if (!Args.hasFlag(options::OPT_fassume_sane_operator_new,
                    options::OPT_fno_assume_sane_operator_new))
    CmdArgs.push_back("-fno-assume-sane-operator-new");

  // -fblocks=0 is default.
  if (Args.hasFlag(options::OPT_fblocks, options::OPT_fno_blocks,
                   getToolChain().IsBlocksDefault()) ||
      (Args.hasArg(options::OPT_fgnu_runtime) &&
       Args.hasArg(options::OPT_fobjc_nonfragile_abi) &&
       !Args.hasArg(options::OPT_fno_blocks))) {
    CmdArgs.push_back("-fblocks");

    if (!Args.hasArg(options::OPT_fgnu_runtime) &&
        !getToolChain().hasBlocksRuntime())
      CmdArgs.push_back("-fblocks-runtime-optional");
  }

  // -fmodules enables the use of precompiled modules (off by default).
  // Users can pass -fno-cxx-modules to turn off modules support for
  // C++/Objective-C++ programs.
  bool HaveModules = false;
  if (Args.hasFlag(options::OPT_fmodules, options::OPT_fno_modules, false)) {
    bool AllowedInCXX = Args.hasFlag(options::OPT_fcxx_modules,
                                     options::OPT_fno_cxx_modules, true);
    if (AllowedInCXX || !types::isCXX(InputType)) {
      CmdArgs.push_back("-fmodules");
      HaveModules = true;
    }
  }

  // -fmodule-maps enables implicit reading of module map files. By default,
  // this is enabled if we are using precompiled modules.
  if (Args.hasFlag(options::OPT_fimplicit_module_maps,
                   options::OPT_fno_implicit_module_maps, HaveModules)) {
    CmdArgs.push_back("-fimplicit-module-maps");
  }

  // -fmodules-decluse checks that modules used are declared so (off by
  // default).
  if (Args.hasFlag(options::OPT_fmodules_decluse,
                   options::OPT_fno_modules_decluse, false)) {
    CmdArgs.push_back("-fmodules-decluse");
  }

  // -fmodules-strict-decluse is like -fmodule-decluse, but also checks that
  // all #included headers are part of modules.
  if (Args.hasFlag(options::OPT_fmodules_strict_decluse,
                   options::OPT_fno_modules_strict_decluse, false)) {
    CmdArgs.push_back("-fmodules-strict-decluse");
  }

  // -fno-implicit-modules turns off implicitly compiling modules on demand.
  if (!Args.hasFlag(options::OPT_fimplicit_modules,
                    options::OPT_fno_implicit_modules)) {
    CmdArgs.push_back("-fno-implicit-modules");
  } else if (HaveModules) {
    // -fmodule-cache-path specifies where our implicitly-built module files
    // should be written.
    SmallString<128> Path;
    if (Arg *A = Args.getLastArg(options::OPT_fmodules_cache_path))
      Path = A->getValue();
    if (C.isForDiagnostics()) {
      // When generating crash reports, we want to emit the modules along with
      // the reproduction sources, so we ignore any provided module path.
      Path = Output.getFilename();
      llvm::sys::path::replace_extension(Path, ".cache");
      llvm::sys::path::append(Path, "modules");
    } else if (Path.empty()) {
      // No module path was provided: use the default.
      llvm::sys::path::system_temp_directory(/*erasedOnReboot=*/false, Path);
      llvm::sys::path::append(Path, "org.llvm.clang.");
      appendUserToPath(Path);
      llvm::sys::path::append(Path, "ModuleCache");
    }
    const char Arg[] = "-fmodules-cache-path=";
    Path.insert(Path.begin(), Arg, Arg + strlen(Arg));
    CmdArgs.push_back(Args.MakeArgString(Path));
  }

  // -fmodule-name specifies the module that is currently being built (or
  // used for header checking by -fmodule-maps).
  Args.AddLastArg(CmdArgs, options::OPT_fmodule_name_EQ);

  // -fmodule-map-file can be used to specify files containing module
  // definitions.
  Args.AddAllArgs(CmdArgs, options::OPT_fmodule_map_file);

  // -fmodule-file can be used to specify files containing precompiled modules.
  if (HaveModules)
    Args.AddAllArgs(CmdArgs, options::OPT_fmodule_file);
  else
    Args.ClaimAllArgs(options::OPT_fmodule_file);

  // When building modules and generating crashdumps, we need to dump a module
  // dependency VFS alongside the output.
  if (HaveModules && C.isForDiagnostics()) {
    SmallString<128> VFSDir(Output.getFilename());
    llvm::sys::path::replace_extension(VFSDir, ".cache");
    // Add the cache directory as a temp so the crash diagnostics pick it up.
    C.addTempFile(Args.MakeArgString(VFSDir));

    llvm::sys::path::append(VFSDir, "vfs");
    CmdArgs.push_back("-module-dependency-dir");
    CmdArgs.push_back(Args.MakeArgString(VFSDir));
  }

  if (HaveModules)
    Args.AddLastArg(CmdArgs, options::OPT_fmodules_user_build_path);

  // Pass through all -fmodules-ignore-macro arguments.
  Args.AddAllArgs(CmdArgs, options::OPT_fmodules_ignore_macro);
  Args.AddLastArg(CmdArgs, options::OPT_fmodules_prune_interval);
  Args.AddLastArg(CmdArgs, options::OPT_fmodules_prune_after);

  Args.AddLastArg(CmdArgs, options::OPT_fbuild_session_timestamp);

  if (Arg *A = Args.getLastArg(options::OPT_fbuild_session_file)) {
    if (Args.hasArg(options::OPT_fbuild_session_timestamp))
      D.Diag(diag::err_drv_argument_not_allowed_with)
          << A->getAsString(Args) << "-fbuild-session-timestamp";

    llvm::sys::fs::file_status Status;
    if (llvm::sys::fs::status(A->getValue(), Status))
      D.Diag(diag::err_drv_no_such_file) << A->getValue();
    CmdArgs.push_back(Args.MakeArgString(
        "-fbuild-session-timestamp=" +
        Twine((uint64_t)Status.getLastModificationTime().toEpochTime())));
  }

  if (Args.getLastArg(options::OPT_fmodules_validate_once_per_build_session)) {
    if (!Args.getLastArg(options::OPT_fbuild_session_timestamp,
                         options::OPT_fbuild_session_file))
      D.Diag(diag::err_drv_modules_validate_once_requires_timestamp);

    Args.AddLastArg(CmdArgs,
                    options::OPT_fmodules_validate_once_per_build_session);
  }

  Args.AddLastArg(CmdArgs, options::OPT_fmodules_validate_system_headers);

  // -faccess-control is default.
  if (Args.hasFlag(options::OPT_fno_access_control,
                   options::OPT_faccess_control, false))
    CmdArgs.push_back("-fno-access-control");

  // -felide-constructors is the default.
  if (Args.hasFlag(options::OPT_fno_elide_constructors,
                   options::OPT_felide_constructors, false))
    CmdArgs.push_back("-fno-elide-constructors");

  ToolChain::RTTIMode RTTIMode = getToolChain().getRTTIMode();

  if (KernelOrKext || (types::isCXX(InputType) &&
                       (RTTIMode == ToolChain::RM_DisabledExplicitly ||
                        RTTIMode == ToolChain::RM_DisabledImplicitly)))
    CmdArgs.push_back("-fno-rtti");

  // -fshort-enums=0 is default for all architectures except Hexagon.
  if (Args.hasFlag(options::OPT_fshort_enums, options::OPT_fno_short_enums,
                   getToolChain().getArch() == llvm::Triple::hexagon))
    CmdArgs.push_back("-fshort-enums");

  // -fsigned-char is default.
  if (Arg *A = Args.getLastArg(
          options::OPT_fsigned_char, options::OPT_fno_signed_char,
          options::OPT_funsigned_char, options::OPT_fno_unsigned_char)) {
    if (A->getOption().matches(options::OPT_funsigned_char) ||
        A->getOption().matches(options::OPT_fno_signed_char)) {
      CmdArgs.push_back("-fno-signed-char");
    }
  } else if (!isSignedCharDefault(getToolChain().getTriple())) {
    CmdArgs.push_back("-fno-signed-char");
  }

  // -fuse-cxa-atexit is default.
  if (!Args.hasFlag(
          options::OPT_fuse_cxa_atexit, options::OPT_fno_use_cxa_atexit,
          !IsWindowsCygnus && !IsWindowsGNU &&
              getToolChain().getTriple().getOS() != llvm::Triple::Solaris &&
              getToolChain().getArch() != llvm::Triple::hexagon &&
              getToolChain().getArch() != llvm::Triple::xcore &&
              ((getToolChain().getTriple().getVendor() !=
                llvm::Triple::MipsTechnologies) ||
               getToolChain().getTriple().hasEnvironment())) ||
      KernelOrKext)
    CmdArgs.push_back("-fno-use-cxa-atexit");

  // -fms-extensions=0 is default.
  if (Args.hasFlag(options::OPT_fms_extensions, options::OPT_fno_ms_extensions,
                   IsWindowsMSVC))
    CmdArgs.push_back("-fms-extensions");

  // -fno-use-line-directives is default.
  if (Args.hasFlag(options::OPT_fuse_line_directives,
                   options::OPT_fno_use_line_directives, false))
    CmdArgs.push_back("-fuse-line-directives");

  // -fms-compatibility=0 is default.
  if (Args.hasFlag(options::OPT_fms_compatibility,
                   options::OPT_fno_ms_compatibility,
                   (IsWindowsMSVC &&
                    Args.hasFlag(options::OPT_fms_extensions,
                                 options::OPT_fno_ms_extensions, true))))
    CmdArgs.push_back("-fms-compatibility");

  // -fms-compatibility-version=18.00 is default.
  VersionTuple MSVT = visualstudio::getMSVCVersion(
      &D, getToolChain().getTriple(), Args, IsWindowsMSVC);
  if (!MSVT.empty())
    CmdArgs.push_back(
        Args.MakeArgString("-fms-compatibility-version=" + MSVT.getAsString()));

  bool IsMSVC2015Compatible = MSVT.getMajor() >= 19;
  if (ImplyVCPPCXXVer) {
    if (IsMSVC2015Compatible)
      CmdArgs.push_back("-std=c++14");
    else
      CmdArgs.push_back("-std=c++11");
  }

  // -fno-borland-extensions is default.
  if (Args.hasFlag(options::OPT_fborland_extensions,
                   options::OPT_fno_borland_extensions, false))
    CmdArgs.push_back("-fborland-extensions");

  // -fno-declspec is default, except for PS4.
  if (Args.hasFlag(options::OPT_fdeclspec, options::OPT_fno_declspec,
                   getToolChain().getTriple().isPS4()))
    CmdArgs.push_back("-fdeclspec");
  else if (Args.hasArg(options::OPT_fno_declspec))
    CmdArgs.push_back("-fno-declspec"); // Explicitly disabling __declspec.

  // -fthreadsafe-static is default, except for MSVC compatibility versions less
  // than 19.
  if (!Args.hasFlag(options::OPT_fthreadsafe_statics,
                    options::OPT_fno_threadsafe_statics,
                    !IsWindowsMSVC || IsMSVC2015Compatible))
    CmdArgs.push_back("-fno-threadsafe-statics");

  // -fno-delayed-template-parsing is default, except for Windows where MSVC STL
  // needs it.
  if (Args.hasFlag(options::OPT_fdelayed_template_parsing,
                   options::OPT_fno_delayed_template_parsing, IsWindowsMSVC))
    CmdArgs.push_back("-fdelayed-template-parsing");

  // -fgnu-keywords default varies depending on language; only pass if
  // specified.
  if (Arg *A = Args.getLastArg(options::OPT_fgnu_keywords,
                               options::OPT_fno_gnu_keywords))
    A->render(Args, CmdArgs);

  if (Args.hasFlag(options::OPT_fgnu89_inline, options::OPT_fno_gnu89_inline,
                   false))
    CmdArgs.push_back("-fgnu89-inline");

  if (Args.hasArg(options::OPT_fno_inline))
    CmdArgs.push_back("-fno-inline");

  if (Args.hasArg(options::OPT_fno_inline_functions))
    CmdArgs.push_back("-fno-inline-functions");

  ObjCRuntime objcRuntime = AddObjCRuntimeArgs(Args, CmdArgs, rewriteKind);

  // -fobjc-dispatch-method is only relevant with the nonfragile-abi, and
  // legacy is the default. Except for deployment taget of 10.5,
  // next runtime is always legacy dispatch and -fno-objc-legacy-dispatch
  // gets ignored silently.
  if (objcRuntime.isNonFragile()) {
    if (!Args.hasFlag(options::OPT_fobjc_legacy_dispatch,
                      options::OPT_fno_objc_legacy_dispatch,
                      objcRuntime.isLegacyDispatchDefaultForArch(
                          getToolChain().getArch()))) {
      if (getToolChain().UseObjCMixedDispatch())
        CmdArgs.push_back("-fobjc-dispatch-method=mixed");
      else
        CmdArgs.push_back("-fobjc-dispatch-method=non-legacy");
    }
  }

  // When ObjectiveC legacy runtime is in effect on MacOSX,
  // turn on the option to do Array/Dictionary subscripting
  // by default.
  if (getToolChain().getArch() == llvm::Triple::x86 &&
      getToolChain().getTriple().isMacOSX() &&
      !getToolChain().getTriple().isMacOSXVersionLT(10, 7) &&
      objcRuntime.getKind() == ObjCRuntime::FragileMacOSX &&
      objcRuntime.isNeXTFamily())
    CmdArgs.push_back("-fobjc-subscripting-legacy-runtime");

  // -fencode-extended-block-signature=1 is default.
  if (getToolChain().IsEncodeExtendedBlockSignatureDefault()) {
    CmdArgs.push_back("-fencode-extended-block-signature");
  }

  // Allow -fno-objc-arr to trump -fobjc-arr/-fobjc-arc.
  // NOTE: This logic is duplicated in ToolChains.cpp.
  bool ARC = isObjCAutoRefCount(Args);
  if (ARC) {
    getToolChain().CheckObjCARC();

    CmdArgs.push_back("-fobjc-arc");

    // FIXME: It seems like this entire block, and several around it should be
    // wrapped in isObjC, but for now we just use it here as this is where it
    // was being used previously.
    if (types::isCXX(InputType) && types::isObjC(InputType)) {
      if (getToolChain().GetCXXStdlibType(Args) == ToolChain::CST_Libcxx)
        CmdArgs.push_back("-fobjc-arc-cxxlib=libc++");
      else
        CmdArgs.push_back("-fobjc-arc-cxxlib=libstdc++");
    }

    // Allow the user to enable full exceptions code emission.
    // We define off for Objective-CC, on for Objective-C++.
    if (Args.hasFlag(options::OPT_fobjc_arc_exceptions,
                     options::OPT_fno_objc_arc_exceptions,
                     /*default*/ types::isCXX(InputType)))
      CmdArgs.push_back("-fobjc-arc-exceptions");

  }

  // -fobjc-infer-related-result-type is the default, except in the Objective-C
  // rewriter.
  if (rewriteKind != RK_None)
    CmdArgs.push_back("-fno-objc-infer-related-result-type");

  // Handle -fobjc-gc and -fobjc-gc-only. They are exclusive, and -fobjc-gc-only
  // takes precedence.
  const Arg *GCArg = Args.getLastArg(options::OPT_fobjc_gc_only);
  if (!GCArg)
    GCArg = Args.getLastArg(options::OPT_fobjc_gc);
  if (GCArg) {
    if (ARC) {
      D.Diag(diag::err_drv_objc_gc_arr) << GCArg->getAsString(Args);
    } else if (getToolChain().SupportsObjCGC()) {
      GCArg->render(Args, CmdArgs);
    } else {
      // FIXME: We should move this to a hard error.
      D.Diag(diag::warn_drv_objc_gc_unsupported) << GCArg->getAsString(Args);
    }
  }

  // Pass down -fobjc-weak or -fno-objc-weak if present.
  if (types::isObjC(InputType)) {
    auto WeakArg = Args.getLastArg(options::OPT_fobjc_weak,
                                   options::OPT_fno_objc_weak);
    if (!WeakArg) {
      // nothing to do
    } else if (GCArg) {
      if (WeakArg->getOption().matches(options::OPT_fobjc_weak))
        D.Diag(diag::err_objc_weak_with_gc);
    } else if (!objcRuntime.allowsWeak()) {
      if (WeakArg->getOption().matches(options::OPT_fobjc_weak))
        D.Diag(diag::err_objc_weak_unsupported);
    } else {
      WeakArg->render(Args, CmdArgs);
    }
  }

  if (Args.hasFlag(options::OPT_fapplication_extension,
                   options::OPT_fno_application_extension, false))
    CmdArgs.push_back("-fapplication-extension");

  // Handle GCC-style exception args.
  if (!C.getDriver().IsCLMode())
    addExceptionArgs(Args, InputType, getToolChain(), KernelOrKext, objcRuntime,
                     CmdArgs);

  if (getToolChain().UseSjLjExceptions(Args))
    CmdArgs.push_back("-fsjlj-exceptions");

  // C++ "sane" operator new.
  if (!Args.hasFlag(options::OPT_fassume_sane_operator_new,
                    options::OPT_fno_assume_sane_operator_new))
    CmdArgs.push_back("-fno-assume-sane-operator-new");

  // -fsized-deallocation is off by default, as it is an ABI-breaking change for
  // most platforms.
  if (Args.hasFlag(options::OPT_fsized_deallocation,
                   options::OPT_fno_sized_deallocation, false))
    CmdArgs.push_back("-fsized-deallocation");

  // -fconstant-cfstrings is default, and may be subject to argument translation
  // on Darwin.
  if (!Args.hasFlag(options::OPT_fconstant_cfstrings,
                    options::OPT_fno_constant_cfstrings) ||
      !Args.hasFlag(options::OPT_mconstant_cfstrings,
                    options::OPT_mno_constant_cfstrings))
    CmdArgs.push_back("-fno-constant-cfstrings");

  // -fshort-wchar default varies depending on platform; only
  // pass if specified.
  if (Arg *A = Args.getLastArg(options::OPT_fshort_wchar,
                               options::OPT_fno_short_wchar))
    A->render(Args, CmdArgs);

  // -fno-pascal-strings is default, only pass non-default.
  if (Args.hasFlag(options::OPT_fpascal_strings,
                   options::OPT_fno_pascal_strings, false))
    CmdArgs.push_back("-fpascal-strings");

  // Honor -fpack-struct= and -fpack-struct, if given. Note that
  // -fno-pack-struct doesn't apply to -fpack-struct=.
  if (Arg *A = Args.getLastArg(options::OPT_fpack_struct_EQ)) {
    std::string PackStructStr = "-fpack-struct=";
    PackStructStr += A->getValue();
    CmdArgs.push_back(Args.MakeArgString(PackStructStr));
  } else if (Args.hasFlag(options::OPT_fpack_struct,
                          options::OPT_fno_pack_struct, false)) {
    CmdArgs.push_back("-fpack-struct=1");
  }

  // Handle -fmax-type-align=N and -fno-type-align
  bool SkipMaxTypeAlign = Args.hasArg(options::OPT_fno_max_type_align);
  if (Arg *A = Args.getLastArg(options::OPT_fmax_type_align_EQ)) {
    if (!SkipMaxTypeAlign) {
      std::string MaxTypeAlignStr = "-fmax-type-align=";
      MaxTypeAlignStr += A->getValue();
      CmdArgs.push_back(Args.MakeArgString(MaxTypeAlignStr));
    }
  } else if (getToolChain().getTriple().isOSDarwin()) {
    if (!SkipMaxTypeAlign) {
      std::string MaxTypeAlignStr = "-fmax-type-align=16";
      CmdArgs.push_back(Args.MakeArgString(MaxTypeAlignStr));
    }
  }

  // -fcommon is the default unless compiling kernel code or the target says so
  bool NoCommonDefault =
      KernelOrKext || isNoCommonDefault(getToolChain().getTriple());
  if (!Args.hasFlag(options::OPT_fcommon, options::OPT_fno_common,
                    !NoCommonDefault))
    CmdArgs.push_back("-fno-common");

  // -fsigned-bitfields is default, and clang doesn't yet support
  // -funsigned-bitfields.
  if (!Args.hasFlag(options::OPT_fsigned_bitfields,
                    options::OPT_funsigned_bitfields))
    D.Diag(diag::warn_drv_clang_unsupported)
        << Args.getLastArg(options::OPT_funsigned_bitfields)->getAsString(Args);

  // -fsigned-bitfields is default, and clang doesn't support -fno-for-scope.
  if (!Args.hasFlag(options::OPT_ffor_scope, options::OPT_fno_for_scope))
    D.Diag(diag::err_drv_clang_unsupported)
        << Args.getLastArg(options::OPT_fno_for_scope)->getAsString(Args);

  // -finput_charset=UTF-8 is default. Reject others
  if (Arg *inputCharset = Args.getLastArg(options::OPT_finput_charset_EQ)) {
    StringRef value = inputCharset->getValue();
    if (value != "UTF-8")
      D.Diag(diag::err_drv_invalid_value) << inputCharset->getAsString(Args)
                                          << value;
  }

  // -fexec_charset=UTF-8 is default. Reject others
  if (Arg *execCharset = Args.getLastArg(options::OPT_fexec_charset_EQ)) {
    StringRef value = execCharset->getValue();
    if (value != "UTF-8")
      D.Diag(diag::err_drv_invalid_value) << execCharset->getAsString(Args)
                                          << value;
  }

  // -fcaret-diagnostics is default.
  if (!Args.hasFlag(options::OPT_fcaret_diagnostics,
                    options::OPT_fno_caret_diagnostics, true))
    CmdArgs.push_back("-fno-caret-diagnostics");

  // -fdiagnostics-fixit-info is default, only pass non-default.
  if (!Args.hasFlag(options::OPT_fdiagnostics_fixit_info,
                    options::OPT_fno_diagnostics_fixit_info))
    CmdArgs.push_back("-fno-diagnostics-fixit-info");

  // Enable -fdiagnostics-show-option by default.
  if (Args.hasFlag(options::OPT_fdiagnostics_show_option,
                   options::OPT_fno_diagnostics_show_option))
    CmdArgs.push_back("-fdiagnostics-show-option");

  if (const Arg *A =
          Args.getLastArg(options::OPT_fdiagnostics_show_category_EQ)) {
    CmdArgs.push_back("-fdiagnostics-show-category");
    CmdArgs.push_back(A->getValue());
  }

  if (const Arg *A = Args.getLastArg(options::OPT_fdiagnostics_format_EQ)) {
    CmdArgs.push_back("-fdiagnostics-format");
    CmdArgs.push_back(A->getValue());
  }

  if (Arg *A = Args.getLastArg(
          options::OPT_fdiagnostics_show_note_include_stack,
          options::OPT_fno_diagnostics_show_note_include_stack)) {
    if (A->getOption().matches(
            options::OPT_fdiagnostics_show_note_include_stack))
      CmdArgs.push_back("-fdiagnostics-show-note-include-stack");
    else
      CmdArgs.push_back("-fno-diagnostics-show-note-include-stack");
  }

  // Color diagnostics are the default, unless the terminal doesn't support
  // them.
  // Support both clang's -f[no-]color-diagnostics and gcc's
  // -f[no-]diagnostics-colors[=never|always|auto].
  enum { Colors_On, Colors_Off, Colors_Auto } ShowColors = Colors_Auto;
  for (const auto &Arg : Args) {
    const Option &O = Arg->getOption();
    if (!O.matches(options::OPT_fcolor_diagnostics) &&
        !O.matches(options::OPT_fdiagnostics_color) &&
        !O.matches(options::OPT_fno_color_diagnostics) &&
        !O.matches(options::OPT_fno_diagnostics_color) &&
        !O.matches(options::OPT_fdiagnostics_color_EQ))
      continue;

    Arg->claim();
    if (O.matches(options::OPT_fcolor_diagnostics) ||
        O.matches(options::OPT_fdiagnostics_color)) {
      ShowColors = Colors_On;
    } else if (O.matches(options::OPT_fno_color_diagnostics) ||
               O.matches(options::OPT_fno_diagnostics_color)) {
      ShowColors = Colors_Off;
    } else {
      assert(O.matches(options::OPT_fdiagnostics_color_EQ));
      StringRef value(Arg->getValue());
      if (value == "always")
        ShowColors = Colors_On;
      else if (value == "never")
        ShowColors = Colors_Off;
      else if (value == "auto")
        ShowColors = Colors_Auto;
      else
        getToolChain().getDriver().Diag(diag::err_drv_clang_unsupported)
            << ("-fdiagnostics-color=" + value).str();
    }
  }
  if (ShowColors == Colors_On ||
      (ShowColors == Colors_Auto && llvm::sys::Process::StandardErrHasColors()))
    CmdArgs.push_back("-fcolor-diagnostics");

  if (Args.hasArg(options::OPT_fansi_escape_codes))
    CmdArgs.push_back("-fansi-escape-codes");

  if (!Args.hasFlag(options::OPT_fshow_source_location,
                    options::OPT_fno_show_source_location))
    CmdArgs.push_back("-fno-show-source-location");

  if (!Args.hasFlag(options::OPT_fshow_column, options::OPT_fno_show_column,
                    true))
    CmdArgs.push_back("-fno-show-column");

  if (!Args.hasFlag(options::OPT_fspell_checking,
                    options::OPT_fno_spell_checking))
    CmdArgs.push_back("-fno-spell-checking");

  // -fno-asm-blocks is default.
  if (Args.hasFlag(options::OPT_fasm_blocks, options::OPT_fno_asm_blocks,
                   false))
    CmdArgs.push_back("-fasm-blocks");

  // -fgnu-inline-asm is default.
  if (!Args.hasFlag(options::OPT_fgnu_inline_asm,
                    options::OPT_fno_gnu_inline_asm, true))
    CmdArgs.push_back("-fno-gnu-inline-asm");

  // Enable vectorization per default according to the optimization level
  // selected. For optimization levels that want vectorization we use the alias
  // option to simplify the hasFlag logic.
  bool EnableVec = shouldEnableVectorizerAtOLevel(Args, false);
  OptSpecifier VectorizeAliasOption =
      EnableVec ? options::OPT_O_Group : options::OPT_fvectorize;
  if (Args.hasFlag(options::OPT_fvectorize, VectorizeAliasOption,
                   options::OPT_fno_vectorize, EnableVec))
    CmdArgs.push_back("-vectorize-loops");

  // -fslp-vectorize is enabled based on the optimization level selected.
  bool EnableSLPVec = shouldEnableVectorizerAtOLevel(Args, true);
  OptSpecifier SLPVectAliasOption =
      EnableSLPVec ? options::OPT_O_Group : options::OPT_fslp_vectorize;
  if (Args.hasFlag(options::OPT_fslp_vectorize, SLPVectAliasOption,
                   options::OPT_fno_slp_vectorize, EnableSLPVec))
    CmdArgs.push_back("-vectorize-slp");

  // -fno-slp-vectorize-aggressive is default.
  if (Args.hasFlag(options::OPT_fslp_vectorize_aggressive,
                   options::OPT_fno_slp_vectorize_aggressive, false))
    CmdArgs.push_back("-vectorize-slp-aggressive");

  if (Arg *A = Args.getLastArg(options::OPT_fshow_overloads_EQ))
    A->render(Args, CmdArgs);

  // -fdollars-in-identifiers default varies depending on platform and
  // language; only pass if specified.
  if (Arg *A = Args.getLastArg(options::OPT_fdollars_in_identifiers,
                               options::OPT_fno_dollars_in_identifiers)) {
    if (A->getOption().matches(options::OPT_fdollars_in_identifiers))
      CmdArgs.push_back("-fdollars-in-identifiers");
    else
      CmdArgs.push_back("-fno-dollars-in-identifiers");
  }

  // -funit-at-a-time is default, and we don't support -fno-unit-at-a-time for
  // practical purposes.
  if (Arg *A = Args.getLastArg(options::OPT_funit_at_a_time,
                               options::OPT_fno_unit_at_a_time)) {
    if (A->getOption().matches(options::OPT_fno_unit_at_a_time))
      D.Diag(diag::warn_drv_clang_unsupported) << A->getAsString(Args);
  }

  if (Args.hasFlag(options::OPT_fapple_pragma_pack,
                   options::OPT_fno_apple_pragma_pack, false))
    CmdArgs.push_back("-fapple-pragma-pack");

  // le32-specific flags:
  //  -fno-math-builtin: clang should not convert math builtins to intrinsics
  //                     by default.
  if (getToolChain().getArch() == llvm::Triple::le32) {
    CmdArgs.push_back("-fno-math-builtin");
  }

// Default to -fno-builtin-str{cat,cpy} on Darwin for ARM.
//
// FIXME: Now that PR4941 has been fixed this can be enabled.
#if 0
  if (getToolChain().getTriple().isOSDarwin() &&
      (getToolChain().getArch() == llvm::Triple::arm ||
       getToolChain().getArch() == llvm::Triple::thumb)) {
    if (!Args.hasArg(options::OPT_fbuiltin_strcat))
      CmdArgs.push_back("-fno-builtin-strcat");
    if (!Args.hasArg(options::OPT_fbuiltin_strcpy))
      CmdArgs.push_back("-fno-builtin-strcpy");
  }
#endif

  // Enable rewrite includes if the user's asked for it or if we're generating
  // diagnostics.
  // TODO: Once -module-dependency-dir works with -frewrite-includes it'd be
  // nice to enable this when doing a crashdump for modules as well.
  if (Args.hasFlag(options::OPT_frewrite_includes,
                   options::OPT_fno_rewrite_includes, false) ||
      (C.isForDiagnostics() && !HaveModules))
    CmdArgs.push_back("-frewrite-includes");

  // Only allow -traditional or -traditional-cpp outside in preprocessing modes.
  if (Arg *A = Args.getLastArg(options::OPT_traditional,
                               options::OPT_traditional_cpp)) {
    if (isa<PreprocessJobAction>(JA))
      CmdArgs.push_back("-traditional-cpp");
    else
      D.Diag(diag::err_drv_clang_unsupported) << A->getAsString(Args);
  }

  Args.AddLastArg(CmdArgs, options::OPT_dM);
  Args.AddLastArg(CmdArgs, options::OPT_dD);

  // Handle serialized diagnostics.
  if (Arg *A = Args.getLastArg(options::OPT__serialize_diags)) {
    CmdArgs.push_back("-serialize-diagnostic-file");
    CmdArgs.push_back(Args.MakeArgString(A->getValue()));
  }

  if (Args.hasArg(options::OPT_fretain_comments_from_system_headers))
    CmdArgs.push_back("-fretain-comments-from-system-headers");

  // Forward -fcomment-block-commands to -cc1.
  Args.AddAllArgs(CmdArgs, options::OPT_fcomment_block_commands);
  // Forward -fparse-all-comments to -cc1.
  Args.AddAllArgs(CmdArgs, options::OPT_fparse_all_comments);

  // Turn -fplugin=name.so into -load name.so
  for (const Arg *A : Args.filtered(options::OPT_fplugin_EQ)) {
    CmdArgs.push_back("-load");
    CmdArgs.push_back(A->getValue());
    A->claim();
  }

  // Forward -Xclang arguments to -cc1, and -mllvm arguments to the LLVM option
  // parser.
  Args.AddAllArgValues(CmdArgs, options::OPT_Xclang);
  for (const Arg *A : Args.filtered(options::OPT_mllvm)) {
    A->claim();

    // We translate this by hand to the -cc1 argument, since nightly test uses
    // it and developers have been trained to spell it with -mllvm.
    if (StringRef(A->getValue(0)) == "-disable-llvm-optzns") {
      CmdArgs.push_back("-disable-llvm-optzns");
    } else
      A->render(Args, CmdArgs);
  }

  // With -save-temps, we want to save the unoptimized bitcode output from the
  // CompileJobAction, use -disable-llvm-passes to get pristine IR generated
  // by the frontend.
  if (C.getDriver().isSaveTempsEnabled() && isa<CompileJobAction>(JA))
    CmdArgs.push_back("-disable-llvm-passes");

  if (Output.getType() == types::TY_Dependencies) {
    // Handled with other dependency code.
  } else if (Output.isFilename()) {
    CmdArgs.push_back("-o");
    CmdArgs.push_back(Output.getFilename());
  } else {
    assert(Output.isNothing() && "Invalid output.");
  }

  addDashXForInput(Args, Input, CmdArgs);

  if (Input.isFilename())
    CmdArgs.push_back(Input.getFilename());
  else
    Input.getInputArg().renderAsInput(Args, CmdArgs);

  Args.AddAllArgs(CmdArgs, options::OPT_undef);

  const char *Exec = getToolChain().getDriver().getClangProgramPath();

  // Optionally embed the -cc1 level arguments into the debug info, for build
  // analysis.
  if (getToolChain().UseDwarfDebugFlags()) {
    ArgStringList OriginalArgs;
    for (const auto &Arg : Args)
      Arg->render(Args, OriginalArgs);

    SmallString<256> Flags;
    Flags += Exec;
    for (const char *OriginalArg : OriginalArgs) {
      SmallString<128> EscapedArg;
      EscapeSpacesAndBackslashes(OriginalArg, EscapedArg);
      Flags += " ";
      Flags += EscapedArg;
    }
    CmdArgs.push_back("-dwarf-debug-flags");
    CmdArgs.push_back(Args.MakeArgString(Flags));
  }

  // Add the split debug info name to the command lines here so we
  // can propagate it to the backend.
  bool SplitDwarf = SplitDwarfArg && getToolChain().getTriple().isOSLinux() &&
                    (isa<AssembleJobAction>(JA) || isa<CompileJobAction>(JA) ||
                     isa<BackendJobAction>(JA));
  const char *SplitDwarfOut;
  if (SplitDwarf) {
    CmdArgs.push_back("-split-dwarf-file");
    SplitDwarfOut = SplitDebugName(Args, Input);
    CmdArgs.push_back(SplitDwarfOut);
  }

  // Host-side cuda compilation receives device-side outputs as Inputs[1...].
  // Include them with -fcuda-include-gpubinary.
  if (IsCuda && Inputs.size() > 1)
    for (auto I = std::next(Inputs.begin()), E = Inputs.end(); I != E; ++I) {
      CmdArgs.push_back("-fcuda-include-gpubinary");
      CmdArgs.push_back(I->getFilename());
    }

  // Finally add the compile command to the compilation.
  if (Args.hasArg(options::OPT__SLASH_fallback) &&
      Output.getType() == types::TY_Object &&
      (InputType == types::TY_C || InputType == types::TY_CXX)) {
    auto CLCommand =
        getCLFallback()->GetCommand(C, JA, Output, Inputs, Args, LinkingOutput);
    C.addCommand(llvm::make_unique<FallbackCommand>(
        JA, *this, Exec, CmdArgs, Inputs, std::move(CLCommand)));
  } else if (Args.hasArg(options::OPT__SLASH_fallback) &&
             isa<PrecompileJobAction>(JA)) {
    // In /fallback builds, run the main compilation even if the pch generation
    // fails, so that the main compilation's fallback to cl.exe runs.
    C.addCommand(llvm::make_unique<ForceSuccessCommand>(JA, *this, Exec,
                                                        CmdArgs, Inputs));
  } else {
    C.addCommand(llvm::make_unique<Command>(JA, *this, Exec, CmdArgs, Inputs));
  }

  // Handle the debug info splitting at object creation time if we're
  // creating an object.
  // TODO: Currently only works on linux with newer objcopy.
  if (SplitDwarf && Output.getType() == types::TY_Object)
    SplitDebugInfo(getToolChain(), C, *this, JA, Args, Output, SplitDwarfOut);

  if (Arg *A = Args.getLastArg(options::OPT_pg))
    if (Args.hasArg(options::OPT_fomit_frame_pointer))
      D.Diag(diag::err_drv_argument_not_allowed_with) << "-fomit-frame-pointer"
                                                      << A->getAsString(Args);

  // Claim some arguments which clang supports automatically.

  // -fpch-preprocess is used with gcc to add a special marker in the output to
  // include the PCH file. Clang's PTH solution is completely transparent, so we
  // do not need to deal with it at all.
  Args.ClaimAllArgs(options::OPT_fpch_preprocess);

  // Claim some arguments which clang doesn't support, but we don't
  // care to warn the user about.
  Args.ClaimAllArgs(options::OPT_clang_ignored_f_Group);
  Args.ClaimAllArgs(options::OPT_clang_ignored_m_Group);

  // Disable warnings for clang -E -emit-llvm foo.c
  Args.ClaimAllArgs(options::OPT_emit_llvm);
}

/// Add options related to the Objective-C runtime/ABI.
///
/// Returns true if the runtime is non-fragile.
ObjCRuntime Clang::AddObjCRuntimeArgs(const ArgList &args,
                                      ArgStringList &cmdArgs,
                                      RewriteKind rewriteKind) const {
  // Look for the controlling runtime option.
  Arg *runtimeArg =
      args.getLastArg(options::OPT_fnext_runtime, options::OPT_fgnu_runtime,
                      options::OPT_fobjc_runtime_EQ);

  // Just forward -fobjc-runtime= to the frontend.  This supercedes
  // options about fragility.
  if (runtimeArg &&
      runtimeArg->getOption().matches(options::OPT_fobjc_runtime_EQ)) {
    ObjCRuntime runtime;
    StringRef value = runtimeArg->getValue();
    if (runtime.tryParse(value)) {
      getToolChain().getDriver().Diag(diag::err_drv_unknown_objc_runtime)
          << value;
    }

    runtimeArg->render(args, cmdArgs);
    return runtime;
  }

  // Otherwise, we'll need the ABI "version".  Version numbers are
  // slightly confusing for historical reasons:
  //   1 - Traditional "fragile" ABI
  //   2 - Non-fragile ABI, version 1
  //   3 - Non-fragile ABI, version 2
  unsigned objcABIVersion = 1;
  // If -fobjc-abi-version= is present, use that to set the version.
  if (Arg *abiArg = args.getLastArg(options::OPT_fobjc_abi_version_EQ)) {
    StringRef value = abiArg->getValue();
    if (value == "1")
      objcABIVersion = 1;
    else if (value == "2")
      objcABIVersion = 2;
    else if (value == "3")
      objcABIVersion = 3;
    else
      getToolChain().getDriver().Diag(diag::err_drv_clang_unsupported) << value;
  } else {
    // Otherwise, determine if we are using the non-fragile ABI.
    bool nonFragileABIIsDefault =
        (rewriteKind == RK_NonFragile ||
         (rewriteKind == RK_None &&
          getToolChain().IsObjCNonFragileABIDefault()));
    if (args.hasFlag(options::OPT_fobjc_nonfragile_abi,
                     options::OPT_fno_objc_nonfragile_abi,
                     nonFragileABIIsDefault)) {
// Determine the non-fragile ABI version to use.
#ifdef DISABLE_DEFAULT_NONFRAGILEABI_TWO
      unsigned nonFragileABIVersion = 1;
#else
      unsigned nonFragileABIVersion = 2;
#endif

      if (Arg *abiArg =
              args.getLastArg(options::OPT_fobjc_nonfragile_abi_version_EQ)) {
        StringRef value = abiArg->getValue();
        if (value == "1")
          nonFragileABIVersion = 1;
        else if (value == "2")
          nonFragileABIVersion = 2;
        else
          getToolChain().getDriver().Diag(diag::err_drv_clang_unsupported)
              << value;
      }

      objcABIVersion = 1 + nonFragileABIVersion;
    } else {
      objcABIVersion = 1;
    }
  }

  // We don't actually care about the ABI version other than whether
  // it's non-fragile.
  bool isNonFragile = objcABIVersion != 1;

  // If we have no runtime argument, ask the toolchain for its default runtime.
  // However, the rewriter only really supports the Mac runtime, so assume that.
  ObjCRuntime runtime;
  if (!runtimeArg) {
    switch (rewriteKind) {
    case RK_None:
      runtime = getToolChain().getDefaultObjCRuntime(isNonFragile);
      break;
    case RK_Fragile:
      runtime = ObjCRuntime(ObjCRuntime::FragileMacOSX, VersionTuple());
      break;
    case RK_NonFragile:
      runtime = ObjCRuntime(ObjCRuntime::MacOSX, VersionTuple());
      break;
    }

    // -fnext-runtime
  } else if (runtimeArg->getOption().matches(options::OPT_fnext_runtime)) {
    // On Darwin, make this use the default behavior for the toolchain.
    if (getToolChain().getTriple().isOSDarwin()) {
      runtime = getToolChain().getDefaultObjCRuntime(isNonFragile);

      // Otherwise, build for a generic macosx port.
    } else {
      runtime = ObjCRuntime(ObjCRuntime::MacOSX, VersionTuple());
    }

    // -fgnu-runtime
  } else {
    assert(runtimeArg->getOption().matches(options::OPT_fgnu_runtime));
    // Legacy behaviour is to target the gnustep runtime if we are in
    // non-fragile mode or the GCC runtime in fragile mode.
    if (isNonFragile)
      runtime = ObjCRuntime(ObjCRuntime::GNUstep, VersionTuple(1, 6));
    else
      runtime = ObjCRuntime(ObjCRuntime::GCC, VersionTuple());
  }

  cmdArgs.push_back(
      args.MakeArgString("-fobjc-runtime=" + runtime.getAsString()));
  return runtime;
}

static bool maybeConsumeDash(const std::string &EH, size_t &I) {
  bool HaveDash = (I + 1 < EH.size() && EH[I + 1] == '-');
  I += HaveDash;
  return !HaveDash;
}

namespace {
struct EHFlags {
  bool Synch = false;
  bool Asynch = false;
  bool NoUnwindC = false;
};
} // end anonymous namespace

/// /EH controls whether to run destructor cleanups when exceptions are
/// thrown.  There are three modifiers:
/// - s: Cleanup after "synchronous" exceptions, aka C++ exceptions.
/// - a: Cleanup after "asynchronous" exceptions, aka structured exceptions.
///      The 'a' modifier is unimplemented and fundamentally hard in LLVM IR.
/// - c: Assume that extern "C" functions are implicitly nounwind.
/// The default is /EHs-c-, meaning cleanups are disabled.
static EHFlags parseClangCLEHFlags(const Driver &D, const ArgList &Args) {
  EHFlags EH;

  std::vector<std::string> EHArgs =
      Args.getAllArgValues(options::OPT__SLASH_EH);
  for (auto EHVal : EHArgs) {
    for (size_t I = 0, E = EHVal.size(); I != E; ++I) {
      switch (EHVal[I]) {
      case 'a':
        EH.Asynch = maybeConsumeDash(EHVal, I);
        if (EH.Asynch)
          EH.Synch = false;
        continue;
      case 'c':
        EH.NoUnwindC = maybeConsumeDash(EHVal, I);
        continue;
      case 's':
        EH.Synch = maybeConsumeDash(EHVal, I);
        if (EH.Synch)
          EH.Asynch = false;
        continue;
      default:
        break;
      }
      D.Diag(clang::diag::err_drv_invalid_value) << "/EH" << EHVal;
      break;
    }
  }
  // The /GX, /GX- flags are only processed if there are not /EH flags.
  // The default is that /GX is not specified.
  if (EHArgs.empty() &&
      Args.hasFlag(options::OPT__SLASH_GX, options::OPT__SLASH_GX_,
                   /*default=*/false)) {
    EH.Synch = true;
    EH.NoUnwindC = true;
  }

  return EH;
}

void Clang::AddClangCLArgs(const ArgList &Args, types::ID InputType,
                           ArgStringList &CmdArgs,
                           codegenoptions::DebugInfoKind *DebugInfoKind,
                           bool *EmitCodeView) const {
  unsigned RTOptionID = options::OPT__SLASH_MT;

  if (Args.hasArg(options::OPT__SLASH_LDd))
    // The /LDd option implies /MTd. The dependent lib part can be overridden,
    // but defining _DEBUG is sticky.
    RTOptionID = options::OPT__SLASH_MTd;

  if (Arg *A = Args.getLastArg(options::OPT__SLASH_M_Group))
    RTOptionID = A->getOption().getID();

  StringRef FlagForCRT;
  switch (RTOptionID) {
  case options::OPT__SLASH_MD:
    if (Args.hasArg(options::OPT__SLASH_LDd))
      CmdArgs.push_back("-D_DEBUG");
    CmdArgs.push_back("-D_MT");
    CmdArgs.push_back("-D_DLL");
    FlagForCRT = "--dependent-lib=msvcrt";
    break;
  case options::OPT__SLASH_MDd:
    CmdArgs.push_back("-D_DEBUG");
    CmdArgs.push_back("-D_MT");
    CmdArgs.push_back("-D_DLL");
    FlagForCRT = "--dependent-lib=msvcrtd";
    break;
  case options::OPT__SLASH_MT:
    if (Args.hasArg(options::OPT__SLASH_LDd))
      CmdArgs.push_back("-D_DEBUG");
    CmdArgs.push_back("-D_MT");
    FlagForCRT = "--dependent-lib=libcmt";
    break;
  case options::OPT__SLASH_MTd:
    CmdArgs.push_back("-D_DEBUG");
    CmdArgs.push_back("-D_MT");
    FlagForCRT = "--dependent-lib=libcmtd";
    break;
  default:
    llvm_unreachable("Unexpected option ID.");
  }

  if (Args.hasArg(options::OPT__SLASH_Zl)) {
    CmdArgs.push_back("-D_VC_NODEFAULTLIB");
  } else {
    CmdArgs.push_back(FlagForCRT.data());

    // This provides POSIX compatibility (maps 'open' to '_open'), which most
    // users want.  The /Za flag to cl.exe turns this off, but it's not
    // implemented in clang.
    CmdArgs.push_back("--dependent-lib=oldnames");
  }

  // Both /showIncludes and /E (and /EP) write to stdout. Allowing both
  // would produce interleaved output, so ignore /showIncludes in such cases.
  if (!Args.hasArg(options::OPT_E) && !Args.hasArg(options::OPT__SLASH_EP))
    if (Arg *A = Args.getLastArg(options::OPT_show_includes))
      A->render(Args, CmdArgs);

  // This controls whether or not we emit RTTI data for polymorphic types.
  if (Args.hasFlag(options::OPT__SLASH_GR_, options::OPT__SLASH_GR,
                   /*default=*/false))
    CmdArgs.push_back("-fno-rtti-data");

  // Emit CodeView if -Z7 is present.
  *EmitCodeView = Args.hasArg(options::OPT__SLASH_Z7);
  if (*EmitCodeView)
    *DebugInfoKind = codegenoptions::LimitedDebugInfo;
  if (*EmitCodeView)
    CmdArgs.push_back("-gcodeview");

  const Driver &D = getToolChain().getDriver();
  EHFlags EH = parseClangCLEHFlags(D, Args);
  if (EH.Synch || EH.Asynch) {
    if (types::isCXX(InputType))
      CmdArgs.push_back("-fcxx-exceptions");
    CmdArgs.push_back("-fexceptions");
  }
  if (types::isCXX(InputType) && EH.Synch && EH.NoUnwindC)
    CmdArgs.push_back("-fexternc-nounwind");

  // /EP should expand to -E -P.
  if (Args.hasArg(options::OPT__SLASH_EP)) {
    CmdArgs.push_back("-E");
    CmdArgs.push_back("-P");
  }

  unsigned VolatileOptionID;
  if (getToolChain().getArch() == llvm::Triple::x86_64 ||
      getToolChain().getArch() == llvm::Triple::x86)
    VolatileOptionID = options::OPT__SLASH_volatile_ms;
  else
    VolatileOptionID = options::OPT__SLASH_volatile_iso;

  if (Arg *A = Args.getLastArg(options::OPT__SLASH_volatile_Group))
    VolatileOptionID = A->getOption().getID();

  if (VolatileOptionID == options::OPT__SLASH_volatile_ms)
    CmdArgs.push_back("-fms-volatile");

  Arg *MostGeneralArg = Args.getLastArg(options::OPT__SLASH_vmg);
  Arg *BestCaseArg = Args.getLastArg(options::OPT__SLASH_vmb);
  if (MostGeneralArg && BestCaseArg)
    D.Diag(clang::diag::err_drv_argument_not_allowed_with)
        << MostGeneralArg->getAsString(Args) << BestCaseArg->getAsString(Args);

  if (MostGeneralArg) {
    Arg *SingleArg = Args.getLastArg(options::OPT__SLASH_vms);
    Arg *MultipleArg = Args.getLastArg(options::OPT__SLASH_vmm);
    Arg *VirtualArg = Args.getLastArg(options::OPT__SLASH_vmv);

    Arg *FirstConflict = SingleArg ? SingleArg : MultipleArg;
    Arg *SecondConflict = VirtualArg ? VirtualArg : MultipleArg;
    if (FirstConflict && SecondConflict && FirstConflict != SecondConflict)
      D.Diag(clang::diag::err_drv_argument_not_allowed_with)
          << FirstConflict->getAsString(Args)
          << SecondConflict->getAsString(Args);

    if (SingleArg)
      CmdArgs.push_back("-fms-memptr-rep=single");
    else if (MultipleArg)
      CmdArgs.push_back("-fms-memptr-rep=multiple");
    else
      CmdArgs.push_back("-fms-memptr-rep=virtual");
  }

  if (Arg *A = Args.getLastArg(options::OPT_vtordisp_mode_EQ))
    A->render(Args, CmdArgs);

  if (!Args.hasArg(options::OPT_fdiagnostics_format_EQ)) {
    CmdArgs.push_back("-fdiagnostics-format");
    if (Args.hasArg(options::OPT__SLASH_fallback))
      CmdArgs.push_back("msvc-fallback");
    else
      CmdArgs.push_back("msvc");
  }
}

visualstudio::Compiler *Clang::getCLFallback() const {
  if (!CLFallback)
    CLFallback.reset(new visualstudio::Compiler(getToolChain()));
  return CLFallback.get();
}

void ClangAs::AddMIPSTargetArgs(const ArgList &Args,
                                ArgStringList &CmdArgs) const {
  StringRef CPUName;
  StringRef ABIName;
  const llvm::Triple &Triple = getToolChain().getTriple();
  mips::getMipsCPUAndABI(Args, Triple, CPUName, ABIName);

  CmdArgs.push_back("-target-abi");
  CmdArgs.push_back(ABIName.data());
}

void ClangAs::ConstructJob(Compilation &C, const JobAction &JA,
                           const InputInfo &Output, const InputInfoList &Inputs,
                           const ArgList &Args,
                           const char *LinkingOutput) const {
  ArgStringList CmdArgs;

  assert(Inputs.size() == 1 && "Unexpected number of inputs.");
  const InputInfo &Input = Inputs[0];

  std::string TripleStr =
      getToolChain().ComputeEffectiveClangTriple(Args, Input.getType());
  const llvm::Triple Triple(TripleStr);

  // Don't warn about "clang -w -c foo.s"
  Args.ClaimAllArgs(options::OPT_w);
  // and "clang -emit-llvm -c foo.s"
  Args.ClaimAllArgs(options::OPT_emit_llvm);

  claimNoWarnArgs(Args);

  // Invoke ourselves in -cc1as mode.
  //
  // FIXME: Implement custom jobs for internal actions.
  CmdArgs.push_back("-cc1as");

  // Add the "effective" target triple.
  CmdArgs.push_back("-triple");
  CmdArgs.push_back(Args.MakeArgString(TripleStr));

  // Set the output mode, we currently only expect to be used as a real
  // assembler.
  CmdArgs.push_back("-filetype");
  CmdArgs.push_back("obj");

  // Set the main file name, so that debug info works even with
  // -save-temps or preprocessed assembly.
  CmdArgs.push_back("-main-file-name");
  CmdArgs.push_back(Clang::getBaseInputName(Args, Input));

  // Add the target cpu
  std::string CPU = getCPUName(Args, Triple, /*FromAs*/ true);
  if (!CPU.empty()) {
    CmdArgs.push_back("-target-cpu");
    CmdArgs.push_back(Args.MakeArgString(CPU));
  }

  // Add the target features
  getTargetFeatures(getToolChain(), Triple, Args, CmdArgs, true);

  // Ignore explicit -force_cpusubtype_ALL option.
  (void)Args.hasArg(options::OPT_force__cpusubtype__ALL);

  // Pass along any -I options so we get proper .include search paths.
  Args.AddAllArgs(CmdArgs, options::OPT_I_Group);

  // Determine the original source input.
  const Action *SourceAction = &JA;
  while (SourceAction->getKind() != Action::InputClass) {
    assert(!SourceAction->getInputs().empty() && "unexpected root action!");
    SourceAction = SourceAction->getInputs()[0];
  }

  // Forward -g and handle debug info related flags, assuming we are dealing
  // with an actual assembly file.
  if (SourceAction->getType() == types::TY_Asm ||
      SourceAction->getType() == types::TY_PP_Asm) {
    bool WantDebug = false;
    unsigned DwarfVersion = 0;
    Args.ClaimAllArgs(options::OPT_g_Group);
    if (Arg *A = Args.getLastArg(options::OPT_g_Group)) {
      WantDebug = !A->getOption().matches(options::OPT_g0) &&
        !A->getOption().matches(options::OPT_ggdb0);
      if (WantDebug)
        DwarfVersion = DwarfVersionNum(A->getSpelling());
    }
    if (DwarfVersion == 0)
      DwarfVersion = getToolChain().GetDefaultDwarfVersion();
    RenderDebugEnablingArgs(Args, CmdArgs,
                            (WantDebug ? codegenoptions::LimitedDebugInfo
                                       : codegenoptions::NoDebugInfo),
                            DwarfVersion, llvm::DebuggerKind::Default);

    // Add the -fdebug-compilation-dir flag if needed.
    addDebugCompDirArg(Args, CmdArgs);

    // Set the AT_producer to the clang version when using the integrated
    // assembler on assembly source files.
    CmdArgs.push_back("-dwarf-debug-producer");
    std::string QuotedClangVersion("'" + getClangFullVersion() + "'");
    CmdArgs.push_back(Args.MakeArgString(QuotedClangVersion));

    // And pass along -I options
    Args.AddAllArgs(CmdArgs, options::OPT_I);
  }

  // Handle -fPIC et al -- the relocation-model affects the assembler
  // for some targets.
  llvm::Reloc::Model RelocationModel;
  unsigned PICLevel;
  bool IsPIE;
  std::tie(RelocationModel, PICLevel, IsPIE) =
      ParsePICArgs(getToolChain(), Triple, Args);

  const char *RMName = RelocationModelName(RelocationModel);
  if (RMName) {
    CmdArgs.push_back("-mrelocation-model");
    CmdArgs.push_back(RMName);
  }

  // Optionally embed the -cc1as level arguments into the debug info, for build
  // analysis.
  if (getToolChain().UseDwarfDebugFlags()) {
    ArgStringList OriginalArgs;
    for (const auto &Arg : Args)
      Arg->render(Args, OriginalArgs);

    SmallString<256> Flags;
    const char *Exec = getToolChain().getDriver().getClangProgramPath();
    Flags += Exec;
    for (const char *OriginalArg : OriginalArgs) {
      SmallString<128> EscapedArg;
      EscapeSpacesAndBackslashes(OriginalArg, EscapedArg);
      Flags += " ";
      Flags += EscapedArg;
    }
    CmdArgs.push_back("-dwarf-debug-flags");
    CmdArgs.push_back(Args.MakeArgString(Flags));
  }

  // FIXME: Add -static support, once we have it.

  // Add target specific flags.
  switch (getToolChain().getArch()) {
  default:
    break;

  case llvm::Triple::mips:
  case llvm::Triple::mipsel:
  case llvm::Triple::mips64:
  case llvm::Triple::mips64el:
    AddMIPSTargetArgs(Args, CmdArgs);
    break;
  }

  // Consume all the warning flags. Usually this would be handled more
  // gracefully by -cc1 (warning about unknown warning flags, etc) but -cc1as
  // doesn't handle that so rather than warning about unused flags that are
  // actually used, we'll lie by omission instead.
  // FIXME: Stop lying and consume only the appropriate driver flags
  Args.ClaimAllArgs(options::OPT_W_Group);

  CollectArgsForIntegratedAssembler(C, Args, CmdArgs,
                                    getToolChain().getDriver());

  Args.AddAllArgs(CmdArgs, options::OPT_mllvm);

  assert(Output.isFilename() && "Unexpected lipo output.");
  CmdArgs.push_back("-o");
  CmdArgs.push_back(Output.getFilename());

  assert(Input.isFilename() && "Invalid input.");
  CmdArgs.push_back(Input.getFilename());

  const char *Exec = getToolChain().getDriver().getClangProgramPath();
  C.addCommand(llvm::make_unique<Command>(JA, *this, Exec, CmdArgs, Inputs));

  // Handle the debug info splitting at object creation time if we're
  // creating an object.
  // TODO: Currently only works on linux with newer objcopy.
  if (Args.hasArg(options::OPT_gsplit_dwarf) &&
      getToolChain().getTriple().isOSLinux())
    SplitDebugInfo(getToolChain(), C, *this, JA, Args, Output,
                   SplitDebugName(Args, Input));
}

void GnuTool::anchor() {}

void gcc::Common::ConstructJob(Compilation &C, const JobAction &JA,
                               const InputInfo &Output,
                               const InputInfoList &Inputs, const ArgList &Args,
                               const char *LinkingOutput) const {
  const Driver &D = getToolChain().getDriver();
  ArgStringList CmdArgs;

  for (const auto &A : Args) {
    if (forwardToGCC(A->getOption())) {
      // It is unfortunate that we have to claim here, as this means
      // we will basically never report anything interesting for
      // platforms using a generic gcc, even if we are just using gcc
      // to get to the assembler.
      A->claim();

      // Don't forward any -g arguments to assembly steps.
      if (isa<AssembleJobAction>(JA) &&
          A->getOption().matches(options::OPT_g_Group))
        continue;

      // Don't forward any -W arguments to assembly and link steps.
      if ((isa<AssembleJobAction>(JA) || isa<LinkJobAction>(JA)) &&
          A->getOption().matches(options::OPT_W_Group))
        continue;

      A->render(Args, CmdArgs);
    }
  }

  RenderExtraToolArgs(JA, CmdArgs);

  // If using a driver driver, force the arch.
  if (getToolChain().getTriple().isOSDarwin()) {
    CmdArgs.push_back("-arch");
    CmdArgs.push_back(
        Args.MakeArgString(getToolChain().getDefaultUniversalArchName()));
  }

  // Try to force gcc to match the tool chain we want, if we recognize
  // the arch.
  //
  // FIXME: The triple class should directly provide the information we want
  // here.
  switch (getToolChain().getArch()) {
  default:
    break;
  case llvm::Triple::x86:
  case llvm::Triple::ppc:
    CmdArgs.push_back("-m32");
    break;
  case llvm::Triple::x86_64:
  case llvm::Triple::ppc64:
  case llvm::Triple::ppc64le:
    CmdArgs.push_back("-m64");
    break;
  case llvm::Triple::sparcel:
    CmdArgs.push_back("-EL");
    break;
  }

  if (Output.isFilename()) {
    CmdArgs.push_back("-o");
    CmdArgs.push_back(Output.getFilename());
  } else {
    assert(Output.isNothing() && "Unexpected output");
    CmdArgs.push_back("-fsyntax-only");
  }

  Args.AddAllArgValues(CmdArgs, options::OPT_Wa_COMMA, options::OPT_Xassembler);

  // Only pass -x if gcc will understand it; otherwise hope gcc
  // understands the suffix correctly. The main use case this would go
  // wrong in is for linker inputs if they happened to have an odd
  // suffix; really the only way to get this to happen is a command
  // like '-x foobar a.c' which will treat a.c like a linker input.
  //
  // FIXME: For the linker case specifically, can we safely convert
  // inputs into '-Wl,' options?
  for (const auto &II : Inputs) {
    // Don't try to pass LLVM or AST inputs to a generic gcc.
    if (types::isLLVMIR(II.getType()))
      D.Diag(diag::err_drv_no_linker_llvm_support)
          << getToolChain().getTripleString();
    else if (II.getType() == types::TY_AST)
      D.Diag(diag::err_drv_no_ast_support) << getToolChain().getTripleString();
    else if (II.getType() == types::TY_ModuleFile)
      D.Diag(diag::err_drv_no_module_support)
          << getToolChain().getTripleString();

    if (types::canTypeBeUserSpecified(II.getType())) {
      CmdArgs.push_back("-x");
      CmdArgs.push_back(types::getTypeName(II.getType()));
    }

    if (II.isFilename())
      CmdArgs.push_back(II.getFilename());
    else {
      const Arg &A = II.getInputArg();

      // Reverse translate some rewritten options.
      if (A.getOption().matches(options::OPT_Z_reserved_lib_stdcxx)) {
        CmdArgs.push_back("-lstdc++");
        continue;
      }

      // Don't render as input, we need gcc to do the translations.
      A.render(Args, CmdArgs);
    }
  }

  const std::string customGCCName = D.getCCCGenericGCCName();
  const char *GCCName;
  if (!customGCCName.empty())
    GCCName = customGCCName.c_str();
  else if (D.CCCIsCXX()) {
    GCCName = "g++";
  } else
    GCCName = "gcc";

  const char *Exec = Args.MakeArgString(getToolChain().GetProgramPath(GCCName));
  C.addCommand(llvm::make_unique<Command>(JA, *this, Exec, CmdArgs, Inputs));
}

void gcc::Preprocessor::RenderExtraToolArgs(const JobAction &JA,
                                            ArgStringList &CmdArgs) const {
  CmdArgs.push_back("-E");
}

void gcc::Compiler::RenderExtraToolArgs(const JobAction &JA,
                                        ArgStringList &CmdArgs) const {
  const Driver &D = getToolChain().getDriver();

  switch (JA.getType()) {
  // If -flto, etc. are present then make sure not to force assembly output.
  case types::TY_LLVM_IR:
  case types::TY_LTO_IR:
  case types::TY_LLVM_BC:
  case types::TY_LTO_BC:
    CmdArgs.push_back("-c");
    break;
  // We assume we've got an "integrated" assembler in that gcc will produce an
  // object file itself.
  case types::TY_Object:
    CmdArgs.push_back("-c");
    break;
  case types::TY_PP_Asm:
    CmdArgs.push_back("-S");
    break;
  case types::TY_Nothing:
    CmdArgs.push_back("-fsyntax-only");
    break;
  default:
    D.Diag(diag::err_drv_invalid_gcc_output_type) << getTypeName(JA.getType());
  }
}

void gcc::Linker::RenderExtraToolArgs(const JobAction &JA,
                                      ArgStringList &CmdArgs) const {
  // The types are (hopefully) good enough.
}

// Hexagon tools start.
void hexagon::Assembler::RenderExtraToolArgs(const JobAction &JA,
                                             ArgStringList &CmdArgs) const {
}

void hexagon::Assembler::ConstructJob(Compilation &C, const JobAction &JA,
                                      const InputInfo &Output,
                                      const InputInfoList &Inputs,
                                      const ArgList &Args,
                                      const char *LinkingOutput) const {
  claimNoWarnArgs(Args);

  auto &HTC = static_cast<const toolchains::HexagonToolChain&>(getToolChain());
  const Driver &D = HTC.getDriver();
  ArgStringList CmdArgs;

  std::string MArchString = "-march=hexagon";
  CmdArgs.push_back(Args.MakeArgString(MArchString));

  RenderExtraToolArgs(JA, CmdArgs);

  std::string AsName = "hexagon-llvm-mc";
  std::string MCpuString = "-mcpu=hexagon" +
        toolchains::HexagonToolChain::GetTargetCPUVersion(Args).str();
  CmdArgs.push_back("-filetype=obj");
  CmdArgs.push_back(Args.MakeArgString(MCpuString));

  if (Output.isFilename()) {
    CmdArgs.push_back("-o");
    CmdArgs.push_back(Output.getFilename());
  } else {
    assert(Output.isNothing() && "Unexpected output");
    CmdArgs.push_back("-fsyntax-only");
  }

  if (auto G = toolchains::HexagonToolChain::getSmallDataThreshold(Args)) {
    std::string N = llvm::utostr(G.getValue());
    CmdArgs.push_back(Args.MakeArgString(std::string("-gpsize=") + N));
  }

  Args.AddAllArgValues(CmdArgs, options::OPT_Wa_COMMA, options::OPT_Xassembler);

  // Only pass -x if gcc will understand it; otherwise hope gcc
  // understands the suffix correctly. The main use case this would go
  // wrong in is for linker inputs if they happened to have an odd
  // suffix; really the only way to get this to happen is a command
  // like '-x foobar a.c' which will treat a.c like a linker input.
  //
  // FIXME: For the linker case specifically, can we safely convert
  // inputs into '-Wl,' options?
  for (const auto &II : Inputs) {
    // Don't try to pass LLVM or AST inputs to a generic gcc.
    if (types::isLLVMIR(II.getType()))
      D.Diag(clang::diag::err_drv_no_linker_llvm_support)
          << HTC.getTripleString();
    else if (II.getType() == types::TY_AST)
      D.Diag(clang::diag::err_drv_no_ast_support)
          << HTC.getTripleString();
    else if (II.getType() == types::TY_ModuleFile)
      D.Diag(diag::err_drv_no_module_support)
          << HTC.getTripleString();

    if (II.isFilename())
      CmdArgs.push_back(II.getFilename());
    else
      // Don't render as input, we need gcc to do the translations.
      // FIXME: What is this?
      II.getInputArg().render(Args, CmdArgs);
  }

  auto *Exec = Args.MakeArgString(HTC.GetProgramPath(AsName.c_str()));
  C.addCommand(llvm::make_unique<Command>(JA, *this, Exec, CmdArgs, Inputs));
}

void hexagon::Linker::RenderExtraToolArgs(const JobAction &JA,
                                          ArgStringList &CmdArgs) const {
}

static void
constructHexagonLinkArgs(Compilation &C, const JobAction &JA,
                         const toolchains::HexagonToolChain &HTC,
                         const InputInfo &Output, const InputInfoList &Inputs,
                         const ArgList &Args, ArgStringList &CmdArgs,
                         const char *LinkingOutput) {

  const Driver &D = HTC.getDriver();

  //----------------------------------------------------------------------------
  //
  //----------------------------------------------------------------------------
  bool IsStatic = Args.hasArg(options::OPT_static);
  bool IsShared = Args.hasArg(options::OPT_shared);
  bool IsPIE = Args.hasArg(options::OPT_pie);
  bool IncStdLib = !Args.hasArg(options::OPT_nostdlib);
  bool IncStartFiles = !Args.hasArg(options::OPT_nostartfiles);
  bool IncDefLibs = !Args.hasArg(options::OPT_nodefaultlibs);
  bool UseG0 = false;
  bool UseShared = IsShared && !IsStatic;

  //----------------------------------------------------------------------------
  // Silence warnings for various options
  //----------------------------------------------------------------------------
  Args.ClaimAllArgs(options::OPT_g_Group);
  Args.ClaimAllArgs(options::OPT_emit_llvm);
  Args.ClaimAllArgs(options::OPT_w); // Other warning options are already
                                     // handled somewhere else.
  Args.ClaimAllArgs(options::OPT_static_libgcc);

  //----------------------------------------------------------------------------
  //
  //----------------------------------------------------------------------------
  if (Args.hasArg(options::OPT_s))
    CmdArgs.push_back("-s");

  if (Args.hasArg(options::OPT_r))
    CmdArgs.push_back("-r");

  for (const auto &Opt : HTC.ExtraOpts)
    CmdArgs.push_back(Opt.c_str());

  CmdArgs.push_back("-march=hexagon");
  std::string CpuVer =
        toolchains::HexagonToolChain::GetTargetCPUVersion(Args).str();
  std::string MCpuString = "-mcpu=hexagon" + CpuVer;
  CmdArgs.push_back(Args.MakeArgString(MCpuString));

  if (IsShared) {
    CmdArgs.push_back("-shared");
    // The following should be the default, but doing as hexagon-gcc does.
    CmdArgs.push_back("-call_shared");
  }

  if (IsStatic)
    CmdArgs.push_back("-static");

  if (IsPIE && !IsShared)
    CmdArgs.push_back("-pie");

  if (auto G = toolchains::HexagonToolChain::getSmallDataThreshold(Args)) {
    std::string N = llvm::utostr(G.getValue());
    CmdArgs.push_back(Args.MakeArgString(std::string("-G") + N));
    UseG0 = G.getValue() == 0;
  }

  //----------------------------------------------------------------------------
  //
  //----------------------------------------------------------------------------
  CmdArgs.push_back("-o");
  CmdArgs.push_back(Output.getFilename());

  //----------------------------------------------------------------------------
  // moslib
  //----------------------------------------------------------------------------
  std::vector<std::string> OsLibs;
  bool HasStandalone = false;

  for (const Arg *A : Args.filtered(options::OPT_moslib_EQ)) {
    A->claim();
    OsLibs.emplace_back(A->getValue());
    HasStandalone = HasStandalone || (OsLibs.back() == "standalone");
  }
  if (OsLibs.empty()) {
    OsLibs.push_back("standalone");
    HasStandalone = true;
  }

  //----------------------------------------------------------------------------
  // Start Files
  //----------------------------------------------------------------------------
  const std::string MCpuSuffix = "/" + CpuVer;
  const std::string MCpuG0Suffix = MCpuSuffix + "/G0";
  const std::string RootDir =
      HTC.getHexagonTargetDir(D.InstalledDir, D.PrefixDirs) + "/";
  const std::string StartSubDir =
      "hexagon/lib" + (UseG0 ? MCpuG0Suffix : MCpuSuffix);

  auto Find = [&HTC] (const std::string &RootDir, const std::string &SubDir,
                      const char *Name) -> std::string {
    std::string RelName = SubDir + Name;
    std::string P = HTC.GetFilePath(RelName.c_str());
    if (llvm::sys::fs::exists(P))
      return P;
    return RootDir + RelName;
  };

  if (IncStdLib && IncStartFiles) {
    if (!IsShared) {
      if (HasStandalone) {
        std::string Crt0SA = Find(RootDir, StartSubDir, "/crt0_standalone.o");
        CmdArgs.push_back(Args.MakeArgString(Crt0SA));
      }
      std::string Crt0 = Find(RootDir, StartSubDir, "/crt0.o");
      CmdArgs.push_back(Args.MakeArgString(Crt0));
    }
    std::string Init = UseShared
          ? Find(RootDir, StartSubDir + "/pic", "/initS.o")
          : Find(RootDir, StartSubDir, "/init.o");
    CmdArgs.push_back(Args.MakeArgString(Init));
  }

  //----------------------------------------------------------------------------
  // Library Search Paths
  //----------------------------------------------------------------------------
  const ToolChain::path_list &LibPaths = HTC.getFilePaths();
  for (const auto &LibPath : LibPaths)
    CmdArgs.push_back(Args.MakeArgString(StringRef("-L") + LibPath));

  //----------------------------------------------------------------------------
  //
  //----------------------------------------------------------------------------
  Args.AddAllArgs(CmdArgs,
                  {options::OPT_T_Group, options::OPT_e, options::OPT_s,
                   options::OPT_t, options::OPT_u_Group});

  AddLinkerInputs(HTC, Inputs, Args, CmdArgs);

  //----------------------------------------------------------------------------
  // Libraries
  //----------------------------------------------------------------------------
  if (IncStdLib && IncDefLibs) {
    if (D.CCCIsCXX()) {
      HTC.AddCXXStdlibLibArgs(Args, CmdArgs);
      CmdArgs.push_back("-lm");
    }

    CmdArgs.push_back("--start-group");

    if (!IsShared) {
      for (const std::string &Lib : OsLibs)
        CmdArgs.push_back(Args.MakeArgString("-l" + Lib));
      CmdArgs.push_back("-lc");
    }
    CmdArgs.push_back("-lgcc");

    CmdArgs.push_back("--end-group");
  }

  //----------------------------------------------------------------------------
  // End files
  //----------------------------------------------------------------------------
  if (IncStdLib && IncStartFiles) {
    std::string Fini = UseShared
          ? Find(RootDir, StartSubDir + "/pic", "/finiS.o")
          : Find(RootDir, StartSubDir, "/fini.o");
    CmdArgs.push_back(Args.MakeArgString(Fini));
  }
}

void hexagon::Linker::ConstructJob(Compilation &C, const JobAction &JA,
                                   const InputInfo &Output,
                                   const InputInfoList &Inputs,
                                   const ArgList &Args,
                                   const char *LinkingOutput) const {
  auto &HTC = static_cast<const toolchains::HexagonToolChain&>(getToolChain());

  ArgStringList CmdArgs;
  constructHexagonLinkArgs(C, JA, HTC, Output, Inputs, Args, CmdArgs,
                           LinkingOutput);

  std::string Linker = HTC.GetProgramPath("hexagon-link");
  C.addCommand(llvm::make_unique<Command>(JA, *this, Args.MakeArgString(Linker),
                                          CmdArgs, Inputs));
}
// Hexagon tools end.

void amdgpu::Linker::ConstructJob(Compilation &C, const JobAction &JA,
                                  const InputInfo &Output,
                                  const InputInfoList &Inputs,
                                  const ArgList &Args,
                                  const char *LinkingOutput) const {

  std::string Linker = getToolChain().GetProgramPath(getShortName());
  ArgStringList CmdArgs;
  AddLinkerInputs(getToolChain(), Inputs, Args, CmdArgs);
  CmdArgs.push_back(Output.getFilename());
  C.addCommand(llvm::make_unique<Command>(JA, *this, Args.MakeArgString(Linker),
                                          CmdArgs, Inputs));
}
// AMDGPU tools end.

wasm::Linker::Linker(const ToolChain &TC)
  : GnuTool("wasm::Linker", "lld", TC) {}

bool wasm::Linker::isLinkJob() const {
  return true;
}

bool wasm::Linker::hasIntegratedCPP() const {
  return false;
}

void wasm::Linker::ConstructJob(Compilation &C, const JobAction &JA,
                                const InputInfo &Output,
                                const InputInfoList &Inputs,
                                const ArgList &Args,
                                const char *LinkingOutput) const {

  const ToolChain &ToolChain = getToolChain();
  const Driver &D = ToolChain.getDriver();
  const char *Linker = Args.MakeArgString(ToolChain.GetLinkerPath());
  ArgStringList CmdArgs;
  CmdArgs.push_back("-flavor");
  CmdArgs.push_back("ld");

  // Enable garbage collection of unused input sections by default, since code
  // size is of particular importance. This is significantly facilitated by
  // the enabling of -ffunction-sections and -fdata-sections in
  // Clang::ConstructJob.
  if (areOptimizationsEnabled(Args))
    CmdArgs.push_back("--gc-sections");

  if (Args.hasArg(options::OPT_rdynamic))
    CmdArgs.push_back("-export-dynamic");
  if (Args.hasArg(options::OPT_s))
    CmdArgs.push_back("--strip-all");
  if (Args.hasArg(options::OPT_shared))
    CmdArgs.push_back("-shared");
  if (Args.hasArg(options::OPT_static))
    CmdArgs.push_back("-Bstatic");

  Args.AddAllArgs(CmdArgs, options::OPT_L);
  ToolChain.AddFilePathLibArgs(Args, CmdArgs);

  if (!Args.hasArg(options::OPT_nostdlib, options::OPT_nostartfiles)) {
    if (Args.hasArg(options::OPT_shared))
      CmdArgs.push_back(Args.MakeArgString(ToolChain.GetFilePath("rcrt1.o")));
    else if (Args.hasArg(options::OPT_pie))
      CmdArgs.push_back(Args.MakeArgString(ToolChain.GetFilePath("Scrt1.o")));
    else
      CmdArgs.push_back(Args.MakeArgString(ToolChain.GetFilePath("crt1.o")));

    CmdArgs.push_back(Args.MakeArgString(ToolChain.GetFilePath("crti.o")));
  }

  AddLinkerInputs(ToolChain, Inputs, Args, CmdArgs);

  if (!Args.hasArg(options::OPT_nostdlib, options::OPT_nodefaultlibs)) {
    if (D.CCCIsCXX())
      ToolChain.AddCXXStdlibLibArgs(Args, CmdArgs);

    if (Args.hasArg(options::OPT_pthread))
      CmdArgs.push_back("-lpthread");

    CmdArgs.push_back("-lc");
    CmdArgs.push_back("-lcompiler_rt");
  }

  if (!Args.hasArg(options::OPT_nostdlib, options::OPT_nostartfiles))
    CmdArgs.push_back(Args.MakeArgString(ToolChain.GetFilePath("crtn.o")));

  CmdArgs.push_back("-o");
  CmdArgs.push_back(Output.getFilename());

  C.addCommand(llvm::make_unique<Command>(JA, *this, Linker, CmdArgs, Inputs));
}

const std::string arm::getARMArch(StringRef Arch, const llvm::Triple &Triple) {
  std::string MArch;
  if (!Arch.empty())
    MArch = Arch;
  else
    MArch = Triple.getArchName();
  MArch = StringRef(MArch).split("+").first.lower();

  // Handle -march=native.
  if (MArch == "native") {
    std::string CPU = llvm::sys::getHostCPUName();
    if (CPU != "generic") {
      // Translate the native cpu into the architecture suffix for that CPU.
      StringRef Suffix = arm::getLLVMArchSuffixForARM(CPU, MArch, Triple);
      // If there is no valid architecture suffix for this CPU we don't know how
      // to handle it, so return no architecture.
      if (Suffix.empty())
        MArch = "";
      else
        MArch = std::string("arm") + Suffix.str();
    }
  }

  return MArch;
}

/// Get the (LLVM) name of the minimum ARM CPU for the arch we are targeting.
StringRef arm::getARMCPUForMArch(StringRef Arch, const llvm::Triple &Triple) {
  std::string MArch = getARMArch(Arch, Triple);
  // getARMCPUForArch defaults to the triple if MArch is empty, but empty MArch
  // here means an -march=native that we can't handle, so instead return no CPU.
  if (MArch.empty())
    return StringRef();

  // We need to return an empty string here on invalid MArch values as the
  // various places that call this function can't cope with a null result.
  return Triple.getARMCPUForArch(MArch);
}

/// getARMTargetCPU - Get the (LLVM) name of the ARM cpu we are targeting.
std::string arm::getARMTargetCPU(StringRef CPU, StringRef Arch,
                                 const llvm::Triple &Triple) {
  // FIXME: Warn on inconsistent use of -mcpu and -march.
  // If we have -mcpu=, use that.
  if (!CPU.empty()) {
    std::string MCPU = StringRef(CPU).split("+").first.lower();
    // Handle -mcpu=native.
    if (MCPU == "native")
      return llvm::sys::getHostCPUName();
    else
      return MCPU;
  }

  return getARMCPUForMArch(Arch, Triple);
}

/// getLLVMArchSuffixForARM - Get the LLVM arch name to use for a particular
/// CPU  (or Arch, if CPU is generic).
// FIXME: This is redundant with -mcpu, why does LLVM use this.
StringRef arm::getLLVMArchSuffixForARM(StringRef CPU, StringRef Arch,
                                       const llvm::Triple &Triple) {
  unsigned ArchKind;
  if (CPU == "generic") {
    std::string ARMArch = tools::arm::getARMArch(Arch, Triple);
    ArchKind = llvm::ARM::parseArch(ARMArch);
    if (ArchKind == llvm::ARM::AK_INVALID)
      // In case of generic Arch, i.e. "arm",
      // extract arch from default cpu of the Triple
      ArchKind = llvm::ARM::parseCPUArch(Triple.getARMCPUForArch(ARMArch));
  } else {
    // FIXME: horrible hack to get around the fact that Cortex-A7 is only an
    // armv7k triple if it's actually been specified via "-arch armv7k".
    ArchKind = (Arch == "armv7k" || Arch == "thumbv7k")
                          ? (unsigned)llvm::ARM::AK_ARMV7K
                          : llvm::ARM::parseCPUArch(CPU);
  }
  if (ArchKind == llvm::ARM::AK_INVALID)
    return "";
  return llvm::ARM::getSubArch(ArchKind);
}

void arm::appendEBLinkFlags(const ArgList &Args, ArgStringList &CmdArgs,
                            const llvm::Triple &Triple) {
  if (Args.hasArg(options::OPT_r))
    return;

  // ARMv7 (and later) and ARMv6-M do not support BE-32, so instruct the linker
  // to generate BE-8 executables.
  if (getARMSubArchVersionNumber(Triple) >= 7 || isARMMProfile(Triple))
    CmdArgs.push_back("--be8");
}

mips::NanEncoding mips::getSupportedNanEncoding(StringRef &CPU) {
  // Strictly speaking, mips32r2 and mips64r2 are NanLegacy-only since Nan2008
  // was first introduced in Release 3. However, other compilers have
  // traditionally allowed it for Release 2 so we should do the same.
  return (NanEncoding)llvm::StringSwitch<int>(CPU)
      .Case("mips1", NanLegacy)
      .Case("mips2", NanLegacy)
      .Case("mips3", NanLegacy)
      .Case("mips4", NanLegacy)
      .Case("mips5", NanLegacy)
      .Case("mips32", NanLegacy)
      .Case("mips32r2", NanLegacy | Nan2008)
      .Case("mips32r3", NanLegacy | Nan2008)
      .Case("mips32r5", NanLegacy | Nan2008)
      .Case("mips32r6", Nan2008)
      .Case("mips64", NanLegacy)
      .Case("mips64r2", NanLegacy | Nan2008)
      .Case("mips64r3", NanLegacy | Nan2008)
      .Case("mips64r5", NanLegacy | Nan2008)
      .Case("mips64r6", Nan2008)
      .Default(NanLegacy);
}

bool mips::hasMipsAbiArg(const ArgList &Args, const char *Value) {
  Arg *A = Args.getLastArg(options::OPT_mabi_EQ);
  return A && (A->getValue() == StringRef(Value));
}

bool mips::isUCLibc(const ArgList &Args) {
  Arg *A = Args.getLastArg(options::OPT_m_libc_Group);
  return A && A->getOption().matches(options::OPT_muclibc);
}

bool mips::isNaN2008(const ArgList &Args, const llvm::Triple &Triple) {
  if (Arg *NaNArg = Args.getLastArg(options::OPT_mnan_EQ))
    return llvm::StringSwitch<bool>(NaNArg->getValue())
        .Case("2008", true)
        .Case("legacy", false)
        .Default(false);

  // NaN2008 is the default for MIPS32r6/MIPS64r6.
  return llvm::StringSwitch<bool>(getCPUName(Args, Triple))
      .Cases("mips32r6", "mips64r6", true)
      .Default(false);

  return false;
}

bool mips::isFPXXDefault(const llvm::Triple &Triple, StringRef CPUName,
                         StringRef ABIName, mips::FloatABI FloatABI) {
  if (Triple.getVendor() != llvm::Triple::ImaginationTechnologies &&
      Triple.getVendor() != llvm::Triple::MipsTechnologies)
    return false;

  if (ABIName != "32")
    return false;

  // FPXX shouldn't be used if either -msoft-float or -mfloat-abi=soft is
  // present.
  if (FloatABI == mips::FloatABI::Soft)
    return false;

  return llvm::StringSwitch<bool>(CPUName)
      .Cases("mips2", "mips3", "mips4", "mips5", true)
      .Cases("mips32", "mips32r2", "mips32r3", "mips32r5", true)
      .Cases("mips64", "mips64r2", "mips64r3", "mips64r5", true)
      .Default(false);
}

bool mips::shouldUseFPXX(const ArgList &Args, const llvm::Triple &Triple,
                         StringRef CPUName, StringRef ABIName,
                         mips::FloatABI FloatABI) {
  bool UseFPXX = isFPXXDefault(Triple, CPUName, ABIName, FloatABI);

  // FPXX shouldn't be used if -msingle-float is present.
  if (Arg *A = Args.getLastArg(options::OPT_msingle_float,
                               options::OPT_mdouble_float))
    if (A->getOption().matches(options::OPT_msingle_float))
      UseFPXX = false;

  return UseFPXX;
}

llvm::Triple::ArchType darwin::getArchTypeForMachOArchName(StringRef Str) {
  // See arch(3) and llvm-gcc's driver-driver.c. We don't implement support for
  // archs which Darwin doesn't use.

  // The matching this routine does is fairly pointless, since it is neither the
  // complete architecture list, nor a reasonable subset. The problem is that
  // historically the driver driver accepts this and also ties its -march=
  // handling to the architecture name, so we need to be careful before removing
  // support for it.

  // This code must be kept in sync with Clang's Darwin specific argument
  // translation.

  return llvm::StringSwitch<llvm::Triple::ArchType>(Str)
      .Cases("ppc", "ppc601", "ppc603", "ppc604", "ppc604e", llvm::Triple::ppc)
      .Cases("ppc750", "ppc7400", "ppc7450", "ppc970", llvm::Triple::ppc)
      .Case("ppc64", llvm::Triple::ppc64)
      .Cases("i386", "i486", "i486SX", "i586", "i686", llvm::Triple::x86)
      .Cases("pentium", "pentpro", "pentIIm3", "pentIIm5", "pentium4",
             llvm::Triple::x86)
      .Cases("x86_64", "x86_64h", llvm::Triple::x86_64)
      // This is derived from the driver driver.
      .Cases("arm", "armv4t", "armv5", "armv6", "armv6m", llvm::Triple::arm)
      .Cases("armv7", "armv7em", "armv7k", "armv7m", llvm::Triple::arm)
      .Cases("armv7s", "xscale", llvm::Triple::arm)
      .Case("arm64", llvm::Triple::aarch64)
      .Case("r600", llvm::Triple::r600)
      .Case("amdgcn", llvm::Triple::amdgcn)
      .Case("nvptx", llvm::Triple::nvptx)
      .Case("nvptx64", llvm::Triple::nvptx64)
      .Case("amdil", llvm::Triple::amdil)
      .Case("spir", llvm::Triple::spir)
      .Default(llvm::Triple::UnknownArch);
}

void darwin::setTripleTypeForMachOArchName(llvm::Triple &T, StringRef Str) {
  const llvm::Triple::ArchType Arch = getArchTypeForMachOArchName(Str);
  T.setArch(Arch);

  if (Str == "x86_64h")
    T.setArchName(Str);
  else if (Str == "armv6m" || Str == "armv7m" || Str == "armv7em") {
    T.setOS(llvm::Triple::UnknownOS);
    T.setObjectFormat(llvm::Triple::MachO);
  }
}

const char *Clang::getBaseInputName(const ArgList &Args,
                                    const InputInfo &Input) {
  return Args.MakeArgString(llvm::sys::path::filename(Input.getBaseInput()));
}

const char *Clang::getBaseInputStem(const ArgList &Args,
                                    const InputInfoList &Inputs) {
  const char *Str = getBaseInputName(Args, Inputs[0]);

  if (const char *End = strrchr(Str, '.'))
    return Args.MakeArgString(std::string(Str, End));

  return Str;
}

const char *Clang::getDependencyFileName(const ArgList &Args,
                                         const InputInfoList &Inputs) {
  // FIXME: Think about this more.
  std::string Res;

  if (Arg *OutputOpt = Args.getLastArg(options::OPT_o)) {
    std::string Str(OutputOpt->getValue());
    Res = Str.substr(0, Str.rfind('.'));
  } else {
    Res = getBaseInputStem(Args, Inputs);
  }
  return Args.MakeArgString(Res + ".d");
}

void cloudabi::Linker::ConstructJob(Compilation &C, const JobAction &JA,
                                    const InputInfo &Output,
                                    const InputInfoList &Inputs,
                                    const ArgList &Args,
                                    const char *LinkingOutput) const {
  const ToolChain &ToolChain = getToolChain();
  const Driver &D = ToolChain.getDriver();
  ArgStringList CmdArgs;

  // Silence warning for "clang -g foo.o -o foo"
  Args.ClaimAllArgs(options::OPT_g_Group);
  // and "clang -emit-llvm foo.o -o foo"
  Args.ClaimAllArgs(options::OPT_emit_llvm);
  // and for "clang -w foo.o -o foo". Other warning options are already
  // handled somewhere else.
  Args.ClaimAllArgs(options::OPT_w);

  if (!D.SysRoot.empty())
    CmdArgs.push_back(Args.MakeArgString("--sysroot=" + D.SysRoot));

  // CloudABI only supports static linkage.
  CmdArgs.push_back("-Bstatic");
  CmdArgs.push_back("--eh-frame-hdr");
  CmdArgs.push_back("--gc-sections");

  if (Output.isFilename()) {
    CmdArgs.push_back("-o");
    CmdArgs.push_back(Output.getFilename());
  } else {
    assert(Output.isNothing() && "Invalid output.");
  }

  if (!Args.hasArg(options::OPT_nostdlib, options::OPT_nostartfiles)) {
    CmdArgs.push_back(Args.MakeArgString(ToolChain.GetFilePath("crt0.o")));
    CmdArgs.push_back(Args.MakeArgString(ToolChain.GetFilePath("crtbegin.o")));
  }

  Args.AddAllArgs(CmdArgs, options::OPT_L);
  ToolChain.AddFilePathLibArgs(Args, CmdArgs);
  Args.AddAllArgs(CmdArgs,
                  {options::OPT_T_Group, options::OPT_e, options::OPT_s,
                   options::OPT_t, options::OPT_Z_Flag, options::OPT_r});

  if (D.isUsingLTO())
    AddGoldPlugin(ToolChain, Args, CmdArgs, D.getLTOMode() == LTOK_Thin);

  AddLinkerInputs(ToolChain, Inputs, Args, CmdArgs);

  if (!Args.hasArg(options::OPT_nostdlib, options::OPT_nodefaultlibs)) {
    if (D.CCCIsCXX())
      ToolChain.AddCXXStdlibLibArgs(Args, CmdArgs);
    CmdArgs.push_back("-lc");
    CmdArgs.push_back("-lcompiler_rt");
  }

  if (!Args.hasArg(options::OPT_nostdlib, options::OPT_nostartfiles))
    CmdArgs.push_back(Args.MakeArgString(ToolChain.GetFilePath("crtend.o")));

  const char *Exec = Args.MakeArgString(ToolChain.GetLinkerPath());
  C.addCommand(llvm::make_unique<Command>(JA, *this, Exec, CmdArgs, Inputs));
}

void darwin::Assembler::ConstructJob(Compilation &C, const JobAction &JA,
                                     const InputInfo &Output,
                                     const InputInfoList &Inputs,
                                     const ArgList &Args,
                                     const char *LinkingOutput) const {
  ArgStringList CmdArgs;

  assert(Inputs.size() == 1 && "Unexpected number of inputs.");
  const InputInfo &Input = Inputs[0];

  // Determine the original source input.
  const Action *SourceAction = &JA;
  while (SourceAction->getKind() != Action::InputClass) {
    assert(!SourceAction->getInputs().empty() && "unexpected root action!");
    SourceAction = SourceAction->getInputs()[0];
  }

  // If -fno-integrated-as is used add -Q to the darwin assember driver to make
  // sure it runs its system assembler not clang's integrated assembler.
  // Applicable to darwin11+ and Xcode 4+.  darwin<10 lacked integrated-as.
  // FIXME: at run-time detect assembler capabilities or rely on version
  // information forwarded by -target-assembler-version.
  if (Args.hasArg(options::OPT_fno_integrated_as)) {
    const llvm::Triple &T(getToolChain().getTriple());
    if (!(T.isMacOSX() && T.isMacOSXVersionLT(10, 7)))
      CmdArgs.push_back("-Q");
  }

  // Forward -g, assuming we are dealing with an actual assembly file.
  if (SourceAction->getType() == types::TY_Asm ||
      SourceAction->getType() == types::TY_PP_Asm) {
    if (Args.hasArg(options::OPT_gstabs))
      CmdArgs.push_back("--gstabs");
    else if (Args.hasArg(options::OPT_g_Group))
      CmdArgs.push_back("-g");
  }

  // Derived from asm spec.
  AddMachOArch(Args, CmdArgs);

  // Use -force_cpusubtype_ALL on x86 by default.
  if (getToolChain().getArch() == llvm::Triple::x86 ||
      getToolChain().getArch() == llvm::Triple::x86_64 ||
      Args.hasArg(options::OPT_force__cpusubtype__ALL))
    CmdArgs.push_back("-force_cpusubtype_ALL");

  if (getToolChain().getArch() != llvm::Triple::x86_64 &&
      (((Args.hasArg(options::OPT_mkernel) ||
         Args.hasArg(options::OPT_fapple_kext)) &&
        getMachOToolChain().isKernelStatic()) ||
       Args.hasArg(options::OPT_static)))
    CmdArgs.push_back("-static");

  Args.AddAllArgValues(CmdArgs, options::OPT_Wa_COMMA, options::OPT_Xassembler);

  assert(Output.isFilename() && "Unexpected lipo output.");
  CmdArgs.push_back("-o");
  CmdArgs.push_back(Output.getFilename());

  assert(Input.isFilename() && "Invalid input.");
  CmdArgs.push_back(Input.getFilename());

  // asm_final spec is empty.

  const char *Exec = Args.MakeArgString(getToolChain().GetProgramPath("as"));
  C.addCommand(llvm::make_unique<Command>(JA, *this, Exec, CmdArgs, Inputs));
}

void darwin::MachOTool::anchor() {}

void darwin::MachOTool::AddMachOArch(const ArgList &Args,
                                     ArgStringList &CmdArgs) const {
  StringRef ArchName = getMachOToolChain().getMachOArchName(Args);

  // Derived from darwin_arch spec.
  CmdArgs.push_back("-arch");
  CmdArgs.push_back(Args.MakeArgString(ArchName));

  // FIXME: Is this needed anymore?
  if (ArchName == "arm")
    CmdArgs.push_back("-force_cpusubtype_ALL");
}

bool darwin::Linker::NeedsTempPath(const InputInfoList &Inputs) const {
  // We only need to generate a temp path for LTO if we aren't compiling object
  // files. When compiling source files, we run 'dsymutil' after linking. We
  // don't run 'dsymutil' when compiling object files.
  for (const auto &Input : Inputs)
    if (Input.getType() != types::TY_Object)
      return true;

  return false;
}

void darwin::Linker::AddLinkArgs(Compilation &C, const ArgList &Args,
                                 ArgStringList &CmdArgs,
                                 const InputInfoList &Inputs) const {
  const Driver &D = getToolChain().getDriver();
  const toolchains::MachO &MachOTC = getMachOToolChain();

  unsigned Version[5] = {0, 0, 0, 0, 0};
  if (Arg *A = Args.getLastArg(options::OPT_mlinker_version_EQ)) {
    if (!Driver::GetReleaseVersion(A->getValue(), Version))
      D.Diag(diag::err_drv_invalid_version_number) << A->getAsString(Args);
  }

  // Newer linkers support -demangle. Pass it if supported and not disabled by
  // the user.
  if (Version[0] >= 100 && !Args.hasArg(options::OPT_Z_Xlinker__no_demangle))
    CmdArgs.push_back("-demangle");

  if (Args.hasArg(options::OPT_rdynamic) && Version[0] >= 137)
    CmdArgs.push_back("-export_dynamic");

  // If we are using App Extension restrictions, pass a flag to the linker
  // telling it that the compiled code has been audited.
  if (Args.hasFlag(options::OPT_fapplication_extension,
                   options::OPT_fno_application_extension, false))
    CmdArgs.push_back("-application_extension");

  if (D.isUsingLTO()) {
    // If we are using LTO, then automatically create a temporary file path for
    // the linker to use, so that it's lifetime will extend past a possible
    // dsymutil step.
    if (Version[0] >= 116 && NeedsTempPath(Inputs)) {
      const char *TmpPath = C.getArgs().MakeArgString(
          D.GetTemporaryPath("cc", types::getTypeTempSuffix(types::TY_Object)));
      C.addTempFile(TmpPath);
      CmdArgs.push_back("-object_path_lto");
      CmdArgs.push_back(TmpPath);
    }

    // Use -lto_library option to specify the libLTO.dylib path. Try to find
    // it in clang installed libraries. If not found, the option is not used
    // and 'ld' will use its default mechanism to search for libLTO.dylib.
    if (Version[0] >= 133) {
      // Search for libLTO in <InstalledDir>/../lib/libLTO.dylib
      StringRef P = llvm::sys::path::parent_path(D.getInstalledDir());
      SmallString<128> LibLTOPath(P);
      llvm::sys::path::append(LibLTOPath, "lib");
      llvm::sys::path::append(LibLTOPath, "libLTO.dylib");
      if (llvm::sys::fs::exists(LibLTOPath)) {
        CmdArgs.push_back("-lto_library");
        CmdArgs.push_back(C.getArgs().MakeArgString(LibLTOPath));
      } else {
        D.Diag(diag::warn_drv_lto_libpath);
      }
    }
  }

  // Derived from the "link" spec.
  Args.AddAllArgs(CmdArgs, options::OPT_static);
  if (!Args.hasArg(options::OPT_static))
    CmdArgs.push_back("-dynamic");
  if (Args.hasArg(options::OPT_fgnu_runtime)) {
    // FIXME: gcc replaces -lobjc in forward args with -lobjc-gnu
    // here. How do we wish to handle such things?
  }

  if (!Args.hasArg(options::OPT_dynamiclib)) {
    AddMachOArch(Args, CmdArgs);
    // FIXME: Why do this only on this path?
    Args.AddLastArg(CmdArgs, options::OPT_force__cpusubtype__ALL);

    Args.AddLastArg(CmdArgs, options::OPT_bundle);
    Args.AddAllArgs(CmdArgs, options::OPT_bundle__loader);
    Args.AddAllArgs(CmdArgs, options::OPT_client__name);

    Arg *A;
    if ((A = Args.getLastArg(options::OPT_compatibility__version)) ||
        (A = Args.getLastArg(options::OPT_current__version)) ||
        (A = Args.getLastArg(options::OPT_install__name)))
      D.Diag(diag::err_drv_argument_only_allowed_with) << A->getAsString(Args)
                                                       << "-dynamiclib";

    Args.AddLastArg(CmdArgs, options::OPT_force__flat__namespace);
    Args.AddLastArg(CmdArgs, options::OPT_keep__private__externs);
    Args.AddLastArg(CmdArgs, options::OPT_private__bundle);
  } else {
    CmdArgs.push_back("-dylib");

    Arg *A;
    if ((A = Args.getLastArg(options::OPT_bundle)) ||
        (A = Args.getLastArg(options::OPT_bundle__loader)) ||
        (A = Args.getLastArg(options::OPT_client__name)) ||
        (A = Args.getLastArg(options::OPT_force__flat__namespace)) ||
        (A = Args.getLastArg(options::OPT_keep__private__externs)) ||
        (A = Args.getLastArg(options::OPT_private__bundle)))
      D.Diag(diag::err_drv_argument_not_allowed_with) << A->getAsString(Args)
                                                      << "-dynamiclib";

    Args.AddAllArgsTranslated(CmdArgs, options::OPT_compatibility__version,
                              "-dylib_compatibility_version");
    Args.AddAllArgsTranslated(CmdArgs, options::OPT_current__version,
                              "-dylib_current_version");

    AddMachOArch(Args, CmdArgs);

    Args.AddAllArgsTranslated(CmdArgs, options::OPT_install__name,
                              "-dylib_install_name");
  }

  Args.AddLastArg(CmdArgs, options::OPT_all__load);
  Args.AddAllArgs(CmdArgs, options::OPT_allowable__client);
  Args.AddLastArg(CmdArgs, options::OPT_bind__at__load);
  if (MachOTC.isTargetIOSBased())
    Args.AddLastArg(CmdArgs, options::OPT_arch__errors__fatal);
  Args.AddLastArg(CmdArgs, options::OPT_dead__strip);
  Args.AddLastArg(CmdArgs, options::OPT_no__dead__strip__inits__and__terms);
  Args.AddAllArgs(CmdArgs, options::OPT_dylib__file);
  Args.AddLastArg(CmdArgs, options::OPT_dynamic);
  Args.AddAllArgs(CmdArgs, options::OPT_exported__symbols__list);
  Args.AddLastArg(CmdArgs, options::OPT_flat__namespace);
  Args.AddAllArgs(CmdArgs, options::OPT_force__load);
  Args.AddAllArgs(CmdArgs, options::OPT_headerpad__max__install__names);
  Args.AddAllArgs(CmdArgs, options::OPT_image__base);
  Args.AddAllArgs(CmdArgs, options::OPT_init);

  // Add the deployment target.
  MachOTC.addMinVersionArgs(Args, CmdArgs);

  Args.AddLastArg(CmdArgs, options::OPT_nomultidefs);
  Args.AddLastArg(CmdArgs, options::OPT_multi__module);
  Args.AddLastArg(CmdArgs, options::OPT_single__module);
  Args.AddAllArgs(CmdArgs, options::OPT_multiply__defined);
  Args.AddAllArgs(CmdArgs, options::OPT_multiply__defined__unused);

  if (const Arg *A =
          Args.getLastArg(options::OPT_fpie, options::OPT_fPIE,
                          options::OPT_fno_pie, options::OPT_fno_PIE)) {
    if (A->getOption().matches(options::OPT_fpie) ||
        A->getOption().matches(options::OPT_fPIE))
      CmdArgs.push_back("-pie");
    else
      CmdArgs.push_back("-no_pie");
  }
  // for embed-bitcode, use -bitcode_bundle in linker command
  if (C.getDriver().embedBitcodeEnabled() ||
      C.getDriver().embedBitcodeMarkerOnly()) {
    // Check if the toolchain supports bitcode build flow.
    if (MachOTC.SupportsEmbeddedBitcode())
      CmdArgs.push_back("-bitcode_bundle");
    else
      D.Diag(diag::err_drv_bitcode_unsupported_on_toolchain);
  }

  Args.AddLastArg(CmdArgs, options::OPT_prebind);
  Args.AddLastArg(CmdArgs, options::OPT_noprebind);
  Args.AddLastArg(CmdArgs, options::OPT_nofixprebinding);
  Args.AddLastArg(CmdArgs, options::OPT_prebind__all__twolevel__modules);
  Args.AddLastArg(CmdArgs, options::OPT_read__only__relocs);
  Args.AddAllArgs(CmdArgs, options::OPT_sectcreate);
  Args.AddAllArgs(CmdArgs, options::OPT_sectorder);
  Args.AddAllArgs(CmdArgs, options::OPT_seg1addr);
  Args.AddAllArgs(CmdArgs, options::OPT_segprot);
  Args.AddAllArgs(CmdArgs, options::OPT_segaddr);
  Args.AddAllArgs(CmdArgs, options::OPT_segs__read__only__addr);
  Args.AddAllArgs(CmdArgs, options::OPT_segs__read__write__addr);
  Args.AddAllArgs(CmdArgs, options::OPT_seg__addr__table);
  Args.AddAllArgs(CmdArgs, options::OPT_seg__addr__table__filename);
  Args.AddAllArgs(CmdArgs, options::OPT_sub__library);
  Args.AddAllArgs(CmdArgs, options::OPT_sub__umbrella);

  // Give --sysroot= preference, over the Apple specific behavior to also use
  // --isysroot as the syslibroot.
  StringRef sysroot = C.getSysRoot();
  if (sysroot != "") {
    CmdArgs.push_back("-syslibroot");
    CmdArgs.push_back(C.getArgs().MakeArgString(sysroot));
  } else if (const Arg *A = Args.getLastArg(options::OPT_isysroot)) {
    CmdArgs.push_back("-syslibroot");
    CmdArgs.push_back(A->getValue());
  }

  Args.AddLastArg(CmdArgs, options::OPT_twolevel__namespace);
  Args.AddLastArg(CmdArgs, options::OPT_twolevel__namespace__hints);
  Args.AddAllArgs(CmdArgs, options::OPT_umbrella);
  Args.AddAllArgs(CmdArgs, options::OPT_undefined);
  Args.AddAllArgs(CmdArgs, options::OPT_unexported__symbols__list);
  Args.AddAllArgs(CmdArgs, options::OPT_weak__reference__mismatches);
  Args.AddLastArg(CmdArgs, options::OPT_X_Flag);
  Args.AddAllArgs(CmdArgs, options::OPT_y);
  Args.AddLastArg(CmdArgs, options::OPT_w);
  Args.AddAllArgs(CmdArgs, options::OPT_pagezero__size);
  Args.AddAllArgs(CmdArgs, options::OPT_segs__read__);
  Args.AddLastArg(CmdArgs, options::OPT_seglinkedit);
  Args.AddLastArg(CmdArgs, options::OPT_noseglinkedit);
  Args.AddAllArgs(CmdArgs, options::OPT_sectalign);
  Args.AddAllArgs(CmdArgs, options::OPT_sectobjectsymbols);
  Args.AddAllArgs(CmdArgs, options::OPT_segcreate);
  Args.AddLastArg(CmdArgs, options::OPT_whyload);
  Args.AddLastArg(CmdArgs, options::OPT_whatsloaded);
  Args.AddAllArgs(CmdArgs, options::OPT_dylinker__install__name);
  Args.AddLastArg(CmdArgs, options::OPT_dylinker);
  Args.AddLastArg(CmdArgs, options::OPT_Mach);
}

void darwin::Linker::ConstructJob(Compilation &C, const JobAction &JA,
                                  const InputInfo &Output,
                                  const InputInfoList &Inputs,
                                  const ArgList &Args,
                                  const char *LinkingOutput) const {
  assert(Output.getType() == types::TY_Image && "Invalid linker output type.");

  // If the number of arguments surpasses the system limits, we will encode the
  // input files in a separate file, shortening the command line. To this end,
  // build a list of input file names that can be passed via a file with the
  // -filelist linker option.
  llvm::opt::ArgStringList InputFileList;

  // The logic here is derived from gcc's behavior; most of which
  // comes from specs (starting with link_command). Consult gcc for
  // more information.
  ArgStringList CmdArgs;

  /// Hack(tm) to ignore linking errors when we are doing ARC migration.
  if (Args.hasArg(options::OPT_ccc_arcmt_check,
                  options::OPT_ccc_arcmt_migrate)) {
    for (const auto &Arg : Args)
      Arg->claim();
    const char *Exec =
        Args.MakeArgString(getToolChain().GetProgramPath("touch"));
    CmdArgs.push_back(Output.getFilename());
    C.addCommand(llvm::make_unique<Command>(JA, *this, Exec, CmdArgs, None));
    return;
  }

  // I'm not sure why this particular decomposition exists in gcc, but
  // we follow suite for ease of comparison.
  AddLinkArgs(C, Args, CmdArgs, Inputs);

  // It seems that the 'e' option is completely ignored for dynamic executables
  // (the default), and with static executables, the last one wins, as expected.
  Args.AddAllArgs(CmdArgs, {options::OPT_d_Flag, options::OPT_s, options::OPT_t,
                            options::OPT_Z_Flag, options::OPT_u_Group,
                            options::OPT_e, options::OPT_r});

  // Forward -ObjC when either -ObjC or -ObjC++ is used, to force loading
  // members of static archive libraries which implement Objective-C classes or
  // categories.
  if (Args.hasArg(options::OPT_ObjC) || Args.hasArg(options::OPT_ObjCXX))
    CmdArgs.push_back("-ObjC");

  CmdArgs.push_back("-o");
  CmdArgs.push_back(Output.getFilename());

  if (!Args.hasArg(options::OPT_nostdlib, options::OPT_nostartfiles))
    getMachOToolChain().addStartObjectFileArgs(Args, CmdArgs);

  // SafeStack requires its own runtime libraries
  // These libraries should be linked first, to make sure the
  // __safestack_init constructor executes before everything else
  if (getToolChain().getSanitizerArgs().needsSafeStackRt()) {
    getMachOToolChain().AddLinkRuntimeLib(Args, CmdArgs,
                                          "libclang_rt.safestack_osx.a",
                                          /*AlwaysLink=*/true);
  }

  Args.AddAllArgs(CmdArgs, options::OPT_L);

  AddLinkerInputs(getToolChain(), Inputs, Args, CmdArgs);
  // Build the input file for -filelist (list of linker input files) in case we
  // need it later
  for (const auto &II : Inputs) {
    if (!II.isFilename()) {
      // This is a linker input argument.
      // We cannot mix input arguments and file names in a -filelist input, thus
      // we prematurely stop our list (remaining files shall be passed as
      // arguments).
      if (InputFileList.size() > 0)
        break;

      continue;
    }

    InputFileList.push_back(II.getFilename());
  }

  if (!Args.hasArg(options::OPT_nostdlib, options::OPT_nodefaultlibs))
    addOpenMPRuntime(CmdArgs, getToolChain(), Args);

  if (isObjCRuntimeLinked(Args) &&
      !Args.hasArg(options::OPT_nostdlib, options::OPT_nodefaultlibs)) {
    // We use arclite library for both ARC and subscripting support.
    getMachOToolChain().AddLinkARCArgs(Args, CmdArgs);

    CmdArgs.push_back("-framework");
    CmdArgs.push_back("Foundation");
    // Link libobj.
    CmdArgs.push_back("-lobjc");
  }

  if (LinkingOutput) {
    CmdArgs.push_back("-arch_multiple");
    CmdArgs.push_back("-final_output");
    CmdArgs.push_back(LinkingOutput);
  }

  if (Args.hasArg(options::OPT_fnested_functions))
    CmdArgs.push_back("-allow_stack_execute");

  getMachOToolChain().addProfileRTLibs(Args, CmdArgs);

  if (!Args.hasArg(options::OPT_nostdlib, options::OPT_nodefaultlibs)) {
    if (getToolChain().getDriver().CCCIsCXX())
      getToolChain().AddCXXStdlibLibArgs(Args, CmdArgs);

    // link_ssp spec is empty.

    // Let the tool chain choose which runtime library to link.
    getMachOToolChain().AddLinkRuntimeLibArgs(Args, CmdArgs);
  }

  if (!Args.hasArg(options::OPT_nostdlib, options::OPT_nostartfiles)) {
    // endfile_spec is empty.
  }

  Args.AddAllArgs(CmdArgs, options::OPT_T_Group);
  Args.AddAllArgs(CmdArgs, options::OPT_F);

  // -iframework should be forwarded as -F.
  for (const Arg *A : Args.filtered(options::OPT_iframework))
    CmdArgs.push_back(Args.MakeArgString(std::string("-F") + A->getValue()));

  if (!Args.hasArg(options::OPT_nostdlib, options::OPT_nodefaultlibs)) {
    if (Arg *A = Args.getLastArg(options::OPT_fveclib)) {
      if (A->getValue() == StringRef("Accelerate")) {
        CmdArgs.push_back("-framework");
        CmdArgs.push_back("Accelerate");
      }
    }
  }

  const char *Exec = Args.MakeArgString(getToolChain().GetLinkerPath());
  std::unique_ptr<Command> Cmd =
      llvm::make_unique<Command>(JA, *this, Exec, CmdArgs, Inputs);
  Cmd->setInputFileList(std::move(InputFileList));
  C.addCommand(std::move(Cmd));
}

void darwin::Lipo::ConstructJob(Compilation &C, const JobAction &JA,
                                const InputInfo &Output,
                                const InputInfoList &Inputs,
                                const ArgList &Args,
                                const char *LinkingOutput) const {
  ArgStringList CmdArgs;

  CmdArgs.push_back("-create");
  assert(Output.isFilename() && "Unexpected lipo output.");

  CmdArgs.push_back("-output");
  CmdArgs.push_back(Output.getFilename());

  for (const auto &II : Inputs) {
    assert(II.isFilename() && "Unexpected lipo input.");
    CmdArgs.push_back(II.getFilename());
  }

  const char *Exec = Args.MakeArgString(getToolChain().GetProgramPath("lipo"));
  C.addCommand(llvm::make_unique<Command>(JA, *this, Exec, CmdArgs, Inputs));
}

void darwin::Dsymutil::ConstructJob(Compilation &C, const JobAction &JA,
                                    const InputInfo &Output,
                                    const InputInfoList &Inputs,
                                    const ArgList &Args,
                                    const char *LinkingOutput) const {
  ArgStringList CmdArgs;

  CmdArgs.push_back("-o");
  CmdArgs.push_back(Output.getFilename());

  assert(Inputs.size() == 1 && "Unable to handle multiple inputs.");
  const InputInfo &Input = Inputs[0];
  assert(Input.isFilename() && "Unexpected dsymutil input.");
  CmdArgs.push_back(Input.getFilename());

  const char *Exec =
      Args.MakeArgString(getToolChain().GetProgramPath("dsymutil"));
  C.addCommand(llvm::make_unique<Command>(JA, *this, Exec, CmdArgs, Inputs));
}

void darwin::VerifyDebug::ConstructJob(Compilation &C, const JobAction &JA,
                                       const InputInfo &Output,
                                       const InputInfoList &Inputs,
                                       const ArgList &Args,
                                       const char *LinkingOutput) const {
  ArgStringList CmdArgs;
  CmdArgs.push_back("--verify");
  CmdArgs.push_back("--debug-info");
  CmdArgs.push_back("--eh-frame");
  CmdArgs.push_back("--quiet");

  assert(Inputs.size() == 1 && "Unable to handle multiple inputs.");
  const InputInfo &Input = Inputs[0];
  assert(Input.isFilename() && "Unexpected verify input");

  // Grabbing the output of the earlier dsymutil run.
  CmdArgs.push_back(Input.getFilename());

  const char *Exec =
      Args.MakeArgString(getToolChain().GetProgramPath("dwarfdump"));
  C.addCommand(llvm::make_unique<Command>(JA, *this, Exec, CmdArgs, Inputs));
}

void solaris::Assembler::ConstructJob(Compilation &C, const JobAction &JA,
                                      const InputInfo &Output,
                                      const InputInfoList &Inputs,
                                      const ArgList &Args,
                                      const char *LinkingOutput) const {
  claimNoWarnArgs(Args);
  ArgStringList CmdArgs;

  Args.AddAllArgValues(CmdArgs, options::OPT_Wa_COMMA, options::OPT_Xassembler);

  CmdArgs.push_back("-o");
  CmdArgs.push_back(Output.getFilename());

  for (const auto &II : Inputs)
    CmdArgs.push_back(II.getFilename());

  const char *Exec = Args.MakeArgString(getToolChain().GetProgramPath("as"));
  C.addCommand(llvm::make_unique<Command>(JA, *this, Exec, CmdArgs, Inputs));
}

void solaris::Linker::ConstructJob(Compilation &C, const JobAction &JA,
                                   const InputInfo &Output,
                                   const InputInfoList &Inputs,
                                   const ArgList &Args,
                                   const char *LinkingOutput) const {
  ArgStringList CmdArgs;

  // Demangle C++ names in errors
  CmdArgs.push_back("-C");

  if (!Args.hasArg(options::OPT_nostdlib, options::OPT_shared)) {
    CmdArgs.push_back("-e");
    CmdArgs.push_back("_start");
  }

  if (Args.hasArg(options::OPT_static)) {
    CmdArgs.push_back("-Bstatic");
    CmdArgs.push_back("-dn");
  } else {
    CmdArgs.push_back("-Bdynamic");
    if (Args.hasArg(options::OPT_shared)) {
      CmdArgs.push_back("-shared");
    } else {
      CmdArgs.push_back("--dynamic-linker");
      CmdArgs.push_back(
          Args.MakeArgString(getToolChain().GetFilePath("ld.so.1")));
    }
  }

  if (Output.isFilename()) {
    CmdArgs.push_back("-o");
    CmdArgs.push_back(Output.getFilename());
  } else {
    assert(Output.isNothing() && "Invalid output.");
  }

  if (!Args.hasArg(options::OPT_nostdlib, options::OPT_nostartfiles)) {
    if (!Args.hasArg(options::OPT_shared))
      CmdArgs.push_back(
          Args.MakeArgString(getToolChain().GetFilePath("crt1.o")));

    CmdArgs.push_back(Args.MakeArgString(getToolChain().GetFilePath("crti.o")));
    CmdArgs.push_back(
        Args.MakeArgString(getToolChain().GetFilePath("values-Xa.o")));
    CmdArgs.push_back(
        Args.MakeArgString(getToolChain().GetFilePath("crtbegin.o")));
  }

  getToolChain().AddFilePathLibArgs(Args, CmdArgs);

  Args.AddAllArgs(CmdArgs, {options::OPT_L, options::OPT_T_Group,
                            options::OPT_e, options::OPT_r});

  AddLinkerInputs(getToolChain(), Inputs, Args, CmdArgs);

  if (!Args.hasArg(options::OPT_nostdlib, options::OPT_nodefaultlibs)) {
    if (getToolChain().getDriver().CCCIsCXX())
      getToolChain().AddCXXStdlibLibArgs(Args, CmdArgs);
    CmdArgs.push_back("-lgcc_s");
    CmdArgs.push_back("-lc");
    if (!Args.hasArg(options::OPT_shared)) {
      CmdArgs.push_back("-lgcc");
      CmdArgs.push_back("-lm");
    }
  }

  if (!Args.hasArg(options::OPT_nostdlib, options::OPT_nostartfiles)) {
    CmdArgs.push_back(
        Args.MakeArgString(getToolChain().GetFilePath("crtend.o")));
  }
  CmdArgs.push_back(Args.MakeArgString(getToolChain().GetFilePath("crtn.o")));

  getToolChain().addProfileRTLibs(Args, CmdArgs);

  const char *Exec = Args.MakeArgString(getToolChain().GetLinkerPath());
  C.addCommand(llvm::make_unique<Command>(JA, *this, Exec, CmdArgs, Inputs));
}

void openbsd::Assembler::ConstructJob(Compilation &C, const JobAction &JA,
                                      const InputInfo &Output,
                                      const InputInfoList &Inputs,
                                      const ArgList &Args,
                                      const char *LinkingOutput) const {
  claimNoWarnArgs(Args);
  ArgStringList CmdArgs;

  switch (getToolChain().getArch()) {
  case llvm::Triple::x86:
    // When building 32-bit code on OpenBSD/amd64, we have to explicitly
    // instruct as in the base system to assemble 32-bit code.
    CmdArgs.push_back("--32");
    break;

  case llvm::Triple::ppc:
    CmdArgs.push_back("-mppc");
    CmdArgs.push_back("-many");
    break;

  case llvm::Triple::sparc:
  case llvm::Triple::sparcel: {
    CmdArgs.push_back("-32");
    std::string CPU = getCPUName(Args, getToolChain().getTriple());
    CmdArgs.push_back(getSparcAsmModeForCPU(CPU, getToolChain().getTriple()));
    AddAssemblerKPIC(getToolChain(), Args, CmdArgs);
    break;
  }

  case llvm::Triple::sparcv9: {
    CmdArgs.push_back("-64");
    std::string CPU = getCPUName(Args, getToolChain().getTriple());
    CmdArgs.push_back(getSparcAsmModeForCPU(CPU, getToolChain().getTriple()));
    AddAssemblerKPIC(getToolChain(), Args, CmdArgs);
    break;
  }

  case llvm::Triple::mips64:
  case llvm::Triple::mips64el: {
    StringRef CPUName;
    StringRef ABIName;
    mips::getMipsCPUAndABI(Args, getToolChain().getTriple(), CPUName, ABIName);

    CmdArgs.push_back("-mabi");
    CmdArgs.push_back(getGnuCompatibleMipsABIName(ABIName).data());

    if (getToolChain().getArch() == llvm::Triple::mips64)
      CmdArgs.push_back("-EB");
    else
      CmdArgs.push_back("-EL");

    AddAssemblerKPIC(getToolChain(), Args, CmdArgs);
    break;
  }

  default:
    break;
  }

  Args.AddAllArgValues(CmdArgs, options::OPT_Wa_COMMA, options::OPT_Xassembler);

  CmdArgs.push_back("-o");
  CmdArgs.push_back(Output.getFilename());

  for (const auto &II : Inputs)
    CmdArgs.push_back(II.getFilename());

  const char *Exec = Args.MakeArgString(getToolChain().GetProgramPath("as"));
  C.addCommand(llvm::make_unique<Command>(JA, *this, Exec, CmdArgs, Inputs));
}

void openbsd::Linker::ConstructJob(Compilation &C, const JobAction &JA,
                                   const InputInfo &Output,
                                   const InputInfoList &Inputs,
                                   const ArgList &Args,
                                   const char *LinkingOutput) const {
  const Driver &D = getToolChain().getDriver();
  ArgStringList CmdArgs;

  // Silence warning for "clang -g foo.o -o foo"
  Args.ClaimAllArgs(options::OPT_g_Group);
  // and "clang -emit-llvm foo.o -o foo"
  Args.ClaimAllArgs(options::OPT_emit_llvm);
  // and for "clang -w foo.o -o foo". Other warning options are already
  // handled somewhere else.
  Args.ClaimAllArgs(options::OPT_w);

  if (getToolChain().getArch() == llvm::Triple::mips64)
    CmdArgs.push_back("-EB");
  else if (getToolChain().getArch() == llvm::Triple::mips64el)
    CmdArgs.push_back("-EL");

  if (!Args.hasArg(options::OPT_nostdlib, options::OPT_shared)) {
    CmdArgs.push_back("-e");
    CmdArgs.push_back("__start");
  }

  if (Args.hasArg(options::OPT_static)) {
    CmdArgs.push_back("-Bstatic");
  } else {
    if (Args.hasArg(options::OPT_rdynamic))
      CmdArgs.push_back("-export-dynamic");
    CmdArgs.push_back("--eh-frame-hdr");
    CmdArgs.push_back("-Bdynamic");
    if (Args.hasArg(options::OPT_shared)) {
      CmdArgs.push_back("-shared");
    } else {
      CmdArgs.push_back("-dynamic-linker");
      CmdArgs.push_back("/usr/libexec/ld.so");
    }
  }

  if (Args.hasArg(options::OPT_nopie))
    CmdArgs.push_back("-nopie");

  if (Output.isFilename()) {
    CmdArgs.push_back("-o");
    CmdArgs.push_back(Output.getFilename());
  } else {
    assert(Output.isNothing() && "Invalid output.");
  }

  if (!Args.hasArg(options::OPT_nostdlib, options::OPT_nostartfiles)) {
    if (!Args.hasArg(options::OPT_shared)) {
      if (Args.hasArg(options::OPT_pg))
        CmdArgs.push_back(
            Args.MakeArgString(getToolChain().GetFilePath("gcrt0.o")));
      else
        CmdArgs.push_back(
            Args.MakeArgString(getToolChain().GetFilePath("crt0.o")));
      CmdArgs.push_back(
          Args.MakeArgString(getToolChain().GetFilePath("crtbegin.o")));
    } else {
      CmdArgs.push_back(
          Args.MakeArgString(getToolChain().GetFilePath("crtbeginS.o")));
    }
  }

  std::string Triple = getToolChain().getTripleString();
  if (Triple.substr(0, 6) == "x86_64")
    Triple.replace(0, 6, "amd64");
  CmdArgs.push_back(
      Args.MakeArgString("-L/usr/lib/gcc-lib/" + Triple + "/4.2.1"));

  Args.AddAllArgs(CmdArgs, {options::OPT_L, options::OPT_T_Group,
                            options::OPT_e, options::OPT_s, options::OPT_t,
                            options::OPT_Z_Flag, options::OPT_r});

  AddLinkerInputs(getToolChain(), Inputs, Args, CmdArgs);

  if (!Args.hasArg(options::OPT_nostdlib, options::OPT_nodefaultlibs)) {
    if (D.CCCIsCXX()) {
      getToolChain().AddCXXStdlibLibArgs(Args, CmdArgs);
      if (Args.hasArg(options::OPT_pg))
        CmdArgs.push_back("-lm_p");
      else
        CmdArgs.push_back("-lm");
    }

    // FIXME: For some reason GCC passes -lgcc before adding
    // the default system libraries. Just mimic this for now.
    CmdArgs.push_back("-lgcc");

    if (Args.hasArg(options::OPT_pthread)) {
      if (!Args.hasArg(options::OPT_shared) && Args.hasArg(options::OPT_pg))
        CmdArgs.push_back("-lpthread_p");
      else
        CmdArgs.push_back("-lpthread");
    }

    if (!Args.hasArg(options::OPT_shared)) {
      if (Args.hasArg(options::OPT_pg))
        CmdArgs.push_back("-lc_p");
      else
        CmdArgs.push_back("-lc");
    }

    CmdArgs.push_back("-lgcc");
  }

  if (!Args.hasArg(options::OPT_nostdlib, options::OPT_nostartfiles)) {
    if (!Args.hasArg(options::OPT_shared))
      CmdArgs.push_back(
          Args.MakeArgString(getToolChain().GetFilePath("crtend.o")));
    else
      CmdArgs.push_back(
          Args.MakeArgString(getToolChain().GetFilePath("crtendS.o")));
  }

  const char *Exec = Args.MakeArgString(getToolChain().GetLinkerPath());
  C.addCommand(llvm::make_unique<Command>(JA, *this, Exec, CmdArgs, Inputs));
}

void bitrig::Assembler::ConstructJob(Compilation &C, const JobAction &JA,
                                     const InputInfo &Output,
                                     const InputInfoList &Inputs,
                                     const ArgList &Args,
                                     const char *LinkingOutput) const {
  claimNoWarnArgs(Args);
  ArgStringList CmdArgs;

  Args.AddAllArgValues(CmdArgs, options::OPT_Wa_COMMA, options::OPT_Xassembler);

  CmdArgs.push_back("-o");
  CmdArgs.push_back(Output.getFilename());

  for (const auto &II : Inputs)
    CmdArgs.push_back(II.getFilename());

  const char *Exec = Args.MakeArgString(getToolChain().GetProgramPath("as"));
  C.addCommand(llvm::make_unique<Command>(JA, *this, Exec, CmdArgs, Inputs));
}

void bitrig::Linker::ConstructJob(Compilation &C, const JobAction &JA,
                                  const InputInfo &Output,
                                  const InputInfoList &Inputs,
                                  const ArgList &Args,
                                  const char *LinkingOutput) const {
  const Driver &D = getToolChain().getDriver();
  ArgStringList CmdArgs;

  if (!Args.hasArg(options::OPT_nostdlib, options::OPT_shared)) {
    CmdArgs.push_back("-e");
    CmdArgs.push_back("__start");
  }

  if (Args.hasArg(options::OPT_static)) {
    CmdArgs.push_back("-Bstatic");
  } else {
    if (Args.hasArg(options::OPT_rdynamic))
      CmdArgs.push_back("-export-dynamic");
    CmdArgs.push_back("--eh-frame-hdr");
    CmdArgs.push_back("-Bdynamic");
    if (Args.hasArg(options::OPT_shared)) {
      CmdArgs.push_back("-shared");
    } else {
      CmdArgs.push_back("-dynamic-linker");
      CmdArgs.push_back("/usr/libexec/ld.so");
    }
  }

  if (Output.isFilename()) {
    CmdArgs.push_back("-o");
    CmdArgs.push_back(Output.getFilename());
  } else {
    assert(Output.isNothing() && "Invalid output.");
  }

  if (!Args.hasArg(options::OPT_nostdlib, options::OPT_nostartfiles)) {
    if (!Args.hasArg(options::OPT_shared)) {
      if (Args.hasArg(options::OPT_pg))
        CmdArgs.push_back(
            Args.MakeArgString(getToolChain().GetFilePath("gcrt0.o")));
      else
        CmdArgs.push_back(
            Args.MakeArgString(getToolChain().GetFilePath("crt0.o")));
      CmdArgs.push_back(
          Args.MakeArgString(getToolChain().GetFilePath("crtbegin.o")));
    } else {
      CmdArgs.push_back(
          Args.MakeArgString(getToolChain().GetFilePath("crtbeginS.o")));
    }
  }

  Args.AddAllArgs(CmdArgs,
                  {options::OPT_L, options::OPT_T_Group, options::OPT_e});

  AddLinkerInputs(getToolChain(), Inputs, Args, CmdArgs);

  if (!Args.hasArg(options::OPT_nostdlib, options::OPT_nodefaultlibs)) {
    if (D.CCCIsCXX()) {
      getToolChain().AddCXXStdlibLibArgs(Args, CmdArgs);
      if (Args.hasArg(options::OPT_pg))
        CmdArgs.push_back("-lm_p");
      else
        CmdArgs.push_back("-lm");
    }

    if (Args.hasArg(options::OPT_pthread)) {
      if (!Args.hasArg(options::OPT_shared) && Args.hasArg(options::OPT_pg))
        CmdArgs.push_back("-lpthread_p");
      else
        CmdArgs.push_back("-lpthread");
    }

    if (!Args.hasArg(options::OPT_shared)) {
      if (Args.hasArg(options::OPT_pg))
        CmdArgs.push_back("-lc_p");
      else
        CmdArgs.push_back("-lc");
    }

    StringRef MyArch;
    switch (getToolChain().getArch()) {
    case llvm::Triple::arm:
      MyArch = "arm";
      break;
    case llvm::Triple::x86:
      MyArch = "i386";
      break;
    case llvm::Triple::x86_64:
      MyArch = "amd64";
      break;
    default:
      llvm_unreachable("Unsupported architecture");
    }
    CmdArgs.push_back(Args.MakeArgString("-lclang_rt." + MyArch));
  }

  if (!Args.hasArg(options::OPT_nostdlib, options::OPT_nostartfiles)) {
    if (!Args.hasArg(options::OPT_shared))
      CmdArgs.push_back(
          Args.MakeArgString(getToolChain().GetFilePath("crtend.o")));
    else
      CmdArgs.push_back(
          Args.MakeArgString(getToolChain().GetFilePath("crtendS.o")));
  }

  const char *Exec = Args.MakeArgString(getToolChain().GetLinkerPath());
  C.addCommand(llvm::make_unique<Command>(JA, *this, Exec, CmdArgs, Inputs));
}

void freebsd::Assembler::ConstructJob(Compilation &C, const JobAction &JA,
                                      const InputInfo &Output,
                                      const InputInfoList &Inputs,
                                      const ArgList &Args,
                                      const char *LinkingOutput) const {
  claimNoWarnArgs(Args);
  ArgStringList CmdArgs;

  // When building 32-bit code on FreeBSD/amd64, we have to explicitly
  // instruct as in the base system to assemble 32-bit code.
  switch (getToolChain().getArch()) {
  default:
    break;
  case llvm::Triple::x86:
    CmdArgs.push_back("--32");
    break;
  case llvm::Triple::ppc:
    CmdArgs.push_back("-a32");
    break;
  case llvm::Triple::mips:
  case llvm::Triple::mipsel:
  case llvm::Triple::mips64:
  case llvm::Triple::mips64el: {
    StringRef CPUName;
    StringRef ABIName;
    mips::getMipsCPUAndABI(Args, getToolChain().getTriple(), CPUName, ABIName);

    CmdArgs.push_back("-march");
    CmdArgs.push_back(CPUName.data());

    CmdArgs.push_back("-mabi");
    CmdArgs.push_back(getGnuCompatibleMipsABIName(ABIName).data());

    if (getToolChain().getArch() == llvm::Triple::mips ||
        getToolChain().getArch() == llvm::Triple::mips64)
      CmdArgs.push_back("-EB");
    else
      CmdArgs.push_back("-EL");

    if (Arg *A = Args.getLastArg(options::OPT_G)) {
      StringRef v = A->getValue();
      CmdArgs.push_back(Args.MakeArgString("-G" + v));
      A->claim();
    }

    AddAssemblerKPIC(getToolChain(), Args, CmdArgs);
    break;
  }
  case llvm::Triple::arm:
  case llvm::Triple::armeb:
  case llvm::Triple::thumb:
  case llvm::Triple::thumbeb: {
    arm::FloatABI ABI = arm::getARMFloatABI(getToolChain(), Args);

    if (ABI == arm::FloatABI::Hard)
      CmdArgs.push_back("-mfpu=vfp");
    else
      CmdArgs.push_back("-mfpu=softvfp");

    switch (getToolChain().getTriple().getEnvironment()) {
    case llvm::Triple::GNUEABIHF:
    case llvm::Triple::GNUEABI:
    case llvm::Triple::EABI:
      CmdArgs.push_back("-meabi=5");
      break;

    default:
      CmdArgs.push_back("-matpcs");
    }
    break;
  }
  case llvm::Triple::sparc:
  case llvm::Triple::sparcel:
  case llvm::Triple::sparcv9: {
    std::string CPU = getCPUName(Args, getToolChain().getTriple());
    CmdArgs.push_back(getSparcAsmModeForCPU(CPU, getToolChain().getTriple()));
    AddAssemblerKPIC(getToolChain(), Args, CmdArgs);
    break;
  }
  }

  Args.AddAllArgValues(CmdArgs, options::OPT_Wa_COMMA, options::OPT_Xassembler);

  CmdArgs.push_back("-o");
  CmdArgs.push_back(Output.getFilename());

  for (const auto &II : Inputs)
    CmdArgs.push_back(II.getFilename());

  const char *Exec = Args.MakeArgString(getToolChain().GetProgramPath("as"));
  C.addCommand(llvm::make_unique<Command>(JA, *this, Exec, CmdArgs, Inputs));
}

void freebsd::Linker::ConstructJob(Compilation &C, const JobAction &JA,
                                   const InputInfo &Output,
                                   const InputInfoList &Inputs,
                                   const ArgList &Args,
                                   const char *LinkingOutput) const {
  const toolchains::FreeBSD &ToolChain =
      static_cast<const toolchains::FreeBSD &>(getToolChain());
  const Driver &D = ToolChain.getDriver();
  const llvm::Triple::ArchType Arch = ToolChain.getArch();
  const bool IsPIE =
      !Args.hasArg(options::OPT_shared) &&
      (Args.hasArg(options::OPT_pie) || ToolChain.isPIEDefault());
  ArgStringList CmdArgs;

  // Silence warning for "clang -g foo.o -o foo"
  Args.ClaimAllArgs(options::OPT_g_Group);
  // and "clang -emit-llvm foo.o -o foo"
  Args.ClaimAllArgs(options::OPT_emit_llvm);
  // and for "clang -w foo.o -o foo". Other warning options are already
  // handled somewhere else.
  Args.ClaimAllArgs(options::OPT_w);

  if (!D.SysRoot.empty())
    CmdArgs.push_back(Args.MakeArgString("--sysroot=" + D.SysRoot));

  if (IsPIE)
    CmdArgs.push_back("-pie");

  if (Args.hasArg(options::OPT_static)) {
    CmdArgs.push_back("-Bstatic");
  } else {
    if (Args.hasArg(options::OPT_rdynamic))
      CmdArgs.push_back("-export-dynamic");
    CmdArgs.push_back("--eh-frame-hdr");
    if (Args.hasArg(options::OPT_shared)) {
      CmdArgs.push_back("-Bshareable");
    } else {
      CmdArgs.push_back("-dynamic-linker");
      CmdArgs.push_back("/libexec/ld-elf.so.1");
    }
    if (ToolChain.getTriple().getOSMajorVersion() >= 9) {
      if (Arch == llvm::Triple::arm || Arch == llvm::Triple::sparc ||
          Arch == llvm::Triple::x86 || Arch == llvm::Triple::x86_64) {
        CmdArgs.push_back("--hash-style=both");
      }
    }
    CmdArgs.push_back("--enable-new-dtags");
  }

  // When building 32-bit code on FreeBSD/amd64, we have to explicitly
  // instruct ld in the base system to link 32-bit code.
  if (Arch == llvm::Triple::x86) {
    CmdArgs.push_back("-m");
    CmdArgs.push_back("elf_i386_fbsd");
  }

  if (Arch == llvm::Triple::ppc) {
    CmdArgs.push_back("-m");
    CmdArgs.push_back("elf32ppc_fbsd");
  }

  if (Arg *A = Args.getLastArg(options::OPT_G)) {
    if (ToolChain.getArch() == llvm::Triple::mips ||
      ToolChain.getArch() == llvm::Triple::mipsel ||
      ToolChain.getArch() == llvm::Triple::mips64 ||
      ToolChain.getArch() == llvm::Triple::mips64el) {
      StringRef v = A->getValue();
      CmdArgs.push_back(Args.MakeArgString("-G" + v));
      A->claim();
    }
  }

  if (Output.isFilename()) {
    CmdArgs.push_back("-o");
    CmdArgs.push_back(Output.getFilename());
  } else {
    assert(Output.isNothing() && "Invalid output.");
  }

  if (!Args.hasArg(options::OPT_nostdlib, options::OPT_nostartfiles)) {
    const char *crt1 = nullptr;
    if (!Args.hasArg(options::OPT_shared)) {
      if (Args.hasArg(options::OPT_pg))
        crt1 = "gcrt1.o";
      else if (IsPIE)
        crt1 = "Scrt1.o";
      else
        crt1 = "crt1.o";
    }
    if (crt1)
      CmdArgs.push_back(Args.MakeArgString(ToolChain.GetFilePath(crt1)));

    CmdArgs.push_back(Args.MakeArgString(ToolChain.GetFilePath("crti.o")));

    const char *crtbegin = nullptr;
    if (Args.hasArg(options::OPT_static))
      crtbegin = "crtbeginT.o";
    else if (Args.hasArg(options::OPT_shared) || IsPIE)
      crtbegin = "crtbeginS.o";
    else
      crtbegin = "crtbegin.o";

    CmdArgs.push_back(Args.MakeArgString(ToolChain.GetFilePath(crtbegin)));
  }

  Args.AddAllArgs(CmdArgs, options::OPT_L);
  ToolChain.AddFilePathLibArgs(Args, CmdArgs);
  Args.AddAllArgs(CmdArgs, options::OPT_T_Group);
  Args.AddAllArgs(CmdArgs, options::OPT_e);
  Args.AddAllArgs(CmdArgs, options::OPT_s);
  Args.AddAllArgs(CmdArgs, options::OPT_t);
  Args.AddAllArgs(CmdArgs, options::OPT_Z_Flag);
  Args.AddAllArgs(CmdArgs, options::OPT_r);

  if (D.isUsingLTO())
    AddGoldPlugin(ToolChain, Args, CmdArgs, D.getLTOMode() == LTOK_Thin);

  bool NeedsSanitizerDeps = addSanitizerRuntimes(ToolChain, Args, CmdArgs);
  AddLinkerInputs(ToolChain, Inputs, Args, CmdArgs);

  if (!Args.hasArg(options::OPT_nostdlib, options::OPT_nodefaultlibs)) {
    addOpenMPRuntime(CmdArgs, ToolChain, Args);
    if (D.CCCIsCXX()) {
      ToolChain.AddCXXStdlibLibArgs(Args, CmdArgs);
      if (Args.hasArg(options::OPT_pg))
        CmdArgs.push_back("-lm_p");
      else
        CmdArgs.push_back("-lm");
    }
    if (NeedsSanitizerDeps)
      linkSanitizerRuntimeDeps(ToolChain, CmdArgs);
    // FIXME: For some reason GCC passes -lgcc and -lgcc_s before adding
    // the default system libraries. Just mimic this for now.
    if (Args.hasArg(options::OPT_pg))
      CmdArgs.push_back("-lgcc_p");
    else
      CmdArgs.push_back("-lgcc");
    if (Args.hasArg(options::OPT_static)) {
      CmdArgs.push_back("-lgcc_eh");
    } else if (Args.hasArg(options::OPT_pg)) {
      CmdArgs.push_back("-lgcc_eh_p");
    } else {
      CmdArgs.push_back("--as-needed");
      CmdArgs.push_back("-lgcc_s");
      CmdArgs.push_back("--no-as-needed");
    }

    if (Args.hasArg(options::OPT_pthread)) {
      if (Args.hasArg(options::OPT_pg))
        CmdArgs.push_back("-lpthread_p");
      else
        CmdArgs.push_back("-lpthread");
    }

    if (Args.hasArg(options::OPT_pg)) {
      if (Args.hasArg(options::OPT_shared))
        CmdArgs.push_back("-lc");
      else
        CmdArgs.push_back("-lc_p");
      CmdArgs.push_back("-lgcc_p");
    } else {
      CmdArgs.push_back("-lc");
      CmdArgs.push_back("-lgcc");
    }

    if (Args.hasArg(options::OPT_static)) {
      CmdArgs.push_back("-lgcc_eh");
    } else if (Args.hasArg(options::OPT_pg)) {
      CmdArgs.push_back("-lgcc_eh_p");
    } else {
      CmdArgs.push_back("--as-needed");
      CmdArgs.push_back("-lgcc_s");
      CmdArgs.push_back("--no-as-needed");
    }
  }

  if (!Args.hasArg(options::OPT_nostdlib, options::OPT_nostartfiles)) {
    if (Args.hasArg(options::OPT_shared) || IsPIE)
      CmdArgs.push_back(Args.MakeArgString(ToolChain.GetFilePath("crtendS.o")));
    else
      CmdArgs.push_back(Args.MakeArgString(ToolChain.GetFilePath("crtend.o")));
    CmdArgs.push_back(Args.MakeArgString(ToolChain.GetFilePath("crtn.o")));
  }

  ToolChain.addProfileRTLibs(Args, CmdArgs);

  const char *Exec = Args.MakeArgString(getToolChain().GetLinkerPath());
  C.addCommand(llvm::make_unique<Command>(JA, *this, Exec, CmdArgs, Inputs));
}

void netbsd::Assembler::ConstructJob(Compilation &C, const JobAction &JA,
                                     const InputInfo &Output,
                                     const InputInfoList &Inputs,
                                     const ArgList &Args,
                                     const char *LinkingOutput) const {
  claimNoWarnArgs(Args);
  ArgStringList CmdArgs;

  // GNU as needs different flags for creating the correct output format
  // on architectures with different ABIs or optional feature sets.
  switch (getToolChain().getArch()) {
  case llvm::Triple::x86:
    CmdArgs.push_back("--32");
    break;
  case llvm::Triple::arm:
  case llvm::Triple::armeb:
  case llvm::Triple::thumb:
  case llvm::Triple::thumbeb: {
    StringRef MArch, MCPU;
    getARMArchCPUFromArgs(Args, MArch, MCPU, /*FromAs*/ true);
    std::string Arch =
        arm::getARMTargetCPU(MCPU, MArch, getToolChain().getTriple());
    CmdArgs.push_back(Args.MakeArgString("-mcpu=" + Arch));
    break;
  }

  case llvm::Triple::mips:
  case llvm::Triple::mipsel:
  case llvm::Triple::mips64:
  case llvm::Triple::mips64el: {
    StringRef CPUName;
    StringRef ABIName;
    mips::getMipsCPUAndABI(Args, getToolChain().getTriple(), CPUName, ABIName);

    CmdArgs.push_back("-march");
    CmdArgs.push_back(CPUName.data());

    CmdArgs.push_back("-mabi");
    CmdArgs.push_back(getGnuCompatibleMipsABIName(ABIName).data());

    if (getToolChain().getArch() == llvm::Triple::mips ||
        getToolChain().getArch() == llvm::Triple::mips64)
      CmdArgs.push_back("-EB");
    else
      CmdArgs.push_back("-EL");

    AddAssemblerKPIC(getToolChain(), Args, CmdArgs);
    break;
  }

  case llvm::Triple::sparc:
  case llvm::Triple::sparcel: {
    CmdArgs.push_back("-32");
    std::string CPU = getCPUName(Args, getToolChain().getTriple());
    CmdArgs.push_back(getSparcAsmModeForCPU(CPU, getToolChain().getTriple()));
    AddAssemblerKPIC(getToolChain(), Args, CmdArgs);
    break;
  }

  case llvm::Triple::sparcv9: {
    CmdArgs.push_back("-64");
    std::string CPU = getCPUName(Args, getToolChain().getTriple());
    CmdArgs.push_back(getSparcAsmModeForCPU(CPU, getToolChain().getTriple()));
    AddAssemblerKPIC(getToolChain(), Args, CmdArgs);
    break;
  }

  default:
    break;
  }

  Args.AddAllArgValues(CmdArgs, options::OPT_Wa_COMMA, options::OPT_Xassembler);

  CmdArgs.push_back("-o");
  CmdArgs.push_back(Output.getFilename());

  for (const auto &II : Inputs)
    CmdArgs.push_back(II.getFilename());

  const char *Exec = Args.MakeArgString((getToolChain().GetProgramPath("as")));
  C.addCommand(llvm::make_unique<Command>(JA, *this, Exec, CmdArgs, Inputs));
}

void netbsd::Linker::ConstructJob(Compilation &C, const JobAction &JA,
                                  const InputInfo &Output,
                                  const InputInfoList &Inputs,
                                  const ArgList &Args,
                                  const char *LinkingOutput) const {
  const Driver &D = getToolChain().getDriver();
  ArgStringList CmdArgs;

  if (!D.SysRoot.empty())
    CmdArgs.push_back(Args.MakeArgString("--sysroot=" + D.SysRoot));

  CmdArgs.push_back("--eh-frame-hdr");
  if (Args.hasArg(options::OPT_static)) {
    CmdArgs.push_back("-Bstatic");
  } else {
    if (Args.hasArg(options::OPT_rdynamic))
      CmdArgs.push_back("-export-dynamic");
    if (Args.hasArg(options::OPT_shared)) {
      CmdArgs.push_back("-Bshareable");
    } else {
      CmdArgs.push_back("-dynamic-linker");
      CmdArgs.push_back("/libexec/ld.elf_so");
    }
  }

  // Many NetBSD architectures support more than one ABI.
  // Determine the correct emulation for ld.
  switch (getToolChain().getArch()) {
  case llvm::Triple::x86:
    CmdArgs.push_back("-m");
    CmdArgs.push_back("elf_i386");
    break;
  case llvm::Triple::arm:
  case llvm::Triple::thumb:
    CmdArgs.push_back("-m");
    switch (getToolChain().getTriple().getEnvironment()) {
    case llvm::Triple::EABI:
    case llvm::Triple::GNUEABI:
      CmdArgs.push_back("armelf_nbsd_eabi");
      break;
    case llvm::Triple::EABIHF:
    case llvm::Triple::GNUEABIHF:
      CmdArgs.push_back("armelf_nbsd_eabihf");
      break;
    default:
      CmdArgs.push_back("armelf_nbsd");
      break;
    }
    break;
  case llvm::Triple::armeb:
  case llvm::Triple::thumbeb:
    arm::appendEBLinkFlags(
        Args, CmdArgs,
        llvm::Triple(getToolChain().ComputeEffectiveClangTriple(Args)));
    CmdArgs.push_back("-m");
    switch (getToolChain().getTriple().getEnvironment()) {
    case llvm::Triple::EABI:
    case llvm::Triple::GNUEABI:
      CmdArgs.push_back("armelfb_nbsd_eabi");
      break;
    case llvm::Triple::EABIHF:
    case llvm::Triple::GNUEABIHF:
      CmdArgs.push_back("armelfb_nbsd_eabihf");
      break;
    default:
      CmdArgs.push_back("armelfb_nbsd");
      break;
    }
    break;
  case llvm::Triple::mips64:
  case llvm::Triple::mips64el:
    if (mips::hasMipsAbiArg(Args, "32")) {
      CmdArgs.push_back("-m");
      if (getToolChain().getArch() == llvm::Triple::mips64)
        CmdArgs.push_back("elf32btsmip");
      else
        CmdArgs.push_back("elf32ltsmip");
    } else if (mips::hasMipsAbiArg(Args, "64")) {
      CmdArgs.push_back("-m");
      if (getToolChain().getArch() == llvm::Triple::mips64)
        CmdArgs.push_back("elf64btsmip");
      else
        CmdArgs.push_back("elf64ltsmip");
    }
    break;
  case llvm::Triple::ppc:
    CmdArgs.push_back("-m");
    CmdArgs.push_back("elf32ppc_nbsd");
    break;

  case llvm::Triple::ppc64:
  case llvm::Triple::ppc64le:
    CmdArgs.push_back("-m");
    CmdArgs.push_back("elf64ppc");
    break;

  case llvm::Triple::sparc:
    CmdArgs.push_back("-m");
    CmdArgs.push_back("elf32_sparc");
    break;

  case llvm::Triple::sparcv9:
    CmdArgs.push_back("-m");
    CmdArgs.push_back("elf64_sparc");
    break;

  default:
    break;
  }

  if (Output.isFilename()) {
    CmdArgs.push_back("-o");
    CmdArgs.push_back(Output.getFilename());
  } else {
    assert(Output.isNothing() && "Invalid output.");
  }

  if (!Args.hasArg(options::OPT_nostdlib, options::OPT_nostartfiles)) {
    if (!Args.hasArg(options::OPT_shared)) {
      CmdArgs.push_back(
          Args.MakeArgString(getToolChain().GetFilePath("crt0.o")));
      CmdArgs.push_back(
          Args.MakeArgString(getToolChain().GetFilePath("crti.o")));
      CmdArgs.push_back(
          Args.MakeArgString(getToolChain().GetFilePath("crtbegin.o")));
    } else {
      CmdArgs.push_back(
          Args.MakeArgString(getToolChain().GetFilePath("crti.o")));
      CmdArgs.push_back(
          Args.MakeArgString(getToolChain().GetFilePath("crtbeginS.o")));
    }
  }

  Args.AddAllArgs(CmdArgs, options::OPT_L);
  Args.AddAllArgs(CmdArgs, options::OPT_T_Group);
  Args.AddAllArgs(CmdArgs, options::OPT_e);
  Args.AddAllArgs(CmdArgs, options::OPT_s);
  Args.AddAllArgs(CmdArgs, options::OPT_t);
  Args.AddAllArgs(CmdArgs, options::OPT_Z_Flag);
  Args.AddAllArgs(CmdArgs, options::OPT_r);

  AddLinkerInputs(getToolChain(), Inputs, Args, CmdArgs);

  unsigned Major, Minor, Micro;
  getToolChain().getTriple().getOSVersion(Major, Minor, Micro);
  bool useLibgcc = true;
  if (Major >= 7 || Major == 0) {
    switch (getToolChain().getArch()) {
    case llvm::Triple::aarch64:
    case llvm::Triple::arm:
    case llvm::Triple::armeb:
    case llvm::Triple::thumb:
    case llvm::Triple::thumbeb:
    case llvm::Triple::ppc:
    case llvm::Triple::ppc64:
    case llvm::Triple::ppc64le:
    case llvm::Triple::sparc:
    case llvm::Triple::sparcv9:
    case llvm::Triple::x86:
    case llvm::Triple::x86_64:
      useLibgcc = false;
      break;
    default:
      break;
    }
  }

  if (!Args.hasArg(options::OPT_nostdlib, options::OPT_nodefaultlibs)) {
    addOpenMPRuntime(CmdArgs, getToolChain(), Args);
    if (D.CCCIsCXX()) {
      getToolChain().AddCXXStdlibLibArgs(Args, CmdArgs);
      CmdArgs.push_back("-lm");
    }
    if (Args.hasArg(options::OPT_pthread))
      CmdArgs.push_back("-lpthread");
    CmdArgs.push_back("-lc");

    if (useLibgcc) {
      if (Args.hasArg(options::OPT_static)) {
        // libgcc_eh depends on libc, so resolve as much as possible,
        // pull in any new requirements from libc and then get the rest
        // of libgcc.
        CmdArgs.push_back("-lgcc_eh");
        CmdArgs.push_back("-lc");
        CmdArgs.push_back("-lgcc");
      } else {
        CmdArgs.push_back("-lgcc");
        CmdArgs.push_back("--as-needed");
        CmdArgs.push_back("-lgcc_s");
        CmdArgs.push_back("--no-as-needed");
      }
    }
  }

  if (!Args.hasArg(options::OPT_nostdlib, options::OPT_nostartfiles)) {
    if (!Args.hasArg(options::OPT_shared))
      CmdArgs.push_back(
          Args.MakeArgString(getToolChain().GetFilePath("crtend.o")));
    else
      CmdArgs.push_back(
          Args.MakeArgString(getToolChain().GetFilePath("crtendS.o")));
    CmdArgs.push_back(Args.MakeArgString(getToolChain().GetFilePath("crtn.o")));
  }

  getToolChain().addProfileRTLibs(Args, CmdArgs);

  const char *Exec = Args.MakeArgString(getToolChain().GetLinkerPath());
  C.addCommand(llvm::make_unique<Command>(JA, *this, Exec, CmdArgs, Inputs));
}

void gnutools::Assembler::ConstructJob(Compilation &C, const JobAction &JA,
                                       const InputInfo &Output,
                                       const InputInfoList &Inputs,
                                       const ArgList &Args,
                                       const char *LinkingOutput) const {
  claimNoWarnArgs(Args);

  std::string TripleStr = getToolChain().ComputeEffectiveClangTriple(Args);
  llvm::Triple Triple = llvm::Triple(TripleStr);

  ArgStringList CmdArgs;

  llvm::Reloc::Model RelocationModel;
  unsigned PICLevel;
  bool IsPIE;
  std::tie(RelocationModel, PICLevel, IsPIE) =
      ParsePICArgs(getToolChain(), Triple, Args);

  switch (getToolChain().getArch()) {
  default:
    break;
  // Add --32/--64 to make sure we get the format we want.
  // This is incomplete
  case llvm::Triple::x86:
    CmdArgs.push_back("--32");
    break;
  case llvm::Triple::x86_64:
    if (getToolChain().getTriple().getEnvironment() == llvm::Triple::GNUX32)
      CmdArgs.push_back("--x32");
    else
      CmdArgs.push_back("--64");
    break;
  case llvm::Triple::ppc:
    CmdArgs.push_back("-a32");
    CmdArgs.push_back("-mppc");
    CmdArgs.push_back("-many");
    break;
  case llvm::Triple::ppc64:
    CmdArgs.push_back("-a64");
    CmdArgs.push_back("-mppc64");
    CmdArgs.push_back("-many");
    break;
  case llvm::Triple::ppc64le:
    CmdArgs.push_back("-a64");
    CmdArgs.push_back("-mppc64");
    CmdArgs.push_back("-many");
    CmdArgs.push_back("-mlittle-endian");
    break;
  case llvm::Triple::sparc:
  case llvm::Triple::sparcel: {
    CmdArgs.push_back("-32");
    std::string CPU = getCPUName(Args, getToolChain().getTriple());
    CmdArgs.push_back(getSparcAsmModeForCPU(CPU, getToolChain().getTriple()));
    AddAssemblerKPIC(getToolChain(), Args, CmdArgs);
    break;
  }
  case llvm::Triple::sparcv9: {
    CmdArgs.push_back("-64");
    std::string CPU = getCPUName(Args, getToolChain().getTriple());
    CmdArgs.push_back(getSparcAsmModeForCPU(CPU, getToolChain().getTriple()));
    AddAssemblerKPIC(getToolChain(), Args, CmdArgs);
    break;
  }
  case llvm::Triple::arm:
  case llvm::Triple::armeb:
  case llvm::Triple::thumb:
  case llvm::Triple::thumbeb: {
    const llvm::Triple &Triple2 = getToolChain().getTriple();
    switch (Triple2.getSubArch()) {
    case llvm::Triple::ARMSubArch_v7:
      CmdArgs.push_back("-mfpu=neon");
      break;
    case llvm::Triple::ARMSubArch_v8:
      CmdArgs.push_back("-mfpu=crypto-neon-fp-armv8");
      break;
    default:
      break;
    }

    switch (arm::getARMFloatABI(getToolChain(), Args)) {
    case arm::FloatABI::Invalid: llvm_unreachable("must have an ABI!");
    case arm::FloatABI::Soft:
      CmdArgs.push_back(Args.MakeArgString("-mfloat-abi=soft"));
      break;
    case arm::FloatABI::SoftFP:
      CmdArgs.push_back(Args.MakeArgString("-mfloat-abi=softfp"));
      break;
    case arm::FloatABI::Hard:
      CmdArgs.push_back(Args.MakeArgString("-mfloat-abi=hard"));
      break;
    }

    Args.AddLastArg(CmdArgs, options::OPT_march_EQ);

    // FIXME: remove krait check when GNU tools support krait cpu
    // for now replace it with -mcpu=cortex-a15 to avoid a lower
    // march from being picked in the absence of a cpu flag.
    Arg *A;
    if ((A = Args.getLastArg(options::OPT_mcpu_EQ)) &&
        StringRef(A->getValue()).lower() == "krait")
      CmdArgs.push_back("-mcpu=cortex-a15");
    else
      Args.AddLastArg(CmdArgs, options::OPT_mcpu_EQ);
    Args.AddLastArg(CmdArgs, options::OPT_mfpu_EQ);
    break;
  }
  case llvm::Triple::mips:
  case llvm::Triple::mipsel:
  case llvm::Triple::mips64:
  case llvm::Triple::mips64el: {
    StringRef CPUName;
    StringRef ABIName;
    mips::getMipsCPUAndABI(Args, getToolChain().getTriple(), CPUName, ABIName);
    ABIName = getGnuCompatibleMipsABIName(ABIName);

    CmdArgs.push_back("-march");
    CmdArgs.push_back(CPUName.data());

    CmdArgs.push_back("-mabi");
    CmdArgs.push_back(ABIName.data());

    // -mno-shared should be emitted unless -fpic, -fpie, -fPIC, -fPIE,
    // or -mshared (not implemented) is in effect.
    if (RelocationModel == llvm::Reloc::Static)
      CmdArgs.push_back("-mno-shared");

    // LLVM doesn't support -mplt yet and acts as if it is always given.
    // However, -mplt has no effect with the N64 ABI.
    CmdArgs.push_back(ABIName == "64" ? "-KPIC" : "-call_nonpic");

    if (getToolChain().getArch() == llvm::Triple::mips ||
        getToolChain().getArch() == llvm::Triple::mips64)
      CmdArgs.push_back("-EB");
    else
      CmdArgs.push_back("-EL");

    if (Arg *A = Args.getLastArg(options::OPT_mnan_EQ)) {
      if (StringRef(A->getValue()) == "2008")
        CmdArgs.push_back(Args.MakeArgString("-mnan=2008"));
    }

    // Add the last -mfp32/-mfpxx/-mfp64 or -mfpxx if it is enabled by default.
    if (Arg *A = Args.getLastArg(options::OPT_mfp32, options::OPT_mfpxx,
                                 options::OPT_mfp64)) {
      A->claim();
      A->render(Args, CmdArgs);
    } else if (mips::shouldUseFPXX(
                   Args, getToolChain().getTriple(), CPUName, ABIName,
                   getMipsFloatABI(getToolChain().getDriver(), Args)))
      CmdArgs.push_back("-mfpxx");

    // Pass on -mmips16 or -mno-mips16. However, the assembler equivalent of
    // -mno-mips16 is actually -no-mips16.
    if (Arg *A =
            Args.getLastArg(options::OPT_mips16, options::OPT_mno_mips16)) {
      if (A->getOption().matches(options::OPT_mips16)) {
        A->claim();
        A->render(Args, CmdArgs);
      } else {
        A->claim();
        CmdArgs.push_back("-no-mips16");
      }
    }

    Args.AddLastArg(CmdArgs, options::OPT_mmicromips,
                    options::OPT_mno_micromips);
    Args.AddLastArg(CmdArgs, options::OPT_mdsp, options::OPT_mno_dsp);
    Args.AddLastArg(CmdArgs, options::OPT_mdspr2, options::OPT_mno_dspr2);

    if (Arg *A = Args.getLastArg(options::OPT_mmsa, options::OPT_mno_msa)) {
      // Do not use AddLastArg because not all versions of MIPS assembler
      // support -mmsa / -mno-msa options.
      if (A->getOption().matches(options::OPT_mmsa))
        CmdArgs.push_back(Args.MakeArgString("-mmsa"));
    }

    Args.AddLastArg(CmdArgs, options::OPT_mhard_float,
                    options::OPT_msoft_float);

    Args.AddLastArg(CmdArgs, options::OPT_mdouble_float,
                    options::OPT_msingle_float);

    Args.AddLastArg(CmdArgs, options::OPT_modd_spreg,
                    options::OPT_mno_odd_spreg);

    AddAssemblerKPIC(getToolChain(), Args, CmdArgs);
    break;
  }
  case llvm::Triple::systemz: {
    // Always pass an -march option, since our default of z10 is later
    // than the GNU assembler's default.
    StringRef CPUName = getSystemZTargetCPU(Args);
    CmdArgs.push_back(Args.MakeArgString("-march=" + CPUName));
    break;
  }
  }

  Args.AddAllArgs(CmdArgs, options::OPT_I);
  Args.AddAllArgValues(CmdArgs, options::OPT_Wa_COMMA, options::OPT_Xassembler);

  CmdArgs.push_back("-o");
  CmdArgs.push_back(Output.getFilename());

  for (const auto &II : Inputs)
    CmdArgs.push_back(II.getFilename());

  const char *Exec = Args.MakeArgString(getToolChain().GetProgramPath("as"));
  C.addCommand(llvm::make_unique<Command>(JA, *this, Exec, CmdArgs, Inputs));

  // Handle the debug info splitting at object creation time if we're
  // creating an object.
  // TODO: Currently only works on linux with newer objcopy.
  if (Args.hasArg(options::OPT_gsplit_dwarf) &&
      getToolChain().getTriple().isOSLinux())
    SplitDebugInfo(getToolChain(), C, *this, JA, Args, Output,
                   SplitDebugName(Args, Inputs[0]));
}

static void AddLibgcc(const llvm::Triple &Triple, const Driver &D,
                      ArgStringList &CmdArgs, const ArgList &Args) {
  bool isAndroid = Triple.isAndroid();
  bool isCygMing = Triple.isOSCygMing();
  bool StaticLibgcc = Args.hasArg(options::OPT_static_libgcc) ||
                      Args.hasArg(options::OPT_static);
  if (!D.CCCIsCXX())
    CmdArgs.push_back("-lgcc");

  if (StaticLibgcc || isAndroid) {
    if (D.CCCIsCXX())
      CmdArgs.push_back("-lgcc");
  } else {
    if (!D.CCCIsCXX() && !isCygMing)
      CmdArgs.push_back("--as-needed");
    CmdArgs.push_back("-lgcc_s");
    if (!D.CCCIsCXX() && !isCygMing)
      CmdArgs.push_back("--no-as-needed");
  }

  if (StaticLibgcc && !isAndroid)
    CmdArgs.push_back("-lgcc_eh");
  else if (!Args.hasArg(options::OPT_shared) && D.CCCIsCXX())
    CmdArgs.push_back("-lgcc");

  // According to Android ABI, we have to link with libdl if we are
  // linking with non-static libgcc.
  //
  // NOTE: This fixes a link error on Android MIPS as well.  The non-static
  // libgcc for MIPS relies on _Unwind_Find_FDE and dl_iterate_phdr from libdl.
  if (isAndroid && !StaticLibgcc)
    CmdArgs.push_back("-ldl");
}

static std::string getLinuxDynamicLinker(const ArgList &Args,
                                         const toolchains::Linux &ToolChain) {
  const llvm::Triple::ArchType Arch = ToolChain.getArch();

  if (ToolChain.getTriple().isAndroid()) {
    if (ToolChain.getTriple().isArch64Bit())
      return "/system/bin/linker64";
    else
      return "/system/bin/linker";
  } else if (Arch == llvm::Triple::x86 || Arch == llvm::Triple::sparc ||
             Arch == llvm::Triple::sparcel)
    return "/lib/ld-linux.so.2";
  else if (Arch == llvm::Triple::aarch64)
    return "/lib/ld-linux-aarch64.so.1";
  else if (Arch == llvm::Triple::aarch64_be)
    return "/lib/ld-linux-aarch64_be.so.1";
  else if (Arch == llvm::Triple::arm || Arch == llvm::Triple::thumb) {
    if (ToolChain.getTriple().getEnvironment() == llvm::Triple::GNUEABIHF ||
        arm::getARMFloatABI(ToolChain, Args) == arm::FloatABI::Hard)
      return "/lib/ld-linux-armhf.so.3";
    else
      return "/lib/ld-linux.so.3";
  } else if (Arch == llvm::Triple::armeb || Arch == llvm::Triple::thumbeb) {
    // TODO: check which dynamic linker name.
    if (ToolChain.getTriple().getEnvironment() == llvm::Triple::GNUEABIHF ||
        arm::getARMFloatABI(ToolChain, Args) == arm::FloatABI::Hard)
      return "/lib/ld-linux-armhf.so.3";
    else
      return "/lib/ld-linux.so.3";
  } else if (Arch == llvm::Triple::mips || Arch == llvm::Triple::mipsel ||
             Arch == llvm::Triple::mips64 || Arch == llvm::Triple::mips64el) {
    std::string LibDir =
        "/lib" + mips::getMipsABILibSuffix(Args, ToolChain.getTriple());
    StringRef LibName;
    bool IsNaN2008 = mips::isNaN2008(Args, ToolChain.getTriple());
    if (mips::isUCLibc(Args))
      LibName = IsNaN2008 ? "ld-uClibc-mipsn8.so.0" : "ld-uClibc.so.0";
    else if (!ToolChain.getTriple().hasEnvironment()) {
      bool LE = (ToolChain.getTriple().getArch() == llvm::Triple::mipsel) ||
                (ToolChain.getTriple().getArch() == llvm::Triple::mips64el);
      LibName = LE ? "ld-musl-mipsel.so.1" : "ld-musl-mips.so.1";
    } else
      LibName = IsNaN2008 ? "ld-linux-mipsn8.so.1" : "ld.so.1";

    return (LibDir + "/" + LibName).str();
  } else if (Arch == llvm::Triple::ppc)
    return "/lib/ld.so.1";
  else if (Arch == llvm::Triple::ppc64) {
    if (ppc::hasPPCAbiArg(Args, "elfv2"))
      return "/lib64/ld64.so.2";
    return "/lib64/ld64.so.1";
  } else if (Arch == llvm::Triple::ppc64le) {
    if (ppc::hasPPCAbiArg(Args, "elfv1"))
      return "/lib64/ld64.so.1";
    return "/lib64/ld64.so.2";
  } else if (Arch == llvm::Triple::systemz)
    return "/lib/ld64.so.1";
  else if (Arch == llvm::Triple::sparcv9)
    return "/lib64/ld-linux.so.2";
  else if (Arch == llvm::Triple::x86_64 &&
           ToolChain.getTriple().getEnvironment() == llvm::Triple::GNUX32)
    return "/libx32/ld-linux-x32.so.2";
  else
    return "/lib64/ld-linux-x86-64.so.2";
}

static void AddRunTimeLibs(const ToolChain &TC, const Driver &D,
                           ArgStringList &CmdArgs, const ArgList &Args) {
  // Make use of compiler-rt if --rtlib option is used
  ToolChain::RuntimeLibType RLT = TC.GetRuntimeLibType(Args);

  switch (RLT) {
  case ToolChain::RLT_CompilerRT:
    switch (TC.getTriple().getOS()) {
    default:
      llvm_unreachable("unsupported OS");
    case llvm::Triple::Win32:
    case llvm::Triple::Linux:
      addClangRT(TC, Args, CmdArgs);
      break;
    }
    break;
  case ToolChain::RLT_Libgcc:
    // Make sure libgcc is not used under MSVC environment by default
    if (TC.getTriple().isKnownWindowsMSVCEnvironment()) {
      // Issue error diagnostic if libgcc is explicitly specified
      // through command line as --rtlib option argument.
      if (Args.hasArg(options::OPT_rtlib_EQ)) {
        TC.getDriver().Diag(diag::err_drv_unsupported_rtlib_for_platform)
            << Args.getLastArg(options::OPT_rtlib_EQ)->getValue() << "MSVC";
      }
    } else
      AddLibgcc(TC.getTriple(), D, CmdArgs, Args);
    break;
  }
}

static const char *getLDMOption(const llvm::Triple &T, const ArgList &Args) {
  switch (T.getArch()) {
  case llvm::Triple::x86:
    return "elf_i386";
  case llvm::Triple::aarch64:
    return "aarch64linux";
  case llvm::Triple::aarch64_be:
    return "aarch64_be_linux";
  case llvm::Triple::arm:
  case llvm::Triple::thumb:
    return "armelf_linux_eabi";
  case llvm::Triple::armeb:
  case llvm::Triple::thumbeb:
    return "armebelf_linux_eabi"; /* TODO: check which NAME.  */
  case llvm::Triple::ppc:
    return "elf32ppclinux";
  case llvm::Triple::ppc64:
    return "elf64ppc";
  case llvm::Triple::ppc64le:
    return "elf64lppc";
  case llvm::Triple::sparc:
  case llvm::Triple::sparcel:
    return "elf32_sparc";
  case llvm::Triple::sparcv9:
    return "elf64_sparc";
  case llvm::Triple::mips:
    return "elf32btsmip";
  case llvm::Triple::mipsel:
    return "elf32ltsmip";
  case llvm::Triple::mips64:
    if (mips::hasMipsAbiArg(Args, "n32"))
      return "elf32btsmipn32";
    return "elf64btsmip";
  case llvm::Triple::mips64el:
    if (mips::hasMipsAbiArg(Args, "n32"))
      return "elf32ltsmipn32";
    return "elf64ltsmip";
  case llvm::Triple::systemz:
    return "elf64_s390";
  case llvm::Triple::x86_64:
    if (T.getEnvironment() == llvm::Triple::GNUX32)
      return "elf32_x86_64";
    return "elf_x86_64";
  default:
    llvm_unreachable("Unexpected arch");
  }
}

void gnutools::Linker::ConstructJob(Compilation &C, const JobAction &JA,
                                    const InputInfo &Output,
                                    const InputInfoList &Inputs,
                                    const ArgList &Args,
                                    const char *LinkingOutput) const {
  const toolchains::Linux &ToolChain =
      static_cast<const toolchains::Linux &>(getToolChain());
  const Driver &D = ToolChain.getDriver();

  std::string TripleStr = getToolChain().ComputeEffectiveClangTriple(Args);
  llvm::Triple Triple = llvm::Triple(TripleStr);

  const llvm::Triple::ArchType Arch = ToolChain.getArch();
  const bool isAndroid = ToolChain.getTriple().isAndroid();
  const bool IsPIE =
      !Args.hasArg(options::OPT_shared) && !Args.hasArg(options::OPT_static) &&
      (Args.hasArg(options::OPT_pie) || ToolChain.isPIEDefault());
  const bool HasCRTBeginEndFiles =
      ToolChain.getTriple().hasEnvironment() ||
      (ToolChain.getTriple().getVendor() != llvm::Triple::MipsTechnologies);

  ArgStringList CmdArgs;

  // Silence warning for "clang -g foo.o -o foo"
  Args.ClaimAllArgs(options::OPT_g_Group);
  // and "clang -emit-llvm foo.o -o foo"
  Args.ClaimAllArgs(options::OPT_emit_llvm);
  // and for "clang -w foo.o -o foo". Other warning options are already
  // handled somewhere else.
  Args.ClaimAllArgs(options::OPT_w);

  const char *Exec = Args.MakeArgString(ToolChain.GetLinkerPath());
  if (llvm::sys::path::filename(Exec) == "lld") {
    CmdArgs.push_back("-flavor");
    CmdArgs.push_back("old-gnu");
    CmdArgs.push_back("-target");
    CmdArgs.push_back(Args.MakeArgString(getToolChain().getTripleString()));
  }

  if (!D.SysRoot.empty())
    CmdArgs.push_back(Args.MakeArgString("--sysroot=" + D.SysRoot));

  if (IsPIE)
    CmdArgs.push_back("-pie");

  if (Args.hasArg(options::OPT_rdynamic))
    CmdArgs.push_back("-export-dynamic");

  if (Args.hasArg(options::OPT_s))
    CmdArgs.push_back("-s");

  if (Arch == llvm::Triple::armeb || Arch == llvm::Triple::thumbeb)
    arm::appendEBLinkFlags(Args, CmdArgs, Triple);

  for (const auto &Opt : ToolChain.ExtraOpts)
    CmdArgs.push_back(Opt.c_str());

  if (!Args.hasArg(options::OPT_static)) {
    CmdArgs.push_back("--eh-frame-hdr");
  }

  CmdArgs.push_back("-m");
  CmdArgs.push_back(getLDMOption(ToolChain.getTriple(), Args));

  if (Args.hasArg(options::OPT_static)) {
    if (Arch == llvm::Triple::arm || Arch == llvm::Triple::armeb ||
        Arch == llvm::Triple::thumb || Arch == llvm::Triple::thumbeb)
      CmdArgs.push_back("-Bstatic");
    else
      CmdArgs.push_back("-static");
  } else if (Args.hasArg(options::OPT_shared)) {
    CmdArgs.push_back("-shared");
  }

  if (!Args.hasArg(options::OPT_static)) {
    if (Args.hasArg(options::OPT_rdynamic))
      CmdArgs.push_back("-export-dynamic");

    if (!Args.hasArg(options::OPT_shared)) {
      const std::string Loader =
          D.DyldPrefix + getLinuxDynamicLinker(Args, ToolChain);
      CmdArgs.push_back("-dynamic-linker");
      CmdArgs.push_back(Args.MakeArgString(Loader));
    }
  }

  CmdArgs.push_back("-o");
  CmdArgs.push_back(Output.getFilename());

  if (!Args.hasArg(options::OPT_nostdlib, options::OPT_nostartfiles)) {
    if (!isAndroid) {
      const char *crt1 = nullptr;
      if (!Args.hasArg(options::OPT_shared)) {
        if (Args.hasArg(options::OPT_pg))
          crt1 = "gcrt1.o";
        else if (IsPIE)
          crt1 = "Scrt1.o";
        else
          crt1 = "crt1.o";
      }
      if (crt1)
        CmdArgs.push_back(Args.MakeArgString(ToolChain.GetFilePath(crt1)));

      CmdArgs.push_back(Args.MakeArgString(ToolChain.GetFilePath("crti.o")));
    }

    const char *crtbegin;
    if (Args.hasArg(options::OPT_static))
      crtbegin = isAndroid ? "crtbegin_static.o" : "crtbeginT.o";
    else if (Args.hasArg(options::OPT_shared))
      crtbegin = isAndroid ? "crtbegin_so.o" : "crtbeginS.o";
    else if (IsPIE)
      crtbegin = isAndroid ? "crtbegin_dynamic.o" : "crtbeginS.o";
    else
      crtbegin = isAndroid ? "crtbegin_dynamic.o" : "crtbegin.o";

    if (HasCRTBeginEndFiles)
      CmdArgs.push_back(Args.MakeArgString(ToolChain.GetFilePath(crtbegin)));

    // Add crtfastmath.o if available and fast math is enabled.
    ToolChain.AddFastMathRuntimeIfAvailable(Args, CmdArgs);
  }

  Args.AddAllArgs(CmdArgs, options::OPT_L);
  Args.AddAllArgs(CmdArgs, options::OPT_u);

  ToolChain.AddFilePathLibArgs(Args, CmdArgs);

  if (D.isUsingLTO())
    AddGoldPlugin(ToolChain, Args, CmdArgs, D.getLTOMode() == LTOK_Thin);

  if (Args.hasArg(options::OPT_Z_Xlinker__no_demangle))
    CmdArgs.push_back("--no-demangle");

  bool NeedsSanitizerDeps = addSanitizerRuntimes(ToolChain, Args, CmdArgs);
  AddLinkerInputs(ToolChain, Inputs, Args, CmdArgs);
  // The profile runtime also needs access to system libraries.
  getToolChain().addProfileRTLibs(Args, CmdArgs);

  if (D.CCCIsCXX() &&
      !Args.hasArg(options::OPT_nostdlib, options::OPT_nodefaultlibs)) {
    bool OnlyLibstdcxxStatic = Args.hasArg(options::OPT_static_libstdcxx) &&
                               !Args.hasArg(options::OPT_static);
    if (OnlyLibstdcxxStatic)
      CmdArgs.push_back("-Bstatic");
    ToolChain.AddCXXStdlibLibArgs(Args, CmdArgs);
    if (OnlyLibstdcxxStatic)
      CmdArgs.push_back("-Bdynamic");
    CmdArgs.push_back("-lm");
  }
  // Silence warnings when linking C code with a C++ '-stdlib' argument.
  Args.ClaimAllArgs(options::OPT_stdlib_EQ);

  if (!Args.hasArg(options::OPT_nostdlib)) {
    if (!Args.hasArg(options::OPT_nodefaultlibs)) {
      if (Args.hasArg(options::OPT_static))
        CmdArgs.push_back("--start-group");

      if (NeedsSanitizerDeps)
        linkSanitizerRuntimeDeps(ToolChain, CmdArgs);

      bool WantPthread = Args.hasArg(options::OPT_pthread) ||
                         Args.hasArg(options::OPT_pthreads);

      if (Args.hasFlag(options::OPT_fopenmp, options::OPT_fopenmp_EQ,
                       options::OPT_fno_openmp, false)) {
        // OpenMP runtimes implies pthreads when using the GNU toolchain.
        // FIXME: Does this really make sense for all GNU toolchains?
        WantPthread = true;

        // Also link the particular OpenMP runtimes.
        switch (getOpenMPRuntime(ToolChain, Args)) {
        case OMPRT_OMP:
          CmdArgs.push_back("-lomp");
          break;
        case OMPRT_GOMP:
          CmdArgs.push_back("-lgomp");

          // FIXME: Exclude this for platforms with libgomp that don't require
          // librt. Most modern Linux platforms require it, but some may not.
          CmdArgs.push_back("-lrt");
          break;
        case OMPRT_IOMP5:
          CmdArgs.push_back("-liomp5");
          break;
        case OMPRT_Unknown:
          // Already diagnosed.
          break;
        }
      }

      AddRunTimeLibs(ToolChain, D, CmdArgs, Args);

      if (WantPthread && !isAndroid)
        CmdArgs.push_back("-lpthread");

      if (Args.hasArg(options::OPT_fsplit_stack))
        CmdArgs.push_back("--wrap=pthread_create");

      CmdArgs.push_back("-lc");

      if (Args.hasArg(options::OPT_static))
        CmdArgs.push_back("--end-group");
      else
        AddRunTimeLibs(ToolChain, D, CmdArgs, Args);
    }

    if (!Args.hasArg(options::OPT_nostartfiles)) {
      const char *crtend;
      if (Args.hasArg(options::OPT_shared))
        crtend = isAndroid ? "crtend_so.o" : "crtendS.o";
      else if (IsPIE)
        crtend = isAndroid ? "crtend_android.o" : "crtendS.o";
      else
        crtend = isAndroid ? "crtend_android.o" : "crtend.o";

      if (HasCRTBeginEndFiles)
        CmdArgs.push_back(Args.MakeArgString(ToolChain.GetFilePath(crtend)));
      if (!isAndroid)
        CmdArgs.push_back(Args.MakeArgString(ToolChain.GetFilePath("crtn.o")));
    }
  }

  C.addCommand(llvm::make_unique<Command>(JA, *this, Exec, CmdArgs, Inputs));
}

// NaCl ARM assembly (inline or standalone) can be written with a set of macros
// for the various SFI requirements like register masking. The assembly tool
// inserts the file containing the macros as an input into all the assembly
// jobs.
void nacltools::AssemblerARM::ConstructJob(Compilation &C, const JobAction &JA,
                                           const InputInfo &Output,
                                           const InputInfoList &Inputs,
                                           const ArgList &Args,
                                           const char *LinkingOutput) const {
  const toolchains::NaClToolChain &ToolChain =
      static_cast<const toolchains::NaClToolChain &>(getToolChain());
  InputInfo NaClMacros(types::TY_PP_Asm, ToolChain.GetNaClArmMacrosPath(),
                       "nacl-arm-macros.s");
  InputInfoList NewInputs;
  NewInputs.push_back(NaClMacros);
  NewInputs.append(Inputs.begin(), Inputs.end());
  gnutools::Assembler::ConstructJob(C, JA, Output, NewInputs, Args,
                                    LinkingOutput);
}

// This is quite similar to gnutools::Linker::ConstructJob with changes that
// we use static by default, do not yet support sanitizers or LTO, and a few
// others. Eventually we can support more of that and hopefully migrate back
// to gnutools::Linker.
void nacltools::Linker::ConstructJob(Compilation &C, const JobAction &JA,
                                     const InputInfo &Output,
                                     const InputInfoList &Inputs,
                                     const ArgList &Args,
                                     const char *LinkingOutput) const {

  const toolchains::NaClToolChain &ToolChain =
      static_cast<const toolchains::NaClToolChain &>(getToolChain());
  const Driver &D = ToolChain.getDriver();
  const llvm::Triple::ArchType Arch = ToolChain.getArch();
  const bool IsStatic =
      !Args.hasArg(options::OPT_dynamic) && !Args.hasArg(options::OPT_shared);

  ArgStringList CmdArgs;

  // Silence warning for "clang -g foo.o -o foo"
  Args.ClaimAllArgs(options::OPT_g_Group);
  // and "clang -emit-llvm foo.o -o foo"
  Args.ClaimAllArgs(options::OPT_emit_llvm);
  // and for "clang -w foo.o -o foo". Other warning options are already
  // handled somewhere else.
  Args.ClaimAllArgs(options::OPT_w);

  if (!D.SysRoot.empty())
    CmdArgs.push_back(Args.MakeArgString("--sysroot=" + D.SysRoot));

  if (Args.hasArg(options::OPT_rdynamic))
    CmdArgs.push_back("-export-dynamic");

  if (Args.hasArg(options::OPT_s))
    CmdArgs.push_back("-s");

  // NaClToolChain doesn't have ExtraOpts like Linux; the only relevant flag
  // from there is --build-id, which we do want.
  CmdArgs.push_back("--build-id");

  if (!IsStatic)
    CmdArgs.push_back("--eh-frame-hdr");

  CmdArgs.push_back("-m");
  if (Arch == llvm::Triple::x86)
    CmdArgs.push_back("elf_i386_nacl");
  else if (Arch == llvm::Triple::arm)
    CmdArgs.push_back("armelf_nacl");
  else if (Arch == llvm::Triple::x86_64)
    CmdArgs.push_back("elf_x86_64_nacl");
  else if (Arch == llvm::Triple::mipsel)
    CmdArgs.push_back("mipselelf_nacl");
  else
    D.Diag(diag::err_target_unsupported_arch) << ToolChain.getArchName()
                                              << "Native Client";

  if (IsStatic)
    CmdArgs.push_back("-static");
  else if (Args.hasArg(options::OPT_shared))
    CmdArgs.push_back("-shared");

  CmdArgs.push_back("-o");
  CmdArgs.push_back(Output.getFilename());
  if (!Args.hasArg(options::OPT_nostdlib, options::OPT_nostartfiles)) {
    if (!Args.hasArg(options::OPT_shared))
      CmdArgs.push_back(Args.MakeArgString(ToolChain.GetFilePath("crt1.o")));
    CmdArgs.push_back(Args.MakeArgString(ToolChain.GetFilePath("crti.o")));

    const char *crtbegin;
    if (IsStatic)
      crtbegin = "crtbeginT.o";
    else if (Args.hasArg(options::OPT_shared))
      crtbegin = "crtbeginS.o";
    else
      crtbegin = "crtbegin.o";
    CmdArgs.push_back(Args.MakeArgString(ToolChain.GetFilePath(crtbegin)));
  }

  Args.AddAllArgs(CmdArgs, options::OPT_L);
  Args.AddAllArgs(CmdArgs, options::OPT_u);

  ToolChain.AddFilePathLibArgs(Args, CmdArgs);

  if (Args.hasArg(options::OPT_Z_Xlinker__no_demangle))
    CmdArgs.push_back("--no-demangle");

  AddLinkerInputs(ToolChain, Inputs, Args, CmdArgs);

  if (D.CCCIsCXX() &&
      !Args.hasArg(options::OPT_nostdlib, options::OPT_nodefaultlibs)) {
    bool OnlyLibstdcxxStatic =
        Args.hasArg(options::OPT_static_libstdcxx) && !IsStatic;
    if (OnlyLibstdcxxStatic)
      CmdArgs.push_back("-Bstatic");
    ToolChain.AddCXXStdlibLibArgs(Args, CmdArgs);
    if (OnlyLibstdcxxStatic)
      CmdArgs.push_back("-Bdynamic");
    CmdArgs.push_back("-lm");
  }

  if (!Args.hasArg(options::OPT_nostdlib)) {
    if (!Args.hasArg(options::OPT_nodefaultlibs)) {
      // Always use groups, since it has no effect on dynamic libraries.
      CmdArgs.push_back("--start-group");
      CmdArgs.push_back("-lc");
      // NaCl's libc++ currently requires libpthread, so just always include it
      // in the group for C++.
      if (Args.hasArg(options::OPT_pthread) ||
          Args.hasArg(options::OPT_pthreads) || D.CCCIsCXX()) {
        // Gold, used by Mips, handles nested groups differently than ld, and
        // without '-lnacl' it prefers symbols from libpthread.a over libnacl.a,
        // which is not a desired behaviour here.
        // See https://sourceware.org/ml/binutils/2015-03/msg00034.html
        if (getToolChain().getArch() == llvm::Triple::mipsel)
          CmdArgs.push_back("-lnacl");

        CmdArgs.push_back("-lpthread");
      }

      CmdArgs.push_back("-lgcc");
      CmdArgs.push_back("--as-needed");
      if (IsStatic)
        CmdArgs.push_back("-lgcc_eh");
      else
        CmdArgs.push_back("-lgcc_s");
      CmdArgs.push_back("--no-as-needed");

      // Mips needs to create and use pnacl_legacy library that contains
      // definitions from bitcode/pnaclmm.c and definitions for
      // __nacl_tp_tls_offset() and __nacl_tp_tdb_offset().
      if (getToolChain().getArch() == llvm::Triple::mipsel)
        CmdArgs.push_back("-lpnacl_legacy");

      CmdArgs.push_back("--end-group");
    }

    if (!Args.hasArg(options::OPT_nostartfiles)) {
      const char *crtend;
      if (Args.hasArg(options::OPT_shared))
        crtend = "crtendS.o";
      else
        crtend = "crtend.o";

      CmdArgs.push_back(Args.MakeArgString(ToolChain.GetFilePath(crtend)));
      CmdArgs.push_back(Args.MakeArgString(ToolChain.GetFilePath("crtn.o")));
    }
  }

  const char *Exec = Args.MakeArgString(ToolChain.GetLinkerPath());
  C.addCommand(llvm::make_unique<Command>(JA, *this, Exec, CmdArgs, Inputs));
}

void minix::Assembler::ConstructJob(Compilation &C, const JobAction &JA,
                                    const InputInfo &Output,
                                    const InputInfoList &Inputs,
                                    const ArgList &Args,
                                    const char *LinkingOutput) const {
  claimNoWarnArgs(Args);
  ArgStringList CmdArgs;

  Args.AddAllArgValues(CmdArgs, options::OPT_Wa_COMMA, options::OPT_Xassembler);

  CmdArgs.push_back("-o");
  CmdArgs.push_back(Output.getFilename());

  for (const auto &II : Inputs)
    CmdArgs.push_back(II.getFilename());

  const char *Exec = Args.MakeArgString(getToolChain().GetProgramPath("as"));
  C.addCommand(llvm::make_unique<Command>(JA, *this, Exec, CmdArgs, Inputs));
}

void minix::Linker::ConstructJob(Compilation &C, const JobAction &JA,
                                 const InputInfo &Output,
                                 const InputInfoList &Inputs,
                                 const ArgList &Args,
                                 const char *LinkingOutput) const {
  const Driver &D = getToolChain().getDriver();
  ArgStringList CmdArgs;

  if (Output.isFilename()) {
    CmdArgs.push_back("-o");
    CmdArgs.push_back(Output.getFilename());
  } else {
    assert(Output.isNothing() && "Invalid output.");
  }

  if (!Args.hasArg(options::OPT_nostdlib, options::OPT_nostartfiles)) {
    CmdArgs.push_back(Args.MakeArgString(getToolChain().GetFilePath("crt1.o")));
    CmdArgs.push_back(Args.MakeArgString(getToolChain().GetFilePath("crti.o")));
    CmdArgs.push_back(
        Args.MakeArgString(getToolChain().GetFilePath("crtbegin.o")));
    CmdArgs.push_back(Args.MakeArgString(getToolChain().GetFilePath("crtn.o")));
  }

  Args.AddAllArgs(CmdArgs,
                  {options::OPT_L, options::OPT_T_Group, options::OPT_e});

  AddLinkerInputs(getToolChain(), Inputs, Args, CmdArgs);

  getToolChain().addProfileRTLibs(Args, CmdArgs);

  if (!Args.hasArg(options::OPT_nostdlib, options::OPT_nodefaultlibs)) {
    if (D.CCCIsCXX()) {
      getToolChain().AddCXXStdlibLibArgs(Args, CmdArgs);
      CmdArgs.push_back("-lm");
    }
  }

  if (!Args.hasArg(options::OPT_nostdlib, options::OPT_nostartfiles)) {
    if (Args.hasArg(options::OPT_pthread))
      CmdArgs.push_back("-lpthread");
    CmdArgs.push_back("-lc");
    CmdArgs.push_back("-lCompilerRT-Generic");
    CmdArgs.push_back("-L/usr/pkg/compiler-rt/lib");
    CmdArgs.push_back(
        Args.MakeArgString(getToolChain().GetFilePath("crtend.o")));
  }

  const char *Exec = Args.MakeArgString(getToolChain().GetLinkerPath());
  C.addCommand(llvm::make_unique<Command>(JA, *this, Exec, CmdArgs, Inputs));
}

/// DragonFly Tools

// For now, DragonFly Assemble does just about the same as for
// FreeBSD, but this may change soon.
void dragonfly::Assembler::ConstructJob(Compilation &C, const JobAction &JA,
                                        const InputInfo &Output,
                                        const InputInfoList &Inputs,
                                        const ArgList &Args,
                                        const char *LinkingOutput) const {
  claimNoWarnArgs(Args);
  ArgStringList CmdArgs;

  // When building 32-bit code on DragonFly/pc64, we have to explicitly
  // instruct as in the base system to assemble 32-bit code.
  if (getToolChain().getArch() == llvm::Triple::x86)
    CmdArgs.push_back("--32");

  Args.AddAllArgValues(CmdArgs, options::OPT_Wa_COMMA, options::OPT_Xassembler);

  CmdArgs.push_back("-o");
  CmdArgs.push_back(Output.getFilename());

  for (const auto &II : Inputs)
    CmdArgs.push_back(II.getFilename());

  const char *Exec = Args.MakeArgString(getToolChain().GetProgramPath("as"));
  C.addCommand(llvm::make_unique<Command>(JA, *this, Exec, CmdArgs, Inputs));
}

void dragonfly::Linker::ConstructJob(Compilation &C, const JobAction &JA,
                                     const InputInfo &Output,
                                     const InputInfoList &Inputs,
                                     const ArgList &Args,
                                     const char *LinkingOutput) const {
  const Driver &D = getToolChain().getDriver();
  ArgStringList CmdArgs;

  if (!D.SysRoot.empty())
    CmdArgs.push_back(Args.MakeArgString("--sysroot=" + D.SysRoot));

  CmdArgs.push_back("--eh-frame-hdr");
  if (Args.hasArg(options::OPT_static)) {
    CmdArgs.push_back("-Bstatic");
  } else {
    if (Args.hasArg(options::OPT_rdynamic))
      CmdArgs.push_back("-export-dynamic");
    if (Args.hasArg(options::OPT_shared))
      CmdArgs.push_back("-Bshareable");
    else {
      CmdArgs.push_back("-dynamic-linker");
      CmdArgs.push_back("/usr/libexec/ld-elf.so.2");
    }
    CmdArgs.push_back("--hash-style=gnu");
    CmdArgs.push_back("--enable-new-dtags");
  }

  // When building 32-bit code on DragonFly/pc64, we have to explicitly
  // instruct ld in the base system to link 32-bit code.
  if (getToolChain().getArch() == llvm::Triple::x86) {
    CmdArgs.push_back("-m");
    CmdArgs.push_back("elf_i386");
  }

  if (Output.isFilename()) {
    CmdArgs.push_back("-o");
    CmdArgs.push_back(Output.getFilename());
  } else {
    assert(Output.isNothing() && "Invalid output.");
  }

  if (!Args.hasArg(options::OPT_nostdlib, options::OPT_nostartfiles)) {
    if (!Args.hasArg(options::OPT_shared)) {
      if (Args.hasArg(options::OPT_pg))
        CmdArgs.push_back(
            Args.MakeArgString(getToolChain().GetFilePath("gcrt1.o")));
      else {
        if (Args.hasArg(options::OPT_pie))
          CmdArgs.push_back(
              Args.MakeArgString(getToolChain().GetFilePath("Scrt1.o")));
        else
          CmdArgs.push_back(
              Args.MakeArgString(getToolChain().GetFilePath("crt1.o")));
      }
    }
    CmdArgs.push_back(Args.MakeArgString(getToolChain().GetFilePath("crti.o")));
    if (Args.hasArg(options::OPT_shared) || Args.hasArg(options::OPT_pie))
      CmdArgs.push_back(
          Args.MakeArgString(getToolChain().GetFilePath("crtbeginS.o")));
    else
      CmdArgs.push_back(
          Args.MakeArgString(getToolChain().GetFilePath("crtbegin.o")));
  }

  Args.AddAllArgs(CmdArgs,
                  {options::OPT_L, options::OPT_T_Group, options::OPT_e});

  AddLinkerInputs(getToolChain(), Inputs, Args, CmdArgs);

  if (!Args.hasArg(options::OPT_nostdlib, options::OPT_nodefaultlibs)) {
    CmdArgs.push_back("-L/usr/lib/gcc50");

    if (!Args.hasArg(options::OPT_static)) {
      CmdArgs.push_back("-rpath");
      CmdArgs.push_back("/usr/lib/gcc50");
    }

    if (D.CCCIsCXX()) {
      getToolChain().AddCXXStdlibLibArgs(Args, CmdArgs);
      CmdArgs.push_back("-lm");
    }

    if (Args.hasArg(options::OPT_pthread))
      CmdArgs.push_back("-lpthread");

    if (!Args.hasArg(options::OPT_nolibc)) {
      CmdArgs.push_back("-lc");
    }

    if (Args.hasArg(options::OPT_static) ||
        Args.hasArg(options::OPT_static_libgcc)) {
        CmdArgs.push_back("-lgcc");
        CmdArgs.push_back("-lgcc_eh");
    } else {
      if (Args.hasArg(options::OPT_shared_libgcc)) {
          CmdArgs.push_back("-lgcc_pic");
          if (!Args.hasArg(options::OPT_shared))
            CmdArgs.push_back("-lgcc");
      } else {
          CmdArgs.push_back("-lgcc");
          CmdArgs.push_back("--as-needed");
          CmdArgs.push_back("-lgcc_pic");
          CmdArgs.push_back("--no-as-needed");
      }
    }
  }

  if (!Args.hasArg(options::OPT_nostdlib, options::OPT_nostartfiles)) {
    if (Args.hasArg(options::OPT_shared) || Args.hasArg(options::OPT_pie))
      CmdArgs.push_back(
          Args.MakeArgString(getToolChain().GetFilePath("crtendS.o")));
    else
      CmdArgs.push_back(
          Args.MakeArgString(getToolChain().GetFilePath("crtend.o")));
    CmdArgs.push_back(Args.MakeArgString(getToolChain().GetFilePath("crtn.o")));
  }

  getToolChain().addProfileRTLibs(Args, CmdArgs);

  const char *Exec = Args.MakeArgString(getToolChain().GetLinkerPath());
  C.addCommand(llvm::make_unique<Command>(JA, *this, Exec, CmdArgs, Inputs));
}

// Try to find Exe from a Visual Studio distribution.  This first tries to find
// an installed copy of Visual Studio and, failing that, looks in the PATH,
// making sure that whatever executable that's found is not a same-named exe
// from clang itself to prevent clang from falling back to itself.
static std::string FindVisualStudioExecutable(const ToolChain &TC,
                                              const char *Exe,
                                              const char *ClangProgramPath) {
  const auto &MSVC = static_cast<const toolchains::MSVCToolChain &>(TC);
  std::string visualStudioBinDir;
  if (MSVC.getVisualStudioBinariesFolder(ClangProgramPath,
                                         visualStudioBinDir)) {
    SmallString<128> FilePath(visualStudioBinDir);
    llvm::sys::path::append(FilePath, Exe);
    if (llvm::sys::fs::can_execute(FilePath.c_str()))
      return FilePath.str();
  }

  return Exe;
}

void visualstudio::Linker::ConstructJob(Compilation &C, const JobAction &JA,
                                        const InputInfo &Output,
                                        const InputInfoList &Inputs,
                                        const ArgList &Args,
                                        const char *LinkingOutput) const {
  ArgStringList CmdArgs;
  const ToolChain &TC = getToolChain();

  assert((Output.isFilename() || Output.isNothing()) && "invalid output");
  if (Output.isFilename())
    CmdArgs.push_back(
        Args.MakeArgString(std::string("-out:") + Output.getFilename()));

  if (!Args.hasArg(options::OPT_nostdlib, options::OPT_nostartfiles) &&
      !C.getDriver().IsCLMode())
    CmdArgs.push_back("-defaultlib:libcmt");

  if (!llvm::sys::Process::GetEnv("LIB")) {
    // If the VC environment hasn't been configured (perhaps because the user
    // did not run vcvarsall), try to build a consistent link environment.  If
    // the environment variable is set however, assume the user knows what
    // they're doing.
    std::string VisualStudioDir;
    const auto &MSVC = static_cast<const toolchains::MSVCToolChain &>(TC);
    if (MSVC.getVisualStudioInstallDir(VisualStudioDir)) {
      SmallString<128> LibDir(VisualStudioDir);
      llvm::sys::path::append(LibDir, "VC", "lib");
      switch (MSVC.getArch()) {
      case llvm::Triple::x86:
        // x86 just puts the libraries directly in lib
        break;
      case llvm::Triple::x86_64:
        llvm::sys::path::append(LibDir, "amd64");
        break;
      case llvm::Triple::arm:
        llvm::sys::path::append(LibDir, "arm");
        break;
      default:
        break;
      }
      CmdArgs.push_back(
          Args.MakeArgString(std::string("-libpath:") + LibDir.c_str()));

      if (MSVC.useUniversalCRT(VisualStudioDir)) {
        std::string UniversalCRTLibPath;
        if (MSVC.getUniversalCRTLibraryPath(UniversalCRTLibPath))
          CmdArgs.push_back(Args.MakeArgString(std::string("-libpath:") +
                                               UniversalCRTLibPath.c_str()));
      }
    }

    std::string WindowsSdkLibPath;
    if (MSVC.getWindowsSDKLibraryPath(WindowsSdkLibPath))
      CmdArgs.push_back(Args.MakeArgString(std::string("-libpath:") +
                                           WindowsSdkLibPath.c_str()));
  }

  CmdArgs.push_back("-nologo");

  if (Args.hasArg(options::OPT_g_Group, options::OPT__SLASH_Z7))
    CmdArgs.push_back("-debug");

  bool DLL = Args.hasArg(options::OPT__SLASH_LD, options::OPT__SLASH_LDd,
                         options::OPT_shared);
  if (DLL) {
    CmdArgs.push_back(Args.MakeArgString("-dll"));

    SmallString<128> ImplibName(Output.getFilename());
    llvm::sys::path::replace_extension(ImplibName, "lib");
    CmdArgs.push_back(Args.MakeArgString(std::string("-implib:") + ImplibName));
  }

  if (TC.getSanitizerArgs().needsAsanRt()) {
    CmdArgs.push_back(Args.MakeArgString("-debug"));
    CmdArgs.push_back(Args.MakeArgString("-incremental:no"));
    if (Args.hasArg(options::OPT__SLASH_MD, options::OPT__SLASH_MDd)) {
      for (const auto &Lib : {"asan_dynamic", "asan_dynamic_runtime_thunk"})
        CmdArgs.push_back(TC.getCompilerRTArgString(Args, Lib));
      // Make sure the dynamic runtime thunk is not optimized out at link time
      // to ensure proper SEH handling.
      CmdArgs.push_back(Args.MakeArgString("-include:___asan_seh_interceptor"));
    } else if (DLL) {
      CmdArgs.push_back(TC.getCompilerRTArgString(Args, "asan_dll_thunk"));
    } else {
      for (const auto &Lib : {"asan", "asan_cxx"})
        CmdArgs.push_back(TC.getCompilerRTArgString(Args, Lib));
    }
  }

  Args.AddAllArgValues(CmdArgs, options::OPT__SLASH_link);

  if (Args.hasFlag(options::OPT_fopenmp, options::OPT_fopenmp_EQ,
                   options::OPT_fno_openmp, false)) {
    CmdArgs.push_back("-nodefaultlib:vcomp.lib");
    CmdArgs.push_back("-nodefaultlib:vcompd.lib");
    CmdArgs.push_back(Args.MakeArgString(std::string("-libpath:") +
                                         TC.getDriver().Dir + "/../lib"));
    switch (getOpenMPRuntime(getToolChain(), Args)) {
    case OMPRT_OMP:
      CmdArgs.push_back("-defaultlib:libomp.lib");
      break;
    case OMPRT_IOMP5:
      CmdArgs.push_back("-defaultlib:libiomp5md.lib");
      break;
    case OMPRT_GOMP:
      break;
    case OMPRT_Unknown:
      // Already diagnosed.
      break;
    }
  }

  // Add compiler-rt lib in case if it was explicitly
  // specified as an argument for --rtlib option.
  if (!Args.hasArg(options::OPT_nostdlib)) {
    AddRunTimeLibs(TC, TC.getDriver(), CmdArgs, Args);
  }

  // Add filenames, libraries, and other linker inputs.
  for (const auto &Input : Inputs) {
    if (Input.isFilename()) {
      CmdArgs.push_back(Input.getFilename());
      continue;
    }

    const Arg &A = Input.getInputArg();

    // Render -l options differently for the MSVC linker.
    if (A.getOption().matches(options::OPT_l)) {
      StringRef Lib = A.getValue();
      const char *LinkLibArg;
      if (Lib.endswith(".lib"))
        LinkLibArg = Args.MakeArgString(Lib);
      else
        LinkLibArg = Args.MakeArgString(Lib + ".lib");
      CmdArgs.push_back(LinkLibArg);
      continue;
    }

    // Otherwise, this is some other kind of linker input option like -Wl, -z,
    // or -L. Render it, even if MSVC doesn't understand it.
    A.renderAsInput(Args, CmdArgs);
  }

  TC.addProfileRTLibs(Args, CmdArgs);

  // We need to special case some linker paths.  In the case of lld, we need to
  // translate 'lld' into 'lld-link', and in the case of the regular msvc
  // linker, we need to use a special search algorithm.
  llvm::SmallString<128> linkPath;
  StringRef Linker = Args.getLastArgValue(options::OPT_fuse_ld_EQ, "link");
  if (Linker.equals_lower("lld"))
    Linker = "lld-link";

  if (Linker.equals_lower("link")) {
    // If we're using the MSVC linker, it's not sufficient to just use link
    // from the program PATH, because other environments like GnuWin32 install
    // their own link.exe which may come first.
    linkPath = FindVisualStudioExecutable(TC, "link.exe",
                                          C.getDriver().getClangProgramPath());
  } else {
    linkPath = Linker;
    llvm::sys::path::replace_extension(linkPath, "exe");
    linkPath = TC.GetProgramPath(linkPath.c_str());
  }

  const char *Exec = Args.MakeArgString(linkPath);
  C.addCommand(llvm::make_unique<Command>(JA, *this, Exec, CmdArgs, Inputs));
}

void visualstudio::Compiler::ConstructJob(Compilation &C, const JobAction &JA,
                                          const InputInfo &Output,
                                          const InputInfoList &Inputs,
                                          const ArgList &Args,
                                          const char *LinkingOutput) const {
  C.addCommand(GetCommand(C, JA, Output, Inputs, Args, LinkingOutput));
}

std::unique_ptr<Command> visualstudio::Compiler::GetCommand(
    Compilation &C, const JobAction &JA, const InputInfo &Output,
    const InputInfoList &Inputs, const ArgList &Args,
    const char *LinkingOutput) const {
  ArgStringList CmdArgs;
  CmdArgs.push_back("/nologo");
  CmdArgs.push_back("/c");  // Compile only.
  CmdArgs.push_back("/W0"); // No warnings.

  // The goal is to be able to invoke this tool correctly based on
  // any flag accepted by clang-cl.

  // These are spelled the same way in clang and cl.exe,.
  Args.AddAllArgs(CmdArgs, {options::OPT_D, options::OPT_U, options::OPT_I});

  // Optimization level.
  if (Arg *A = Args.getLastArg(options::OPT_fbuiltin, options::OPT_fno_builtin))
    CmdArgs.push_back(A->getOption().getID() == options::OPT_fbuiltin ? "/Oi"
                                                                      : "/Oi-");
  if (Arg *A = Args.getLastArg(options::OPT_O, options::OPT_O0)) {
    if (A->getOption().getID() == options::OPT_O0) {
      CmdArgs.push_back("/Od");
    } else {
      CmdArgs.push_back("/Og");

      StringRef OptLevel = A->getValue();
      if (OptLevel == "s" || OptLevel == "z")
        CmdArgs.push_back("/Os");
      else
        CmdArgs.push_back("/Ot");

      CmdArgs.push_back("/Ob2");
    }
  }
  if (Arg *A = Args.getLastArg(options::OPT_fomit_frame_pointer,
                               options::OPT_fno_omit_frame_pointer))
    CmdArgs.push_back(A->getOption().getID() == options::OPT_fomit_frame_pointer
                          ? "/Oy"
                          : "/Oy-");
  if (!Args.hasArg(options::OPT_fwritable_strings))
    CmdArgs.push_back("/GF");

  // Flags for which clang-cl has an alias.
  // FIXME: How can we ensure this stays in sync with relevant clang-cl options?

  if (Args.hasFlag(options::OPT__SLASH_GR_, options::OPT__SLASH_GR,
                   /*default=*/false))
    CmdArgs.push_back("/GR-");
  if (Arg *A = Args.getLastArg(options::OPT_ffunction_sections,
                               options::OPT_fno_function_sections))
    CmdArgs.push_back(A->getOption().getID() == options::OPT_ffunction_sections
                          ? "/Gy"
                          : "/Gy-");
  if (Arg *A = Args.getLastArg(options::OPT_fdata_sections,
                               options::OPT_fno_data_sections))
    CmdArgs.push_back(
        A->getOption().getID() == options::OPT_fdata_sections ? "/Gw" : "/Gw-");
  if (Args.hasArg(options::OPT_fsyntax_only))
    CmdArgs.push_back("/Zs");
  if (Args.hasArg(options::OPT_g_Flag, options::OPT_gline_tables_only,
                  options::OPT__SLASH_Z7))
    CmdArgs.push_back("/Z7");

  std::vector<std::string> Includes =
      Args.getAllArgValues(options::OPT_include);
  for (const auto &Include : Includes)
    CmdArgs.push_back(Args.MakeArgString(std::string("/FI") + Include));

  // Flags that can simply be passed through.
  Args.AddAllArgs(CmdArgs, options::OPT__SLASH_LD);
  Args.AddAllArgs(CmdArgs, options::OPT__SLASH_LDd);
  Args.AddAllArgs(CmdArgs, options::OPT__SLASH_GX);
  Args.AddAllArgs(CmdArgs, options::OPT__SLASH_GX_);
  Args.AddAllArgs(CmdArgs, options::OPT__SLASH_EH);
  Args.AddAllArgs(CmdArgs, options::OPT__SLASH_Zl);

  // The order of these flags is relevant, so pick the last one.
  if (Arg *A = Args.getLastArg(options::OPT__SLASH_MD, options::OPT__SLASH_MDd,
                               options::OPT__SLASH_MT, options::OPT__SLASH_MTd))
    A->render(Args, CmdArgs);

  // Pass through all unknown arguments so that the fallback command can see
  // them too.
  Args.AddAllArgs(CmdArgs, options::OPT_UNKNOWN);

  // Input filename.
  assert(Inputs.size() == 1);
  const InputInfo &II = Inputs[0];
  assert(II.getType() == types::TY_C || II.getType() == types::TY_CXX);
  CmdArgs.push_back(II.getType() == types::TY_C ? "/Tc" : "/Tp");
  if (II.isFilename())
    CmdArgs.push_back(II.getFilename());
  else
    II.getInputArg().renderAsInput(Args, CmdArgs);

  // Output filename.
  assert(Output.getType() == types::TY_Object);
  const char *Fo =
      Args.MakeArgString(std::string("/Fo") + Output.getFilename());
  CmdArgs.push_back(Fo);

  const Driver &D = getToolChain().getDriver();
  std::string Exec = FindVisualStudioExecutable(getToolChain(), "cl.exe",
                                                D.getClangProgramPath());
  return llvm::make_unique<Command>(JA, *this, Args.MakeArgString(Exec),
                                    CmdArgs, Inputs);
}

/// MinGW Tools
void MinGW::Assembler::ConstructJob(Compilation &C, const JobAction &JA,
                                    const InputInfo &Output,
                                    const InputInfoList &Inputs,
                                    const ArgList &Args,
                                    const char *LinkingOutput) const {
  claimNoWarnArgs(Args);
  ArgStringList CmdArgs;

  if (getToolChain().getArch() == llvm::Triple::x86) {
    CmdArgs.push_back("--32");
  } else if (getToolChain().getArch() == llvm::Triple::x86_64) {
    CmdArgs.push_back("--64");
  }

  Args.AddAllArgValues(CmdArgs, options::OPT_Wa_COMMA, options::OPT_Xassembler);

  CmdArgs.push_back("-o");
  CmdArgs.push_back(Output.getFilename());

  for (const auto &II : Inputs)
    CmdArgs.push_back(II.getFilename());

  const char *Exec = Args.MakeArgString(getToolChain().GetProgramPath("as"));
  C.addCommand(llvm::make_unique<Command>(JA, *this, Exec, CmdArgs, Inputs));

  if (Args.hasArg(options::OPT_gsplit_dwarf))
    SplitDebugInfo(getToolChain(), C, *this, JA, Args, Output,
                   SplitDebugName(Args, Inputs[0]));
}

void MinGW::Linker::AddLibGCC(const ArgList &Args,
                              ArgStringList &CmdArgs) const {
  if (Args.hasArg(options::OPT_mthreads))
    CmdArgs.push_back("-lmingwthrd");
  CmdArgs.push_back("-lmingw32");

  // Make use of compiler-rt if --rtlib option is used
  ToolChain::RuntimeLibType RLT = getToolChain().GetRuntimeLibType(Args);
  if (RLT == ToolChain::RLT_Libgcc) {
    bool Static = Args.hasArg(options::OPT_static_libgcc) ||
                  Args.hasArg(options::OPT_static);
    bool Shared = Args.hasArg(options::OPT_shared);
    bool CXX = getToolChain().getDriver().CCCIsCXX();

    if (Static || (!CXX && !Shared)) {
      CmdArgs.push_back("-lgcc");
      CmdArgs.push_back("-lgcc_eh");
    } else {
      CmdArgs.push_back("-lgcc_s");
      CmdArgs.push_back("-lgcc");
    }
  } else {
    AddRunTimeLibs(getToolChain(), getToolChain().getDriver(), CmdArgs, Args);
  }

  CmdArgs.push_back("-lmoldname");
  CmdArgs.push_back("-lmingwex");
  CmdArgs.push_back("-lmsvcrt");
}

void MinGW::Linker::ConstructJob(Compilation &C, const JobAction &JA,
                                 const InputInfo &Output,
                                 const InputInfoList &Inputs,
                                 const ArgList &Args,
                                 const char *LinkingOutput) const {
  const ToolChain &TC = getToolChain();
  const Driver &D = TC.getDriver();
  // const SanitizerArgs &Sanitize = TC.getSanitizerArgs();

  ArgStringList CmdArgs;

  // Silence warning for "clang -g foo.o -o foo"
  Args.ClaimAllArgs(options::OPT_g_Group);
  // and "clang -emit-llvm foo.o -o foo"
  Args.ClaimAllArgs(options::OPT_emit_llvm);
  // and for "clang -w foo.o -o foo". Other warning options are already
  // handled somewhere else.
  Args.ClaimAllArgs(options::OPT_w);

  StringRef LinkerName = Args.getLastArgValue(options::OPT_fuse_ld_EQ, "ld");
  if (LinkerName.equals_lower("lld")) {
    CmdArgs.push_back("-flavor");
    CmdArgs.push_back("gnu");
  } else if (!LinkerName.equals_lower("ld")) {
    D.Diag(diag::err_drv_unsupported_linker) << LinkerName;
  }

  if (!D.SysRoot.empty())
    CmdArgs.push_back(Args.MakeArgString("--sysroot=" + D.SysRoot));

  if (Args.hasArg(options::OPT_s))
    CmdArgs.push_back("-s");

  CmdArgs.push_back("-m");
  if (TC.getArch() == llvm::Triple::x86)
    CmdArgs.push_back("i386pe");
  if (TC.getArch() == llvm::Triple::x86_64)
    CmdArgs.push_back("i386pep");
  if (TC.getArch() == llvm::Triple::arm)
    CmdArgs.push_back("thumb2pe");

  if (Args.hasArg(options::OPT_mwindows)) {
    CmdArgs.push_back("--subsystem");
    CmdArgs.push_back("windows");
  } else if (Args.hasArg(options::OPT_mconsole)) {
    CmdArgs.push_back("--subsystem");
    CmdArgs.push_back("console");
  }

  if (Args.hasArg(options::OPT_static))
    CmdArgs.push_back("-Bstatic");
  else {
    if (Args.hasArg(options::OPT_mdll))
      CmdArgs.push_back("--dll");
    else if (Args.hasArg(options::OPT_shared))
      CmdArgs.push_back("--shared");
    CmdArgs.push_back("-Bdynamic");
    if (Args.hasArg(options::OPT_mdll) || Args.hasArg(options::OPT_shared)) {
      CmdArgs.push_back("-e");
      if (TC.getArch() == llvm::Triple::x86)
        CmdArgs.push_back("_DllMainCRTStartup@12");
      else
        CmdArgs.push_back("DllMainCRTStartup");
      CmdArgs.push_back("--enable-auto-image-base");
    }
  }

  CmdArgs.push_back("-o");
  CmdArgs.push_back(Output.getFilename());

  Args.AddAllArgs(CmdArgs, options::OPT_e);
  // FIXME: add -N, -n flags
  Args.AddLastArg(CmdArgs, options::OPT_r);
  Args.AddLastArg(CmdArgs, options::OPT_s);
  Args.AddLastArg(CmdArgs, options::OPT_t);
  Args.AddAllArgs(CmdArgs, options::OPT_u_Group);
  Args.AddLastArg(CmdArgs, options::OPT_Z_Flag);

  if (!Args.hasArg(options::OPT_nostdlib, options::OPT_nostartfiles)) {
    if (Args.hasArg(options::OPT_shared) || Args.hasArg(options::OPT_mdll)) {
      CmdArgs.push_back(Args.MakeArgString(TC.GetFilePath("dllcrt2.o")));
    } else {
      if (Args.hasArg(options::OPT_municode))
        CmdArgs.push_back(Args.MakeArgString(TC.GetFilePath("crt2u.o")));
      else
        CmdArgs.push_back(Args.MakeArgString(TC.GetFilePath("crt2.o")));
    }
    if (Args.hasArg(options::OPT_pg))
      CmdArgs.push_back(Args.MakeArgString(TC.GetFilePath("gcrt2.o")));
    CmdArgs.push_back(Args.MakeArgString(TC.GetFilePath("crtbegin.o")));
  }

  Args.AddAllArgs(CmdArgs, options::OPT_L);
  TC.AddFilePathLibArgs(Args, CmdArgs);
  AddLinkerInputs(TC, Inputs, Args, CmdArgs);

  // TODO: Add ASan stuff here

  // TODO: Add profile stuff here

  if (D.CCCIsCXX() &&
      !Args.hasArg(options::OPT_nostdlib, options::OPT_nodefaultlibs)) {
    bool OnlyLibstdcxxStatic = Args.hasArg(options::OPT_static_libstdcxx) &&
                               !Args.hasArg(options::OPT_static);
    if (OnlyLibstdcxxStatic)
      CmdArgs.push_back("-Bstatic");
    TC.AddCXXStdlibLibArgs(Args, CmdArgs);
    if (OnlyLibstdcxxStatic)
      CmdArgs.push_back("-Bdynamic");
  }

  if (!Args.hasArg(options::OPT_nostdlib)) {
    if (!Args.hasArg(options::OPT_nodefaultlibs)) {
      if (Args.hasArg(options::OPT_static))
        CmdArgs.push_back("--start-group");

      if (Args.hasArg(options::OPT_fstack_protector) ||
          Args.hasArg(options::OPT_fstack_protector_strong) ||
          Args.hasArg(options::OPT_fstack_protector_all)) {
        CmdArgs.push_back("-lssp_nonshared");
        CmdArgs.push_back("-lssp");
      }
      if (Args.hasArg(options::OPT_fopenmp))
        CmdArgs.push_back("-lgomp");

      AddLibGCC(Args, CmdArgs);

      if (Args.hasArg(options::OPT_pg))
        CmdArgs.push_back("-lgmon");

      if (Args.hasArg(options::OPT_pthread))
        CmdArgs.push_back("-lpthread");

      // add system libraries
      if (Args.hasArg(options::OPT_mwindows)) {
        CmdArgs.push_back("-lgdi32");
        CmdArgs.push_back("-lcomdlg32");
      }
      CmdArgs.push_back("-ladvapi32");
      CmdArgs.push_back("-lshell32");
      CmdArgs.push_back("-luser32");
      CmdArgs.push_back("-lkernel32");

      if (Args.hasArg(options::OPT_static))
        CmdArgs.push_back("--end-group");
      else if (!LinkerName.equals_lower("lld"))
        AddLibGCC(Args, CmdArgs);
    }

    if (!Args.hasArg(options::OPT_nostartfiles)) {
      // Add crtfastmath.o if available and fast math is enabled.
      TC.AddFastMathRuntimeIfAvailable(Args, CmdArgs);

      CmdArgs.push_back(Args.MakeArgString(TC.GetFilePath("crtend.o")));
    }
  }
  const char *Exec = Args.MakeArgString(TC.GetProgramPath(LinkerName.data()));
  C.addCommand(llvm::make_unique<Command>(JA, *this, Exec, CmdArgs, Inputs));
}

/// XCore Tools
// We pass assemble and link construction to the xcc tool.

void XCore::Assembler::ConstructJob(Compilation &C, const JobAction &JA,
                                    const InputInfo &Output,
                                    const InputInfoList &Inputs,
                                    const ArgList &Args,
                                    const char *LinkingOutput) const {
  claimNoWarnArgs(Args);
  ArgStringList CmdArgs;

  CmdArgs.push_back("-o");
  CmdArgs.push_back(Output.getFilename());

  CmdArgs.push_back("-c");

  if (Args.hasArg(options::OPT_v))
    CmdArgs.push_back("-v");

  if (Arg *A = Args.getLastArg(options::OPT_g_Group))
    if (!A->getOption().matches(options::OPT_g0))
      CmdArgs.push_back("-g");

  if (Args.hasFlag(options::OPT_fverbose_asm, options::OPT_fno_verbose_asm,
                   false))
    CmdArgs.push_back("-fverbose-asm");

  Args.AddAllArgValues(CmdArgs, options::OPT_Wa_COMMA, options::OPT_Xassembler);

  for (const auto &II : Inputs)
    CmdArgs.push_back(II.getFilename());

  const char *Exec = Args.MakeArgString(getToolChain().GetProgramPath("xcc"));
  C.addCommand(llvm::make_unique<Command>(JA, *this, Exec, CmdArgs, Inputs));
}

void XCore::Linker::ConstructJob(Compilation &C, const JobAction &JA,
                                 const InputInfo &Output,
                                 const InputInfoList &Inputs,
                                 const ArgList &Args,
                                 const char *LinkingOutput) const {
  ArgStringList CmdArgs;

  if (Output.isFilename()) {
    CmdArgs.push_back("-o");
    CmdArgs.push_back(Output.getFilename());
  } else {
    assert(Output.isNothing() && "Invalid output.");
  }

  if (Args.hasArg(options::OPT_v))
    CmdArgs.push_back("-v");

  // Pass -fexceptions through to the linker if it was present.
  if (Args.hasFlag(options::OPT_fexceptions, options::OPT_fno_exceptions,
                   false))
    CmdArgs.push_back("-fexceptions");

  AddLinkerInputs(getToolChain(), Inputs, Args, CmdArgs);

  const char *Exec = Args.MakeArgString(getToolChain().GetProgramPath("xcc"));
  C.addCommand(llvm::make_unique<Command>(JA, *this, Exec, CmdArgs, Inputs));
}

void CrossWindows::Assembler::ConstructJob(Compilation &C, const JobAction &JA,
                                           const InputInfo &Output,
                                           const InputInfoList &Inputs,
                                           const ArgList &Args,
                                           const char *LinkingOutput) const {
  claimNoWarnArgs(Args);
  const auto &TC =
      static_cast<const toolchains::CrossWindowsToolChain &>(getToolChain());
  ArgStringList CmdArgs;
  const char *Exec;

  switch (TC.getArch()) {
  default:
    llvm_unreachable("unsupported architecture");
  case llvm::Triple::arm:
  case llvm::Triple::thumb:
    break;
  case llvm::Triple::x86:
    CmdArgs.push_back("--32");
    break;
  case llvm::Triple::x86_64:
    CmdArgs.push_back("--64");
    break;
  }

  Args.AddAllArgValues(CmdArgs, options::OPT_Wa_COMMA, options::OPT_Xassembler);

  CmdArgs.push_back("-o");
  CmdArgs.push_back(Output.getFilename());

  for (const auto &Input : Inputs)
    CmdArgs.push_back(Input.getFilename());

  const std::string Assembler = TC.GetProgramPath("as");
  Exec = Args.MakeArgString(Assembler);

  C.addCommand(llvm::make_unique<Command>(JA, *this, Exec, CmdArgs, Inputs));
}

void CrossWindows::Linker::ConstructJob(Compilation &C, const JobAction &JA,
                                        const InputInfo &Output,
                                        const InputInfoList &Inputs,
                                        const ArgList &Args,
                                        const char *LinkingOutput) const {
  const auto &TC =
      static_cast<const toolchains::CrossWindowsToolChain &>(getToolChain());
  const llvm::Triple &T = TC.getTriple();
  const Driver &D = TC.getDriver();
  SmallString<128> EntryPoint;
  ArgStringList CmdArgs;
  const char *Exec;

  // Silence warning for "clang -g foo.o -o foo"
  Args.ClaimAllArgs(options::OPT_g_Group);
  // and "clang -emit-llvm foo.o -o foo"
  Args.ClaimAllArgs(options::OPT_emit_llvm);
  // and for "clang -w foo.o -o foo"
  Args.ClaimAllArgs(options::OPT_w);
  // Other warning options are already handled somewhere else.

  if (!D.SysRoot.empty())
    CmdArgs.push_back(Args.MakeArgString("--sysroot=" + D.SysRoot));

  if (Args.hasArg(options::OPT_pie))
    CmdArgs.push_back("-pie");
  if (Args.hasArg(options::OPT_rdynamic))
    CmdArgs.push_back("-export-dynamic");
  if (Args.hasArg(options::OPT_s))
    CmdArgs.push_back("--strip-all");

  CmdArgs.push_back("-m");
  switch (TC.getArch()) {
  default:
    llvm_unreachable("unsupported architecture");
  case llvm::Triple::arm:
  case llvm::Triple::thumb:
    // FIXME: this is incorrect for WinCE
    CmdArgs.push_back("thumb2pe");
    break;
  case llvm::Triple::x86:
    CmdArgs.push_back("i386pe");
    EntryPoint.append("_");
    break;
  case llvm::Triple::x86_64:
    CmdArgs.push_back("i386pep");
    break;
  }

  if (Args.hasArg(options::OPT_shared)) {
    switch (T.getArch()) {
    default:
      llvm_unreachable("unsupported architecture");
    case llvm::Triple::arm:
    case llvm::Triple::thumb:
    case llvm::Triple::x86_64:
      EntryPoint.append("_DllMainCRTStartup");
      break;
    case llvm::Triple::x86:
      EntryPoint.append("_DllMainCRTStartup@12");
      break;
    }

    CmdArgs.push_back("-shared");
    CmdArgs.push_back("-Bdynamic");

    CmdArgs.push_back("--enable-auto-image-base");

    CmdArgs.push_back("--entry");
    CmdArgs.push_back(Args.MakeArgString(EntryPoint));
  } else {
    EntryPoint.append("mainCRTStartup");

    CmdArgs.push_back(Args.hasArg(options::OPT_static) ? "-Bstatic"
                                                       : "-Bdynamic");

    if (!Args.hasArg(options::OPT_nostdlib, options::OPT_nostartfiles)) {
      CmdArgs.push_back("--entry");
      CmdArgs.push_back(Args.MakeArgString(EntryPoint));
    }

    // FIXME: handle subsystem
  }

  // NOTE: deal with multiple definitions on Windows (e.g. COMDAT)
  CmdArgs.push_back("--allow-multiple-definition");

  CmdArgs.push_back("-o");
  CmdArgs.push_back(Output.getFilename());

  if (Args.hasArg(options::OPT_shared) || Args.hasArg(options::OPT_rdynamic)) {
    SmallString<261> ImpLib(Output.getFilename());
    llvm::sys::path::replace_extension(ImpLib, ".lib");

    CmdArgs.push_back("--out-implib");
    CmdArgs.push_back(Args.MakeArgString(ImpLib));
  }

  if (!Args.hasArg(options::OPT_nostdlib, options::OPT_nostartfiles)) {
    const std::string CRTPath(D.SysRoot + "/usr/lib/");
    const char *CRTBegin;

    CRTBegin =
        Args.hasArg(options::OPT_shared) ? "crtbeginS.obj" : "crtbegin.obj";
    CmdArgs.push_back(Args.MakeArgString(CRTPath + CRTBegin));
  }

  Args.AddAllArgs(CmdArgs, options::OPT_L);
  TC.AddFilePathLibArgs(Args, CmdArgs);
  AddLinkerInputs(TC, Inputs, Args, CmdArgs);

  if (D.CCCIsCXX() && !Args.hasArg(options::OPT_nostdlib) &&
      !Args.hasArg(options::OPT_nodefaultlibs)) {
    bool StaticCXX = Args.hasArg(options::OPT_static_libstdcxx) &&
                     !Args.hasArg(options::OPT_static);
    if (StaticCXX)
      CmdArgs.push_back("-Bstatic");
    TC.AddCXXStdlibLibArgs(Args, CmdArgs);
    if (StaticCXX)
      CmdArgs.push_back("-Bdynamic");
  }

  if (!Args.hasArg(options::OPT_nostdlib)) {
    if (!Args.hasArg(options::OPT_nodefaultlibs)) {
      // TODO handle /MT[d] /MD[d]
      CmdArgs.push_back("-lmsvcrt");
      AddRunTimeLibs(TC, D, CmdArgs, Args);
    }
  }

  if (TC.getSanitizerArgs().needsAsanRt()) {
    // TODO handle /MT[d] /MD[d]
    if (Args.hasArg(options::OPT_shared)) {
      CmdArgs.push_back(TC.getCompilerRTArgString(Args, "asan_dll_thunk"));
    } else {
      for (const auto &Lib : {"asan_dynamic", "asan_dynamic_runtime_thunk"})
        CmdArgs.push_back(TC.getCompilerRTArgString(Args, Lib));
        // Make sure the dynamic runtime thunk is not optimized out at link time
        // to ensure proper SEH handling.
        CmdArgs.push_back(Args.MakeArgString("--undefined"));
        CmdArgs.push_back(Args.MakeArgString(TC.getArch() == llvm::Triple::x86
                                                 ? "___asan_seh_interceptor"
                                                 : "__asan_seh_interceptor"));
    }
  }

  Exec = Args.MakeArgString(TC.GetLinkerPath());

  C.addCommand(llvm::make_unique<Command>(JA, *this, Exec, CmdArgs, Inputs));
}

void tools::SHAVE::Compiler::ConstructJob(Compilation &C, const JobAction &JA,
                                          const InputInfo &Output,
                                          const InputInfoList &Inputs,
                                          const ArgList &Args,
                                          const char *LinkingOutput) const {
  ArgStringList CmdArgs;
  assert(Inputs.size() == 1);
  const InputInfo &II = Inputs[0];
  assert(II.getType() == types::TY_C || II.getType() == types::TY_CXX ||
         II.getType() == types::TY_PP_CXX);

  if (JA.getKind() == Action::PreprocessJobClass) {
    Args.ClaimAllArgs();
    CmdArgs.push_back("-E");
  } else {
    assert(Output.getType() == types::TY_PP_Asm); // Require preprocessed asm.
    CmdArgs.push_back("-S");
    CmdArgs.push_back("-fno-exceptions"); // Always do this even if unspecified.
  }
  CmdArgs.push_back("-DMYRIAD2");

  // Append all -I, -iquote, -isystem paths, defines/undefines,
  // 'f' flags, optimize flags, and warning options.
  // These are spelled the same way in clang and moviCompile.
  Args.AddAllArgs(CmdArgs, {options::OPT_I_Group, options::OPT_clang_i_Group,
                            options::OPT_std_EQ, options::OPT_D, options::OPT_U,
                            options::OPT_f_Group, options::OPT_f_clang_Group,
                            options::OPT_g_Group, options::OPT_M_Group,
                            options::OPT_O_Group, options::OPT_W_Group,
                            options::OPT_mcpu_EQ});

  // If we're producing a dependency file, and assembly is the final action,
  // then the name of the target in the dependency file should be the '.o'
  // file, not the '.s' file produced by this step. For example, instead of
  //  /tmp/mumble.s: mumble.c .../someheader.h
  // the filename on the lefthand side should be "mumble.o"
  if (Args.getLastArg(options::OPT_MF) && !Args.getLastArg(options::OPT_MT) &&
      C.getActions().size() == 1 &&
      C.getActions()[0]->getKind() == Action::AssembleJobClass) {
    Arg *A = Args.getLastArg(options::OPT_o);
    if (A) {
      CmdArgs.push_back("-MT");
      CmdArgs.push_back(Args.MakeArgString(A->getValue()));
    }
  }

  CmdArgs.push_back(II.getFilename());
  CmdArgs.push_back("-o");
  CmdArgs.push_back(Output.getFilename());

  std::string Exec =
      Args.MakeArgString(getToolChain().GetProgramPath("moviCompile"));
  C.addCommand(llvm::make_unique<Command>(JA, *this, Args.MakeArgString(Exec),
                                          CmdArgs, Inputs));
}

void tools::SHAVE::Assembler::ConstructJob(Compilation &C, const JobAction &JA,
                                           const InputInfo &Output,
                                           const InputInfoList &Inputs,
                                           const ArgList &Args,
                                           const char *LinkingOutput) const {
  ArgStringList CmdArgs;

  assert(Inputs.size() == 1);
  const InputInfo &II = Inputs[0];
  assert(II.getType() == types::TY_PP_Asm); // Require preprocessed asm input.
  assert(Output.getType() == types::TY_Object);

  CmdArgs.push_back("-no6thSlotCompression");
  const Arg *CPUArg = Args.getLastArg(options::OPT_mcpu_EQ);
  if (CPUArg)
    CmdArgs.push_back(
        Args.MakeArgString("-cv:" + StringRef(CPUArg->getValue())));
  CmdArgs.push_back("-noSPrefixing");
  CmdArgs.push_back("-a"); // Mystery option.
  Args.AddAllArgValues(CmdArgs, options::OPT_Wa_COMMA, options::OPT_Xassembler);
  for (const Arg *A : Args.filtered(options::OPT_I, options::OPT_isystem)) {
    A->claim();
    CmdArgs.push_back(
        Args.MakeArgString(std::string("-i:") + A->getValue(0)));
  }
  CmdArgs.push_back("-elf"); // Output format.
  CmdArgs.push_back(II.getFilename());
  CmdArgs.push_back(
      Args.MakeArgString(std::string("-o:") + Output.getFilename()));

  std::string Exec =
      Args.MakeArgString(getToolChain().GetProgramPath("moviAsm"));
  C.addCommand(llvm::make_unique<Command>(JA, *this, Args.MakeArgString(Exec),
                                          CmdArgs, Inputs));
}

void tools::Myriad::Linker::ConstructJob(Compilation &C, const JobAction &JA,
                                         const InputInfo &Output,
                                         const InputInfoList &Inputs,
                                         const ArgList &Args,
                                         const char *LinkingOutput) const {
  const auto &TC =
      static_cast<const toolchains::MyriadToolChain &>(getToolChain());
  const llvm::Triple &T = TC.getTriple();
  ArgStringList CmdArgs;
  bool UseStartfiles =
      !Args.hasArg(options::OPT_nostdlib, options::OPT_nostartfiles);
  bool UseDefaultLibs =
      !Args.hasArg(options::OPT_nostdlib, options::OPT_nodefaultlibs);

  if (T.getArch() == llvm::Triple::sparc)
    CmdArgs.push_back("-EB");
  else // SHAVE assumes little-endian, and sparcel is expressly so.
    CmdArgs.push_back("-EL");

  // The remaining logic is mostly like gnutools::Linker::ConstructJob,
  // but we never pass through a --sysroot option and various other bits.
  // For example, there are no sanitizers (yet) nor gold linker.

  // Eat some arguments that may be present but have no effect.
  Args.ClaimAllArgs(options::OPT_g_Group);
  Args.ClaimAllArgs(options::OPT_w);
  Args.ClaimAllArgs(options::OPT_static_libgcc);

  if (Args.hasArg(options::OPT_s)) // Pass the 'strip' option.
    CmdArgs.push_back("-s");

  CmdArgs.push_back("-o");
  CmdArgs.push_back(Output.getFilename());

  if (UseStartfiles) {
    // If you want startfiles, it means you want the builtin crti and crtbegin,
    // but not crt0. Myriad link commands provide their own crt0.o as needed.
    CmdArgs.push_back(Args.MakeArgString(TC.GetFilePath("crti.o")));
    CmdArgs.push_back(Args.MakeArgString(TC.GetFilePath("crtbegin.o")));
  }

  Args.AddAllArgs(CmdArgs, {options::OPT_L, options::OPT_T_Group,
                            options::OPT_e, options::OPT_s, options::OPT_t,
                            options::OPT_Z_Flag, options::OPT_r});

  TC.AddFilePathLibArgs(Args, CmdArgs);

  AddLinkerInputs(getToolChain(), Inputs, Args, CmdArgs);

  if (UseDefaultLibs) {
    if (C.getDriver().CCCIsCXX())
      CmdArgs.push_back("-lstdc++");
    if (T.getOS() == llvm::Triple::RTEMS) {
      CmdArgs.push_back("--start-group");
      CmdArgs.push_back("-lc");
      // You must provide your own "-L" option to enable finding these.
      CmdArgs.push_back("-lrtemscpu");
      CmdArgs.push_back("-lrtemsbsp");
      CmdArgs.push_back("--end-group");
    } else {
      CmdArgs.push_back("-lc");
    }
    CmdArgs.push_back("-lgcc");
  }
  if (UseStartfiles) {
    CmdArgs.push_back(Args.MakeArgString(TC.GetFilePath("crtend.o")));
    CmdArgs.push_back(Args.MakeArgString(TC.GetFilePath("crtn.o")));
  }

  std::string Exec =
      Args.MakeArgString(TC.GetProgramPath("sparc-myriad-elf-ld"));
  C.addCommand(llvm::make_unique<Command>(JA, *this, Args.MakeArgString(Exec),
                                          CmdArgs, Inputs));
}

void PS4cpu::Assemble::ConstructJob(Compilation &C, const JobAction &JA,
                                    const InputInfo &Output,
                                    const InputInfoList &Inputs,
                                    const ArgList &Args,
                                    const char *LinkingOutput) const {
  claimNoWarnArgs(Args);
  ArgStringList CmdArgs;

  Args.AddAllArgValues(CmdArgs, options::OPT_Wa_COMMA, options::OPT_Xassembler);

  CmdArgs.push_back("-o");
  CmdArgs.push_back(Output.getFilename());

  assert(Inputs.size() == 1 && "Unexpected number of inputs.");
  const InputInfo &Input = Inputs[0];
  assert(Input.isFilename() && "Invalid input.");
  CmdArgs.push_back(Input.getFilename());

  const char *Exec =
      Args.MakeArgString(getToolChain().GetProgramPath("ps4-as"));
  C.addCommand(llvm::make_unique<Command>(JA, *this, Exec, CmdArgs, Inputs));
}

static void AddPS4SanitizerArgs(const ToolChain &TC, ArgStringList &CmdArgs) {
  const SanitizerArgs &SanArgs = TC.getSanitizerArgs();
  if (SanArgs.needsUbsanRt()) {
    CmdArgs.push_back("-lSceDbgUBSanitizer_stub_weak");
  }
  if (SanArgs.needsAsanRt()) {
    CmdArgs.push_back("-lSceDbgAddressSanitizer_stub_weak");
  }
}

static void ConstructPS4LinkJob(const Tool &T, Compilation &C,
                                const JobAction &JA, const InputInfo &Output,
                                const InputInfoList &Inputs,
                                const ArgList &Args,
                                const char *LinkingOutput) {
  const toolchains::FreeBSD &ToolChain =
      static_cast<const toolchains::FreeBSD &>(T.getToolChain());
  const Driver &D = ToolChain.getDriver();
  ArgStringList CmdArgs;

  // Silence warning for "clang -g foo.o -o foo"
  Args.ClaimAllArgs(options::OPT_g_Group);
  // and "clang -emit-llvm foo.o -o foo"
  Args.ClaimAllArgs(options::OPT_emit_llvm);
  // and for "clang -w foo.o -o foo". Other warning options are already
  // handled somewhere else.
  Args.ClaimAllArgs(options::OPT_w);

  if (!D.SysRoot.empty())
    CmdArgs.push_back(Args.MakeArgString("--sysroot=" + D.SysRoot));

  if (Args.hasArg(options::OPT_pie))
    CmdArgs.push_back("-pie");

  if (Args.hasArg(options::OPT_rdynamic))
    CmdArgs.push_back("-export-dynamic");
  if (Args.hasArg(options::OPT_shared))
    CmdArgs.push_back("--oformat=so");

  if (Output.isFilename()) {
    CmdArgs.push_back("-o");
    CmdArgs.push_back(Output.getFilename());
  } else {
    assert(Output.isNothing() && "Invalid output.");
  }

  AddPS4SanitizerArgs(ToolChain, CmdArgs);

  Args.AddAllArgs(CmdArgs, options::OPT_L);
  Args.AddAllArgs(CmdArgs, options::OPT_T_Group);
  Args.AddAllArgs(CmdArgs, options::OPT_e);
  Args.AddAllArgs(CmdArgs, options::OPT_s);
  Args.AddAllArgs(CmdArgs, options::OPT_t);
  Args.AddAllArgs(CmdArgs, options::OPT_r);

  if (Args.hasArg(options::OPT_Z_Xlinker__no_demangle))
    CmdArgs.push_back("--no-demangle");

  AddLinkerInputs(ToolChain, Inputs, Args, CmdArgs);

  if (Args.hasArg(options::OPT_pthread)) {
    CmdArgs.push_back("-lpthread");
  }

  const char *Exec = Args.MakeArgString(ToolChain.GetProgramPath("ps4-ld"));

  C.addCommand(llvm::make_unique<Command>(JA, T, Exec, CmdArgs, Inputs));
}

static void ConstructGoldLinkJob(const Tool &T, Compilation &C,
                                 const JobAction &JA, const InputInfo &Output,
                                 const InputInfoList &Inputs,
                                 const ArgList &Args,
                                 const char *LinkingOutput) {
  const toolchains::FreeBSD &ToolChain =
      static_cast<const toolchains::FreeBSD &>(T.getToolChain());
  const Driver &D = ToolChain.getDriver();
  ArgStringList CmdArgs;

  // Silence warning for "clang -g foo.o -o foo"
  Args.ClaimAllArgs(options::OPT_g_Group);
  // and "clang -emit-llvm foo.o -o foo"
  Args.ClaimAllArgs(options::OPT_emit_llvm);
  // and for "clang -w foo.o -o foo". Other warning options are already
  // handled somewhere else.
  Args.ClaimAllArgs(options::OPT_w);

  if (!D.SysRoot.empty())
    CmdArgs.push_back(Args.MakeArgString("--sysroot=" + D.SysRoot));

  if (Args.hasArg(options::OPT_pie))
    CmdArgs.push_back("-pie");

  if (Args.hasArg(options::OPT_static)) {
    CmdArgs.push_back("-Bstatic");
  } else {
    if (Args.hasArg(options::OPT_rdynamic))
      CmdArgs.push_back("-export-dynamic");
    CmdArgs.push_back("--eh-frame-hdr");
    if (Args.hasArg(options::OPT_shared)) {
      CmdArgs.push_back("-Bshareable");
    } else {
      CmdArgs.push_back("-dynamic-linker");
      CmdArgs.push_back("/libexec/ld-elf.so.1");
    }
    CmdArgs.push_back("--enable-new-dtags");
  }

  if (Output.isFilename()) {
    CmdArgs.push_back("-o");
    CmdArgs.push_back(Output.getFilename());
  } else {
    assert(Output.isNothing() && "Invalid output.");
  }

  AddPS4SanitizerArgs(ToolChain, CmdArgs);

  if (!Args.hasArg(options::OPT_nostdlib, options::OPT_nostartfiles)) {
    const char *crt1 = nullptr;
    if (!Args.hasArg(options::OPT_shared)) {
      if (Args.hasArg(options::OPT_pg))
        crt1 = "gcrt1.o";
      else if (Args.hasArg(options::OPT_pie))
        crt1 = "Scrt1.o";
      else
        crt1 = "crt1.o";
    }
    if (crt1)
      CmdArgs.push_back(Args.MakeArgString(ToolChain.GetFilePath(crt1)));

    CmdArgs.push_back(Args.MakeArgString(ToolChain.GetFilePath("crti.o")));

    const char *crtbegin = nullptr;
    if (Args.hasArg(options::OPT_static))
      crtbegin = "crtbeginT.o";
    else if (Args.hasArg(options::OPT_shared) || Args.hasArg(options::OPT_pie))
      crtbegin = "crtbeginS.o";
    else
      crtbegin = "crtbegin.o";

    CmdArgs.push_back(Args.MakeArgString(ToolChain.GetFilePath(crtbegin)));
  }

  Args.AddAllArgs(CmdArgs, options::OPT_L);
  ToolChain.AddFilePathLibArgs(Args, CmdArgs);
  Args.AddAllArgs(CmdArgs, options::OPT_T_Group);
  Args.AddAllArgs(CmdArgs, options::OPT_e);
  Args.AddAllArgs(CmdArgs, options::OPT_s);
  Args.AddAllArgs(CmdArgs, options::OPT_t);
  Args.AddAllArgs(CmdArgs, options::OPT_r);

  if (Args.hasArg(options::OPT_Z_Xlinker__no_demangle))
    CmdArgs.push_back("--no-demangle");

  AddLinkerInputs(ToolChain, Inputs, Args, CmdArgs);

  if (!Args.hasArg(options::OPT_nostdlib, options::OPT_nodefaultlibs)) {
    // For PS4, we always want to pass libm, libstdc++ and libkernel
    // libraries for both C and C++ compilations.
    CmdArgs.push_back("-lkernel");
    if (D.CCCIsCXX()) {
      ToolChain.AddCXXStdlibLibArgs(Args, CmdArgs);
      if (Args.hasArg(options::OPT_pg))
        CmdArgs.push_back("-lm_p");
      else
        CmdArgs.push_back("-lm");
    }
    // FIXME: For some reason GCC passes -lgcc and -lgcc_s before adding
    // the default system libraries. Just mimic this for now.
    if (Args.hasArg(options::OPT_pg))
      CmdArgs.push_back("-lgcc_p");
    else
      CmdArgs.push_back("-lcompiler_rt");
    if (Args.hasArg(options::OPT_static)) {
      CmdArgs.push_back("-lstdc++");
    } else if (Args.hasArg(options::OPT_pg)) {
      CmdArgs.push_back("-lgcc_eh_p");
    } else {
      CmdArgs.push_back("--as-needed");
      CmdArgs.push_back("-lstdc++");
      CmdArgs.push_back("--no-as-needed");
    }

    if (Args.hasArg(options::OPT_pthread)) {
      if (Args.hasArg(options::OPT_pg))
        CmdArgs.push_back("-lpthread_p");
      else
        CmdArgs.push_back("-lpthread");
    }

    if (Args.hasArg(options::OPT_pg)) {
      if (Args.hasArg(options::OPT_shared))
        CmdArgs.push_back("-lc");
      else {
        if (Args.hasArg(options::OPT_static)) {
          CmdArgs.push_back("--start-group");
          CmdArgs.push_back("-lc_p");
          CmdArgs.push_back("-lpthread_p");
          CmdArgs.push_back("--end-group");
        } else {
          CmdArgs.push_back("-lc_p");
        }
      }
      CmdArgs.push_back("-lgcc_p");
    } else {
      if (Args.hasArg(options::OPT_static)) {
        CmdArgs.push_back("--start-group");
        CmdArgs.push_back("-lc");
        CmdArgs.push_back("-lpthread");
        CmdArgs.push_back("--end-group");
      } else {
        CmdArgs.push_back("-lc");
      }
      CmdArgs.push_back("-lcompiler_rt");
    }

    if (Args.hasArg(options::OPT_static)) {
      CmdArgs.push_back("-lstdc++");
    } else if (Args.hasArg(options::OPT_pg)) {
      CmdArgs.push_back("-lgcc_eh_p");
    } else {
      CmdArgs.push_back("--as-needed");
      CmdArgs.push_back("-lstdc++");
      CmdArgs.push_back("--no-as-needed");
    }
  }

  if (!Args.hasArg(options::OPT_nostdlib, options::OPT_nostartfiles)) {
    if (Args.hasArg(options::OPT_shared) || Args.hasArg(options::OPT_pie))
      CmdArgs.push_back(Args.MakeArgString(ToolChain.GetFilePath("crtendS.o")));
    else
      CmdArgs.push_back(Args.MakeArgString(ToolChain.GetFilePath("crtend.o")));
    CmdArgs.push_back(Args.MakeArgString(ToolChain.GetFilePath("crtn.o")));
  }

  const char *Exec =
#ifdef LLVM_ON_WIN32
      Args.MakeArgString(ToolChain.GetProgramPath("ps4-ld.gold"));
#else
      Args.MakeArgString(ToolChain.GetProgramPath("ps4-ld"));
#endif

  C.addCommand(llvm::make_unique<Command>(JA, T, Exec, CmdArgs, Inputs));
}

void PS4cpu::Link::ConstructJob(Compilation &C, const JobAction &JA,
                                const InputInfo &Output,
                                const InputInfoList &Inputs,
                                const ArgList &Args,
                                const char *LinkingOutput) const {
  const toolchains::FreeBSD &ToolChain =
      static_cast<const toolchains::FreeBSD &>(getToolChain());
  const Driver &D = ToolChain.getDriver();
  bool PS4Linker;
  StringRef LinkerOptName;
  if (const Arg *A = Args.getLastArg(options::OPT_fuse_ld_EQ)) {
    LinkerOptName = A->getValue();
    if (LinkerOptName != "ps4" && LinkerOptName != "gold")
      D.Diag(diag::err_drv_unsupported_linker) << LinkerOptName;
  }

  if (LinkerOptName == "gold")
    PS4Linker = false;
  else if (LinkerOptName == "ps4")
    PS4Linker = true;
  else
    PS4Linker = !Args.hasArg(options::OPT_shared);

  if (PS4Linker)
    ConstructPS4LinkJob(*this, C, JA, Output, Inputs, Args, LinkingOutput);
  else
    ConstructGoldLinkJob(*this, C, JA, Output, Inputs, Args, LinkingOutput);
}

void NVPTX::Assembler::ConstructJob(Compilation &C, const JobAction &JA,
                                    const InputInfo &Output,
                                    const InputInfoList &Inputs,
                                    const ArgList &Args,
                                    const char *LinkingOutput) const {
  const auto &TC =
      static_cast<const toolchains::CudaToolChain &>(getToolChain());
  assert(TC.getTriple().isNVPTX() && "Wrong platform");

  // Obtain architecture from the action.
  const char *gpu_arch = JA.getOffloadingArch();
  assert(gpu_arch && "Device action expected to have an architecture.");

  ArgStringList CmdArgs;
  CmdArgs.push_back(TC.getTriple().isArch64Bit() ? "-m64" : "-m32");
  if (Args.getLastArg(options::OPT_cuda_noopt_device_debug)) {
    // ptxas does not accept -g option if optimization is enabled, so
    // we ignore the compiler's -O* options if we want debug info.
    CmdArgs.push_back("-g");
    CmdArgs.push_back("--dont-merge-basicblocks");
    CmdArgs.push_back("--return-at-end");
  } else if (Arg *A = Args.getLastArg(options::OPT_O_Group)) {
    // Map the -O we received to -O{0,1,2,3}.
    //
    // TODO: Perhaps we should map host -O2 to ptxas -O3. -O3 is ptxas's
    // default, so it may correspond more closely to the spirit of clang -O2.

    // -O3 seems like the least-bad option when -Osomething is specified to
    // clang but it isn't handled below.
    StringRef OOpt = "3";
    if (A->getOption().matches(options::OPT_O4) ||
        A->getOption().matches(options::OPT_Ofast))
      OOpt = "3";
    else if (A->getOption().matches(options::OPT_O0))
      OOpt = "0";
    else if (A->getOption().matches(options::OPT_O)) {
      // -Os, -Oz, and -O(anything else) map to -O2, for lack of better options.
      OOpt = llvm::StringSwitch<const char *>(A->getValue())
                 .Case("1", "1")
                 .Case("2", "2")
                 .Case("3", "3")
                 .Case("s", "2")
                 .Case("z", "2")
                 .Default("2");
    }
    CmdArgs.push_back(Args.MakeArgString(llvm::Twine("-O") + OOpt));
  } else {
    // If no -O was passed, pass -O0 to ptxas -- no opt flag should correspond
    // to no optimizations, but ptxas's default is -O3.
    CmdArgs.push_back("-O0");
  }

  CmdArgs.push_back("--gpu-name");
  CmdArgs.push_back(Args.MakeArgString(gpu_arch));
  CmdArgs.push_back("--output-file");
  CmdArgs.push_back(Args.MakeArgString(Output.getFilename()));
  for (const auto& II : Inputs)
    CmdArgs.push_back(Args.MakeArgString(II.getFilename()));

  for (const auto& A : Args.getAllArgValues(options::OPT_Xcuda_ptxas))
    CmdArgs.push_back(Args.MakeArgString(A));

  const char *Exec = Args.MakeArgString(TC.GetProgramPath("ptxas"));
  C.addCommand(llvm::make_unique<Command>(JA, *this, Exec, CmdArgs, Inputs));
}

// All inputs to this linker must be from CudaDeviceActions, as we need to look
// at the Inputs' Actions in order to figure out which GPU architecture they
// correspond to.
void NVPTX::Linker::ConstructJob(Compilation &C, const JobAction &JA,
                                 const InputInfo &Output,
                                 const InputInfoList &Inputs,
                                 const ArgList &Args,
                                 const char *LinkingOutput) const {
  const auto &TC =
      static_cast<const toolchains::CudaToolChain &>(getToolChain());
  assert(TC.getTriple().isNVPTX() && "Wrong platform");

  ArgStringList CmdArgs;
  CmdArgs.push_back("--cuda");
  CmdArgs.push_back(TC.getTriple().isArch64Bit() ? "-64" : "-32");
  CmdArgs.push_back(Args.MakeArgString("--create"));
  CmdArgs.push_back(Args.MakeArgString(Output.getFilename()));

  for (const auto& II : Inputs) {
    auto *A = II.getAction();
    assert(A->getInputs().size() == 1 &&
           "Device offload action is expected to have a single input");
    const char *gpu_arch = A->getOffloadingArch();
    assert(gpu_arch &&
           "Device action expected to have associated a GPU architecture!");

    // We need to pass an Arch of the form "sm_XX" for cubin files and
    // "compute_XX" for ptx.
    const char *Arch =
        (II.getType() == types::TY_PP_Asm)
            ? toolchains::CudaToolChain::GpuArchToComputeName(gpu_arch)
            : gpu_arch;
    CmdArgs.push_back(Args.MakeArgString(llvm::Twine("--image=profile=") +
                                         Arch + ",file=" + II.getFilename()));
  }

  for (const auto& A : Args.getAllArgValues(options::OPT_Xcuda_fatbinary))
    CmdArgs.push_back(Args.MakeArgString(A));

  const char *Exec = Args.MakeArgString(TC.GetProgramPath("fatbinary"));
  C.addCommand(llvm::make_unique<Command>(JA, *this, Exec, CmdArgs, Inputs));
}<|MERGE_RESOLUTION|>--- conflicted
+++ resolved
@@ -3602,7 +3602,7 @@
   // CUDA compilation may have multiple inputs (source file + results of
   // device-side compilations). All other jobs are expected to have exactly one
   // input.
-  bool IsCuda = JA.isOffloading(Action::OFFLOAD_CUDA);
+  bool IsCuda = JA.isOffloading(Action::OFK_Cuda);
   assert((IsCuda || Inputs.size() == 1) && "Unable to handle multiple inputs.");
 
   // Invoke ourselves in -cc1 mode.
@@ -3620,22 +3620,13 @@
     // particular compilation pass we're constructing here. For now we
     // can check which toolchain we're using and pick the other one to
     // extract the triple.
-<<<<<<< HEAD
-    if (JA.isDeviceOffloading(Action::OFFLOAD_CUDA))
-      AuxToolChain = C.getOffloadingHostToolChain();
+    if (JA.isDeviceOffloading(Action::OFK_Cuda))
+      AuxToolChain = C.getSingleOffloadToolChain<Action::OFK_Host>();
     else {
-      assert(C.isOffloadingHostKind(Action::OFFLOAD_CUDA) &&
+      assert(C.isOffloadingHostKind(Action::OFK_Cuda) &&
              "Expecting CUDA host toolchain.");
-      AuxToolChain = C.getSingleOffloadDeviceToolChain<Action::OFFLOAD_CUDA>();
-    }
-=======
-    if (&getToolChain() == C.getSingleOffloadToolChain<Action::OFK_Cuda>())
-      AuxToolChain = C.getOffloadingHostToolChain();
-    else if (&getToolChain() == C.getOffloadingHostToolChain())
       AuxToolChain = C.getSingleOffloadToolChain<Action::OFK_Cuda>();
-    else
-      llvm_unreachable("Can't figure out CUDA compilation mode.");
->>>>>>> d59f25d0
+    }
     assert(AuxToolChain != nullptr && "No aux toolchain.");
     CmdArgs.push_back("-aux-triple");
     CmdArgs.push_back(Args.MakeArgString(AuxToolChain->getTriple().str()));
