--- conflicted
+++ resolved
@@ -223,7 +223,7 @@
   bool isPICDefaultForced() const override;
   bool IsIntegratedAssemblerDefault() const override;
   llvm::opt::DerivedArgList *
-  TranslateArgs(const llvm::opt::DerivedArgList &Args, const char *BoundArch,
+  TranslateArgs(const llvm::opt::DerivedArgList &Args, StringRef BoundArch,
                 Action::OffloadKind DeviceOffloadKind) const override;
 
 protected:
@@ -320,13 +320,8 @@
   bool HasNativeLLVMSupport() const override;
 
   llvm::opt::DerivedArgList *
-<<<<<<< HEAD
-  TranslateArgs(const llvm::opt::DerivedArgList &Args, const char *BoundArch,
+  TranslateArgs(const llvm::opt::DerivedArgList &Args, StringRef BoundArch,
                 Action::OffloadKind DeviceOffloadKind) const override;
-=======
-  TranslateArgs(const llvm::opt::DerivedArgList &Args,
-                StringRef BoundArch) const override;
->>>>>>> e6ca41a7
 
   bool IsBlocksDefault() const override {
     // Always allow blocks on Apple; users interested in versioning are
@@ -530,13 +525,8 @@
   bool isCrossCompiling() const override { return false; }
 
   llvm::opt::DerivedArgList *
-<<<<<<< HEAD
-  TranslateArgs(const llvm::opt::DerivedArgList &Args, const char *BoundArch,
+  TranslateArgs(const llvm::opt::DerivedArgList &Args, StringRef BoundArch,
                 Action::OffloadKind DeviceOffloadKind) const override;
-=======
-  TranslateArgs(const llvm::opt::DerivedArgList &Args,
-                StringRef BoundArch) const override;
->>>>>>> e6ca41a7
 
   CXXStdlibType GetDefaultCXXStdlibType() const override;
   ObjCRuntime getDefaultObjCRuntime(bool isNonFragile) const override;
@@ -868,13 +858,8 @@
                 const llvm::opt::ArgList &Args);
 
   llvm::opt::DerivedArgList *
-<<<<<<< HEAD
-  TranslateArgs(const llvm::opt::DerivedArgList &Args, const char *BoundArch,
+  TranslateArgs(const llvm::opt::DerivedArgList &Args, StringRef BoundArch,
                 Action::OffloadKind DeviceOffloadKind) const override;
-=======
-  TranslateArgs(const llvm::opt::DerivedArgList &Args,
-                StringRef BoundArch) const override;
->>>>>>> e6ca41a7
   void addClangTargetOptions(const llvm::opt::ArgList &DriverArgs,
                              llvm::opt::ArgStringList &CC1Args) const override;
 
@@ -1079,13 +1064,8 @@
                 const llvm::opt::ArgList &Args);
 
   llvm::opt::DerivedArgList *
-<<<<<<< HEAD
-  TranslateArgs(const llvm::opt::DerivedArgList &Args, const char *BoundArch,
+  TranslateArgs(const llvm::opt::DerivedArgList &Args, StringRef BoundArch,
                 Action::OffloadKind DeviceOffloadKind) const override;
-=======
-  TranslateArgs(const llvm::opt::DerivedArgList &Args,
-                StringRef BoundArch) const override;
->>>>>>> e6ca41a7
 
   bool IsIntegratedAssemblerDefault() const override;
   bool IsUnwindTablesDefault() const override;
