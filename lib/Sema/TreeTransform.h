--- conflicted
+++ resolved
@@ -3351,8 +3351,6 @@
         if (Out.isInvalid())
           return true;
 
-        // FIXME: Can this happen? We should not try to expand the pack
-        // in this case.
         if (Out.get()->containsUnexpandedParameterPack()) {
           Out = getDerived().RebuildPackExpansion(
               Out.get(), Expansion->getEllipsisLoc(), OrigNumExpansions);
@@ -7629,7 +7627,17 @@
 }
 
 template <typename Derived>
-<<<<<<< HEAD
+StmtResult TreeTransform<Derived>::TransformOMPTargetSimdDirective(
+    OMPTargetSimdDirective *D) {
+  DeclarationNameInfo DirName;
+  getDerived().getSema().StartOpenMPDSABlock(OMPD_target_simd, DirName, nullptr,
+                                             D->getLocStart());
+  StmtResult Res = getDerived().TransformOMPExecutableDirective(D);
+  getDerived().getSema().EndOpenMPDSABlock(Res.get());
+  return Res;
+}
+
+template <typename Derived>
 StmtResult TreeTransform<Derived>::TransformOMPTargetTeamsDirective(
     OMPTargetTeamsDirective *D) {
   DeclarationNameInfo DirName;
@@ -7660,13 +7668,6 @@
   getDerived().getSema().StartOpenMPDSABlock(
       OMPD_target_teams_distribute_parallel_for, DirName, nullptr,
       D->getLocStart());
-=======
-StmtResult TreeTransform<Derived>::TransformOMPTargetSimdDirective(
-    OMPTargetSimdDirective *D) {
-  DeclarationNameInfo DirName;
-  getDerived().getSema().StartOpenMPDSABlock(OMPD_target_simd, DirName, nullptr,
-                                             D->getLocStart());
->>>>>>> 0ace2a2a
   StmtResult Res = getDerived().TransformOMPExecutableDirective(D);
   getDerived().getSema().EndOpenMPDSABlock(Res.get());
   return Res;
