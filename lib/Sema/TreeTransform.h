--- conflicted
+++ resolved
@@ -1338,18 +1338,6 @@
                                                  LParenLoc, EndLoc);
   }
 
-  /// \brief Build a new OpenMP 'collapse' clause.
-  ///
-  /// By default, performs semantic analysis to build the new statement.
-  /// Subclasses may override this routine to provide different behavior.
-  OMPClause *RebuildOMPCollapseClause(Expr *NumForLoops,
-                                      SourceLocation StartLoc,
-                                      SourceLocation LParenLoc,
-                                      SourceLocation EndLoc) {
-    return getSema().ActOnOpenMPCollapseClause(NumForLoops, StartLoc,
-                                               LParenLoc, EndLoc);
-  }
-
   /// \brief Build a new OpenMP 'device' clause.
   ///
   /// By default, performs semantic analysis to build the new statement.
@@ -6678,12 +6666,12 @@
     }
 
     getSema().MarkOpenMPClauses(TClauses);
-    AssociatedStmt = getSema().ActOnCapturedRegionEnd(Body.take());
+    AssociatedStmt = getSema().ActOnCapturedRegionEnd(Body.get());
     if (!AssociatedStmt.isUsable())
       return StmtError();
   } else if (D->hasAssociatedStmt())
     return StmtError();
-  Stmt *AStmt = AssociatedStmt.take();
+  Stmt *AStmt = AssociatedStmt.get();
   DeclarationNameInfo DirName;
   if (D->getDirectiveKind() == OMPD_critical) {
     DirName = cast<OMPCriticalDirective>(D)->getDirectiveName();
@@ -6696,17 +6684,9 @@
     ConstructType = cast<OMPCancellationPointDirective>(D)->getConstructType();
   }
 
-<<<<<<< HEAD
   return getDerived().RebuildOMPExecutableDirective(
       D->getDirectiveKind(), DirName, TClauses, AStmt, D->getLocStart(),
       D->getLocEnd(), ConstructType);
-=======
-  return getDerived().RebuildOMPExecutableDirective(D->getDirectiveKind(),
-                                                    TClauses,
-                                                    AssociatedStmt.get(),
-                                                    D->getLocStart(),
-                                                    D->getLocEnd());
->>>>>>> fe760838
 }
 
 template <typename Derived>
@@ -6755,7 +6735,6 @@
 StmtResult
 TreeTransform<Derived>::TransformOMPForDirective(OMPForDirective *D) {
   DeclarationNameInfo DirName;
-<<<<<<< HEAD
   getDerived().getSema().StartOpenMPDSABlock(OMPD_for, DirName, 0);
   StmtResult Res = getDerived().TransformOMPExecutableDirective(D);
   getDerived().getSema().EndOpenMPDSABlock(D);
@@ -6767,9 +6746,6 @@
 TreeTransform<Derived>::TransformOMPCancelDirective(OMPCancelDirective *D) {
   DeclarationNameInfo DirName;
   getDerived().getSema().StartOpenMPDSABlock(OMPD_cancel, DirName, 0);
-=======
-  getDerived().getSema().StartOpenMPDSABlock(OMPD_simd, DirName, nullptr);
->>>>>>> fe760838
   StmtResult Res = getDerived().TransformOMPExecutableDirective(D);
   getDerived().getSema().EndOpenMPDSABlock(Res.get());
   return Res;
@@ -6829,16 +6805,6 @@
 
 template <typename Derived>
 OMPClause *
-TreeTransform<Derived>::TransformOMPCollapseClause(OMPCollapseClause *C) {
-  ExprResult E = getDerived().TransformExpr(C->getNumForLoops());
-  if (E.isInvalid())
-    return 0;
-  return getDerived().RebuildOMPCollapseClause(
-      E.get(), C->getLocStart(), C->getLParenLoc(), C->getLocEnd());
-}
-
-template <typename Derived>
-OMPClause *
 TreeTransform<Derived>::TransformOMPDefaultClause(OMPDefaultClause *C) {
   return getDerived().RebuildOMPDefaultClause(C->getDefaultKind(),
                                               C->getDefaultKindKwLoc(),
@@ -7038,7 +7004,7 @@
   if (E.isInvalid())
     return 0;
 
-  return getDerived().RebuildOMPFinalClause(E.take(), C->getLocStart(),
+  return getDerived().RebuildOMPFinalClause(E.get(), C->getLocStart(),
                                             C->getLParenLoc(),
                                             C->getLocEnd());
 }
@@ -7052,7 +7018,7 @@
   if (E.isInvalid())
     return 0;
 
-  return getDerived().RebuildOMPDeviceClause(E.take(), C->getLocStart(),
+  return getDerived().RebuildOMPDeviceClause(E.get(), C->getLocStart(),
                                              C->getLocEnd());
 }
 
@@ -7065,7 +7031,7 @@
   if (E.isInvalid())
     return 0;
 
-  return getDerived().RebuildOMPCollapseClause(E.take(), C->getLocStart(),
+  return getDerived().RebuildOMPCollapseClause(E.get(), C->getLocStart(),
                                                C->getLParenLoc(),
                                                C->getLocEnd());
 }
@@ -7094,7 +7060,7 @@
 
   return getDerived().RebuildOMPScheduleClause(C->getScheduleKind(),
                                                C->getScheduleKindLoc(),
-                                               E.take(),
+                                               E.get(),
                                                C->getLocStart(),
                                                C->getLParenLoc(),
                                                C->getLocEnd());
@@ -7114,7 +7080,7 @@
 
   return getDerived().RebuildOMPDistScheduleClause(C->getDistScheduleKind(),
                                                    C->getDistScheduleKindLoc(),
-                                                   E.take(),
+                                                   E.get(),
                                                    C->getLocStart(),
                                                    C->getLParenLoc(),
                                                    C->getLocEnd());
@@ -7189,13 +7155,7 @@
       return nullptr;
     Vars.push_back(EVar.get());
   }
-<<<<<<< HEAD
-
-=======
-  ExprResult Step = getDerived().TransformExpr(C->getStep());
-  if (Step.isInvalid())
-    return nullptr;
->>>>>>> fe760838
+
   return getDerived().RebuildOMPLinearClause(
       Vars, Step.get(), C->getLocStart(), C->getLParenLoc(), C->getColonLoc(),
       C->getLocEnd());
@@ -7249,7 +7209,7 @@
     ExprResult EVar = getDerived().TransformExpr(cast<Expr>(*I));
     if (EVar.isInvalid())
       return 0;
-    Vars.push_back(EVar.take());
+    Vars.push_back(EVar.get());
   }
   return getDerived().RebuildOMPCopyPrivateClause(Vars, C->getLocStart(),
                                                   C->getLParenLoc(),
@@ -7267,7 +7227,7 @@
     ExprResult EVar = getDerived().TransformExpr(cast<Expr>(*I));
     if (EVar.isInvalid())
       return 0;
-    Vars.push_back(EVar.take());
+    Vars.push_back(EVar.get());
   }
   return getDerived().RebuildOMPLastPrivateClause(Vars, C->getLocStart(),
                                                   C->getLParenLoc(),
@@ -7285,7 +7245,7 @@
     ExprResult EVar = getDerived().TransformExpr(cast<Expr>(*I));
     if (EVar.isInvalid())
       return 0;
-    Vars.push_back(EVar.take());
+    Vars.push_back(EVar.get());
   }
   CXXScopeSpec SS;
   SS.Adopt(C->getSpec());
@@ -7309,7 +7269,7 @@
     ExprResult EVar = getDerived().TransformExpr(cast<Expr>(*I));
     if (EVar.isInvalid())
       return 0;
-    Vars.push_back(EVar.take());
+    Vars.push_back(EVar.get());
   }
   return getDerived().RebuildOMPDependClause(
       Vars, C->getLocStart(), C->getLParenLoc(), C->getLocEnd(), C->getType(),
@@ -7326,7 +7286,7 @@
     ExprResult EVar = getDerived().TransformExpr(cast<Expr>(*I));
     if (EVar.isInvalid())
       return 0;
-    Vars.push_back(EVar.take());
+    Vars.push_back(EVar.get());
   }
   return getDerived().RebuildOMPMapClause(
       Vars, C->getLocStart(), C->getLParenLoc(), C->getLocEnd(), C->getKind(),
@@ -7412,7 +7372,7 @@
     ExprResult EVar = getDerived().TransformExpr(cast<Expr>(*I));
     if (EVar.isInvalid())
       return 0;
-    Vars.push_back(EVar.take());
+    Vars.push_back(EVar.get());
   }
   return getDerived().RebuildOMPFlushClause(Vars, C->getLocStart(),
                                             C->getLParenLoc(),
@@ -7430,7 +7390,7 @@
     ExprResult EVar = getDerived().TransformExpr(cast<Expr>(*I));
     if (EVar.isInvalid())
       return 0;
-    Vars.push_back(EVar.take());
+    Vars.push_back(EVar.get());
   }
   return getDerived().RebuildOMPUniformClause(Vars, C->getLocStart(),
                                               C->getLParenLoc(),
@@ -7446,7 +7406,7 @@
   if (E.isInvalid())
     return 0;
 
-  return getDerived().RebuildOMPSimdlenClause(E.take(),
+  return getDerived().RebuildOMPSimdlenClause(E.get(),
                                               C->getLocStart(),
                                               C->getLParenLoc(),
                                               C->getLocEnd());
@@ -7461,7 +7421,7 @@
   if (E.isInvalid())
     return 0;
 
-  return getDerived().RebuildOMPNumTeamsClause(E.take(), C->getLocStart(),
+  return getDerived().RebuildOMPNumTeamsClause(E.get(), C->getLocStart(),
                                                C->getLParenLoc(),
                                                C->getLocEnd());
 }
@@ -7475,34 +7435,9 @@
   if (E.isInvalid())
     return 0;
 
-  return getDerived().RebuildOMPThreadLimitClause(E.take(), C->getLocStart(),
+  return getDerived().RebuildOMPThreadLimitClause(E.get(), C->getLocStart(),
                                                   C->getLParenLoc(),
                                                   C->getLocEnd());
-}
-
-template <typename Derived>
-OMPClause *
-TreeTransform<Derived>::TransformOMPAlignedClause(OMPAlignedClause *C) {
-  // Transform alignment expression.
-  ExprResult E = getDerived().TransformExpr(C->getAlignment());
-  if (E.isInvalid())
-    return 0;
-
-  llvm::SmallVector<Expr *, 5> Vars;
-  Vars.reserve(C->varlist_size());
-  for (OMPAlignedClause::varlist_iterator I = C->varlist_begin(),
-                                          E = C->varlist_end();
-       I != E; ++I) {
-    ExprResult EVar = getDerived().TransformExpr(cast<Expr>(*I));
-    if (EVar.isInvalid())
-      return 0;
-    Vars.push_back(EVar.take());
-  }
-  return getDerived().RebuildOMPAlignedClause(Vars, C->getLocStart(),
-                                              C->getLParenLoc(),
-                                              C->getLocEnd(),
-                                              E.take(),
-                                              C->getAlignmentLoc());
 }
 
 //===----------------------------------------------------------------------===//
@@ -7858,7 +7793,7 @@
       Base.get() == E->getBase() &&
       LowerBound.get() == E->getLowerBound() &&
       Length.get() == E->getLength())
-    return SemaRef.Owned(E);
+    return E;
 
   return getDerived().RebuildCEANIndexExpr(Base.get(),
                                            LowerBound.get(),
