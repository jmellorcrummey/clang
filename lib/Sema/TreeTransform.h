--- conflicted
+++ resolved
@@ -1313,7 +1313,6 @@
                                          LParenLoc, EndLoc);
   }
 
-<<<<<<< HEAD
   /// \brief Build a new OpenMP 'final' clause.
   ///
   /// By default, performs semantic analysis to build the new statement.
@@ -1326,8 +1325,6 @@
                                             EndLoc);
   }
 
-=======
->>>>>>> 42efb1c9
   /// \brief Build a new OpenMP 'num_threads' clause.
   ///
   /// By default, performs semantic analysis to build the new statement.
@@ -1340,7 +1337,6 @@
                                                  LParenLoc, EndLoc);
   }
 
-<<<<<<< HEAD
   /// \brief Build a new OpenMP 'collapse' clause.
   ///
   /// By default, performs semantic analysis to build the new statement.
@@ -1353,8 +1349,6 @@
                                                LParenLoc, EndLoc);
   }
 
-=======
->>>>>>> 42efb1c9
   /// \brief Build a new OpenMP 'default' clause.
   ///
   /// By default, performs semantic analysis to build the new statement.
@@ -6649,8 +6643,6 @@
 
 template<typename Derived>
 OMPClause *
-<<<<<<< HEAD
-=======
 TreeTransform<Derived>::TransformOMPIfClause(OMPIfClause *C) {
   ExprResult Cond = getDerived().TransformExpr(C->getCondition());
   if (Cond.isInvalid())
@@ -6673,7 +6665,6 @@
 
 template<typename Derived>
 OMPClause *
->>>>>>> 42efb1c9
 TreeTransform<Derived>::TransformOMPDefaultClause(OMPDefaultClause *C) {
   return getDerived().RebuildOMPDefaultClause(C->getDefaultKind(),
                                               C->getDefaultKindKwLoc(),
@@ -6835,21 +6826,6 @@
 
 template<typename Derived>
 OMPClause *
-TreeTransform<Derived>::TransformOMPIfClause(OMPIfClause *C) {
-  // Transform condition.
-  ExprResult E = getDerived().TransformExpr(C->getCondition());
-
-  if (E.isInvalid())
-    return 0;
-
-  return getDerived().RebuildOMPIfClause(E.take(),
-                                         C->getLocStart(),
-                                         C->getLParenLoc(),
-                                         C->getLocEnd());
-}
-
-template<typename Derived>
-OMPClause *
 TreeTransform<Derived>::TransformOMPFinalClause(OMPFinalClause *C) {
   // Transform condition.
   ExprResult E = getDerived().TransformExpr(C->getCondition());
@@ -6861,21 +6837,6 @@
                                          C->getLocStart(),
                                          C->getLParenLoc(),
                                          C->getLocEnd());
-}
-
-template<typename Derived>
-OMPClause *
-TreeTransform<Derived>::TransformOMPNumThreadsClause(OMPNumThreadsClause *C) {
-  // Transform expression.
-  ExprResult E = getDerived().TransformExpr(C->getNumThreads());
-
-  if (E.isInvalid())
-    return 0;
-
-  return getDerived().RebuildOMPNumThreadsClause(E.take(),
-                                                 C->getLocStart(),
-                                                 C->getLParenLoc(),
-                                                 C->getLocEnd());
 }
 
 template<typename Derived>
