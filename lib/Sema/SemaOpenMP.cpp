--- conflicted
+++ resolved
@@ -4865,9 +4865,8 @@
   ExprResult IV;
   ExprResult Init;
   {
-<<<<<<< HEAD
-    VarDecl *IVDecl = buildVarDecl(SemaRef, InitLoc, VType, ".omp.iv");
-    IV = buildDeclRefExpr(SemaRef, IVDecl, VType, InitLoc);
+    VarDecl *IVDecl = buildVarDecl(SemaRef, InitLoc, RealVType, ".omp.iv");
+    IV = buildDeclRefExpr(SemaRef, IVDecl, RealVType, InitLoc);
     Expr *RHS =
         (isOpenMPWorksharingDirective(DKind) ||
          isOpenMPTaskLoopDirective(DKind) || isOpenMPDistributeDirective(DKind))
@@ -4875,15 +4874,6 @@
             : OutlinedSimd
                   ? LaneInit.get()
                   : SemaRef.ActOnIntegerConstant(SourceLocation(), 0).get();
-=======
-    VarDecl *IVDecl = buildVarDecl(SemaRef, InitLoc, RealVType, ".omp.iv");
-    IV = buildDeclRefExpr(SemaRef, IVDecl, RealVType, InitLoc);
-    Expr *RHS = (isOpenMPWorksharingDirective(DKind) ||
-                 isOpenMPTaskLoopDirective(DKind) ||
-                 isOpenMPDistributeDirective(DKind))
-                    ? LB.get()
-                    : SemaRef.ActOnIntegerConstant(SourceLocation(), 0).get();
->>>>>>> 12aa9d49
     Init = SemaRef.BuildBinOp(CurScope, InitLoc, BO_Assign, IV.get(), RHS);
     Init = SemaRef.ActOnFinishFullExpr(Init.get());
   }
