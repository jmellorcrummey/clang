--- conflicted
+++ resolved
@@ -1866,14 +1866,11 @@
   case OMPD_distribute_parallel_for:
   case OMPD_teams_distribute:
   case OMPD_teams_distribute_simd:
-<<<<<<< HEAD
+  case OMPD_teams_distribute_parallel_for_simd:
   case OMPD_teams_distribute_parallel_for:
   case OMPD_target_teams_distribute_parallel_for:
   case OMPD_target_teams_distribute_parallel_for_simd:
-  case OMPD_target_teams_distribute_simd:
-=======
->>>>>>> 0eded94a
-  case OMPD_teams_distribute_parallel_for_simd: {
+  case OMPD_target_teams_distribute_simd: {
     QualType KmpInt32Ty = Context.getIntTypeForBitwidth(32, 1);
     QualType KmpInt32PtrTy =
         Context.getPointerType(KmpInt32Ty).withConst().withRestrict();
@@ -2588,7 +2585,11 @@
     Res = ActOnOpenMPTeamsDistributeSimdDirective(
         ClausesWithImplicit, AStmt, StartLoc, EndLoc, VarsWithInheritedDSA);
     break;
-<<<<<<< HEAD
+  case OMPD_teams_distribute_parallel_for_simd:
+    Res = ActOnOpenMPTeamsDistributeParallelForSimdDirective(
+        ClausesWithImplicit, AStmt, StartLoc, EndLoc, VarsWithInheritedDSA);
+    AllowedNameModifiers.push_back(OMPD_parallel);
+    break;
   case OMPD_target_teams:
     Res = ActOnOpenMPTargetTeamsDirective(ClausesWithImplicit, AStmt, StartLoc,
                                           EndLoc);
@@ -2618,13 +2619,6 @@
   case OMPD_target_teams_distribute_simd:
     Res = ActOnOpenMPTargetTeamsDistributeSimdDirective(
         ClausesWithImplicit, AStmt, StartLoc, EndLoc, VarsWithInheritedDSA);
-    break;
-=======
->>>>>>> 0eded94a
-  case OMPD_teams_distribute_parallel_for_simd:
-    Res = ActOnOpenMPTeamsDistributeParallelForSimdDirective(
-        ClausesWithImplicit, AStmt, StartLoc, EndLoc, VarsWithInheritedDSA);
-    AllowedNameModifiers.push_back(OMPD_parallel);
     break;
   case OMPD_declare_target:
   case OMPD_end_declare_target:
@@ -6507,10 +6501,11 @@
   OMPLoopDirective::HelperExprs B;
   // In presence of clause 'collapse' with number of loops, it will
   // define the nested loops number.
-  unsigned NestedLoopCount = CheckOpenMPLoop(
-      OMPD_teams_distribute_simd, getCollapseNumberExpr(Clauses),
-      nullptr /*ordered not a clause on distribute*/, AStmt, *this, *DSAStack,
-      VarsWithImplicitDSA, B);
+  unsigned NestedLoopCount =
+      CheckOpenMPLoop(OMPD_teams_distribute_simd,
+                      getCollapseNumberExpr(Clauses),
+                      nullptr /*ordered not a clause on distribute*/, AStmt,
+                      *this, *DSAStack, VarsWithImplicitDSA, B);
 
   if (NestedLoopCount == 0)
     return StmtError();
@@ -6540,7 +6535,57 @@
       Context, StartLoc, EndLoc, NestedLoopCount, Clauses, AStmt, B);
 }
 
-<<<<<<< HEAD
+StmtResult Sema::ActOnOpenMPTeamsDistributeParallelForSimdDirective(
+    ArrayRef<OMPClause *> Clauses, Stmt *AStmt, SourceLocation StartLoc,
+    SourceLocation EndLoc,
+    llvm::DenseMap<ValueDecl *, Expr *> &VarsWithImplicitDSA) {
+  if (!AStmt)
+    return StmtError();
+
+  CapturedStmt *CS = cast<CapturedStmt>(AStmt);
+  // 1.2.2 OpenMP Language Terminology
+  // Structured block - An executable statement with a single entry at the
+  // top and a single exit at the bottom.
+  // The point of exit cannot be a branch out of the structured block.
+  // longjmp() and throw() must not violate the entry/exit criteria.
+  CS->getCapturedDecl()->setNothrow();
+
+  bool CoalescedSchedule;
+  bool CoalescedDistSchedule;
+  std::tie(CoalescedSchedule, CoalescedDistSchedule) =
+      generateCoalescedSchedule(*this, Clauses);
+  OMPLoopDirective::HelperExprs B;
+  // In presence of clause 'collapse' with number of loops, it will
+  // define the nested loops number.
+  auto NestedLoopCount = CheckOpenMPLoop(
+      OMPD_teams_distribute_parallel_for_simd, getCollapseNumberExpr(Clauses),
+      nullptr /*ordered not a clause on distribute*/, AStmt, *this, *DSAStack,
+      VarsWithImplicitDSA, B, CoalescedSchedule, CoalescedDistSchedule);
+  if (NestedLoopCount == 0)
+    return StmtError();
+
+  assert((CurContext->isDependentContext() || B.builtAll()) &&
+         "omp for loop exprs were not built");
+
+  if (!CurContext->isDependentContext()) {
+    // Finalize the clauses that need pre-built expressions for CodeGen.
+    for (auto C : Clauses) {
+      if (auto LC = dyn_cast<OMPLinearClause>(C))
+        if (FinishOpenMPLinearClause(*LC, cast<DeclRefExpr>(B.IterationVarRef),
+                                     B.NumIterations, *this, CurScope,
+                                     DSAStack))
+          return StmtError();
+    }
+  }
+
+  if (checkSimdlenSafelenSpecified(*this, Clauses))
+    return StmtError();
+
+  getCurFunction()->setHasBranchProtectedScope();
+  return OMPTeamsDistributeParallelForSimdDirective::Create(
+      Context, StartLoc, EndLoc, NestedLoopCount, Clauses, AStmt, B);
+}
+
 StmtResult Sema::ActOnOpenMPTargetTeamsDirective(ArrayRef<OMPClause *> Clauses,
                                                  Stmt *AStmt,
                                                  SourceLocation StartLoc,
@@ -6765,7 +6810,7 @@
   if (!CurContext->isDependentContext()) {
     // Finalize the clauses that need pre-built expressions for CodeGen.
     for (auto C : Clauses) {
-      if (auto LC = dyn_cast<OMPLinearClause>(C))
+      if (auto *LC = dyn_cast<OMPLinearClause>(C))
         if (FinishOpenMPLinearClause(*LC, cast<DeclRefExpr>(B.IterationVarRef),
                                      B.NumIterations, *this, CurScope,
                                      DSAStack))
@@ -6781,74 +6826,6 @@
   ImplicitDeclareTargetCheck(*this, CS->getCapturedDecl());
 
   return OMPTargetTeamsDistributeSimdDirective::Create(
-      Context, StartLoc, EndLoc, NestedLoopCount, Clauses, AStmt, B);
-}
-
-=======
->>>>>>> 0eded94a
-StmtResult Sema::ActOnOpenMPTeamsDistributeParallelForSimdDirective(
-    ArrayRef<OMPClause *> Clauses, Stmt *AStmt, SourceLocation StartLoc,
-    SourceLocation EndLoc,
-    llvm::DenseMap<ValueDecl *, Expr *> &VarsWithImplicitDSA) {
-  if (!AStmt)
-    return StmtError();
-
-  CapturedStmt *CS = cast<CapturedStmt>(AStmt);
-  // 1.2.2 OpenMP Language Terminology
-  // Structured block - An executable statement with a single entry at the
-  // top and a single exit at the bottom.
-  // The point of exit cannot be a branch out of the structured block.
-  // longjmp() and throw() must not violate the entry/exit criteria.
-  CS->getCapturedDecl()->setNothrow();
-
-<<<<<<< HEAD
-  bool CoalescedSchedule;
-  bool CoalescedDistSchedule;
-  std::tie(CoalescedSchedule, CoalescedDistSchedule) =
-      generateCoalescedSchedule(*this, Clauses);
-  OMPLoopDirective::HelperExprs B;
-  // In presence of clause 'collapse' with number of loops, it will
-  // define the nested loops number.
-  unsigned NestedLoopCount = CheckOpenMPLoop(
-      OMPD_teams_distribute_parallel_for_simd, getCollapseNumberExpr(Clauses),
-      nullptr /*ordered not a clause on distribute*/, AStmt, *this, *DSAStack,
-      VarsWithImplicitDSA, B, CoalescedSchedule, CoalescedDistSchedule);
-=======
-  OMPLoopDirective::HelperExprs B;
-  // In presence of clause 'collapse' with number of loops, it will
-  // define the nested loops number.
-  auto NestedLoopCount = CheckOpenMPLoop(
-      OMPD_teams_distribute_parallel_for_simd, getCollapseNumberExpr(Clauses),
-      nullptr /*ordered not a clause on distribute*/, AStmt, *this, *DSAStack,
-      VarsWithImplicitDSA, B);
-
->>>>>>> 0eded94a
-  if (NestedLoopCount == 0)
-    return StmtError();
-
-  assert((CurContext->isDependentContext() || B.builtAll()) &&
-         "omp for loop exprs were not built");
-
-  if (!CurContext->isDependentContext()) {
-    // Finalize the clauses that need pre-built expressions for CodeGen.
-    for (auto C : Clauses) {
-<<<<<<< HEAD
-      if (auto LC = dyn_cast<OMPLinearClause>(C))
-=======
-      if (auto *LC = dyn_cast<OMPLinearClause>(C))
->>>>>>> 0eded94a
-        if (FinishOpenMPLinearClause(*LC, cast<DeclRefExpr>(B.IterationVarRef),
-                                     B.NumIterations, *this, CurScope,
-                                     DSAStack))
-          return StmtError();
-    }
-  }
-
-  if (checkSimdlenSafelenSpecified(*this, Clauses))
-    return StmtError();
-
-  getCurFunction()->setHasBranchProtectedScope();
-  return OMPTeamsDistributeParallelForSimdDirective::Create(
       Context, StartLoc, EndLoc, NestedLoopCount, Clauses, AStmt, B);
 }
 
