//===--- SemaOpenMP.cpp - Semantic Analysis for OpenMP constructs ---------===//
//
//                     The LLVM Compiler Infrastructure
//
// This file is distributed under the University of Illinois Open Source
// License. See LICENSE.TXT for details.
//
//===----------------------------------------------------------------------===//
/// \file
/// \brief This file implements semantic analysis for OpenMP directives and
/// clauses.
///
//===----------------------------------------------------------------------===//

#include "TreeTransform.h"
#include "clang/AST/ASTContext.h"
#include "clang/AST/ASTMutationListener.h"
#include "clang/AST/Decl.h"
#include "clang/AST/DeclCXX.h"
#include "clang/AST/DeclOpenMP.h"
#include "clang/AST/StmtCXX.h"
#include "clang/AST/StmtOpenMP.h"
#include "clang/AST/StmtVisitor.h"
#include "clang/Basic/OpenMPKinds.h"
#include "clang/Basic/TargetInfo.h"
#include "clang/Lex/Preprocessor.h"
#include "clang/Sema/Initialization.h"
#include "clang/Sema/Lookup.h"
#include "clang/Sema/Scope.h"
#include "clang/Sema/ScopeInfo.h"
#include "clang/Sema/SemaInternal.h"
using namespace clang;

//===----------------------------------------------------------------------===//
// Stack of data-sharing attributes for variables
//===----------------------------------------------------------------------===//

namespace {
/// \brief Default data sharing attributes, which can be applied to directive.
enum DefaultDataSharingAttributes {
  DSA_unspecified = 0, /// \brief Data sharing attribute not specified.
  DSA_none = 1 << 0,   /// \brief Default data sharing attribute 'none'.
  DSA_shared = 1 << 1  /// \brief Default data sharing attribute 'shared'.
};

template <class T> struct MatchesAny {
  explicit MatchesAny(ArrayRef<T> Arr) : Arr(std::move(Arr)) {}
  bool operator()(T Kind) {
    for (auto KindEl : Arr)
      if (KindEl == Kind)
        return true;
    return false;
  }

private:
  ArrayRef<T> Arr;
};
struct MatchesAlways {
  MatchesAlways() {}
  template <class T> bool operator()(T) { return true; }
};

typedef MatchesAny<OpenMPClauseKind> MatchesAnyClause;
typedef MatchesAny<OpenMPDirectiveKind> MatchesAnyDirective;

/// \brief Stack for tracking declarations used in OpenMP directives and
/// clauses and their data-sharing attributes.
class DSAStackTy {
public:
  struct DSAVarData {
    OpenMPDirectiveKind DKind;
    OpenMPClauseKind CKind;
    Expr *RefExpr;
    SourceLocation ImplicitDSALoc;
    DSAVarData()
        : DKind(OMPD_unknown), CKind(OMPC_unknown), RefExpr(nullptr),
          ImplicitDSALoc() {}
  };

private:
  typedef SmallVector<Expr *, 4> MapInfo;

  struct DSAInfo {
    OpenMPClauseKind Attributes;
    Expr *RefExpr;
  };
<<<<<<< HEAD
  typedef llvm::SmallDenseMap<VarDecl *, DSAInfo, 64> DeclSAMapTy;
  typedef llvm::SmallDenseMap<VarDecl *, DeclRefExpr *, 64> AlignedMapTy;
  typedef llvm::DenseMap<VarDecl *, unsigned> LoopControlVariablesMapTy;
=======
  typedef llvm::SmallDenseMap<ValueDecl *, DSAInfo, 64> DeclSAMapTy;
  typedef llvm::SmallDenseMap<ValueDecl *, Expr *, 64> AlignedMapTy;
  typedef llvm::DenseMap<ValueDecl *, unsigned> LoopControlVariablesMapTy;
>>>>>>> 49a59284
  typedef llvm::SmallDenseMap<ValueDecl *, MapInfo, 64> MappedDeclsTy;
  typedef llvm::StringMap<std::pair<OMPCriticalDirective *, llvm::APSInt>>
      CriticalsWithHintsTy;

  struct SharingMapTy {
    DeclSAMapTy SharingMap;
    AlignedMapTy AlignedMap;
    MappedDeclsTy MappedDecls;
    LoopControlVariablesMapTy LCVMap;
    DefaultDataSharingAttributes DefaultAttr;
    SourceLocation DefaultAttrLoc;
    OpenMPDirectiveKind Directive;
    DeclarationNameInfo DirectiveName;
    Scope *CurScope;
    SourceLocation ConstructLoc;
    /// \brief first argument (Expr *) contains optional argument of the
    /// 'ordered' clause, the second one is true if the regions has 'ordered'
    /// clause, false otherwise.
    llvm::PointerIntPair<Expr *, 1, bool> OrderedRegion;
    bool NowaitRegion;
    bool CancelRegion;
    unsigned AssociatedLoops;
    SourceLocation InnerTeamsRegionLoc;
    SharingMapTy(OpenMPDirectiveKind DKind, DeclarationNameInfo Name,
                 Scope *CurScope, SourceLocation Loc)
        : SharingMap(), AlignedMap(), LCVMap(), DefaultAttr(DSA_unspecified),
          Directive(DKind), DirectiveName(std::move(Name)), CurScope(CurScope),
          ConstructLoc(Loc), OrderedRegion(), NowaitRegion(false),
          CancelRegion(false), AssociatedLoops(1), InnerTeamsRegionLoc() {}
    SharingMapTy()
        : SharingMap(), AlignedMap(), LCVMap(), DefaultAttr(DSA_unspecified),
          Directive(OMPD_unknown), DirectiveName(), CurScope(nullptr),
          ConstructLoc(), OrderedRegion(), NowaitRegion(false),
          CancelRegion(false), AssociatedLoops(1), InnerTeamsRegionLoc() {}
  };

  typedef SmallVector<SharingMapTy, 64> StackTy;

  /// \brief Stack of used declaration and their data-sharing attributes.
  StackTy Stack;
  /// \brief true, if check for DSA must be from parent directive, false, if
  /// from current directive.
  OpenMPClauseKind ClauseKindMode;
  Sema &SemaRef;
  bool ForceCapturing;
  CriticalsWithHintsTy Criticals;

  typedef SmallVector<SharingMapTy, 8>::reverse_iterator reverse_iterator;

  DSAVarData getDSA(StackTy::reverse_iterator Iter, ValueDecl *D);

  /// \brief Checks if the variable is a local for OpenMP region.
  bool isOpenMPLocal(VarDecl *D, StackTy::reverse_iterator Iter);

public:
  explicit DSAStackTy(Sema &S)
      : Stack(1), ClauseKindMode(OMPC_unknown), SemaRef(S),
        ForceCapturing(false) {}

  bool isClauseParsingMode() const { return ClauseKindMode != OMPC_unknown; }
  void setClauseParsingMode(OpenMPClauseKind K) { ClauseKindMode = K; }

  bool isForceVarCapturing() const { return ForceCapturing; }
  void setForceVarCapturing(bool V) { ForceCapturing = V; }

  void push(OpenMPDirectiveKind DKind, const DeclarationNameInfo &DirName,
            Scope *CurScope, SourceLocation Loc) {
    Stack.push_back(SharingMapTy(DKind, DirName, CurScope, Loc));
    Stack.back().DefaultAttrLoc = Loc;
  }

  void pop() {
    assert(Stack.size() > 1 && "Data-sharing attributes stack is empty!");
    Stack.pop_back();
  }

  void addCriticalWithHint(OMPCriticalDirective *D, llvm::APSInt Hint) {
    Criticals[D->getDirectiveName().getAsString()] = std::make_pair(D, Hint);
  }
  const std::pair<OMPCriticalDirective *, llvm::APSInt>
  getCriticalWithHint(const DeclarationNameInfo &Name) const {
    auto I = Criticals.find(Name.getAsString());
    if (I != Criticals.end())
      return I->second;
    return std::make_pair(nullptr, llvm::APSInt());
  }
  /// \brief If 'aligned' declaration for given variable \a D was not seen yet,
  /// add it and return NULL; otherwise return previous occurrence's expression
  /// for diagnostics.
  Expr *addUniqueAligned(ValueDecl *D, Expr *NewDE);

  /// \brief Register specified variable as loop control variable.
  void addLoopControlVariable(ValueDecl *D);
  /// \brief Check if the specified variable is a loop control variable for
  /// current region.
  /// \return The index of the loop control variable in the list of associated
  /// for-loops (from outer to inner).
  unsigned isLoopControlVariable(ValueDecl *D);
  /// \brief Check if the specified variable is a loop control variable for
  /// parent region.
  /// \return The index of the loop control variable in the list of associated
  /// for-loops (from outer to inner).
  unsigned isParentLoopControlVariable(ValueDecl *D);
  /// \brief Get the loop control variable for the I-th loop (or nullptr) in
  /// parent directive.
  ValueDecl *getParentLoopControlVariable(unsigned I);

  /// \brief Adds explicit data sharing attribute to the specified declaration.
  void addDSA(ValueDecl *D, Expr *E, OpenMPClauseKind A);

  /// \brief Returns data sharing attributes from top of the stack for the
  /// specified declaration.
  DSAVarData getTopDSA(ValueDecl *D, bool FromParent);
  /// \brief Returns data-sharing attributes for the specified declaration.
  DSAVarData getImplicitDSA(ValueDecl *D, bool FromParent);
  /// \brief Checks if the specified variables has data-sharing attributes which
  /// match specified \a CPred predicate in any directive which matches \a DPred
  /// predicate.
  template <class ClausesPredicate, class DirectivesPredicate>
  DSAVarData hasDSA(ValueDecl *D, ClausesPredicate CPred,
                    DirectivesPredicate DPred, bool FromParent);
  /// \brief Checks if the specified variables has data-sharing attributes which
  /// match specified \a CPred predicate in any innermost directive which
  /// matches \a DPred predicate.
  template <class ClausesPredicate, class DirectivesPredicate>
  DSAVarData hasInnermostDSA(ValueDecl *D, ClausesPredicate CPred,
                             DirectivesPredicate DPred, bool FromParent);
  /// \brief Checks if the specified variables has explicit data-sharing
  /// attributes which match specified \a CPred predicate at the specified
  /// OpenMP region.
  bool hasExplicitDSA(ValueDecl *D,
                      const llvm::function_ref<bool(OpenMPClauseKind)> &CPred,
                      unsigned Level);

  /// \brief Returns true if the directive at level \Level matches in the
  /// specified \a DPred predicate.
  bool hasExplicitDirective(
      const llvm::function_ref<bool(OpenMPDirectiveKind)> &DPred,
      unsigned Level);

  /// \brief Finds a directive which matches specified \a DPred predicate.
  template <class NamedDirectivesPredicate>
  bool hasDirective(NamedDirectivesPredicate DPred, bool FromParent);

  /// \brief Returns currently analyzed directive.
  OpenMPDirectiveKind getCurrentDirective() const {
    return Stack.back().Directive;
  }
  /// \brief Returns parent directive.
  OpenMPDirectiveKind getParentDirective() const {
    if (Stack.size() > 2)
      return Stack[Stack.size() - 2].Directive;
    return OMPD_unknown;
  }
  /// \brief Return the directive associated with the provided scope.
  OpenMPDirectiveKind getDirectiveForScope(const Scope *S) const;

  /// \brief Set default data sharing attribute to none.
  void setDefaultDSANone(SourceLocation Loc) {
    Stack.back().DefaultAttr = DSA_none;
    Stack.back().DefaultAttrLoc = Loc;
  }
  /// \brief Set default data sharing attribute to shared.
  void setDefaultDSAShared(SourceLocation Loc) {
    Stack.back().DefaultAttr = DSA_shared;
    Stack.back().DefaultAttrLoc = Loc;
  }

  DefaultDataSharingAttributes getDefaultDSA() const {
    return Stack.back().DefaultAttr;
  }
  SourceLocation getDefaultDSALocation() const {
    return Stack.back().DefaultAttrLoc;
  }

  /// \brief Checks if the specified variable is a threadprivate.
  bool isThreadPrivate(VarDecl *D) {
    DSAVarData DVar = getTopDSA(D, false);
    return isOpenMPThreadPrivate(DVar.CKind);
  }

  /// \brief Marks current region as ordered (it has an 'ordered' clause).
  void setOrderedRegion(bool IsOrdered, Expr *Param) {
    Stack.back().OrderedRegion.setInt(IsOrdered);
    Stack.back().OrderedRegion.setPointer(Param);
  }
  /// \brief Returns true, if parent region is ordered (has associated
  /// 'ordered' clause), false - otherwise.
  bool isParentOrderedRegion() const {
    if (Stack.size() > 2)
      return Stack[Stack.size() - 2].OrderedRegion.getInt();
    return false;
  }
  /// \brief Returns optional parameter for the ordered region.
  Expr *getParentOrderedRegionParam() const {
    if (Stack.size() > 2)
      return Stack[Stack.size() - 2].OrderedRegion.getPointer();
    return nullptr;
  }
  /// \brief Marks current region as nowait (it has a 'nowait' clause).
  void setNowaitRegion(bool IsNowait = true) {
    Stack.back().NowaitRegion = IsNowait;
  }
  /// \brief Returns true, if parent region is nowait (has associated
  /// 'nowait' clause), false - otherwise.
  bool isParentNowaitRegion() const {
    if (Stack.size() > 2)
      return Stack[Stack.size() - 2].NowaitRegion;
    return false;
  }
  /// \brief Marks parent region as cancel region.
  void setParentCancelRegion(bool Cancel = true) {
    if (Stack.size() > 2)
      Stack[Stack.size() - 2].CancelRegion =
          Stack[Stack.size() - 2].CancelRegion || Cancel;
  }
  /// \brief Return true if current region has inner cancel construct.
  bool isCancelRegion() const {
    return Stack.back().CancelRegion;
  }

  /// \brief Set collapse value for the region.
  void setAssociatedLoops(unsigned Val) { Stack.back().AssociatedLoops = Val; }
  /// \brief Return collapse value for region.
  unsigned getAssociatedLoops() const { return Stack.back().AssociatedLoops; }

  /// \brief Marks current target region as one with closely nested teams
  /// region.
  void setParentTeamsRegionLoc(SourceLocation TeamsRegionLoc) {
    if (Stack.size() > 2)
      Stack[Stack.size() - 2].InnerTeamsRegionLoc = TeamsRegionLoc;
  }
  /// \brief Returns true, if current region has closely nested teams region.
  bool hasInnerTeamsRegion() const {
    return getInnerTeamsRegionLoc().isValid();
  }
  /// \brief Returns location of the nested teams region (if any).
  SourceLocation getInnerTeamsRegionLoc() const {
    if (Stack.size() > 1)
      return Stack.back().InnerTeamsRegionLoc;
    return SourceLocation();
  }

  Scope *getCurScope() const { return Stack.back().CurScope; }
  Scope *getCurScope() { return Stack.back().CurScope; }
  SourceLocation getConstructLoc() { return Stack.back().ConstructLoc; }

<<<<<<< HEAD
  // Do the check specified in MapInfoCheck and return true if any issue is
  // found.
  template <class MapInfoCheck>
  bool checkMapInfoForVar(ValueDecl *VD, bool CurrentRegionOnly,
                          MapInfoCheck Check) {
    auto SI = Stack.rbegin();
    auto SE = Stack.rend();

    if (SI == SE)
      return false;

    if (CurrentRegionOnly) {
      SE = std::next(SI);
    } else {
      ++SI;
=======
  MapInfo getMapInfoForVar(ValueDecl *VD) {
    MapInfo VarMI = {0};
    for (auto Cnt = Stack.size() - 1; Cnt > 0; --Cnt) {
      if (Stack[Cnt].MappedDecls.count(VD)) {
        VarMI = Stack[Cnt].MappedDecls[VD];
        break;
      }
>>>>>>> 49a59284
    }

<<<<<<< HEAD
    for (; SI != SE; ++SI) {
      auto MI = SI->MappedDecls.find(VD);
      if (MI != SI->MappedDecls.end()) {
        for (Expr *E : MI->second) {
          if (Check(E))
            return true;
        }
      }
=======
  void addMapInfoForVar(ValueDecl *VD, MapInfo MI) {
    if (Stack.size() > 1) {
      Stack.back().MappedDecls[VD] = MI;
>>>>>>> 49a59284
    }
    return false;
  }

<<<<<<< HEAD
  void addExprToVarMapInfo(ValueDecl *VD, Expr *E) {
    if (Stack.size() > 1) {
      Stack.back().MappedDecls[VD].push_back(E);
=======
  MapInfo IsMappedInCurrentRegion(ValueDecl *VD) {
    assert(Stack.size() > 1 && "Target level is 0");
    MapInfo VarMI = {0};
    if (Stack.size() > 1 && Stack.back().MappedDecls.count(VD)) {
      VarMI = Stack.back().MappedDecls[VD];
>>>>>>> 49a59284
    }
  }
};
bool isParallelOrTaskRegion(OpenMPDirectiveKind DKind) {
  return isOpenMPParallelDirective(DKind) || DKind == OMPD_task ||
         isOpenMPTeamsDirective(DKind) || DKind == OMPD_unknown ||
         isOpenMPTaskLoopDirective(DKind);
}
} // namespace

static ValueDecl *getCanonicalDecl(ValueDecl *D) {
  auto *VD = dyn_cast<VarDecl>(D);
  auto *FD = dyn_cast<FieldDecl>(D);
  if (VD  != nullptr) {
    VD = VD->getCanonicalDecl();
    D = VD;
  } else {
    assert(FD);
    FD = FD->getCanonicalDecl();
    D = FD;
  }
  return D;
}

DSAStackTy::DSAVarData DSAStackTy::getDSA(StackTy::reverse_iterator Iter,
                                          ValueDecl *D) {
  D = getCanonicalDecl(D);
  auto *VD = dyn_cast<VarDecl>(D);
  auto *FD = dyn_cast<FieldDecl>(D);
  DSAVarData DVar;
  if (Iter == std::prev(Stack.rend())) {
    // OpenMP [2.9.1.1, Data-sharing Attribute Rules for Variables Referenced
    // in a region but not in construct]
    //  File-scope or namespace-scope variables referenced in called routines
    //  in the region are shared unless they appear in a threadprivate
    //  directive.
    if (VD && !VD->isFunctionOrMethodVarDecl() && !isa<ParmVarDecl>(D))
      DVar.CKind = OMPC_shared;

    // OpenMP [2.9.1.2, Data-sharing Attribute Rules for Variables Referenced
    // in a region but not in construct]
    //  Variables with static storage duration that are declared in called
    //  routines in the region are shared.
    if (VD && VD->hasGlobalStorage())
      DVar.CKind = OMPC_shared;

    // Non-static data members are shared by default.
    if (FD)
      DVar.CKind = OMPC_shared;

    return DVar;
  }

  DVar.DKind = Iter->Directive;
  // OpenMP [2.9.1.1, Data-sharing Attribute Rules for Variables Referenced
  // in a Construct, C/C++, predetermined, p.1]
  // Variables with automatic storage duration that are declared in a scope
  // inside the construct are private.
  if (VD && isOpenMPLocal(VD, Iter) && VD->isLocalVarDecl() &&
      (VD->getStorageClass() == SC_Auto || VD->getStorageClass() == SC_None)) {
    DVar.CKind = OMPC_private;
    return DVar;
  }

  // Explicitly specified attributes and local variables with predetermined
  // attributes.
  if (Iter->SharingMap.count(D)) {
    DVar.RefExpr = Iter->SharingMap[D].RefExpr;
    DVar.CKind = Iter->SharingMap[D].Attributes;
    DVar.ImplicitDSALoc = Iter->DefaultAttrLoc;
    return DVar;
  }

  // OpenMP [2.9.1.1, Data-sharing Attribute Rules for Variables Referenced
  // in a Construct, C/C++, implicitly determined, p.1]
  //  In a parallel or task construct, the data-sharing attributes of these
  //  variables are determined by the default clause, if present.
  switch (Iter->DefaultAttr) {
  case DSA_shared:
    DVar.CKind = OMPC_shared;
    DVar.ImplicitDSALoc = Iter->DefaultAttrLoc;
    return DVar;
  case DSA_none:
    return DVar;
  case DSA_unspecified:
    // OpenMP [2.9.1.1, Data-sharing Attribute Rules for Variables Referenced
    // in a Construct, implicitly determined, p.2]
    //  In a parallel construct, if no default clause is present, these
    //  variables are shared.
    DVar.ImplicitDSALoc = Iter->DefaultAttrLoc;
    if (isOpenMPParallelDirective(DVar.DKind) ||
        isOpenMPTeamsDirective(DVar.DKind)) {
      DVar.CKind = OMPC_shared;
      return DVar;
    }

    // OpenMP [2.9.1.1, Data-sharing Attribute Rules for Variables Referenced
    // in a Construct, implicitly determined, p.4]
    //  In a task construct, if no default clause is present, a variable that in
    //  the enclosing context is determined to be shared by all implicit tasks
    //  bound to the current team is shared.
    if (DVar.DKind == OMPD_task) {
      DSAVarData DVarTemp;
      for (StackTy::reverse_iterator I = std::next(Iter), EE = Stack.rend();
           I != EE; ++I) {
        // OpenMP [2.9.1.1, Data-sharing Attribute Rules for Variables
        // Referenced
        // in a Construct, implicitly determined, p.6]
        //  In a task construct, if no default clause is present, a variable
        //  whose data-sharing attribute is not determined by the rules above is
        //  firstprivate.
        DVarTemp = getDSA(I, D);
        if (DVarTemp.CKind != OMPC_shared) {
          DVar.RefExpr = nullptr;
          DVar.DKind = OMPD_task;
          DVar.CKind = OMPC_firstprivate;
          return DVar;
        }
        if (isParallelOrTaskRegion(I->Directive))
          break;
      }
      DVar.DKind = OMPD_task;
      DVar.CKind =
          (DVarTemp.CKind == OMPC_unknown) ? OMPC_firstprivate : OMPC_shared;
      return DVar;
    }
  }
  // OpenMP [2.9.1.1, Data-sharing Attribute Rules for Variables Referenced
  // in a Construct, implicitly determined, p.3]
  //  For constructs other than task, if no default clause is present, these
  //  variables inherit their data-sharing attributes from the enclosing
  //  context.
  return getDSA(std::next(Iter), D);
}

Expr *DSAStackTy::addUniqueAligned(ValueDecl *D, Expr *NewDE) {
  assert(Stack.size() > 1 && "Data sharing attributes stack is empty");
  D = getCanonicalDecl(D);
  auto It = Stack.back().AlignedMap.find(D);
  if (It == Stack.back().AlignedMap.end()) {
    assert(NewDE && "Unexpected nullptr expr to be added into aligned map");
    Stack.back().AlignedMap[D] = NewDE;
    return nullptr;
  } else {
    assert(It->second && "Unexpected nullptr expr in the aligned map");
    return It->second;
  }
  return nullptr;
}

void DSAStackTy::addLoopControlVariable(ValueDecl *D) {
  assert(Stack.size() > 1 && "Data-sharing attributes stack is empty");
  D = getCanonicalDecl(D);
  Stack.back().LCVMap.insert(std::make_pair(D, Stack.back().LCVMap.size() + 1));
}

unsigned DSAStackTy::isLoopControlVariable(ValueDecl *D) {
  assert(Stack.size() > 1 && "Data-sharing attributes stack is empty");
  D = getCanonicalDecl(D);
  return Stack.back().LCVMap.count(D) > 0 ? Stack.back().LCVMap[D] : 0;
}

unsigned DSAStackTy::isParentLoopControlVariable(ValueDecl *D) {
  assert(Stack.size() > 2 && "Data-sharing attributes stack is empty");
  D = getCanonicalDecl(D);
  return Stack[Stack.size() - 2].LCVMap.count(D) > 0
             ? Stack[Stack.size() - 2].LCVMap[D]
             : 0;
}

ValueDecl *DSAStackTy::getParentLoopControlVariable(unsigned I) {
  assert(Stack.size() > 2 && "Data-sharing attributes stack is empty");
  if (Stack[Stack.size() - 2].LCVMap.size() < I)
    return nullptr;
  for (auto &Pair : Stack[Stack.size() - 2].LCVMap) {
    if (Pair.second == I)
      return Pair.first;
  }
  return nullptr;
}

void DSAStackTy::addDSA(ValueDecl *D, Expr *E, OpenMPClauseKind A) {
  D = getCanonicalDecl(D);
  if (A == OMPC_threadprivate) {
    Stack[0].SharingMap[D].Attributes = A;
    Stack[0].SharingMap[D].RefExpr = E;
  } else {
    assert(Stack.size() > 1 && "Data-sharing attributes stack is empty");
    Stack.back().SharingMap[D].Attributes = A;
    Stack.back().SharingMap[D].RefExpr = E;
  }
}

bool DSAStackTy::isOpenMPLocal(VarDecl *D, StackTy::reverse_iterator Iter) {
  D = D->getCanonicalDecl();
  if (Stack.size() > 2) {
    reverse_iterator I = Iter, E = std::prev(Stack.rend());
    Scope *TopScope = nullptr;
    while (I != E && !isParallelOrTaskRegion(I->Directive)) {
      ++I;
    }
    if (I == E)
      return false;
    TopScope = I->CurScope ? I->CurScope->getParent() : nullptr;
    Scope *CurScope = getCurScope();
    while (CurScope != TopScope && !CurScope->isDeclScope(D)) {
      CurScope = CurScope->getParent();
    }
    return CurScope != TopScope;
  }
  return false;
}

/// \brief Build a variable declaration for OpenMP loop iteration variable.
static VarDecl *buildVarDecl(Sema &SemaRef, SourceLocation Loc, QualType Type,
                             StringRef Name, const AttrVec *Attrs = nullptr) {
  DeclContext *DC = SemaRef.CurContext;
  IdentifierInfo *II = &SemaRef.PP.getIdentifierTable().get(Name);
  TypeSourceInfo *TInfo = SemaRef.Context.getTrivialTypeSourceInfo(Type, Loc);
  VarDecl *Decl =
      VarDecl::Create(SemaRef.Context, DC, Loc, Loc, II, Type, TInfo, SC_None);
  if (Attrs) {
    for (specific_attr_iterator<AlignedAttr> I(Attrs->begin()), E(Attrs->end());
         I != E; ++I)
      Decl->addAttr(*I);
  }
  Decl->setImplicit();
  return Decl;
}

static DeclRefExpr *buildDeclRefExpr(Sema &S, VarDecl *D, QualType Ty,
                                     SourceLocation Loc,
                                     bool RefersToCapture = false) {
  D->setReferenced();
  D->markUsed(S.Context);
  return DeclRefExpr::Create(S.getASTContext(), NestedNameSpecifierLoc(),
                             SourceLocation(), D, RefersToCapture, Loc, Ty,
                             VK_LValue);
}

DSAStackTy::DSAVarData DSAStackTy::getTopDSA(ValueDecl *D, bool FromParent) {
  D = getCanonicalDecl(D);
  DSAVarData DVar;

  // OpenMP [2.9.1.1, Data-sharing Attribute Rules for Variables Referenced
  // in a Construct, C/C++, predetermined, p.1]
  //  Variables appearing in threadprivate directives are threadprivate.
  auto *VD = dyn_cast<VarDecl>(D);
  if ((VD && VD->getTLSKind() != VarDecl::TLS_None &&
       !(VD->hasAttr<OMPThreadPrivateDeclAttr>() &&
         SemaRef.getLangOpts().OpenMPUseTLS &&
         SemaRef.getASTContext().getTargetInfo().isTLSSupported())) ||
      (VD && VD->getStorageClass() == SC_Register &&
       VD->hasAttr<AsmLabelAttr>() && !VD->isLocalVarDecl())) {
    addDSA(D, buildDeclRefExpr(SemaRef, VD, D->getType().getNonReferenceType(),
                               D->getLocation()),
           OMPC_threadprivate);
  }
  if (Stack[0].SharingMap.count(D)) {
    DVar.RefExpr = Stack[0].SharingMap[D].RefExpr;
    DVar.CKind = OMPC_threadprivate;
    return DVar;
  }

  // OpenMP [2.9.1.1, Data-sharing Attribute Rules for Variables Referenced
  // in a Construct, C/C++, predetermined, p.4]
  //  Static data members are shared.
  // OpenMP [2.9.1.1, Data-sharing Attribute Rules for Variables Referenced
  // in a Construct, C/C++, predetermined, p.7]
  //  Variables with static storage duration that are declared in a scope
  //  inside the construct are shared.
  if (VD && VD->isStaticDataMember()) {
    DSAVarData DVarTemp =
        hasDSA(D, isOpenMPPrivate, MatchesAlways(), FromParent);
    if (DVarTemp.CKind != OMPC_unknown && DVarTemp.RefExpr)
      return DVar;

    DVar.CKind = OMPC_shared;
    return DVar;
  }

  QualType Type = D->getType().getNonReferenceType().getCanonicalType();
  bool IsConstant = Type.isConstant(SemaRef.getASTContext());
  Type = SemaRef.getASTContext().getBaseElementType(Type);
  // OpenMP [2.9.1.1, Data-sharing Attribute Rules for Variables Referenced
  // in a Construct, C/C++, predetermined, p.6]
  //  Variables with const qualified type having no mutable member are
  //  shared.
  CXXRecordDecl *RD =
      SemaRef.getLangOpts().CPlusPlus ? Type->getAsCXXRecordDecl() : nullptr;
  if (auto *CTSD = dyn_cast_or_null<ClassTemplateSpecializationDecl>(RD))
    if (auto *CTD = CTSD->getSpecializedTemplate())
      RD = CTD->getTemplatedDecl();
  if (IsConstant &&
      !(SemaRef.getLangOpts().CPlusPlus && RD && RD->hasMutableFields())) {
    // Variables with const-qualified type having no mutable member may be
    // listed in a firstprivate clause, even if they are static data members.
    DSAVarData DVarTemp = hasDSA(D, MatchesAnyClause(OMPC_firstprivate),
                                 MatchesAlways(), FromParent);
    if (DVarTemp.CKind == OMPC_firstprivate && DVarTemp.RefExpr)
      return DVar;

    DVar.CKind = OMPC_shared;
    return DVar;
  }

  // Explicitly specified attributes and local variables with predetermined
  // attributes.
  auto StartI = std::next(Stack.rbegin());
  auto EndI = std::prev(Stack.rend());
  if (FromParent && StartI != EndI) {
    StartI = std::next(StartI);
  }
  auto I = std::prev(StartI);
  if (I->SharingMap.count(D)) {
    DVar.RefExpr = I->SharingMap[D].RefExpr;
    DVar.CKind = I->SharingMap[D].Attributes;
    DVar.ImplicitDSALoc = I->DefaultAttrLoc;
  }

  return DVar;
}

DSAStackTy::DSAVarData DSAStackTy::getImplicitDSA(ValueDecl *D,
                                                  bool FromParent) {
  D = getCanonicalDecl(D);
  auto StartI = Stack.rbegin();
  auto EndI = std::prev(Stack.rend());
  if (FromParent && StartI != EndI) {
    StartI = std::next(StartI);
  }
  return getDSA(StartI, D);
}

template <class ClausesPredicate, class DirectivesPredicate>
DSAStackTy::DSAVarData DSAStackTy::hasDSA(ValueDecl *D, ClausesPredicate CPred,
                                          DirectivesPredicate DPred,
                                          bool FromParent) {
  D = getCanonicalDecl(D);
  auto StartI = std::next(Stack.rbegin());
  auto EndI = std::prev(Stack.rend());
  if (FromParent && StartI != EndI) {
    StartI = std::next(StartI);
  }
  for (auto I = StartI, EE = EndI; I != EE; ++I) {
    if (!DPred(I->Directive) && !isParallelOrTaskRegion(I->Directive))
      continue;
    DSAVarData DVar = getDSA(I, D);
    if (CPred(DVar.CKind))
      return DVar;
  }
  return DSAVarData();
}

template <class ClausesPredicate, class DirectivesPredicate>
DSAStackTy::DSAVarData
DSAStackTy::hasInnermostDSA(ValueDecl *D, ClausesPredicate CPred,
                            DirectivesPredicate DPred, bool FromParent) {
  D = getCanonicalDecl(D);
  auto StartI = std::next(Stack.rbegin());
  auto EndI = std::prev(Stack.rend());
  if (FromParent && StartI != EndI) {
    StartI = std::next(StartI);
  }
  for (auto I = StartI, EE = EndI; I != EE; ++I) {
    if (!DPred(I->Directive))
      break;
    DSAVarData DVar = getDSA(I, D);
    if (CPred(DVar.CKind))
      return DVar;
    return DSAVarData();
  }
  return DSAVarData();
}

bool DSAStackTy::hasExplicitDSA(
    ValueDecl *D, const llvm::function_ref<bool(OpenMPClauseKind)> &CPred,
    unsigned Level) {
  if (CPred(ClauseKindMode))
    return true;
  if (isClauseParsingMode())
    ++Level;
  D = getCanonicalDecl(D);
  auto StartI = Stack.rbegin();
  auto EndI = std::prev(Stack.rend());
  if (std::distance(StartI, EndI) <= (int)Level)
    return false;
  std::advance(StartI, Level);
  return (StartI->SharingMap.count(D) > 0) && StartI->SharingMap[D].RefExpr &&
         CPred(StartI->SharingMap[D].Attributes);
}

bool DSAStackTy::hasExplicitDirective(
    const llvm::function_ref<bool(OpenMPDirectiveKind)> &DPred,
    unsigned Level) {
  if (isClauseParsingMode())
    ++Level;
  auto StartI = Stack.rbegin();
  auto EndI = std::prev(Stack.rend());
  if (std::distance(StartI, EndI) <= (int)Level)
    return false;
  std::advance(StartI, Level);
  return DPred(StartI->Directive);
}

template <class NamedDirectivesPredicate>
bool DSAStackTy::hasDirective(NamedDirectivesPredicate DPred, bool FromParent) {
  auto StartI = std::next(Stack.rbegin());
  auto EndI = std::prev(Stack.rend());
  if (FromParent && StartI != EndI) {
    StartI = std::next(StartI);
  }
  for (auto I = StartI, EE = EndI; I != EE; ++I) {
    if (DPred(I->Directive, I->DirectiveName, I->ConstructLoc))
      return true;
  }
  return false;
}

OpenMPDirectiveKind DSAStackTy::getDirectiveForScope(const Scope *S) const {
  for (auto I = Stack.rbegin(), EE = Stack.rend(); I != EE; ++I)
    if (I->CurScope == S)
      return I->Directive;
  return OMPD_unknown;
}

void Sema::InitDataSharingAttributesStack() {
  VarDataSharingAttributesStack = new DSAStackTy(*this);
}

#define DSAStack static_cast<DSAStackTy *>(VarDataSharingAttributesStack)

bool Sema::IsOpenMPCapturedByRef(ValueDecl *D,
                                 const CapturedRegionScopeInfo *RSI) {
  assert(LangOpts.OpenMP && "OpenMP is not allowed");

  auto &Ctx = getASTContext();
  bool IsByRef = true;

  // Find the directive that is associated with the provided scope.
  auto DKind = DSAStack->getDirectiveForScope(RSI->TheScope);
  auto Ty = D->getType();

  if (isOpenMPTargetDirective(DKind)) {
    // This table summarizes how a given variable should be passed to the device
    // given its type and the clauses where it appears. This table is based on
    // the description in OpenMP 4.5 [2.10.4, target Construct] and
    // OpenMP 4.5 [2.15.5, Data-mapping Attribute Rules and Clauses].
    //
    // =========================================================================
    // | type |  defaultmap   | pvt | first | is_device_ptr |    map   | res.  |
    // |      |(tofrom:scalar)|     |  pvt  |               |          |       |
    // =========================================================================
    // | scl  |               |     |       |       -       |          | bycopy|
    // | scl  |               |  -  |   x   |       -       |     -    | bycopy|
    // | scl  |               |  x  |   -   |       -       |     -    | null  |
    // | scl  |       x       |     |       |       -       |          | byref |
    // | scl  |       x       |  -  |   x   |       -       |     -    | bycopy|
    // | scl  |       x       |  x  |   -   |       -       |     -    | null  |
    // | scl  |               |  -  |   -   |       -       |     x    | byref |
    // | scl  |       x       |  -  |   -   |       -       |     x    | byref |
    //
    // | agg  |      n.a.     |     |       |       -       |          | byref |
    // | agg  |      n.a.     |  -  |   x   |       -       |     -    | byref |
    // | agg  |      n.a.     |  x  |   -   |       -       |     -    | null  |
    // | agg  |      n.a.     |  -  |   -   |       -       |     x    | byref |
    // | agg  |      n.a.     |  -  |   -   |       -       |    x[]   | byref |
    //
    // | ptr  |      n.a.     |     |       |       -       |          | bycopy|
    // | ptr  |      n.a.     |  -  |   x   |       -       |     -    | bycopy|
    // | ptr  |      n.a.     |  x  |   -   |       -       |     -    | null  |
    // | ptr  |      n.a.     |  -  |   -   |       -       |     x    | byref |
    // | ptr  |      n.a.     |  -  |   -   |       -       |    x[]   | bycopy|
    // | ptr  |      n.a.     |  -  |   -   |       x       |          | bycopy|
    // | ptr  |      n.a.     |  -  |   -   |       x       |     x    | bycopy|
    // | ptr  |      n.a.     |  -  |   -   |       x       |    x[]   | bycopy|
    // =========================================================================
    // Legend:
    //  scl - scalar
    //  ptr - pointer
    //  agg - aggregate
    //  x - applies
    //  - - invalid in this combination
    //  [] - mapped with an array section
    //  byref - should be mapped by reference
    //  byval - should be mapped by value
    //  null - initialize a local variable to null on the device
    //
    // Observations:
    //  - All scalar declarations that show up in a map clause have to be passed
    //    by reference, because they may have been mapped in the enclosing data
    //    environment.
    //  - If the scalar value does not fit the size of uintptr, it has to be
    //    passed by reference, regardless the result in the table above.
    //  - For pointers mapped by value that have either an implicit map or an
    //    array section, the runtime library may pass the NULL value to the
    //    device instead of the value passed to it by the compiler.

    // FIXME: Right now, only implicit maps are implemented. Properly mapping
    // values requires having the map, private, and firstprivate clauses SEMA
    // and parsing in place, which we don't yet.

    if (Ty->isReferenceType())
      Ty = Ty->castAs<ReferenceType>()->getPointeeType();
    IsByRef = !Ty->isScalarType();
  }

  // When passing data by value, we need to make sure it fits the uintptr size
  // and alignment, because the runtime library only deals with uintptr types.
  // If it does not fit the uintptr size, we need to pass the data by reference
  // instead.
  if (!IsByRef &&
      (Ctx.getTypeSizeInChars(Ty) >
           Ctx.getTypeSizeInChars(Ctx.getUIntPtrType()) ||
       Ctx.getDeclAlign(D) > Ctx.getTypeAlignInChars(Ctx.getUIntPtrType())))
    IsByRef = true;

  return IsByRef;
}

bool Sema::IsOpenMPCapturedDecl(ValueDecl *D) {
  assert(LangOpts.OpenMP && "OpenMP is not allowed");
  D = getCanonicalDecl(D);

  // If we are attempting to capture a global variable in a directive with
  // 'target' we return true so that this global is also mapped to the device.
  //
  // FIXME: If the declaration is enclosed in a 'declare target' directive,
  // then it should not be captured. Therefore, an extra check has to be
  // inserted here once support for 'declare target' is added.
  //
  auto *VD = dyn_cast<VarDecl>(D);
  if (VD && !VD->hasLocalStorage()) {
    if (DSAStack->getCurrentDirective() == OMPD_target &&
        !DSAStack->isClauseParsingMode()) {
      return true;
    }
    if (DSAStack->getCurScope() &&
        DSAStack->hasDirective(
            [](OpenMPDirectiveKind K, const DeclarationNameInfo &DNI,
               SourceLocation Loc) -> bool {
              return isOpenMPTargetDirective(K);
            },
            false)) {
      return true;
    }
  }

  if (DSAStack->getCurrentDirective() != OMPD_unknown &&
      (!DSAStack->isClauseParsingMode() ||
       DSAStack->getParentDirective() != OMPD_unknown)) {
    if (DSAStack->isLoopControlVariable(D) ||
        (VD && VD->hasLocalStorage() &&
         isParallelOrTaskRegion(DSAStack->getCurrentDirective())) ||
        (VD && DSAStack->isForceVarCapturing()))
      return true;
    auto DVarPrivate = DSAStack->getTopDSA(D, DSAStack->isClauseParsingMode());
    if (DVarPrivate.CKind != OMPC_unknown && isOpenMPPrivate(DVarPrivate.CKind))
      return true;
    DVarPrivate = DSAStack->hasDSA(D, isOpenMPPrivate, MatchesAlways(),
                                   DSAStack->isClauseParsingMode());
    return DVarPrivate.CKind != OMPC_unknown;
  }
  return false;
}

bool Sema::isOpenMPPrivateDecl(ValueDecl *D, unsigned Level) {
  assert(LangOpts.OpenMP && "OpenMP is not allowed");
  return DSAStack->hasExplicitDSA(
      D, [](OpenMPClauseKind K) -> bool { return K == OMPC_private; }, Level);
}

bool Sema::isOpenMPTargetCapturedDecl(ValueDecl *D, unsigned Level) {
  assert(LangOpts.OpenMP && "OpenMP is not allowed");
  // Return true if the current level is no longer enclosed in a target region.

  auto *VD = dyn_cast<VarDecl>(D);
  return VD && !VD->hasLocalStorage() &&
         DSAStack->hasExplicitDirective(isOpenMPTargetDirective, Level);
}

void Sema::DestroyDataSharingAttributesStack() { delete DSAStack; }

void Sema::StartOpenMPDSABlock(OpenMPDirectiveKind DKind,
                               const DeclarationNameInfo &DirName,
                               Scope *CurScope, SourceLocation Loc) {
  DSAStack->push(DKind, DirName, CurScope, Loc);
  PushExpressionEvaluationContext(PotentiallyEvaluated);
}

void Sema::StartOpenMPClause(OpenMPClauseKind K) {
  DSAStack->setClauseParsingMode(K);
}

void Sema::EndOpenMPClause() {
  DSAStack->setClauseParsingMode(/*K=*/OMPC_unknown);
}

void Sema::EndOpenMPDSABlock(Stmt *CurDirective) {
  // OpenMP [2.14.3.5, Restrictions, C/C++, p.1]
  //  A variable of class type (or array thereof) that appears in a lastprivate
  //  clause requires an accessible, unambiguous default constructor for the
  //  class type, unless the list item is also specified in a firstprivate
  //  clause.
  if (auto D = dyn_cast_or_null<OMPExecutableDirective>(CurDirective)) {
    for (auto *C : D->clauses()) {
      if (auto *Clause = dyn_cast<OMPLastprivateClause>(C)) {
        SmallVector<Expr *, 8> PrivateCopies;
        for (auto *DE : Clause->varlists()) {
          if (DE->isValueDependent() || DE->isTypeDependent()) {
            PrivateCopies.push_back(nullptr);
            continue;
          }
          DE = DE->IgnoreParens();
          VarDecl *VD = nullptr;
          FieldDecl *FD = nullptr;
          ValueDecl *D;
          if (auto *DRE = dyn_cast<DeclRefExpr>(DE)) {
            VD = cast<VarDecl>(DRE->getDecl());
            D = VD;
          } else {
            assert(isa<MemberExpr>(DE));
            FD = cast<FieldDecl>(cast<MemberExpr>(DE)->getMemberDecl());
            D = FD;
          }
          QualType Type = D->getType().getNonReferenceType();
          auto DVar = DSAStack->getTopDSA(D, false);
          if (DVar.CKind == OMPC_lastprivate) {
            // Generate helper private variable and initialize it with the
            // default value. The address of the original variable is replaced
            // by the address of the new private variable in CodeGen. This new
            // variable is not added to IdResolver, so the code in the OpenMP
            // region uses original variable for proper diagnostics.
            auto *VDPrivate = buildVarDecl(
                *this, DE->getExprLoc(), Type.getUnqualifiedType(),
                D->getName(), D->hasAttrs() ? &D->getAttrs() : nullptr);
            ActOnUninitializedDecl(VDPrivate, /*TypeMayContainAuto=*/false);
            if (VDPrivate->isInvalidDecl())
              continue;
            PrivateCopies.push_back(buildDeclRefExpr(
                *this, VDPrivate, DE->getType(), DE->getExprLoc()));
          } else {
            // The variable is also a firstprivate, so initialization sequence
            // for private copy is generated already.
            PrivateCopies.push_back(nullptr);
          }
        }
        // Set initializers to private copies if no errors were found.
        if (PrivateCopies.size() == Clause->varlist_size())
          Clause->setPrivateCopies(PrivateCopies);
      }
    }
  }

  DSAStack->pop();
  DiscardCleanupsInEvaluationContext();
  PopExpressionEvaluationContext();
}

static bool FinishOpenMPLinearClause(OMPLinearClause &Clause, DeclRefExpr *IV,
                                     Expr *NumIterations, Sema &SemaRef,
                                     Scope *S);

namespace {

class VarDeclFilterCCC : public CorrectionCandidateCallback {
private:
  Sema &SemaRef;

public:
  explicit VarDeclFilterCCC(Sema &S) : SemaRef(S) {}
  bool ValidateCandidate(const TypoCorrection &Candidate) override {
    NamedDecl *ND = Candidate.getCorrectionDecl();
    if (VarDecl *VD = dyn_cast_or_null<VarDecl>(ND)) {
      return VD->hasGlobalStorage() &&
             SemaRef.isDeclInScope(ND, SemaRef.getCurLexicalContext(),
                                   SemaRef.getCurScope());
    }
    return false;
  }
};
} // namespace

ExprResult Sema::ActOnOpenMPIdExpression(Scope *CurScope,
                                         CXXScopeSpec &ScopeSpec,
                                         const DeclarationNameInfo &Id) {
  LookupResult Lookup(*this, Id, LookupOrdinaryName);
  LookupParsedName(Lookup, CurScope, &ScopeSpec, true);

  if (Lookup.isAmbiguous())
    return ExprError();

  VarDecl *VD;
  if (!Lookup.isSingleResult()) {
    if (TypoCorrection Corrected = CorrectTypo(
            Id, LookupOrdinaryName, CurScope, nullptr,
            llvm::make_unique<VarDeclFilterCCC>(*this), CTK_ErrorRecovery)) {
      diagnoseTypo(Corrected,
                   PDiag(Lookup.empty()
                             ? diag::err_undeclared_var_use_suggest
                             : diag::err_omp_expected_var_arg_suggest)
                       << Id.getName());
      VD = Corrected.getCorrectionDeclAs<VarDecl>();
    } else {
      Diag(Id.getLoc(), Lookup.empty() ? diag::err_undeclared_var_use
                                       : diag::err_omp_expected_var_arg)
          << Id.getName();
      return ExprError();
    }
  } else {
    if (!(VD = Lookup.getAsSingle<VarDecl>())) {
      Diag(Id.getLoc(), diag::err_omp_expected_var_arg) << Id.getName();
      Diag(Lookup.getFoundDecl()->getLocation(), diag::note_declared_at);
      return ExprError();
    }
  }
  Lookup.suppressDiagnostics();

  // OpenMP [2.9.2, Syntax, C/C++]
  //   Variables must be file-scope, namespace-scope, or static block-scope.
  if (!VD->hasGlobalStorage()) {
    Diag(Id.getLoc(), diag::err_omp_global_var_arg)
        << getOpenMPDirectiveName(OMPD_threadprivate) << !VD->isStaticLocal();
    bool IsDecl =
        VD->isThisDeclarationADefinition(Context) == VarDecl::DeclarationOnly;
    Diag(VD->getLocation(),
         IsDecl ? diag::note_previous_decl : diag::note_defined_here)
        << VD;
    return ExprError();
  }

  VarDecl *CanonicalVD = VD->getCanonicalDecl();
  NamedDecl *ND = cast<NamedDecl>(CanonicalVD);
  // OpenMP [2.9.2, Restrictions, C/C++, p.2]
  //   A threadprivate directive for file-scope variables must appear outside
  //   any definition or declaration.
  if (CanonicalVD->getDeclContext()->isTranslationUnit() &&
      !getCurLexicalContext()->isTranslationUnit()) {
    Diag(Id.getLoc(), diag::err_omp_var_scope)
        << getOpenMPDirectiveName(OMPD_threadprivate) << VD;
    bool IsDecl =
        VD->isThisDeclarationADefinition(Context) == VarDecl::DeclarationOnly;
    Diag(VD->getLocation(),
         IsDecl ? diag::note_previous_decl : diag::note_defined_here)
        << VD;
    return ExprError();
  }
  // OpenMP [2.9.2, Restrictions, C/C++, p.3]
  //   A threadprivate directive for static class member variables must appear
  //   in the class definition, in the same scope in which the member
  //   variables are declared.
  if (CanonicalVD->isStaticDataMember() &&
      !CanonicalVD->getDeclContext()->Equals(getCurLexicalContext())) {
    Diag(Id.getLoc(), diag::err_omp_var_scope)
        << getOpenMPDirectiveName(OMPD_threadprivate) << VD;
    bool IsDecl =
        VD->isThisDeclarationADefinition(Context) == VarDecl::DeclarationOnly;
    Diag(VD->getLocation(),
         IsDecl ? diag::note_previous_decl : diag::note_defined_here)
        << VD;
    return ExprError();
  }
  // OpenMP [2.9.2, Restrictions, C/C++, p.4]
  //   A threadprivate directive for namespace-scope variables must appear
  //   outside any definition or declaration other than the namespace
  //   definition itself.
  if (CanonicalVD->getDeclContext()->isNamespace() &&
      (!getCurLexicalContext()->isFileContext() ||
       !getCurLexicalContext()->Encloses(CanonicalVD->getDeclContext()))) {
    Diag(Id.getLoc(), diag::err_omp_var_scope)
        << getOpenMPDirectiveName(OMPD_threadprivate) << VD;
    bool IsDecl =
        VD->isThisDeclarationADefinition(Context) == VarDecl::DeclarationOnly;
    Diag(VD->getLocation(),
         IsDecl ? diag::note_previous_decl : diag::note_defined_here)
        << VD;
    return ExprError();
  }
  // OpenMP [2.9.2, Restrictions, C/C++, p.6]
  //   A threadprivate directive for static block-scope variables must appear
  //   in the scope of the variable and not in a nested scope.
  if (CanonicalVD->isStaticLocal() && CurScope &&
      !isDeclInScope(ND, getCurLexicalContext(), CurScope)) {
    Diag(Id.getLoc(), diag::err_omp_var_scope)
        << getOpenMPDirectiveName(OMPD_threadprivate) << VD;
    bool IsDecl =
        VD->isThisDeclarationADefinition(Context) == VarDecl::DeclarationOnly;
    Diag(VD->getLocation(),
         IsDecl ? diag::note_previous_decl : diag::note_defined_here)
        << VD;
    return ExprError();
  }

  // OpenMP [2.9.2, Restrictions, C/C++, p.2-6]
  //   A threadprivate directive must lexically precede all references to any
  //   of the variables in its list.
  if (VD->isUsed() && !DSAStack->isThreadPrivate(VD)) {
    Diag(Id.getLoc(), diag::err_omp_var_used)
        << getOpenMPDirectiveName(OMPD_threadprivate) << VD;
    return ExprError();
  }

  QualType ExprType = VD->getType().getNonReferenceType();
  ExprResult DE = buildDeclRefExpr(*this, VD, ExprType, Id.getLoc());
  return DE;
}

Sema::DeclGroupPtrTy
Sema::ActOnOpenMPThreadprivateDirective(SourceLocation Loc,
                                        ArrayRef<Expr *> VarList) {
  if (OMPThreadPrivateDecl *D = CheckOMPThreadPrivateDecl(Loc, VarList)) {
    CurContext->addDecl(D);
    return DeclGroupPtrTy::make(DeclGroupRef(D));
  }
  return nullptr;
}

namespace {
class LocalVarRefChecker : public ConstStmtVisitor<LocalVarRefChecker, bool> {
  Sema &SemaRef;

public:
  bool VisitDeclRefExpr(const DeclRefExpr *E) {
    if (auto VD = dyn_cast<VarDecl>(E->getDecl())) {
      if (VD->hasLocalStorage()) {
        SemaRef.Diag(E->getLocStart(),
                     diag::err_omp_local_var_in_threadprivate_init)
            << E->getSourceRange();
        SemaRef.Diag(VD->getLocation(), diag::note_defined_here)
            << VD << VD->getSourceRange();
        return true;
      }
    }
    return false;
  }
  bool VisitStmt(const Stmt *S) {
    for (auto Child : S->children()) {
      if (Child && Visit(Child))
        return true;
    }
    return false;
  }
  explicit LocalVarRefChecker(Sema &SemaRef) : SemaRef(SemaRef) {}
};
} // namespace

OMPThreadPrivateDecl *
Sema::CheckOMPThreadPrivateDecl(SourceLocation Loc, ArrayRef<Expr *> VarList) {
  SmallVector<Expr *, 8> Vars;
  for (auto &RefExpr : VarList) {
    DeclRefExpr *DE = cast<DeclRefExpr>(RefExpr);
    VarDecl *VD = cast<VarDecl>(DE->getDecl());
    SourceLocation ILoc = DE->getExprLoc();

    QualType QType = VD->getType();
    if (QType->isDependentType() || QType->isInstantiationDependentType()) {
      // It will be analyzed later.
      Vars.push_back(DE);
      continue;
    }

    // OpenMP [2.9.2, Restrictions, C/C++, p.10]
    //   A threadprivate variable must not have an incomplete type.
    if (RequireCompleteType(ILoc, VD->getType(),
                            diag::err_omp_threadprivate_incomplete_type)) {
      continue;
    }

    // OpenMP [2.9.2, Restrictions, C/C++, p.10]
    //   A threadprivate variable must not have a reference type.
    if (VD->getType()->isReferenceType()) {
      Diag(ILoc, diag::err_omp_ref_type_arg)
          << getOpenMPDirectiveName(OMPD_threadprivate) << VD->getType();
      bool IsDecl =
          VD->isThisDeclarationADefinition(Context) == VarDecl::DeclarationOnly;
      Diag(VD->getLocation(),
           IsDecl ? diag::note_previous_decl : diag::note_defined_here)
          << VD;
      continue;
    }

    // Check if this is a TLS variable. If TLS is not being supported, produce
    // the corresponding diagnostic.
    if ((VD->getTLSKind() != VarDecl::TLS_None &&
         !(VD->hasAttr<OMPThreadPrivateDeclAttr>() &&
           getLangOpts().OpenMPUseTLS &&
           getASTContext().getTargetInfo().isTLSSupported())) ||
        (VD->getStorageClass() == SC_Register && VD->hasAttr<AsmLabelAttr>() &&
         !VD->isLocalVarDecl())) {
      Diag(ILoc, diag::err_omp_var_thread_local)
          << VD << ((VD->getTLSKind() != VarDecl::TLS_None) ? 0 : 1);
      bool IsDecl =
          VD->isThisDeclarationADefinition(Context) == VarDecl::DeclarationOnly;
      Diag(VD->getLocation(),
           IsDecl ? diag::note_previous_decl : diag::note_defined_here)
          << VD;
      continue;
    }

    // Check if initial value of threadprivate variable reference variable with
    // local storage (it is not supported by runtime).
    if (auto Init = VD->getAnyInitializer()) {
      LocalVarRefChecker Checker(*this);
      if (Checker.Visit(Init))
        continue;
    }

    Vars.push_back(RefExpr);
    DSAStack->addDSA(VD, DE, OMPC_threadprivate);
    VD->addAttr(OMPThreadPrivateDeclAttr::CreateImplicit(
        Context, SourceRange(Loc, Loc)));
    if (auto *ML = Context.getASTMutationListener())
      ML->DeclarationMarkedOpenMPThreadPrivate(VD);
  }
  OMPThreadPrivateDecl *D = nullptr;
  if (!Vars.empty()) {
    D = OMPThreadPrivateDecl::Create(Context, getCurLexicalContext(), Loc,
                                     Vars);
    D->setAccess(AS_public);
  }
  return D;
}

static void ReportOriginalDSA(Sema &SemaRef, DSAStackTy *Stack,
                              const ValueDecl *D, DSAStackTy::DSAVarData DVar,
                              bool IsLoopIterVar = false) {
  if (DVar.RefExpr) {
    SemaRef.Diag(DVar.RefExpr->getExprLoc(), diag::note_omp_explicit_dsa)
        << getOpenMPClauseName(DVar.CKind);
    return;
  }
  enum {
    PDSA_StaticMemberShared,
    PDSA_StaticLocalVarShared,
    PDSA_LoopIterVarPrivate,
    PDSA_LoopIterVarLinear,
    PDSA_LoopIterVarLastprivate,
    PDSA_ConstVarShared,
    PDSA_GlobalVarShared,
    PDSA_TaskVarFirstprivate,
    PDSA_LocalVarPrivate,
    PDSA_Implicit
  } Reason = PDSA_Implicit;
  bool ReportHint = false;
  auto ReportLoc = D->getLocation();
  auto *VD = dyn_cast<VarDecl>(D);
  if (IsLoopIterVar) {
    if (DVar.CKind == OMPC_private)
      Reason = PDSA_LoopIterVarPrivate;
    else if (DVar.CKind == OMPC_lastprivate)
      Reason = PDSA_LoopIterVarLastprivate;
    else
      Reason = PDSA_LoopIterVarLinear;
  } else if (DVar.DKind == OMPD_task && DVar.CKind == OMPC_firstprivate) {
    Reason = PDSA_TaskVarFirstprivate;
    ReportLoc = DVar.ImplicitDSALoc;
  } else if (VD && VD->isStaticLocal())
    Reason = PDSA_StaticLocalVarShared;
  else if (VD && VD->isStaticDataMember())
    Reason = PDSA_StaticMemberShared;
  else if (VD && VD->isFileVarDecl())
    Reason = PDSA_GlobalVarShared;
  else if (D->getType().isConstant(SemaRef.getASTContext()))
    Reason = PDSA_ConstVarShared;
  else if (VD && VD->isLocalVarDecl() && DVar.CKind == OMPC_private) {
    ReportHint = true;
    Reason = PDSA_LocalVarPrivate;
  }
  if (Reason != PDSA_Implicit) {
    SemaRef.Diag(ReportLoc, diag::note_omp_predetermined_dsa)
        << Reason << ReportHint
        << getOpenMPDirectiveName(Stack->getCurrentDirective());
  } else if (DVar.ImplicitDSALoc.isValid()) {
    SemaRef.Diag(DVar.ImplicitDSALoc, diag::note_omp_implicit_dsa)
        << getOpenMPClauseName(DVar.CKind);
  }
}

namespace {
class DSAAttrChecker : public StmtVisitor<DSAAttrChecker, void> {
  DSAStackTy *Stack;
  Sema &SemaRef;
  bool ErrorFound;
  CapturedStmt *CS;
  llvm::SmallVector<Expr *, 8> ImplicitFirstprivate;
  llvm::DenseMap<ValueDecl *, Expr *> VarsWithInheritedDSA;

public:
  void VisitDeclRefExpr(DeclRefExpr *E) {
    if (auto *VD = dyn_cast<VarDecl>(E->getDecl())) {
      // Skip internally declared variables.
      if (VD->isLocalVarDecl() && !CS->capturesVariable(VD))
        return;

      auto DVar = Stack->getTopDSA(VD, false);
      // Check if the variable has explicit DSA set and stop analysis if it so.
      if (DVar.RefExpr) return;

      auto ELoc = E->getExprLoc();
      auto DKind = Stack->getCurrentDirective();
      // The default(none) clause requires that each variable that is referenced
      // in the construct, and does not have a predetermined data-sharing
      // attribute, must have its data-sharing attribute explicitly determined
      // by being listed in a data-sharing attribute clause.
      if (DVar.CKind == OMPC_unknown && Stack->getDefaultDSA() == DSA_none &&
          isParallelOrTaskRegion(DKind) &&
          VarsWithInheritedDSA.count(VD) == 0) {
        VarsWithInheritedDSA[VD] = E;
        return;
      }

      // OpenMP [2.9.3.6, Restrictions, p.2]
      //  A list item that appears in a reduction clause of the innermost
      //  enclosing worksharing or parallel construct may not be accessed in an
      //  explicit task.
      DVar = Stack->hasInnermostDSA(VD, MatchesAnyClause(OMPC_reduction),
                                    [](OpenMPDirectiveKind K) -> bool {
                                      return isOpenMPParallelDirective(K) ||
                                             isOpenMPWorksharingDirective(K) ||
                                             isOpenMPTeamsDirective(K);
                                    },
                                    false);
      if (DKind == OMPD_task && DVar.CKind == OMPC_reduction) {
        ErrorFound = true;
        SemaRef.Diag(ELoc, diag::err_omp_reduction_in_task);
        ReportOriginalDSA(SemaRef, Stack, VD, DVar);
        return;
      }

      // Define implicit data-sharing attributes for task.
      DVar = Stack->getImplicitDSA(VD, false);
      if (DKind == OMPD_task && DVar.CKind != OMPC_shared)
        ImplicitFirstprivate.push_back(E);
    }
  }
  void VisitMemberExpr(MemberExpr *E) {
    if (isa<CXXThisExpr>(E->getBase()->IgnoreParens())) {
      if (auto *FD = dyn_cast<FieldDecl>(E->getMemberDecl())) {
        auto DVar = Stack->getTopDSA(FD, false);
        // Check if the variable has explicit DSA set and stop analysis if it
        // so.
        if (DVar.RefExpr)
          return;

        auto ELoc = E->getExprLoc();
        auto DKind = Stack->getCurrentDirective();
        // OpenMP [2.9.3.6, Restrictions, p.2]
        //  A list item that appears in a reduction clause of the innermost
        //  enclosing worksharing or parallel construct may not be accessed in
        //  an
        //  explicit task.
        DVar =
            Stack->hasInnermostDSA(FD, MatchesAnyClause(OMPC_reduction),
                                   [](OpenMPDirectiveKind K) -> bool {
                                     return isOpenMPParallelDirective(K) ||
                                            isOpenMPWorksharingDirective(K) ||
                                            isOpenMPTeamsDirective(K);
                                   },
                                   false);
        if (DKind == OMPD_task && DVar.CKind == OMPC_reduction) {
          ErrorFound = true;
          SemaRef.Diag(ELoc, diag::err_omp_reduction_in_task);
          ReportOriginalDSA(SemaRef, Stack, FD, DVar);
          return;
        }

        // Define implicit data-sharing attributes for task.
        DVar = Stack->getImplicitDSA(FD, false);
        if (DKind == OMPD_task && DVar.CKind != OMPC_shared)
          ImplicitFirstprivate.push_back(E);
      }
    }
  }
  void VisitOMPExecutableDirective(OMPExecutableDirective *S) {
    for (auto *C : S->clauses()) {
      // Skip analysis of arguments of implicitly defined firstprivate clause
      // for task directives.
      if (C && (!isa<OMPFirstprivateClause>(C) || C->getLocStart().isValid()))
        for (auto *CC : C->children()) {
          if (CC)
            Visit(CC);
        }
    }
  }
  void VisitStmt(Stmt *S) {
    for (auto *C : S->children()) {
      if (C && !isa<OMPExecutableDirective>(C))
        Visit(C);
    }
  }

  bool isErrorFound() { return ErrorFound; }
  ArrayRef<Expr *> getImplicitFirstprivate() { return ImplicitFirstprivate; }
  llvm::DenseMap<ValueDecl *, Expr *> &getVarsWithInheritedDSA() {
    return VarsWithInheritedDSA;
  }

  DSAAttrChecker(DSAStackTy *S, Sema &SemaRef, CapturedStmt *CS)
      : Stack(S), SemaRef(SemaRef), ErrorFound(false), CS(CS) {}
};
} // namespace

void Sema::ActOnOpenMPRegionStart(OpenMPDirectiveKind DKind, Scope *CurScope) {
  switch (DKind) {
  case OMPD_parallel: {
    QualType KmpInt32Ty = Context.getIntTypeForBitwidth(32, 1);
    QualType KmpInt32PtrTy =
        Context.getPointerType(KmpInt32Ty).withConst().withRestrict();
    Sema::CapturedParamNameType Params[] = {
        std::make_pair(".global_tid.", KmpInt32PtrTy),
        std::make_pair(".bound_tid.", KmpInt32PtrTy),
        std::make_pair(StringRef(), QualType()) // __context with shared vars
    };
    ActOnCapturedRegionStart(DSAStack->getConstructLoc(), CurScope, CR_OpenMP,
                             Params);
    break;
  }
  case OMPD_simd: {
    Sema::CapturedParamNameType Params[] = {
        std::make_pair(StringRef(), QualType()) // __context with shared vars
    };
    ActOnCapturedRegionStart(DSAStack->getConstructLoc(), CurScope, CR_OpenMP,
                             Params);
    break;
  }
  case OMPD_for: {
    Sema::CapturedParamNameType Params[] = {
        std::make_pair(StringRef(), QualType()) // __context with shared vars
    };
    ActOnCapturedRegionStart(DSAStack->getConstructLoc(), CurScope, CR_OpenMP,
                             Params);
    break;
  }
  case OMPD_for_simd: {
    Sema::CapturedParamNameType Params[] = {
        std::make_pair(StringRef(), QualType()) // __context with shared vars
    };
    ActOnCapturedRegionStart(DSAStack->getConstructLoc(), CurScope, CR_OpenMP,
                             Params);
    break;
  }
  case OMPD_sections: {
    Sema::CapturedParamNameType Params[] = {
        std::make_pair(StringRef(), QualType()) // __context with shared vars
    };
    ActOnCapturedRegionStart(DSAStack->getConstructLoc(), CurScope, CR_OpenMP,
                             Params);
    break;
  }
  case OMPD_section: {
    Sema::CapturedParamNameType Params[] = {
        std::make_pair(StringRef(), QualType()) // __context with shared vars
    };
    ActOnCapturedRegionStart(DSAStack->getConstructLoc(), CurScope, CR_OpenMP,
                             Params);
    break;
  }
  case OMPD_single: {
    Sema::CapturedParamNameType Params[] = {
        std::make_pair(StringRef(), QualType()) // __context with shared vars
    };
    ActOnCapturedRegionStart(DSAStack->getConstructLoc(), CurScope, CR_OpenMP,
                             Params);
    break;
  }
  case OMPD_master: {
    Sema::CapturedParamNameType Params[] = {
        std::make_pair(StringRef(), QualType()) // __context with shared vars
    };
    ActOnCapturedRegionStart(DSAStack->getConstructLoc(), CurScope, CR_OpenMP,
                             Params);
    break;
  }
  case OMPD_critical: {
    Sema::CapturedParamNameType Params[] = {
        std::make_pair(StringRef(), QualType()) // __context with shared vars
    };
    ActOnCapturedRegionStart(DSAStack->getConstructLoc(), CurScope, CR_OpenMP,
                             Params);
    break;
  }
  case OMPD_parallel_for: {
    QualType KmpInt32Ty = Context.getIntTypeForBitwidth(32, 1);
    QualType KmpInt32PtrTy =
        Context.getPointerType(KmpInt32Ty).withConst().withRestrict();
    Sema::CapturedParamNameType Params[] = {
        std::make_pair(".global_tid.", KmpInt32PtrTy),
        std::make_pair(".bound_tid.", KmpInt32PtrTy),
        std::make_pair(StringRef(), QualType()) // __context with shared vars
    };
    ActOnCapturedRegionStart(DSAStack->getConstructLoc(), CurScope, CR_OpenMP,
                             Params);
    break;
  }
  case OMPD_parallel_for_simd: {
    QualType KmpInt32Ty = Context.getIntTypeForBitwidth(32, 1);
    QualType KmpInt32PtrTy =
        Context.getPointerType(KmpInt32Ty).withConst().withRestrict();
    Sema::CapturedParamNameType Params[] = {
        std::make_pair(".global_tid.", KmpInt32PtrTy),
        std::make_pair(".bound_tid.", KmpInt32PtrTy),
        std::make_pair(StringRef(), QualType()) // __context with shared vars
    };
    ActOnCapturedRegionStart(DSAStack->getConstructLoc(), CurScope, CR_OpenMP,
                             Params);
    break;
  }
  case OMPD_parallel_sections: {
    QualType KmpInt32Ty = Context.getIntTypeForBitwidth(32, 1);
    QualType KmpInt32PtrTy =
        Context.getPointerType(KmpInt32Ty).withConst().withRestrict();
    Sema::CapturedParamNameType Params[] = {
        std::make_pair(".global_tid.", KmpInt32PtrTy),
        std::make_pair(".bound_tid.", KmpInt32PtrTy),
        std::make_pair(StringRef(), QualType()) // __context with shared vars
    };
    ActOnCapturedRegionStart(DSAStack->getConstructLoc(), CurScope, CR_OpenMP,
                             Params);
    break;
  }
  case OMPD_task: {
    QualType KmpInt32Ty = Context.getIntTypeForBitwidth(32, 1);
    QualType Args[] = {Context.VoidPtrTy.withConst().withRestrict()};
    FunctionProtoType::ExtProtoInfo EPI;
    EPI.Variadic = true;
    QualType CopyFnType = Context.getFunctionType(Context.VoidTy, Args, EPI);
    Sema::CapturedParamNameType Params[] = {
        std::make_pair(".global_tid.", KmpInt32Ty),
        std::make_pair(".part_id.", KmpInt32Ty),
        std::make_pair(".privates.",
                       Context.VoidPtrTy.withConst().withRestrict()),
        std::make_pair(
            ".copy_fn.",
            Context.getPointerType(CopyFnType).withConst().withRestrict()),
        std::make_pair(StringRef(), QualType()) // __context with shared vars
    };
    ActOnCapturedRegionStart(DSAStack->getConstructLoc(), CurScope, CR_OpenMP,
                             Params);
    // Mark this captured region as inlined, because we don't use outlined
    // function directly.
    getCurCapturedRegion()->TheCapturedDecl->addAttr(
        AlwaysInlineAttr::CreateImplicit(
            Context, AlwaysInlineAttr::Keyword_forceinline, SourceRange()));
    break;
  }
  case OMPD_ordered: {
    Sema::CapturedParamNameType Params[] = {
        std::make_pair(StringRef(), QualType()) // __context with shared vars
    };
    ActOnCapturedRegionStart(DSAStack->getConstructLoc(), CurScope, CR_OpenMP,
                             Params);
    break;
  }
  case OMPD_atomic: {
    Sema::CapturedParamNameType Params[] = {
        std::make_pair(StringRef(), QualType()) // __context with shared vars
    };
    ActOnCapturedRegionStart(DSAStack->getConstructLoc(), CurScope, CR_OpenMP,
                             Params);
    break;
  }
  case OMPD_target_data:
  case OMPD_target: {
    Sema::CapturedParamNameType Params[] = {
        std::make_pair(StringRef(), QualType()) // __context with shared vars
    };
    ActOnCapturedRegionStart(DSAStack->getConstructLoc(), CurScope, CR_OpenMP,
                             Params);
    break;
  }
  case OMPD_teams: {
    QualType KmpInt32Ty = Context.getIntTypeForBitwidth(32, 1);
    QualType KmpInt32PtrTy =
        Context.getPointerType(KmpInt32Ty).withConst().withRestrict();
    Sema::CapturedParamNameType Params[] = {
        std::make_pair(".global_tid.", KmpInt32PtrTy),
        std::make_pair(".bound_tid.", KmpInt32PtrTy),
        std::make_pair(StringRef(), QualType()) // __context with shared vars
    };
    ActOnCapturedRegionStart(DSAStack->getConstructLoc(), CurScope, CR_OpenMP,
                             Params);
    break;
  }
  case OMPD_taskgroup: {
    Sema::CapturedParamNameType Params[] = {
        std::make_pair(StringRef(), QualType()) // __context with shared vars
    };
    ActOnCapturedRegionStart(DSAStack->getConstructLoc(), CurScope, CR_OpenMP,
                             Params);
    break;
  }
  case OMPD_taskloop: {
    Sema::CapturedParamNameType Params[] = {
        std::make_pair(StringRef(), QualType()) // __context with shared vars
    };
    ActOnCapturedRegionStart(DSAStack->getConstructLoc(), CurScope, CR_OpenMP,
                             Params);
    break;
  }
  case OMPD_taskloop_simd: {
    Sema::CapturedParamNameType Params[] = {
        std::make_pair(StringRef(), QualType()) // __context with shared vars
    };
    ActOnCapturedRegionStart(DSAStack->getConstructLoc(), CurScope, CR_OpenMP,
                             Params);
    break;
  }
  case OMPD_distribute: {
    Sema::CapturedParamNameType Params[] = {
        std::make_pair(StringRef(), QualType()) // __context with shared vars
    };
    ActOnCapturedRegionStart(DSAStack->getConstructLoc(), CurScope, CR_OpenMP,
                             Params);
    break;
  }
  case OMPD_threadprivate:
  case OMPD_taskyield:
  case OMPD_barrier:
  case OMPD_taskwait:
  case OMPD_cancellation_point:
  case OMPD_cancel:
  case OMPD_flush:
  case OMPD_target_enter_data:
  case OMPD_target_exit_data:
    llvm_unreachable("OpenMP Directive is not allowed");
  case OMPD_unknown:
    llvm_unreachable("Unknown OpenMP directive");
  }
}

StmtResult Sema::ActOnOpenMPRegionEnd(StmtResult S,
                                      ArrayRef<OMPClause *> Clauses) {
  if (!S.isUsable()) {
    ActOnCapturedRegionError();
    return StmtError();
  }

  OMPOrderedClause *OC = nullptr;
  OMPScheduleClause *SC = nullptr;
  SmallVector<OMPLinearClause *, 4> LCs;
  // This is required for proper codegen.
  for (auto *Clause : Clauses) {
    if (isOpenMPPrivate(Clause->getClauseKind()) ||
        Clause->getClauseKind() == OMPC_copyprivate ||
        (getLangOpts().OpenMPUseTLS &&
         getASTContext().getTargetInfo().isTLSSupported() &&
         Clause->getClauseKind() == OMPC_copyin)) {
      DSAStack->setForceVarCapturing(Clause->getClauseKind() == OMPC_copyin);
      // Mark all variables in private list clauses as used in inner region.
      for (auto *VarRef : Clause->children()) {
        if (auto *E = cast_or_null<Expr>(VarRef)) {
          MarkDeclarationsReferencedInExpr(E);
        }
      }
      DSAStack->setForceVarCapturing(/*V=*/false);
    } else if (isParallelOrTaskRegion(DSAStack->getCurrentDirective()) &&
               Clause->getClauseKind() == OMPC_schedule) {
      // Mark all variables in private list clauses as used in inner region.
      // Required for proper codegen of combined directives.
      // TODO: add processing for other clauses.
      if (auto *E = cast_or_null<Expr>(
              cast<OMPScheduleClause>(Clause)->getHelperChunkSize()))
        MarkDeclarationsReferencedInExpr(E);
    }
    if (Clause->getClauseKind() == OMPC_schedule)
      SC = cast<OMPScheduleClause>(Clause);
    else if (Clause->getClauseKind() == OMPC_ordered)
      OC = cast<OMPOrderedClause>(Clause);
    else if (Clause->getClauseKind() == OMPC_linear)
      LCs.push_back(cast<OMPLinearClause>(Clause));
  }
  bool ErrorFound = false;
  // OpenMP, 2.7.1 Loop Construct, Restrictions
  // The nonmonotonic modifier cannot be specified if an ordered clause is
  // specified.
  if (SC &&
      (SC->getFirstScheduleModifier() == OMPC_SCHEDULE_MODIFIER_nonmonotonic ||
       SC->getSecondScheduleModifier() ==
           OMPC_SCHEDULE_MODIFIER_nonmonotonic) &&
      OC) {
    Diag(SC->getFirstScheduleModifier() == OMPC_SCHEDULE_MODIFIER_nonmonotonic
             ? SC->getFirstScheduleModifierLoc()
             : SC->getSecondScheduleModifierLoc(),
         diag::err_omp_schedule_nonmonotonic_ordered)
        << SourceRange(OC->getLocStart(), OC->getLocEnd());
    ErrorFound = true;
  }
  if (!LCs.empty() && OC && OC->getNumForLoops()) {
    for (auto *C : LCs) {
      Diag(C->getLocStart(), diag::err_omp_linear_ordered)
          << SourceRange(OC->getLocStart(), OC->getLocEnd());
    }
    ErrorFound = true;
  }
  if (isOpenMPWorksharingDirective(DSAStack->getCurrentDirective()) &&
      isOpenMPSimdDirective(DSAStack->getCurrentDirective()) && OC &&
      OC->getNumForLoops()) {
    Diag(OC->getLocStart(), diag::err_omp_ordered_simd)
        << getOpenMPDirectiveName(DSAStack->getCurrentDirective());
    ErrorFound = true;
  }
  if (ErrorFound) {
    ActOnCapturedRegionError();
    return StmtError();
  }
  return ActOnCapturedRegionEnd(S.get());
}

static bool CheckNestingOfRegions(Sema &SemaRef, DSAStackTy *Stack,
                                  OpenMPDirectiveKind CurrentRegion,
                                  const DeclarationNameInfo &CurrentName,
                                  OpenMPDirectiveKind CancelRegion,
                                  SourceLocation StartLoc) {
  // Allowed nesting of constructs
  // +------------------+-----------------+------------------------------------+
  // | Parent directive | Child directive | Closely (!), No-Closely(+), Both(*)|
  // +------------------+-----------------+------------------------------------+
  // | parallel         | parallel        | *                                  |
  // | parallel         | for             | *                                  |
  // | parallel         | for simd        | *                                  |
  // | parallel         | master          | *                                  |
  // | parallel         | critical        | *                                  |
  // | parallel         | simd            | *                                  |
  // | parallel         | sections        | *                                  |
  // | parallel         | section         | +                                  |
  // | parallel         | single          | *                                  |
  // | parallel         | parallel for    | *                                  |
  // | parallel         |parallel for simd| *                                  |
  // | parallel         |parallel sections| *                                  |
  // | parallel         | task            | *                                  |
  // | parallel         | taskyield       | *                                  |
  // | parallel         | barrier         | *                                  |
  // | parallel         | taskwait        | *                                  |
  // | parallel         | taskgroup       | *                                  |
  // | parallel         | flush           | *                                  |
  // | parallel         | ordered         | +                                  |
  // | parallel         | atomic          | *                                  |
  // | parallel         | target          | *                                  |
  // | parallel         | target enter    | *                                  |
  // |                  | data            |                                    |
  // | parallel         | target exit     | *                                  |
  // |                  | data            |                                    |
  // | parallel         | teams           | +                                  |
  // | parallel         | cancellation    |                                    |
  // |                  | point           | !                                  |
  // | parallel         | cancel          | !                                  |
  // | parallel         | taskloop        | *                                  |
  // | parallel         | taskloop simd   | *                                  |
  // | parallel         | distribute      |                                    |
  // +------------------+-----------------+------------------------------------+
  // | for              | parallel        | *                                  |
  // | for              | for             | +                                  |
  // | for              | for simd        | +                                  |
  // | for              | master          | +                                  |
  // | for              | critical        | *                                  |
  // | for              | simd            | *                                  |
  // | for              | sections        | +                                  |
  // | for              | section         | +                                  |
  // | for              | single          | +                                  |
  // | for              | parallel for    | *                                  |
  // | for              |parallel for simd| *                                  |
  // | for              |parallel sections| *                                  |
  // | for              | task            | *                                  |
  // | for              | taskyield       | *                                  |
  // | for              | barrier         | +                                  |
  // | for              | taskwait        | *                                  |
  // | for              | taskgroup       | *                                  |
  // | for              | flush           | *                                  |
  // | for              | ordered         | * (if construct is ordered)        |
  // | for              | atomic          | *                                  |
  // | for              | target          | *                                  |
  // | for              | target enter    | *                                  |
  // |                  | data            |                                    |
  // | for              | target exit     | *                                  |
  // |                  | data            |                                    |
  // | for              | teams           | +                                  |
  // | for              | cancellation    |                                    |
  // |                  | point           | !                                  |
  // | for              | cancel          | !                                  |
  // | for              | taskloop        | *                                  |
  // | for              | taskloop simd   | *                                  |
  // | for              | distribute      |                                    |
  // +------------------+-----------------+------------------------------------+
  // | master           | parallel        | *                                  |
  // | master           | for             | +                                  |
  // | master           | for simd        | +                                  |
  // | master           | master          | *                                  |
  // | master           | critical        | *                                  |
  // | master           | simd            | *                                  |
  // | master           | sections        | +                                  |
  // | master           | section         | +                                  |
  // | master           | single          | +                                  |
  // | master           | parallel for    | *                                  |
  // | master           |parallel for simd| *                                  |
  // | master           |parallel sections| *                                  |
  // | master           | task            | *                                  |
  // | master           | taskyield       | *                                  |
  // | master           | barrier         | +                                  |
  // | master           | taskwait        | *                                  |
  // | master           | taskgroup       | *                                  |
  // | master           | flush           | *                                  |
  // | master           | ordered         | +                                  |
  // | master           | atomic          | *                                  |
  // | master           | target          | *                                  |
  // | master           | target enter    | *                                  |
  // |                  | data            |                                    |
  // | master           | target exit     | *                                  |
  // |                  | data            |                                    |
  // | master           | teams           | +                                  |
  // | master           | cancellation    |                                    |
  // |                  | point           |                                    |
  // | master           | cancel          |                                    |
  // | master           | taskloop        | *                                  |
  // | master           | taskloop simd   | *                                  |
  // | master           | distribute      |                                    |
  // +------------------+-----------------+------------------------------------+
  // | critical         | parallel        | *                                  |
  // | critical         | for             | +                                  |
  // | critical         | for simd        | +                                  |
  // | critical         | master          | *                                  |
  // | critical         | critical        | * (should have different names)    |
  // | critical         | simd            | *                                  |
  // | critical         | sections        | +                                  |
  // | critical         | section         | +                                  |
  // | critical         | single          | +                                  |
  // | critical         | parallel for    | *                                  |
  // | critical         |parallel for simd| *                                  |
  // | critical         |parallel sections| *                                  |
  // | critical         | task            | *                                  |
  // | critical         | taskyield       | *                                  |
  // | critical         | barrier         | +                                  |
  // | critical         | taskwait        | *                                  |
  // | critical         | taskgroup       | *                                  |
  // | critical         | ordered         | +                                  |
  // | critical         | atomic          | *                                  |
  // | critical         | target          | *                                  |
  // | critical         | target enter    | *                                  |
  // |                  | data            |                                    |
  // | critical         | target exit     | *                                  |
  // |                  | data            |                                    |
  // | critical         | teams           | +                                  |
  // | critical         | cancellation    |                                    |
  // |                  | point           |                                    |
  // | critical         | cancel          |                                    |
  // | critical         | taskloop        | *                                  |
  // | critical         | taskloop simd   | *                                  |
  // | critical         | distribute      |                                    |
  // +------------------+-----------------+------------------------------------+
  // | simd             | parallel        |                                    |
  // | simd             | for             |                                    |
  // | simd             | for simd        |                                    |
  // | simd             | master          |                                    |
  // | simd             | critical        |                                    |
  // | simd             | simd            |                                    |
  // | simd             | sections        |                                    |
  // | simd             | section         |                                    |
  // | simd             | single          |                                    |
  // | simd             | parallel for    |                                    |
  // | simd             |parallel for simd|                                    |
  // | simd             |parallel sections|                                    |
  // | simd             | task            |                                    |
  // | simd             | taskyield       |                                    |
  // | simd             | barrier         |                                    |
  // | simd             | taskwait        |                                    |
  // | simd             | taskgroup       |                                    |
  // | simd             | flush           |                                    |
  // | simd             | ordered         | + (with simd clause)               |
  // | simd             | atomic          |                                    |
  // | simd             | target          |                                    |
  // | simd             | target enter    |                                    |
  // |                  | data            |                                    |
  // | simd             | target exit     |                                    |
  // |                  | data            |                                    |
  // | simd             | teams           |                                    |
  // | simd             | cancellation    |                                    |
  // |                  | point           |                                    |
  // | simd             | cancel          |                                    |
  // | simd             | taskloop        |                                    |
  // | simd             | taskloop simd   |                                    |
  // | simd             | distribute      |                                    |
  // +------------------+-----------------+------------------------------------+
  // | for simd         | parallel        |                                    |
  // | for simd         | for             |                                    |
  // | for simd         | for simd        |                                    |
  // | for simd         | master          |                                    |
  // | for simd         | critical        |                                    |
  // | for simd         | simd            |                                    |
  // | for simd         | sections        |                                    |
  // | for simd         | section         |                                    |
  // | for simd         | single          |                                    |
  // | for simd         | parallel for    |                                    |
  // | for simd         |parallel for simd|                                    |
  // | for simd         |parallel sections|                                    |
  // | for simd         | task            |                                    |
  // | for simd         | taskyield       |                                    |
  // | for simd         | barrier         |                                    |
  // | for simd         | taskwait        |                                    |
  // | for simd         | taskgroup       |                                    |
  // | for simd         | flush           |                                    |
  // | for simd         | ordered         | + (with simd clause)               |
  // | for simd         | atomic          |                                    |
  // | for simd         | target          |                                    |
  // | for simd         | target enter    |                                    |
  // |                  | data            |                                    |
  // | for simd         | target exit     |                                    |
  // |                  | data            |                                    |
  // | for simd         | teams           |                                    |
  // | for simd         | cancellation    |                                    |
  // |                  | point           |                                    |
  // | for simd         | cancel          |                                    |
  // | for simd         | taskloop        |                                    |
  // | for simd         | taskloop simd   |                                    |
  // | for simd         | distribute      |                                    |
  // +------------------+-----------------+------------------------------------+
  // | parallel for simd| parallel        |                                    |
  // | parallel for simd| for             |                                    |
  // | parallel for simd| for simd        |                                    |
  // | parallel for simd| master          |                                    |
  // | parallel for simd| critical        |                                    |
  // | parallel for simd| simd            |                                    |
  // | parallel for simd| sections        |                                    |
  // | parallel for simd| section         |                                    |
  // | parallel for simd| single          |                                    |
  // | parallel for simd| parallel for    |                                    |
  // | parallel for simd|parallel for simd|                                    |
  // | parallel for simd|parallel sections|                                    |
  // | parallel for simd| task            |                                    |
  // | parallel for simd| taskyield       |                                    |
  // | parallel for simd| barrier         |                                    |
  // | parallel for simd| taskwait        |                                    |
  // | parallel for simd| taskgroup       |                                    |
  // | parallel for simd| flush           |                                    |
  // | parallel for simd| ordered         | + (with simd clause)               |
  // | parallel for simd| atomic          |                                    |
  // | parallel for simd| target          |                                    |
  // | parallel for simd| target enter    |                                    |
  // |                  | data            |                                    |
  // | parallel for simd| target exit     |                                    |
  // |                  | data            |                                    |
  // | parallel for simd| teams           |                                    |
  // | parallel for simd| cancellation    |                                    |
  // |                  | point           |                                    |
  // | parallel for simd| cancel          |                                    |
  // | parallel for simd| taskloop        |                                    |
  // | parallel for simd| taskloop simd   |                                    |
  // | parallel for simd| distribute      |                                    |
  // +------------------+-----------------+------------------------------------+
  // | sections         | parallel        | *                                  |
  // | sections         | for             | +                                  |
  // | sections         | for simd        | +                                  |
  // | sections         | master          | +                                  |
  // | sections         | critical        | *                                  |
  // | sections         | simd            | *                                  |
  // | sections         | sections        | +                                  |
  // | sections         | section         | *                                  |
  // | sections         | single          | +                                  |
  // | sections         | parallel for    | *                                  |
  // | sections         |parallel for simd| *                                  |
  // | sections         |parallel sections| *                                  |
  // | sections         | task            | *                                  |
  // | sections         | taskyield       | *                                  |
  // | sections         | barrier         | +                                  |
  // | sections         | taskwait        | *                                  |
  // | sections         | taskgroup       | *                                  |
  // | sections         | flush           | *                                  |
  // | sections         | ordered         | +                                  |
  // | sections         | atomic          | *                                  |
  // | sections         | target          | *                                  |
  // | sections         | target enter    | *                                  |
  // |                  | data            |                                    |
  // | sections         | target exit     | *                                  |
  // |                  | data            |                                    |
  // | sections         | teams           | +                                  |
  // | sections         | cancellation    |                                    |
  // |                  | point           | !                                  |
  // | sections         | cancel          | !                                  |
  // | sections         | taskloop        | *                                  |
  // | sections         | taskloop simd   | *                                  |
  // | sections         | distribute      |                                    |
  // +------------------+-----------------+------------------------------------+
  // | section          | parallel        | *                                  |
  // | section          | for             | +                                  |
  // | section          | for simd        | +                                  |
  // | section          | master          | +                                  |
  // | section          | critical        | *                                  |
  // | section          | simd            | *                                  |
  // | section          | sections        | +                                  |
  // | section          | section         | +                                  |
  // | section          | single          | +                                  |
  // | section          | parallel for    | *                                  |
  // | section          |parallel for simd| *                                  |
  // | section          |parallel sections| *                                  |
  // | section          | task            | *                                  |
  // | section          | taskyield       | *                                  |
  // | section          | barrier         | +                                  |
  // | section          | taskwait        | *                                  |
  // | section          | taskgroup       | *                                  |
  // | section          | flush           | *                                  |
  // | section          | ordered         | +                                  |
  // | section          | atomic          | *                                  |
  // | section          | target          | *                                  |
  // | section          | target enter    | *                                  |
  // |                  | data            |                                    |
  // | section          | target exit     | *                                  |
  // |                  | data            |                                    |
  // | section          | teams           | +                                  |
  // | section          | cancellation    |                                    |
  // |                  | point           | !                                  |
  // | section          | cancel          | !                                  |
  // | section          | taskloop        | *                                  |
  // | section          | taskloop simd   | *                                  |
  // | section          | distribute      |                                    |
  // +------------------+-----------------+------------------------------------+
  // | single           | parallel        | *                                  |
  // | single           | for             | +                                  |
  // | single           | for simd        | +                                  |
  // | single           | master          | +                                  |
  // | single           | critical        | *                                  |
  // | single           | simd            | *                                  |
  // | single           | sections        | +                                  |
  // | single           | section         | +                                  |
  // | single           | single          | +                                  |
  // | single           | parallel for    | *                                  |
  // | single           |parallel for simd| *                                  |
  // | single           |parallel sections| *                                  |
  // | single           | task            | *                                  |
  // | single           | taskyield       | *                                  |
  // | single           | barrier         | +                                  |
  // | single           | taskwait        | *                                  |
  // | single           | taskgroup       | *                                  |
  // | single           | flush           | *                                  |
  // | single           | ordered         | +                                  |
  // | single           | atomic          | *                                  |
  // | single           | target          | *                                  |
  // | single           | target enter    | *                                  |
  // |                  | data            |                                    |
  // | single           | target exit     | *                                  |
  // |                  | data            |                                    |
  // | single           | teams           | +                                  |
  // | single           | cancellation    |                                    |
  // |                  | point           |                                    |
  // | single           | cancel          |                                    |
  // | single           | taskloop        | *                                  |
  // | single           | taskloop simd   | *                                  |
  // | single           | distribute      |                                    |
  // +------------------+-----------------+------------------------------------+
  // | parallel for     | parallel        | *                                  |
  // | parallel for     | for             | +                                  |
  // | parallel for     | for simd        | +                                  |
  // | parallel for     | master          | +                                  |
  // | parallel for     | critical        | *                                  |
  // | parallel for     | simd            | *                                  |
  // | parallel for     | sections        | +                                  |
  // | parallel for     | section         | +                                  |
  // | parallel for     | single          | +                                  |
  // | parallel for     | parallel for    | *                                  |
  // | parallel for     |parallel for simd| *                                  |
  // | parallel for     |parallel sections| *                                  |
  // | parallel for     | task            | *                                  |
  // | parallel for     | taskyield       | *                                  |
  // | parallel for     | barrier         | +                                  |
  // | parallel for     | taskwait        | *                                  |
  // | parallel for     | taskgroup       | *                                  |
  // | parallel for     | flush           | *                                  |
  // | parallel for     | ordered         | * (if construct is ordered)        |
  // | parallel for     | atomic          | *                                  |
  // | parallel for     | target          | *                                  |
  // | parallel for     | target enter    | *                                  |
  // |                  | data            |                                    |
  // | parallel for     | target exit     | *                                  |
  // |                  | data            |                                    |
  // | parallel for     | teams           | +                                  |
  // | parallel for     | cancellation    |                                    |
  // |                  | point           | !                                  |
  // | parallel for     | cancel          | !                                  |
  // | parallel for     | taskloop        | *                                  |
  // | parallel for     | taskloop simd   | *                                  |
  // | parallel for     | distribute      |                                    |
  // +------------------+-----------------+------------------------------------+
  // | parallel sections| parallel        | *                                  |
  // | parallel sections| for             | +                                  |
  // | parallel sections| for simd        | +                                  |
  // | parallel sections| master          | +                                  |
  // | parallel sections| critical        | +                                  |
  // | parallel sections| simd            | *                                  |
  // | parallel sections| sections        | +                                  |
  // | parallel sections| section         | *                                  |
  // | parallel sections| single          | +                                  |
  // | parallel sections| parallel for    | *                                  |
  // | parallel sections|parallel for simd| *                                  |
  // | parallel sections|parallel sections| *                                  |
  // | parallel sections| task            | *                                  |
  // | parallel sections| taskyield       | *                                  |
  // | parallel sections| barrier         | +                                  |
  // | parallel sections| taskwait        | *                                  |
  // | parallel sections| taskgroup       | *                                  |
  // | parallel sections| flush           | *                                  |
  // | parallel sections| ordered         | +                                  |
  // | parallel sections| atomic          | *                                  |
  // | parallel sections| target          | *                                  |
  // | parallel sections| target enter    | *                                  |
  // |                  | data            |                                    |
  // | parallel sections| target exit     | *                                  |
  // |                  | data            |                                    |
  // | parallel sections| teams           | +                                  |
  // | parallel sections| cancellation    |                                    |
  // |                  | point           | !                                  |
  // | parallel sections| cancel          | !                                  |
  // | parallel sections| taskloop        | *                                  |
  // | parallel sections| taskloop simd   | *                                  |
  // | parallel sections| distribute      |                                    |
  // +------------------+-----------------+------------------------------------+
  // | task             | parallel        | *                                  |
  // | task             | for             | +                                  |
  // | task             | for simd        | +                                  |
  // | task             | master          | +                                  |
  // | task             | critical        | *                                  |
  // | task             | simd            | *                                  |
  // | task             | sections        | +                                  |
  // | task             | section         | +                                  |
  // | task             | single          | +                                  |
  // | task             | parallel for    | *                                  |
  // | task             |parallel for simd| *                                  |
  // | task             |parallel sections| *                                  |
  // | task             | task            | *                                  |
  // | task             | taskyield       | *                                  |
  // | task             | barrier         | +                                  |
  // | task             | taskwait        | *                                  |
  // | task             | taskgroup       | *                                  |
  // | task             | flush           | *                                  |
  // | task             | ordered         | +                                  |
  // | task             | atomic          | *                                  |
  // | task             | target          | *                                  |
  // | task             | target enter    | *                                  |
  // |                  | data            |                                    |
  // | task             | target exit     | *                                  |
  // |                  | data            |                                    |
  // | task             | teams           | +                                  |
  // | task             | cancellation    |                                    |
  // |                  | point           | !                                  |
  // | task             | cancel          | !                                  |
  // | task             | taskloop        | *                                  |
  // | task             | taskloop simd   | *                                  |
  // | task             | distribute      |                                    |
  // +------------------+-----------------+------------------------------------+
  // | ordered          | parallel        | *                                  |
  // | ordered          | for             | +                                  |
  // | ordered          | for simd        | +                                  |
  // | ordered          | master          | *                                  |
  // | ordered          | critical        | *                                  |
  // | ordered          | simd            | *                                  |
  // | ordered          | sections        | +                                  |
  // | ordered          | section         | +                                  |
  // | ordered          | single          | +                                  |
  // | ordered          | parallel for    | *                                  |
  // | ordered          |parallel for simd| *                                  |
  // | ordered          |parallel sections| *                                  |
  // | ordered          | task            | *                                  |
  // | ordered          | taskyield       | *                                  |
  // | ordered          | barrier         | +                                  |
  // | ordered          | taskwait        | *                                  |
  // | ordered          | taskgroup       | *                                  |
  // | ordered          | flush           | *                                  |
  // | ordered          | ordered         | +                                  |
  // | ordered          | atomic          | *                                  |
  // | ordered          | target          | *                                  |
  // | ordered          | target enter    | *                                  |
  // |                  | data            |                                    |
  // | ordered          | target exit     | *                                  |
  // |                  | data            |                                    |
  // | ordered          | teams           | +                                  |
  // | ordered          | cancellation    |                                    |
  // |                  | point           |                                    |
  // | ordered          | cancel          |                                    |
  // | ordered          | taskloop        | *                                  |
  // | ordered          | taskloop simd   | *                                  |
  // | ordered          | distribute      |                                    |
  // +------------------+-----------------+------------------------------------+
  // | atomic           | parallel        |                                    |
  // | atomic           | for             |                                    |
  // | atomic           | for simd        |                                    |
  // | atomic           | master          |                                    |
  // | atomic           | critical        |                                    |
  // | atomic           | simd            |                                    |
  // | atomic           | sections        |                                    |
  // | atomic           | section         |                                    |
  // | atomic           | single          |                                    |
  // | atomic           | parallel for    |                                    |
  // | atomic           |parallel for simd|                                    |
  // | atomic           |parallel sections|                                    |
  // | atomic           | task            |                                    |
  // | atomic           | taskyield       |                                    |
  // | atomic           | barrier         |                                    |
  // | atomic           | taskwait        |                                    |
  // | atomic           | taskgroup       |                                    |
  // | atomic           | flush           |                                    |
  // | atomic           | ordered         |                                    |
  // | atomic           | atomic          |                                    |
  // | atomic           | target          |                                    |
  // | atomic           | target enter    |                                    |
  // |                  | data            |                                    |
  // | atomic           | target exit     |                                    |
  // |                  | data            |                                    |
  // | atomic           | teams           |                                    |
  // | atomic           | cancellation    |                                    |
  // |                  | point           |                                    |
  // | atomic           | cancel          |                                    |
  // | atomic           | taskloop        |                                    |
  // | atomic           | taskloop simd   |                                    |
  // | atomic           | distribute      |                                    |
  // +------------------+-----------------+------------------------------------+
  // | target           | parallel        | *                                  |
  // | target           | for             | *                                  |
  // | target           | for simd        | *                                  |
  // | target           | master          | *                                  |
  // | target           | critical        | *                                  |
  // | target           | simd            | *                                  |
  // | target           | sections        | *                                  |
  // | target           | section         | *                                  |
  // | target           | single          | *                                  |
  // | target           | parallel for    | *                                  |
  // | target           |parallel for simd| *                                  |
  // | target           |parallel sections| *                                  |
  // | target           | task            | *                                  |
  // | target           | taskyield       | *                                  |
  // | target           | barrier         | *                                  |
  // | target           | taskwait        | *                                  |
  // | target           | taskgroup       | *                                  |
  // | target           | flush           | *                                  |
  // | target           | ordered         | *                                  |
  // | target           | atomic          | *                                  |
  // | target           | target          | *                                  |
  // | target           | target enter    | *                                  |
  // |                  | data            |                                    |
  // | target           | target exit     | *                                  |
  // |                  | data            |                                    |
  // | target           | teams           | *                                  |
  // | target           | cancellation    |                                    |
  // |                  | point           |                                    |
  // | target           | cancel          |                                    |
  // | target           | taskloop        | *                                  |
  // | target           | taskloop simd   | *                                  |
  // | target           | distribute      |                                    |
  // +------------------+-----------------+------------------------------------+
  // | teams            | parallel        | *                                  |
  // | teams            | for             | +                                  |
  // | teams            | for simd        | +                                  |
  // | teams            | master          | +                                  |
  // | teams            | critical        | +                                  |
  // | teams            | simd            | +                                  |
  // | teams            | sections        | +                                  |
  // | teams            | section         | +                                  |
  // | teams            | single          | +                                  |
  // | teams            | parallel for    | *                                  |
  // | teams            |parallel for simd| *                                  |
  // | teams            |parallel sections| *                                  |
  // | teams            | task            | +                                  |
  // | teams            | taskyield       | +                                  |
  // | teams            | barrier         | +                                  |
  // | teams            | taskwait        | +                                  |
  // | teams            | taskgroup       | +                                  |
  // | teams            | flush           | +                                  |
  // | teams            | ordered         | +                                  |
  // | teams            | atomic          | +                                  |
  // | teams            | target          | +                                  |
  // | teams            | target enter    | +                                  |
  // |                  | data            |                                    |
  // | teams            | target exit     | +                                  |
  // |                  | data            |                                    |
  // | teams            | teams           | +                                  |
  // | teams            | cancellation    |                                    |
  // |                  | point           |                                    |
  // | teams            | cancel          |                                    |
  // | teams            | taskloop        | +                                  |
  // | teams            | taskloop simd   | +                                  |
  // | teams            | distribute      | !                                  |
  // +------------------+-----------------+------------------------------------+
  // | taskloop         | parallel        | *                                  |
  // | taskloop         | for             | +                                  |
  // | taskloop         | for simd        | +                                  |
  // | taskloop         | master          | +                                  |
  // | taskloop         | critical        | *                                  |
  // | taskloop         | simd            | *                                  |
  // | taskloop         | sections        | +                                  |
  // | taskloop         | section         | +                                  |
  // | taskloop         | single          | +                                  |
  // | taskloop         | parallel for    | *                                  |
  // | taskloop         |parallel for simd| *                                  |
  // | taskloop         |parallel sections| *                                  |
  // | taskloop         | task            | *                                  |
  // | taskloop         | taskyield       | *                                  |
  // | taskloop         | barrier         | +                                  |
  // | taskloop         | taskwait        | *                                  |
  // | taskloop         | taskgroup       | *                                  |
  // | taskloop         | flush           | *                                  |
  // | taskloop         | ordered         | +                                  |
  // | taskloop         | atomic          | *                                  |
  // | taskloop         | target          | *                                  |
  // | taskloop         | target enter    | *                                  |
  // |                  | data            |                                    |
  // | taskloop         | target exit     | *                                  |
  // |                  | data            |                                    |
  // | taskloop         | teams           | +                                  |
  // | taskloop         | cancellation    |                                    |
  // |                  | point           |                                    |
  // | taskloop         | cancel          |                                    |
  // | taskloop         | taskloop        | *                                  |
  // | taskloop         | distribute      |                                    |
  // +------------------+-----------------+------------------------------------+
  // | taskloop simd    | parallel        |                                    |
  // | taskloop simd    | for             |                                    |
  // | taskloop simd    | for simd        |                                    |
  // | taskloop simd    | master          |                                    |
  // | taskloop simd    | critical        |                                    |
  // | taskloop simd    | simd            |                                    |
  // | taskloop simd    | sections        |                                    |
  // | taskloop simd    | section         |                                    |
  // | taskloop simd    | single          |                                    |
  // | taskloop simd    | parallel for    |                                    |
  // | taskloop simd    |parallel for simd|                                    |
  // | taskloop simd    |parallel sections|                                    |
  // | taskloop simd    | task            |                                    |
  // | taskloop simd    | taskyield       |                                    |
  // | taskloop simd    | barrier         |                                    |
  // | taskloop simd    | taskwait        |                                    |
  // | taskloop simd    | taskgroup       |                                    |
  // | taskloop simd    | flush           |                                    |
  // | taskloop simd    | ordered         | + (with simd clause)               |
  // | taskloop simd    | atomic          |                                    |
  // | taskloop simd    | target          |                                    |
  // | taskloop simd    | target enter    |                                    |
  // |                  | data            |                                    |
  // | taskloop simd    | target exit     |                                    |
  // |                  | data            |                                    |
  // | taskloop simd    | teams           |                                    |
  // | taskloop simd    | cancellation    |                                    |
  // |                  | point           |                                    |
  // | taskloop simd    | cancel          |                                    |
  // | taskloop simd    | taskloop        |                                    |
  // | taskloop simd    | taskloop simd   |                                    |
  // | taskloop simd    | distribute      |                                    |
  // +------------------+-----------------+------------------------------------+
  // | distribute       | parallel        | *                                  |
  // | distribute       | for             | *                                  |
  // | distribute       | for simd        | *                                  |
  // | distribute       | master          | *                                  |
  // | distribute       | critical        | *                                  |
  // | distribute       | simd            | *                                  |
  // | distribute       | sections        | *                                  |
  // | distribute       | section         | *                                  |
  // | distribute       | single          | *                                  |
  // | distribute       | parallel for    | *                                  |
  // | distribute       |parallel for simd| *                                  |
  // | distribute       |parallel sections| *                                  |
  // | distribute       | task            | *                                  |
  // | distribute       | taskyield       | *                                  |
  // | distribute       | barrier         | *                                  |
  // | distribute       | taskwait        | *                                  |
  // | distribute       | taskgroup       | *                                  |
  // | distribute       | flush           | *                                  |
  // | distribute       | ordered         | +                                  |
  // | distribute       | atomic          | *                                  |
  // | distribute       | target          |                                    |
  // | distribute       | target enter    |                                    |
  // |                  | data            |                                    |
  // | distribute       | target exit     |                                    |
  // |                  | data            |                                    |
  // | distribute       | teams           |                                    |
  // | distribute       | cancellation    | +                                  |
  // |                  | point           |                                    |
  // | distribute       | cancel          | +                                  |
  // | distribute       | taskloop        | *                                  |
  // | distribute       | taskloop simd   | *                                  |
  // | distribute       | distribute      |                                    |
  // +------------------+-----------------+------------------------------------+
  if (Stack->getCurScope()) {
    auto ParentRegion = Stack->getParentDirective();
    bool NestingProhibited = false;
    bool CloseNesting = true;
    enum {
      NoRecommend,
      ShouldBeInParallelRegion,
      ShouldBeInOrderedRegion,
      ShouldBeInTargetRegion,
      ShouldBeInTeamsRegion
    } Recommend = NoRecommend;
    if (isOpenMPSimdDirective(ParentRegion) && CurrentRegion != OMPD_ordered) {
      // OpenMP [2.16, Nesting of Regions]
      // OpenMP constructs may not be nested inside a simd region.
      // OpenMP [2.8.1,simd Construct, Restrictions]
      // An ordered construct with the simd clause is the only OpenMP construct
      // that can appear in the simd region.
      SemaRef.Diag(StartLoc, diag::err_omp_prohibited_region_simd);
      return true;
    }
    if (ParentRegion == OMPD_atomic) {
      // OpenMP [2.16, Nesting of Regions]
      // OpenMP constructs may not be nested inside an atomic region.
      SemaRef.Diag(StartLoc, diag::err_omp_prohibited_region_atomic);
      return true;
    }
    if (CurrentRegion == OMPD_section) {
      // OpenMP [2.7.2, sections Construct, Restrictions]
      // Orphaned section directives are prohibited. That is, the section
      // directives must appear within the sections construct and must not be
      // encountered elsewhere in the sections region.
      if (ParentRegion != OMPD_sections &&
          ParentRegion != OMPD_parallel_sections) {
        SemaRef.Diag(StartLoc, diag::err_omp_orphaned_section_directive)
            << (ParentRegion != OMPD_unknown)
            << getOpenMPDirectiveName(ParentRegion);
        return true;
      }
      return false;
    }
    // Allow some constructs to be orphaned (they could be used in functions,
    // called from OpenMP regions with the required preconditions).
    if (ParentRegion == OMPD_unknown)
      return false;
    if (CurrentRegion == OMPD_cancellation_point ||
        CurrentRegion == OMPD_cancel) {
      // OpenMP [2.16, Nesting of Regions]
      // A cancellation point construct for which construct-type-clause is
      // taskgroup must be nested inside a task construct. A cancellation
      // point construct for which construct-type-clause is not taskgroup must
      // be closely nested inside an OpenMP construct that matches the type
      // specified in construct-type-clause.
      // A cancel construct for which construct-type-clause is taskgroup must be
      // nested inside a task construct. A cancel construct for which
      // construct-type-clause is not taskgroup must be closely nested inside an
      // OpenMP construct that matches the type specified in
      // construct-type-clause.
      NestingProhibited =
          !((CancelRegion == OMPD_parallel && ParentRegion == OMPD_parallel) ||
            (CancelRegion == OMPD_for &&
             (ParentRegion == OMPD_for || ParentRegion == OMPD_parallel_for)) ||
            (CancelRegion == OMPD_taskgroup && ParentRegion == OMPD_task) ||
            (CancelRegion == OMPD_sections &&
             (ParentRegion == OMPD_section || ParentRegion == OMPD_sections ||
              ParentRegion == OMPD_parallel_sections)));
    } else if (CurrentRegion == OMPD_master) {
      // OpenMP [2.16, Nesting of Regions]
      // A master region may not be closely nested inside a worksharing,
      // atomic, or explicit task region.
      NestingProhibited = isOpenMPWorksharingDirective(ParentRegion) ||
                          ParentRegion == OMPD_task ||
                          isOpenMPTaskLoopDirective(ParentRegion);
    } else if (CurrentRegion == OMPD_critical && CurrentName.getName()) {
      // OpenMP [2.16, Nesting of Regions]
      // A critical region may not be nested (closely or otherwise) inside a
      // critical region with the same name. Note that this restriction is not
      // sufficient to prevent deadlock.
      SourceLocation PreviousCriticalLoc;
      bool DeadLock =
          Stack->hasDirective([CurrentName, &PreviousCriticalLoc](
                                  OpenMPDirectiveKind K,
                                  const DeclarationNameInfo &DNI,
                                  SourceLocation Loc)
                                  ->bool {
                                if (K == OMPD_critical &&
                                    DNI.getName() == CurrentName.getName()) {
                                  PreviousCriticalLoc = Loc;
                                  return true;
                                } else
                                  return false;
                              },
                              false /* skip top directive */);
      if (DeadLock) {
        SemaRef.Diag(StartLoc,
                     diag::err_omp_prohibited_region_critical_same_name)
            << CurrentName.getName();
        if (PreviousCriticalLoc.isValid())
          SemaRef.Diag(PreviousCriticalLoc,
                       diag::note_omp_previous_critical_region);
        return true;
      }
    } else if (CurrentRegion == OMPD_barrier) {
      // OpenMP [2.16, Nesting of Regions]
      // A barrier region may not be closely nested inside a worksharing,
      // explicit task, critical, ordered, atomic, or master region.
      NestingProhibited =
          isOpenMPWorksharingDirective(ParentRegion) ||
          ParentRegion == OMPD_task || ParentRegion == OMPD_master ||
          ParentRegion == OMPD_critical || ParentRegion == OMPD_ordered ||
          isOpenMPTaskLoopDirective(ParentRegion);
    } else if (isOpenMPWorksharingDirective(CurrentRegion) &&
               !isOpenMPParallelDirective(CurrentRegion)) {
      // OpenMP [2.16, Nesting of Regions]
      // A worksharing region may not be closely nested inside a worksharing,
      // explicit task, critical, ordered, atomic, or master region.
      NestingProhibited =
          isOpenMPWorksharingDirective(ParentRegion) ||
          ParentRegion == OMPD_task || ParentRegion == OMPD_master ||
          ParentRegion == OMPD_critical || ParentRegion == OMPD_ordered ||
          isOpenMPTaskLoopDirective(ParentRegion);
      Recommend = ShouldBeInParallelRegion;
    } else if (CurrentRegion == OMPD_ordered) {
      // OpenMP [2.16, Nesting of Regions]
      // An ordered region may not be closely nested inside a critical,
      // atomic, or explicit task region.
      // An ordered region must be closely nested inside a loop region (or
      // parallel loop region) with an ordered clause.
      // OpenMP [2.8.1,simd Construct, Restrictions]
      // An ordered construct with the simd clause is the only OpenMP construct
      // that can appear in the simd region.
      NestingProhibited = ParentRegion == OMPD_critical ||
                          ParentRegion == OMPD_task ||
                          isOpenMPTaskLoopDirective(ParentRegion) ||
                          !(isOpenMPSimdDirective(ParentRegion) ||
                            Stack->isParentOrderedRegion());
      Recommend = ShouldBeInOrderedRegion;
    } else if (isOpenMPTeamsDirective(CurrentRegion)) {
      // OpenMP [2.16, Nesting of Regions]
      // If specified, a teams construct must be contained within a target
      // construct.
      NestingProhibited = ParentRegion != OMPD_target;
      Recommend = ShouldBeInTargetRegion;
      Stack->setParentTeamsRegionLoc(Stack->getConstructLoc());
    }
    if (!NestingProhibited && isOpenMPTeamsDirective(ParentRegion)) {
      // OpenMP [2.16, Nesting of Regions]
      // distribute, parallel, parallel sections, parallel workshare, and the
      // parallel loop and parallel loop SIMD constructs are the only OpenMP
      // constructs that can be closely nested in the teams region.
      NestingProhibited = !isOpenMPParallelDirective(CurrentRegion) &&
                          !isOpenMPDistributeDirective(CurrentRegion);
      Recommend = ShouldBeInParallelRegion;
    }
    if (!NestingProhibited && isOpenMPDistributeDirective(CurrentRegion)) {
      // OpenMP 4.5 [2.17 Nesting of Regions]
      // The region associated with the distribute construct must be strictly
      // nested inside a teams region
      NestingProhibited = !isOpenMPTeamsDirective(ParentRegion);
      Recommend = ShouldBeInTeamsRegion;
    }
    if (NestingProhibited) {
      SemaRef.Diag(StartLoc, diag::err_omp_prohibited_region)
          << CloseNesting << getOpenMPDirectiveName(ParentRegion) << Recommend
          << getOpenMPDirectiveName(CurrentRegion);
      return true;
    }
  }
  return false;
}

static bool checkIfClauses(Sema &S, OpenMPDirectiveKind Kind,
                           ArrayRef<OMPClause *> Clauses,
                           ArrayRef<OpenMPDirectiveKind> AllowedNameModifiers) {
  bool ErrorFound = false;
  unsigned NamedModifiersNumber = 0;
  SmallVector<const OMPIfClause *, OMPC_unknown + 1> FoundNameModifiers(
      OMPD_unknown + 1);
  SmallVector<SourceLocation, 4> NameModifierLoc;
  for (const auto *C : Clauses) {
    if (const auto *IC = dyn_cast_or_null<OMPIfClause>(C)) {
      // At most one if clause without a directive-name-modifier can appear on
      // the directive.
      OpenMPDirectiveKind CurNM = IC->getNameModifier();
      if (FoundNameModifiers[CurNM]) {
        S.Diag(C->getLocStart(), diag::err_omp_more_one_clause)
            << getOpenMPDirectiveName(Kind) << getOpenMPClauseName(OMPC_if)
            << (CurNM != OMPD_unknown) << getOpenMPDirectiveName(CurNM);
        ErrorFound = true;
      } else if (CurNM != OMPD_unknown) {
        NameModifierLoc.push_back(IC->getNameModifierLoc());
        ++NamedModifiersNumber;
      }
      FoundNameModifiers[CurNM] = IC;
      if (CurNM == OMPD_unknown)
        continue;
      // Check if the specified name modifier is allowed for the current
      // directive.
      // At most one if clause with the particular directive-name-modifier can
      // appear on the directive.
      bool MatchFound = false;
      for (auto NM : AllowedNameModifiers) {
        if (CurNM == NM) {
          MatchFound = true;
          break;
        }
      }
      if (!MatchFound) {
        S.Diag(IC->getNameModifierLoc(),
               diag::err_omp_wrong_if_directive_name_modifier)
            << getOpenMPDirectiveName(CurNM) << getOpenMPDirectiveName(Kind);
        ErrorFound = true;
      }
    }
  }
  // If any if clause on the directive includes a directive-name-modifier then
  // all if clauses on the directive must include a directive-name-modifier.
  if (FoundNameModifiers[OMPD_unknown] && NamedModifiersNumber > 0) {
    if (NamedModifiersNumber == AllowedNameModifiers.size()) {
      S.Diag(FoundNameModifiers[OMPD_unknown]->getLocStart(),
             diag::err_omp_no_more_if_clause);
    } else {
      std::string Values;
      std::string Sep(", ");
      unsigned AllowedCnt = 0;
      unsigned TotalAllowedNum =
          AllowedNameModifiers.size() - NamedModifiersNumber;
      for (unsigned Cnt = 0, End = AllowedNameModifiers.size(); Cnt < End;
           ++Cnt) {
        OpenMPDirectiveKind NM = AllowedNameModifiers[Cnt];
        if (!FoundNameModifiers[NM]) {
          Values += "'";
          Values += getOpenMPDirectiveName(NM);
          Values += "'";
          if (AllowedCnt + 2 == TotalAllowedNum)
            Values += " or ";
          else if (AllowedCnt + 1 != TotalAllowedNum)
            Values += Sep;
          ++AllowedCnt;
        }
      }
      S.Diag(FoundNameModifiers[OMPD_unknown]->getCondition()->getLocStart(),
             diag::err_omp_unnamed_if_clause)
          << (TotalAllowedNum > 1) << Values;
    }
    for (auto Loc : NameModifierLoc) {
      S.Diag(Loc, diag::note_omp_previous_named_if_clause);
    }
    ErrorFound = true;
  }
  return ErrorFound;
}

StmtResult Sema::ActOnOpenMPExecutableDirective(
    OpenMPDirectiveKind Kind, const DeclarationNameInfo &DirName,
    OpenMPDirectiveKind CancelRegion, ArrayRef<OMPClause *> Clauses,
    Stmt *AStmt, SourceLocation StartLoc, SourceLocation EndLoc) {
  StmtResult Res = StmtError();
  if (CheckNestingOfRegions(*this, DSAStack, Kind, DirName, CancelRegion,
                            StartLoc))
    return StmtError();

  llvm::SmallVector<OMPClause *, 8> ClausesWithImplicit;
  llvm::DenseMap<ValueDecl *, Expr *> VarsWithInheritedDSA;
  bool ErrorFound = false;
  ClausesWithImplicit.append(Clauses.begin(), Clauses.end());
  if (AStmt) {
    assert(isa<CapturedStmt>(AStmt) && "Captured statement expected");

    // Check default data sharing attributes for referenced variables.
    DSAAttrChecker DSAChecker(DSAStack, *this, cast<CapturedStmt>(AStmt));
    DSAChecker.Visit(cast<CapturedStmt>(AStmt)->getCapturedStmt());
    if (DSAChecker.isErrorFound())
      return StmtError();
    // Generate list of implicitly defined firstprivate variables.
    VarsWithInheritedDSA = DSAChecker.getVarsWithInheritedDSA();

    if (!DSAChecker.getImplicitFirstprivate().empty()) {
      if (OMPClause *Implicit = ActOnOpenMPFirstprivateClause(
              DSAChecker.getImplicitFirstprivate(), SourceLocation(),
              SourceLocation(), SourceLocation())) {
        ClausesWithImplicit.push_back(Implicit);
        ErrorFound = cast<OMPFirstprivateClause>(Implicit)->varlist_size() !=
                     DSAChecker.getImplicitFirstprivate().size();
      } else
        ErrorFound = true;
    }
  }

  llvm::SmallVector<OpenMPDirectiveKind, 4> AllowedNameModifiers;
  switch (Kind) {
  case OMPD_parallel:
    Res = ActOnOpenMPParallelDirective(ClausesWithImplicit, AStmt, StartLoc,
                                       EndLoc);
    AllowedNameModifiers.push_back(OMPD_parallel);
    break;
  case OMPD_simd:
    Res = ActOnOpenMPSimdDirective(ClausesWithImplicit, AStmt, StartLoc, EndLoc,
                                   VarsWithInheritedDSA);
    break;
  case OMPD_for:
    Res = ActOnOpenMPForDirective(ClausesWithImplicit, AStmt, StartLoc, EndLoc,
                                  VarsWithInheritedDSA);
    break;
  case OMPD_for_simd:
    Res = ActOnOpenMPForSimdDirective(ClausesWithImplicit, AStmt, StartLoc,
                                      EndLoc, VarsWithInheritedDSA);
    break;
  case OMPD_sections:
    Res = ActOnOpenMPSectionsDirective(ClausesWithImplicit, AStmt, StartLoc,
                                       EndLoc);
    break;
  case OMPD_section:
    assert(ClausesWithImplicit.empty() &&
           "No clauses are allowed for 'omp section' directive");
    Res = ActOnOpenMPSectionDirective(AStmt, StartLoc, EndLoc);
    break;
  case OMPD_single:
    Res = ActOnOpenMPSingleDirective(ClausesWithImplicit, AStmt, StartLoc,
                                     EndLoc);
    break;
  case OMPD_master:
    assert(ClausesWithImplicit.empty() &&
           "No clauses are allowed for 'omp master' directive");
    Res = ActOnOpenMPMasterDirective(AStmt, StartLoc, EndLoc);
    break;
  case OMPD_critical:
    Res = ActOnOpenMPCriticalDirective(DirName, ClausesWithImplicit, AStmt,
                                       StartLoc, EndLoc);
    break;
  case OMPD_parallel_for:
    Res = ActOnOpenMPParallelForDirective(ClausesWithImplicit, AStmt, StartLoc,
                                          EndLoc, VarsWithInheritedDSA);
    AllowedNameModifiers.push_back(OMPD_parallel);
    break;
  case OMPD_parallel_for_simd:
    Res = ActOnOpenMPParallelForSimdDirective(
        ClausesWithImplicit, AStmt, StartLoc, EndLoc, VarsWithInheritedDSA);
    AllowedNameModifiers.push_back(OMPD_parallel);
    break;
  case OMPD_parallel_sections:
    Res = ActOnOpenMPParallelSectionsDirective(ClausesWithImplicit, AStmt,
                                               StartLoc, EndLoc);
    AllowedNameModifiers.push_back(OMPD_parallel);
    break;
  case OMPD_task:
    Res =
        ActOnOpenMPTaskDirective(ClausesWithImplicit, AStmt, StartLoc, EndLoc);
    AllowedNameModifiers.push_back(OMPD_task);
    break;
  case OMPD_taskyield:
    assert(ClausesWithImplicit.empty() &&
           "No clauses are allowed for 'omp taskyield' directive");
    assert(AStmt == nullptr &&
           "No associated statement allowed for 'omp taskyield' directive");
    Res = ActOnOpenMPTaskyieldDirective(StartLoc, EndLoc);
    break;
  case OMPD_barrier:
    assert(ClausesWithImplicit.empty() &&
           "No clauses are allowed for 'omp barrier' directive");
    assert(AStmt == nullptr &&
           "No associated statement allowed for 'omp barrier' directive");
    Res = ActOnOpenMPBarrierDirective(StartLoc, EndLoc);
    break;
  case OMPD_taskwait:
    assert(ClausesWithImplicit.empty() &&
           "No clauses are allowed for 'omp taskwait' directive");
    assert(AStmt == nullptr &&
           "No associated statement allowed for 'omp taskwait' directive");
    Res = ActOnOpenMPTaskwaitDirective(StartLoc, EndLoc);
    break;
  case OMPD_taskgroup:
    assert(ClausesWithImplicit.empty() &&
           "No clauses are allowed for 'omp taskgroup' directive");
    Res = ActOnOpenMPTaskgroupDirective(AStmt, StartLoc, EndLoc);
    break;
  case OMPD_flush:
    assert(AStmt == nullptr &&
           "No associated statement allowed for 'omp flush' directive");
    Res = ActOnOpenMPFlushDirective(ClausesWithImplicit, StartLoc, EndLoc);
    break;
  case OMPD_ordered:
    Res = ActOnOpenMPOrderedDirective(ClausesWithImplicit, AStmt, StartLoc,
                                      EndLoc);
    break;
  case OMPD_atomic:
    Res = ActOnOpenMPAtomicDirective(ClausesWithImplicit, AStmt, StartLoc,
                                     EndLoc);
    break;
  case OMPD_teams:
    Res =
        ActOnOpenMPTeamsDirective(ClausesWithImplicit, AStmt, StartLoc, EndLoc);
    break;
  case OMPD_target:
    Res = ActOnOpenMPTargetDirective(ClausesWithImplicit, AStmt, StartLoc,
                                     EndLoc);
    AllowedNameModifiers.push_back(OMPD_target);
    break;
  case OMPD_cancellation_point:
    assert(ClausesWithImplicit.empty() &&
           "No clauses are allowed for 'omp cancellation point' directive");
    assert(AStmt == nullptr && "No associated statement allowed for 'omp "
                               "cancellation point' directive");
    Res = ActOnOpenMPCancellationPointDirective(StartLoc, EndLoc, CancelRegion);
    break;
  case OMPD_cancel:
    assert(AStmt == nullptr &&
           "No associated statement allowed for 'omp cancel' directive");
    Res = ActOnOpenMPCancelDirective(ClausesWithImplicit, StartLoc, EndLoc,
                                     CancelRegion);
    AllowedNameModifiers.push_back(OMPD_cancel);
    break;
  case OMPD_target_data:
    Res = ActOnOpenMPTargetDataDirective(ClausesWithImplicit, AStmt, StartLoc,
                                         EndLoc);
    AllowedNameModifiers.push_back(OMPD_target_data);
    break;
  case OMPD_target_enter_data:
    Res = ActOnOpenMPTargetEnterDataDirective(ClausesWithImplicit, StartLoc,
                                              EndLoc);
    AllowedNameModifiers.push_back(OMPD_target_enter_data);
    break;
  case OMPD_target_exit_data:
    Res = ActOnOpenMPTargetExitDataDirective(ClausesWithImplicit, StartLoc,
                                             EndLoc);
    AllowedNameModifiers.push_back(OMPD_target_exit_data);
    break;
  case OMPD_taskloop:
    Res = ActOnOpenMPTaskLoopDirective(ClausesWithImplicit, AStmt, StartLoc,
                                       EndLoc, VarsWithInheritedDSA);
    AllowedNameModifiers.push_back(OMPD_taskloop);
    break;
  case OMPD_taskloop_simd:
    Res = ActOnOpenMPTaskLoopSimdDirective(ClausesWithImplicit, AStmt, StartLoc,
                                           EndLoc, VarsWithInheritedDSA);
    AllowedNameModifiers.push_back(OMPD_taskloop);
    break;
  case OMPD_distribute:
    Res = ActOnOpenMPDistributeDirective(ClausesWithImplicit, AStmt, StartLoc,
                                         EndLoc, VarsWithInheritedDSA);
    break;
  case OMPD_threadprivate:
    llvm_unreachable("OpenMP Directive is not allowed");
  case OMPD_unknown:
    llvm_unreachable("Unknown OpenMP directive");
  }

  for (auto P : VarsWithInheritedDSA) {
    Diag(P.second->getExprLoc(), diag::err_omp_no_dsa_for_variable)
        << P.first << P.second->getSourceRange();
  }
  ErrorFound = !VarsWithInheritedDSA.empty() || ErrorFound;

  if (!AllowedNameModifiers.empty())
    ErrorFound = checkIfClauses(*this, Kind, Clauses, AllowedNameModifiers) ||
                 ErrorFound;

  if (ErrorFound)
    return StmtError();
  return Res;
}

StmtResult Sema::ActOnOpenMPParallelDirective(ArrayRef<OMPClause *> Clauses,
                                              Stmt *AStmt,
                                              SourceLocation StartLoc,
                                              SourceLocation EndLoc) {
  if (!AStmt)
    return StmtError();

  CapturedStmt *CS = cast<CapturedStmt>(AStmt);
  // 1.2.2 OpenMP Language Terminology
  // Structured block - An executable statement with a single entry at the
  // top and a single exit at the bottom.
  // The point of exit cannot be a branch out of the structured block.
  // longjmp() and throw() must not violate the entry/exit criteria.
  CS->getCapturedDecl()->setNothrow();

  getCurFunction()->setHasBranchProtectedScope();

  return OMPParallelDirective::Create(Context, StartLoc, EndLoc, Clauses, AStmt,
                                      DSAStack->isCancelRegion());
}

namespace {
/// \brief Helper class for checking canonical form of the OpenMP loops and
/// extracting iteration space of each loop in the loop nest, that will be used
/// for IR generation.
class OpenMPIterationSpaceChecker {
  /// \brief Reference to Sema.
  Sema &SemaRef;
  /// \brief A location for diagnostics (when there is no some better location).
  SourceLocation DefaultLoc;
  /// \brief A location for diagnostics (when increment is not compatible).
  SourceLocation ConditionLoc;
  /// \brief A source location for referring to loop init later.
  SourceRange InitSrcRange;
  /// \brief A source location for referring to condition later.
  SourceRange ConditionSrcRange;
  /// \brief A source location for referring to increment later.
  SourceRange IncrementSrcRange;
  /// \brief Loop variable.
  VarDecl *Var;
  /// \brief Reference to loop variable.
  DeclRefExpr *VarRef;
  /// \brief Lower bound (initializer for the var).
  Expr *LB;
  /// \brief Upper bound.
  Expr *UB;
  /// \brief Loop step (increment).
  Expr *Step;
  /// \brief This flag is true when condition is one of:
  ///   Var <  UB
  ///   Var <= UB
  ///   UB  >  Var
  ///   UB  >= Var
  bool TestIsLessOp;
  /// \brief This flag is true when condition is strict ( < or > ).
  bool TestIsStrictOp;
  /// \brief This flag is true when step is subtracted on each iteration.
  bool SubtractStep;

public:
  OpenMPIterationSpaceChecker(Sema &SemaRef, SourceLocation DefaultLoc)
      : SemaRef(SemaRef), DefaultLoc(DefaultLoc), ConditionLoc(DefaultLoc),
        InitSrcRange(SourceRange()), ConditionSrcRange(SourceRange()),
        IncrementSrcRange(SourceRange()), Var(nullptr), VarRef(nullptr),
        LB(nullptr), UB(nullptr), Step(nullptr), TestIsLessOp(false),
        TestIsStrictOp(false), SubtractStep(false) {}
  /// \brief Check init-expr for canonical loop form and save loop counter
  /// variable - #Var and its initialization value - #LB.
  bool CheckInit(Stmt *S, bool EmitDiags = true);
  /// \brief Check test-expr for canonical form, save upper-bound (#UB), flags
  /// for less/greater and for strict/non-strict comparison.
  bool CheckCond(Expr *S);
  /// \brief Check incr-expr for canonical loop form and return true if it
  /// does not conform, otherwise save loop step (#Step).
  bool CheckInc(Expr *S);
  /// \brief Return the loop counter variable.
  VarDecl *GetLoopVar() const { return Var; }
  /// \brief Return the reference expression to loop counter variable.
  DeclRefExpr *GetLoopVarRefExpr() const { return VarRef; }
  /// \brief Source range of the loop init.
  SourceRange GetInitSrcRange() const { return InitSrcRange; }
  /// \brief Source range of the loop condition.
  SourceRange GetConditionSrcRange() const { return ConditionSrcRange; }
  /// \brief Source range of the loop increment.
  SourceRange GetIncrementSrcRange() const { return IncrementSrcRange; }
  /// \brief True if the step should be subtracted.
  bool ShouldSubtractStep() const { return SubtractStep; }
  /// \brief Build the expression to calculate the number of iterations.
  Expr *BuildNumIterations(Scope *S, const bool LimitedType) const;
  /// \brief Build the precondition expression for the loops.
  Expr *BuildPreCond(Scope *S, Expr *Cond) const;
  /// \brief Build reference expression to the counter be used for codegen.
  Expr *BuildCounterVar() const;
  /// \brief Build reference expression to the private counter be used for
  /// codegen.
  Expr *BuildPrivateCounterVar() const;
  /// \brief Build initization of the counter be used for codegen.
  Expr *BuildCounterInit() const;
  /// \brief Build step of the counter be used for codegen.
  Expr *BuildCounterStep() const;
  /// \brief Return true if any expression is dependent.
  bool Dependent() const;

private:
  /// \brief Check the right-hand side of an assignment in the increment
  /// expression.
  bool CheckIncRHS(Expr *RHS);
  /// \brief Helper to set loop counter variable and its initializer.
  bool SetVarAndLB(VarDecl *NewVar, DeclRefExpr *NewVarRefExpr, Expr *NewLB);
  /// \brief Helper to set upper bound.
  bool SetUB(Expr *NewUB, bool LessOp, bool StrictOp, SourceRange SR,
             SourceLocation SL);
  /// \brief Helper to set loop increment.
  bool SetStep(Expr *NewStep, bool Subtract);
};

bool OpenMPIterationSpaceChecker::Dependent() const {
  if (!Var) {
    assert(!LB && !UB && !Step);
    return false;
  }
  return Var->getType()->isDependentType() || (LB && LB->isValueDependent()) ||
         (UB && UB->isValueDependent()) || (Step && Step->isValueDependent());
}

template <typename T>
static T *getExprAsWritten(T *E) {
  if (auto *ExprTemp = dyn_cast<ExprWithCleanups>(E))
    E = ExprTemp->getSubExpr();

  if (auto *MTE = dyn_cast<MaterializeTemporaryExpr>(E))
    E = MTE->GetTemporaryExpr();

  while (auto *Binder = dyn_cast<CXXBindTemporaryExpr>(E))
    E = Binder->getSubExpr();

  if (auto *ICE = dyn_cast<ImplicitCastExpr>(E))
    E = ICE->getSubExprAsWritten();
  return E->IgnoreParens();
}

bool OpenMPIterationSpaceChecker::SetVarAndLB(VarDecl *NewVar,
                                              DeclRefExpr *NewVarRefExpr,
                                              Expr *NewLB) {
  // State consistency checking to ensure correct usage.
  assert(Var == nullptr && LB == nullptr && VarRef == nullptr &&
         UB == nullptr && Step == nullptr && !TestIsLessOp && !TestIsStrictOp);
  if (!NewVar || !NewLB)
    return true;
  Var = NewVar;
  VarRef = NewVarRefExpr;
  if (auto *CE = dyn_cast_or_null<CXXConstructExpr>(NewLB))
    if (const CXXConstructorDecl *Ctor = CE->getConstructor())
      if ((Ctor->isCopyOrMoveConstructor() ||
           Ctor->isConvertingConstructor(/*AllowExplicit=*/false)) &&
          CE->getNumArgs() > 0 && CE->getArg(0) != nullptr)
        NewLB = CE->getArg(0)->IgnoreParenImpCasts();
  LB = NewLB;
  return false;
}

bool OpenMPIterationSpaceChecker::SetUB(Expr *NewUB, bool LessOp, bool StrictOp,
                                        SourceRange SR, SourceLocation SL) {
  // State consistency checking to ensure correct usage.
  assert(Var != nullptr && LB != nullptr && UB == nullptr && Step == nullptr &&
         !TestIsLessOp && !TestIsStrictOp);
  if (!NewUB)
    return true;
  UB = NewUB;
  TestIsLessOp = LessOp;
  TestIsStrictOp = StrictOp;
  ConditionSrcRange = SR;
  ConditionLoc = SL;
  return false;
}

bool OpenMPIterationSpaceChecker::SetStep(Expr *NewStep, bool Subtract) {
  // State consistency checking to ensure correct usage.
  assert(Var != nullptr && LB != nullptr && Step == nullptr);
  if (!NewStep)
    return true;
  if (!NewStep->isValueDependent()) {
    // Check that the step is integer expression.
    SourceLocation StepLoc = NewStep->getLocStart();
    ExprResult Val =
        SemaRef.PerformOpenMPImplicitIntegerConversion(StepLoc, NewStep);
    if (Val.isInvalid())
      return true;
    NewStep = Val.get();

    // OpenMP [2.6, Canonical Loop Form, Restrictions]
    //  If test-expr is of form var relational-op b and relational-op is < or
    //  <= then incr-expr must cause var to increase on each iteration of the
    //  loop. If test-expr is of form var relational-op b and relational-op is
    //  > or >= then incr-expr must cause var to decrease on each iteration of
    //  the loop.
    //  If test-expr is of form b relational-op var and relational-op is < or
    //  <= then incr-expr must cause var to decrease on each iteration of the
    //  loop. If test-expr is of form b relational-op var and relational-op is
    //  > or >= then incr-expr must cause var to increase on each iteration of
    //  the loop.
    llvm::APSInt Result;
    bool IsConstant = NewStep->isIntegerConstantExpr(Result, SemaRef.Context);
    bool IsUnsigned = !NewStep->getType()->hasSignedIntegerRepresentation();
    bool IsConstNeg =
        IsConstant && Result.isSigned() && (Subtract != Result.isNegative());
    bool IsConstPos =
        IsConstant && Result.isSigned() && (Subtract == Result.isNegative());
    bool IsConstZero = IsConstant && !Result.getBoolValue();
    if (UB && (IsConstZero ||
               (TestIsLessOp ? (IsConstNeg || (IsUnsigned && Subtract))
                             : (IsConstPos || (IsUnsigned && !Subtract))))) {
      SemaRef.Diag(NewStep->getExprLoc(),
                   diag::err_omp_loop_incr_not_compatible)
          << Var << TestIsLessOp << NewStep->getSourceRange();
      SemaRef.Diag(ConditionLoc,
                   diag::note_omp_loop_cond_requres_compatible_incr)
          << TestIsLessOp << ConditionSrcRange;
      return true;
    }
    if (TestIsLessOp == Subtract) {
      NewStep = SemaRef.CreateBuiltinUnaryOp(NewStep->getExprLoc(), UO_Minus,
                                             NewStep).get();
      Subtract = !Subtract;
    }
  }

  Step = NewStep;
  SubtractStep = Subtract;
  return false;
}

bool OpenMPIterationSpaceChecker::CheckInit(Stmt *S, bool EmitDiags) {
  // Check init-expr for canonical loop form and save loop counter
  // variable - #Var and its initialization value - #LB.
  // OpenMP [2.6] Canonical loop form. init-expr may be one of the following:
  //   var = lb
  //   integer-type var = lb
  //   random-access-iterator-type var = lb
  //   pointer-type var = lb
  //
  if (!S) {
    if (EmitDiags) {
      SemaRef.Diag(DefaultLoc, diag::err_omp_loop_not_canonical_init);
    }
    return true;
  }
  InitSrcRange = S->getSourceRange();
  if (Expr *E = dyn_cast<Expr>(S))
    S = E->IgnoreParens();
  if (auto BO = dyn_cast<BinaryOperator>(S)) {
    if (BO->getOpcode() == BO_Assign)
      if (auto DRE = dyn_cast<DeclRefExpr>(BO->getLHS()->IgnoreParens()))
        return SetVarAndLB(dyn_cast<VarDecl>(DRE->getDecl()), DRE,
                           BO->getRHS());
  } else if (auto DS = dyn_cast<DeclStmt>(S)) {
    if (DS->isSingleDecl()) {
      if (auto Var = dyn_cast_or_null<VarDecl>(DS->getSingleDecl())) {
        if (Var->hasInit() && !Var->getType()->isReferenceType()) {
          // Accept non-canonical init form here but emit ext. warning.
          if (Var->getInitStyle() != VarDecl::CInit && EmitDiags)
            SemaRef.Diag(S->getLocStart(),
                         diag::ext_omp_loop_not_canonical_init)
                << S->getSourceRange();
          return SetVarAndLB(Var, nullptr, Var->getInit());
        }
      }
    }
  } else if (auto CE = dyn_cast<CXXOperatorCallExpr>(S))
    if (CE->getOperator() == OO_Equal)
      if (auto DRE = dyn_cast<DeclRefExpr>(CE->getArg(0)))
        return SetVarAndLB(dyn_cast<VarDecl>(DRE->getDecl()), DRE,
                           CE->getArg(1));

  if (EmitDiags) {
    SemaRef.Diag(S->getLocStart(), diag::err_omp_loop_not_canonical_init)
        << S->getSourceRange();
  }
  return true;
}

/// \brief Ignore parenthesizes, implicit casts, copy constructor and return the
/// variable (which may be the loop variable) if possible.
static const VarDecl *GetInitVarDecl(const Expr *E) {
  if (!E)
    return nullptr;
  E = getExprAsWritten(E);
  if (auto *CE = dyn_cast_or_null<CXXConstructExpr>(E))
    if (const CXXConstructorDecl *Ctor = CE->getConstructor())
      if ((Ctor->isCopyOrMoveConstructor() ||
           Ctor->isConvertingConstructor(/*AllowExplicit=*/false)) &&
          CE->getNumArgs() > 0 && CE->getArg(0) != nullptr)
        E = CE->getArg(0)->IgnoreParenImpCasts();
  auto DRE = dyn_cast_or_null<DeclRefExpr>(E);
  if (!DRE)
    return nullptr;
  return dyn_cast<VarDecl>(DRE->getDecl());
}

bool OpenMPIterationSpaceChecker::CheckCond(Expr *S) {
  // Check test-expr for canonical form, save upper-bound UB, flags for
  // less/greater and for strict/non-strict comparison.
  // OpenMP [2.6] Canonical loop form. Test-expr may be one of the following:
  //   var relational-op b
  //   b relational-op var
  //
  if (!S) {
    SemaRef.Diag(DefaultLoc, diag::err_omp_loop_not_canonical_cond) << Var;
    return true;
  }
  S = getExprAsWritten(S);
  SourceLocation CondLoc = S->getLocStart();
  if (auto BO = dyn_cast<BinaryOperator>(S)) {
    if (BO->isRelationalOp()) {
      if (GetInitVarDecl(BO->getLHS()) == Var)
        return SetUB(BO->getRHS(),
                     (BO->getOpcode() == BO_LT || BO->getOpcode() == BO_LE),
                     (BO->getOpcode() == BO_LT || BO->getOpcode() == BO_GT),
                     BO->getSourceRange(), BO->getOperatorLoc());
      if (GetInitVarDecl(BO->getRHS()) == Var)
        return SetUB(BO->getLHS(),
                     (BO->getOpcode() == BO_GT || BO->getOpcode() == BO_GE),
                     (BO->getOpcode() == BO_LT || BO->getOpcode() == BO_GT),
                     BO->getSourceRange(), BO->getOperatorLoc());
    }
  } else if (auto CE = dyn_cast<CXXOperatorCallExpr>(S)) {
    if (CE->getNumArgs() == 2) {
      auto Op = CE->getOperator();
      switch (Op) {
      case OO_Greater:
      case OO_GreaterEqual:
      case OO_Less:
      case OO_LessEqual:
        if (GetInitVarDecl(CE->getArg(0)) == Var)
          return SetUB(CE->getArg(1), Op == OO_Less || Op == OO_LessEqual,
                       Op == OO_Less || Op == OO_Greater, CE->getSourceRange(),
                       CE->getOperatorLoc());
        if (GetInitVarDecl(CE->getArg(1)) == Var)
          return SetUB(CE->getArg(0), Op == OO_Greater || Op == OO_GreaterEqual,
                       Op == OO_Less || Op == OO_Greater, CE->getSourceRange(),
                       CE->getOperatorLoc());
        break;
      default:
        break;
      }
    }
  }
  SemaRef.Diag(CondLoc, diag::err_omp_loop_not_canonical_cond)
      << S->getSourceRange() << Var;
  return true;
}

bool OpenMPIterationSpaceChecker::CheckIncRHS(Expr *RHS) {
  // RHS of canonical loop form increment can be:
  //   var + incr
  //   incr + var
  //   var - incr
  //
  RHS = RHS->IgnoreParenImpCasts();
  if (auto BO = dyn_cast<BinaryOperator>(RHS)) {
    if (BO->isAdditiveOp()) {
      bool IsAdd = BO->getOpcode() == BO_Add;
      if (GetInitVarDecl(BO->getLHS()) == Var)
        return SetStep(BO->getRHS(), !IsAdd);
      if (IsAdd && GetInitVarDecl(BO->getRHS()) == Var)
        return SetStep(BO->getLHS(), false);
    }
  } else if (auto CE = dyn_cast<CXXOperatorCallExpr>(RHS)) {
    bool IsAdd = CE->getOperator() == OO_Plus;
    if ((IsAdd || CE->getOperator() == OO_Minus) && CE->getNumArgs() == 2) {
      if (GetInitVarDecl(CE->getArg(0)) == Var)
        return SetStep(CE->getArg(1), !IsAdd);
      if (IsAdd && GetInitVarDecl(CE->getArg(1)) == Var)
        return SetStep(CE->getArg(0), false);
    }
  }
  SemaRef.Diag(RHS->getLocStart(), diag::err_omp_loop_not_canonical_incr)
      << RHS->getSourceRange() << Var;
  return true;
}

bool OpenMPIterationSpaceChecker::CheckInc(Expr *S) {
  // Check incr-expr for canonical loop form and return true if it
  // does not conform.
  // OpenMP [2.6] Canonical loop form. Test-expr may be one of the following:
  //   ++var
  //   var++
  //   --var
  //   var--
  //   var += incr
  //   var -= incr
  //   var = var + incr
  //   var = incr + var
  //   var = var - incr
  //
  if (!S) {
    SemaRef.Diag(DefaultLoc, diag::err_omp_loop_not_canonical_incr) << Var;
    return true;
  }
  IncrementSrcRange = S->getSourceRange();
  S = S->IgnoreParens();
  if (auto UO = dyn_cast<UnaryOperator>(S)) {
    if (UO->isIncrementDecrementOp() && GetInitVarDecl(UO->getSubExpr()) == Var)
      return SetStep(
          SemaRef.ActOnIntegerConstant(UO->getLocStart(),
                                       (UO->isDecrementOp() ? -1 : 1)).get(),
          false);
  } else if (auto BO = dyn_cast<BinaryOperator>(S)) {
    switch (BO->getOpcode()) {
    case BO_AddAssign:
    case BO_SubAssign:
      if (GetInitVarDecl(BO->getLHS()) == Var)
        return SetStep(BO->getRHS(), BO->getOpcode() == BO_SubAssign);
      break;
    case BO_Assign:
      if (GetInitVarDecl(BO->getLHS()) == Var)
        return CheckIncRHS(BO->getRHS());
      break;
    default:
      break;
    }
  } else if (auto CE = dyn_cast<CXXOperatorCallExpr>(S)) {
    switch (CE->getOperator()) {
    case OO_PlusPlus:
    case OO_MinusMinus:
      if (GetInitVarDecl(CE->getArg(0)) == Var)
        return SetStep(
            SemaRef.ActOnIntegerConstant(
                        CE->getLocStart(),
                        ((CE->getOperator() == OO_MinusMinus) ? -1 : 1)).get(),
            false);
      break;
    case OO_PlusEqual:
    case OO_MinusEqual:
      if (GetInitVarDecl(CE->getArg(0)) == Var)
        return SetStep(CE->getArg(1), CE->getOperator() == OO_MinusEqual);
      break;
    case OO_Equal:
      if (GetInitVarDecl(CE->getArg(0)) == Var)
        return CheckIncRHS(CE->getArg(1));
      break;
    default:
      break;
    }
  }
  SemaRef.Diag(S->getLocStart(), diag::err_omp_loop_not_canonical_incr)
      << S->getSourceRange() << Var;
  return true;
}

namespace {
// Transform variables declared in GNU statement expressions to new ones to
// avoid crash on codegen.
class TransformToNewDefs : public TreeTransform<TransformToNewDefs> {
  typedef TreeTransform<TransformToNewDefs> BaseTransform;

public:
  TransformToNewDefs(Sema &SemaRef) : BaseTransform(SemaRef) {}

  Decl *TransformDefinition(SourceLocation Loc, Decl *D) {
    if (auto *VD = cast<VarDecl>(D))
      if (!isa<ParmVarDecl>(D) && !isa<VarTemplateSpecializationDecl>(D) &&
          !isa<ImplicitParamDecl>(D)) {
        auto *NewVD = VarDecl::Create(
            SemaRef.Context, VD->getDeclContext(), VD->getLocStart(),
            VD->getLocation(), VD->getIdentifier(), VD->getType(),
            VD->getTypeSourceInfo(), VD->getStorageClass());
        NewVD->setTSCSpec(VD->getTSCSpec());
        NewVD->setInit(VD->getInit());
        NewVD->setInitStyle(VD->getInitStyle());
        NewVD->setExceptionVariable(VD->isExceptionVariable());
        NewVD->setNRVOVariable(VD->isNRVOVariable());
        NewVD->setCXXForRangeDecl(VD->isInExternCXXContext());
        NewVD->setConstexpr(VD->isConstexpr());
        NewVD->setInitCapture(VD->isInitCapture());
        NewVD->setPreviousDeclInSameBlockScope(
            VD->isPreviousDeclInSameBlockScope());
        VD->getDeclContext()->addHiddenDecl(NewVD);
        if (VD->hasAttrs())
          NewVD->setAttrs(VD->getAttrs());
        transformedLocalDecl(VD, NewVD);
        return NewVD;
      }
    return BaseTransform::TransformDefinition(Loc, D);
  }

  ExprResult TransformDeclRefExpr(DeclRefExpr *E) {
    if (auto *NewD = TransformDecl(E->getExprLoc(), E->getDecl()))
      if (E->getDecl() != NewD) {
        NewD->setReferenced();
        NewD->markUsed(SemaRef.Context);
        return DeclRefExpr::Create(
            SemaRef.Context, E->getQualifierLoc(), E->getTemplateKeywordLoc(),
            cast<ValueDecl>(NewD), E->refersToEnclosingVariableOrCapture(),
            E->getNameInfo(), E->getType(), E->getValueKind());
      }
    return BaseTransform::TransformDeclRefExpr(E);
  }
};
}

/// \brief Build the expression to calculate the number of iterations.
Expr *
OpenMPIterationSpaceChecker::BuildNumIterations(Scope *S,
                                                const bool LimitedType) const {
  TransformToNewDefs Transform(SemaRef);
  ExprResult Diff;
  auto VarType = Var->getType().getNonReferenceType();
  if (VarType->isIntegerType() || VarType->isPointerType() ||
      SemaRef.getLangOpts().CPlusPlus) {
    // Upper - Lower
    auto *UBExpr = TestIsLessOp ? UB : LB;
    auto *LBExpr = TestIsLessOp ? LB : UB;
    Expr *Upper = Transform.TransformExpr(UBExpr).get();
    Expr *Lower = Transform.TransformExpr(LBExpr).get();
    if (!Upper || !Lower)
      return nullptr;
    Upper = SemaRef.PerformImplicitConversion(Upper, UBExpr->getType(),
                                                    Sema::AA_Converting,
                                                    /*AllowExplicit=*/true)
                      .get();
    Lower = SemaRef.PerformImplicitConversion(Lower, LBExpr->getType(),
                                              Sema::AA_Converting,
                                              /*AllowExplicit=*/true)
                .get();
    if (!Upper || !Lower)
      return nullptr;

    Diff = SemaRef.BuildBinOp(S, DefaultLoc, BO_Sub, Upper, Lower);

    if (!Diff.isUsable() && VarType->getAsCXXRecordDecl()) {
      // BuildBinOp already emitted error, this one is to point user to upper
      // and lower bound, and to tell what is passed to 'operator-'.
      SemaRef.Diag(Upper->getLocStart(), diag::err_omp_loop_diff_cxx)
          << Upper->getSourceRange() << Lower->getSourceRange();
      return nullptr;
    }
  }

  if (!Diff.isUsable())
    return nullptr;

  // Upper - Lower [- 1]
  if (TestIsStrictOp)
    Diff = SemaRef.BuildBinOp(
        S, DefaultLoc, BO_Sub, Diff.get(),
        SemaRef.ActOnIntegerConstant(SourceLocation(), 1).get());
  if (!Diff.isUsable())
    return nullptr;

  // Upper - Lower [- 1] + Step
  auto NewStep = Transform.TransformExpr(Step->IgnoreImplicit());
  if (NewStep.isInvalid())
    return nullptr;
  NewStep = SemaRef.PerformImplicitConversion(
      NewStep.get(), Step->IgnoreImplicit()->getType(), Sema::AA_Converting,
      /*AllowExplicit=*/true);
  if (NewStep.isInvalid())
    return nullptr;
  Diff = SemaRef.BuildBinOp(S, DefaultLoc, BO_Add, Diff.get(), NewStep.get());
  if (!Diff.isUsable())
    return nullptr;

  // Parentheses (for dumping/debugging purposes only).
  Diff = SemaRef.ActOnParenExpr(DefaultLoc, DefaultLoc, Diff.get());
  if (!Diff.isUsable())
    return nullptr;

  // (Upper - Lower [- 1] + Step) / Step
  NewStep = Transform.TransformExpr(Step->IgnoreImplicit());
  if (NewStep.isInvalid())
    return nullptr;
  NewStep = SemaRef.PerformImplicitConversion(
      NewStep.get(), Step->IgnoreImplicit()->getType(), Sema::AA_Converting,
      /*AllowExplicit=*/true);
  if (NewStep.isInvalid())
    return nullptr;
  Diff = SemaRef.BuildBinOp(S, DefaultLoc, BO_Div, Diff.get(), NewStep.get());
  if (!Diff.isUsable())
    return nullptr;

  // OpenMP runtime requires 32-bit or 64-bit loop variables.
  QualType Type = Diff.get()->getType();
  auto &C = SemaRef.Context;
  bool UseVarType = VarType->hasIntegerRepresentation() &&
                    C.getTypeSize(Type) > C.getTypeSize(VarType);
  if (!Type->isIntegerType() || UseVarType) {
    unsigned NewSize =
        UseVarType ? C.getTypeSize(VarType) : C.getTypeSize(Type);
    bool IsSigned = UseVarType ? VarType->hasSignedIntegerRepresentation()
                               : Type->hasSignedIntegerRepresentation();
    Type = C.getIntTypeForBitwidth(NewSize, IsSigned);
    Diff = SemaRef.PerformImplicitConversion(
        Diff.get(), Type, Sema::AA_Converting, /*AllowExplicit=*/true);
    if (!Diff.isUsable())
      return nullptr;
  }
  if (LimitedType) {
    unsigned NewSize = (C.getTypeSize(Type) > 32) ? 64 : 32;
    if (NewSize != C.getTypeSize(Type)) {
      if (NewSize < C.getTypeSize(Type)) {
        assert(NewSize == 64 && "incorrect loop var size");
        SemaRef.Diag(DefaultLoc, diag::warn_omp_loop_64_bit_var)
            << InitSrcRange << ConditionSrcRange;
      }
      QualType NewType = C.getIntTypeForBitwidth(
          NewSize, Type->hasSignedIntegerRepresentation() ||
                       C.getTypeSize(Type) < NewSize);
      Diff = SemaRef.PerformImplicitConversion(Diff.get(), NewType,
                                               Sema::AA_Converting, true);
      if (!Diff.isUsable())
        return nullptr;
    }
  }

  return Diff.get();
}

Expr *OpenMPIterationSpaceChecker::BuildPreCond(Scope *S, Expr *Cond) const {
  // Try to build LB <op> UB, where <op> is <, >, <=, or >=.
  bool Suppress = SemaRef.getDiagnostics().getSuppressAllDiagnostics();
  SemaRef.getDiagnostics().setSuppressAllDiagnostics(/*Val=*/true);
  TransformToNewDefs Transform(SemaRef);

  auto NewLB = Transform.TransformExpr(LB);
  auto NewUB = Transform.TransformExpr(UB);
  if (NewLB.isInvalid() || NewUB.isInvalid())
    return Cond;
  NewLB = SemaRef.PerformImplicitConversion(NewLB.get(), LB->getType(),
                                            Sema::AA_Converting,
                                            /*AllowExplicit=*/true);
  NewUB = SemaRef.PerformImplicitConversion(NewUB.get(), UB->getType(),
                                            Sema::AA_Converting,
                                            /*AllowExplicit=*/true);
  if (NewLB.isInvalid() || NewUB.isInvalid())
    return Cond;
  auto CondExpr = SemaRef.BuildBinOp(
      S, DefaultLoc, TestIsLessOp ? (TestIsStrictOp ? BO_LT : BO_LE)
                                  : (TestIsStrictOp ? BO_GT : BO_GE),
      NewLB.get(), NewUB.get());
  if (CondExpr.isUsable()) {
    CondExpr = SemaRef.PerformImplicitConversion(
        CondExpr.get(), SemaRef.Context.BoolTy, /*Action=*/Sema::AA_Casting,
        /*AllowExplicit=*/true);
  }
  SemaRef.getDiagnostics().setSuppressAllDiagnostics(Suppress);
  // Otherwise use original loop conditon and evaluate it in runtime.
  return CondExpr.isUsable() ? CondExpr.get() : Cond;
}

/// \brief Build reference expression to the counter be used for codegen.
Expr *OpenMPIterationSpaceChecker::BuildCounterVar() const {
  return buildDeclRefExpr(SemaRef, Var, Var->getType().getNonReferenceType(),
                          DefaultLoc);
}

Expr *OpenMPIterationSpaceChecker::BuildPrivateCounterVar() const {
  if (Var && !Var->isInvalidDecl()) {
    auto Type = Var->getType().getNonReferenceType();
    auto *PrivateVar =
        buildVarDecl(SemaRef, DefaultLoc, Type, Var->getName(),
                     Var->hasAttrs() ? &Var->getAttrs() : nullptr);
    if (PrivateVar->isInvalidDecl())
      return nullptr;
    return buildDeclRefExpr(SemaRef, PrivateVar, Type, DefaultLoc);
  }
  return nullptr;
}

/// \brief Build initization of the counter be used for codegen.
Expr *OpenMPIterationSpaceChecker::BuildCounterInit() const { return LB; }

/// \brief Build step of the counter be used for codegen.
Expr *OpenMPIterationSpaceChecker::BuildCounterStep() const { return Step; }

/// \brief Iteration space of a single for loop.
struct LoopIterationSpace {
  /// \brief Condition of the loop.
  Expr *PreCond;
  /// \brief This expression calculates the number of iterations in the loop.
  /// It is always possible to calculate it before starting the loop.
  Expr *NumIterations;
  /// \brief The loop counter variable.
  Expr *CounterVar;
  /// \brief Private loop counter variable.
  Expr *PrivateCounterVar;
  /// \brief This is initializer for the initial value of #CounterVar.
  Expr *CounterInit;
  /// \brief This is step for the #CounterVar used to generate its update:
  /// #CounterVar = #CounterInit + #CounterStep * CurrentIteration.
  Expr *CounterStep;
  /// \brief Should step be subtracted?
  bool Subtract;
  /// \brief Source range of the loop init.
  SourceRange InitSrcRange;
  /// \brief Source range of the loop condition.
  SourceRange CondSrcRange;
  /// \brief Source range of the loop increment.
  SourceRange IncSrcRange;
};

} // namespace

void Sema::ActOnOpenMPLoopInitialization(SourceLocation ForLoc, Stmt *Init) {
  assert(getLangOpts().OpenMP && "OpenMP is not active.");
  assert(Init && "Expected loop in canonical form.");
  unsigned AssociatedLoops = DSAStack->getAssociatedLoops();
  if (AssociatedLoops > 0 &&
      isOpenMPLoopDirective(DSAStack->getCurrentDirective())) {
    OpenMPIterationSpaceChecker ISC(*this, ForLoc);
    if (!ISC.CheckInit(Init, /*EmitDiags=*/false))
      DSAStack->addLoopControlVariable(ISC.GetLoopVar());
    DSAStack->setAssociatedLoops(AssociatedLoops - 1);
  }
}

/// \brief Called on a for stmt to check and extract its iteration space
/// for further processing (such as collapsing).
static bool CheckOpenMPIterationSpace(
    OpenMPDirectiveKind DKind, Stmt *S, Sema &SemaRef, DSAStackTy &DSA,
    unsigned CurrentNestedLoopCount, unsigned NestedLoopCount,
    Expr *CollapseLoopCountExpr, Expr *OrderedLoopCountExpr,
    llvm::DenseMap<ValueDecl *, Expr *> &VarsWithImplicitDSA,
    LoopIterationSpace &ResultIterSpace) {
  // OpenMP [2.6, Canonical Loop Form]
  //   for (init-expr; test-expr; incr-expr) structured-block
  auto For = dyn_cast_or_null<ForStmt>(S);
  if (!For) {
    SemaRef.Diag(S->getLocStart(), diag::err_omp_not_for)
        << (CollapseLoopCountExpr != nullptr || OrderedLoopCountExpr != nullptr)
        << getOpenMPDirectiveName(DKind) << NestedLoopCount
        << (CurrentNestedLoopCount > 0) << CurrentNestedLoopCount;
    if (NestedLoopCount > 1) {
      if (CollapseLoopCountExpr && OrderedLoopCountExpr)
        SemaRef.Diag(DSA.getConstructLoc(),
                     diag::note_omp_collapse_ordered_expr)
            << 2 << CollapseLoopCountExpr->getSourceRange()
            << OrderedLoopCountExpr->getSourceRange();
      else if (CollapseLoopCountExpr)
        SemaRef.Diag(CollapseLoopCountExpr->getExprLoc(),
                     diag::note_omp_collapse_ordered_expr)
            << 0 << CollapseLoopCountExpr->getSourceRange();
      else
        SemaRef.Diag(OrderedLoopCountExpr->getExprLoc(),
                     diag::note_omp_collapse_ordered_expr)
            << 1 << OrderedLoopCountExpr->getSourceRange();
    }
    return true;
  }
  assert(For->getBody());

  OpenMPIterationSpaceChecker ISC(SemaRef, For->getForLoc());

  // Check init.
  auto Init = For->getInit();
  if (ISC.CheckInit(Init)) {
    return true;
  }

  bool HasErrors = false;

  // Check loop variable's type.
  auto Var = ISC.GetLoopVar();

  // OpenMP [2.6, Canonical Loop Form]
  // Var is one of the following:
  //   A variable of signed or unsigned integer type.
  //   For C++, a variable of a random access iterator type.
  //   For C, a variable of a pointer type.
  auto VarType = Var->getType().getNonReferenceType();
  if (!VarType->isDependentType() && !VarType->isIntegerType() &&
      !VarType->isPointerType() &&
      !(SemaRef.getLangOpts().CPlusPlus && VarType->isOverloadableType())) {
    SemaRef.Diag(Init->getLocStart(), diag::err_omp_loop_variable_type)
        << SemaRef.getLangOpts().CPlusPlus;
    HasErrors = true;
  }

  // OpenMP, 2.14.1.1 Data-sharing Attribute Rules for Variables Referenced in a
  // Construct
  // The loop iteration variable(s) in the associated for-loop(s) of a for or
  // parallel for construct is (are) private.
  // The loop iteration variable in the associated for-loop of a simd construct
  // with just one associated for-loop is linear with a constant-linear-step
  // that is the increment of the associated for-loop.
  // Exclude loop var from the list of variables with implicitly defined data
  // sharing attributes.
  VarsWithImplicitDSA.erase(Var);

  // OpenMP [2.14.1.1, Data-sharing Attribute Rules for Variables Referenced in
  // a Construct, C/C++].
  // The loop iteration variable in the associated for-loop of a simd construct
  // with just one associated for-loop may be listed in a linear clause with a
  // constant-linear-step that is the increment of the associated for-loop.
  // The loop iteration variable(s) in the associated for-loop(s) of a for or
  // parallel for construct may be listed in a private or lastprivate clause.
  DSAStackTy::DSAVarData DVar = DSA.getTopDSA(Var, false);
  auto LoopVarRefExpr = ISC.GetLoopVarRefExpr();
  // If LoopVarRefExpr is nullptr it means the corresponding loop variable is
  // declared in the loop and it is predetermined as a private.
  auto PredeterminedCKind =
      isOpenMPSimdDirective(DKind)
          ? ((NestedLoopCount == 1) ? OMPC_linear : OMPC_lastprivate)
          : OMPC_private;
  if (((isOpenMPSimdDirective(DKind) && DVar.CKind != OMPC_unknown &&
        DVar.CKind != PredeterminedCKind) ||
       ((isOpenMPWorksharingDirective(DKind) || DKind == OMPD_taskloop ||
         isOpenMPDistributeDirective(DKind)) &&
        !isOpenMPSimdDirective(DKind) && DVar.CKind != OMPC_unknown &&
        DVar.CKind != OMPC_private && DVar.CKind != OMPC_lastprivate)) &&
      (DVar.CKind != OMPC_private || DVar.RefExpr != nullptr)) {
    SemaRef.Diag(Init->getLocStart(), diag::err_omp_loop_var_dsa)
        << getOpenMPClauseName(DVar.CKind) << getOpenMPDirectiveName(DKind)
        << getOpenMPClauseName(PredeterminedCKind);
    if (DVar.RefExpr == nullptr)
      DVar.CKind = PredeterminedCKind;
    ReportOriginalDSA(SemaRef, &DSA, Var, DVar, /*IsLoopIterVar=*/true);
    HasErrors = true;
  } else if (LoopVarRefExpr != nullptr) {
    // Make the loop iteration variable private (for worksharing constructs),
    // linear (for simd directives with the only one associated loop) or
    // lastprivate (for simd directives with several collapsed or ordered
    // loops).
    if (DVar.CKind == OMPC_unknown)
      DVar = DSA.hasDSA(Var, isOpenMPPrivate, MatchesAlways(),
                        /*FromParent=*/false);
    DSA.addDSA(Var, LoopVarRefExpr, PredeterminedCKind);
  }

  assert(isOpenMPLoopDirective(DKind) && "DSA for non-loop vars");

  // Check test-expr.
  HasErrors |= ISC.CheckCond(For->getCond());

  // Check incr-expr.
  HasErrors |= ISC.CheckInc(For->getInc());

  if (ISC.Dependent() || SemaRef.CurContext->isDependentContext() || HasErrors)
    return HasErrors;

  // Build the loop's iteration space representation.
  ResultIterSpace.PreCond = ISC.BuildPreCond(DSA.getCurScope(), For->getCond());
  ResultIterSpace.NumIterations = ISC.BuildNumIterations(
      DSA.getCurScope(), (isOpenMPWorksharingDirective(DKind) ||
                          isOpenMPTaskLoopDirective(DKind) ||
                          isOpenMPDistributeDirective(DKind)));
  ResultIterSpace.CounterVar = ISC.BuildCounterVar();
  ResultIterSpace.PrivateCounterVar = ISC.BuildPrivateCounterVar();
  ResultIterSpace.CounterInit = ISC.BuildCounterInit();
  ResultIterSpace.CounterStep = ISC.BuildCounterStep();
  ResultIterSpace.InitSrcRange = ISC.GetInitSrcRange();
  ResultIterSpace.CondSrcRange = ISC.GetConditionSrcRange();
  ResultIterSpace.IncSrcRange = ISC.GetIncrementSrcRange();
  ResultIterSpace.Subtract = ISC.ShouldSubtractStep();

  HasErrors |= (ResultIterSpace.PreCond == nullptr ||
                ResultIterSpace.NumIterations == nullptr ||
                ResultIterSpace.CounterVar == nullptr ||
                ResultIterSpace.PrivateCounterVar == nullptr ||
                ResultIterSpace.CounterInit == nullptr ||
                ResultIterSpace.CounterStep == nullptr);

  return HasErrors;
}

/// \brief Build 'VarRef = Start.
static ExprResult BuildCounterInit(Sema &SemaRef, Scope *S, SourceLocation Loc,
                                   ExprResult VarRef, ExprResult Start) {
  TransformToNewDefs Transform(SemaRef);
  // Build 'VarRef = Start.
  auto NewStart = Transform.TransformExpr(Start.get()->IgnoreImplicit());
  if (NewStart.isInvalid())
    return ExprError();
  NewStart = SemaRef.PerformImplicitConversion(
      NewStart.get(), Start.get()->IgnoreImplicit()->getType(),
      Sema::AA_Converting,
      /*AllowExplicit=*/true);
  if (NewStart.isInvalid())
    return ExprError();
  NewStart = SemaRef.PerformImplicitConversion(
      NewStart.get(), VarRef.get()->getType(), Sema::AA_Converting,
      /*AllowExplicit=*/true);
  if (!NewStart.isUsable())
    return ExprError();

  auto Init =
      SemaRef.BuildBinOp(S, Loc, BO_Assign, VarRef.get(), NewStart.get());
  return Init;
}

/// \brief Build 'VarRef = Start + Iter * Step'.
static ExprResult BuildCounterUpdate(Sema &SemaRef, Scope *S,
                                     SourceLocation Loc, ExprResult VarRef,
                                     ExprResult Start, ExprResult Iter,
                                     ExprResult Step, bool Subtract) {
  // Add parentheses (for debugging purposes only).
  Iter = SemaRef.ActOnParenExpr(Loc, Loc, Iter.get());
  if (!VarRef.isUsable() || !Start.isUsable() || !Iter.isUsable() ||
      !Step.isUsable())
    return ExprError();

  TransformToNewDefs Transform(SemaRef);
  auto NewStep = Transform.TransformExpr(Step.get()->IgnoreImplicit());
  if (NewStep.isInvalid())
    return ExprError();
  NewStep = SemaRef.PerformImplicitConversion(
      NewStep.get(), Step.get()->IgnoreImplicit()->getType(),
      Sema::AA_Converting,
      /*AllowExplicit=*/true);
  if (NewStep.isInvalid())
    return ExprError();
  ExprResult Update =
      SemaRef.BuildBinOp(S, Loc, BO_Mul, Iter.get(), NewStep.get());
  if (!Update.isUsable())
    return ExprError();

  // Build 'VarRef = Start + Iter * Step'.
  auto NewStart = Transform.TransformExpr(Start.get()->IgnoreImplicit());
  if (NewStart.isInvalid())
    return ExprError();
  NewStart = SemaRef.PerformImplicitConversion(
      NewStart.get(), Start.get()->IgnoreImplicit()->getType(),
      Sema::AA_Converting,
      /*AllowExplicit=*/true);
  if (NewStart.isInvalid())
    return ExprError();
  Update = SemaRef.BuildBinOp(S, Loc, (Subtract ? BO_Sub : BO_Add),
                              NewStart.get(), Update.get());
  if (!Update.isUsable())
    return ExprError();

  Update = SemaRef.PerformImplicitConversion(
      Update.get(), VarRef.get()->getType(), Sema::AA_Converting, true);
  if (!Update.isUsable())
    return ExprError();

  Update = SemaRef.BuildBinOp(S, Loc, BO_Assign, VarRef.get(), Update.get());
  return Update;
}

/// \brief Convert integer expression \a E to make it have at least \a Bits
/// bits.
static ExprResult WidenIterationCount(unsigned Bits, Expr *E,
                                      Sema &SemaRef) {
  if (E == nullptr)
    return ExprError();
  auto &C = SemaRef.Context;
  QualType OldType = E->getType();
  unsigned HasBits = C.getTypeSize(OldType);
  if (HasBits >= Bits)
    return ExprResult(E);
  // OK to convert to signed, because new type has more bits than old.
  QualType NewType = C.getIntTypeForBitwidth(Bits, /* Signed */ true);
  return SemaRef.PerformImplicitConversion(E, NewType, Sema::AA_Converting,
                                           true);
}

/// \brief Check if the given expression \a E is a constant integer that fits
/// into \a Bits bits.
static bool FitsInto(unsigned Bits, bool Signed, Expr *E, Sema &SemaRef) {
  if (E == nullptr)
    return false;
  llvm::APSInt Result;
  if (E->isIntegerConstantExpr(Result, SemaRef.Context))
    return Signed ? Result.isSignedIntN(Bits) : Result.isIntN(Bits);
  return false;
}

/// \brief Called on a for stmt to check itself and nested loops (if any).
/// \return Returns 0 if one of the collapsed stmts is not canonical for loop,
/// number of collapsed loops otherwise.
static unsigned
CheckOpenMPLoop(OpenMPDirectiveKind DKind, Expr *CollapseLoopCountExpr,
                Expr *OrderedLoopCountExpr, Stmt *AStmt, Sema &SemaRef,
                DSAStackTy &DSA,
                llvm::DenseMap<ValueDecl *, Expr *> &VarsWithImplicitDSA,
                OMPLoopDirective::HelperExprs &Built) {
  unsigned NestedLoopCount = 1;
  if (CollapseLoopCountExpr) {
    // Found 'collapse' clause - calculate collapse number.
    llvm::APSInt Result;
    if (CollapseLoopCountExpr->EvaluateAsInt(Result, SemaRef.getASTContext()))
      NestedLoopCount = Result.getLimitedValue();
  }
  if (OrderedLoopCountExpr) {
    // Found 'ordered' clause - calculate collapse number.
    llvm::APSInt Result;
    if (OrderedLoopCountExpr->EvaluateAsInt(Result, SemaRef.getASTContext())) {
      if (Result.getLimitedValue() < NestedLoopCount) {
        SemaRef.Diag(OrderedLoopCountExpr->getExprLoc(),
                     diag::err_omp_wrong_ordered_loop_count)
            << OrderedLoopCountExpr->getSourceRange();
        SemaRef.Diag(CollapseLoopCountExpr->getExprLoc(),
                     diag::note_collapse_loop_count)
            << CollapseLoopCountExpr->getSourceRange();
      }
      NestedLoopCount = Result.getLimitedValue();
    }
  }
  // This is helper routine for loop directives (e.g., 'for', 'simd',
  // 'for simd', etc.).
  SmallVector<LoopIterationSpace, 4> IterSpaces;
  IterSpaces.resize(NestedLoopCount);
  Stmt *CurStmt = AStmt->IgnoreContainers(/* IgnoreCaptured */ true);
  for (unsigned Cnt = 0; Cnt < NestedLoopCount; ++Cnt) {
    if (CheckOpenMPIterationSpace(DKind, CurStmt, SemaRef, DSA, Cnt,
                                  NestedLoopCount, CollapseLoopCountExpr,
                                  OrderedLoopCountExpr, VarsWithImplicitDSA,
                                  IterSpaces[Cnt]))
      return 0;
    // Move on to the next nested for loop, or to the loop body.
    // OpenMP [2.8.1, simd construct, Restrictions]
    // All loops associated with the construct must be perfectly nested; that
    // is, there must be no intervening code nor any OpenMP directive between
    // any two loops.
    CurStmt = cast<ForStmt>(CurStmt)->getBody()->IgnoreContainers();
  }

  Built.clear(/* size */ NestedLoopCount);

  if (SemaRef.CurContext->isDependentContext())
    return NestedLoopCount;

  // An example of what is generated for the following code:
  //
  //   #pragma omp simd collapse(2) ordered(2)
  //   for (i = 0; i < NI; ++i)
  //     for (k = 0; k < NK; ++k)
  //       for (j = J0; j < NJ; j+=2) {
  //         <loop body>
  //       }
  //
  // We generate the code below.
  // Note: the loop body may be outlined in CodeGen.
  // Note: some counters may be C++ classes, operator- is used to find number of
  // iterations and operator+= to calculate counter value.
  // Note: decltype(NumIterations) must be integer type (in 'omp for', only i32
  // or i64 is currently supported).
  //
  //   #define NumIterations (NI * ((NJ - J0 - 1 + 2) / 2))
  //   for (int[32|64]_t IV = 0; IV < NumIterations; ++IV ) {
  //     .local.i = IV / ((NJ - J0 - 1 + 2) / 2);
  //     .local.j = J0 + (IV % ((NJ - J0 - 1 + 2) / 2)) * 2;
  //     // similar updates for vars in clauses (e.g. 'linear')
  //     <loop body (using local i and j)>
  //   }
  //   i = NI; // assign final values of counters
  //   j = NJ;
  //

  // Last iteration number is (I1 * I2 * ... In) - 1, where I1, I2 ... In are
  // the iteration counts of the collapsed for loops.
  // Precondition tests if there is at least one iteration (all conditions are
  // true).
  auto PreCond = ExprResult(IterSpaces[0].PreCond);
  auto N0 = IterSpaces[0].NumIterations;
  ExprResult LastIteration32 = WidenIterationCount(
      32 /* Bits */, SemaRef.PerformImplicitConversion(
                                N0->IgnoreImpCasts(), N0->getType(),
                                Sema::AA_Converting, /*AllowExplicit=*/true)
                         .get(),
      SemaRef);
  ExprResult LastIteration64 = WidenIterationCount(
      64 /* Bits */, SemaRef.PerformImplicitConversion(
                                N0->IgnoreImpCasts(), N0->getType(),
                                Sema::AA_Converting, /*AllowExplicit=*/true)
                         .get(),
      SemaRef);

  if (!LastIteration32.isUsable() || !LastIteration64.isUsable())
    return NestedLoopCount;

  auto &C = SemaRef.Context;
  bool AllCountsNeedLessThan32Bits = C.getTypeSize(N0->getType()) < 32;

  Scope *CurScope = DSA.getCurScope();
  for (unsigned Cnt = 1; Cnt < NestedLoopCount; ++Cnt) {
    if (PreCond.isUsable()) {
      PreCond = SemaRef.BuildBinOp(CurScope, SourceLocation(), BO_LAnd,
                                   PreCond.get(), IterSpaces[Cnt].PreCond);
    }
    auto N = IterSpaces[Cnt].NumIterations;
    AllCountsNeedLessThan32Bits &= C.getTypeSize(N->getType()) < 32;
    if (LastIteration32.isUsable())
      LastIteration32 = SemaRef.BuildBinOp(
          CurScope, SourceLocation(), BO_Mul, LastIteration32.get(),
          SemaRef.PerformImplicitConversion(N->IgnoreImpCasts(), N->getType(),
                                            Sema::AA_Converting,
                                            /*AllowExplicit=*/true)
              .get());
    if (LastIteration64.isUsable())
      LastIteration64 = SemaRef.BuildBinOp(
          CurScope, SourceLocation(), BO_Mul, LastIteration64.get(),
          SemaRef.PerformImplicitConversion(N->IgnoreImpCasts(), N->getType(),
                                            Sema::AA_Converting,
                                            /*AllowExplicit=*/true)
              .get());
  }

  // Choose either the 32-bit or 64-bit version.
  ExprResult LastIteration = LastIteration64;
  if (LastIteration32.isUsable() &&
      C.getTypeSize(LastIteration32.get()->getType()) == 32 &&
      (AllCountsNeedLessThan32Bits || NestedLoopCount == 1 ||
       FitsInto(
           32 /* Bits */,
           LastIteration32.get()->getType()->hasSignedIntegerRepresentation(),
           LastIteration64.get(), SemaRef)))
    LastIteration = LastIteration32;

  if (!LastIteration.isUsable())
    return 0;

  // Save the number of iterations.
  ExprResult NumIterations = LastIteration;
  {
    LastIteration = SemaRef.BuildBinOp(
        CurScope, SourceLocation(), BO_Sub, LastIteration.get(),
        SemaRef.ActOnIntegerConstant(SourceLocation(), 1).get());
    if (!LastIteration.isUsable())
      return 0;
  }

  // Calculate the last iteration number beforehand instead of doing this on
  // each iteration. Do not do this if the number of iterations may be kfold-ed.
  llvm::APSInt Result;
  bool IsConstant =
      LastIteration.get()->isIntegerConstantExpr(Result, SemaRef.Context);
  ExprResult CalcLastIteration;
  if (!IsConstant) {
    SourceLocation SaveLoc;
    VarDecl *SaveVar =
        buildVarDecl(SemaRef, SaveLoc, LastIteration.get()->getType(),
                     ".omp.last.iteration");
    ExprResult SaveRef = buildDeclRefExpr(
        SemaRef, SaveVar, LastIteration.get()->getType(), SaveLoc);
    CalcLastIteration = SemaRef.BuildBinOp(CurScope, SaveLoc, BO_Assign,
                                           SaveRef.get(), LastIteration.get());
    LastIteration = SaveRef;

    // Prepare SaveRef + 1.
    NumIterations = SemaRef.BuildBinOp(
        CurScope, SaveLoc, BO_Add, SaveRef.get(),
        SemaRef.ActOnIntegerConstant(SourceLocation(), 1).get());
    if (!NumIterations.isUsable())
      return 0;
  }

  SourceLocation InitLoc = IterSpaces[0].InitSrcRange.getBegin();

  QualType VType = LastIteration.get()->getType();
  // Build variables passed into runtime, nesessary for worksharing directives.
  ExprResult LB, UB, IL, ST, EUB;
  if (isOpenMPWorksharingDirective(DKind) || isOpenMPTaskLoopDirective(DKind) ||
      isOpenMPDistributeDirective(DKind)) {
    // Lower bound variable, initialized with zero.
    VarDecl *LBDecl = buildVarDecl(SemaRef, InitLoc, VType, ".omp.lb");
    LB = buildDeclRefExpr(SemaRef, LBDecl, VType, InitLoc);
    SemaRef.AddInitializerToDecl(
        LBDecl, SemaRef.ActOnIntegerConstant(InitLoc, 0).get(),
        /*DirectInit*/ false, /*TypeMayContainAuto*/ false);

    // Upper bound variable, initialized with last iteration number.
    VarDecl *UBDecl = buildVarDecl(SemaRef, InitLoc, VType, ".omp.ub");
    UB = buildDeclRefExpr(SemaRef, UBDecl, VType, InitLoc);
    SemaRef.AddInitializerToDecl(UBDecl, LastIteration.get(),
                                 /*DirectInit*/ false,
                                 /*TypeMayContainAuto*/ false);

    // A 32-bit variable-flag where runtime returns 1 for the last iteration.
    // This will be used to implement clause 'lastprivate'.
    QualType Int32Ty = SemaRef.Context.getIntTypeForBitwidth(32, true);
    VarDecl *ILDecl = buildVarDecl(SemaRef, InitLoc, Int32Ty, ".omp.is_last");
    IL = buildDeclRefExpr(SemaRef, ILDecl, Int32Ty, InitLoc);
    SemaRef.AddInitializerToDecl(
        ILDecl, SemaRef.ActOnIntegerConstant(InitLoc, 0).get(),
        /*DirectInit*/ false, /*TypeMayContainAuto*/ false);

    // Stride variable returned by runtime (we initialize it to 1 by default).
    VarDecl *STDecl = buildVarDecl(SemaRef, InitLoc, VType, ".omp.stride");
    ST = buildDeclRefExpr(SemaRef, STDecl, VType, InitLoc);
    SemaRef.AddInitializerToDecl(
        STDecl, SemaRef.ActOnIntegerConstant(InitLoc, 1).get(),
        /*DirectInit*/ false, /*TypeMayContainAuto*/ false);

    // Build expression: UB = min(UB, LastIteration)
    // It is nesessary for CodeGen of directives with static scheduling.
    ExprResult IsUBGreater = SemaRef.BuildBinOp(CurScope, InitLoc, BO_GT,
                                                UB.get(), LastIteration.get());
    ExprResult CondOp = SemaRef.ActOnConditionalOp(
        InitLoc, InitLoc, IsUBGreater.get(), LastIteration.get(), UB.get());
    EUB = SemaRef.BuildBinOp(CurScope, InitLoc, BO_Assign, UB.get(),
                             CondOp.get());
    EUB = SemaRef.ActOnFinishFullExpr(EUB.get());
  }

  // Build the iteration variable and its initialization before loop.
  ExprResult IV;
  ExprResult Init;
  {
    VarDecl *IVDecl = buildVarDecl(SemaRef, InitLoc, VType, ".omp.iv");
    IV = buildDeclRefExpr(SemaRef, IVDecl, VType, InitLoc);
    Expr *RHS = (isOpenMPWorksharingDirective(DKind) ||
                 isOpenMPTaskLoopDirective(DKind) ||
                 isOpenMPDistributeDirective(DKind))
                    ? LB.get()
                    : SemaRef.ActOnIntegerConstant(SourceLocation(), 0).get();
    Init = SemaRef.BuildBinOp(CurScope, InitLoc, BO_Assign, IV.get(), RHS);
    Init = SemaRef.ActOnFinishFullExpr(Init.get());
  }

  // Loop condition (IV < NumIterations) or (IV <= UB) for worksharing loops.
  SourceLocation CondLoc;
  ExprResult Cond =
      (isOpenMPWorksharingDirective(DKind) ||
       isOpenMPTaskLoopDirective(DKind) || isOpenMPDistributeDirective(DKind))
          ? SemaRef.BuildBinOp(CurScope, CondLoc, BO_LE, IV.get(), UB.get())
          : SemaRef.BuildBinOp(CurScope, CondLoc, BO_LT, IV.get(),
                               NumIterations.get());

  // Loop increment (IV = IV + 1)
  SourceLocation IncLoc;
  ExprResult Inc =
      SemaRef.BuildBinOp(CurScope, IncLoc, BO_Add, IV.get(),
                         SemaRef.ActOnIntegerConstant(IncLoc, 1).get());
  if (!Inc.isUsable())
    return 0;
  Inc = SemaRef.BuildBinOp(CurScope, IncLoc, BO_Assign, IV.get(), Inc.get());
  Inc = SemaRef.ActOnFinishFullExpr(Inc.get());
  if (!Inc.isUsable())
    return 0;

  // Increments for worksharing loops (LB = LB + ST; UB = UB + ST).
  // Used for directives with static scheduling.
  ExprResult NextLB, NextUB;
  if (isOpenMPWorksharingDirective(DKind) || isOpenMPTaskLoopDirective(DKind) ||
      isOpenMPDistributeDirective(DKind)) {
    // LB + ST
    NextLB = SemaRef.BuildBinOp(CurScope, IncLoc, BO_Add, LB.get(), ST.get());
    if (!NextLB.isUsable())
      return 0;
    // LB = LB + ST
    NextLB =
        SemaRef.BuildBinOp(CurScope, IncLoc, BO_Assign, LB.get(), NextLB.get());
    NextLB = SemaRef.ActOnFinishFullExpr(NextLB.get());
    if (!NextLB.isUsable())
      return 0;
    // UB + ST
    NextUB = SemaRef.BuildBinOp(CurScope, IncLoc, BO_Add, UB.get(), ST.get());
    if (!NextUB.isUsable())
      return 0;
    // UB = UB + ST
    NextUB =
        SemaRef.BuildBinOp(CurScope, IncLoc, BO_Assign, UB.get(), NextUB.get());
    NextUB = SemaRef.ActOnFinishFullExpr(NextUB.get());
    if (!NextUB.isUsable())
      return 0;
  }

  // Build updates and final values of the loop counters.
  bool HasErrors = false;
  Built.Counters.resize(NestedLoopCount);
  Built.Inits.resize(NestedLoopCount);
  Built.Updates.resize(NestedLoopCount);
  Built.Finals.resize(NestedLoopCount);
  {
    ExprResult Div;
    // Go from inner nested loop to outer.
    for (int Cnt = NestedLoopCount - 1; Cnt >= 0; --Cnt) {
      LoopIterationSpace &IS = IterSpaces[Cnt];
      SourceLocation UpdLoc = IS.IncSrcRange.getBegin();
      // Build: Iter = (IV / Div) % IS.NumIters
      // where Div is product of previous iterations' IS.NumIters.
      ExprResult Iter;
      if (Div.isUsable()) {
        Iter =
            SemaRef.BuildBinOp(CurScope, UpdLoc, BO_Div, IV.get(), Div.get());
      } else {
        Iter = IV;
        assert((Cnt == (int)NestedLoopCount - 1) &&
               "unusable div expected on first iteration only");
      }

      if (Cnt != 0 && Iter.isUsable())
        Iter = SemaRef.BuildBinOp(CurScope, UpdLoc, BO_Rem, Iter.get(),
                                  IS.NumIterations);
      if (!Iter.isUsable()) {
        HasErrors = true;
        break;
      }

      // Build update: IS.CounterVar(Private) = IS.Start + Iter * IS.Step
      auto *CounterVar = buildDeclRefExpr(
          SemaRef, cast<VarDecl>(cast<DeclRefExpr>(IS.CounterVar)->getDecl()),
          IS.CounterVar->getType(), IS.CounterVar->getExprLoc(),
          /*RefersToCapture=*/true);
      ExprResult Init = BuildCounterInit(SemaRef, CurScope, UpdLoc, CounterVar,
                                         IS.CounterInit);
      if (!Init.isUsable()) {
        HasErrors = true;
        break;
      }
      ExprResult Update =
          BuildCounterUpdate(SemaRef, CurScope, UpdLoc, CounterVar,
                             IS.CounterInit, Iter, IS.CounterStep, IS.Subtract);
      if (!Update.isUsable()) {
        HasErrors = true;
        break;
      }

      // Build final: IS.CounterVar = IS.Start + IS.NumIters * IS.Step
      ExprResult Final = BuildCounterUpdate(
          SemaRef, CurScope, UpdLoc, CounterVar, IS.CounterInit,
          IS.NumIterations, IS.CounterStep, IS.Subtract);
      if (!Final.isUsable()) {
        HasErrors = true;
        break;
      }

      // Build Div for the next iteration: Div <- Div * IS.NumIters
      if (Cnt != 0) {
        if (Div.isUnset())
          Div = IS.NumIterations;
        else
          Div = SemaRef.BuildBinOp(CurScope, UpdLoc, BO_Mul, Div.get(),
                                   IS.NumIterations);

        // Add parentheses (for debugging purposes only).
        if (Div.isUsable())
          Div = SemaRef.ActOnParenExpr(UpdLoc, UpdLoc, Div.get());
        if (!Div.isUsable()) {
          HasErrors = true;
          break;
        }
      }
      if (!Update.isUsable() || !Final.isUsable()) {
        HasErrors = true;
        break;
      }
      // Save results
      Built.Counters[Cnt] = IS.CounterVar;
      Built.PrivateCounters[Cnt] = IS.PrivateCounterVar;
      Built.Inits[Cnt] = Init.get();
      Built.Updates[Cnt] = Update.get();
      Built.Finals[Cnt] = Final.get();
    }
  }

  if (HasErrors)
    return 0;

  // Save results
  Built.IterationVarRef = IV.get();
  Built.LastIteration = LastIteration.get();
  Built.NumIterations = NumIterations.get();
  Built.CalcLastIteration =
      SemaRef.ActOnFinishFullExpr(CalcLastIteration.get()).get();
  Built.PreCond = PreCond.get();
  Built.Cond = Cond.get();
  Built.Init = Init.get();
  Built.Inc = Inc.get();
  Built.LB = LB.get();
  Built.UB = UB.get();
  Built.IL = IL.get();
  Built.ST = ST.get();
  Built.EUB = EUB.get();
  Built.NLB = NextLB.get();
  Built.NUB = NextUB.get();

  return NestedLoopCount;
}

static Expr *getCollapseNumberExpr(ArrayRef<OMPClause *> Clauses) {
  auto CollapseClauses =
      OMPExecutableDirective::getClausesOfKind<OMPCollapseClause>(Clauses);
  if (CollapseClauses.begin() != CollapseClauses.end())
    return (*CollapseClauses.begin())->getNumForLoops();
  return nullptr;
}

static Expr *getOrderedNumberExpr(ArrayRef<OMPClause *> Clauses) {
  auto OrderedClauses =
      OMPExecutableDirective::getClausesOfKind<OMPOrderedClause>(Clauses);
  if (OrderedClauses.begin() != OrderedClauses.end())
    return (*OrderedClauses.begin())->getNumForLoops();
  return nullptr;
}

static bool checkSimdlenSafelenValues(Sema &S, const Expr *Simdlen,
                                      const Expr *Safelen) {
  llvm::APSInt SimdlenRes, SafelenRes;
  if (Simdlen->isValueDependent() || Simdlen->isTypeDependent() ||
      Simdlen->isInstantiationDependent() ||
      Simdlen->containsUnexpandedParameterPack())
    return false;
  if (Safelen->isValueDependent() || Safelen->isTypeDependent() ||
      Safelen->isInstantiationDependent() ||
      Safelen->containsUnexpandedParameterPack())
    return false;
  Simdlen->EvaluateAsInt(SimdlenRes, S.Context);
  Safelen->EvaluateAsInt(SafelenRes, S.Context);
  // OpenMP 4.1 [2.8.1, simd Construct, Restrictions]
  // If both simdlen and safelen clauses are specified, the value of the simdlen
  // parameter must be less than or equal to the value of the safelen parameter.
  if (SimdlenRes > SafelenRes) {
    S.Diag(Simdlen->getExprLoc(), diag::err_omp_wrong_simdlen_safelen_values)
        << Simdlen->getSourceRange() << Safelen->getSourceRange();
    return true;
  }
  return false;
}

StmtResult Sema::ActOnOpenMPSimdDirective(
    ArrayRef<OMPClause *> Clauses, Stmt *AStmt, SourceLocation StartLoc,
    SourceLocation EndLoc,
    llvm::DenseMap<ValueDecl *, Expr *> &VarsWithImplicitDSA) {
  if (!AStmt)
    return StmtError();

  assert(isa<CapturedStmt>(AStmt) && "Captured statement expected");
  OMPLoopDirective::HelperExprs B;
  // In presence of clause 'collapse' or 'ordered' with number of loops, it will
  // define the nested loops number.
  unsigned NestedLoopCount = CheckOpenMPLoop(
      OMPD_simd, getCollapseNumberExpr(Clauses), getOrderedNumberExpr(Clauses),
      AStmt, *this, *DSAStack, VarsWithImplicitDSA, B);
  if (NestedLoopCount == 0)
    return StmtError();

  assert((CurContext->isDependentContext() || B.builtAll()) &&
         "omp simd loop exprs were not built");

  if (!CurContext->isDependentContext()) {
    // Finalize the clauses that need pre-built expressions for CodeGen.
    for (auto C : Clauses) {
      if (auto LC = dyn_cast<OMPLinearClause>(C))
        if (FinishOpenMPLinearClause(*LC, cast<DeclRefExpr>(B.IterationVarRef),
                                     B.NumIterations, *this, CurScope))
          return StmtError();
    }
  }

  // OpenMP 4.1 [2.8.1, simd Construct, Restrictions]
  // If both simdlen and safelen clauses are specified, the value of the simdlen
  // parameter must be less than or equal to the value of the safelen parameter.
  OMPSafelenClause *Safelen = nullptr;
  OMPSimdlenClause *Simdlen = nullptr;
  for (auto *Clause : Clauses) {
    if (Clause->getClauseKind() == OMPC_safelen)
      Safelen = cast<OMPSafelenClause>(Clause);
    else if (Clause->getClauseKind() == OMPC_simdlen)
      Simdlen = cast<OMPSimdlenClause>(Clause);
    if (Safelen && Simdlen)
      break;
  }
  if (Simdlen && Safelen &&
      checkSimdlenSafelenValues(*this, Simdlen->getSimdlen(),
                                Safelen->getSafelen()))
    return StmtError();

  getCurFunction()->setHasBranchProtectedScope();
  return OMPSimdDirective::Create(Context, StartLoc, EndLoc, NestedLoopCount,
                                  Clauses, AStmt, B);
}

StmtResult Sema::ActOnOpenMPForDirective(
    ArrayRef<OMPClause *> Clauses, Stmt *AStmt, SourceLocation StartLoc,
    SourceLocation EndLoc,
    llvm::DenseMap<ValueDecl *, Expr *> &VarsWithImplicitDSA) {
  if (!AStmt)
    return StmtError();

  assert(isa<CapturedStmt>(AStmt) && "Captured statement expected");
  OMPLoopDirective::HelperExprs B;
  // In presence of clause 'collapse' or 'ordered' with number of loops, it will
  // define the nested loops number.
  unsigned NestedLoopCount = CheckOpenMPLoop(
      OMPD_for, getCollapseNumberExpr(Clauses), getOrderedNumberExpr(Clauses),
      AStmt, *this, *DSAStack, VarsWithImplicitDSA, B);
  if (NestedLoopCount == 0)
    return StmtError();

  assert((CurContext->isDependentContext() || B.builtAll()) &&
         "omp for loop exprs were not built");

  if (!CurContext->isDependentContext()) {
    // Finalize the clauses that need pre-built expressions for CodeGen.
    for (auto C : Clauses) {
      if (auto LC = dyn_cast<OMPLinearClause>(C))
        if (FinishOpenMPLinearClause(*LC, cast<DeclRefExpr>(B.IterationVarRef),
                                     B.NumIterations, *this, CurScope))
          return StmtError();
    }
  }

  getCurFunction()->setHasBranchProtectedScope();
  return OMPForDirective::Create(Context, StartLoc, EndLoc, NestedLoopCount,
                                 Clauses, AStmt, B, DSAStack->isCancelRegion());
}

StmtResult Sema::ActOnOpenMPForSimdDirective(
    ArrayRef<OMPClause *> Clauses, Stmt *AStmt, SourceLocation StartLoc,
    SourceLocation EndLoc,
    llvm::DenseMap<ValueDecl *, Expr *> &VarsWithImplicitDSA) {
  if (!AStmt)
    return StmtError();

  assert(isa<CapturedStmt>(AStmt) && "Captured statement expected");
  OMPLoopDirective::HelperExprs B;
  // In presence of clause 'collapse' or 'ordered' with number of loops, it will
  // define the nested loops number.
  unsigned NestedLoopCount =
      CheckOpenMPLoop(OMPD_for_simd, getCollapseNumberExpr(Clauses),
                      getOrderedNumberExpr(Clauses), AStmt, *this, *DSAStack,
                      VarsWithImplicitDSA, B);
  if (NestedLoopCount == 0)
    return StmtError();

  assert((CurContext->isDependentContext() || B.builtAll()) &&
         "omp for simd loop exprs were not built");

  if (!CurContext->isDependentContext()) {
    // Finalize the clauses that need pre-built expressions for CodeGen.
    for (auto C : Clauses) {
      if (auto LC = dyn_cast<OMPLinearClause>(C))
        if (FinishOpenMPLinearClause(*LC, cast<DeclRefExpr>(B.IterationVarRef),
                                     B.NumIterations, *this, CurScope))
          return StmtError();
    }
  }

  // OpenMP 4.1 [2.8.1, simd Construct, Restrictions]
  // If both simdlen and safelen clauses are specified, the value of the simdlen
  // parameter must be less than or equal to the value of the safelen parameter.
  OMPSafelenClause *Safelen = nullptr;
  OMPSimdlenClause *Simdlen = nullptr;
  for (auto *Clause : Clauses) {
    if (Clause->getClauseKind() == OMPC_safelen)
      Safelen = cast<OMPSafelenClause>(Clause);
    else if (Clause->getClauseKind() == OMPC_simdlen)
      Simdlen = cast<OMPSimdlenClause>(Clause);
    if (Safelen && Simdlen)
      break;
  }
  if (Simdlen && Safelen &&
      checkSimdlenSafelenValues(*this, Simdlen->getSimdlen(),
                                Safelen->getSafelen()))
    return StmtError();

  getCurFunction()->setHasBranchProtectedScope();
  return OMPForSimdDirective::Create(Context, StartLoc, EndLoc, NestedLoopCount,
                                     Clauses, AStmt, B);
}

StmtResult Sema::ActOnOpenMPSectionsDirective(ArrayRef<OMPClause *> Clauses,
                                              Stmt *AStmt,
                                              SourceLocation StartLoc,
                                              SourceLocation EndLoc) {
  if (!AStmt)
    return StmtError();

  assert(isa<CapturedStmt>(AStmt) && "Captured statement expected");
  auto BaseStmt = AStmt;
  while (CapturedStmt *CS = dyn_cast_or_null<CapturedStmt>(BaseStmt))
    BaseStmt = CS->getCapturedStmt();
  if (auto C = dyn_cast_or_null<CompoundStmt>(BaseStmt)) {
    auto S = C->children();
    if (S.begin() == S.end())
      return StmtError();
    // All associated statements must be '#pragma omp section' except for
    // the first one.
    for (Stmt *SectionStmt : llvm::make_range(std::next(S.begin()), S.end())) {
      if (!SectionStmt || !isa<OMPSectionDirective>(SectionStmt)) {
        if (SectionStmt)
          Diag(SectionStmt->getLocStart(),
               diag::err_omp_sections_substmt_not_section);
        return StmtError();
      }
      cast<OMPSectionDirective>(SectionStmt)
          ->setHasCancel(DSAStack->isCancelRegion());
    }
  } else {
    Diag(AStmt->getLocStart(), diag::err_omp_sections_not_compound_stmt);
    return StmtError();
  }

  getCurFunction()->setHasBranchProtectedScope();

  return OMPSectionsDirective::Create(Context, StartLoc, EndLoc, Clauses, AStmt,
                                      DSAStack->isCancelRegion());
}

StmtResult Sema::ActOnOpenMPSectionDirective(Stmt *AStmt,
                                             SourceLocation StartLoc,
                                             SourceLocation EndLoc) {
  if (!AStmt)
    return StmtError();

  assert(isa<CapturedStmt>(AStmt) && "Captured statement expected");

  getCurFunction()->setHasBranchProtectedScope();
  DSAStack->setParentCancelRegion(DSAStack->isCancelRegion());

  return OMPSectionDirective::Create(Context, StartLoc, EndLoc, AStmt,
                                     DSAStack->isCancelRegion());
}

StmtResult Sema::ActOnOpenMPSingleDirective(ArrayRef<OMPClause *> Clauses,
                                            Stmt *AStmt,
                                            SourceLocation StartLoc,
                                            SourceLocation EndLoc) {
  if (!AStmt)
    return StmtError();

  assert(isa<CapturedStmt>(AStmt) && "Captured statement expected");

  getCurFunction()->setHasBranchProtectedScope();

  // OpenMP [2.7.3, single Construct, Restrictions]
  // The copyprivate clause must not be used with the nowait clause.
  OMPClause *Nowait = nullptr;
  OMPClause *Copyprivate = nullptr;
  for (auto *Clause : Clauses) {
    if (Clause->getClauseKind() == OMPC_nowait)
      Nowait = Clause;
    else if (Clause->getClauseKind() == OMPC_copyprivate)
      Copyprivate = Clause;
    if (Copyprivate && Nowait) {
      Diag(Copyprivate->getLocStart(),
           diag::err_omp_single_copyprivate_with_nowait);
      Diag(Nowait->getLocStart(), diag::note_omp_nowait_clause_here);
      return StmtError();
    }
  }

  return OMPSingleDirective::Create(Context, StartLoc, EndLoc, Clauses, AStmt);
}

StmtResult Sema::ActOnOpenMPMasterDirective(Stmt *AStmt,
                                            SourceLocation StartLoc,
                                            SourceLocation EndLoc) {
  if (!AStmt)
    return StmtError();

  assert(isa<CapturedStmt>(AStmt) && "Captured statement expected");

  getCurFunction()->setHasBranchProtectedScope();

  return OMPMasterDirective::Create(Context, StartLoc, EndLoc, AStmt);
}

StmtResult Sema::ActOnOpenMPCriticalDirective(
    const DeclarationNameInfo &DirName, ArrayRef<OMPClause *> Clauses,
    Stmt *AStmt, SourceLocation StartLoc, SourceLocation EndLoc) {
  if (!AStmt)
    return StmtError();

  assert(isa<CapturedStmt>(AStmt) && "Captured statement expected");

  bool ErrorFound = false;
  llvm::APSInt Hint;
  SourceLocation HintLoc;
  bool DependentHint = false;
  for (auto *C : Clauses) {
    if (C->getClauseKind() == OMPC_hint) {
      if (!DirName.getName()) {
        Diag(C->getLocStart(), diag::err_omp_hint_clause_no_name);
        ErrorFound = true;
      }
      Expr *E = cast<OMPHintClause>(C)->getHint();
      if (E->isTypeDependent() || E->isValueDependent() ||
          E->isInstantiationDependent())
        DependentHint = true;
      else {
        Hint = E->EvaluateKnownConstInt(Context);
        HintLoc = C->getLocStart();
      }
    }
  }
  if (ErrorFound)
    return StmtError();
  auto Pair = DSAStack->getCriticalWithHint(DirName);
  if (Pair.first && DirName.getName() && !DependentHint) {
    if (llvm::APSInt::compareValues(Hint, Pair.second) != 0) {
      Diag(StartLoc, diag::err_omp_critical_with_hint);
      if (HintLoc.isValid()) {
        Diag(HintLoc, diag::note_omp_critical_hint_here)
            << 0 << Hint.toString(/*Radix=*/10, /*Signed=*/false);
      } else
        Diag(StartLoc, diag::note_omp_critical_no_hint) << 0;
      if (auto *C = Pair.first->getSingleClause<OMPHintClause>()) {
        Diag(C->getLocStart(), diag::note_omp_critical_hint_here)
            << 1
            << C->getHint()->EvaluateKnownConstInt(Context).toString(
                   /*Radix=*/10, /*Signed=*/false);
      } else
        Diag(Pair.first->getLocStart(), diag::note_omp_critical_no_hint) << 1;
    }
  }

  getCurFunction()->setHasBranchProtectedScope();

  auto *Dir = OMPCriticalDirective::Create(Context, DirName, StartLoc, EndLoc,
                                           Clauses, AStmt);
  if (!Pair.first && DirName.getName() && !DependentHint)
    DSAStack->addCriticalWithHint(Dir, Hint);
  return Dir;
}

StmtResult Sema::ActOnOpenMPParallelForDirective(
    ArrayRef<OMPClause *> Clauses, Stmt *AStmt, SourceLocation StartLoc,
    SourceLocation EndLoc,
    llvm::DenseMap<ValueDecl *, Expr *> &VarsWithImplicitDSA) {
  if (!AStmt)
    return StmtError();

  CapturedStmt *CS = cast<CapturedStmt>(AStmt);
  // 1.2.2 OpenMP Language Terminology
  // Structured block - An executable statement with a single entry at the
  // top and a single exit at the bottom.
  // The point of exit cannot be a branch out of the structured block.
  // longjmp() and throw() must not violate the entry/exit criteria.
  CS->getCapturedDecl()->setNothrow();

  OMPLoopDirective::HelperExprs B;
  // In presence of clause 'collapse' or 'ordered' with number of loops, it will
  // define the nested loops number.
  unsigned NestedLoopCount =
      CheckOpenMPLoop(OMPD_parallel_for, getCollapseNumberExpr(Clauses),
                      getOrderedNumberExpr(Clauses), AStmt, *this, *DSAStack,
                      VarsWithImplicitDSA, B);
  if (NestedLoopCount == 0)
    return StmtError();

  assert((CurContext->isDependentContext() || B.builtAll()) &&
         "omp parallel for loop exprs were not built");

  if (!CurContext->isDependentContext()) {
    // Finalize the clauses that need pre-built expressions for CodeGen.
    for (auto C : Clauses) {
      if (auto LC = dyn_cast<OMPLinearClause>(C))
        if (FinishOpenMPLinearClause(*LC, cast<DeclRefExpr>(B.IterationVarRef),
                                     B.NumIterations, *this, CurScope))
          return StmtError();
    }
  }

  getCurFunction()->setHasBranchProtectedScope();
  return OMPParallelForDirective::Create(Context, StartLoc, EndLoc,
                                         NestedLoopCount, Clauses, AStmt, B,
                                         DSAStack->isCancelRegion());
}

StmtResult Sema::ActOnOpenMPParallelForSimdDirective(
    ArrayRef<OMPClause *> Clauses, Stmt *AStmt, SourceLocation StartLoc,
    SourceLocation EndLoc,
    llvm::DenseMap<ValueDecl *, Expr *> &VarsWithImplicitDSA) {
  if (!AStmt)
    return StmtError();

  CapturedStmt *CS = cast<CapturedStmt>(AStmt);
  // 1.2.2 OpenMP Language Terminology
  // Structured block - An executable statement with a single entry at the
  // top and a single exit at the bottom.
  // The point of exit cannot be a branch out of the structured block.
  // longjmp() and throw() must not violate the entry/exit criteria.
  CS->getCapturedDecl()->setNothrow();

  OMPLoopDirective::HelperExprs B;
  // In presence of clause 'collapse' or 'ordered' with number of loops, it will
  // define the nested loops number.
  unsigned NestedLoopCount =
      CheckOpenMPLoop(OMPD_parallel_for_simd, getCollapseNumberExpr(Clauses),
                      getOrderedNumberExpr(Clauses), AStmt, *this, *DSAStack,
                      VarsWithImplicitDSA, B);
  if (NestedLoopCount == 0)
    return StmtError();

  if (!CurContext->isDependentContext()) {
    // Finalize the clauses that need pre-built expressions for CodeGen.
    for (auto C : Clauses) {
      if (auto LC = dyn_cast<OMPLinearClause>(C))
        if (FinishOpenMPLinearClause(*LC, cast<DeclRefExpr>(B.IterationVarRef),
                                     B.NumIterations, *this, CurScope))
          return StmtError();
    }
  }

  // OpenMP 4.1 [2.8.1, simd Construct, Restrictions]
  // If both simdlen and safelen clauses are specified, the value of the simdlen
  // parameter must be less than or equal to the value of the safelen parameter.
  OMPSafelenClause *Safelen = nullptr;
  OMPSimdlenClause *Simdlen = nullptr;
  for (auto *Clause : Clauses) {
    if (Clause->getClauseKind() == OMPC_safelen)
      Safelen = cast<OMPSafelenClause>(Clause);
    else if (Clause->getClauseKind() == OMPC_simdlen)
      Simdlen = cast<OMPSimdlenClause>(Clause);
    if (Safelen && Simdlen)
      break;
  }
  if (Simdlen && Safelen &&
      checkSimdlenSafelenValues(*this, Simdlen->getSimdlen(),
                                Safelen->getSafelen()))
    return StmtError();

  getCurFunction()->setHasBranchProtectedScope();
  return OMPParallelForSimdDirective::Create(
      Context, StartLoc, EndLoc, NestedLoopCount, Clauses, AStmt, B);
}

StmtResult
Sema::ActOnOpenMPParallelSectionsDirective(ArrayRef<OMPClause *> Clauses,
                                           Stmt *AStmt, SourceLocation StartLoc,
                                           SourceLocation EndLoc) {
  if (!AStmt)
    return StmtError();

  assert(isa<CapturedStmt>(AStmt) && "Captured statement expected");
  auto BaseStmt = AStmt;
  while (CapturedStmt *CS = dyn_cast_or_null<CapturedStmt>(BaseStmt))
    BaseStmt = CS->getCapturedStmt();
  if (auto C = dyn_cast_or_null<CompoundStmt>(BaseStmt)) {
    auto S = C->children();
    if (S.begin() == S.end())
      return StmtError();
    // All associated statements must be '#pragma omp section' except for
    // the first one.
    for (Stmt *SectionStmt : llvm::make_range(std::next(S.begin()), S.end())) {
      if (!SectionStmt || !isa<OMPSectionDirective>(SectionStmt)) {
        if (SectionStmt)
          Diag(SectionStmt->getLocStart(),
               diag::err_omp_parallel_sections_substmt_not_section);
        return StmtError();
      }
      cast<OMPSectionDirective>(SectionStmt)
          ->setHasCancel(DSAStack->isCancelRegion());
    }
  } else {
    Diag(AStmt->getLocStart(),
         diag::err_omp_parallel_sections_not_compound_stmt);
    return StmtError();
  }

  getCurFunction()->setHasBranchProtectedScope();

  return OMPParallelSectionsDirective::Create(
      Context, StartLoc, EndLoc, Clauses, AStmt, DSAStack->isCancelRegion());
}

StmtResult Sema::ActOnOpenMPTaskDirective(ArrayRef<OMPClause *> Clauses,
                                          Stmt *AStmt, SourceLocation StartLoc,
                                          SourceLocation EndLoc) {
  if (!AStmt)
    return StmtError();

  CapturedStmt *CS = cast<CapturedStmt>(AStmt);
  // 1.2.2 OpenMP Language Terminology
  // Structured block - An executable statement with a single entry at the
  // top and a single exit at the bottom.
  // The point of exit cannot be a branch out of the structured block.
  // longjmp() and throw() must not violate the entry/exit criteria.
  CS->getCapturedDecl()->setNothrow();

  getCurFunction()->setHasBranchProtectedScope();

  return OMPTaskDirective::Create(Context, StartLoc, EndLoc, Clauses, AStmt,
                                  DSAStack->isCancelRegion());
}

StmtResult Sema::ActOnOpenMPTaskyieldDirective(SourceLocation StartLoc,
                                               SourceLocation EndLoc) {
  return OMPTaskyieldDirective::Create(Context, StartLoc, EndLoc);
}

StmtResult Sema::ActOnOpenMPBarrierDirective(SourceLocation StartLoc,
                                             SourceLocation EndLoc) {
  return OMPBarrierDirective::Create(Context, StartLoc, EndLoc);
}

StmtResult Sema::ActOnOpenMPTaskwaitDirective(SourceLocation StartLoc,
                                              SourceLocation EndLoc) {
  return OMPTaskwaitDirective::Create(Context, StartLoc, EndLoc);
}

StmtResult Sema::ActOnOpenMPTaskgroupDirective(Stmt *AStmt,
                                               SourceLocation StartLoc,
                                               SourceLocation EndLoc) {
  if (!AStmt)
    return StmtError();

  assert(isa<CapturedStmt>(AStmt) && "Captured statement expected");

  getCurFunction()->setHasBranchProtectedScope();

  return OMPTaskgroupDirective::Create(Context, StartLoc, EndLoc, AStmt);
}

StmtResult Sema::ActOnOpenMPFlushDirective(ArrayRef<OMPClause *> Clauses,
                                           SourceLocation StartLoc,
                                           SourceLocation EndLoc) {
  assert(Clauses.size() <= 1 && "Extra clauses in flush directive");
  return OMPFlushDirective::Create(Context, StartLoc, EndLoc, Clauses);
}

StmtResult Sema::ActOnOpenMPOrderedDirective(ArrayRef<OMPClause *> Clauses,
                                             Stmt *AStmt,
                                             SourceLocation StartLoc,
                                             SourceLocation EndLoc) {
  OMPClause *DependFound = nullptr;
  OMPClause *DependSourceClause = nullptr;
  OMPClause *DependSinkClause = nullptr;
  bool ErrorFound = false;
  OMPThreadsClause *TC = nullptr;
  OMPSIMDClause *SC = nullptr;
  for (auto *C : Clauses) {
    if (auto *DC = dyn_cast<OMPDependClause>(C)) {
      DependFound = C;
      if (DC->getDependencyKind() == OMPC_DEPEND_source) {
        if (DependSourceClause) {
          Diag(C->getLocStart(), diag::err_omp_more_one_clause)
              << getOpenMPDirectiveName(OMPD_ordered)
              << getOpenMPClauseName(OMPC_depend) << 2;
          ErrorFound = true;
        } else
          DependSourceClause = C;
        if (DependSinkClause) {
          Diag(C->getLocStart(), diag::err_omp_depend_sink_source_not_allowed)
              << 0;
          ErrorFound = true;
        }
      } else if (DC->getDependencyKind() == OMPC_DEPEND_sink) {
        if (DependSourceClause) {
          Diag(C->getLocStart(), diag::err_omp_depend_sink_source_not_allowed)
              << 1;
          ErrorFound = true;
        }
        DependSinkClause = C;
      }
    } else if (C->getClauseKind() == OMPC_threads)
      TC = cast<OMPThreadsClause>(C);
    else if (C->getClauseKind() == OMPC_simd)
      SC = cast<OMPSIMDClause>(C);
  }
  if (!ErrorFound && !SC &&
      isOpenMPSimdDirective(DSAStack->getParentDirective())) {
    // OpenMP [2.8.1,simd Construct, Restrictions]
    // An ordered construct with the simd clause is the only OpenMP construct
    // that can appear in the simd region.
    Diag(StartLoc, diag::err_omp_prohibited_region_simd);
    ErrorFound = true;
  } else if (DependFound && (TC || SC)) {
    Diag(DependFound->getLocStart(), diag::err_omp_depend_clause_thread_simd)
        << getOpenMPClauseName(TC ? TC->getClauseKind() : SC->getClauseKind());
    ErrorFound = true;
  } else if (DependFound && !DSAStack->getParentOrderedRegionParam()) {
    Diag(DependFound->getLocStart(),
         diag::err_omp_ordered_directive_without_param);
    ErrorFound = true;
  } else if (TC || Clauses.empty()) {
    if (auto *Param = DSAStack->getParentOrderedRegionParam()) {
      SourceLocation ErrLoc = TC ? TC->getLocStart() : StartLoc;
      Diag(ErrLoc, diag::err_omp_ordered_directive_with_param)
          << (TC != nullptr);
      Diag(Param->getLocStart(), diag::note_omp_ordered_param);
      ErrorFound = true;
    }
  }
  if ((!AStmt && !DependFound) || ErrorFound)
    return StmtError();

  if (AStmt) {
    assert(isa<CapturedStmt>(AStmt) && "Captured statement expected");

    getCurFunction()->setHasBranchProtectedScope();
  }

  return OMPOrderedDirective::Create(Context, StartLoc, EndLoc, Clauses, AStmt);
}

namespace {
/// \brief Helper class for checking expression in 'omp atomic [update]'
/// construct.
class OpenMPAtomicUpdateChecker {
  /// \brief Error results for atomic update expressions.
  enum ExprAnalysisErrorCode {
    /// \brief A statement is not an expression statement.
    NotAnExpression,
    /// \brief Expression is not builtin binary or unary operation.
    NotABinaryOrUnaryExpression,
    /// \brief Unary operation is not post-/pre- increment/decrement operation.
    NotAnUnaryIncDecExpression,
    /// \brief An expression is not of scalar type.
    NotAScalarType,
    /// \brief A binary operation is not an assignment operation.
    NotAnAssignmentOp,
    /// \brief RHS part of the binary operation is not a binary expression.
    NotABinaryExpression,
    /// \brief RHS part is not additive/multiplicative/shift/biwise binary
    /// expression.
    NotABinaryOperator,
    /// \brief RHS binary operation does not have reference to the updated LHS
    /// part.
    NotAnUpdateExpression,
    /// \brief No errors is found.
    NoError
  };
  /// \brief Reference to Sema.
  Sema &SemaRef;
  /// \brief A location for note diagnostics (when error is found).
  SourceLocation NoteLoc;
  /// \brief 'x' lvalue part of the source atomic expression.
  Expr *X;
  /// \brief 'expr' rvalue part of the source atomic expression.
  Expr *E;
  /// \brief Helper expression of the form
  /// 'OpaqueValueExpr(x) binop OpaqueValueExpr(expr)' or
  /// 'OpaqueValueExpr(expr) binop OpaqueValueExpr(x)'.
  Expr *UpdateExpr;
  /// \brief Is 'x' a LHS in a RHS part of full update expression. It is
  /// important for non-associative operations.
  bool IsXLHSInRHSPart;
  BinaryOperatorKind Op;
  SourceLocation OpLoc;
  /// \brief true if the source expression is a postfix unary operation, false
  /// if it is a prefix unary operation.
  bool IsPostfixUpdate;

public:
  OpenMPAtomicUpdateChecker(Sema &SemaRef)
      : SemaRef(SemaRef), X(nullptr), E(nullptr), UpdateExpr(nullptr),
        IsXLHSInRHSPart(false), Op(BO_PtrMemD), IsPostfixUpdate(false) {}
  /// \brief Check specified statement that it is suitable for 'atomic update'
  /// constructs and extract 'x', 'expr' and Operation from the original
  /// expression. If DiagId and NoteId == 0, then only check is performed
  /// without error notification.
  /// \param DiagId Diagnostic which should be emitted if error is found.
  /// \param NoteId Diagnostic note for the main error message.
  /// \return true if statement is not an update expression, false otherwise.
  bool checkStatement(Stmt *S, unsigned DiagId = 0, unsigned NoteId = 0);
  /// \brief Return the 'x' lvalue part of the source atomic expression.
  Expr *getX() const { return X; }
  /// \brief Return the 'expr' rvalue part of the source atomic expression.
  Expr *getExpr() const { return E; }
  /// \brief Return the update expression used in calculation of the updated
  /// value. Always has form 'OpaqueValueExpr(x) binop OpaqueValueExpr(expr)' or
  /// 'OpaqueValueExpr(expr) binop OpaqueValueExpr(x)'.
  Expr *getUpdateExpr() const { return UpdateExpr; }
  /// \brief Return true if 'x' is LHS in RHS part of full update expression,
  /// false otherwise.
  bool isXLHSInRHSPart() const { return IsXLHSInRHSPart; }

  /// \brief true if the source expression is a postfix unary operation, false
  /// if it is a prefix unary operation.
  bool isPostfixUpdate() const { return IsPostfixUpdate; }

private:
  bool checkBinaryOperation(BinaryOperator *AtomicBinOp, unsigned DiagId = 0,
                            unsigned NoteId = 0);
};
} // namespace

bool OpenMPAtomicUpdateChecker::checkBinaryOperation(
    BinaryOperator *AtomicBinOp, unsigned DiagId, unsigned NoteId) {
  ExprAnalysisErrorCode ErrorFound = NoError;
  SourceLocation ErrorLoc, NoteLoc;
  SourceRange ErrorRange, NoteRange;
  // Allowed constructs are:
  //  x = x binop expr;
  //  x = expr binop x;
  if (AtomicBinOp->getOpcode() == BO_Assign) {
    X = AtomicBinOp->getLHS();
    if (auto *AtomicInnerBinOp = dyn_cast<BinaryOperator>(
            AtomicBinOp->getRHS()->IgnoreParenImpCasts())) {
      if (AtomicInnerBinOp->isMultiplicativeOp() ||
          AtomicInnerBinOp->isAdditiveOp() || AtomicInnerBinOp->isShiftOp() ||
          AtomicInnerBinOp->isBitwiseOp()) {
        Op = AtomicInnerBinOp->getOpcode();
        OpLoc = AtomicInnerBinOp->getOperatorLoc();
        auto *LHS = AtomicInnerBinOp->getLHS();
        auto *RHS = AtomicInnerBinOp->getRHS();
        llvm::FoldingSetNodeID XId, LHSId, RHSId;
        X->IgnoreParenImpCasts()->Profile(XId, SemaRef.getASTContext(),
                                          /*Canonical=*/true);
        LHS->IgnoreParenImpCasts()->Profile(LHSId, SemaRef.getASTContext(),
                                            /*Canonical=*/true);
        RHS->IgnoreParenImpCasts()->Profile(RHSId, SemaRef.getASTContext(),
                                            /*Canonical=*/true);
        if (XId == LHSId) {
          E = RHS;
          IsXLHSInRHSPart = true;
        } else if (XId == RHSId) {
          E = LHS;
          IsXLHSInRHSPart = false;
        } else {
          ErrorLoc = AtomicInnerBinOp->getExprLoc();
          ErrorRange = AtomicInnerBinOp->getSourceRange();
          NoteLoc = X->getExprLoc();
          NoteRange = X->getSourceRange();
          ErrorFound = NotAnUpdateExpression;
        }
      } else {
        ErrorLoc = AtomicInnerBinOp->getExprLoc();
        ErrorRange = AtomicInnerBinOp->getSourceRange();
        NoteLoc = AtomicInnerBinOp->getOperatorLoc();
        NoteRange = SourceRange(NoteLoc, NoteLoc);
        ErrorFound = NotABinaryOperator;
      }
    } else {
      NoteLoc = ErrorLoc = AtomicBinOp->getRHS()->getExprLoc();
      NoteRange = ErrorRange = AtomicBinOp->getRHS()->getSourceRange();
      ErrorFound = NotABinaryExpression;
    }
  } else {
    ErrorLoc = AtomicBinOp->getExprLoc();
    ErrorRange = AtomicBinOp->getSourceRange();
    NoteLoc = AtomicBinOp->getOperatorLoc();
    NoteRange = SourceRange(NoteLoc, NoteLoc);
    ErrorFound = NotAnAssignmentOp;
  }
  if (ErrorFound != NoError && DiagId != 0 && NoteId != 0) {
    SemaRef.Diag(ErrorLoc, DiagId) << ErrorRange;
    SemaRef.Diag(NoteLoc, NoteId) << ErrorFound << NoteRange;
    return true;
  } else if (SemaRef.CurContext->isDependentContext())
    E = X = UpdateExpr = nullptr;
  return ErrorFound != NoError;
}

bool OpenMPAtomicUpdateChecker::checkStatement(Stmt *S, unsigned DiagId,
                                               unsigned NoteId) {
  ExprAnalysisErrorCode ErrorFound = NoError;
  SourceLocation ErrorLoc, NoteLoc;
  SourceRange ErrorRange, NoteRange;
  // Allowed constructs are:
  //  x++;
  //  x--;
  //  ++x;
  //  --x;
  //  x binop= expr;
  //  x = x binop expr;
  //  x = expr binop x;
  if (auto *AtomicBody = dyn_cast<Expr>(S)) {
    AtomicBody = AtomicBody->IgnoreParenImpCasts();
    if (AtomicBody->getType()->isScalarType() ||
        AtomicBody->isInstantiationDependent()) {
      if (auto *AtomicCompAssignOp = dyn_cast<CompoundAssignOperator>(
              AtomicBody->IgnoreParenImpCasts())) {
        // Check for Compound Assignment Operation
        Op = BinaryOperator::getOpForCompoundAssignment(
            AtomicCompAssignOp->getOpcode());
        OpLoc = AtomicCompAssignOp->getOperatorLoc();
        E = AtomicCompAssignOp->getRHS();
        X = AtomicCompAssignOp->getLHS();
        IsXLHSInRHSPart = true;
      } else if (auto *AtomicBinOp = dyn_cast<BinaryOperator>(
                     AtomicBody->IgnoreParenImpCasts())) {
        // Check for Binary Operation
        if(checkBinaryOperation(AtomicBinOp, DiagId, NoteId))
          return true;
      } else if (auto *AtomicUnaryOp =
                 dyn_cast<UnaryOperator>(AtomicBody->IgnoreParenImpCasts())) {
        // Check for Unary Operation
        if (AtomicUnaryOp->isIncrementDecrementOp()) {
          IsPostfixUpdate = AtomicUnaryOp->isPostfix();
          Op = AtomicUnaryOp->isIncrementOp() ? BO_Add : BO_Sub;
          OpLoc = AtomicUnaryOp->getOperatorLoc();
          X = AtomicUnaryOp->getSubExpr();
          E = SemaRef.ActOnIntegerConstant(OpLoc, /*uint64_t Val=*/1).get();
          IsXLHSInRHSPart = true;
        } else {
          ErrorFound = NotAnUnaryIncDecExpression;
          ErrorLoc = AtomicUnaryOp->getExprLoc();
          ErrorRange = AtomicUnaryOp->getSourceRange();
          NoteLoc = AtomicUnaryOp->getOperatorLoc();
          NoteRange = SourceRange(NoteLoc, NoteLoc);
        }
      } else if (!AtomicBody->isInstantiationDependent()) {
        ErrorFound = NotABinaryOrUnaryExpression;
        NoteLoc = ErrorLoc = AtomicBody->getExprLoc();
        NoteRange = ErrorRange = AtomicBody->getSourceRange();
      }
    } else {
      ErrorFound = NotAScalarType;
      NoteLoc = ErrorLoc = AtomicBody->getLocStart();
      NoteRange = ErrorRange = SourceRange(NoteLoc, NoteLoc);
    }
  } else {
    ErrorFound = NotAnExpression;
    NoteLoc = ErrorLoc = S->getLocStart();
    NoteRange = ErrorRange = SourceRange(NoteLoc, NoteLoc);
  }
  if (ErrorFound != NoError && DiagId != 0 && NoteId != 0) {
    SemaRef.Diag(ErrorLoc, DiagId) << ErrorRange;
    SemaRef.Diag(NoteLoc, NoteId) << ErrorFound << NoteRange;
    return true;
  } else if (SemaRef.CurContext->isDependentContext())
    E = X = UpdateExpr = nullptr;
  if (ErrorFound == NoError && E && X) {
    // Build an update expression of form 'OpaqueValueExpr(x) binop
    // OpaqueValueExpr(expr)' or 'OpaqueValueExpr(expr) binop
    // OpaqueValueExpr(x)' and then cast it to the type of the 'x' expression.
    auto *OVEX = new (SemaRef.getASTContext())
        OpaqueValueExpr(X->getExprLoc(), X->getType(), VK_RValue);
    auto *OVEExpr = new (SemaRef.getASTContext())
        OpaqueValueExpr(E->getExprLoc(), E->getType(), VK_RValue);
    auto Update =
        SemaRef.CreateBuiltinBinOp(OpLoc, Op, IsXLHSInRHSPart ? OVEX : OVEExpr,
                                   IsXLHSInRHSPart ? OVEExpr : OVEX);
    if (Update.isInvalid())
      return true;
    Update = SemaRef.PerformImplicitConversion(Update.get(), X->getType(),
                                               Sema::AA_Casting);
    if (Update.isInvalid())
      return true;
    UpdateExpr = Update.get();
  }
  return ErrorFound != NoError;
}

StmtResult Sema::ActOnOpenMPAtomicDirective(ArrayRef<OMPClause *> Clauses,
                                            Stmt *AStmt,
                                            SourceLocation StartLoc,
                                            SourceLocation EndLoc) {
  if (!AStmt)
    return StmtError();

  auto CS = cast<CapturedStmt>(AStmt);
  // 1.2.2 OpenMP Language Terminology
  // Structured block - An executable statement with a single entry at the
  // top and a single exit at the bottom.
  // The point of exit cannot be a branch out of the structured block.
  // longjmp() and throw() must not violate the entry/exit criteria.
  OpenMPClauseKind AtomicKind = OMPC_unknown;
  SourceLocation AtomicKindLoc;
  for (auto *C : Clauses) {
    if (C->getClauseKind() == OMPC_read || C->getClauseKind() == OMPC_write ||
        C->getClauseKind() == OMPC_update ||
        C->getClauseKind() == OMPC_capture) {
      if (AtomicKind != OMPC_unknown) {
        Diag(C->getLocStart(), diag::err_omp_atomic_several_clauses)
            << SourceRange(C->getLocStart(), C->getLocEnd());
        Diag(AtomicKindLoc, diag::note_omp_atomic_previous_clause)
            << getOpenMPClauseName(AtomicKind);
      } else {
        AtomicKind = C->getClauseKind();
        AtomicKindLoc = C->getLocStart();
      }
    }
  }

  auto Body = CS->getCapturedStmt();
  if (auto *EWC = dyn_cast<ExprWithCleanups>(Body))
    Body = EWC->getSubExpr();

  Expr *X = nullptr;
  Expr *V = nullptr;
  Expr *E = nullptr;
  Expr *UE = nullptr;
  bool IsXLHSInRHSPart = false;
  bool IsPostfixUpdate = false;
  // OpenMP [2.12.6, atomic Construct]
  // In the next expressions:
  // * x and v (as applicable) are both l-value expressions with scalar type.
  // * During the execution of an atomic region, multiple syntactic
  // occurrences of x must designate the same storage location.
  // * Neither of v and expr (as applicable) may access the storage location
  // designated by x.
  // * Neither of x and expr (as applicable) may access the storage location
  // designated by v.
  // * expr is an expression with scalar type.
  // * binop is one of +, *, -, /, &, ^, |, <<, or >>.
  // * binop, binop=, ++, and -- are not overloaded operators.
  // * The expression x binop expr must be numerically equivalent to x binop
  // (expr). This requirement is satisfied if the operators in expr have
  // precedence greater than binop, or by using parentheses around expr or
  // subexpressions of expr.
  // * The expression expr binop x must be numerically equivalent to (expr)
  // binop x. This requirement is satisfied if the operators in expr have
  // precedence equal to or greater than binop, or by using parentheses around
  // expr or subexpressions of expr.
  // * For forms that allow multiple occurrences of x, the number of times
  // that x is evaluated is unspecified.
  if (AtomicKind == OMPC_read) {
    enum {
      NotAnExpression,
      NotAnAssignmentOp,
      NotAScalarType,
      NotAnLValue,
      NoError
    } ErrorFound = NoError;
    SourceLocation ErrorLoc, NoteLoc;
    SourceRange ErrorRange, NoteRange;
    // If clause is read:
    //  v = x;
    if (auto AtomicBody = dyn_cast<Expr>(Body)) {
      auto AtomicBinOp =
          dyn_cast<BinaryOperator>(AtomicBody->IgnoreParenImpCasts());
      if (AtomicBinOp && AtomicBinOp->getOpcode() == BO_Assign) {
        X = AtomicBinOp->getRHS()->IgnoreParenImpCasts();
        V = AtomicBinOp->getLHS()->IgnoreParenImpCasts();
        if ((X->isInstantiationDependent() || X->getType()->isScalarType()) &&
            (V->isInstantiationDependent() || V->getType()->isScalarType())) {
          if (!X->isLValue() || !V->isLValue()) {
            auto NotLValueExpr = X->isLValue() ? V : X;
            ErrorFound = NotAnLValue;
            ErrorLoc = AtomicBinOp->getExprLoc();
            ErrorRange = AtomicBinOp->getSourceRange();
            NoteLoc = NotLValueExpr->getExprLoc();
            NoteRange = NotLValueExpr->getSourceRange();
          }
        } else if (!X->isInstantiationDependent() ||
                   !V->isInstantiationDependent()) {
          auto NotScalarExpr =
              (X->isInstantiationDependent() || X->getType()->isScalarType())
                  ? V
                  : X;
          ErrorFound = NotAScalarType;
          ErrorLoc = AtomicBinOp->getExprLoc();
          ErrorRange = AtomicBinOp->getSourceRange();
          NoteLoc = NotScalarExpr->getExprLoc();
          NoteRange = NotScalarExpr->getSourceRange();
        }
      } else if (!AtomicBody->isInstantiationDependent()) {
        ErrorFound = NotAnAssignmentOp;
        ErrorLoc = AtomicBody->getExprLoc();
        ErrorRange = AtomicBody->getSourceRange();
        NoteLoc = AtomicBinOp ? AtomicBinOp->getOperatorLoc()
                              : AtomicBody->getExprLoc();
        NoteRange = AtomicBinOp ? AtomicBinOp->getSourceRange()
                                : AtomicBody->getSourceRange();
      }
    } else {
      ErrorFound = NotAnExpression;
      NoteLoc = ErrorLoc = Body->getLocStart();
      NoteRange = ErrorRange = SourceRange(NoteLoc, NoteLoc);
    }
    if (ErrorFound != NoError) {
      Diag(ErrorLoc, diag::err_omp_atomic_read_not_expression_statement)
          << ErrorRange;
      Diag(NoteLoc, diag::note_omp_atomic_read_write) << ErrorFound
                                                      << NoteRange;
      return StmtError();
    } else if (CurContext->isDependentContext())
      V = X = nullptr;
  } else if (AtomicKind == OMPC_write) {
    enum {
      NotAnExpression,
      NotAnAssignmentOp,
      NotAScalarType,
      NotAnLValue,
      NoError
    } ErrorFound = NoError;
    SourceLocation ErrorLoc, NoteLoc;
    SourceRange ErrorRange, NoteRange;
    // If clause is write:
    //  x = expr;
    if (auto AtomicBody = dyn_cast<Expr>(Body)) {
      auto AtomicBinOp =
          dyn_cast<BinaryOperator>(AtomicBody->IgnoreParenImpCasts());
      if (AtomicBinOp && AtomicBinOp->getOpcode() == BO_Assign) {
        X = AtomicBinOp->getLHS();
        E = AtomicBinOp->getRHS();
        if ((X->isInstantiationDependent() || X->getType()->isScalarType()) &&
            (E->isInstantiationDependent() || E->getType()->isScalarType())) {
          if (!X->isLValue()) {
            ErrorFound = NotAnLValue;
            ErrorLoc = AtomicBinOp->getExprLoc();
            ErrorRange = AtomicBinOp->getSourceRange();
            NoteLoc = X->getExprLoc();
            NoteRange = X->getSourceRange();
          }
        } else if (!X->isInstantiationDependent() ||
                   !E->isInstantiationDependent()) {
          auto NotScalarExpr =
              (X->isInstantiationDependent() || X->getType()->isScalarType())
                  ? E
                  : X;
          ErrorFound = NotAScalarType;
          ErrorLoc = AtomicBinOp->getExprLoc();
          ErrorRange = AtomicBinOp->getSourceRange();
          NoteLoc = NotScalarExpr->getExprLoc();
          NoteRange = NotScalarExpr->getSourceRange();
        }
      } else if (!AtomicBody->isInstantiationDependent()) {
        ErrorFound = NotAnAssignmentOp;
        ErrorLoc = AtomicBody->getExprLoc();
        ErrorRange = AtomicBody->getSourceRange();
        NoteLoc = AtomicBinOp ? AtomicBinOp->getOperatorLoc()
                              : AtomicBody->getExprLoc();
        NoteRange = AtomicBinOp ? AtomicBinOp->getSourceRange()
                                : AtomicBody->getSourceRange();
      }
    } else {
      ErrorFound = NotAnExpression;
      NoteLoc = ErrorLoc = Body->getLocStart();
      NoteRange = ErrorRange = SourceRange(NoteLoc, NoteLoc);
    }
    if (ErrorFound != NoError) {
      Diag(ErrorLoc, diag::err_omp_atomic_write_not_expression_statement)
          << ErrorRange;
      Diag(NoteLoc, diag::note_omp_atomic_read_write) << ErrorFound
                                                      << NoteRange;
      return StmtError();
    } else if (CurContext->isDependentContext())
      E = X = nullptr;
  } else if (AtomicKind == OMPC_update || AtomicKind == OMPC_unknown) {
    // If clause is update:
    //  x++;
    //  x--;
    //  ++x;
    //  --x;
    //  x binop= expr;
    //  x = x binop expr;
    //  x = expr binop x;
    OpenMPAtomicUpdateChecker Checker(*this);
    if (Checker.checkStatement(
            Body, (AtomicKind == OMPC_update)
                      ? diag::err_omp_atomic_update_not_expression_statement
                      : diag::err_omp_atomic_not_expression_statement,
            diag::note_omp_atomic_update))
      return StmtError();
    if (!CurContext->isDependentContext()) {
      E = Checker.getExpr();
      X = Checker.getX();
      UE = Checker.getUpdateExpr();
      IsXLHSInRHSPart = Checker.isXLHSInRHSPart();
    }
  } else if (AtomicKind == OMPC_capture) {
    enum {
      NotAnAssignmentOp,
      NotACompoundStatement,
      NotTwoSubstatements,
      NotASpecificExpression,
      NoError
    } ErrorFound = NoError;
    SourceLocation ErrorLoc, NoteLoc;
    SourceRange ErrorRange, NoteRange;
    if (auto *AtomicBody = dyn_cast<Expr>(Body)) {
      // If clause is a capture:
      //  v = x++;
      //  v = x--;
      //  v = ++x;
      //  v = --x;
      //  v = x binop= expr;
      //  v = x = x binop expr;
      //  v = x = expr binop x;
      auto *AtomicBinOp =
          dyn_cast<BinaryOperator>(AtomicBody->IgnoreParenImpCasts());
      if (AtomicBinOp && AtomicBinOp->getOpcode() == BO_Assign) {
        V = AtomicBinOp->getLHS();
        Body = AtomicBinOp->getRHS()->IgnoreParenImpCasts();
        OpenMPAtomicUpdateChecker Checker(*this);
        if (Checker.checkStatement(
                Body, diag::err_omp_atomic_capture_not_expression_statement,
                diag::note_omp_atomic_update))
          return StmtError();
        E = Checker.getExpr();
        X = Checker.getX();
        UE = Checker.getUpdateExpr();
        IsXLHSInRHSPart = Checker.isXLHSInRHSPart();
        IsPostfixUpdate = Checker.isPostfixUpdate();
      } else if (!AtomicBody->isInstantiationDependent()) {
        ErrorLoc = AtomicBody->getExprLoc();
        ErrorRange = AtomicBody->getSourceRange();
        NoteLoc = AtomicBinOp ? AtomicBinOp->getOperatorLoc()
                              : AtomicBody->getExprLoc();
        NoteRange = AtomicBinOp ? AtomicBinOp->getSourceRange()
                                : AtomicBody->getSourceRange();
        ErrorFound = NotAnAssignmentOp;
      }
      if (ErrorFound != NoError) {
        Diag(ErrorLoc, diag::err_omp_atomic_capture_not_expression_statement)
            << ErrorRange;
        Diag(NoteLoc, diag::note_omp_atomic_capture) << ErrorFound << NoteRange;
        return StmtError();
      } else if (CurContext->isDependentContext()) {
        UE = V = E = X = nullptr;
      }
    } else {
      // If clause is a capture:
      //  { v = x; x = expr; }
      //  { v = x; x++; }
      //  { v = x; x--; }
      //  { v = x; ++x; }
      //  { v = x; --x; }
      //  { v = x; x binop= expr; }
      //  { v = x; x = x binop expr; }
      //  { v = x; x = expr binop x; }
      //  { x++; v = x; }
      //  { x--; v = x; }
      //  { ++x; v = x; }
      //  { --x; v = x; }
      //  { x binop= expr; v = x; }
      //  { x = x binop expr; v = x; }
      //  { x = expr binop x; v = x; }
      if (auto *CS = dyn_cast<CompoundStmt>(Body)) {
        // Check that this is { expr1; expr2; }
        if (CS->size() == 2) {
          auto *First = CS->body_front();
          auto *Second = CS->body_back();
          if (auto *EWC = dyn_cast<ExprWithCleanups>(First))
            First = EWC->getSubExpr()->IgnoreParenImpCasts();
          if (auto *EWC = dyn_cast<ExprWithCleanups>(Second))
            Second = EWC->getSubExpr()->IgnoreParenImpCasts();
          // Need to find what subexpression is 'v' and what is 'x'.
          OpenMPAtomicUpdateChecker Checker(*this);
          bool IsUpdateExprFound = !Checker.checkStatement(Second);
          BinaryOperator *BinOp = nullptr;
          if (IsUpdateExprFound) {
            BinOp = dyn_cast<BinaryOperator>(First);
            IsUpdateExprFound = BinOp && BinOp->getOpcode() == BO_Assign;
          }
          if (IsUpdateExprFound && !CurContext->isDependentContext()) {
            //  { v = x; x++; }
            //  { v = x; x--; }
            //  { v = x; ++x; }
            //  { v = x; --x; }
            //  { v = x; x binop= expr; }
            //  { v = x; x = x binop expr; }
            //  { v = x; x = expr binop x; }
            // Check that the first expression has form v = x.
            auto *PossibleX = BinOp->getRHS()->IgnoreParenImpCasts();
            llvm::FoldingSetNodeID XId, PossibleXId;
            Checker.getX()->Profile(XId, Context, /*Canonical=*/true);
            PossibleX->Profile(PossibleXId, Context, /*Canonical=*/true);
            IsUpdateExprFound = XId == PossibleXId;
            if (IsUpdateExprFound) {
              V = BinOp->getLHS();
              X = Checker.getX();
              E = Checker.getExpr();
              UE = Checker.getUpdateExpr();
              IsXLHSInRHSPart = Checker.isXLHSInRHSPart();
              IsPostfixUpdate = true;
            }
          }
          if (!IsUpdateExprFound) {
            IsUpdateExprFound = !Checker.checkStatement(First);
            BinOp = nullptr;
            if (IsUpdateExprFound) {
              BinOp = dyn_cast<BinaryOperator>(Second);
              IsUpdateExprFound = BinOp && BinOp->getOpcode() == BO_Assign;
            }
            if (IsUpdateExprFound && !CurContext->isDependentContext()) {
              //  { x++; v = x; }
              //  { x--; v = x; }
              //  { ++x; v = x; }
              //  { --x; v = x; }
              //  { x binop= expr; v = x; }
              //  { x = x binop expr; v = x; }
              //  { x = expr binop x; v = x; }
              // Check that the second expression has form v = x.
              auto *PossibleX = BinOp->getRHS()->IgnoreParenImpCasts();
              llvm::FoldingSetNodeID XId, PossibleXId;
              Checker.getX()->Profile(XId, Context, /*Canonical=*/true);
              PossibleX->Profile(PossibleXId, Context, /*Canonical=*/true);
              IsUpdateExprFound = XId == PossibleXId;
              if (IsUpdateExprFound) {
                V = BinOp->getLHS();
                X = Checker.getX();
                E = Checker.getExpr();
                UE = Checker.getUpdateExpr();
                IsXLHSInRHSPart = Checker.isXLHSInRHSPart();
                IsPostfixUpdate = false;
              }
            }
          }
          if (!IsUpdateExprFound) {
            //  { v = x; x = expr; }
            auto *FirstExpr = dyn_cast<Expr>(First);
            auto *SecondExpr = dyn_cast<Expr>(Second);
            if (!FirstExpr || !SecondExpr ||
                !(FirstExpr->isInstantiationDependent() ||
                  SecondExpr->isInstantiationDependent())) {
              auto *FirstBinOp = dyn_cast<BinaryOperator>(First);
              if (!FirstBinOp || FirstBinOp->getOpcode() != BO_Assign) {
                ErrorFound = NotAnAssignmentOp;
                NoteLoc = ErrorLoc = FirstBinOp ? FirstBinOp->getOperatorLoc()
                                                : First->getLocStart();
                NoteRange = ErrorRange = FirstBinOp
                                             ? FirstBinOp->getSourceRange()
                                             : SourceRange(ErrorLoc, ErrorLoc);
              } else {
                auto *SecondBinOp = dyn_cast<BinaryOperator>(Second);
                if (!SecondBinOp || SecondBinOp->getOpcode() != BO_Assign) {
                  ErrorFound = NotAnAssignmentOp;
                  NoteLoc = ErrorLoc = SecondBinOp
                                           ? SecondBinOp->getOperatorLoc()
                                           : Second->getLocStart();
                  NoteRange = ErrorRange =
                      SecondBinOp ? SecondBinOp->getSourceRange()
                                  : SourceRange(ErrorLoc, ErrorLoc);
                } else {
                  auto *PossibleXRHSInFirst =
                      FirstBinOp->getRHS()->IgnoreParenImpCasts();
                  auto *PossibleXLHSInSecond =
                      SecondBinOp->getLHS()->IgnoreParenImpCasts();
                  llvm::FoldingSetNodeID X1Id, X2Id;
                  PossibleXRHSInFirst->Profile(X1Id, Context,
                                               /*Canonical=*/true);
                  PossibleXLHSInSecond->Profile(X2Id, Context,
                                                /*Canonical=*/true);
                  IsUpdateExprFound = X1Id == X2Id;
                  if (IsUpdateExprFound) {
                    V = FirstBinOp->getLHS();
                    X = SecondBinOp->getLHS();
                    E = SecondBinOp->getRHS();
                    UE = nullptr;
                    IsXLHSInRHSPart = false;
                    IsPostfixUpdate = true;
                  } else {
                    ErrorFound = NotASpecificExpression;
                    ErrorLoc = FirstBinOp->getExprLoc();
                    ErrorRange = FirstBinOp->getSourceRange();
                    NoteLoc = SecondBinOp->getLHS()->getExprLoc();
                    NoteRange = SecondBinOp->getRHS()->getSourceRange();
                  }
                }
              }
            }
          }
        } else {
          NoteLoc = ErrorLoc = Body->getLocStart();
          NoteRange = ErrorRange =
              SourceRange(Body->getLocStart(), Body->getLocStart());
          ErrorFound = NotTwoSubstatements;
        }
      } else {
        NoteLoc = ErrorLoc = Body->getLocStart();
        NoteRange = ErrorRange =
            SourceRange(Body->getLocStart(), Body->getLocStart());
        ErrorFound = NotACompoundStatement;
      }
      if (ErrorFound != NoError) {
        Diag(ErrorLoc, diag::err_omp_atomic_capture_not_compound_statement)
            << ErrorRange;
        Diag(NoteLoc, diag::note_omp_atomic_capture) << ErrorFound << NoteRange;
        return StmtError();
      } else if (CurContext->isDependentContext()) {
        UE = V = E = X = nullptr;
      }
    }
  }

  getCurFunction()->setHasBranchProtectedScope();

  return OMPAtomicDirective::Create(Context, StartLoc, EndLoc, Clauses, AStmt,
                                    X, V, E, UE, IsXLHSInRHSPart,
                                    IsPostfixUpdate);
}

StmtResult Sema::ActOnOpenMPTargetDirective(ArrayRef<OMPClause *> Clauses,
                                            Stmt *AStmt,
                                            SourceLocation StartLoc,
                                            SourceLocation EndLoc) {
  if (!AStmt)
    return StmtError();

  CapturedStmt *CS = cast<CapturedStmt>(AStmt);
  // 1.2.2 OpenMP Language Terminology
  // Structured block - An executable statement with a single entry at the
  // top and a single exit at the bottom.
  // The point of exit cannot be a branch out of the structured block.
  // longjmp() and throw() must not violate the entry/exit criteria.
  CS->getCapturedDecl()->setNothrow();

  // OpenMP [2.16, Nesting of Regions]
  // If specified, a teams construct must be contained within a target
  // construct. That target construct must contain no statements or directives
  // outside of the teams construct.
  if (DSAStack->hasInnerTeamsRegion()) {
    auto S = AStmt->IgnoreContainers(/*IgnoreCaptured*/ true);
    bool OMPTeamsFound = true;
    if (auto *CS = dyn_cast<CompoundStmt>(S)) {
      auto I = CS->body_begin();
      while (I != CS->body_end()) {
        auto OED = dyn_cast<OMPExecutableDirective>(*I);
        if (!OED || !isOpenMPTeamsDirective(OED->getDirectiveKind())) {
          OMPTeamsFound = false;
          break;
        }
        ++I;
      }
      assert(I != CS->body_end() && "Not found statement");
      S = *I;
    }
    if (!OMPTeamsFound) {
      Diag(StartLoc, diag::err_omp_target_contains_not_only_teams);
      Diag(DSAStack->getInnerTeamsRegionLoc(),
           diag::note_omp_nested_teams_construct_here);
      Diag(S->getLocStart(), diag::note_omp_nested_statement_here)
          << isa<OMPExecutableDirective>(S);
      return StmtError();
    }
  }

  getCurFunction()->setHasBranchProtectedScope();

  return OMPTargetDirective::Create(Context, StartLoc, EndLoc, Clauses, AStmt);
}

/// \brief Check for existence of a map clause in the list of clauses.
static bool HasMapClause(ArrayRef<OMPClause *> Clauses) {
  for (ArrayRef<OMPClause *>::iterator I = Clauses.begin(), E = Clauses.end();
       I != E; ++I) {
    if (*I != nullptr && (*I)->getClauseKind() == OMPC_map) {
      return true;
    }
  }

  return false;
}

StmtResult Sema::ActOnOpenMPTargetDataDirective(ArrayRef<OMPClause *> Clauses,
                                                Stmt *AStmt,
                                                SourceLocation StartLoc,
                                                SourceLocation EndLoc) {
  if (!AStmt)
    return StmtError();

  assert(isa<CapturedStmt>(AStmt) && "Captured statement expected");

  getCurFunction()->setHasBranchProtectedScope();

  return OMPTargetDataDirective::Create(Context, StartLoc, EndLoc, Clauses,
                                        AStmt);
}

StmtResult
Sema::ActOnOpenMPTargetEnterDataDirective(ArrayRef<OMPClause *> Clauses,
                                          SourceLocation StartLoc,
                                          SourceLocation EndLoc) {
  // OpenMP [2.10.2, Restrictions, p. 99]
  // At least one map clause must appear on the directive.
  if (!HasMapClause(Clauses)) {
    Diag(StartLoc, diag::err_omp_no_map_for_directive)
        << getOpenMPDirectiveName(OMPD_target_enter_data);
    return StmtError();
  }

  return OMPTargetEnterDataDirective::Create(Context, StartLoc, EndLoc,
                                             Clauses);
}

StmtResult
Sema::ActOnOpenMPTargetExitDataDirective(ArrayRef<OMPClause *> Clauses,
                                         SourceLocation StartLoc,
                                         SourceLocation EndLoc) {
  // OpenMP [2.10.3, Restrictions, p. 102]
  // At least one map clause must appear on the directive.
  if (!HasMapClause(Clauses)) {
    Diag(StartLoc, diag::err_omp_no_map_for_directive)
        << getOpenMPDirectiveName(OMPD_target_exit_data);
    return StmtError();
  }

  return OMPTargetExitDataDirective::Create(Context, StartLoc, EndLoc, Clauses);
}

StmtResult Sema::ActOnOpenMPTeamsDirective(ArrayRef<OMPClause *> Clauses,
                                           Stmt *AStmt, SourceLocation StartLoc,
                                           SourceLocation EndLoc) {
  if (!AStmt)
    return StmtError();

  CapturedStmt *CS = cast<CapturedStmt>(AStmt);
  // 1.2.2 OpenMP Language Terminology
  // Structured block - An executable statement with a single entry at the
  // top and a single exit at the bottom.
  // The point of exit cannot be a branch out of the structured block.
  // longjmp() and throw() must not violate the entry/exit criteria.
  CS->getCapturedDecl()->setNothrow();

  getCurFunction()->setHasBranchProtectedScope();

  return OMPTeamsDirective::Create(Context, StartLoc, EndLoc, Clauses, AStmt);
}

StmtResult
Sema::ActOnOpenMPCancellationPointDirective(SourceLocation StartLoc,
                                            SourceLocation EndLoc,
                                            OpenMPDirectiveKind CancelRegion) {
  if (CancelRegion != OMPD_parallel && CancelRegion != OMPD_for &&
      CancelRegion != OMPD_sections && CancelRegion != OMPD_taskgroup) {
    Diag(StartLoc, diag::err_omp_wrong_cancel_region)
        << getOpenMPDirectiveName(CancelRegion);
    return StmtError();
  }
  if (DSAStack->isParentNowaitRegion()) {
    Diag(StartLoc, diag::err_omp_parent_cancel_region_nowait) << 0;
    return StmtError();
  }
  if (DSAStack->isParentOrderedRegion()) {
    Diag(StartLoc, diag::err_omp_parent_cancel_region_ordered) << 0;
    return StmtError();
  }
  return OMPCancellationPointDirective::Create(Context, StartLoc, EndLoc,
                                               CancelRegion);
}

StmtResult Sema::ActOnOpenMPCancelDirective(ArrayRef<OMPClause *> Clauses,
                                            SourceLocation StartLoc,
                                            SourceLocation EndLoc,
                                            OpenMPDirectiveKind CancelRegion) {
  if (CancelRegion != OMPD_parallel && CancelRegion != OMPD_for &&
      CancelRegion != OMPD_sections && CancelRegion != OMPD_taskgroup) {
    Diag(StartLoc, diag::err_omp_wrong_cancel_region)
        << getOpenMPDirectiveName(CancelRegion);
    return StmtError();
  }
  if (DSAStack->isParentNowaitRegion()) {
    Diag(StartLoc, diag::err_omp_parent_cancel_region_nowait) << 1;
    return StmtError();
  }
  if (DSAStack->isParentOrderedRegion()) {
    Diag(StartLoc, diag::err_omp_parent_cancel_region_ordered) << 1;
    return StmtError();
  }
  DSAStack->setParentCancelRegion(/*Cancel=*/true);
  return OMPCancelDirective::Create(Context, StartLoc, EndLoc, Clauses,
                                    CancelRegion);
}

static bool checkGrainsizeNumTasksClauses(Sema &S,
                                          ArrayRef<OMPClause *> Clauses) {
  OMPClause *PrevClause = nullptr;
  bool ErrorFound = false;
  for (auto *C : Clauses) {
    if (C->getClauseKind() == OMPC_grainsize ||
        C->getClauseKind() == OMPC_num_tasks) {
      if (!PrevClause)
        PrevClause = C;
      else if (PrevClause->getClauseKind() != C->getClauseKind()) {
        S.Diag(C->getLocStart(),
               diag::err_omp_grainsize_num_tasks_mutually_exclusive)
            << getOpenMPClauseName(C->getClauseKind())
            << getOpenMPClauseName(PrevClause->getClauseKind());
        S.Diag(PrevClause->getLocStart(),
               diag::note_omp_previous_grainsize_num_tasks)
            << getOpenMPClauseName(PrevClause->getClauseKind());
        ErrorFound = true;
      }
    }
  }
  return ErrorFound;
}

StmtResult Sema::ActOnOpenMPTaskLoopDirective(
    ArrayRef<OMPClause *> Clauses, Stmt *AStmt, SourceLocation StartLoc,
    SourceLocation EndLoc,
    llvm::DenseMap<ValueDecl *, Expr *> &VarsWithImplicitDSA) {
  if (!AStmt)
    return StmtError();

  assert(isa<CapturedStmt>(AStmt) && "Captured statement expected");
  OMPLoopDirective::HelperExprs B;
  // In presence of clause 'collapse' or 'ordered' with number of loops, it will
  // define the nested loops number.
  unsigned NestedLoopCount =
      CheckOpenMPLoop(OMPD_taskloop, getCollapseNumberExpr(Clauses),
                      /*OrderedLoopCountExpr=*/nullptr, AStmt, *this, *DSAStack,
                      VarsWithImplicitDSA, B);
  if (NestedLoopCount == 0)
    return StmtError();

  assert((CurContext->isDependentContext() || B.builtAll()) &&
         "omp for loop exprs were not built");

  // OpenMP, [2.9.2 taskloop Construct, Restrictions]
  // The grainsize clause and num_tasks clause are mutually exclusive and may
  // not appear on the same taskloop directive.
  if (checkGrainsizeNumTasksClauses(*this, Clauses))
    return StmtError();

  getCurFunction()->setHasBranchProtectedScope();
  return OMPTaskLoopDirective::Create(Context, StartLoc, EndLoc,
                                      NestedLoopCount, Clauses, AStmt, B);
}

StmtResult Sema::ActOnOpenMPTaskLoopSimdDirective(
    ArrayRef<OMPClause *> Clauses, Stmt *AStmt, SourceLocation StartLoc,
    SourceLocation EndLoc,
    llvm::DenseMap<ValueDecl *, Expr *> &VarsWithImplicitDSA) {
  if (!AStmt)
    return StmtError();

  assert(isa<CapturedStmt>(AStmt) && "Captured statement expected");
  OMPLoopDirective::HelperExprs B;
  // In presence of clause 'collapse' or 'ordered' with number of loops, it will
  // define the nested loops number.
  unsigned NestedLoopCount =
      CheckOpenMPLoop(OMPD_taskloop_simd, getCollapseNumberExpr(Clauses),
                      /*OrderedLoopCountExpr=*/nullptr, AStmt, *this, *DSAStack,
                      VarsWithImplicitDSA, B);
  if (NestedLoopCount == 0)
    return StmtError();

  assert((CurContext->isDependentContext() || B.builtAll()) &&
         "omp for loop exprs were not built");

  // OpenMP, [2.9.2 taskloop Construct, Restrictions]
  // The grainsize clause and num_tasks clause are mutually exclusive and may
  // not appear on the same taskloop directive.
  if (checkGrainsizeNumTasksClauses(*this, Clauses))
    return StmtError();

  getCurFunction()->setHasBranchProtectedScope();
  return OMPTaskLoopSimdDirective::Create(Context, StartLoc, EndLoc,
                                          NestedLoopCount, Clauses, AStmt, B);
}

StmtResult Sema::ActOnOpenMPDistributeDirective(
    ArrayRef<OMPClause *> Clauses, Stmt *AStmt, SourceLocation StartLoc,
    SourceLocation EndLoc,
    llvm::DenseMap<ValueDecl *, Expr *> &VarsWithImplicitDSA) {
  if (!AStmt)
    return StmtError();

  assert(isa<CapturedStmt>(AStmt) && "Captured statement expected");
  OMPLoopDirective::HelperExprs B;
  // In presence of clause 'collapse' with number of loops, it will
  // define the nested loops number.
  unsigned NestedLoopCount =
      CheckOpenMPLoop(OMPD_distribute, getCollapseNumberExpr(Clauses),
                      nullptr /*ordered not a clause on distribute*/, AStmt,
                      *this, *DSAStack, VarsWithImplicitDSA, B);
  if (NestedLoopCount == 0)
    return StmtError();

  assert((CurContext->isDependentContext() || B.builtAll()) &&
         "omp for loop exprs were not built");

  getCurFunction()->setHasBranchProtectedScope();
  return OMPDistributeDirective::Create(Context, StartLoc, EndLoc,
                                        NestedLoopCount, Clauses, AStmt, B);
}

OMPClause *Sema::ActOnOpenMPSingleExprClause(OpenMPClauseKind Kind, Expr *Expr,
                                             SourceLocation StartLoc,
                                             SourceLocation LParenLoc,
                                             SourceLocation EndLoc) {
  OMPClause *Res = nullptr;
  switch (Kind) {
  case OMPC_final:
    Res = ActOnOpenMPFinalClause(Expr, StartLoc, LParenLoc, EndLoc);
    break;
  case OMPC_num_threads:
    Res = ActOnOpenMPNumThreadsClause(Expr, StartLoc, LParenLoc, EndLoc);
    break;
  case OMPC_safelen:
    Res = ActOnOpenMPSafelenClause(Expr, StartLoc, LParenLoc, EndLoc);
    break;
  case OMPC_simdlen:
    Res = ActOnOpenMPSimdlenClause(Expr, StartLoc, LParenLoc, EndLoc);
    break;
  case OMPC_collapse:
    Res = ActOnOpenMPCollapseClause(Expr, StartLoc, LParenLoc, EndLoc);
    break;
  case OMPC_ordered:
    Res = ActOnOpenMPOrderedClause(StartLoc, EndLoc, LParenLoc, Expr);
    break;
  case OMPC_device:
    Res = ActOnOpenMPDeviceClause(Expr, StartLoc, LParenLoc, EndLoc);
    break;
  case OMPC_num_teams:
    Res = ActOnOpenMPNumTeamsClause(Expr, StartLoc, LParenLoc, EndLoc);
    break;
  case OMPC_thread_limit:
    Res = ActOnOpenMPThreadLimitClause(Expr, StartLoc, LParenLoc, EndLoc);
    break;
  case OMPC_priority:
    Res = ActOnOpenMPPriorityClause(Expr, StartLoc, LParenLoc, EndLoc);
    break;
  case OMPC_grainsize:
    Res = ActOnOpenMPGrainsizeClause(Expr, StartLoc, LParenLoc, EndLoc);
    break;
  case OMPC_num_tasks:
    Res = ActOnOpenMPNumTasksClause(Expr, StartLoc, LParenLoc, EndLoc);
    break;
  case OMPC_hint:
    Res = ActOnOpenMPHintClause(Expr, StartLoc, LParenLoc, EndLoc);
    break;
  case OMPC_if:
  case OMPC_default:
  case OMPC_proc_bind:
  case OMPC_schedule:
  case OMPC_private:
  case OMPC_firstprivate:
  case OMPC_lastprivate:
  case OMPC_shared:
  case OMPC_reduction:
  case OMPC_linear:
  case OMPC_aligned:
  case OMPC_copyin:
  case OMPC_copyprivate:
  case OMPC_nowait:
  case OMPC_untied:
  case OMPC_mergeable:
  case OMPC_threadprivate:
  case OMPC_flush:
  case OMPC_read:
  case OMPC_write:
  case OMPC_update:
  case OMPC_capture:
  case OMPC_seq_cst:
  case OMPC_depend:
  case OMPC_threads:
  case OMPC_simd:
  case OMPC_map:
  case OMPC_nogroup:
  case OMPC_dist_schedule:
  case OMPC_unknown:
    llvm_unreachable("Clause is not allowed.");
  }
  return Res;
}

OMPClause *Sema::ActOnOpenMPIfClause(OpenMPDirectiveKind NameModifier,
                                     Expr *Condition, SourceLocation StartLoc,
                                     SourceLocation LParenLoc,
                                     SourceLocation NameModifierLoc,
                                     SourceLocation ColonLoc,
                                     SourceLocation EndLoc) {
  Expr *ValExpr = Condition;
  if (!Condition->isValueDependent() && !Condition->isTypeDependent() &&
      !Condition->isInstantiationDependent() &&
      !Condition->containsUnexpandedParameterPack()) {
    ExprResult Val = ActOnBooleanCondition(DSAStack->getCurScope(),
                                           Condition->getExprLoc(), Condition);
    if (Val.isInvalid())
      return nullptr;

    ValExpr = Val.get();
  }

  return new (Context) OMPIfClause(NameModifier, ValExpr, StartLoc, LParenLoc,
                                   NameModifierLoc, ColonLoc, EndLoc);
}

OMPClause *Sema::ActOnOpenMPFinalClause(Expr *Condition,
                                        SourceLocation StartLoc,
                                        SourceLocation LParenLoc,
                                        SourceLocation EndLoc) {
  Expr *ValExpr = Condition;
  if (!Condition->isValueDependent() && !Condition->isTypeDependent() &&
      !Condition->isInstantiationDependent() &&
      !Condition->containsUnexpandedParameterPack()) {
    ExprResult Val = ActOnBooleanCondition(DSAStack->getCurScope(),
                                           Condition->getExprLoc(), Condition);
    if (Val.isInvalid())
      return nullptr;

    ValExpr = Val.get();
  }

  return new (Context) OMPFinalClause(ValExpr, StartLoc, LParenLoc, EndLoc);
}
ExprResult Sema::PerformOpenMPImplicitIntegerConversion(SourceLocation Loc,
                                                        Expr *Op) {
  if (!Op)
    return ExprError();

  class IntConvertDiagnoser : public ICEConvertDiagnoser {
  public:
    IntConvertDiagnoser()
        : ICEConvertDiagnoser(/*AllowScopedEnumerations*/ false, false, true) {}
    SemaDiagnosticBuilder diagnoseNotInt(Sema &S, SourceLocation Loc,
                                         QualType T) override {
      return S.Diag(Loc, diag::err_omp_not_integral) << T;
    }
    SemaDiagnosticBuilder diagnoseIncomplete(Sema &S, SourceLocation Loc,
                                             QualType T) override {
      return S.Diag(Loc, diag::err_omp_incomplete_type) << T;
    }
    SemaDiagnosticBuilder diagnoseExplicitConv(Sema &S, SourceLocation Loc,
                                               QualType T,
                                               QualType ConvTy) override {
      return S.Diag(Loc, diag::err_omp_explicit_conversion) << T << ConvTy;
    }
    SemaDiagnosticBuilder noteExplicitConv(Sema &S, CXXConversionDecl *Conv,
                                           QualType ConvTy) override {
      return S.Diag(Conv->getLocation(), diag::note_omp_conversion_here)
             << ConvTy->isEnumeralType() << ConvTy;
    }
    SemaDiagnosticBuilder diagnoseAmbiguous(Sema &S, SourceLocation Loc,
                                            QualType T) override {
      return S.Diag(Loc, diag::err_omp_ambiguous_conversion) << T;
    }
    SemaDiagnosticBuilder noteAmbiguous(Sema &S, CXXConversionDecl *Conv,
                                        QualType ConvTy) override {
      return S.Diag(Conv->getLocation(), diag::note_omp_conversion_here)
             << ConvTy->isEnumeralType() << ConvTy;
    }
    SemaDiagnosticBuilder diagnoseConversion(Sema &, SourceLocation, QualType,
                                             QualType) override {
      llvm_unreachable("conversion functions are permitted");
    }
  } ConvertDiagnoser;
  return PerformContextualImplicitConversion(Loc, Op, ConvertDiagnoser);
}

static bool IsNonNegativeIntegerValue(Expr *&ValExpr, Sema &SemaRef,
                                      OpenMPClauseKind CKind,
                                      bool StrictlyPositive) {
  if (!ValExpr->isTypeDependent() && !ValExpr->isValueDependent() &&
      !ValExpr->isInstantiationDependent()) {
    SourceLocation Loc = ValExpr->getExprLoc();
    ExprResult Value =
        SemaRef.PerformOpenMPImplicitIntegerConversion(Loc, ValExpr);
    if (Value.isInvalid())
      return false;

    ValExpr = Value.get();
    // The expression must evaluate to a non-negative integer value.
    llvm::APSInt Result;
    if (ValExpr->isIntegerConstantExpr(Result, SemaRef.Context) &&
        Result.isSigned() &&
        !((!StrictlyPositive && Result.isNonNegative()) ||
          (StrictlyPositive && Result.isStrictlyPositive()))) {
      SemaRef.Diag(Loc, diag::err_omp_negative_expression_in_clause)
          << getOpenMPClauseName(CKind) << (StrictlyPositive ? 1 : 0)
          << ValExpr->getSourceRange();
      return false;
    }
  }
  return true;
}

OMPClause *Sema::ActOnOpenMPNumThreadsClause(Expr *NumThreads,
                                             SourceLocation StartLoc,
                                             SourceLocation LParenLoc,
                                             SourceLocation EndLoc) {
  Expr *ValExpr = NumThreads;

  // OpenMP [2.5, Restrictions]
  //  The num_threads expression must evaluate to a positive integer value.
  if (!IsNonNegativeIntegerValue(ValExpr, *this, OMPC_num_threads,
                                 /*StrictlyPositive=*/true))
    return nullptr;

  return new (Context)
      OMPNumThreadsClause(ValExpr, StartLoc, LParenLoc, EndLoc);
}

ExprResult Sema::VerifyPositiveIntegerConstantInClause(Expr *E,
                                                       OpenMPClauseKind CKind,
                                                       bool StrictlyPositive) {
  if (!E)
    return ExprError();
  if (E->isValueDependent() || E->isTypeDependent() ||
      E->isInstantiationDependent() || E->containsUnexpandedParameterPack())
    return E;
  llvm::APSInt Result;
  ExprResult ICE = VerifyIntegerConstantExpression(E, &Result);
  if (ICE.isInvalid())
    return ExprError();
  if ((StrictlyPositive && !Result.isStrictlyPositive()) ||
      (!StrictlyPositive && !Result.isNonNegative())) {
    Diag(E->getExprLoc(), diag::err_omp_negative_expression_in_clause)
        << getOpenMPClauseName(CKind) << (StrictlyPositive ? 1 : 0)
        << E->getSourceRange();
    return ExprError();
  }
  if (CKind == OMPC_aligned && !Result.isPowerOf2()) {
    Diag(E->getExprLoc(), diag::warn_omp_alignment_not_power_of_two)
        << E->getSourceRange();
    return ExprError();
  }
  if (CKind == OMPC_collapse && DSAStack->getAssociatedLoops() == 1)
    DSAStack->setAssociatedLoops(Result.getExtValue());
  else if (CKind == OMPC_ordered)
    DSAStack->setAssociatedLoops(Result.getExtValue());
  return ICE;
}

OMPClause *Sema::ActOnOpenMPSafelenClause(Expr *Len, SourceLocation StartLoc,
                                          SourceLocation LParenLoc,
                                          SourceLocation EndLoc) {
  // OpenMP [2.8.1, simd construct, Description]
  // The parameter of the safelen clause must be a constant
  // positive integer expression.
  ExprResult Safelen = VerifyPositiveIntegerConstantInClause(Len, OMPC_safelen);
  if (Safelen.isInvalid())
    return nullptr;
  return new (Context)
      OMPSafelenClause(Safelen.get(), StartLoc, LParenLoc, EndLoc);
}

OMPClause *Sema::ActOnOpenMPSimdlenClause(Expr *Len, SourceLocation StartLoc,
                                          SourceLocation LParenLoc,
                                          SourceLocation EndLoc) {
  // OpenMP [2.8.1, simd construct, Description]
  // The parameter of the simdlen clause must be a constant
  // positive integer expression.
  ExprResult Simdlen = VerifyPositiveIntegerConstantInClause(Len, OMPC_simdlen);
  if (Simdlen.isInvalid())
    return nullptr;
  return new (Context)
      OMPSimdlenClause(Simdlen.get(), StartLoc, LParenLoc, EndLoc);
}

OMPClause *Sema::ActOnOpenMPCollapseClause(Expr *NumForLoops,
                                           SourceLocation StartLoc,
                                           SourceLocation LParenLoc,
                                           SourceLocation EndLoc) {
  // OpenMP [2.7.1, loop construct, Description]
  // OpenMP [2.8.1, simd construct, Description]
  // OpenMP [2.9.6, distribute construct, Description]
  // The parameter of the collapse clause must be a constant
  // positive integer expression.
  ExprResult NumForLoopsResult =
      VerifyPositiveIntegerConstantInClause(NumForLoops, OMPC_collapse);
  if (NumForLoopsResult.isInvalid())
    return nullptr;
  return new (Context)
      OMPCollapseClause(NumForLoopsResult.get(), StartLoc, LParenLoc, EndLoc);
}

OMPClause *Sema::ActOnOpenMPOrderedClause(SourceLocation StartLoc,
                                          SourceLocation EndLoc,
                                          SourceLocation LParenLoc,
                                          Expr *NumForLoops) {
  // OpenMP [2.7.1, loop construct, Description]
  // OpenMP [2.8.1, simd construct, Description]
  // OpenMP [2.9.6, distribute construct, Description]
  // The parameter of the ordered clause must be a constant
  // positive integer expression if any.
  if (NumForLoops && LParenLoc.isValid()) {
    ExprResult NumForLoopsResult =
        VerifyPositiveIntegerConstantInClause(NumForLoops, OMPC_ordered);
    if (NumForLoopsResult.isInvalid())
      return nullptr;
    NumForLoops = NumForLoopsResult.get();
  } else
    NumForLoops = nullptr;
  DSAStack->setOrderedRegion(/*IsOrdered=*/true, NumForLoops);
  return new (Context)
      OMPOrderedClause(NumForLoops, StartLoc, LParenLoc, EndLoc);
}

OMPClause *Sema::ActOnOpenMPSimpleClause(
    OpenMPClauseKind Kind, unsigned Argument, SourceLocation ArgumentLoc,
    SourceLocation StartLoc, SourceLocation LParenLoc, SourceLocation EndLoc) {
  OMPClause *Res = nullptr;
  switch (Kind) {
  case OMPC_default:
    Res =
        ActOnOpenMPDefaultClause(static_cast<OpenMPDefaultClauseKind>(Argument),
                                 ArgumentLoc, StartLoc, LParenLoc, EndLoc);
    break;
  case OMPC_proc_bind:
    Res = ActOnOpenMPProcBindClause(
        static_cast<OpenMPProcBindClauseKind>(Argument), ArgumentLoc, StartLoc,
        LParenLoc, EndLoc);
    break;
  case OMPC_if:
  case OMPC_final:
  case OMPC_num_threads:
  case OMPC_safelen:
  case OMPC_simdlen:
  case OMPC_collapse:
  case OMPC_schedule:
  case OMPC_private:
  case OMPC_firstprivate:
  case OMPC_lastprivate:
  case OMPC_shared:
  case OMPC_reduction:
  case OMPC_linear:
  case OMPC_aligned:
  case OMPC_copyin:
  case OMPC_copyprivate:
  case OMPC_ordered:
  case OMPC_nowait:
  case OMPC_untied:
  case OMPC_mergeable:
  case OMPC_threadprivate:
  case OMPC_flush:
  case OMPC_read:
  case OMPC_write:
  case OMPC_update:
  case OMPC_capture:
  case OMPC_seq_cst:
  case OMPC_depend:
  case OMPC_device:
  case OMPC_threads:
  case OMPC_simd:
  case OMPC_map:
  case OMPC_num_teams:
  case OMPC_thread_limit:
  case OMPC_priority:
  case OMPC_grainsize:
  case OMPC_nogroup:
  case OMPC_num_tasks:
  case OMPC_hint:
  case OMPC_dist_schedule:
  case OMPC_unknown:
    llvm_unreachable("Clause is not allowed.");
  }
  return Res;
}

static std::string
getListOfPossibleValues(OpenMPClauseKind K, unsigned First, unsigned Last,
                        ArrayRef<unsigned> Exclude = llvm::None) {
  std::string Values;
  unsigned Bound = Last >= 2 ? Last - 2 : 0;
  unsigned Skipped = Exclude.size();
  auto S = Exclude.begin(), E = Exclude.end();
  for (unsigned i = First; i < Last; ++i) {
    if (std::find(S, E, i) != E) {
      --Skipped;
      continue;
    }
    Values += "'";
    Values += getOpenMPSimpleClauseTypeName(K, i);
    Values += "'";
    if (i == Bound - Skipped)
      Values += " or ";
    else if (i != Bound + 1 - Skipped)
      Values += ", ";
  }
  return Values;
}

OMPClause *Sema::ActOnOpenMPDefaultClause(OpenMPDefaultClauseKind Kind,
                                          SourceLocation KindKwLoc,
                                          SourceLocation StartLoc,
                                          SourceLocation LParenLoc,
                                          SourceLocation EndLoc) {
  if (Kind == OMPC_DEFAULT_unknown) {
    static_assert(OMPC_DEFAULT_unknown > 0,
                  "OMPC_DEFAULT_unknown not greater than 0");
    Diag(KindKwLoc, diag::err_omp_unexpected_clause_value)
        << getListOfPossibleValues(OMPC_default, /*First=*/0,
                                   /*Last=*/OMPC_DEFAULT_unknown)
        << getOpenMPClauseName(OMPC_default);
    return nullptr;
  }
  switch (Kind) {
  case OMPC_DEFAULT_none:
    DSAStack->setDefaultDSANone(KindKwLoc);
    break;
  case OMPC_DEFAULT_shared:
    DSAStack->setDefaultDSAShared(KindKwLoc);
    break;
  case OMPC_DEFAULT_unknown:
    llvm_unreachable("Clause kind is not allowed.");
    break;
  }
  return new (Context)
      OMPDefaultClause(Kind, KindKwLoc, StartLoc, LParenLoc, EndLoc);
}

OMPClause *Sema::ActOnOpenMPProcBindClause(OpenMPProcBindClauseKind Kind,
                                           SourceLocation KindKwLoc,
                                           SourceLocation StartLoc,
                                           SourceLocation LParenLoc,
                                           SourceLocation EndLoc) {
  if (Kind == OMPC_PROC_BIND_unknown) {
    Diag(KindKwLoc, diag::err_omp_unexpected_clause_value)
        << getListOfPossibleValues(OMPC_proc_bind, /*First=*/0,
                                   /*Last=*/OMPC_PROC_BIND_unknown)
        << getOpenMPClauseName(OMPC_proc_bind);
    return nullptr;
  }
  return new (Context)
      OMPProcBindClause(Kind, KindKwLoc, StartLoc, LParenLoc, EndLoc);
}

OMPClause *Sema::ActOnOpenMPSingleExprWithArgClause(
    OpenMPClauseKind Kind, ArrayRef<unsigned> Argument, Expr *Expr,
    SourceLocation StartLoc, SourceLocation LParenLoc,
    ArrayRef<SourceLocation> ArgumentLoc, SourceLocation DelimLoc,
    SourceLocation EndLoc) {
  OMPClause *Res = nullptr;
  switch (Kind) {
  case OMPC_schedule:
    enum { Modifier1, Modifier2, ScheduleKind, NumberOfElements };
    assert(Argument.size() == NumberOfElements &&
           ArgumentLoc.size() == NumberOfElements);
    Res = ActOnOpenMPScheduleClause(
        static_cast<OpenMPScheduleClauseModifier>(Argument[Modifier1]),
        static_cast<OpenMPScheduleClauseModifier>(Argument[Modifier2]),
        static_cast<OpenMPScheduleClauseKind>(Argument[ScheduleKind]), Expr,
        StartLoc, LParenLoc, ArgumentLoc[Modifier1], ArgumentLoc[Modifier2],
        ArgumentLoc[ScheduleKind], DelimLoc, EndLoc);
    break;
  case OMPC_if:
    assert(Argument.size() == 1 && ArgumentLoc.size() == 1);
    Res = ActOnOpenMPIfClause(static_cast<OpenMPDirectiveKind>(Argument.back()),
                              Expr, StartLoc, LParenLoc, ArgumentLoc.back(),
                              DelimLoc, EndLoc);
    break;
  case OMPC_dist_schedule:
    Res = ActOnOpenMPDistScheduleClause(
        static_cast<OpenMPDistScheduleClauseKind>(Argument.back()), Expr,
        StartLoc, LParenLoc, ArgumentLoc.back(), DelimLoc, EndLoc);
    break;
  case OMPC_final:
  case OMPC_num_threads:
  case OMPC_safelen:
  case OMPC_simdlen:
  case OMPC_collapse:
  case OMPC_default:
  case OMPC_proc_bind:
  case OMPC_private:
  case OMPC_firstprivate:
  case OMPC_lastprivate:
  case OMPC_shared:
  case OMPC_reduction:
  case OMPC_linear:
  case OMPC_aligned:
  case OMPC_copyin:
  case OMPC_copyprivate:
  case OMPC_ordered:
  case OMPC_nowait:
  case OMPC_untied:
  case OMPC_mergeable:
  case OMPC_threadprivate:
  case OMPC_flush:
  case OMPC_read:
  case OMPC_write:
  case OMPC_update:
  case OMPC_capture:
  case OMPC_seq_cst:
  case OMPC_depend:
  case OMPC_device:
  case OMPC_threads:
  case OMPC_simd:
  case OMPC_map:
  case OMPC_num_teams:
  case OMPC_thread_limit:
  case OMPC_priority:
  case OMPC_grainsize:
  case OMPC_nogroup:
  case OMPC_num_tasks:
  case OMPC_hint:
  case OMPC_unknown:
    llvm_unreachable("Clause is not allowed.");
  }
  return Res;
}

static bool checkScheduleModifiers(Sema &S, OpenMPScheduleClauseModifier M1,
                                   OpenMPScheduleClauseModifier M2,
                                   SourceLocation M1Loc, SourceLocation M2Loc) {
  if (M1 == OMPC_SCHEDULE_MODIFIER_unknown && M1Loc.isValid()) {
    SmallVector<unsigned, 2> Excluded;
    if (M2 != OMPC_SCHEDULE_MODIFIER_unknown)
      Excluded.push_back(M2);
    if (M2 == OMPC_SCHEDULE_MODIFIER_nonmonotonic)
      Excluded.push_back(OMPC_SCHEDULE_MODIFIER_monotonic);
    if (M2 == OMPC_SCHEDULE_MODIFIER_monotonic)
      Excluded.push_back(OMPC_SCHEDULE_MODIFIER_nonmonotonic);
    S.Diag(M1Loc, diag::err_omp_unexpected_clause_value)
        << getListOfPossibleValues(OMPC_schedule,
                                   /*First=*/OMPC_SCHEDULE_MODIFIER_unknown + 1,
                                   /*Last=*/OMPC_SCHEDULE_MODIFIER_last,
                                   Excluded)
        << getOpenMPClauseName(OMPC_schedule);
    return true;
  }
  return false;
}

OMPClause *Sema::ActOnOpenMPScheduleClause(
    OpenMPScheduleClauseModifier M1, OpenMPScheduleClauseModifier M2,
    OpenMPScheduleClauseKind Kind, Expr *ChunkSize, SourceLocation StartLoc,
    SourceLocation LParenLoc, SourceLocation M1Loc, SourceLocation M2Loc,
    SourceLocation KindLoc, SourceLocation CommaLoc, SourceLocation EndLoc) {
  if (checkScheduleModifiers(*this, M1, M2, M1Loc, M2Loc) ||
      checkScheduleModifiers(*this, M2, M1, M2Loc, M1Loc))
    return nullptr;
  // OpenMP, 2.7.1, Loop Construct, Restrictions
  // Either the monotonic modifier or the nonmonotonic modifier can be specified
  // but not both.
  if ((M1 == M2 && M1 != OMPC_SCHEDULE_MODIFIER_unknown) ||
      (M1 == OMPC_SCHEDULE_MODIFIER_monotonic &&
       M2 == OMPC_SCHEDULE_MODIFIER_nonmonotonic) ||
      (M1 == OMPC_SCHEDULE_MODIFIER_nonmonotonic &&
       M2 == OMPC_SCHEDULE_MODIFIER_monotonic)) {
    Diag(M2Loc, diag::err_omp_unexpected_schedule_modifier)
        << getOpenMPSimpleClauseTypeName(OMPC_schedule, M2)
        << getOpenMPSimpleClauseTypeName(OMPC_schedule, M1);
    return nullptr;
  }
  if (Kind == OMPC_SCHEDULE_unknown) {
    std::string Values;
    if (M1Loc.isInvalid() && M2Loc.isInvalid()) {
      unsigned Exclude[] = {OMPC_SCHEDULE_unknown};
      Values = getListOfPossibleValues(OMPC_schedule, /*First=*/0,
                                       /*Last=*/OMPC_SCHEDULE_MODIFIER_last,
                                       Exclude);
    } else {
      Values = getListOfPossibleValues(OMPC_schedule, /*First=*/0,
                                       /*Last=*/OMPC_SCHEDULE_unknown);
    }
    Diag(KindLoc, diag::err_omp_unexpected_clause_value)
        << Values << getOpenMPClauseName(OMPC_schedule);
    return nullptr;
  }
  // OpenMP, 2.7.1, Loop Construct, Restrictions
  // The nonmonotonic modifier can only be specified with schedule(dynamic) or
  // schedule(guided).
  if ((M1 == OMPC_SCHEDULE_MODIFIER_nonmonotonic ||
       M2 == OMPC_SCHEDULE_MODIFIER_nonmonotonic) &&
      Kind != OMPC_SCHEDULE_dynamic && Kind != OMPC_SCHEDULE_guided) {
    Diag(M1 == OMPC_SCHEDULE_MODIFIER_nonmonotonic ? M1Loc : M2Loc,
         diag::err_omp_schedule_nonmonotonic_static);
    return nullptr;
  }
  Expr *ValExpr = ChunkSize;
  Expr *HelperValExpr = nullptr;
  if (ChunkSize) {
    if (!ChunkSize->isValueDependent() && !ChunkSize->isTypeDependent() &&
        !ChunkSize->isInstantiationDependent() &&
        !ChunkSize->containsUnexpandedParameterPack()) {
      SourceLocation ChunkSizeLoc = ChunkSize->getLocStart();
      ExprResult Val =
          PerformOpenMPImplicitIntegerConversion(ChunkSizeLoc, ChunkSize);
      if (Val.isInvalid())
        return nullptr;

      ValExpr = Val.get();

      // OpenMP [2.7.1, Restrictions]
      //  chunk_size must be a loop invariant integer expression with a positive
      //  value.
      llvm::APSInt Result;
      if (ValExpr->isIntegerConstantExpr(Result, Context)) {
        if (Result.isSigned() && !Result.isStrictlyPositive()) {
          Diag(ChunkSizeLoc, diag::err_omp_negative_expression_in_clause)
              << "schedule" << 1 << ChunkSize->getSourceRange();
          return nullptr;
        }
      } else if (isParallelOrTaskRegion(DSAStack->getCurrentDirective())) {
        auto *ImpVar = buildVarDecl(*this, ChunkSize->getExprLoc(),
                                    ChunkSize->getType(), ".chunk.");
        auto *ImpVarRef = buildDeclRefExpr(*this, ImpVar, ChunkSize->getType(),
                                           ChunkSize->getExprLoc(),
                                           /*RefersToCapture=*/true);
        HelperValExpr = ImpVarRef;
      }
    }
  }

  return new (Context)
      OMPScheduleClause(StartLoc, LParenLoc, KindLoc, CommaLoc, EndLoc, Kind,
                        ValExpr, HelperValExpr, M1, M1Loc, M2, M2Loc);
}

OMPClause *Sema::ActOnOpenMPClause(OpenMPClauseKind Kind,
                                   SourceLocation StartLoc,
                                   SourceLocation EndLoc) {
  OMPClause *Res = nullptr;
  switch (Kind) {
  case OMPC_ordered:
    Res = ActOnOpenMPOrderedClause(StartLoc, EndLoc);
    break;
  case OMPC_nowait:
    Res = ActOnOpenMPNowaitClause(StartLoc, EndLoc);
    break;
  case OMPC_untied:
    Res = ActOnOpenMPUntiedClause(StartLoc, EndLoc);
    break;
  case OMPC_mergeable:
    Res = ActOnOpenMPMergeableClause(StartLoc, EndLoc);
    break;
  case OMPC_read:
    Res = ActOnOpenMPReadClause(StartLoc, EndLoc);
    break;
  case OMPC_write:
    Res = ActOnOpenMPWriteClause(StartLoc, EndLoc);
    break;
  case OMPC_update:
    Res = ActOnOpenMPUpdateClause(StartLoc, EndLoc);
    break;
  case OMPC_capture:
    Res = ActOnOpenMPCaptureClause(StartLoc, EndLoc);
    break;
  case OMPC_seq_cst:
    Res = ActOnOpenMPSeqCstClause(StartLoc, EndLoc);
    break;
  case OMPC_threads:
    Res = ActOnOpenMPThreadsClause(StartLoc, EndLoc);
    break;
  case OMPC_simd:
    Res = ActOnOpenMPSIMDClause(StartLoc, EndLoc);
    break;
  case OMPC_nogroup:
    Res = ActOnOpenMPNogroupClause(StartLoc, EndLoc);
    break;
  case OMPC_if:
  case OMPC_final:
  case OMPC_num_threads:
  case OMPC_safelen:
  case OMPC_simdlen:
  case OMPC_collapse:
  case OMPC_schedule:
  case OMPC_private:
  case OMPC_firstprivate:
  case OMPC_lastprivate:
  case OMPC_shared:
  case OMPC_reduction:
  case OMPC_linear:
  case OMPC_aligned:
  case OMPC_copyin:
  case OMPC_copyprivate:
  case OMPC_default:
  case OMPC_proc_bind:
  case OMPC_threadprivate:
  case OMPC_flush:
  case OMPC_depend:
  case OMPC_device:
  case OMPC_map:
  case OMPC_num_teams:
  case OMPC_thread_limit:
  case OMPC_priority:
  case OMPC_grainsize:
  case OMPC_num_tasks:
  case OMPC_hint:
  case OMPC_dist_schedule:
  case OMPC_unknown:
    llvm_unreachable("Clause is not allowed.");
  }
  return Res;
}

OMPClause *Sema::ActOnOpenMPNowaitClause(SourceLocation StartLoc,
                                         SourceLocation EndLoc) {
  DSAStack->setNowaitRegion();
  return new (Context) OMPNowaitClause(StartLoc, EndLoc);
}

OMPClause *Sema::ActOnOpenMPUntiedClause(SourceLocation StartLoc,
                                         SourceLocation EndLoc) {
  return new (Context) OMPUntiedClause(StartLoc, EndLoc);
}

OMPClause *Sema::ActOnOpenMPMergeableClause(SourceLocation StartLoc,
                                            SourceLocation EndLoc) {
  return new (Context) OMPMergeableClause(StartLoc, EndLoc);
}

OMPClause *Sema::ActOnOpenMPReadClause(SourceLocation StartLoc,
                                       SourceLocation EndLoc) {
  return new (Context) OMPReadClause(StartLoc, EndLoc);
}

OMPClause *Sema::ActOnOpenMPWriteClause(SourceLocation StartLoc,
                                        SourceLocation EndLoc) {
  return new (Context) OMPWriteClause(StartLoc, EndLoc);
}

OMPClause *Sema::ActOnOpenMPUpdateClause(SourceLocation StartLoc,
                                         SourceLocation EndLoc) {
  return new (Context) OMPUpdateClause(StartLoc, EndLoc);
}

OMPClause *Sema::ActOnOpenMPCaptureClause(SourceLocation StartLoc,
                                          SourceLocation EndLoc) {
  return new (Context) OMPCaptureClause(StartLoc, EndLoc);
}

OMPClause *Sema::ActOnOpenMPSeqCstClause(SourceLocation StartLoc,
                                         SourceLocation EndLoc) {
  return new (Context) OMPSeqCstClause(StartLoc, EndLoc);
}

OMPClause *Sema::ActOnOpenMPThreadsClause(SourceLocation StartLoc,
                                          SourceLocation EndLoc) {
  return new (Context) OMPThreadsClause(StartLoc, EndLoc);
}

OMPClause *Sema::ActOnOpenMPSIMDClause(SourceLocation StartLoc,
                                       SourceLocation EndLoc) {
  return new (Context) OMPSIMDClause(StartLoc, EndLoc);
}

OMPClause *Sema::ActOnOpenMPNogroupClause(SourceLocation StartLoc,
                                          SourceLocation EndLoc) {
  return new (Context) OMPNogroupClause(StartLoc, EndLoc);
}

OMPClause *Sema::ActOnOpenMPVarListClause(
    OpenMPClauseKind Kind, ArrayRef<Expr *> VarList, Expr *TailExpr,
    SourceLocation StartLoc, SourceLocation LParenLoc, SourceLocation ColonLoc,
    SourceLocation EndLoc, CXXScopeSpec &ReductionIdScopeSpec,
    const DeclarationNameInfo &ReductionId, OpenMPDependClauseKind DepKind,
    OpenMPLinearClauseKind LinKind, OpenMPMapClauseKind MapTypeModifier,
    OpenMPMapClauseKind MapType, bool IsMapTypeImplicit,
    SourceLocation DepLinMapLoc) {
  OMPClause *Res = nullptr;
  switch (Kind) {
  case OMPC_private:
    Res = ActOnOpenMPPrivateClause(VarList, StartLoc, LParenLoc, EndLoc);
    break;
  case OMPC_firstprivate:
    Res = ActOnOpenMPFirstprivateClause(VarList, StartLoc, LParenLoc, EndLoc);
    break;
  case OMPC_lastprivate:
    Res = ActOnOpenMPLastprivateClause(VarList, StartLoc, LParenLoc, EndLoc);
    break;
  case OMPC_shared:
    Res = ActOnOpenMPSharedClause(VarList, StartLoc, LParenLoc, EndLoc);
    break;
  case OMPC_reduction:
    Res = ActOnOpenMPReductionClause(VarList, StartLoc, LParenLoc, ColonLoc,
                                     EndLoc, ReductionIdScopeSpec, ReductionId);
    break;
  case OMPC_linear:
    Res = ActOnOpenMPLinearClause(VarList, TailExpr, StartLoc, LParenLoc,
                                  LinKind, DepLinMapLoc, ColonLoc, EndLoc);
    break;
  case OMPC_aligned:
    Res = ActOnOpenMPAlignedClause(VarList, TailExpr, StartLoc, LParenLoc,
                                   ColonLoc, EndLoc);
    break;
  case OMPC_copyin:
    Res = ActOnOpenMPCopyinClause(VarList, StartLoc, LParenLoc, EndLoc);
    break;
  case OMPC_copyprivate:
    Res = ActOnOpenMPCopyprivateClause(VarList, StartLoc, LParenLoc, EndLoc);
    break;
  case OMPC_flush:
    Res = ActOnOpenMPFlushClause(VarList, StartLoc, LParenLoc, EndLoc);
    break;
  case OMPC_depend:
    Res = ActOnOpenMPDependClause(DepKind, DepLinMapLoc, ColonLoc, VarList, 
                                  StartLoc, LParenLoc, EndLoc);
    break;
  case OMPC_map:
    Res = ActOnOpenMPMapClause(MapTypeModifier, MapType, IsMapTypeImplicit,
                               DepLinMapLoc, ColonLoc, VarList, StartLoc,
                               LParenLoc, EndLoc);
    break;
  case OMPC_if:
  case OMPC_final:
  case OMPC_num_threads:
  case OMPC_safelen:
  case OMPC_simdlen:
  case OMPC_collapse:
  case OMPC_default:
  case OMPC_proc_bind:
  case OMPC_schedule:
  case OMPC_ordered:
  case OMPC_nowait:
  case OMPC_untied:
  case OMPC_mergeable:
  case OMPC_threadprivate:
  case OMPC_read:
  case OMPC_write:
  case OMPC_update:
  case OMPC_capture:
  case OMPC_seq_cst:
  case OMPC_device:
  case OMPC_threads:
  case OMPC_simd:
  case OMPC_num_teams:
  case OMPC_thread_limit:
  case OMPC_priority:
  case OMPC_grainsize:
  case OMPC_nogroup:
  case OMPC_num_tasks:
  case OMPC_hint:
  case OMPC_dist_schedule:
  case OMPC_unknown:
    llvm_unreachable("Clause is not allowed.");
  }
  return Res;
}

OMPClause *Sema::ActOnOpenMPPrivateClause(ArrayRef<Expr *> VarList,
                                          SourceLocation StartLoc,
                                          SourceLocation LParenLoc,
                                          SourceLocation EndLoc) {
  SmallVector<Expr *, 8> Vars;
  SmallVector<Expr *, 8> PrivateCopies;
  for (auto &RefExpr : VarList) {
    assert(RefExpr && "NULL expr in OpenMP private clause.");
    if (RefExpr->isTypeDependent() || RefExpr->isValueDependent() ||
        RefExpr->containsUnexpandedParameterPack()) {
      // It will be analyzed later.
      Vars.push_back(RefExpr);
      PrivateCopies.push_back(nullptr);
      continue;
    }

    SourceLocation ELoc = RefExpr->getExprLoc();
    // OpenMP [3.1, C/C++]
    //  A list item is a variable name.
    // OpenMP  [2.9.3.3, Restrictions, p.1]
    //  A variable that is part of another variable (as an array or
    //  structure element) cannot appear in a private clause.
    auto *DE = dyn_cast_or_null<DeclRefExpr>(RefExpr->IgnoreParens());
    auto *ME = dyn_cast_or_null<MemberExpr>(RefExpr->IgnoreParens());
    if ((!DE || !isa<VarDecl>(DE->getDecl())) &&
        (getCurrentThisType().isNull() || !ME ||
         !isa<CXXThisExpr>(ME->getBase()->IgnoreParenImpCasts()) ||
         !isa<FieldDecl>(ME->getMemberDecl()))) {
      Diag(ELoc, diag::err_omp_expected_var_name_member_expr)
          << (getCurrentThisType().isNull() ? 0 : 1)
          << RefExpr->getSourceRange();
      continue;
    }
    ValueDecl *D = DE ? DE->getDecl() : ME->getMemberDecl();
    QualType Type = D->getType();
    auto *VD = dyn_cast<VarDecl>(D);

    // OpenMP [2.9.3.3, Restrictions, C/C++, p.3]
    //  A variable that appears in a private clause must not have an incomplete
    //  type or a reference type.
    if (RequireCompleteType(ELoc, Type, diag::err_omp_private_incomplete_type))
      continue;
    Type = Type.getNonReferenceType();

    // OpenMP [2.9.1.1, Data-sharing Attribute Rules for Variables Referenced
    // in a Construct]
    //  Variables with the predetermined data-sharing attributes may not be
    //  listed in data-sharing attributes clauses, except for the cases
    //  listed below. For these exceptions only, listing a predetermined
    //  variable in a data-sharing attribute clause is allowed and overrides
    //  the variable's predetermined data-sharing attributes.
    DSAStackTy::DSAVarData DVar = DSAStack->getTopDSA(D, false);
    if (DVar.CKind != OMPC_unknown && DVar.CKind != OMPC_private) {
      Diag(ELoc, diag::err_omp_wrong_dsa) << getOpenMPClauseName(DVar.CKind)
                                          << getOpenMPClauseName(OMPC_private);
      ReportOriginalDSA(*this, DSAStack, D, DVar);
      continue;
    }

    // Variably modified types are not supported for tasks.
    if (!Type->isAnyPointerType() && Type->isVariablyModifiedType() &&
        DSAStack->getCurrentDirective() == OMPD_task) {
      Diag(ELoc, diag::err_omp_variably_modified_type_not_supported)
          << getOpenMPClauseName(OMPC_private) << Type
          << getOpenMPDirectiveName(DSAStack->getCurrentDirective());
      bool IsDecl =
          !VD ||
          VD->isThisDeclarationADefinition(Context) == VarDecl::DeclarationOnly;
      Diag(D->getLocation(),
           IsDecl ? diag::note_previous_decl : diag::note_defined_here)
          << D;
      continue;
    }

    // OpenMP [2.9.3.3, Restrictions, C/C++, p.1]
    //  A variable of class type (or array thereof) that appears in a private
    //  clause requires an accessible, unambiguous default constructor for the
    //  class type.
    // Generate helper private variable and initialize it with the default
    // value. The address of the original variable is replaced by the address of
    // the new private variable in CodeGen. This new variable is not added to
    // IdResolver, so the code in the OpenMP region uses original variable for
    // proper diagnostics.
    Type = Type.getUnqualifiedType();
    auto VDPrivate = buildVarDecl(*this, ELoc, Type, D->getName(),
                                  D->hasAttrs() ? &D->getAttrs() : nullptr);
    ActOnUninitializedDecl(VDPrivate, /*TypeMayContainAuto=*/false);
    if (VDPrivate->isInvalidDecl())
      continue;
    auto VDPrivateRefExpr = buildDeclRefExpr(
        *this, VDPrivate, RefExpr->getType().getUnqualifiedType(), ELoc);

    DSAStack->addDSA(D, RefExpr->IgnoreParens(), OMPC_private);
    Vars.push_back(RefExpr->IgnoreParens());
    PrivateCopies.push_back(VDPrivateRefExpr);
  }

  if (Vars.empty())
    return nullptr;

  return OMPPrivateClause::Create(Context, StartLoc, LParenLoc, EndLoc, Vars,
                                  PrivateCopies);
}

namespace {
class DiagsUninitializedSeveretyRAII {
private:
  DiagnosticsEngine &Diags;
  SourceLocation SavedLoc;
  bool IsIgnored;

public:
  DiagsUninitializedSeveretyRAII(DiagnosticsEngine &Diags, SourceLocation Loc,
                                 bool IsIgnored)
      : Diags(Diags), SavedLoc(Loc), IsIgnored(IsIgnored) {
    if (!IsIgnored) {
      Diags.setSeverity(/*Diag*/ diag::warn_uninit_self_reference_in_init,
                        /*Map*/ diag::Severity::Ignored, Loc);
    }
  }
  ~DiagsUninitializedSeveretyRAII() {
    if (!IsIgnored)
      Diags.popMappings(SavedLoc);
  }
};
}

OMPClause *Sema::ActOnOpenMPFirstprivateClause(ArrayRef<Expr *> VarList,
                                               SourceLocation StartLoc,
                                               SourceLocation LParenLoc,
                                               SourceLocation EndLoc) {
  SmallVector<Expr *, 8> Vars;
  SmallVector<Expr *, 8> PrivateCopies;
  SmallVector<Expr *, 8> Inits;
  bool IsImplicitClause =
      StartLoc.isInvalid() && LParenLoc.isInvalid() && EndLoc.isInvalid();
  auto ImplicitClauseLoc = DSAStack->getConstructLoc();

  for (auto &RefExpr : VarList) {
    assert(RefExpr && "NULL expr in OpenMP firstprivate clause.");
    if (isa<DependentScopeDeclRefExpr>(RefExpr)) {
      // It will be analyzed later.
      Vars.push_back(RefExpr);
      PrivateCopies.push_back(nullptr);
      Inits.push_back(nullptr);
      continue;
    }

    SourceLocation ELoc =
        IsImplicitClause ? ImplicitClauseLoc : RefExpr->getExprLoc();
    // OpenMP [2.1, C/C++]
    //  A list item is a variable name.
    // OpenMP  [2.9.3.3, Restrictions, p.1]
    //  A variable that is part of another variable (as an array or
    //  structure element) cannot appear in a private clause.
    DeclRefExpr *DE = dyn_cast_or_null<DeclRefExpr>(RefExpr);
    if (!DE || !isa<VarDecl>(DE->getDecl())) {
      Diag(ELoc, diag::err_omp_expected_var_name_member_expr)
          << 0 << RefExpr->getSourceRange();
      continue;
    }
    Decl *D = DE->getDecl();
    VarDecl *VD = cast<VarDecl>(D);

    QualType Type = VD->getType();
    if (Type->isDependentType() || Type->isInstantiationDependentType()) {
      // It will be analyzed later.
      Vars.push_back(DE);
      PrivateCopies.push_back(nullptr);
      Inits.push_back(nullptr);
      continue;
    }

    // OpenMP [2.9.3.3, Restrictions, C/C++, p.3]
    //  A variable that appears in a private clause must not have an incomplete
    //  type or a reference type.
    if (RequireCompleteType(ELoc, Type,
                            diag::err_omp_firstprivate_incomplete_type)) {
      continue;
    }
    Type = Type.getNonReferenceType();

    // OpenMP [2.9.3.4, Restrictions, C/C++, p.1]
    //  A variable of class type (or array thereof) that appears in a private
    //  clause requires an accessible, unambiguous copy constructor for the
    //  class type.
    auto ElemType = Context.getBaseElementType(Type).getNonReferenceType();

    // If an implicit firstprivate variable found it was checked already.
    if (!IsImplicitClause) {
      DSAStackTy::DSAVarData DVar = DSAStack->getTopDSA(VD, false);
      bool IsConstant = ElemType.isConstant(Context);
      // OpenMP [2.4.13, Data-sharing Attribute Clauses]
      //  A list item that specifies a given variable may not appear in more
      // than one clause on the same directive, except that a variable may be
      //  specified in both firstprivate and lastprivate clauses.
      if (DVar.CKind != OMPC_unknown && DVar.CKind != OMPC_firstprivate &&
          DVar.CKind != OMPC_lastprivate && DVar.RefExpr) {
        Diag(ELoc, diag::err_omp_wrong_dsa)
            << getOpenMPClauseName(DVar.CKind)
            << getOpenMPClauseName(OMPC_firstprivate);
        ReportOriginalDSA(*this, DSAStack, VD, DVar);
        continue;
      }

      // OpenMP [2.9.1.1, Data-sharing Attribute Rules for Variables Referenced
      // in a Construct]
      //  Variables with the predetermined data-sharing attributes may not be
      //  listed in data-sharing attributes clauses, except for the cases
      //  listed below. For these exceptions only, listing a predetermined
      //  variable in a data-sharing attribute clause is allowed and overrides
      //  the variable's predetermined data-sharing attributes.
      // OpenMP [2.9.1.1, Data-sharing Attribute Rules for Variables Referenced
      // in a Construct, C/C++, p.2]
      //  Variables with const-qualified type having no mutable member may be
      //  listed in a firstprivate clause, even if they are static data members.
      if (!(IsConstant || VD->isStaticDataMember()) && !DVar.RefExpr &&
          DVar.CKind != OMPC_unknown && DVar.CKind != OMPC_shared) {
        Diag(ELoc, diag::err_omp_wrong_dsa)
            << getOpenMPClauseName(DVar.CKind)
            << getOpenMPClauseName(OMPC_firstprivate);
        ReportOriginalDSA(*this, DSAStack, VD, DVar);
        continue;
      }

      OpenMPDirectiveKind CurrDir = DSAStack->getCurrentDirective();
      // OpenMP [2.9.3.4, Restrictions, p.2]
      //  A list item that is private within a parallel region must not appear
      //  in a firstprivate clause on a worksharing construct if any of the
      //  worksharing regions arising from the worksharing construct ever bind
      //  to any of the parallel regions arising from the parallel construct.
      if (isOpenMPWorksharingDirective(CurrDir) &&
          !isOpenMPParallelDirective(CurrDir)) {
        DVar = DSAStack->getImplicitDSA(VD, true);
        if (DVar.CKind != OMPC_shared &&
            (isOpenMPParallelDirective(DVar.DKind) ||
             DVar.DKind == OMPD_unknown)) {
          Diag(ELoc, diag::err_omp_required_access)
              << getOpenMPClauseName(OMPC_firstprivate)
              << getOpenMPClauseName(OMPC_shared);
          ReportOriginalDSA(*this, DSAStack, VD, DVar);
          continue;
        }
      }
      // OpenMP [2.9.3.4, Restrictions, p.3]
      //  A list item that appears in a reduction clause of a parallel construct
      //  must not appear in a firstprivate clause on a worksharing or task
      //  construct if any of the worksharing or task regions arising from the
      //  worksharing or task construct ever bind to any of the parallel regions
      //  arising from the parallel construct.
      // OpenMP [2.9.3.4, Restrictions, p.4]
      //  A list item that appears in a reduction clause in worksharing
      //  construct must not appear in a firstprivate clause in a task construct
      //  encountered during execution of any of the worksharing regions arising
      //  from the worksharing construct.
      if (CurrDir == OMPD_task) {
        DVar =
            DSAStack->hasInnermostDSA(VD, MatchesAnyClause(OMPC_reduction),
                                      [](OpenMPDirectiveKind K) -> bool {
                                        return isOpenMPParallelDirective(K) ||
                                               isOpenMPWorksharingDirective(K);
                                      },
                                      false);
        if (DVar.CKind == OMPC_reduction &&
            (isOpenMPParallelDirective(DVar.DKind) ||
             isOpenMPWorksharingDirective(DVar.DKind))) {
          Diag(ELoc, diag::err_omp_parallel_reduction_in_task_firstprivate)
              << getOpenMPDirectiveName(DVar.DKind);
          ReportOriginalDSA(*this, DSAStack, VD, DVar);
          continue;
        }
      }

      // OpenMP 4.5 [2.15.3.4, Restrictions, p.3]
      // A list item that is private within a teams region must not appear in a
      // firstprivate clause on a distribute construct if any of the distribute
      // regions arising from the distribute construct ever bind to any of the
      // teams regions arising from the teams construct.
      // OpenMP 4.5 [2.15.3.4, Restrictions, p.3]
      // A list item that appears in a reduction clause of a teams construct
      // must not appear in a firstprivate clause on a distribute construct if
      // any of the distribute regions arising from the distribute construct
      // ever bind to any of the teams regions arising from the teams construct.
      // OpenMP 4.5 [2.10.8, Distribute Construct, p.3]
      // A list item may appear in a firstprivate or lastprivate clause but not
      // both.
      if (CurrDir == OMPD_distribute) {
        DVar = DSAStack->hasInnermostDSA(VD, MatchesAnyClause(OMPC_private),
                                         [](OpenMPDirectiveKind K) -> bool {
                                           return isOpenMPTeamsDirective(K);
                                         },
                                         false);
        if (DVar.CKind == OMPC_private && isOpenMPTeamsDirective(DVar.DKind)) {
          Diag(ELoc, diag::err_omp_firstprivate_distribute_private_teams);
          ReportOriginalDSA(*this, DSAStack, VD, DVar);
          continue;
        }
        DVar = DSAStack->hasInnermostDSA(VD, MatchesAnyClause(OMPC_reduction),
                                         [](OpenMPDirectiveKind K) -> bool {
                                           return isOpenMPTeamsDirective(K);
                                         },
                                         false);
        if (DVar.CKind == OMPC_reduction &&
            isOpenMPTeamsDirective(DVar.DKind)) {
          Diag(ELoc, diag::err_omp_firstprivate_distribute_in_teams_reduction);
          ReportOriginalDSA(*this, DSAStack, VD, DVar);
          continue;
        }
        DVar = DSAStack->getTopDSA(VD, false);
        if (DVar.CKind == OMPC_lastprivate) {
          Diag(ELoc, diag::err_omp_firstprivate_and_lastprivate_in_distribute);
          ReportOriginalDSA(*this, DSAStack, VD, DVar);
          continue;
        }
      }
    }

    // Variably modified types are not supported for tasks.
    if (!Type->isAnyPointerType() && Type->isVariablyModifiedType() &&
        DSAStack->getCurrentDirective() == OMPD_task) {
      Diag(ELoc, diag::err_omp_variably_modified_type_not_supported)
          << getOpenMPClauseName(OMPC_firstprivate) << Type
          << getOpenMPDirectiveName(DSAStack->getCurrentDirective());
      bool IsDecl =
          VD->isThisDeclarationADefinition(Context) == VarDecl::DeclarationOnly;
      Diag(VD->getLocation(),
           IsDecl ? diag::note_previous_decl : diag::note_defined_here)
          << VD;
      continue;
    }

    Type = Type.getUnqualifiedType();
    auto VDPrivate = buildVarDecl(*this, ELoc, Type, VD->getName(),
                                  VD->hasAttrs() ? &VD->getAttrs() : nullptr);
    // Generate helper private variable and initialize it with the value of the
    // original variable. The address of the original variable is replaced by
    // the address of the new private variable in the CodeGen. This new variable
    // is not added to IdResolver, so the code in the OpenMP region uses
    // original variable for proper diagnostics and variable capturing.
    Expr *VDInitRefExpr = nullptr;
    // For arrays generate initializer for single element and replace it by the
    // original array element in CodeGen.
    if (Type->isArrayType()) {
      auto VDInit =
          buildVarDecl(*this, DE->getExprLoc(), ElemType, VD->getName());
      VDInitRefExpr = buildDeclRefExpr(*this, VDInit, ElemType, ELoc);
      auto Init = DefaultLvalueConversion(VDInitRefExpr).get();
      ElemType = ElemType.getUnqualifiedType();
      auto *VDInitTemp = buildVarDecl(*this, DE->getLocStart(), ElemType,
                                      ".firstprivate.temp");
      InitializedEntity Entity =
          InitializedEntity::InitializeVariable(VDInitTemp);
      InitializationKind Kind = InitializationKind::CreateCopy(ELoc, ELoc);

      InitializationSequence InitSeq(*this, Entity, Kind, Init);
      ExprResult Result = InitSeq.Perform(*this, Entity, Kind, Init);
      if (Result.isInvalid())
        VDPrivate->setInvalidDecl();
      else
        VDPrivate->setInit(Result.getAs<Expr>());
      // Remove temp variable declaration.
      Context.Deallocate(VDInitTemp);
    } else {
      auto *VDInit =
          buildVarDecl(*this, DE->getLocStart(), Type, ".firstprivate.temp");
      VDInitRefExpr =
          buildDeclRefExpr(*this, VDInit, DE->getType(), DE->getExprLoc());
      AddInitializerToDecl(VDPrivate,
                           DefaultLvalueConversion(VDInitRefExpr).get(),
                           /*DirectInit=*/false, /*TypeMayContainAuto=*/false);
    }
    if (VDPrivate->isInvalidDecl()) {
      if (IsImplicitClause) {
        Diag(DE->getExprLoc(),
             diag::note_omp_task_predetermined_firstprivate_here);
      }
      continue;
    }
    CurContext->addDecl(VDPrivate);
    auto VDPrivateRefExpr = buildDeclRefExpr(
        *this, VDPrivate, DE->getType().getUnqualifiedType(), DE->getExprLoc());
    DSAStack->addDSA(VD, DE, OMPC_firstprivate);
    Vars.push_back(DE);
    PrivateCopies.push_back(VDPrivateRefExpr);
    Inits.push_back(VDInitRefExpr);
  }

  if (Vars.empty())
    return nullptr;

  return OMPFirstprivateClause::Create(Context, StartLoc, LParenLoc, EndLoc,
                                       Vars, PrivateCopies, Inits);
}

OMPClause *Sema::ActOnOpenMPLastprivateClause(ArrayRef<Expr *> VarList,
                                              SourceLocation StartLoc,
                                              SourceLocation LParenLoc,
                                              SourceLocation EndLoc) {
  SmallVector<Expr *, 8> Vars;
  SmallVector<Expr *, 8> SrcExprs;
  SmallVector<Expr *, 8> DstExprs;
  SmallVector<Expr *, 8> AssignmentOps;
  for (auto &RefExpr : VarList) {
    assert(RefExpr && "NULL expr in OpenMP lastprivate clause.");
    if (isa<DependentScopeDeclRefExpr>(RefExpr)) {
      // It will be analyzed later.
      Vars.push_back(RefExpr);
      SrcExprs.push_back(nullptr);
      DstExprs.push_back(nullptr);
      AssignmentOps.push_back(nullptr);
      continue;
    }

    SourceLocation ELoc = RefExpr->getExprLoc();
    // OpenMP [2.1, C/C++]
    //  A list item is a variable name.
    // OpenMP  [2.14.3.5, Restrictions, p.1]
    //  A variable that is part of another variable (as an array or structure
    //  element) cannot appear in a lastprivate clause.
    DeclRefExpr *DE = dyn_cast_or_null<DeclRefExpr>(RefExpr);
    if (!DE || !isa<VarDecl>(DE->getDecl())) {
      Diag(ELoc, diag::err_omp_expected_var_name_member_expr)
          << 0 << RefExpr->getSourceRange();
      continue;
    }
    Decl *D = DE->getDecl();
    VarDecl *VD = cast<VarDecl>(D);

    QualType Type = VD->getType();
    if (Type->isDependentType() || Type->isInstantiationDependentType()) {
      // It will be analyzed later.
      Vars.push_back(DE);
      SrcExprs.push_back(nullptr);
      DstExprs.push_back(nullptr);
      AssignmentOps.push_back(nullptr);
      continue;
    }

    // OpenMP [2.14.3.5, Restrictions, C/C++, p.2]
    //  A variable that appears in a lastprivate clause must not have an
    //  incomplete type or a reference type.
    if (RequireCompleteType(ELoc, Type,
                            diag::err_omp_lastprivate_incomplete_type)) {
      continue;
    }
    Type = Type.getNonReferenceType();

    // OpenMP [2.14.1.1, Data-sharing Attribute Rules for Variables Referenced
    // in a Construct]
    //  Variables with the predetermined data-sharing attributes may not be
    //  listed in data-sharing attributes clauses, except for the cases
    //  listed below.
    DSAStackTy::DSAVarData DVar = DSAStack->getTopDSA(VD, false);
    if (DVar.CKind != OMPC_unknown && DVar.CKind != OMPC_lastprivate &&
        DVar.CKind != OMPC_firstprivate &&
        (DVar.CKind != OMPC_private || DVar.RefExpr != nullptr)) {
      Diag(ELoc, diag::err_omp_wrong_dsa)
          << getOpenMPClauseName(DVar.CKind)
          << getOpenMPClauseName(OMPC_lastprivate);
      ReportOriginalDSA(*this, DSAStack, VD, DVar);
      continue;
    }

    OpenMPDirectiveKind CurrDir = DSAStack->getCurrentDirective();
    // OpenMP [2.14.3.5, Restrictions, p.2]
    // A list item that is private within a parallel region, or that appears in
    // the reduction clause of a parallel construct, must not appear in a
    // lastprivate clause on a worksharing construct if any of the corresponding
    // worksharing regions ever binds to any of the corresponding parallel
    // regions.
    DSAStackTy::DSAVarData TopDVar = DVar;
    if (isOpenMPWorksharingDirective(CurrDir) &&
        !isOpenMPParallelDirective(CurrDir)) {
      DVar = DSAStack->getImplicitDSA(VD, true);
      if (DVar.CKind != OMPC_shared) {
        Diag(ELoc, diag::err_omp_required_access)
            << getOpenMPClauseName(OMPC_lastprivate)
            << getOpenMPClauseName(OMPC_shared);
        ReportOriginalDSA(*this, DSAStack, VD, DVar);
        continue;
      }
    }
    // OpenMP [2.14.3.5, Restrictions, C++, p.1,2]
    //  A variable of class type (or array thereof) that appears in a
    //  lastprivate clause requires an accessible, unambiguous default
    //  constructor for the class type, unless the list item is also specified
    //  in a firstprivate clause.
    //  A variable of class type (or array thereof) that appears in a
    //  lastprivate clause requires an accessible, unambiguous copy assignment
    //  operator for the class type.
    Type = Context.getBaseElementType(Type).getNonReferenceType();
    auto *SrcVD = buildVarDecl(*this, DE->getLocStart(),
                               Type.getUnqualifiedType(), ".lastprivate.src",
                               VD->hasAttrs() ? &VD->getAttrs() : nullptr);
    auto *PseudoSrcExpr = buildDeclRefExpr(
        *this, SrcVD, Type.getUnqualifiedType(), DE->getExprLoc());
    auto *DstVD =
        buildVarDecl(*this, DE->getLocStart(), Type, ".lastprivate.dst",
                     VD->hasAttrs() ? &VD->getAttrs() : nullptr);
    auto *PseudoDstExpr =
        buildDeclRefExpr(*this, DstVD, Type, DE->getExprLoc());
    // For arrays generate assignment operation for single element and replace
    // it by the original array element in CodeGen.
    auto AssignmentOp = BuildBinOp(/*S=*/nullptr, DE->getExprLoc(), BO_Assign,
                                   PseudoDstExpr, PseudoSrcExpr);
    if (AssignmentOp.isInvalid())
      continue;
    AssignmentOp = ActOnFinishFullExpr(AssignmentOp.get(), DE->getExprLoc(),
                                       /*DiscardedValue=*/true);
    if (AssignmentOp.isInvalid())
      continue;

    // OpenMP 4.5 [2.10.8, Distribute Construct, p.3]
    // A list item may appear in a firstprivate or lastprivate clause but not
    // both.
    if (CurrDir == OMPD_distribute) {
      DSAStackTy::DSAVarData DVar = DSAStack->getTopDSA(VD, false);
      if (DVar.CKind == OMPC_firstprivate) {
        Diag(ELoc, diag::err_omp_firstprivate_and_lastprivate_in_distribute);
        ReportOriginalDSA(*this, DSAStack, VD, DVar);
        continue;
      }
    }

    if (TopDVar.CKind != OMPC_firstprivate)
      DSAStack->addDSA(VD, DE, OMPC_lastprivate);
    Vars.push_back(DE);
    SrcExprs.push_back(PseudoSrcExpr);
    DstExprs.push_back(PseudoDstExpr);
    AssignmentOps.push_back(AssignmentOp.get());
  }

  if (Vars.empty())
    return nullptr;

  return OMPLastprivateClause::Create(Context, StartLoc, LParenLoc, EndLoc,
                                      Vars, SrcExprs, DstExprs, AssignmentOps);
}

OMPClause *Sema::ActOnOpenMPSharedClause(ArrayRef<Expr *> VarList,
                                         SourceLocation StartLoc,
                                         SourceLocation LParenLoc,
                                         SourceLocation EndLoc) {
  SmallVector<Expr *, 8> Vars;
  for (auto &RefExpr : VarList) {
    assert(RefExpr && "NULL expr in OpenMP shared clause.");
    if (isa<DependentScopeDeclRefExpr>(RefExpr)) {
      // It will be analyzed later.
      Vars.push_back(RefExpr);
      continue;
    }

    SourceLocation ELoc = RefExpr->getExprLoc();
    // OpenMP [2.1, C/C++]
    //  A list item is a variable name.
    // OpenMP  [2.14.3.2, Restrictions, p.1]
    //  A variable that is part of another variable (as an array or structure
    //  element) cannot appear in a shared unless it is a static data member
    //  of a C++ class.
    DeclRefExpr *DE = dyn_cast<DeclRefExpr>(RefExpr);
    if (!DE || !isa<VarDecl>(DE->getDecl())) {
      Diag(ELoc, diag::err_omp_expected_var_name_member_expr)
          << 0 << RefExpr->getSourceRange();
      continue;
    }
    Decl *D = DE->getDecl();
    VarDecl *VD = cast<VarDecl>(D);

    QualType Type = VD->getType();
    if (Type->isDependentType() || Type->isInstantiationDependentType()) {
      // It will be analyzed later.
      Vars.push_back(DE);
      continue;
    }

    // OpenMP [2.9.1.1, Data-sharing Attribute Rules for Variables Referenced
    // in a Construct]
    //  Variables with the predetermined data-sharing attributes may not be
    //  listed in data-sharing attributes clauses, except for the cases
    //  listed below. For these exceptions only, listing a predetermined
    //  variable in a data-sharing attribute clause is allowed and overrides
    //  the variable's predetermined data-sharing attributes.
    DSAStackTy::DSAVarData DVar = DSAStack->getTopDSA(VD, false);
    if (DVar.CKind != OMPC_unknown && DVar.CKind != OMPC_shared &&
        DVar.RefExpr) {
      Diag(ELoc, diag::err_omp_wrong_dsa) << getOpenMPClauseName(DVar.CKind)
                                          << getOpenMPClauseName(OMPC_shared);
      ReportOriginalDSA(*this, DSAStack, VD, DVar);
      continue;
    }

    DSAStack->addDSA(VD, DE, OMPC_shared);
    Vars.push_back(DE);
  }

  if (Vars.empty())
    return nullptr;

  return OMPSharedClause::Create(Context, StartLoc, LParenLoc, EndLoc, Vars);
}

namespace {
class DSARefChecker : public StmtVisitor<DSARefChecker, bool> {
  DSAStackTy *Stack;

public:
  bool VisitDeclRefExpr(DeclRefExpr *E) {
    if (VarDecl *VD = dyn_cast<VarDecl>(E->getDecl())) {
      DSAStackTy::DSAVarData DVar = Stack->getTopDSA(VD, false);
      if (DVar.CKind == OMPC_shared && !DVar.RefExpr)
        return false;
      if (DVar.CKind != OMPC_unknown)
        return true;
      DSAStackTy::DSAVarData DVarPrivate =
          Stack->hasDSA(VD, isOpenMPPrivate, MatchesAlways(), false);
      if (DVarPrivate.CKind != OMPC_unknown)
        return true;
      return false;
    }
    return false;
  }
  bool VisitStmt(Stmt *S) {
    for (auto Child : S->children()) {
      if (Child && Visit(Child))
        return true;
    }
    return false;
  }
  explicit DSARefChecker(DSAStackTy *S) : Stack(S) {}
};
} // namespace

OMPClause *Sema::ActOnOpenMPReductionClause(
    ArrayRef<Expr *> VarList, SourceLocation StartLoc, SourceLocation LParenLoc,
    SourceLocation ColonLoc, SourceLocation EndLoc,
    CXXScopeSpec &ReductionIdScopeSpec,
    const DeclarationNameInfo &ReductionId) {
  // TODO: Allow scope specification search when 'declare reduction' is
  // supported.
  assert(ReductionIdScopeSpec.isEmpty() &&
         "No support for scoped reduction identifiers yet.");

  auto DN = ReductionId.getName();
  auto OOK = DN.getCXXOverloadedOperator();
  BinaryOperatorKind BOK = BO_Comma;

  // OpenMP [2.14.3.6, reduction clause]
  // C
  // reduction-identifier is either an identifier or one of the following
  // operators: +, -, *,  &, |, ^, && and ||
  // C++
  // reduction-identifier is either an id-expression or one of the following
  // operators: +, -, *, &, |, ^, && and ||
  // FIXME: Only 'min' and 'max' identifiers are supported for now.
  switch (OOK) {
  case OO_Plus:
  case OO_Minus:
    BOK = BO_Add;
    break;
  case OO_Star:
    BOK = BO_Mul;
    break;
  case OO_Amp:
    BOK = BO_And;
    break;
  case OO_Pipe:
    BOK = BO_Or;
    break;
  case OO_Caret:
    BOK = BO_Xor;
    break;
  case OO_AmpAmp:
    BOK = BO_LAnd;
    break;
  case OO_PipePipe:
    BOK = BO_LOr;
    break;
  case OO_New:
  case OO_Delete:
  case OO_Array_New:
  case OO_Array_Delete:
  case OO_Slash:
  case OO_Percent:
  case OO_Tilde:
  case OO_Exclaim:
  case OO_Equal:
  case OO_Less:
  case OO_Greater:
  case OO_LessEqual:
  case OO_GreaterEqual:
  case OO_PlusEqual:
  case OO_MinusEqual:
  case OO_StarEqual:
  case OO_SlashEqual:
  case OO_PercentEqual:
  case OO_CaretEqual:
  case OO_AmpEqual:
  case OO_PipeEqual:
  case OO_LessLess:
  case OO_GreaterGreater:
  case OO_LessLessEqual:
  case OO_GreaterGreaterEqual:
  case OO_EqualEqual:
  case OO_ExclaimEqual:
  case OO_PlusPlus:
  case OO_MinusMinus:
  case OO_Comma:
  case OO_ArrowStar:
  case OO_Arrow:
  case OO_Call:
  case OO_Subscript:
  case OO_Conditional:
  case OO_Coawait:
  case NUM_OVERLOADED_OPERATORS:
    llvm_unreachable("Unexpected reduction identifier");
  case OO_None:
    if (auto II = DN.getAsIdentifierInfo()) {
      if (II->isStr("max"))
        BOK = BO_GT;
      else if (II->isStr("min"))
        BOK = BO_LT;
    }
    break;
  }
  SourceRange ReductionIdRange;
  if (ReductionIdScopeSpec.isValid()) {
    ReductionIdRange.setBegin(ReductionIdScopeSpec.getBeginLoc());
  }
  ReductionIdRange.setEnd(ReductionId.getEndLoc());
  if (BOK == BO_Comma) {
    // Not allowed reduction identifier is found.
    Diag(ReductionId.getLocStart(), diag::err_omp_unknown_reduction_identifier)
        << ReductionIdRange;
    return nullptr;
  }

  SmallVector<Expr *, 8> Vars;
  SmallVector<Expr *, 8> Privates;
  SmallVector<Expr *, 8> LHSs;
  SmallVector<Expr *, 8> RHSs;
  SmallVector<Expr *, 8> ReductionOps;
  for (auto RefExpr : VarList) {
    assert(RefExpr && "nullptr expr in OpenMP reduction clause.");
    if (isa<DependentScopeDeclRefExpr>(RefExpr)) {
      // It will be analyzed later.
      Vars.push_back(RefExpr);
      Privates.push_back(nullptr);
      LHSs.push_back(nullptr);
      RHSs.push_back(nullptr);
      ReductionOps.push_back(nullptr);
      continue;
    }

    if (RefExpr->isTypeDependent() || RefExpr->isValueDependent() ||
        RefExpr->isInstantiationDependent() ||
        RefExpr->containsUnexpandedParameterPack()) {
      // It will be analyzed later.
      Vars.push_back(RefExpr);
      Privates.push_back(nullptr);
      LHSs.push_back(nullptr);
      RHSs.push_back(nullptr);
      ReductionOps.push_back(nullptr);
      continue;
    }

    auto ELoc = RefExpr->getExprLoc();
    auto ERange = RefExpr->getSourceRange();
    // OpenMP [2.1, C/C++]
    //  A list item is a variable or array section, subject to the restrictions
    //  specified in Section 2.4 on page 42 and in each of the sections
    // describing clauses and directives for which a list appears.
    // OpenMP  [2.14.3.3, Restrictions, p.1]
    //  A variable that is part of another variable (as an array or
    //  structure element) cannot appear in a private clause.
    auto *DE = dyn_cast<DeclRefExpr>(RefExpr);
    auto *ASE = dyn_cast<ArraySubscriptExpr>(RefExpr);
    auto *OASE = dyn_cast<OMPArraySectionExpr>(RefExpr);
    if (!ASE && !OASE && (!DE || !isa<VarDecl>(DE->getDecl()))) {
      Diag(ELoc, diag::err_omp_expected_var_name_member_expr_or_array_item)
          << 0 << ERange;
      continue;
    }
    QualType Type;
    VarDecl *VD = nullptr;
    if (DE) {
      auto D = DE->getDecl();
      VD = cast<VarDecl>(D);
      Type = VD->getType();
    } else if (ASE) {
      Type = ASE->getType();
      auto *Base = ASE->getBase()->IgnoreParenImpCasts();
      while (auto *TempASE = dyn_cast<ArraySubscriptExpr>(Base))
        Base = TempASE->getBase()->IgnoreParenImpCasts();
      DE = dyn_cast<DeclRefExpr>(Base);
      if (DE)
        VD = dyn_cast<VarDecl>(DE->getDecl());
      if (!VD) {
        Diag(Base->getExprLoc(), diag::err_omp_expected_base_var_name)
            << 0 << Base->getSourceRange();
        continue;
      }
    } else if (OASE) {
      auto BaseType = OMPArraySectionExpr::getBaseOriginalType(OASE->getBase());
      if (auto *ATy = BaseType->getAsArrayTypeUnsafe())
        Type = ATy->getElementType();
      else
        Type = BaseType->getPointeeType();
      auto *Base = OASE->getBase()->IgnoreParenImpCasts();
      while (auto *TempOASE = dyn_cast<OMPArraySectionExpr>(Base))
        Base = TempOASE->getBase()->IgnoreParenImpCasts();
      while (auto *TempASE = dyn_cast<ArraySubscriptExpr>(Base))
        Base = TempASE->getBase()->IgnoreParenImpCasts();
      DE = dyn_cast<DeclRefExpr>(Base);
      if (DE)
        VD = dyn_cast<VarDecl>(DE->getDecl());
      if (!VD) {
        Diag(Base->getExprLoc(), diag::err_omp_expected_base_var_name)
            << 1 << Base->getSourceRange();
        continue;
      }
    }

    // OpenMP [2.9.3.3, Restrictions, C/C++, p.3]
    //  A variable that appears in a private clause must not have an incomplete
    //  type or a reference type.
    if (RequireCompleteType(ELoc, Type,
                            diag::err_omp_reduction_incomplete_type))
      continue;
    // OpenMP [2.14.3.6, reduction clause, Restrictions]
    // Arrays may not appear in a reduction clause.
    if (Type.getNonReferenceType()->isArrayType()) {
      Diag(ELoc, diag::err_omp_reduction_type_array) << Type << ERange;
      if (!ASE && !OASE) {
        bool IsDecl = VD->isThisDeclarationADefinition(Context) ==
                      VarDecl::DeclarationOnly;
        Diag(VD->getLocation(),
             IsDecl ? diag::note_previous_decl : diag::note_defined_here)
            << VD;
      }
      continue;
    }
    // OpenMP [2.14.3.6, reduction clause, Restrictions]
    // A list item that appears in a reduction clause must not be
    // const-qualified.
    if (Type.getNonReferenceType().isConstant(Context)) {
      Diag(ELoc, diag::err_omp_const_reduction_list_item)
          << getOpenMPClauseName(OMPC_reduction) << Type << ERange;
      if (!ASE && !OASE) {
        bool IsDecl = VD->isThisDeclarationADefinition(Context) ==
                      VarDecl::DeclarationOnly;
        Diag(VD->getLocation(),
             IsDecl ? diag::note_previous_decl : diag::note_defined_here)
            << VD;
      }
      continue;
    }
    // OpenMP [2.9.3.6, Restrictions, C/C++, p.4]
    //  If a list-item is a reference type then it must bind to the same object
    //  for all threads of the team.
    if (!ASE && !OASE) {
      VarDecl *VDDef = VD->getDefinition();
      if (Type->isReferenceType() && VDDef) {
        DSARefChecker Check(DSAStack);
        if (Check.Visit(VDDef->getInit())) {
          Diag(ELoc, diag::err_omp_reduction_ref_type_arg) << ERange;
          Diag(VDDef->getLocation(), diag::note_defined_here) << VDDef;
          continue;
        }
      }
    }
    // OpenMP [2.14.3.6, reduction clause, Restrictions]
    // The type of a list item that appears in a reduction clause must be valid
    // for the reduction-identifier. For a max or min reduction in C, the type
    // of the list item must be an allowed arithmetic data type: char, int,
    // float, double, or _Bool, possibly modified with long, short, signed, or
    // unsigned. For a max or min reduction in C++, the type of the list item
    // must be an allowed arithmetic data type: char, wchar_t, int, float,
    // double, or bool, possibly modified with long, short, signed, or unsigned.
    if ((BOK == BO_GT || BOK == BO_LT) &&
        !(Type->isScalarType() ||
          (getLangOpts().CPlusPlus && Type->isArithmeticType()))) {
      Diag(ELoc, diag::err_omp_clause_not_arithmetic_type_arg)
          << getLangOpts().CPlusPlus;
      if (!ASE && !OASE) {
        bool IsDecl = VD->isThisDeclarationADefinition(Context) ==
                      VarDecl::DeclarationOnly;
        Diag(VD->getLocation(),
             IsDecl ? diag::note_previous_decl : diag::note_defined_here)
            << VD;
      }
      continue;
    }
    if ((BOK == BO_OrAssign || BOK == BO_AndAssign || BOK == BO_XorAssign) &&
        !getLangOpts().CPlusPlus && Type->isFloatingType()) {
      Diag(ELoc, diag::err_omp_clause_floating_type_arg);
      if (!ASE && !OASE) {
        bool IsDecl = VD->isThisDeclarationADefinition(Context) ==
                      VarDecl::DeclarationOnly;
        Diag(VD->getLocation(),
             IsDecl ? diag::note_previous_decl : diag::note_defined_here)
            << VD;
      }
      continue;
    }
    // OpenMP [2.14.1.1, Data-sharing Attribute Rules for Variables Referenced
    // in a Construct]
    //  Variables with the predetermined data-sharing attributes may not be
    //  listed in data-sharing attributes clauses, except for the cases
    //  listed below. For these exceptions only, listing a predetermined
    //  variable in a data-sharing attribute clause is allowed and overrides
    //  the variable's predetermined data-sharing attributes.
    // OpenMP [2.14.3.6, Restrictions, p.3]
    //  Any number of reduction clauses can be specified on the directive,
    //  but a list item can appear only once in the reduction clauses for that
    //  directive.
    DSAStackTy::DSAVarData DVar;
    DVar = DSAStack->getTopDSA(VD, false);
    if (DVar.CKind == OMPC_reduction) {
      Diag(ELoc, diag::err_omp_once_referenced)
          << getOpenMPClauseName(OMPC_reduction);
      if (DVar.RefExpr) {
        Diag(DVar.RefExpr->getExprLoc(), diag::note_omp_referenced);
      }
    } else if (DVar.CKind != OMPC_unknown) {
      Diag(ELoc, diag::err_omp_wrong_dsa)
          << getOpenMPClauseName(DVar.CKind)
          << getOpenMPClauseName(OMPC_reduction);
      ReportOriginalDSA(*this, DSAStack, VD, DVar);
      continue;
    }

    // OpenMP [2.14.3.6, Restrictions, p.1]
    //  A list item that appears in a reduction clause of a worksharing
    //  construct must be shared in the parallel regions to which any of the
    //  worksharing regions arising from the worksharing construct bind.
    OpenMPDirectiveKind CurrDir = DSAStack->getCurrentDirective();
    if (isOpenMPWorksharingDirective(CurrDir) &&
        !isOpenMPParallelDirective(CurrDir)) {
      DVar = DSAStack->getImplicitDSA(VD, true);
      if (DVar.CKind != OMPC_shared) {
        Diag(ELoc, diag::err_omp_required_access)
            << getOpenMPClauseName(OMPC_reduction)
            << getOpenMPClauseName(OMPC_shared);
        ReportOriginalDSA(*this, DSAStack, VD, DVar);
        continue;
      }
    }

    Type = Type.getNonLValueExprType(Context).getUnqualifiedType();
    auto *LHSVD = buildVarDecl(*this, ELoc, Type, ".reduction.lhs",
                               VD->hasAttrs() ? &VD->getAttrs() : nullptr);
    auto *RHSVD = buildVarDecl(*this, ELoc, Type, VD->getName(),
                               VD->hasAttrs() ? &VD->getAttrs() : nullptr);
    auto PrivateTy = Type;
    if (OASE) {
      // For array sections only:
      // Create pseudo array type for private copy. The size for this array will
      // be generated during codegen.
      // For array subscripts or single variables Private Ty is the same as Type
      // (type of the variable or single array element).
      PrivateTy = Context.getVariableArrayType(
          Type, new (Context) OpaqueValueExpr(SourceLocation(),
                                              Context.getSizeType(), VK_RValue),
          ArrayType::Normal, /*IndexTypeQuals=*/0, SourceRange());
    }
    // Private copy.
    auto *PrivateVD = buildVarDecl(*this, ELoc, PrivateTy, VD->getName(),
                                   VD->hasAttrs() ? &VD->getAttrs() : nullptr);
    // Add initializer for private variable.
    Expr *Init = nullptr;
    switch (BOK) {
    case BO_Add:
    case BO_Xor:
    case BO_Or:
    case BO_LOr:
      // '+', '-', '^', '|', '||' reduction ops - initializer is '0'.
      if (Type->isScalarType() || Type->isAnyComplexType()) {
        Init = ActOnIntegerConstant(ELoc, /*Val=*/0).get();
      }
      break;
    case BO_Mul:
    case BO_LAnd:
      if (Type->isScalarType() || Type->isAnyComplexType()) {
        // '*' and '&&' reduction ops - initializer is '1'.
        Init = ActOnIntegerConstant(ELoc, /*Val=*/1).get();
      }
      break;
    case BO_And: {
      // '&' reduction op - initializer is '~0'.
      QualType OrigType = Type;
      if (auto *ComplexTy = OrigType->getAs<ComplexType>()) {
        Type = ComplexTy->getElementType();
      }
      if (Type->isRealFloatingType()) {
        llvm::APFloat InitValue =
            llvm::APFloat::getAllOnesValue(Context.getTypeSize(Type),
                                           /*isIEEE=*/true);
        Init = FloatingLiteral::Create(Context, InitValue, /*isexact=*/true,
                                       Type, ELoc);
      } else if (Type->isScalarType()) {
        auto Size = Context.getTypeSize(Type);
        QualType IntTy = Context.getIntTypeForBitwidth(Size, /*Signed=*/0);
        llvm::APInt InitValue = llvm::APInt::getAllOnesValue(Size);
        Init = IntegerLiteral::Create(Context, InitValue, IntTy, ELoc);
      }
      if (Init && OrigType->isAnyComplexType()) {
        // Init = 0xFFFF + 0xFFFFi;
        auto *Im = new (Context) ImaginaryLiteral(Init, OrigType);
        Init = CreateBuiltinBinOp(ELoc, BO_Add, Init, Im).get();
      }
      Type = OrigType;
      break;
    }
    case BO_LT:
    case BO_GT: {
      // 'min' reduction op - initializer is 'Largest representable number in
      // the reduction list item type'.
      // 'max' reduction op - initializer is 'Least representable number in
      // the reduction list item type'.
      if (Type->isIntegerType() || Type->isPointerType()) {
        bool IsSigned = Type->hasSignedIntegerRepresentation();
        auto Size = Context.getTypeSize(Type);
        QualType IntTy =
            Context.getIntTypeForBitwidth(Size, /*Signed=*/IsSigned);
        llvm::APInt InitValue =
            (BOK != BO_LT)
                ? IsSigned ? llvm::APInt::getSignedMinValue(Size)
                           : llvm::APInt::getMinValue(Size)
                : IsSigned ? llvm::APInt::getSignedMaxValue(Size)
                           : llvm::APInt::getMaxValue(Size);
        Init = IntegerLiteral::Create(Context, InitValue, IntTy, ELoc);
        if (Type->isPointerType()) {
          // Cast to pointer type.
          auto CastExpr = BuildCStyleCastExpr(
              SourceLocation(), Context.getTrivialTypeSourceInfo(Type, ELoc),
              SourceLocation(), Init);
          if (CastExpr.isInvalid())
            continue;
          Init = CastExpr.get();
        }
      } else if (Type->isRealFloatingType()) {
        llvm::APFloat InitValue = llvm::APFloat::getLargest(
            Context.getFloatTypeSemantics(Type), BOK != BO_LT);
        Init = FloatingLiteral::Create(Context, InitValue, /*isexact=*/true,
                                       Type, ELoc);
      }
      break;
    }
    case BO_PtrMemD:
    case BO_PtrMemI:
    case BO_MulAssign:
    case BO_Div:
    case BO_Rem:
    case BO_Sub:
    case BO_Shl:
    case BO_Shr:
    case BO_LE:
    case BO_GE:
    case BO_EQ:
    case BO_NE:
    case BO_AndAssign:
    case BO_XorAssign:
    case BO_OrAssign:
    case BO_Assign:
    case BO_AddAssign:
    case BO_SubAssign:
    case BO_DivAssign:
    case BO_RemAssign:
    case BO_ShlAssign:
    case BO_ShrAssign:
    case BO_Comma:
      llvm_unreachable("Unexpected reduction operation");
    }
    if (Init) {
      AddInitializerToDecl(RHSVD, Init, /*DirectInit=*/false,
                           /*TypeMayContainAuto=*/false);
    } else
      ActOnUninitializedDecl(RHSVD, /*TypeMayContainAuto=*/false);
    if (!RHSVD->hasInit()) {
      Diag(ELoc, diag::err_omp_reduction_id_not_compatible) << Type
                                                            << ReductionIdRange;
      if (VD) {
        bool IsDecl = VD->isThisDeclarationADefinition(Context) ==
                      VarDecl::DeclarationOnly;
        Diag(VD->getLocation(),
             IsDecl ? diag::note_previous_decl : diag::note_defined_here)
            << VD;
      }
      continue;
    }
    // Store initializer for single element in private copy. Will be used during
    // codegen.
    PrivateVD->setInit(RHSVD->getInit());
    PrivateVD->setInitStyle(RHSVD->getInitStyle());
    auto *LHSDRE = buildDeclRefExpr(*this, LHSVD, Type, ELoc);
    auto *RHSDRE = buildDeclRefExpr(*this, RHSVD, Type, ELoc);
    auto *PrivateDRE = buildDeclRefExpr(*this, PrivateVD, PrivateTy, ELoc);
    ExprResult ReductionOp =
        BuildBinOp(DSAStack->getCurScope(), ReductionId.getLocStart(), BOK,
                   LHSDRE, RHSDRE);
    if (ReductionOp.isUsable()) {
      if (BOK != BO_LT && BOK != BO_GT) {
        ReductionOp =
            BuildBinOp(DSAStack->getCurScope(), ReductionId.getLocStart(),
                       BO_Assign, LHSDRE, ReductionOp.get());
      } else {
        auto *ConditionalOp = new (Context) ConditionalOperator(
            ReductionOp.get(), SourceLocation(), LHSDRE, SourceLocation(),
            RHSDRE, Type, VK_LValue, OK_Ordinary);
        ReductionOp =
            BuildBinOp(DSAStack->getCurScope(), ReductionId.getLocStart(),
                       BO_Assign, LHSDRE, ConditionalOp);
      }
      ReductionOp = ActOnFinishFullExpr(ReductionOp.get());
    }
    if (ReductionOp.isInvalid())
      continue;

    DSAStack->addDSA(VD, DE, OMPC_reduction);
    Vars.push_back(RefExpr);
    Privates.push_back(PrivateDRE);
    LHSs.push_back(LHSDRE);
    RHSs.push_back(RHSDRE);
    ReductionOps.push_back(ReductionOp.get());
  }

  if (Vars.empty())
    return nullptr;

  return OMPReductionClause::Create(
      Context, StartLoc, LParenLoc, ColonLoc, EndLoc, Vars,
      ReductionIdScopeSpec.getWithLocInContext(Context), ReductionId, Privates,
      LHSs, RHSs, ReductionOps);
}

OMPClause *Sema::ActOnOpenMPLinearClause(
    ArrayRef<Expr *> VarList, Expr *Step, SourceLocation StartLoc,
    SourceLocation LParenLoc, OpenMPLinearClauseKind LinKind,
    SourceLocation LinLoc, SourceLocation ColonLoc, SourceLocation EndLoc) {
  SmallVector<Expr *, 8> Vars;
  SmallVector<Expr *, 8> Privates;
  SmallVector<Expr *, 8> Inits;
  if ((!LangOpts.CPlusPlus && LinKind != OMPC_LINEAR_val) ||
      LinKind == OMPC_LINEAR_unknown) {
    Diag(LinLoc, diag::err_omp_wrong_linear_modifier) << LangOpts.CPlusPlus;
    LinKind = OMPC_LINEAR_val;
  }
  for (auto &RefExpr : VarList) {
    assert(RefExpr && "NULL expr in OpenMP linear clause.");
    if (isa<DependentScopeDeclRefExpr>(RefExpr)) {
      // It will be analyzed later.
      Vars.push_back(RefExpr);
      Privates.push_back(nullptr);
      Inits.push_back(nullptr);
      continue;
    }

    // OpenMP [2.14.3.7, linear clause]
    // A list item that appears in a linear clause is subject to the private
    // clause semantics described in Section 2.14.3.3 on page 159 except as
    // noted. In addition, the value of the new list item on each iteration
    // of the associated loop(s) corresponds to the value of the original
    // list item before entering the construct plus the logical number of
    // the iteration times linear-step.

    SourceLocation ELoc = RefExpr->getExprLoc();
    // OpenMP [2.1, C/C++]
    //  A list item is a variable name.
    // OpenMP  [2.14.3.3, Restrictions, p.1]
    //  A variable that is part of another variable (as an array or
    //  structure element) cannot appear in a private clause.
    DeclRefExpr *DE = dyn_cast<DeclRefExpr>(RefExpr);
    if (!DE || !isa<VarDecl>(DE->getDecl())) {
      Diag(ELoc, diag::err_omp_expected_var_name_member_expr)
          << 0 << RefExpr->getSourceRange();
      continue;
    }

    VarDecl *VD = cast<VarDecl>(DE->getDecl());

    // OpenMP [2.14.3.7, linear clause]
    //  A list-item cannot appear in more than one linear clause.
    //  A list-item that appears in a linear clause cannot appear in any
    //  other data-sharing attribute clause.
    DSAStackTy::DSAVarData DVar = DSAStack->getTopDSA(VD, false);
    if (DVar.RefExpr) {
      Diag(ELoc, diag::err_omp_wrong_dsa) << getOpenMPClauseName(DVar.CKind)
                                          << getOpenMPClauseName(OMPC_linear);
      ReportOriginalDSA(*this, DSAStack, VD, DVar);
      continue;
    }

    QualType QType = VD->getType();
    if (QType->isDependentType() || QType->isInstantiationDependentType()) {
      // It will be analyzed later.
      Vars.push_back(DE);
      Privates.push_back(nullptr);
      Inits.push_back(nullptr);
      continue;
    }

    // A variable must not have an incomplete type or a reference type.
    if (RequireCompleteType(ELoc, QType,
                            diag::err_omp_linear_incomplete_type)) {
      continue;
    }
    if ((LinKind == OMPC_LINEAR_uval || LinKind == OMPC_LINEAR_ref) &&
        !QType->isReferenceType()) {
      Diag(ELoc, diag::err_omp_wrong_linear_modifier_non_reference)
          << QType << getOpenMPSimpleClauseTypeName(OMPC_linear, LinKind);
      continue;
    }
    QType = QType.getNonReferenceType();

    // A list item must not be const-qualified.
    if (QType.isConstant(Context)) {
      Diag(ELoc, diag::err_omp_const_variable)
          << getOpenMPClauseName(OMPC_linear);
      bool IsDecl =
          VD->isThisDeclarationADefinition(Context) == VarDecl::DeclarationOnly;
      Diag(VD->getLocation(),
           IsDecl ? diag::note_previous_decl : diag::note_defined_here)
          << VD;
      continue;
    }

    // A list item must be of integral or pointer type.
    QType = QType.getUnqualifiedType().getCanonicalType();
    const Type *Ty = QType.getTypePtrOrNull();
    if (!Ty || (!Ty->isDependentType() && !Ty->isIntegralType(Context) &&
                !Ty->isPointerType())) {
      Diag(ELoc, diag::err_omp_linear_expected_int_or_ptr) << QType;
      bool IsDecl =
          VD->isThisDeclarationADefinition(Context) == VarDecl::DeclarationOnly;
      Diag(VD->getLocation(),
           IsDecl ? diag::note_previous_decl : diag::note_defined_here)
          << VD;
      continue;
    }

    // Build private copy of original var.
    auto *Private = buildVarDecl(*this, ELoc, QType, VD->getName(),
                                 VD->hasAttrs() ? &VD->getAttrs() : nullptr);
    auto *PrivateRef = buildDeclRefExpr(
        *this, Private, DE->getType().getUnqualifiedType(), DE->getExprLoc());
    // Build var to save initial value.
    VarDecl *Init = buildVarDecl(*this, ELoc, QType, ".linear.start");
    Expr *InitExpr;
    if (LinKind == OMPC_LINEAR_uval)
      InitExpr = VD->getInit();
    else
      InitExpr = DE;
    AddInitializerToDecl(Init, DefaultLvalueConversion(InitExpr).get(),
                         /*DirectInit*/ false, /*TypeMayContainAuto*/ false);
    auto InitRef = buildDeclRefExpr(
        *this, Init, DE->getType().getUnqualifiedType(), DE->getExprLoc());
    DSAStack->addDSA(VD, DE, OMPC_linear);
    Vars.push_back(DE);
    Privates.push_back(PrivateRef);
    Inits.push_back(InitRef);
  }

  if (Vars.empty())
    return nullptr;

  Expr *StepExpr = Step;
  Expr *CalcStepExpr = nullptr;
  if (Step && !Step->isValueDependent() && !Step->isTypeDependent() &&
      !Step->isInstantiationDependent() &&
      !Step->containsUnexpandedParameterPack()) {
    SourceLocation StepLoc = Step->getLocStart();
    ExprResult Val = PerformOpenMPImplicitIntegerConversion(StepLoc, Step);
    if (Val.isInvalid())
      return nullptr;
    StepExpr = Val.get();

    // Build var to save the step value.
    VarDecl *SaveVar =
        buildVarDecl(*this, StepLoc, StepExpr->getType(), ".linear.step");
    ExprResult SaveRef =
        buildDeclRefExpr(*this, SaveVar, StepExpr->getType(), StepLoc);
    ExprResult CalcStep =
        BuildBinOp(CurScope, StepLoc, BO_Assign, SaveRef.get(), StepExpr);
    CalcStep = ActOnFinishFullExpr(CalcStep.get());

    // Warn about zero linear step (it would be probably better specified as
    // making corresponding variables 'const').
    llvm::APSInt Result;
    bool IsConstant = StepExpr->isIntegerConstantExpr(Result, Context);
    if (IsConstant && !Result.isNegative() && !Result.isStrictlyPositive())
      Diag(StepLoc, diag::warn_omp_linear_step_zero) << Vars[0]
                                                     << (Vars.size() > 1);
    if (!IsConstant && CalcStep.isUsable()) {
      // Calculate the step beforehand instead of doing this on each iteration.
      // (This is not used if the number of iterations may be kfold-ed).
      CalcStepExpr = CalcStep.get();
    }
  }

  return OMPLinearClause::Create(Context, StartLoc, LParenLoc, LinKind, LinLoc,
                                 ColonLoc, EndLoc, Vars, Privates, Inits,
                                 StepExpr, CalcStepExpr);
}

static bool FinishOpenMPLinearClause(OMPLinearClause &Clause, DeclRefExpr *IV,
                                     Expr *NumIterations, Sema &SemaRef,
                                     Scope *S) {
  // Walk the vars and build update/final expressions for the CodeGen.
  SmallVector<Expr *, 8> Updates;
  SmallVector<Expr *, 8> Finals;
  Expr *Step = Clause.getStep();
  Expr *CalcStep = Clause.getCalcStep();
  // OpenMP [2.14.3.7, linear clause]
  // If linear-step is not specified it is assumed to be 1.
  if (Step == nullptr)
    Step = SemaRef.ActOnIntegerConstant(SourceLocation(), 1).get();
  else if (CalcStep)
    Step = cast<BinaryOperator>(CalcStep)->getLHS();
  bool HasErrors = false;
  auto CurInit = Clause.inits().begin();
  auto CurPrivate = Clause.privates().begin();
  auto LinKind = Clause.getModifier();
  for (auto &RefExpr : Clause.varlists()) {
    Expr *InitExpr = *CurInit;

    // Build privatized reference to the current linear var.
    auto DE = cast<DeclRefExpr>(RefExpr);
    Expr *CapturedRef;
    if (LinKind == OMPC_LINEAR_uval)
      CapturedRef = cast<VarDecl>(DE->getDecl())->getInit();
    else
      CapturedRef =
          buildDeclRefExpr(SemaRef, cast<VarDecl>(DE->getDecl()),
                           DE->getType().getUnqualifiedType(), DE->getExprLoc(),
                           /*RefersToCapture=*/true);

    // Build update: Var = InitExpr + IV * Step
    ExprResult Update =
        BuildCounterUpdate(SemaRef, S, RefExpr->getExprLoc(), *CurPrivate,
                           InitExpr, IV, Step, /* Subtract */ false);
    Update = SemaRef.ActOnFinishFullExpr(Update.get(), DE->getLocStart(),
                                         /*DiscardedValue=*/true);

    // Build final: Var = InitExpr + NumIterations * Step
    ExprResult Final =
        BuildCounterUpdate(SemaRef, S, RefExpr->getExprLoc(), CapturedRef,
                           InitExpr, NumIterations, Step, /* Subtract */ false);
    Final = SemaRef.ActOnFinishFullExpr(Final.get(), DE->getLocStart(),
                                        /*DiscardedValue=*/true);
    if (!Update.isUsable() || !Final.isUsable()) {
      Updates.push_back(nullptr);
      Finals.push_back(nullptr);
      HasErrors = true;
    } else {
      Updates.push_back(Update.get());
      Finals.push_back(Final.get());
    }
    ++CurInit, ++CurPrivate;
  }
  Clause.setUpdates(Updates);
  Clause.setFinals(Finals);
  return HasErrors;
}

OMPClause *Sema::ActOnOpenMPAlignedClause(
    ArrayRef<Expr *> VarList, Expr *Alignment, SourceLocation StartLoc,
    SourceLocation LParenLoc, SourceLocation ColonLoc, SourceLocation EndLoc) {

  SmallVector<Expr *, 8> Vars;
  for (auto &RefExpr : VarList) {
    assert(RefExpr && "NULL expr in OpenMP aligned clause.");
    if (isa<DependentScopeDeclRefExpr>(RefExpr)) {
      // It will be analyzed later.
      Vars.push_back(RefExpr);
      continue;
    }

    SourceLocation ELoc = RefExpr->getExprLoc();
    // OpenMP [2.1, C/C++]
    //  A list item is a variable name.
    DeclRefExpr *DE = dyn_cast<DeclRefExpr>(RefExpr);
    if (!DE || !isa<VarDecl>(DE->getDecl())) {
      Diag(ELoc, diag::err_omp_expected_var_name_member_expr)
          << 0 << RefExpr->getSourceRange();
      continue;
    }

    VarDecl *VD = cast<VarDecl>(DE->getDecl());

    // OpenMP  [2.8.1, simd construct, Restrictions]
    // The type of list items appearing in the aligned clause must be
    // array, pointer, reference to array, or reference to pointer.
    QualType QType = VD->getType();
    QType = QType.getNonReferenceType().getUnqualifiedType().getCanonicalType();
    const Type *Ty = QType.getTypePtrOrNull();
    if (!Ty || (!Ty->isDependentType() && !Ty->isArrayType() &&
                !Ty->isPointerType())) {
      Diag(ELoc, diag::err_omp_aligned_expected_array_or_ptr)
          << QType << getLangOpts().CPlusPlus << RefExpr->getSourceRange();
      bool IsDecl =
          VD->isThisDeclarationADefinition(Context) == VarDecl::DeclarationOnly;
      Diag(VD->getLocation(),
           IsDecl ? diag::note_previous_decl : diag::note_defined_here)
          << VD;
      continue;
    }

    // OpenMP  [2.8.1, simd construct, Restrictions]
    // A list-item cannot appear in more than one aligned clause.
    if (Expr *PrevRef = DSAStack->addUniqueAligned(VD, DE)) {
      Diag(ELoc, diag::err_omp_aligned_twice) << RefExpr->getSourceRange();
      Diag(PrevRef->getExprLoc(), diag::note_omp_explicit_dsa)
          << getOpenMPClauseName(OMPC_aligned);
      continue;
    }

    Vars.push_back(DE);
  }

  // OpenMP [2.8.1, simd construct, Description]
  // The parameter of the aligned clause, alignment, must be a constant
  // positive integer expression.
  // If no optional parameter is specified, implementation-defined default
  // alignments for SIMD instructions on the target platforms are assumed.
  if (Alignment != nullptr) {
    ExprResult AlignResult =
        VerifyPositiveIntegerConstantInClause(Alignment, OMPC_aligned);
    if (AlignResult.isInvalid())
      return nullptr;
    Alignment = AlignResult.get();
  }
  if (Vars.empty())
    return nullptr;

  return OMPAlignedClause::Create(Context, StartLoc, LParenLoc, ColonLoc,
                                  EndLoc, Vars, Alignment);
}

OMPClause *Sema::ActOnOpenMPCopyinClause(ArrayRef<Expr *> VarList,
                                         SourceLocation StartLoc,
                                         SourceLocation LParenLoc,
                                         SourceLocation EndLoc) {
  SmallVector<Expr *, 8> Vars;
  SmallVector<Expr *, 8> SrcExprs;
  SmallVector<Expr *, 8> DstExprs;
  SmallVector<Expr *, 8> AssignmentOps;
  for (auto &RefExpr : VarList) {
    assert(RefExpr && "NULL expr in OpenMP copyin clause.");
    if (isa<DependentScopeDeclRefExpr>(RefExpr)) {
      // It will be analyzed later.
      Vars.push_back(RefExpr);
      SrcExprs.push_back(nullptr);
      DstExprs.push_back(nullptr);
      AssignmentOps.push_back(nullptr);
      continue;
    }

    SourceLocation ELoc = RefExpr->getExprLoc();
    // OpenMP [2.1, C/C++]
    //  A list item is a variable name.
    // OpenMP  [2.14.4.1, Restrictions, p.1]
    //  A list item that appears in a copyin clause must be threadprivate.
    DeclRefExpr *DE = dyn_cast<DeclRefExpr>(RefExpr);
    if (!DE || !isa<VarDecl>(DE->getDecl())) {
      Diag(ELoc, diag::err_omp_expected_var_name_member_expr)
          << 0 << RefExpr->getSourceRange();
      continue;
    }

    Decl *D = DE->getDecl();
    VarDecl *VD = cast<VarDecl>(D);

    QualType Type = VD->getType();
    if (Type->isDependentType() || Type->isInstantiationDependentType()) {
      // It will be analyzed later.
      Vars.push_back(DE);
      SrcExprs.push_back(nullptr);
      DstExprs.push_back(nullptr);
      AssignmentOps.push_back(nullptr);
      continue;
    }

    // OpenMP [2.14.4.1, Restrictions, C/C++, p.1]
    //  A list item that appears in a copyin clause must be threadprivate.
    if (!DSAStack->isThreadPrivate(VD)) {
      Diag(ELoc, diag::err_omp_required_access)
          << getOpenMPClauseName(OMPC_copyin)
          << getOpenMPDirectiveName(OMPD_threadprivate);
      continue;
    }

    // OpenMP [2.14.4.1, Restrictions, C/C++, p.2]
    //  A variable of class type (or array thereof) that appears in a
    //  copyin clause requires an accessible, unambiguous copy assignment
    //  operator for the class type.
    auto ElemType = Context.getBaseElementType(Type).getNonReferenceType();
    auto *SrcVD =
        buildVarDecl(*this, DE->getLocStart(), ElemType.getUnqualifiedType(),
                     ".copyin.src", VD->hasAttrs() ? &VD->getAttrs() : nullptr);
    auto *PseudoSrcExpr = buildDeclRefExpr(
        *this, SrcVD, ElemType.getUnqualifiedType(), DE->getExprLoc());
    auto *DstVD =
        buildVarDecl(*this, DE->getLocStart(), ElemType, ".copyin.dst",
                     VD->hasAttrs() ? &VD->getAttrs() : nullptr);
    auto *PseudoDstExpr =
        buildDeclRefExpr(*this, DstVD, ElemType, DE->getExprLoc());
    // For arrays generate assignment operation for single element and replace
    // it by the original array element in CodeGen.
    auto AssignmentOp = BuildBinOp(/*S=*/nullptr, DE->getExprLoc(), BO_Assign,
                                   PseudoDstExpr, PseudoSrcExpr);
    if (AssignmentOp.isInvalid())
      continue;
    AssignmentOp = ActOnFinishFullExpr(AssignmentOp.get(), DE->getExprLoc(),
                                       /*DiscardedValue=*/true);
    if (AssignmentOp.isInvalid())
      continue;

    DSAStack->addDSA(VD, DE, OMPC_copyin);
    Vars.push_back(DE);
    SrcExprs.push_back(PseudoSrcExpr);
    DstExprs.push_back(PseudoDstExpr);
    AssignmentOps.push_back(AssignmentOp.get());
  }

  if (Vars.empty())
    return nullptr;

  return OMPCopyinClause::Create(Context, StartLoc, LParenLoc, EndLoc, Vars,
                                 SrcExprs, DstExprs, AssignmentOps);
}

OMPClause *Sema::ActOnOpenMPCopyprivateClause(ArrayRef<Expr *> VarList,
                                              SourceLocation StartLoc,
                                              SourceLocation LParenLoc,
                                              SourceLocation EndLoc) {
  SmallVector<Expr *, 8> Vars;
  SmallVector<Expr *, 8> SrcExprs;
  SmallVector<Expr *, 8> DstExprs;
  SmallVector<Expr *, 8> AssignmentOps;
  for (auto &RefExpr : VarList) {
    assert(RefExpr && "NULL expr in OpenMP copyprivate clause.");
    if (isa<DependentScopeDeclRefExpr>(RefExpr)) {
      // It will be analyzed later.
      Vars.push_back(RefExpr);
      SrcExprs.push_back(nullptr);
      DstExprs.push_back(nullptr);
      AssignmentOps.push_back(nullptr);
      continue;
    }

    SourceLocation ELoc = RefExpr->getExprLoc();
    // OpenMP [2.1, C/C++]
    //  A list item is a variable name.
    // OpenMP  [2.14.4.1, Restrictions, p.1]
    //  A list item that appears in a copyin clause must be threadprivate.
    DeclRefExpr *DE = dyn_cast<DeclRefExpr>(RefExpr);
    if (!DE || !isa<VarDecl>(DE->getDecl())) {
      Diag(ELoc, diag::err_omp_expected_var_name_member_expr)
          << 0 << RefExpr->getSourceRange();
      continue;
    }

    Decl *D = DE->getDecl();
    VarDecl *VD = cast<VarDecl>(D);

    QualType Type = VD->getType();
    if (Type->isDependentType() || Type->isInstantiationDependentType()) {
      // It will be analyzed later.
      Vars.push_back(DE);
      SrcExprs.push_back(nullptr);
      DstExprs.push_back(nullptr);
      AssignmentOps.push_back(nullptr);
      continue;
    }

    // OpenMP [2.14.4.2, Restrictions, p.2]
    //  A list item that appears in a copyprivate clause may not appear in a
    //  private or firstprivate clause on the single construct.
    if (!DSAStack->isThreadPrivate(VD)) {
      auto DVar = DSAStack->getTopDSA(VD, false);
      if (DVar.CKind != OMPC_unknown && DVar.CKind != OMPC_copyprivate &&
          DVar.RefExpr) {
        Diag(ELoc, diag::err_omp_wrong_dsa)
            << getOpenMPClauseName(DVar.CKind)
            << getOpenMPClauseName(OMPC_copyprivate);
        ReportOriginalDSA(*this, DSAStack, VD, DVar);
        continue;
      }

      // OpenMP [2.11.4.2, Restrictions, p.1]
      //  All list items that appear in a copyprivate clause must be either
      //  threadprivate or private in the enclosing context.
      if (DVar.CKind == OMPC_unknown) {
        DVar = DSAStack->getImplicitDSA(VD, false);
        if (DVar.CKind == OMPC_shared) {
          Diag(ELoc, diag::err_omp_required_access)
              << getOpenMPClauseName(OMPC_copyprivate)
              << "threadprivate or private in the enclosing context";
          ReportOriginalDSA(*this, DSAStack, VD, DVar);
          continue;
        }
      }
    }

    // Variably modified types are not supported.
    if (!Type->isAnyPointerType() && Type->isVariablyModifiedType()) {
      Diag(ELoc, diag::err_omp_variably_modified_type_not_supported)
          << getOpenMPClauseName(OMPC_copyprivate) << Type
          << getOpenMPDirectiveName(DSAStack->getCurrentDirective());
      bool IsDecl =
          VD->isThisDeclarationADefinition(Context) == VarDecl::DeclarationOnly;
      Diag(VD->getLocation(),
           IsDecl ? diag::note_previous_decl : diag::note_defined_here)
          << VD;
      continue;
    }

    // OpenMP [2.14.4.1, Restrictions, C/C++, p.2]
    //  A variable of class type (or array thereof) that appears in a
    //  copyin clause requires an accessible, unambiguous copy assignment
    //  operator for the class type.
    Type = Context.getBaseElementType(Type.getNonReferenceType())
               .getUnqualifiedType();
    auto *SrcVD =
        buildVarDecl(*this, DE->getLocStart(), Type, ".copyprivate.src",
                     VD->hasAttrs() ? &VD->getAttrs() : nullptr);
    auto *PseudoSrcExpr =
        buildDeclRefExpr(*this, SrcVD, Type, DE->getExprLoc());
    auto *DstVD =
        buildVarDecl(*this, DE->getLocStart(), Type, ".copyprivate.dst",
                     VD->hasAttrs() ? &VD->getAttrs() : nullptr);
    auto *PseudoDstExpr =
        buildDeclRefExpr(*this, DstVD, Type, DE->getExprLoc());
    auto AssignmentOp = BuildBinOp(/*S=*/nullptr, DE->getExprLoc(), BO_Assign,
                                   PseudoDstExpr, PseudoSrcExpr);
    if (AssignmentOp.isInvalid())
      continue;
    AssignmentOp = ActOnFinishFullExpr(AssignmentOp.get(), DE->getExprLoc(),
                                       /*DiscardedValue=*/true);
    if (AssignmentOp.isInvalid())
      continue;

    // No need to mark vars as copyprivate, they are already threadprivate or
    // implicitly private.
    Vars.push_back(DE);
    SrcExprs.push_back(PseudoSrcExpr);
    DstExprs.push_back(PseudoDstExpr);
    AssignmentOps.push_back(AssignmentOp.get());
  }

  if (Vars.empty())
    return nullptr;

  return OMPCopyprivateClause::Create(Context, StartLoc, LParenLoc, EndLoc,
                                      Vars, SrcExprs, DstExprs, AssignmentOps);
}

OMPClause *Sema::ActOnOpenMPFlushClause(ArrayRef<Expr *> VarList,
                                        SourceLocation StartLoc,
                                        SourceLocation LParenLoc,
                                        SourceLocation EndLoc) {
  if (VarList.empty())
    return nullptr;

  return OMPFlushClause::Create(Context, StartLoc, LParenLoc, EndLoc, VarList);
}

OMPClause *
Sema::ActOnOpenMPDependClause(OpenMPDependClauseKind DepKind,
                              SourceLocation DepLoc, SourceLocation ColonLoc,
                              ArrayRef<Expr *> VarList, SourceLocation StartLoc,
                              SourceLocation LParenLoc, SourceLocation EndLoc) {
  if (DSAStack->getCurrentDirective() == OMPD_ordered &&
      DepKind != OMPC_DEPEND_source && DepKind != OMPC_DEPEND_sink) {
    Diag(DepLoc, diag::err_omp_unexpected_clause_value)
        << "'source' or 'sink'" << getOpenMPClauseName(OMPC_depend);
    return nullptr;
  }
  if (DSAStack->getCurrentDirective() != OMPD_ordered &&
      (DepKind == OMPC_DEPEND_unknown || DepKind == OMPC_DEPEND_source ||
       DepKind == OMPC_DEPEND_sink)) {
    unsigned Except[] = {OMPC_DEPEND_source, OMPC_DEPEND_sink};
    Diag(DepLoc, diag::err_omp_unexpected_clause_value)
        << getListOfPossibleValues(OMPC_depend, /*First=*/0,
                                   /*Last=*/OMPC_DEPEND_unknown, Except)
        << getOpenMPClauseName(OMPC_depend);
    return nullptr;
  }
  SmallVector<Expr *, 8> Vars;
  llvm::APSInt DepCounter(/*BitWidth=*/32);
  llvm::APSInt TotalDepCount(/*BitWidth=*/32);
  if (DepKind == OMPC_DEPEND_sink) {
    if (auto *OrderedCountExpr = DSAStack->getParentOrderedRegionParam()) {
      TotalDepCount = OrderedCountExpr->EvaluateKnownConstInt(Context);
      TotalDepCount.setIsUnsigned(/*Val=*/true);
    }
  }
  if ((DepKind != OMPC_DEPEND_sink && DepKind != OMPC_DEPEND_source) ||
      DSAStack->getParentOrderedRegionParam()) {
    for (auto &RefExpr : VarList) {
      assert(RefExpr && "NULL expr in OpenMP shared clause.");
      if (isa<DependentScopeDeclRefExpr>(RefExpr) ||
          (DepKind == OMPC_DEPEND_sink && CurContext->isDependentContext())) {
        // It will be analyzed later.
        Vars.push_back(RefExpr);
        continue;
      }

      SourceLocation ELoc = RefExpr->getExprLoc();
      auto *SimpleExpr = RefExpr->IgnoreParenCasts();
      if (DepKind == OMPC_DEPEND_sink) {
        if (DepCounter >= TotalDepCount) {
          Diag(ELoc, diag::err_omp_depend_sink_unexpected_expr);
          continue;
        }
        ++DepCounter;
        // OpenMP  [2.13.9, Summary]
        // depend(dependence-type : vec), where dependence-type is:
        // 'sink' and where vec is the iteration vector, which has the form:
        //  x1 [+- d1], x2 [+- d2 ], . . . , xn [+- dn]
        // where n is the value specified by the ordered clause in the loop
        // directive, xi denotes the loop iteration variable of the i-th nested
        // loop associated with the loop directive, and di is a constant
        // non-negative integer.
        SimpleExpr = SimpleExpr->IgnoreImplicit();
        auto *DE = dyn_cast<DeclRefExpr>(SimpleExpr);
        if (!DE) {
          OverloadedOperatorKind OOK = OO_None;
          SourceLocation OOLoc;
          Expr *LHS, *RHS;
          if (auto *BO = dyn_cast<BinaryOperator>(SimpleExpr)) {
            OOK = BinaryOperator::getOverloadedOperator(BO->getOpcode());
            OOLoc = BO->getOperatorLoc();
            LHS = BO->getLHS()->IgnoreParenImpCasts();
            RHS = BO->getRHS()->IgnoreParenImpCasts();
          } else if (auto *OCE = dyn_cast<CXXOperatorCallExpr>(SimpleExpr)) {
            OOK = OCE->getOperator();
            OOLoc = OCE->getOperatorLoc();
            LHS = OCE->getArg(/*Arg=*/0)->IgnoreParenImpCasts();
            RHS = OCE->getArg(/*Arg=*/1)->IgnoreParenImpCasts();
          } else if (auto *MCE = dyn_cast<CXXMemberCallExpr>(SimpleExpr)) {
            OOK = MCE->getMethodDecl()
                      ->getNameInfo()
                      .getName()
                      .getCXXOverloadedOperator();
            OOLoc = MCE->getCallee()->getExprLoc();
            LHS = MCE->getImplicitObjectArgument()->IgnoreParenImpCasts();
            RHS = MCE->getArg(/*Arg=*/0)->IgnoreParenImpCasts();
          } else {
            Diag(ELoc, diag::err_omp_depend_sink_wrong_expr);
            continue;
          }
          DE = dyn_cast<DeclRefExpr>(LHS);
          if (!DE) {
            Diag(LHS->getExprLoc(),
                 diag::err_omp_depend_sink_expected_loop_iteration)
                << DSAStack->getParentLoopControlVariable(
                    DepCounter.getZExtValue());
            continue;
          }
          if (OOK != OO_Plus && OOK != OO_Minus) {
            Diag(OOLoc, diag::err_omp_depend_sink_expected_plus_minus);
            continue;
          }
          ExprResult Res = VerifyPositiveIntegerConstantInClause(
              RHS, OMPC_depend, /*StrictlyPositive=*/false);
          if (Res.isInvalid())
            continue;
        }
        auto *VD = dyn_cast<VarDecl>(DE->getDecl());
        if (!CurContext->isDependentContext() &&
            DSAStack->getParentOrderedRegionParam() &&
            (!VD || DepCounter != DSAStack->isParentLoopControlVariable(VD))) {
          Diag(DE->getExprLoc(),
               diag::err_omp_depend_sink_expected_loop_iteration)
              << DSAStack->getParentLoopControlVariable(
                  DepCounter.getZExtValue());
          continue;
        }
      } else {
        // OpenMP  [2.11.1.1, Restrictions, p.3]
        //  A variable that is part of another variable (such as a field of a
        //  structure) but is not an array element or an array section cannot
        //  appear  in a depend clause.
        auto *DE = dyn_cast<DeclRefExpr>(SimpleExpr);
        auto *ASE = dyn_cast<ArraySubscriptExpr>(SimpleExpr);
        auto *OASE = dyn_cast<OMPArraySectionExpr>(SimpleExpr);
        if (!RefExpr->IgnoreParenImpCasts()->isLValue() ||
            (!ASE && !DE && !OASE) || (DE && !isa<VarDecl>(DE->getDecl())) ||
            (ASE && !ASE->getBase()->getType()->isAnyPointerType() &&
             !ASE->getBase()->getType()->isArrayType())) {
          Diag(ELoc, diag::err_omp_expected_var_name_member_expr_or_array_item)
              << 0 << RefExpr->getSourceRange();
          continue;
        }
      }

      Vars.push_back(RefExpr->IgnoreParenImpCasts());
    }

    if (!CurContext->isDependentContext() && DepKind == OMPC_DEPEND_sink &&
        TotalDepCount > VarList.size() &&
        DSAStack->getParentOrderedRegionParam()) {
      Diag(EndLoc, diag::err_omp_depend_sink_expected_loop_iteration)
          << DSAStack->getParentLoopControlVariable(VarList.size() + 1);
    }
    if (DepKind != OMPC_DEPEND_source && DepKind != OMPC_DEPEND_sink &&
        Vars.empty())
      return nullptr;
  }

  return OMPDependClause::Create(Context, StartLoc, LParenLoc, EndLoc, DepKind,
                                 DepLoc, ColonLoc, Vars);
}

OMPClause *Sema::ActOnOpenMPDeviceClause(Expr *Device, SourceLocation StartLoc,
                                         SourceLocation LParenLoc,
                                         SourceLocation EndLoc) {
  Expr *ValExpr = Device;

  // OpenMP [2.9.1, Restrictions]
  // The device expression must evaluate to a non-negative integer value.
  if (!IsNonNegativeIntegerValue(ValExpr, *this, OMPC_device,
                                 /*StrictlyPositive=*/false))
    return nullptr;

  return new (Context) OMPDeviceClause(ValExpr, StartLoc, LParenLoc, EndLoc);
}

static bool IsCXXRecordForMappable(Sema &SemaRef, SourceLocation Loc,
                                   DSAStackTy *Stack, CXXRecordDecl *RD) {
  if (!RD || RD->isInvalidDecl())
    return true;

  if (auto *CTSD = dyn_cast<ClassTemplateSpecializationDecl>(RD))
    if (auto *CTD = CTSD->getSpecializedTemplate())
      RD = CTD->getTemplatedDecl();
  auto QTy = SemaRef.Context.getRecordType(RD);
  if (RD->isDynamicClass()) {
    SemaRef.Diag(Loc, diag::err_omp_not_mappable_type) << QTy;
    SemaRef.Diag(RD->getLocation(), diag::note_omp_polymorphic_in_target);
    return false;
  }
  auto *DC = RD;
  bool IsCorrect = true;
  for (auto *I : DC->decls()) {
    if (I) {
      if (auto *MD = dyn_cast<CXXMethodDecl>(I)) {
        if (MD->isStatic()) {
          SemaRef.Diag(Loc, diag::err_omp_not_mappable_type) << QTy;
          SemaRef.Diag(MD->getLocation(),
                       diag::note_omp_static_member_in_target);
          IsCorrect = false;
        }
      } else if (auto *VD = dyn_cast<VarDecl>(I)) {
        if (VD->isStaticDataMember()) {
          SemaRef.Diag(Loc, diag::err_omp_not_mappable_type) << QTy;
          SemaRef.Diag(VD->getLocation(),
                       diag::note_omp_static_member_in_target);
          IsCorrect = false;
        }
      }
    }
  }

  for (auto &I : RD->bases()) {
    if (!IsCXXRecordForMappable(SemaRef, I.getLocStart(), Stack,
                                I.getType()->getAsCXXRecordDecl()))
      IsCorrect = false;
  }
  return IsCorrect;
}

static bool CheckTypeMappable(SourceLocation SL, SourceRange SR, Sema &SemaRef,
                              DSAStackTy *Stack, QualType QTy) {
  NamedDecl *ND;
  if (QTy->isIncompleteType(&ND)) {
    SemaRef.Diag(SL, diag::err_incomplete_type) << QTy << SR;
    return false;
  } else if (CXXRecordDecl *RD = dyn_cast_or_null<CXXRecordDecl>(ND)) {
    if (!RD->isInvalidDecl() &&
        !IsCXXRecordForMappable(SemaRef, SL, Stack, RD))
      return false;
  }
  return true;
}

// Return the expression of the base of the map clause or null if it cannot
// be determined and do all the necessary checks to see if the expression is
// valid as a standalone map clause expression.
static Expr *CheckMapClauseExpressionBase(Sema &SemaRef, Expr *E) {
  SourceLocation ELoc = E->getExprLoc();
  SourceRange ERange = E->getSourceRange();

  // The base of elements of list in a map clause have to be either:
  //  - a reference to variable or field.
  //  - a member expression.
  //  - an array expression.
  //
  // E.g. if we have the expression 'r.S.Arr[:12]', we want to retrieve the
  // reference to 'r'.
  //
  // If we have:
  //
  // struct SS {
  //   Bla S;
  //   foo() {
  //     #pragma omp target map (S.Arr[:12]);
  //   }
  // }
  //
  // We want to retrieve the member expression 'this->S';

  Expr *RelevantExpr = nullptr;

  // Flags to help capture some memory

  // OpenMP 4.5 [2.15.5.1, map Clause, Restrictions, p.2]
  //  If a list item is an array section, it must specify contiguous storage.
  //
  // For this restriction it is sufficient that we make sure only references
  // to variables or fields and array expressions, and that no array sections
  // exist except in the rightmost expression. E.g. these would be invalid:
  //
  //   r.ArrS[3:5].Arr[6:7]
  //
  //   r.ArrS[3:5].x
  //
  // but these would be valid:
  //   r.ArrS[3].Arr[6:7]
  //
  //   r.ArrS[3].x

  bool IsRightMostExpression = true;

  while (!RelevantExpr) {
    auto AllowArraySection = IsRightMostExpression;
    IsRightMostExpression = false;

    E = E->IgnoreParenImpCasts();

    if (auto *CurE = dyn_cast<DeclRefExpr>(E)) {
      if (!isa<VarDecl>(CurE->getDecl()))
        break;

      RelevantExpr = CurE;
      continue;
    }

    if (auto *CurE = dyn_cast<MemberExpr>(E)) {
      auto *BaseE = CurE->getBase()->IgnoreParenImpCasts();

      if (isa<CXXThisExpr>(BaseE))
        // We found a base expression: this->Val.
        RelevantExpr = CurE;
      else
        E = BaseE;

      if (!isa<FieldDecl>(CurE->getMemberDecl())) {
        SemaRef.Diag(ELoc, diag::err_omp_expected_access_to_data_field)
            << CurE->getSourceRange();
        break;
      }

      auto *FD = cast<FieldDecl>(CurE->getMemberDecl());

      // OpenMP 4.5 [2.15.5.1, map Clause, Restrictions, C/C++, p.3]
      //  A bit-field cannot appear in a map clause.
      //
      if (FD->isBitField()) {
        SemaRef.Diag(ELoc, diag::err_omp_bit_fields_forbidden_in_map_clause)
            << CurE->getSourceRange();
        break;
      }

      // OpenMP 4.5 [2.15.5.1, map Clause, Restrictions, C++, p.1]
      //  If the type of a list item is a reference to a type T then the type
      //  will be considered to be T for all purposes of this clause.
      QualType CurType = BaseE->getType();
      if (CurType->isReferenceType())
        CurType = CurType->getPointeeType();

      // OpenMP 4.5 [2.15.5.1, map Clause, Restrictions, C/C++, p.2]
      //  A list item cannot be a variable that is a member of a structure with
      //  a union type.
      //
      if (auto *RT = CurType->getAs<RecordType>())
        if (RT->isUnionType()) {
          SemaRef.Diag(ELoc, diag::err_omp_union_type_not_allowed)
              << CurE->getSourceRange();
          break;
        }

      continue;
    }

    if (auto *CurE = dyn_cast<ArraySubscriptExpr>(E)) {
      E = CurE->getBase()->IgnoreParenImpCasts();

      if (!E->getType()->isAnyPointerType() && !E->getType()->isArrayType()) {
        SemaRef.Diag(ELoc, diag::err_omp_expected_base_var_name)
            << 0 << CurE->getSourceRange();
        break;
      }
      continue;
    }

    if (auto *CurE = dyn_cast<OMPArraySectionExpr>(E)) {
      // OpenMP 4.5 [2.15.5.1, map Clause, Restrictions, p.7]
      //  If a list item is an element of a structure, only the rightmost symbol
      //  of the variable reference can be an array section.
      //
      if (!AllowArraySection) {
        SemaRef.Diag(ELoc, diag::err_omp_array_section_in_rightmost_expression)
            << CurE->getSourceRange();
        break;
      }

      E = CurE->getBase()->IgnoreParenImpCasts();

      // OpenMP 4.5 [2.15.5.1, map Clause, Restrictions, C++, p.1]
      //  If the type of a list item is a reference to a type T then the type
      //  will be considered to be T for all purposes of this clause.
      QualType CurType = E->getType();
      if (CurType->isReferenceType())
        CurType = CurType->getPointeeType();

      if (!CurType->isAnyPointerType() && !CurType->isArrayType()) {
        SemaRef.Diag(ELoc, diag::err_omp_expected_base_var_name)
            << 0 << CurE->getSourceRange();
        break;
      }

      continue;
    }

    // If nothing else worked, this is not a valid map clause expression.
    SemaRef.Diag(ELoc,
                 diag::err_omp_expected_named_var_member_or_array_expression)
        << ERange;
    break;
  }

  return RelevantExpr;
}

// Return true if expression E associated with value VD has conflicts with other
// map information.
static bool CheckMapConflicts(Sema &SemaRef, DSAStackTy *DSAS, ValueDecl *VD,
                              Expr *E, bool CurrentRegionOnly) {
  assert(VD && E);

  // Types used to organize the components of a valid map clause.
  typedef std::pair<Expr *, ValueDecl *> MapExpressionComponent;
  typedef SmallVector<MapExpressionComponent, 4> MapExpressionComponents;

  // Helper to extract the components in the map clause expression E and store
  // them into MEC. This assumes that E is a valid map clause expression, i.e.
  // it has already passed the single clause checks.
  auto ExtractMapExpressionComponents = [](Expr *TE,
                                           MapExpressionComponents &MEC) {
    while (true) {
      TE = TE->IgnoreParenImpCasts();

      if (auto *CurE = dyn_cast<DeclRefExpr>(TE)) {
        MEC.push_back(
            MapExpressionComponent(CurE, cast<VarDecl>(CurE->getDecl())));
        break;
      }

      if (auto *CurE = dyn_cast<MemberExpr>(TE)) {
        auto *BaseE = CurE->getBase()->IgnoreParenImpCasts();

        MEC.push_back(MapExpressionComponent(
            CurE, cast<FieldDecl>(CurE->getMemberDecl())));
        if (isa<CXXThisExpr>(BaseE))
          break;

        TE = BaseE;
        continue;
      }

      if (auto *CurE = dyn_cast<ArraySubscriptExpr>(TE)) {
        MEC.push_back(MapExpressionComponent(CurE, nullptr));
        TE = CurE->getBase()->IgnoreParenImpCasts();
        continue;
      }

      if (auto *CurE = dyn_cast<OMPArraySectionExpr>(TE)) {
        MEC.push_back(MapExpressionComponent(CurE, nullptr));
        TE = CurE->getBase()->IgnoreParenImpCasts();
        continue;
      }

      llvm_unreachable(
          "Expecting only valid map clause expressions at this point!");
    }
  };

  SourceLocation ELoc = E->getExprLoc();
  SourceRange ERange = E->getSourceRange();

  // In order to easily check the conflicts we need to match each component of
  // the expression under test with the components of the expressions that are
  // already in the stack.

  MapExpressionComponents CurComponents;
  ExtractMapExpressionComponents(E, CurComponents);

  assert(!CurComponents.empty() && "Map clause expression with no components!");
  assert(CurComponents.back().second == VD &&
         "Map clause expression with unexpected base!");

  // Variables to help detecting enclosing problems in data environment nests.
  bool IsEnclosedByDataEnvironmentExpr = false;
  Expr *EnclosingExpr = nullptr;

  bool FoundError =
      DSAS->checkMapInfoForVar(VD, CurrentRegionOnly, [&](Expr *RE) -> bool {
        MapExpressionComponents StackComponents;
        ExtractMapExpressionComponents(RE, StackComponents);
        assert(!StackComponents.empty() &&
               "Map clause expression with no components!");
        assert(StackComponents.back().second == VD &&
               "Map clause expression with unexpected base!");

        // Expressions must start from the same base. Here we detect at which
        // point both expressions diverge from each other and see if we can
        // detect if the memory referred to both expressions is contiguous and
        // do not overlap.
        auto CI = CurComponents.rbegin();
        auto CE = CurComponents.rend();
        auto SI = StackComponents.rbegin();
        auto SE = StackComponents.rend();
        for (; CI != CE && SI != SE; ++CI, ++SI) {

          // OpenMP 4.5 [2.15.5.1, map Clause, Restrictions, p.3]
          //  At most one list item can be an array item derived from a given
          //  variable in map clauses of the same construct.
          if (CurrentRegionOnly && (isa<ArraySubscriptExpr>(CI->first) ||
                                    isa<OMPArraySectionExpr>(CI->first)) &&
              (isa<ArraySubscriptExpr>(SI->first) ||
               isa<OMPArraySectionExpr>(SI->first))) {
            SemaRef.Diag(CI->first->getExprLoc(),
                         diag::err_omp_multiple_array_items_in_map_clause)
                << CI->first->getSourceRange();
            ;
            SemaRef.Diag(SI->first->getExprLoc(), diag::note_used_here)
                << SI->first->getSourceRange();
            return true;
          }

          // Do both expressions have the same kind?
          if (CI->first->getStmtClass() != SI->first->getStmtClass())
            break;

          // Are we dealing with different variables/fields?
          if (CI->second != SI->second)
            break;
        }

        // OpenMP 4.5 [2.15.5.1, map Clause, Restrictions, p.4]
        //  List items of map clauses in the same construct must not share
        //  original storage.
        //
        // If the expressions are exactly the same or one is a subset of the
        // other, it means they are sharing storage.
        if (CI == CE && SI == SE) {
          if (CurrentRegionOnly) {
            SemaRef.Diag(ELoc, diag::err_omp_map_shared_storage) << ERange;
            SemaRef.Diag(RE->getExprLoc(), diag::note_used_here)
                << RE->getSourceRange();
            return true;
          } else {
            // If we find the same expression in the enclosing data environment,
            // that is legal.
            IsEnclosedByDataEnvironmentExpr = true;
            return false;
          }
        }

        QualType DerivedType = std::prev(CI)->first->getType();
        SourceLocation DerivedLoc = std::prev(CI)->first->getExprLoc();

        // OpenMP 4.5 [2.15.5.1, map Clause, Restrictions, C++, p.1]
        //  If the type of a list item is a reference to a type T then the type
        //  will be considered to be T for all purposes of this clause.
        if (DerivedType->isReferenceType())
          DerivedType = DerivedType->getPointeeType();

        // OpenMP 4.5 [2.15.5.1, map Clause, Restrictions, C/C++, p.1]
        //  A variable for which the type is pointer and an array section
        //  derived from that variable must not appear as list items of map
        //  clauses of the same construct.
        //
        // Also, cover one of the cases in:
        // OpenMP 4.5 [2.15.5.1, map Clause, Restrictions, p.5]
        //  If any part of the original storage of a list item has corresponding
        //  storage in the device data environment, all of the original storage
        //  must have corresponding storage in the device data environment.
        //
        if (DerivedType->isAnyPointerType()) {
          if (CI == CE || SI == SE) {
            SemaRef.Diag(
                DerivedLoc,
                diag::err_omp_pointer_mapped_along_with_derived_section)
                << DerivedLoc;
          } else {
            assert(CI != CE && SI != SE);
            SemaRef.Diag(DerivedLoc, diag::err_omp_same_pointer_derreferenced)
                << DerivedLoc;
          }
          SemaRef.Diag(RE->getExprLoc(), diag::note_used_here)
              << RE->getSourceRange();
          return true;
        }

        // OpenMP 4.5 [2.15.5.1, map Clause, Restrictions, p.4]
        //  List items of map clauses in the same construct must not share
        //  original storage.
        //
        // An expression is a subset of the other.
        if (CurrentRegionOnly && (CI == CE || SI == SE)) {
          SemaRef.Diag(ELoc, diag::err_omp_map_shared_storage) << ERange;
          SemaRef.Diag(RE->getExprLoc(), diag::note_used_here)
              << RE->getSourceRange();
          return true;
        }

        // The current expression uses the same base as other expression in the
        // data environment but does not contain it completelly.
        if (!CurrentRegionOnly && SI != SE)
          EnclosingExpr = RE;

        // The current expression is a subset of the expression in the data
        // environment.
        IsEnclosedByDataEnvironmentExpr |=
            (!CurrentRegionOnly && CI != CE && SI == SE);

        return false;
      });

  if (CurrentRegionOnly)
    return FoundError;

  // OpenMP 4.5 [2.15.5.1, map Clause, Restrictions, p.5]
  //  If any part of the original storage of a list item has corresponding
  //  storage in the device data environment, all of the original storage must
  //  have corresponding storage in the device data environment.
  // OpenMP 4.5 [2.15.5.1, map Clause, Restrictions, p.6]
  //  If a list item is an element of a structure, and a different element of
  //  the structure has a corresponding list item in the device data environment
  //  prior to a task encountering the construct associated with the map clause,
  //  then the list item must also have a correspnding list item in the device
  //  data environment prior to the task encountering the construct.
  //
  if (EnclosingExpr && !IsEnclosedByDataEnvironmentExpr) {
    SemaRef.Diag(ELoc,
                 diag::err_omp_original_storage_is_shared_and_does_not_contain)
        << ERange;
    SemaRef.Diag(EnclosingExpr->getExprLoc(), diag::note_used_here)
        << EnclosingExpr->getSourceRange();
    return true;
  }

  return FoundError;
}

OMPClause *
Sema::ActOnOpenMPMapClause(OpenMPMapClauseKind MapTypeModifier,
                           OpenMPMapClauseKind MapType, bool IsMapTypeImplicit,
                           SourceLocation MapLoc, SourceLocation ColonLoc,
                           ArrayRef<Expr *> VarList, SourceLocation StartLoc,
                           SourceLocation LParenLoc, SourceLocation EndLoc) {
  SmallVector<Expr *, 4> Vars;

  for (auto &RE : VarList) {
    assert(RE && "Null expr in omp map");
    if (isa<DependentScopeDeclRefExpr>(RE)) {
      // It will be analyzed later.
      Vars.push_back(RE);
      continue;
    }
    SourceLocation ELoc = RE->getExprLoc();

    auto *VE = RE->IgnoreParenLValueCasts();

    if (VE->isValueDependent() || VE->isTypeDependent() ||
        VE->isInstantiationDependent() ||
        VE->containsUnexpandedParameterPack()) {
      // We can only analyze this information once the missing information is
      // resolved.
      Vars.push_back(RE);
      continue;
    }

    auto *SimpleExpr = RE->IgnoreParenCasts();
<<<<<<< HEAD

    if (!RE->IgnoreParenImpCasts()->isLValue()) {
      Diag(ELoc, diag::err_omp_expected_named_var_member_or_array_expression)
          << RE->getSourceRange();
=======
    auto *DE = dyn_cast<DeclRefExpr>(SimpleExpr);
    auto *ASE = dyn_cast<ArraySubscriptExpr>(SimpleExpr);
    auto *OASE = dyn_cast<OMPArraySectionExpr>(SimpleExpr);

    if (!RE->IgnoreParenImpCasts()->isLValue() ||
        (!OASE && !ASE && !DE) ||
        (DE && !isa<VarDecl>(DE->getDecl())) ||
        (ASE && !ASE->getBase()->getType()->isAnyPointerType() &&
         !ASE->getBase()->getType()->isArrayType())) {
      Diag(ELoc, diag::err_omp_expected_var_name_member_expr_or_array_item)
          << 0 << RE->getSourceRange();
>>>>>>> 49a59284
      continue;
    }

    // Obtain the array or member expression bases if required.
    auto *BE = CheckMapClauseExpressionBase(*this, SimpleExpr);
    if (!BE)
      continue;

    // If the base is a reference to a variable, we rely on that variable for
    // the following checks. If it is a 'this' expression we rely on the field.
    ValueDecl *D = nullptr;
    if (auto *DRE = dyn_cast<DeclRefExpr>(BE)) {
      D = DRE->getDecl();
    } else {
      auto *ME = cast<MemberExpr>(BE);
      assert(isa<CXXThisExpr>(ME->getBase()) && "Unexpected expression!");
      D = ME->getMemberDecl();
    }
    assert(D && "Null decl on map clause.");

    auto *VD = dyn_cast<VarDecl>(D);
    auto *FD = dyn_cast<FieldDecl>(D);

    assert((VD || FD) && "Only variables or fields are expected here!");

    // OpenMP 4.5 [2.15.5.1, map Clause, Restrictions, p.10]
    //  threadprivate variables cannot appear in a map clause.
    if (VD && DSAStack->isThreadPrivate(VD)) {
      auto DVar = DSAStack->getTopDSA(VD, false);
      Diag(ELoc, diag::err_omp_threadprivate_in_map);
      ReportOriginalDSA(*this, DSAStack, VD, DVar);
      continue;
    }

    // OpenMP 4.5 [2.15.5.1, map Clause, Restrictions, p.9]
    //  A list item cannot appear in both a map clause and a data-sharing
    //  attribute clause on the same construct.
    //
    // TODO: Implement this check - it cannot currently be tested because of
    // missing implementation of the other data sharing clauses in target
    // directives.

    // Check conflicts with other map clause expressions. We check the conflicts
    // with the current construct separately from the enclosing data
    // environment, because the restrictions are different.
    if (CheckMapConflicts(*this, DSAStack, D, SimpleExpr,
                          /*CurrentRegionOnly=*/true))
      break;
    if (CheckMapConflicts(*this, DSAStack, D, SimpleExpr,
                          /*CurrentRegionOnly=*/false))
      break;

    // OpenMP 4.5 [2.15.5.1, map Clause, Restrictions, C++, p.1]
    //  If the type of a list item is a reference to a type T then the type will
    //  be considered to be T for all purposes of this clause.
    QualType Type = D->getType();
    if (Type->isReferenceType())
      Type = Type->getPointeeType();

    // OpenMP 4.5 [2.15.5.1, map Clause, Restrictions, p.9]
    //  A list item must have a mappable type.
    if (!CheckTypeMappable(VE->getExprLoc(), VE->getSourceRange(), *this,
                           DSAStack, Type))
      continue;

    // target enter data
    // OpenMP [2.10.2, Restrictions, p. 99]
    // A map-type must be specified in all map clauses and must be either
    // to or alloc.
    OpenMPDirectiveKind DKind = DSAStack->getCurrentDirective();
    if (DKind == OMPD_target_enter_data &&
        !(MapType == OMPC_MAP_to || MapType == OMPC_MAP_alloc)) {
      Diag(StartLoc, diag::err_omp_invalid_map_type_for_directive)
          << (IsMapTypeImplicit ? 1 : 0)
          << getOpenMPSimpleClauseTypeName(OMPC_map, MapType)
          << getOpenMPDirectiveName(DKind);
      // Proceed to add the variable in a map clause anyway, to prevent
      // further spurious messages
    }

    // target exit_data
    // OpenMP [2.10.3, Restrictions, p. 102]
    // A map-type must be specified in all map clauses and must be either
    // from, release, or delete.
    DKind = DSAStack->getCurrentDirective();
    if (DKind == OMPD_target_exit_data &&
        !(MapType == OMPC_MAP_from || MapType == OMPC_MAP_release ||
          MapType == OMPC_MAP_delete)) {
      Diag(StartLoc, diag::err_omp_invalid_map_type_for_directive)
          << (IsMapTypeImplicit ? 1 : 0)
          << getOpenMPSimpleClauseTypeName(OMPC_map, MapType)
          << getOpenMPDirectiveName(DKind);
      // Proceed to add the variable in a map clause anyway, to prevent
      // further spurious messages
    }

    Vars.push_back(RE);
    DSAStack->addExprToVarMapInfo(D, RE);
  }
  if (Vars.empty())
    return nullptr;

  return OMPMapClause::Create(Context, StartLoc, LParenLoc, EndLoc, Vars,
                              MapTypeModifier, MapType, IsMapTypeImplicit,
                              MapLoc);
}

OMPClause *Sema::ActOnOpenMPNumTeamsClause(Expr *NumTeams, 
                                           SourceLocation StartLoc,
                                           SourceLocation LParenLoc,
                                           SourceLocation EndLoc) {
  Expr *ValExpr = NumTeams;

  // OpenMP [teams Constrcut, Restrictions]
  // The num_teams expression must evaluate to a positive integer value.
  if (!IsNonNegativeIntegerValue(ValExpr, *this, OMPC_num_teams,
                                 /*StrictlyPositive=*/true))
    return nullptr;

  return new (Context) OMPNumTeamsClause(ValExpr, StartLoc, LParenLoc, EndLoc);
}

OMPClause *Sema::ActOnOpenMPThreadLimitClause(Expr *ThreadLimit,
                                              SourceLocation StartLoc,
                                              SourceLocation LParenLoc,
                                              SourceLocation EndLoc) {
  Expr *ValExpr = ThreadLimit;

  // OpenMP [teams Constrcut, Restrictions]
  // The thread_limit expression must evaluate to a positive integer value.
  if (!IsNonNegativeIntegerValue(ValExpr, *this, OMPC_thread_limit,
                                 /*StrictlyPositive=*/true))
    return nullptr;

  return new (Context) OMPThreadLimitClause(ValExpr, StartLoc, LParenLoc,
                                            EndLoc);
}

OMPClause *Sema::ActOnOpenMPPriorityClause(Expr *Priority,
                                           SourceLocation StartLoc,
                                           SourceLocation LParenLoc,
                                           SourceLocation EndLoc) {
  Expr *ValExpr = Priority;

  // OpenMP [2.9.1, task Constrcut]
  // The priority-value is a non-negative numerical scalar expression.
  if (!IsNonNegativeIntegerValue(ValExpr, *this, OMPC_priority,
                                 /*StrictlyPositive=*/false))
    return nullptr;

  return new (Context) OMPPriorityClause(ValExpr, StartLoc, LParenLoc, EndLoc);
}

OMPClause *Sema::ActOnOpenMPGrainsizeClause(Expr *Grainsize,
                                            SourceLocation StartLoc,
                                            SourceLocation LParenLoc,
                                            SourceLocation EndLoc) {
  Expr *ValExpr = Grainsize;

  // OpenMP [2.9.2, taskloop Constrcut]
  // The parameter of the grainsize clause must be a positive integer
  // expression.
  if (!IsNonNegativeIntegerValue(ValExpr, *this, OMPC_grainsize,
                                 /*StrictlyPositive=*/true))
    return nullptr;

  return new (Context) OMPGrainsizeClause(ValExpr, StartLoc, LParenLoc, EndLoc);
}

OMPClause *Sema::ActOnOpenMPNumTasksClause(Expr *NumTasks,
                                           SourceLocation StartLoc,
                                           SourceLocation LParenLoc,
                                           SourceLocation EndLoc) {
  Expr *ValExpr = NumTasks;

  // OpenMP [2.9.2, taskloop Constrcut]
  // The parameter of the num_tasks clause must be a positive integer
  // expression.
  if (!IsNonNegativeIntegerValue(ValExpr, *this, OMPC_num_tasks,
                                 /*StrictlyPositive=*/true))
    return nullptr;

  return new (Context) OMPNumTasksClause(ValExpr, StartLoc, LParenLoc, EndLoc);
}

OMPClause *Sema::ActOnOpenMPHintClause(Expr *Hint, SourceLocation StartLoc,
                                       SourceLocation LParenLoc,
                                       SourceLocation EndLoc) {
  // OpenMP [2.13.2, critical construct, Description]
  // ... where hint-expression is an integer constant expression that evaluates
  // to a valid lock hint.
  ExprResult HintExpr = VerifyPositiveIntegerConstantInClause(Hint, OMPC_hint);
  if (HintExpr.isInvalid())
    return nullptr;
  return new (Context)
      OMPHintClause(HintExpr.get(), StartLoc, LParenLoc, EndLoc);
}

OMPClause *Sema::ActOnOpenMPDistScheduleClause(
    OpenMPDistScheduleClauseKind Kind, Expr *ChunkSize, SourceLocation StartLoc,
    SourceLocation LParenLoc, SourceLocation KindLoc, SourceLocation CommaLoc,
    SourceLocation EndLoc) {
  if (Kind == OMPC_DIST_SCHEDULE_unknown) {
    std::string Values;
    Values += "'";
    Values += getOpenMPSimpleClauseTypeName(OMPC_dist_schedule, 0);
    Values += "'";
    Diag(KindLoc, diag::err_omp_unexpected_clause_value)
        << Values << getOpenMPClauseName(OMPC_dist_schedule);
    return nullptr;
  }
  Expr *ValExpr = ChunkSize;
  Expr *HelperValExpr = nullptr;
  if (ChunkSize) {
    if (!ChunkSize->isValueDependent() && !ChunkSize->isTypeDependent() &&
        !ChunkSize->isInstantiationDependent() &&
        !ChunkSize->containsUnexpandedParameterPack()) {
      SourceLocation ChunkSizeLoc = ChunkSize->getLocStart();
      ExprResult Val =
          PerformOpenMPImplicitIntegerConversion(ChunkSizeLoc, ChunkSize);
      if (Val.isInvalid())
        return nullptr;

      ValExpr = Val.get();

      // OpenMP [2.7.1, Restrictions]
      //  chunk_size must be a loop invariant integer expression with a positive
      //  value.
      llvm::APSInt Result;
      if (ValExpr->isIntegerConstantExpr(Result, Context)) {
        if (Result.isSigned() && !Result.isStrictlyPositive()) {
          Diag(ChunkSizeLoc, diag::err_omp_negative_expression_in_clause)
              << "dist_schedule" << ChunkSize->getSourceRange();
          return nullptr;
        }
      } else if (isParallelOrTaskRegion(DSAStack->getCurrentDirective())) {
        auto *ImpVar = buildVarDecl(*this, ChunkSize->getExprLoc(),
                                    ChunkSize->getType(), ".chunk.");
        auto *ImpVarRef = buildDeclRefExpr(*this, ImpVar, ChunkSize->getType(),
                                           ChunkSize->getExprLoc(),
                                           /*RefersToCapture=*/true);
        HelperValExpr = ImpVarRef;
      }
    }
  }

  return new (Context)
      OMPDistScheduleClause(StartLoc, LParenLoc, KindLoc, CommaLoc, EndLoc,
                            Kind, ValExpr, HelperValExpr);
}<|MERGE_RESOLUTION|>--- conflicted
+++ resolved
@@ -84,15 +84,9 @@
     OpenMPClauseKind Attributes;
     Expr *RefExpr;
   };
-<<<<<<< HEAD
-  typedef llvm::SmallDenseMap<VarDecl *, DSAInfo, 64> DeclSAMapTy;
-  typedef llvm::SmallDenseMap<VarDecl *, DeclRefExpr *, 64> AlignedMapTy;
-  typedef llvm::DenseMap<VarDecl *, unsigned> LoopControlVariablesMapTy;
-=======
   typedef llvm::SmallDenseMap<ValueDecl *, DSAInfo, 64> DeclSAMapTy;
   typedef llvm::SmallDenseMap<ValueDecl *, Expr *, 64> AlignedMapTy;
   typedef llvm::DenseMap<ValueDecl *, unsigned> LoopControlVariablesMapTy;
->>>>>>> 49a59284
   typedef llvm::SmallDenseMap<ValueDecl *, MapInfo, 64> MappedDeclsTy;
   typedef llvm::StringMap<std::pair<OMPCriticalDirective *, llvm::APSInt>>
       CriticalsWithHintsTy;
@@ -340,7 +334,6 @@
   Scope *getCurScope() { return Stack.back().CurScope; }
   SourceLocation getConstructLoc() { return Stack.back().ConstructLoc; }
 
-<<<<<<< HEAD
   // Do the check specified in MapInfoCheck and return true if any issue is
   // found.
   template <class MapInfoCheck>
@@ -356,18 +349,8 @@
       SE = std::next(SI);
     } else {
       ++SI;
-=======
-  MapInfo getMapInfoForVar(ValueDecl *VD) {
-    MapInfo VarMI = {0};
-    for (auto Cnt = Stack.size() - 1; Cnt > 0; --Cnt) {
-      if (Stack[Cnt].MappedDecls.count(VD)) {
-        VarMI = Stack[Cnt].MappedDecls[VD];
-        break;
-      }
->>>>>>> 49a59284
-    }
-
-<<<<<<< HEAD
+    }
+
     for (; SI != SE; ++SI) {
       auto MI = SI->MappedDecls.find(VD);
       if (MI != SI->MappedDecls.end()) {
@@ -376,26 +359,13 @@
             return true;
         }
       }
-=======
-  void addMapInfoForVar(ValueDecl *VD, MapInfo MI) {
-    if (Stack.size() > 1) {
-      Stack.back().MappedDecls[VD] = MI;
->>>>>>> 49a59284
     }
     return false;
   }
 
-<<<<<<< HEAD
   void addExprToVarMapInfo(ValueDecl *VD, Expr *E) {
     if (Stack.size() > 1) {
       Stack.back().MappedDecls[VD].push_back(E);
-=======
-  MapInfo IsMappedInCurrentRegion(ValueDecl *VD) {
-    assert(Stack.size() > 1 && "Target level is 0");
-    MapInfo VarMI = {0};
-    if (Stack.size() > 1 && Stack.back().MappedDecls.count(VD)) {
-      VarMI = Stack.back().MappedDecls[VD];
->>>>>>> 49a59284
     }
   }
 };
@@ -9001,24 +8971,10 @@
     }
 
     auto *SimpleExpr = RE->IgnoreParenCasts();
-<<<<<<< HEAD
 
     if (!RE->IgnoreParenImpCasts()->isLValue()) {
       Diag(ELoc, diag::err_omp_expected_named_var_member_or_array_expression)
           << RE->getSourceRange();
-=======
-    auto *DE = dyn_cast<DeclRefExpr>(SimpleExpr);
-    auto *ASE = dyn_cast<ArraySubscriptExpr>(SimpleExpr);
-    auto *OASE = dyn_cast<OMPArraySectionExpr>(SimpleExpr);
-
-    if (!RE->IgnoreParenImpCasts()->isLValue() ||
-        (!OASE && !ASE && !DE) ||
-        (DE && !isa<VarDecl>(DE->getDecl())) ||
-        (ASE && !ASE->getBase()->getType()->isAnyPointerType() &&
-         !ASE->getBase()->getType()->isArrayType())) {
-      Diag(ELoc, diag::err_omp_expected_var_name_member_expr_or_array_item)
-          << 0 << RE->getSourceRange();
->>>>>>> 49a59284
       continue;
     }
 
