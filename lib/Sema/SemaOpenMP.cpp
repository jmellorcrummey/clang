//===--- SemaOpenMP.cpp - Semantic Analysis for OpenMP constructs ---------===//
//
//                     The LLVM Compiler Infrastructure
//
// This file is distributed under the University of Illinois Open Source
// License. See LICENSE.TXT for details.
//
//===----------------------------------------------------------------------===//
/// \file
/// \brief This file implements semantic analysis for OpenMP directives and
/// clauses.
///
//===----------------------------------------------------------------------===//

#include "TreeTransform.h"
#include "clang/AST/ASTContext.h"
#include "clang/AST/ASTMutationListener.h"
#include "clang/AST/Decl.h"
#include "clang/AST/DeclCXX.h"
#include "clang/AST/DeclOpenMP.h"
#include "clang/AST/StmtCXX.h"
#include "clang/AST/StmtOpenMP.h"
#include "clang/AST/StmtVisitor.h"
#include "clang/Basic/OpenMPKinds.h"
#include "clang/Basic/TargetInfo.h"
#include "clang/Lex/Preprocessor.h"
#include "clang/Sema/Initialization.h"
#include "clang/Sema/Lookup.h"
#include "clang/Sema/Scope.h"
#include "clang/Sema/ScopeInfo.h"
#include "clang/Sema/SemaInternal.h"
using namespace clang;

//===----------------------------------------------------------------------===//
// Stack of data-sharing attributes for variables
//===----------------------------------------------------------------------===//

namespace {
/// \brief Default data sharing attributes, which can be applied to directive.
enum DefaultDataSharingAttributes {
  DSA_unspecified = 0, /// \brief Data sharing attribute not specified.
  DSA_none = 1 << 0,   /// \brief Default data sharing attribute 'none'.
  DSA_shared = 1 << 1  /// \brief Default data sharing attribute 'shared'.
};

template <class T> struct MatchesAny {
  explicit MatchesAny(ArrayRef<T> Arr) : Arr(std::move(Arr)) {}
  bool operator()(T Kind) {
    for (auto KindEl : Arr)
      if (KindEl == Kind)
        return true;
    return false;
  }

private:
  ArrayRef<T> Arr;
};
struct MatchesAlways {
  MatchesAlways() {}
  template <class T> bool operator()(T) { return true; }
};

typedef MatchesAny<OpenMPClauseKind> MatchesAnyClause;
typedef MatchesAny<OpenMPDirectiveKind> MatchesAnyDirective;

/// \brief Stack for tracking declarations used in OpenMP directives and
/// clauses and their data-sharing attributes.
class DSAStackTy {
public:
  struct DSAVarData {
    OpenMPDirectiveKind DKind;
    OpenMPClauseKind CKind;
    DeclRefExpr *RefExpr;
    SourceLocation ImplicitDSALoc;
    DSAVarData()
        : DKind(OMPD_unknown), CKind(OMPC_unknown), RefExpr(nullptr),
          ImplicitDSALoc() {}
  };

private:
  typedef SmallVector<Expr*,4> MapInfo;

  struct DSAInfo {
    OpenMPClauseKind Attributes;
    DeclRefExpr *RefExpr;
  };
  typedef llvm::SmallDenseMap<VarDecl *, DSAInfo, 64> DeclSAMapTy;
  typedef llvm::SmallDenseMap<VarDecl *, DeclRefExpr *, 64> AlignedMapTy;
  typedef llvm::DenseMap<VarDecl *, unsigned> LoopControlVariablesMapTy;
  typedef llvm::SmallDenseMap<ValueDecl *, MapInfo, 64> MappedDeclsTy;
  typedef llvm::StringMap<std::pair<OMPCriticalDirective *, llvm::APSInt>>
      CriticalsWithHintsTy;

  struct SharingMapTy {
    DeclSAMapTy SharingMap;
    AlignedMapTy AlignedMap;
    MappedDeclsTy MappedDecls;
    LoopControlVariablesMapTy LCVMap;
    DefaultDataSharingAttributes DefaultAttr;
    SourceLocation DefaultAttrLoc;
    OpenMPDirectiveKind Directive;
    DeclarationNameInfo DirectiveName;
    Scope *CurScope;
    SourceLocation ConstructLoc;
    /// \brief first argument (Expr *) contains optional argument of the
    /// 'ordered' clause, the second one is true if the regions has 'ordered'
    /// clause, false otherwise.
    llvm::PointerIntPair<Expr *, 1, bool> OrderedRegion;
    bool NowaitRegion;
    bool CancelRegion;
    unsigned AssociatedLoops;
    SourceLocation InnerTeamsRegionLoc;
    ArrayRef<OMPClause *> Clauses;
    SharingMapTy(OpenMPDirectiveKind DKind, DeclarationNameInfo Name,
                 Scope *CurScope, SourceLocation Loc)
        : SharingMap(), AlignedMap(), LCVMap(), DefaultAttr(DSA_unspecified),
          Directive(DKind), DirectiveName(std::move(Name)), CurScope(CurScope),
          ConstructLoc(Loc), OrderedRegion(), NowaitRegion(false),
          CancelRegion(false), AssociatedLoops(1), InnerTeamsRegionLoc(), Clauses() {}
    SharingMapTy()
        : SharingMap(), AlignedMap(), LCVMap(), DefaultAttr(DSA_unspecified),
          Directive(OMPD_unknown), DirectiveName(), CurScope(nullptr),
          ConstructLoc(), OrderedRegion(), NowaitRegion(false),
          CancelRegion(false), AssociatedLoops(1), InnerTeamsRegionLoc() {}
  };

  typedef SmallVector<SharingMapTy, 64> StackTy;

  /// \brief Stack of used declaration and their data-sharing attributes.
  StackTy Stack;
  /// \brief true, if check for DSA must be from parent directive, false, if
  /// from current directive.
  OpenMPClauseKind ClauseKindMode;
  Sema &SemaRef;
  bool ForceCapturing;
  CriticalsWithHintsTy Criticals;

  typedef SmallVector<SharingMapTy, 8>::reverse_iterator reverse_iterator;

  DSAVarData getDSA(StackTy::reverse_iterator Iter, VarDecl *D);

  /// \brief Checks if the variable is a local for OpenMP region.
  bool isOpenMPLocal(VarDecl *D, StackTy::reverse_iterator Iter);

public:
  explicit DSAStackTy(Sema &S)
      : Stack(1), ClauseKindMode(OMPC_unknown), SemaRef(S),
        ForceCapturing(false) {}

  bool isClauseParsingMode() const { return ClauseKindMode != OMPC_unknown; }
  void setClauseParsingMode(OpenMPClauseKind K) { ClauseKindMode = K; }

  bool isForceVarCapturing() const { return ForceCapturing; }
  void setForceVarCapturing(bool V) { ForceCapturing = V; }

  void push(OpenMPDirectiveKind DKind, const DeclarationNameInfo &DirName,
            Scope *CurScope, SourceLocation Loc) {
    Stack.push_back(SharingMapTy(DKind, DirName, CurScope, Loc));
    Stack.back().DefaultAttrLoc = Loc;
  }

  void pop() {
    assert(Stack.size() > 1 && "Data-sharing attributes stack is empty!");
    Stack.pop_back();
  }

  void addCriticalWithHint(OMPCriticalDirective *D, llvm::APSInt Hint) {
    Criticals[D->getDirectiveName().getAsString()] = std::make_pair(D, Hint);
  }
  const std::pair<OMPCriticalDirective *, llvm::APSInt>
  getCriticalWithHint(const DeclarationNameInfo &Name) const {
    auto I = Criticals.find(Name.getAsString());
    if (I != Criticals.end())
      return I->second;
    return std::make_pair(nullptr, llvm::APSInt());
  }
  /// \brief If 'aligned' declaration for given variable \a D was not seen yet,
  /// add it and return NULL; otherwise return previous occurrence's expression
  /// for diagnostics.
  DeclRefExpr *addUniqueAligned(VarDecl *D, DeclRefExpr *NewDE);

  /// \brief Register specified variable as loop control variable.
  void addLoopControlVariable(VarDecl *D);
  /// \brief Check if the specified variable is a loop control variable for
  /// current region.
  /// \return The index of the loop control variable in the list of associated
  /// for-loops (from outer to inner).
  unsigned isLoopControlVariable(VarDecl *D);
  /// \brief Check if the specified variable is a loop control variable for
  /// parent region.
  /// \return The index of the loop control variable in the list of associated
  /// for-loops (from outer to inner).
  unsigned isParentLoopControlVariable(VarDecl *D);
  /// \brief Get the loop control variable for the I-th loop (or nullptr) in
  /// parent directive.
  VarDecl *getParentLoopControlVariable(unsigned I);

  /// \brief Adds explicit data sharing attribute to the specified declaration.
  void addDSA(VarDecl *D, DeclRefExpr *E, OpenMPClauseKind A);

  /// \brief Returns data sharing attributes from top of the stack for the
  /// specified declaration.
  DSAVarData getTopDSA(VarDecl *D, bool FromParent);
  /// \brief Returns data-sharing attributes for the specified declaration.
  DSAVarData getImplicitDSA(VarDecl *D, bool FromParent);
  /// \brief Checks if the specified variables has data-sharing attributes which
  /// match specified \a CPred predicate in any directive which matches \a DPred
  /// predicate.
  template <class ClausesPredicate, class DirectivesPredicate>
  DSAVarData hasDSA(VarDecl *D, ClausesPredicate CPred,
                    DirectivesPredicate DPred, bool FromParent);
  /// \brief Checks if the specified variables has data-sharing attributes which
  /// match specified \a CPred predicate in any innermost directive which
  /// matches \a DPred predicate.
  template <class ClausesPredicate, class DirectivesPredicate>
  DSAVarData hasInnermostDSA(VarDecl *D, ClausesPredicate CPred,
                             DirectivesPredicate DPred,
                             bool FromParent);
  /// \brief Checks if the specified variables has explicit data-sharing
  /// attributes which match specified \a CPred predicate at the specified
  /// OpenMP region.
  bool hasExplicitDSA(VarDecl *D,
                      const llvm::function_ref<bool(OpenMPClauseKind)> &CPred,
                      unsigned Level);

  /// \brief Returns true if the directive at level \Level matches in the
  /// specified \a DPred predicate.
  bool hasExplicitDirective(
      const llvm::function_ref<bool(OpenMPDirectiveKind)> &DPred,
      unsigned Level);

  /// \brief Finds a directive which matches specified \a DPred predicate.
  template <class NamedDirectivesPredicate>
  bool hasDirective(NamedDirectivesPredicate DPred, bool FromParent);

  /// \brief Returns currently analyzed directive.
  OpenMPDirectiveKind getCurrentDirective() const {
    return Stack.back().Directive;
  }
  /// \brief Returns parent directive.
  OpenMPDirectiveKind getParentDirective() const {
    if (Stack.size() > 2)
      return Stack[Stack.size() - 2].Directive;
    return OMPD_unknown;
  }
  /// \brief Return the directive associated with the provided scope. If the
  /// directive exists set \a Clauses to point to the clauses of the region
  /// associated with the provided scope.
  OpenMPDirectiveKind getDirectiveForScope(const Scope *S, ArrayRef<OMPClause *> &Clauses) const;

  /// \brief Set default data sharing attribute to none.
  void setDefaultDSANone(SourceLocation Loc) {
    Stack.back().DefaultAttr = DSA_none;
    Stack.back().DefaultAttrLoc = Loc;
  }
  /// \brief Set default data sharing attribute to shared.
  void setDefaultDSAShared(SourceLocation Loc) {
    Stack.back().DefaultAttr = DSA_shared;
    Stack.back().DefaultAttrLoc = Loc;
  }

  DefaultDataSharingAttributes getDefaultDSA() const {
    return Stack.back().DefaultAttr;
  }
  SourceLocation getDefaultDSALocation() const {
    return Stack.back().DefaultAttrLoc;
  }

  /// \brief Checks if the specified variable is a threadprivate.
  bool isThreadPrivate(VarDecl *D) {
    DSAVarData DVar = getTopDSA(D, false);
    return isOpenMPThreadPrivate(DVar.CKind);
  }

  /// \brief Marks current region as ordered (it has an 'ordered' clause).
  void setOrderedRegion(bool IsOrdered, Expr *Param) {
    Stack.back().OrderedRegion.setInt(IsOrdered);
    Stack.back().OrderedRegion.setPointer(Param);
  }
  /// \brief Returns true, if parent region is ordered (has associated
  /// 'ordered' clause), false - otherwise.
  bool isParentOrderedRegion() const {
    if (Stack.size() > 2)
      return Stack[Stack.size() - 2].OrderedRegion.getInt();
    return false;
  }
  /// \brief Returns optional parameter for the ordered region.
  Expr *getParentOrderedRegionParam() const {
    if (Stack.size() > 2)
      return Stack[Stack.size() - 2].OrderedRegion.getPointer();
    return nullptr;
  }
  /// \brief Marks current region as nowait (it has a 'nowait' clause).
  void setNowaitRegion(bool IsNowait = true) {
    Stack.back().NowaitRegion = IsNowait;
  }
  /// \brief Returns true, if parent region is nowait (has associated
  /// 'nowait' clause), false - otherwise.
  bool isParentNowaitRegion() const {
    if (Stack.size() > 2)
      return Stack[Stack.size() - 2].NowaitRegion;
    return false;
  }
  /// \brief Marks parent region as cancel region.
  void setParentCancelRegion(bool Cancel = true) {
    if (Stack.size() > 2)
      Stack[Stack.size() - 2].CancelRegion =
          Stack[Stack.size() - 2].CancelRegion || Cancel;
  }
  /// \brief Return true if current region has inner cancel construct.
  bool isCancelRegion() const {
    return Stack.back().CancelRegion;
  }

  /// \brief Set collapse value for the region.
  void setAssociatedLoops(unsigned Val) { Stack.back().AssociatedLoops = Val; }
  /// \brief Return collapse value for region.
  unsigned getAssociatedLoops() const { return Stack.back().AssociatedLoops; }

  /// \brief Marks current target region as one with closely nested teams
  /// region.
  void setParentTeamsRegionLoc(SourceLocation TeamsRegionLoc) {
    if (Stack.size() > 2)
      Stack[Stack.size() - 2].InnerTeamsRegionLoc = TeamsRegionLoc;
  }
  /// \brief Returns true, if current region has closely nested teams region.
  bool hasInnerTeamsRegion() const {
    return getInnerTeamsRegionLoc().isValid();
  }
  /// \brief Returns location of the nested teams region (if any).
  SourceLocation getInnerTeamsRegionLoc() const {
    if (Stack.size() > 1)
      return Stack.back().InnerTeamsRegionLoc;
    return SourceLocation();
  }

  Scope *getCurScope() const { return Stack.back().CurScope; }
  Scope *getCurScope() { return Stack.back().CurScope; }
  SourceLocation getConstructLoc() { return Stack.back().ConstructLoc; }

  // Do the check specified in MapInfoCheck and return true if any issue is
  // found.
  template<class MapInfoCheck>
  bool checkMapInfoForVar(ValueDecl *VD, bool CurrentRegionOnly, MapInfoCheck Check) {
    auto SI = Stack.rbegin();
    auto SE = Stack.rend();

    if (SI == SE)
      return false;

    if (CurrentRegionOnly) {
      SE = llvm::next(SI);
    } else {
      ++SI;
    }

    for (; SI != SE; ++SI) {
      auto MI = SI->MappedDecls.find(VD);
      if (MI != SI->MappedDecls.end()) {
        for (Expr *E : *MI) {
          if (Check(E))
            return true;
        }
      }
    }
    return false;
  }

  void addExprToVarMapInfo(ValueDecl *VD, Expr *E) {
    if (Stack.size() > 1) {
      Stack.back().MappedDecls[VD].push_back(E);
    }
  }

  // Set the current clauses associated with the region.
  void setClauses(ArrayRef<OMPClause *> Clauses) {
    Stack.back().Clauses = Clauses;
  }

  // Return the current clauses associated with the region. If no clauses are
  // associated with the region, an invalid reference is returned.
  ArrayRef<OMPClause *> getClauses() const {
    return Stack.back().Clauses;
  }
};
bool isParallelOrTaskRegion(OpenMPDirectiveKind DKind) {
  return isOpenMPParallelDirective(DKind) || DKind == OMPD_task ||
         isOpenMPTeamsDirective(DKind) || DKind == OMPD_unknown ||
         isOpenMPTaskLoopDirective(DKind);
}
} // namespace

DSAStackTy::DSAVarData DSAStackTy::getDSA(StackTy::reverse_iterator Iter,
                                          VarDecl *D) {
  D = D->getCanonicalDecl();
  DSAVarData DVar;
  if (Iter == std::prev(Stack.rend())) {
    // OpenMP [2.9.1.1, Data-sharing Attribute Rules for Variables Referenced
    // in a region but not in construct]
    //  File-scope or namespace-scope variables referenced in called routines
    //  in the region are shared unless they appear in a threadprivate
    //  directive.
    if (!D->isFunctionOrMethodVarDecl() && !isa<ParmVarDecl>(D))
      DVar.CKind = OMPC_shared;

    // OpenMP [2.9.1.2, Data-sharing Attribute Rules for Variables Referenced
    // in a region but not in construct]
    //  Variables with static storage duration that are declared in called
    //  routines in the region are shared.
    if (D->hasGlobalStorage())
      DVar.CKind = OMPC_shared;

    return DVar;
  }

  DVar.DKind = Iter->Directive;
  // OpenMP [2.9.1.1, Data-sharing Attribute Rules for Variables Referenced
  // in a Construct, C/C++, predetermined, p.1]
  // Variables with automatic storage duration that are declared in a scope
  // inside the construct are private.
  if (isOpenMPLocal(D, Iter) && D->isLocalVarDecl() &&
      (D->getStorageClass() == SC_Auto || D->getStorageClass() == SC_None)) {
    DVar.CKind = OMPC_private;
    return DVar;
  }

  // Explicitly specified attributes and local variables with predetermined
  // attributes.
  if (Iter->SharingMap.count(D)) {
    DVar.RefExpr = Iter->SharingMap[D].RefExpr;
    DVar.CKind = Iter->SharingMap[D].Attributes;
    DVar.ImplicitDSALoc = Iter->DefaultAttrLoc;
    return DVar;
  }

  // OpenMP [2.9.1.1, Data-sharing Attribute Rules for Variables Referenced
  // in a Construct, C/C++, implicitly determined, p.1]
  //  In a parallel or task construct, the data-sharing attributes of these
  //  variables are determined by the default clause, if present.
  switch (Iter->DefaultAttr) {
  case DSA_shared:
    DVar.CKind = OMPC_shared;
    DVar.ImplicitDSALoc = Iter->DefaultAttrLoc;
    return DVar;
  case DSA_none:
    return DVar;
  case DSA_unspecified:
    // OpenMP [2.9.1.1, Data-sharing Attribute Rules for Variables Referenced
    // in a Construct, implicitly determined, p.2]
    //  In a parallel construct, if no default clause is present, these
    //  variables are shared.
    DVar.ImplicitDSALoc = Iter->DefaultAttrLoc;
    if (isOpenMPParallelDirective(DVar.DKind) ||
        isOpenMPTeamsDirective(DVar.DKind)) {
      DVar.CKind = OMPC_shared;
      return DVar;
    }

    // OpenMP [2.9.1.1, Data-sharing Attribute Rules for Variables Referenced
    // in a Construct, implicitly determined, p.4]
    //  In a task construct, if no default clause is present, a variable that in
    //  the enclosing context is determined to be shared by all implicit tasks
    //  bound to the current team is shared.
    if (DVar.DKind == OMPD_task) {
      DSAVarData DVarTemp;
      for (StackTy::reverse_iterator I = std::next(Iter), EE = Stack.rend();
           I != EE; ++I) {
        // OpenMP [2.9.1.1, Data-sharing Attribute Rules for Variables
        // Referenced
        // in a Construct, implicitly determined, p.6]
        //  In a task construct, if no default clause is present, a variable
        //  whose data-sharing attribute is not determined by the rules above is
        //  firstprivate.
        DVarTemp = getDSA(I, D);
        if (DVarTemp.CKind != OMPC_shared) {
          DVar.RefExpr = nullptr;
          DVar.DKind = OMPD_task;
          DVar.CKind = OMPC_firstprivate;
          return DVar;
        }
        if (isParallelOrTaskRegion(I->Directive))
          break;
      }
      DVar.DKind = OMPD_task;
      DVar.CKind =
          (DVarTemp.CKind == OMPC_unknown) ? OMPC_firstprivate : OMPC_shared;
      return DVar;
    }
  }
  // OpenMP [2.9.1.1, Data-sharing Attribute Rules for Variables Referenced
  // in a Construct, implicitly determined, p.3]
  //  For constructs other than task, if no default clause is present, these
  //  variables inherit their data-sharing attributes from the enclosing
  //  context.
  return getDSA(std::next(Iter), D);
}

DeclRefExpr *DSAStackTy::addUniqueAligned(VarDecl *D, DeclRefExpr *NewDE) {
  assert(Stack.size() > 1 && "Data sharing attributes stack is empty");
  D = D->getCanonicalDecl();
  auto It = Stack.back().AlignedMap.find(D);
  if (It == Stack.back().AlignedMap.end()) {
    assert(NewDE && "Unexpected nullptr expr to be added into aligned map");
    Stack.back().AlignedMap[D] = NewDE;
    return nullptr;
  } else {
    assert(It->second && "Unexpected nullptr expr in the aligned map");
    return It->second;
  }
  return nullptr;
}

void DSAStackTy::addLoopControlVariable(VarDecl *D) {
  assert(Stack.size() > 1 && "Data-sharing attributes stack is empty");
  D = D->getCanonicalDecl();
  Stack.back().LCVMap.insert(std::make_pair(D, Stack.back().LCVMap.size() + 1));
}

unsigned DSAStackTy::isLoopControlVariable(VarDecl *D) {
  assert(Stack.size() > 1 && "Data-sharing attributes stack is empty");
  D = D->getCanonicalDecl();
  return Stack.back().LCVMap.count(D) > 0 ? Stack.back().LCVMap[D] : 0;
}

unsigned DSAStackTy::isParentLoopControlVariable(VarDecl *D) {
  assert(Stack.size() > 2 && "Data-sharing attributes stack is empty");
  D = D->getCanonicalDecl();
  return Stack[Stack.size() - 2].LCVMap.count(D) > 0
             ? Stack[Stack.size() - 2].LCVMap[D]
             : 0;
}

VarDecl *DSAStackTy::getParentLoopControlVariable(unsigned I) {
  assert(Stack.size() > 2 && "Data-sharing attributes stack is empty");
  if (Stack[Stack.size() - 2].LCVMap.size() < I)
    return nullptr;
  for (auto &Pair : Stack[Stack.size() - 2].LCVMap) {
    if (Pair.second == I)
      return Pair.first;
  }
  return nullptr;
}

void DSAStackTy::addDSA(VarDecl *D, DeclRefExpr *E, OpenMPClauseKind A) {
  D = D->getCanonicalDecl();
  if (A == OMPC_threadprivate) {
    Stack[0].SharingMap[D].Attributes = A;
    Stack[0].SharingMap[D].RefExpr = E;
  } else {
    assert(Stack.size() > 1 && "Data-sharing attributes stack is empty");
    Stack.back().SharingMap[D].Attributes = A;
    Stack.back().SharingMap[D].RefExpr = E;
  }
}

bool DSAStackTy::isOpenMPLocal(VarDecl *D, StackTy::reverse_iterator Iter) {
  D = D->getCanonicalDecl();
  if (Stack.size() > 2) {
    reverse_iterator I = Iter, E = std::prev(Stack.rend());
    Scope *TopScope = nullptr;
    while (I != E && !isParallelOrTaskRegion(I->Directive)) {
      ++I;
    }
    if (I == E)
      return false;
    TopScope = I->CurScope ? I->CurScope->getParent() : nullptr;
    Scope *CurScope = getCurScope();
    while (CurScope != TopScope && !CurScope->isDeclScope(D)) {
      CurScope = CurScope->getParent();
    }
    return CurScope != TopScope;
  }
  return false;
}

/// \brief Build a variable declaration for OpenMP loop iteration variable.
static VarDecl *buildVarDecl(Sema &SemaRef, SourceLocation Loc, QualType Type,
                             StringRef Name, const AttrVec *Attrs = nullptr) {
  DeclContext *DC = SemaRef.CurContext;
  IdentifierInfo *II = &SemaRef.PP.getIdentifierTable().get(Name);
  TypeSourceInfo *TInfo = SemaRef.Context.getTrivialTypeSourceInfo(Type, Loc);
  VarDecl *Decl =
      VarDecl::Create(SemaRef.Context, DC, Loc, Loc, II, Type, TInfo, SC_None);
  if (Attrs) {
    for (specific_attr_iterator<AlignedAttr> I(Attrs->begin()), E(Attrs->end());
         I != E; ++I)
      Decl->addAttr(*I);
  }
  Decl->setImplicit();
  return Decl;
}

static DeclRefExpr *buildDeclRefExpr(Sema &S, VarDecl *D, QualType Ty,
                                     SourceLocation Loc,
                                     bool RefersToCapture = false) {
  D->setReferenced();
  D->markUsed(S.Context);
  return DeclRefExpr::Create(S.getASTContext(), NestedNameSpecifierLoc(),
                             SourceLocation(), D, RefersToCapture, Loc, Ty,
                             VK_LValue);
}

DSAStackTy::DSAVarData DSAStackTy::getTopDSA(VarDecl *D, bool FromParent) {
  D = D->getCanonicalDecl();
  DSAVarData DVar;

  // OpenMP [2.9.1.1, Data-sharing Attribute Rules for Variables Referenced
  // in a Construct, C/C++, predetermined, p.1]
  //  Variables appearing in threadprivate directives are threadprivate.
  if ((D->getTLSKind() != VarDecl::TLS_None &&
       !(D->hasAttr<OMPThreadPrivateDeclAttr>() &&
         SemaRef.getLangOpts().OpenMPUseTLS &&
         SemaRef.getASTContext().getTargetInfo().isTLSSupported())) ||
      (D->getStorageClass() == SC_Register && D->hasAttr<AsmLabelAttr>() &&
       !D->isLocalVarDecl())) {
    addDSA(D, buildDeclRefExpr(SemaRef, D, D->getType().getNonReferenceType(),
                               D->getLocation()),
           OMPC_threadprivate);
  }
  if (Stack[0].SharingMap.count(D)) {
    DVar.RefExpr = Stack[0].SharingMap[D].RefExpr;
    DVar.CKind = OMPC_threadprivate;
    return DVar;
  }

  // OpenMP [2.9.1.1, Data-sharing Attribute Rules for Variables Referenced
  // in a Construct, C/C++, predetermined, p.4]
  //  Static data members are shared.
  // OpenMP [2.9.1.1, Data-sharing Attribute Rules for Variables Referenced
  // in a Construct, C/C++, predetermined, p.7]
  //  Variables with static storage duration that are declared in a scope
  //  inside the construct are shared.
  if (D->isStaticDataMember()) {
    DSAVarData DVarTemp =
        hasDSA(D, isOpenMPPrivate, MatchesAlways(), FromParent);
    if (DVarTemp.CKind != OMPC_unknown && DVarTemp.RefExpr)
      return DVar;

    DVar.CKind = OMPC_shared;
    return DVar;
  }

  QualType Type = D->getType().getNonReferenceType().getCanonicalType();
  bool IsConstant = Type.isConstant(SemaRef.getASTContext());
  Type = SemaRef.getASTContext().getBaseElementType(Type);
  // OpenMP [2.9.1.1, Data-sharing Attribute Rules for Variables Referenced
  // in a Construct, C/C++, predetermined, p.6]
  //  Variables with const qualified type having no mutable member are
  //  shared.
  CXXRecordDecl *RD =
      SemaRef.getLangOpts().CPlusPlus ? Type->getAsCXXRecordDecl() : nullptr;
  if (auto *CTSD = dyn_cast_or_null<ClassTemplateSpecializationDecl>(RD))
    if (auto *CTD = CTSD->getSpecializedTemplate())
      RD = CTD->getTemplatedDecl();
  if (IsConstant &&
      !(SemaRef.getLangOpts().CPlusPlus && RD && RD->hasMutableFields())) {
    // Variables with const-qualified type having no mutable member may be
    // listed in a firstprivate clause, even if they are static data members.
    DSAVarData DVarTemp = hasDSA(D, MatchesAnyClause(OMPC_firstprivate),
                                 MatchesAlways(), FromParent);
    if (DVarTemp.CKind == OMPC_firstprivate && DVarTemp.RefExpr)
      return DVar;

    DVar.CKind = OMPC_shared;
    return DVar;
  }

  // Explicitly specified attributes and local variables with predetermined
  // attributes.
  auto StartI = std::next(Stack.rbegin());
  auto EndI = std::prev(Stack.rend());
  if (FromParent && StartI != EndI) {
    StartI = std::next(StartI);
  }
  auto I = std::prev(StartI);
  if (I->SharingMap.count(D)) {
    DVar.RefExpr = I->SharingMap[D].RefExpr;
    DVar.CKind = I->SharingMap[D].Attributes;
    DVar.ImplicitDSALoc = I->DefaultAttrLoc;
  }

  return DVar;
}

DSAStackTy::DSAVarData DSAStackTy::getImplicitDSA(VarDecl *D, bool FromParent) {
  D = D->getCanonicalDecl();
  auto StartI = Stack.rbegin();
  auto EndI = std::prev(Stack.rend());
  if (FromParent && StartI != EndI) {
    StartI = std::next(StartI);
  }
  return getDSA(StartI, D);
}

template <class ClausesPredicate, class DirectivesPredicate>
DSAStackTy::DSAVarData DSAStackTy::hasDSA(VarDecl *D, ClausesPredicate CPred,
                                          DirectivesPredicate DPred,
                                          bool FromParent) {
  D = D->getCanonicalDecl();
  auto StartI = std::next(Stack.rbegin());
  auto EndI = std::prev(Stack.rend());
  if (FromParent && StartI != EndI) {
    StartI = std::next(StartI);
  }
  for (auto I = StartI, EE = EndI; I != EE; ++I) {
    if (!DPred(I->Directive) && !isParallelOrTaskRegion(I->Directive))
      continue;
    DSAVarData DVar = getDSA(I, D);
    if (CPred(DVar.CKind))
      return DVar;
  }
  return DSAVarData();
}

template <class ClausesPredicate, class DirectivesPredicate>
DSAStackTy::DSAVarData
DSAStackTy::hasInnermostDSA(VarDecl *D, ClausesPredicate CPred,
                            DirectivesPredicate DPred, bool FromParent) {
  D = D->getCanonicalDecl();
  auto StartI = std::next(Stack.rbegin());
  auto EndI = std::prev(Stack.rend());
  if (FromParent && StartI != EndI) {
    StartI = std::next(StartI);
  }
  for (auto I = StartI, EE = EndI; I != EE; ++I) {
    if (!DPred(I->Directive))
      break;
    DSAVarData DVar = getDSA(I, D);
    if (CPred(DVar.CKind))
      return DVar;
    return DSAVarData();
  }
  return DSAVarData();
}

bool DSAStackTy::hasExplicitDSA(
    VarDecl *D, const llvm::function_ref<bool(OpenMPClauseKind)> &CPred,
    unsigned Level) {
  if (CPred(ClauseKindMode))
    return true;
  if (isClauseParsingMode())
    ++Level;
  D = D->getCanonicalDecl();
  auto StartI = Stack.rbegin();
  auto EndI = std::prev(Stack.rend());
  if (std::distance(StartI, EndI) <= (int)Level)
    return false;
  std::advance(StartI, Level);
  return (StartI->SharingMap.count(D) > 0) && StartI->SharingMap[D].RefExpr &&
         CPred(StartI->SharingMap[D].Attributes);
}

bool DSAStackTy::hasExplicitDirective(
    const llvm::function_ref<bool(OpenMPDirectiveKind)> &DPred,
    unsigned Level) {
  if (isClauseParsingMode())
    ++Level;
  auto StartI = Stack.rbegin();
  auto EndI = std::prev(Stack.rend());
  if (std::distance(StartI, EndI) <= (int)Level)
    return false;
  std::advance(StartI, Level);
  return DPred(StartI->Directive);
}

template <class NamedDirectivesPredicate>
bool DSAStackTy::hasDirective(NamedDirectivesPredicate DPred, bool FromParent) {
  auto StartI = std::next(Stack.rbegin());
  auto EndI = std::prev(Stack.rend());
  if (FromParent && StartI != EndI) {
    StartI = std::next(StartI);
  }
  for (auto I = StartI, EE = EndI; I != EE; ++I) {
    if (DPred(I->Directive, I->DirectiveName, I->ConstructLoc))
      return true;
  }
  return false;
}

OpenMPDirectiveKind DSAStackTy::getDirectiveForScope(const Scope *S, ArrayRef<OMPClause *> &Clauses) const {
  for (auto I = Stack.rbegin(), EE = Stack.rend(); I != EE; ++I)
    if (I->CurScope == S) {
      Clauses  = I->Clauses;
      return I->Directive;
    }
  return OMPD_unknown;
}

void Sema::InitDataSharingAttributesStack() {
  VarDataSharingAttributesStack = new DSAStackTy(*this);
}

#define DSAStack static_cast<DSAStackTy *>(VarDataSharingAttributesStack)

bool Sema::IsOpenMPCapturedByRef(VarDecl *VD,
                                 const CapturedRegionScopeInfo *RSI) {
  assert(LangOpts.OpenMP && "OpenMP is not allowed");

  auto &Ctx = getASTContext();
  bool IsByRef = true;

  // Find the directive that is associated with the provided scope. Also,
  // retrieve the clauses associated with that scope, if any, because they may
  // influence the way data is captured in this region.
  ArrayRef<OMPClause *> Clauses;
  auto DKind = DSAStack->getDirectiveForScope(RSI->TheScope, Clauses);
  auto Ty = VD->getType();

  if (isOpenMPTargetDirective(DKind)) {
    // This table summarizes how a given variable should be passed to the device
    // given its type and the clauses where it appears. This table is based on
    // the description in OpenMP 4.5 [2.10.4, target Construct] and
    // OpenMP 4.5 [2.15.5, Data-mapping Attribute Rules and Clauses].
    //
    // =========================================================================
    // | type |  defaultmap   | pvt | first | is_device_ptr |    map   | res.  |
    // |      |(tofrom:scalar)|     |  pvt  |               |          |       |
    // =========================================================================
    // | scl  |               |     |       |       -       |          | bycopy|
    // | scl  |               |  -  |   x   |       -       |     -    | bycopy|
    // | scl  |               |  x  |   -   |       -       |     -    | null  |
    // | scl  |       x       |     |       |       -       |          | byref |
    // | scl  |       x       |  -  |   x   |       -       |     -    | bycopy|
    // | scl  |       x       |  x  |   -   |       -       |     -    | null  |
    // | scl  |               |  -  |   -   |       -       |     x    | byref |
    // | scl  |       x       |  -  |   -   |       -       |     x    | byref |
    //
    // | agg  |      n.a.     |     |       |       -       |          | byref |
    // | agg  |      n.a.     |  -  |   x   |       -       |     -    | byref |
    // | agg  |      n.a.     |  x  |   -   |       -       |     -    | null  |
    // | agg  |      n.a.     |  -  |   -   |       -       |     x    | byref |
    // | agg  |      n.a.     |  -  |   -   |       -       |    x[]   | byref |
    //
    // | ptr  |      n.a.     |     |       |       -       |          | bycopy|
    // | ptr  |      n.a.     |  -  |   x   |       -       |     -    | bycopy|
    // | ptr  |      n.a.     |  x  |   -   |       -       |     -    | null  |
    // | ptr  |      n.a.     |  -  |   -   |       -       |     x    | byref |
    // | ptr  |      n.a.     |  -  |   -   |       -       |    x[]   | bycopy|
    // | ptr  |      n.a.     |  -  |   -   |       x       |          | bycopy|
    // | ptr  |      n.a.     |  -  |   -   |       x       |     x    | bycopy|
    // | ptr  |      n.a.     |  -  |   -   |       x       |    x[]   | bycopy|
    // =========================================================================
    // Legend:
    //  scl - scalar
    //  ptr - pointer
    //  agg - aggregate
    //  x - applies
    //  - - invalid in this combination
    //  [] - mapped with an array section
    //  byref - should be mapped by reference
    //  byval - should be mapped by value
    //  null - initialize a local variable to null on the device
    //
    // Observations:
    //  - All scalar declarations that show up in a map clause have to be passed
    //    by reference, because they may have been mapped in the enclosing data
    //    environment.
    //  - If the scalar value does not fit the size of uintptr, it has to be
    //    passed by reference, regardless the result in the table above.
    //  - For pointers mapped by value that have either an implicit map or an
    //    array section, the runtime library may pass the NULL value to the
    //    device instead of the value passed to it by the compiler.

    if (Ty->isReferenceType())
      Ty = Ty->castAs<ReferenceType>()->getPointeeType();

    // FIXME: Right now, only some of the maps are implemented. Properly mapping
    // values requires having the private, and firstprivate clauses SEMA
    // and parsing in place, which we don't yet.

    // Flag to trace whether a conclusion about the kind of capture was already
    // reached.
    bool Done = false;

    // Locate map clauses and see if the variable being captured is referred to
    // in any of those clauses.
    {
      bool IsVariableUsedInMapClause = false;
      bool IsVariableUsingArrayNotation = false;

      if (!Done && !Clauses.empty()) {
        for (const auto *C : Clauses) {
          if (const auto *MC  = dyn_cast<OMPMapClause>(C)) {
            for (const auto *E : MC->getVarRefs()) {

              // Obtain the declaration of the variable associated with the
              // expressions in the map clause. If the expression as an array
              // expression associated, we are interested in the base.

              bool OriginatesInArrayExpression = true;
              if (const auto *OAE = dyn_cast<OMPArraySectionExpr>(E))
                E = OAE->getBase()->IgnoreParenImpCasts();
              else if (const auto *ASE = dyn_cast<ArraySubscriptExpr>(E))
                E = ASE->getBase()->IgnoreParenImpCasts();
              else
                OriginatesInArrayExpression = false;

              // The base expression is expected to be a reference to a variable
              // or a field in a record.
              const Decl *CurD = nullptr;
              if (const auto *DRE = dyn_cast<DeclRefExpr>(E))
                CurD = DRE->getDecl();
              else if (const auto *ME = dyn_cast<MemberExpr>(E))
                CurD = ME->getMemberDecl();
              else
                llvm_unreachable("Unexpected expression in map clause!");

              assert(CurD);

              // Did we find a matching declaration? If so stop looking and
              // save the information on whether it has some sort of array
              // expression associated.
              IsVariableUsedInMapClause = (VD == CurD);

              if (IsVariableUsedInMapClause) {
                IsVariableUsingArrayNotation = OriginatesInArrayExpression;
                break;
              }
            }
          }

          if(IsVariableUsedInMapClause)
            break;
        }
      }

      // If variable is identified in a map clause it is always captured by
      // reference except if it is a pointer with an array section/expression
      // associated.
      if (IsVariableUsedInMapClause) {
        IsByRef = !(Ty->isPointerType() && IsVariableUsingArrayNotation);
        Done = true;
      }
    }

    // By default, all the data that has a scalar type is mapped by copy.
    if (!Done)
      IsByRef = !Ty->isScalarType();
  }

  // When passing data by value, we need to make sure it fits the uintptr size
  // and alignment, because the runtime library only deals with uintptr types.
  // If it does not fit the uintptr size, we need to pass the data by reference
  // instead.
  if (!IsByRef &&
      (Ctx.getTypeSizeInChars(Ty) >
           Ctx.getTypeSizeInChars(Ctx.getUIntPtrType()) ||
       Ctx.getDeclAlign(VD) > Ctx.getTypeAlignInChars(Ctx.getUIntPtrType())))
    IsByRef = true;

  return IsByRef;
}

bool Sema::IsOpenMPCapturedVar(VarDecl *VD) {
  assert(LangOpts.OpenMP && "OpenMP is not allowed");
  VD = VD->getCanonicalDecl();

  // If we are attempting to capture a global variable in a directive with
  // 'target' we return true so that this global is also mapped to the device.
  //
  // FIXME: If the declaration is enclosed in a 'declare target' directive,
  // then it should not be captured. Therefore, an extra check has to be
  // inserted here once support for 'declare target' is added.
  //
  if (!VD->hasLocalStorage()) {
    if (DSAStack->getCurrentDirective() == OMPD_target &&
        !DSAStack->isClauseParsingMode()) {
      return true;
    }
    if (DSAStack->getCurScope() &&
        DSAStack->hasDirective(
            [](OpenMPDirectiveKind K, const DeclarationNameInfo &DNI,
               SourceLocation Loc) -> bool {
              return isOpenMPTargetDirective(K);
            },
            false)) {
      return true;
    }
  }

  if (DSAStack->getCurrentDirective() != OMPD_unknown &&
      (!DSAStack->isClauseParsingMode() ||
       DSAStack->getParentDirective() != OMPD_unknown)) {
    if (DSAStack->isLoopControlVariable(VD) ||
        (VD->hasLocalStorage() &&
         isParallelOrTaskRegion(DSAStack->getCurrentDirective())) ||
        DSAStack->isForceVarCapturing())
      return true;
    auto DVarPrivate = DSAStack->getTopDSA(VD, DSAStack->isClauseParsingMode());
    if (DVarPrivate.CKind != OMPC_unknown && isOpenMPPrivate(DVarPrivate.CKind))
      return true;
    DVarPrivate = DSAStack->hasDSA(VD, isOpenMPPrivate, MatchesAlways(),
                                   DSAStack->isClauseParsingMode());
    return DVarPrivate.CKind != OMPC_unknown;
  }
  return false;
}

bool Sema::isOpenMPPrivateVar(VarDecl *VD, unsigned Level) {
  assert(LangOpts.OpenMP && "OpenMP is not allowed");
  return DSAStack->hasExplicitDSA(
      VD, [](OpenMPClauseKind K) -> bool { return K == OMPC_private; }, Level);
}

bool Sema::isOpenMPTargetCapturedVar(VarDecl *VD, unsigned Level) {
  assert(LangOpts.OpenMP && "OpenMP is not allowed");
  // Return true if the current level is no longer enclosed in a target region.

  return !VD->hasLocalStorage() &&
         DSAStack->hasExplicitDirective(isOpenMPTargetDirective, Level);
}

void Sema::DestroyDataSharingAttributesStack() { delete DSAStack; }

void Sema::StartOpenMPDSABlock(OpenMPDirectiveKind DKind,
                               const DeclarationNameInfo &DirName,
                               Scope *CurScope, SourceLocation Loc) {
  DSAStack->push(DKind, DirName, CurScope, Loc);
  PushExpressionEvaluationContext(PotentiallyEvaluated);
}

void Sema::StartOpenMPClause(OpenMPClauseKind K) {
  DSAStack->setClauseParsingMode(K);
}

void Sema::EndOpenMPClause() {
  DSAStack->setClauseParsingMode(/*K=*/OMPC_unknown);
}

void Sema::EndOpenMPDSABlock(Stmt *CurDirective) {
  // OpenMP [2.14.3.5, Restrictions, C/C++, p.1]
  //  A variable of class type (or array thereof) that appears in a lastprivate
  //  clause requires an accessible, unambiguous default constructor for the
  //  class type, unless the list item is also specified in a firstprivate
  //  clause.
  if (auto D = dyn_cast_or_null<OMPExecutableDirective>(CurDirective)) {
    for (auto *C : D->clauses()) {
      if (auto *Clause = dyn_cast<OMPLastprivateClause>(C)) {
        SmallVector<Expr *, 8> PrivateCopies;
        for (auto *DE : Clause->varlists()) {
          if (DE->isValueDependent() || DE->isTypeDependent()) {
            PrivateCopies.push_back(nullptr);
            continue;
          }
          auto *VD = cast<VarDecl>(cast<DeclRefExpr>(DE)->getDecl());
          QualType Type = VD->getType().getNonReferenceType();
          auto DVar = DSAStack->getTopDSA(VD, false);
          if (DVar.CKind == OMPC_lastprivate) {
            // Generate helper private variable and initialize it with the
            // default value. The address of the original variable is replaced
            // by the address of the new private variable in CodeGen. This new
            // variable is not added to IdResolver, so the code in the OpenMP
            // region uses original variable for proper diagnostics.
            auto *VDPrivate = buildVarDecl(
                *this, DE->getExprLoc(), Type.getUnqualifiedType(),
                VD->getName(), VD->hasAttrs() ? &VD->getAttrs() : nullptr);
            ActOnUninitializedDecl(VDPrivate, /*TypeMayContainAuto=*/false);
            if (VDPrivate->isInvalidDecl())
              continue;
            PrivateCopies.push_back(buildDeclRefExpr(
                *this, VDPrivate, DE->getType(), DE->getExprLoc()));
          } else {
            // The variable is also a firstprivate, so initialization sequence
            // for private copy is generated already.
            PrivateCopies.push_back(nullptr);
          }
        }
        // Set initializers to private copies if no errors were found.
        if (PrivateCopies.size() == Clause->varlist_size()) {
          Clause->setPrivateCopies(PrivateCopies);
        }
      }
    }
  }

  DSAStack->pop();
  DiscardCleanupsInEvaluationContext();
  PopExpressionEvaluationContext();
}

static bool FinishOpenMPLinearClause(OMPLinearClause &Clause, DeclRefExpr *IV,
                                     Expr *NumIterations, Sema &SemaRef,
                                     Scope *S);

namespace {

class VarDeclFilterCCC : public CorrectionCandidateCallback {
private:
  Sema &SemaRef;

public:
  explicit VarDeclFilterCCC(Sema &S) : SemaRef(S) {}
  bool ValidateCandidate(const TypoCorrection &Candidate) override {
    NamedDecl *ND = Candidate.getCorrectionDecl();
    if (VarDecl *VD = dyn_cast_or_null<VarDecl>(ND)) {
      return VD->hasGlobalStorage() &&
             SemaRef.isDeclInScope(ND, SemaRef.getCurLexicalContext(),
                                   SemaRef.getCurScope());
    }
    return false;
  }
};
} // namespace

ExprResult Sema::ActOnOpenMPIdExpression(Scope *CurScope,
                                         CXXScopeSpec &ScopeSpec,
                                         const DeclarationNameInfo &Id) {
  LookupResult Lookup(*this, Id, LookupOrdinaryName);
  LookupParsedName(Lookup, CurScope, &ScopeSpec, true);

  if (Lookup.isAmbiguous())
    return ExprError();

  VarDecl *VD;
  if (!Lookup.isSingleResult()) {
    if (TypoCorrection Corrected = CorrectTypo(
            Id, LookupOrdinaryName, CurScope, nullptr,
            llvm::make_unique<VarDeclFilterCCC>(*this), CTK_ErrorRecovery)) {
      diagnoseTypo(Corrected,
                   PDiag(Lookup.empty()
                             ? diag::err_undeclared_var_use_suggest
                             : diag::err_omp_expected_var_arg_suggest)
                       << Id.getName());
      VD = Corrected.getCorrectionDeclAs<VarDecl>();
    } else {
      Diag(Id.getLoc(), Lookup.empty() ? diag::err_undeclared_var_use
                                       : diag::err_omp_expected_var_arg)
          << Id.getName();
      return ExprError();
    }
  } else {
    if (!(VD = Lookup.getAsSingle<VarDecl>())) {
      Diag(Id.getLoc(), diag::err_omp_expected_var_arg) << Id.getName();
      Diag(Lookup.getFoundDecl()->getLocation(), diag::note_declared_at);
      return ExprError();
    }
  }
  Lookup.suppressDiagnostics();

  // OpenMP [2.9.2, Syntax, C/C++]
  //   Variables must be file-scope, namespace-scope, or static block-scope.
  if (!VD->hasGlobalStorage()) {
    Diag(Id.getLoc(), diag::err_omp_global_var_arg)
        << getOpenMPDirectiveName(OMPD_threadprivate) << !VD->isStaticLocal();
    bool IsDecl =
        VD->isThisDeclarationADefinition(Context) == VarDecl::DeclarationOnly;
    Diag(VD->getLocation(),
         IsDecl ? diag::note_previous_decl : diag::note_defined_here)
        << VD;
    return ExprError();
  }

  VarDecl *CanonicalVD = VD->getCanonicalDecl();
  NamedDecl *ND = cast<NamedDecl>(CanonicalVD);
  // OpenMP [2.9.2, Restrictions, C/C++, p.2]
  //   A threadprivate directive for file-scope variables must appear outside
  //   any definition or declaration.
  if (CanonicalVD->getDeclContext()->isTranslationUnit() &&
      !getCurLexicalContext()->isTranslationUnit()) {
    Diag(Id.getLoc(), diag::err_omp_var_scope)
        << getOpenMPDirectiveName(OMPD_threadprivate) << VD;
    bool IsDecl =
        VD->isThisDeclarationADefinition(Context) == VarDecl::DeclarationOnly;
    Diag(VD->getLocation(),
         IsDecl ? diag::note_previous_decl : diag::note_defined_here)
        << VD;
    return ExprError();
  }
  // OpenMP [2.9.2, Restrictions, C/C++, p.3]
  //   A threadprivate directive for static class member variables must appear
  //   in the class definition, in the same scope in which the member
  //   variables are declared.
  if (CanonicalVD->isStaticDataMember() &&
      !CanonicalVD->getDeclContext()->Equals(getCurLexicalContext())) {
    Diag(Id.getLoc(), diag::err_omp_var_scope)
        << getOpenMPDirectiveName(OMPD_threadprivate) << VD;
    bool IsDecl =
        VD->isThisDeclarationADefinition(Context) == VarDecl::DeclarationOnly;
    Diag(VD->getLocation(),
         IsDecl ? diag::note_previous_decl : diag::note_defined_here)
        << VD;
    return ExprError();
  }
  // OpenMP [2.9.2, Restrictions, C/C++, p.4]
  //   A threadprivate directive for namespace-scope variables must appear
  //   outside any definition or declaration other than the namespace
  //   definition itself.
  if (CanonicalVD->getDeclContext()->isNamespace() &&
      (!getCurLexicalContext()->isFileContext() ||
       !getCurLexicalContext()->Encloses(CanonicalVD->getDeclContext()))) {
    Diag(Id.getLoc(), diag::err_omp_var_scope)
        << getOpenMPDirectiveName(OMPD_threadprivate) << VD;
    bool IsDecl =
        VD->isThisDeclarationADefinition(Context) == VarDecl::DeclarationOnly;
    Diag(VD->getLocation(),
         IsDecl ? diag::note_previous_decl : diag::note_defined_here)
        << VD;
    return ExprError();
  }
  // OpenMP [2.9.2, Restrictions, C/C++, p.6]
  //   A threadprivate directive for static block-scope variables must appear
  //   in the scope of the variable and not in a nested scope.
  if (CanonicalVD->isStaticLocal() && CurScope &&
      !isDeclInScope(ND, getCurLexicalContext(), CurScope)) {
    Diag(Id.getLoc(), diag::err_omp_var_scope)
        << getOpenMPDirectiveName(OMPD_threadprivate) << VD;
    bool IsDecl =
        VD->isThisDeclarationADefinition(Context) == VarDecl::DeclarationOnly;
    Diag(VD->getLocation(),
         IsDecl ? diag::note_previous_decl : diag::note_defined_here)
        << VD;
    return ExprError();
  }

  // OpenMP [2.9.2, Restrictions, C/C++, p.2-6]
  //   A threadprivate directive must lexically precede all references to any
  //   of the variables in its list.
  if (VD->isUsed() && !DSAStack->isThreadPrivate(VD)) {
    Diag(Id.getLoc(), diag::err_omp_var_used)
        << getOpenMPDirectiveName(OMPD_threadprivate) << VD;
    return ExprError();
  }

  QualType ExprType = VD->getType().getNonReferenceType();
  ExprResult DE = buildDeclRefExpr(*this, VD, ExprType, Id.getLoc());
  return DE;
}

Sema::DeclGroupPtrTy
Sema::ActOnOpenMPThreadprivateDirective(SourceLocation Loc,
                                        ArrayRef<Expr *> VarList) {
  if (OMPThreadPrivateDecl *D = CheckOMPThreadPrivateDecl(Loc, VarList)) {
    CurContext->addDecl(D);
    return DeclGroupPtrTy::make(DeclGroupRef(D));
  }
  return nullptr;
}

namespace {
class LocalVarRefChecker : public ConstStmtVisitor<LocalVarRefChecker, bool> {
  Sema &SemaRef;

public:
  bool VisitDeclRefExpr(const DeclRefExpr *E) {
    if (auto VD = dyn_cast<VarDecl>(E->getDecl())) {
      if (VD->hasLocalStorage()) {
        SemaRef.Diag(E->getLocStart(),
                     diag::err_omp_local_var_in_threadprivate_init)
            << E->getSourceRange();
        SemaRef.Diag(VD->getLocation(), diag::note_defined_here)
            << VD << VD->getSourceRange();
        return true;
      }
    }
    return false;
  }
  bool VisitStmt(const Stmt *S) {
    for (auto Child : S->children()) {
      if (Child && Visit(Child))
        return true;
    }
    return false;
  }
  explicit LocalVarRefChecker(Sema &SemaRef) : SemaRef(SemaRef) {}
};
} // namespace

OMPThreadPrivateDecl *
Sema::CheckOMPThreadPrivateDecl(SourceLocation Loc, ArrayRef<Expr *> VarList) {
  SmallVector<Expr *, 8> Vars;
  for (auto &RefExpr : VarList) {
    DeclRefExpr *DE = cast<DeclRefExpr>(RefExpr);
    VarDecl *VD = cast<VarDecl>(DE->getDecl());
    SourceLocation ILoc = DE->getExprLoc();

    QualType QType = VD->getType();
    if (QType->isDependentType() || QType->isInstantiationDependentType()) {
      // It will be analyzed later.
      Vars.push_back(DE);
      continue;
    }

    // OpenMP [2.9.2, Restrictions, C/C++, p.10]
    //   A threadprivate variable must not have an incomplete type.
    if (RequireCompleteType(ILoc, VD->getType(),
                            diag::err_omp_threadprivate_incomplete_type)) {
      continue;
    }

    // OpenMP [2.9.2, Restrictions, C/C++, p.10]
    //   A threadprivate variable must not have a reference type.
    if (VD->getType()->isReferenceType()) {
      Diag(ILoc, diag::err_omp_ref_type_arg)
          << getOpenMPDirectiveName(OMPD_threadprivate) << VD->getType();
      bool IsDecl =
          VD->isThisDeclarationADefinition(Context) == VarDecl::DeclarationOnly;
      Diag(VD->getLocation(),
           IsDecl ? diag::note_previous_decl : diag::note_defined_here)
          << VD;
      continue;
    }

    // Check if this is a TLS variable. If TLS is not being supported, produce
    // the corresponding diagnostic.
    if ((VD->getTLSKind() != VarDecl::TLS_None &&
         !(VD->hasAttr<OMPThreadPrivateDeclAttr>() &&
           getLangOpts().OpenMPUseTLS &&
           getASTContext().getTargetInfo().isTLSSupported())) ||
        (VD->getStorageClass() == SC_Register && VD->hasAttr<AsmLabelAttr>() &&
         !VD->isLocalVarDecl())) {
      Diag(ILoc, diag::err_omp_var_thread_local)
          << VD << ((VD->getTLSKind() != VarDecl::TLS_None) ? 0 : 1);
      bool IsDecl =
          VD->isThisDeclarationADefinition(Context) == VarDecl::DeclarationOnly;
      Diag(VD->getLocation(),
           IsDecl ? diag::note_previous_decl : diag::note_defined_here)
          << VD;
      continue;
    }

    // Check if initial value of threadprivate variable reference variable with
    // local storage (it is not supported by runtime).
    if (auto Init = VD->getAnyInitializer()) {
      LocalVarRefChecker Checker(*this);
      if (Checker.Visit(Init))
        continue;
    }

    Vars.push_back(RefExpr);
    DSAStack->addDSA(VD, DE, OMPC_threadprivate);
    VD->addAttr(OMPThreadPrivateDeclAttr::CreateImplicit(
        Context, SourceRange(Loc, Loc)));
    if (auto *ML = Context.getASTMutationListener())
      ML->DeclarationMarkedOpenMPThreadPrivate(VD);
  }
  OMPThreadPrivateDecl *D = nullptr;
  if (!Vars.empty()) {
    D = OMPThreadPrivateDecl::Create(Context, getCurLexicalContext(), Loc,
                                     Vars);
    D->setAccess(AS_public);
  }
  return D;
}

static void ReportOriginalDSA(Sema &SemaRef, DSAStackTy *Stack,
                              const VarDecl *VD, DSAStackTy::DSAVarData DVar,
                              bool IsLoopIterVar = false) {
  if (DVar.RefExpr) {
    SemaRef.Diag(DVar.RefExpr->getExprLoc(), diag::note_omp_explicit_dsa)
        << getOpenMPClauseName(DVar.CKind);
    return;
  }
  enum {
    PDSA_StaticMemberShared,
    PDSA_StaticLocalVarShared,
    PDSA_LoopIterVarPrivate,
    PDSA_LoopIterVarLinear,
    PDSA_LoopIterVarLastprivate,
    PDSA_ConstVarShared,
    PDSA_GlobalVarShared,
    PDSA_TaskVarFirstprivate,
    PDSA_LocalVarPrivate,
    PDSA_Implicit
  } Reason = PDSA_Implicit;
  bool ReportHint = false;
  auto ReportLoc = VD->getLocation();
  if (IsLoopIterVar) {
    if (DVar.CKind == OMPC_private)
      Reason = PDSA_LoopIterVarPrivate;
    else if (DVar.CKind == OMPC_lastprivate)
      Reason = PDSA_LoopIterVarLastprivate;
    else
      Reason = PDSA_LoopIterVarLinear;
  } else if (DVar.DKind == OMPD_task && DVar.CKind == OMPC_firstprivate) {
    Reason = PDSA_TaskVarFirstprivate;
    ReportLoc = DVar.ImplicitDSALoc;
  } else if (VD->isStaticLocal())
    Reason = PDSA_StaticLocalVarShared;
  else if (VD->isStaticDataMember())
    Reason = PDSA_StaticMemberShared;
  else if (VD->isFileVarDecl())
    Reason = PDSA_GlobalVarShared;
  else if (VD->getType().isConstant(SemaRef.getASTContext()))
    Reason = PDSA_ConstVarShared;
  else if (VD->isLocalVarDecl() && DVar.CKind == OMPC_private) {
    ReportHint = true;
    Reason = PDSA_LocalVarPrivate;
  }
  if (Reason != PDSA_Implicit) {
    SemaRef.Diag(ReportLoc, diag::note_omp_predetermined_dsa)
        << Reason << ReportHint
        << getOpenMPDirectiveName(Stack->getCurrentDirective());
  } else if (DVar.ImplicitDSALoc.isValid()) {
    SemaRef.Diag(DVar.ImplicitDSALoc, diag::note_omp_implicit_dsa)
        << getOpenMPClauseName(DVar.CKind);
  }
}

namespace {
class DSAAttrChecker : public StmtVisitor<DSAAttrChecker, void> {
  DSAStackTy *Stack;
  Sema &SemaRef;
  bool ErrorFound;
  CapturedStmt *CS;
  llvm::SmallVector<Expr *, 8> ImplicitFirstprivate;
  llvm::DenseMap<VarDecl *, Expr *> VarsWithInheritedDSA;

public:
  void VisitDeclRefExpr(DeclRefExpr *E) {
    if (auto *VD = dyn_cast<VarDecl>(E->getDecl())) {
      // Skip internally declared variables.
      if (VD->isLocalVarDecl() && !CS->capturesVariable(VD))
        return;

      auto DVar = Stack->getTopDSA(VD, false);
      // Check if the variable has explicit DSA set and stop analysis if it so.
      if (DVar.RefExpr) return;

      auto ELoc = E->getExprLoc();
      auto DKind = Stack->getCurrentDirective();
      // The default(none) clause requires that each variable that is referenced
      // in the construct, and does not have a predetermined data-sharing
      // attribute, must have its data-sharing attribute explicitly determined
      // by being listed in a data-sharing attribute clause.
      if (DVar.CKind == OMPC_unknown && Stack->getDefaultDSA() == DSA_none &&
          isParallelOrTaskRegion(DKind) &&
          VarsWithInheritedDSA.count(VD) == 0) {
        VarsWithInheritedDSA[VD] = E;
        return;
      }

      // OpenMP [2.9.3.6, Restrictions, p.2]
      //  A list item that appears in a reduction clause of the innermost
      //  enclosing worksharing or parallel construct may not be accessed in an
      //  explicit task.
      DVar = Stack->hasInnermostDSA(VD, MatchesAnyClause(OMPC_reduction),
                                    [](OpenMPDirectiveKind K) -> bool {
                                      return isOpenMPParallelDirective(K) ||
                                             isOpenMPWorksharingDirective(K) ||
                                             isOpenMPTeamsDirective(K);
                                    },
                                    false);
      if (DKind == OMPD_task && DVar.CKind == OMPC_reduction) {
        ErrorFound = true;
        SemaRef.Diag(ELoc, diag::err_omp_reduction_in_task);
        ReportOriginalDSA(SemaRef, Stack, VD, DVar);
        return;
      }

      // Define implicit data-sharing attributes for task.
      DVar = Stack->getImplicitDSA(VD, false);
      if (DKind == OMPD_task && DVar.CKind != OMPC_shared)
        ImplicitFirstprivate.push_back(E);
    }
  }
  void VisitOMPExecutableDirective(OMPExecutableDirective *S) {
    for (auto *C : S->clauses()) {
      // Skip analysis of arguments of implicitly defined firstprivate clause
      // for task directives.
      if (C && (!isa<OMPFirstprivateClause>(C) || C->getLocStart().isValid()))
        for (auto *CC : C->children()) {
          if (CC)
            Visit(CC);
        }
    }
  }
  void VisitStmt(Stmt *S) {
    for (auto *C : S->children()) {
      if (C && !isa<OMPExecutableDirective>(C))
        Visit(C);
    }
  }

  bool isErrorFound() { return ErrorFound; }
  ArrayRef<Expr *> getImplicitFirstprivate() { return ImplicitFirstprivate; }
  llvm::DenseMap<VarDecl *, Expr *> &getVarsWithInheritedDSA() {
    return VarsWithInheritedDSA;
  }

  DSAAttrChecker(DSAStackTy *S, Sema &SemaRef, CapturedStmt *CS)
      : Stack(S), SemaRef(SemaRef), ErrorFound(false), CS(CS) {}
};
} // namespace

void Sema::ActOnOpenMPRegionStart(OpenMPDirectiveKind DKind, Scope *CurScope, ArrayRef<OMPClause *> Clauses) {
  // Save the clauses in the data sharing attributes stack because they may
  // contain information to drive how data is captured in a given OpenMP region.
  // E.g. the contents of the map clause are required to decide whether a
  // variable is mapped by copy or by reference.
  DSAStack->setClauses(Clauses);

  switch (DKind) {
  case OMPD_parallel: {
    QualType KmpInt32Ty = Context.getIntTypeForBitwidth(32, 1);
    QualType KmpInt32PtrTy =
        Context.getPointerType(KmpInt32Ty).withConst().withRestrict();
    Sema::CapturedParamNameType Params[] = {
        std::make_pair(".global_tid.", KmpInt32PtrTy),
        std::make_pair(".bound_tid.", KmpInt32PtrTy),
        std::make_pair(StringRef(), QualType()) // __context with shared vars
    };
    ActOnCapturedRegionStart(DSAStack->getConstructLoc(), CurScope, CR_OpenMP,
                             Params);
    break;
  }
  case OMPD_simd: {
    Sema::CapturedParamNameType Params[] = {
        std::make_pair(StringRef(), QualType()) // __context with shared vars
    };
    ActOnCapturedRegionStart(DSAStack->getConstructLoc(), CurScope, CR_OpenMP,
                             Params);
    break;
  }
  case OMPD_for: {
    Sema::CapturedParamNameType Params[] = {
        std::make_pair(StringRef(), QualType()) // __context with shared vars
    };
    ActOnCapturedRegionStart(DSAStack->getConstructLoc(), CurScope, CR_OpenMP,
                             Params);
    break;
  }
  case OMPD_for_simd: {
    Sema::CapturedParamNameType Params[] = {
        std::make_pair(StringRef(), QualType()) // __context with shared vars
    };
    ActOnCapturedRegionStart(DSAStack->getConstructLoc(), CurScope, CR_OpenMP,
                             Params);
    break;
  }
  case OMPD_sections: {
    Sema::CapturedParamNameType Params[] = {
        std::make_pair(StringRef(), QualType()) // __context with shared vars
    };
    ActOnCapturedRegionStart(DSAStack->getConstructLoc(), CurScope, CR_OpenMP,
                             Params);
    break;
  }
  case OMPD_section: {
    Sema::CapturedParamNameType Params[] = {
        std::make_pair(StringRef(), QualType()) // __context with shared vars
    };
    ActOnCapturedRegionStart(DSAStack->getConstructLoc(), CurScope, CR_OpenMP,
                             Params);
    break;
  }
  case OMPD_single: {
    Sema::CapturedParamNameType Params[] = {
        std::make_pair(StringRef(), QualType()) // __context with shared vars
    };
    ActOnCapturedRegionStart(DSAStack->getConstructLoc(), CurScope, CR_OpenMP,
                             Params);
    break;
  }
  case OMPD_master: {
    Sema::CapturedParamNameType Params[] = {
        std::make_pair(StringRef(), QualType()) // __context with shared vars
    };
    ActOnCapturedRegionStart(DSAStack->getConstructLoc(), CurScope, CR_OpenMP,
                             Params);
    break;
  }
  case OMPD_critical: {
    Sema::CapturedParamNameType Params[] = {
        std::make_pair(StringRef(), QualType()) // __context with shared vars
    };
    ActOnCapturedRegionStart(DSAStack->getConstructLoc(), CurScope, CR_OpenMP,
                             Params);
    break;
  }
  case OMPD_parallel_for: {
    QualType KmpInt32Ty = Context.getIntTypeForBitwidth(32, 1);
    QualType KmpInt32PtrTy =
        Context.getPointerType(KmpInt32Ty).withConst().withRestrict();
    Sema::CapturedParamNameType Params[] = {
        std::make_pair(".global_tid.", KmpInt32PtrTy),
        std::make_pair(".bound_tid.", KmpInt32PtrTy),
        std::make_pair(StringRef(), QualType()) // __context with shared vars
    };
    ActOnCapturedRegionStart(DSAStack->getConstructLoc(), CurScope, CR_OpenMP,
                             Params);
    break;
  }
  case OMPD_parallel_for_simd: {
    QualType KmpInt32Ty = Context.getIntTypeForBitwidth(32, 1);
    QualType KmpInt32PtrTy =
        Context.getPointerType(KmpInt32Ty).withConst().withRestrict();
    Sema::CapturedParamNameType Params[] = {
        std::make_pair(".global_tid.", KmpInt32PtrTy),
        std::make_pair(".bound_tid.", KmpInt32PtrTy),
        std::make_pair(StringRef(), QualType()) // __context with shared vars
    };
    ActOnCapturedRegionStart(DSAStack->getConstructLoc(), CurScope, CR_OpenMP,
                             Params);
    break;
  }
  case OMPD_parallel_sections: {
    QualType KmpInt32Ty = Context.getIntTypeForBitwidth(32, 1);
    QualType KmpInt32PtrTy =
        Context.getPointerType(KmpInt32Ty).withConst().withRestrict();
    Sema::CapturedParamNameType Params[] = {
        std::make_pair(".global_tid.", KmpInt32PtrTy),
        std::make_pair(".bound_tid.", KmpInt32PtrTy),
        std::make_pair(StringRef(), QualType()) // __context with shared vars
    };
    ActOnCapturedRegionStart(DSAStack->getConstructLoc(), CurScope, CR_OpenMP,
                             Params);
    break;
  }
  case OMPD_task: {
    QualType KmpInt32Ty = Context.getIntTypeForBitwidth(32, 1);
    QualType Args[] = {Context.VoidPtrTy.withConst().withRestrict()};
    FunctionProtoType::ExtProtoInfo EPI;
    EPI.Variadic = true;
    QualType CopyFnType = Context.getFunctionType(Context.VoidTy, Args, EPI);
    Sema::CapturedParamNameType Params[] = {
        std::make_pair(".global_tid.", KmpInt32Ty),
        std::make_pair(".part_id.", KmpInt32Ty),
        std::make_pair(".privates.",
                       Context.VoidPtrTy.withConst().withRestrict()),
        std::make_pair(
            ".copy_fn.",
            Context.getPointerType(CopyFnType).withConst().withRestrict()),
        std::make_pair(StringRef(), QualType()) // __context with shared vars
    };
    ActOnCapturedRegionStart(DSAStack->getConstructLoc(), CurScope, CR_OpenMP,
                             Params);
    // Mark this captured region as inlined, because we don't use outlined
    // function directly.
    getCurCapturedRegion()->TheCapturedDecl->addAttr(
        AlwaysInlineAttr::CreateImplicit(
            Context, AlwaysInlineAttr::Keyword_forceinline, SourceRange()));
    break;
  }
  case OMPD_ordered: {
    Sema::CapturedParamNameType Params[] = {
        std::make_pair(StringRef(), QualType()) // __context with shared vars
    };
    ActOnCapturedRegionStart(DSAStack->getConstructLoc(), CurScope, CR_OpenMP,
                             Params);
    break;
  }
  case OMPD_atomic: {
    Sema::CapturedParamNameType Params[] = {
        std::make_pair(StringRef(), QualType()) // __context with shared vars
    };
    ActOnCapturedRegionStart(DSAStack->getConstructLoc(), CurScope, CR_OpenMP,
                             Params);
    break;
  }
  case OMPD_target_data:
  case OMPD_target: {
    Sema::CapturedParamNameType Params[] = {
        std::make_pair(StringRef(), QualType()) // __context with shared vars
    };
    ActOnCapturedRegionStart(DSAStack->getConstructLoc(), CurScope, CR_OpenMP,
                             Params);
    break;
  }
  case OMPD_teams: {
    QualType KmpInt32Ty = Context.getIntTypeForBitwidth(32, 1);
    QualType KmpInt32PtrTy =
        Context.getPointerType(KmpInt32Ty).withConst().withRestrict();
    Sema::CapturedParamNameType Params[] = {
        std::make_pair(".global_tid.", KmpInt32PtrTy),
        std::make_pair(".bound_tid.", KmpInt32PtrTy),
        std::make_pair(StringRef(), QualType()) // __context with shared vars
    };
    ActOnCapturedRegionStart(DSAStack->getConstructLoc(), CurScope, CR_OpenMP,
                             Params);
    break;
  }
  case OMPD_taskgroup: {
    Sema::CapturedParamNameType Params[] = {
        std::make_pair(StringRef(), QualType()) // __context with shared vars
    };
    ActOnCapturedRegionStart(DSAStack->getConstructLoc(), CurScope, CR_OpenMP,
                             Params);
    break;
  }
  case OMPD_taskloop: {
    Sema::CapturedParamNameType Params[] = {
        std::make_pair(StringRef(), QualType()) // __context with shared vars
    };
    ActOnCapturedRegionStart(DSAStack->getConstructLoc(), CurScope, CR_OpenMP,
                             Params);
    break;
  }
  case OMPD_taskloop_simd: {
    Sema::CapturedParamNameType Params[] = {
        std::make_pair(StringRef(), QualType()) // __context with shared vars
    };
    ActOnCapturedRegionStart(DSAStack->getConstructLoc(), CurScope, CR_OpenMP,
                             Params);
    break;
  }
  case OMPD_distribute: {
    Sema::CapturedParamNameType Params[] = {
        std::make_pair(StringRef(), QualType()) // __context with shared vars
    };
    ActOnCapturedRegionStart(DSAStack->getConstructLoc(), CurScope, CR_OpenMP,
                             Params);
    break;
  }
  case OMPD_threadprivate:
  case OMPD_taskyield:
  case OMPD_barrier:
  case OMPD_taskwait:
  case OMPD_cancellation_point:
  case OMPD_cancel:
  case OMPD_flush:
  case OMPD_target_enter_data:
  case OMPD_target_exit_data:
    llvm_unreachable("OpenMP Directive is not allowed");
  case OMPD_unknown:
    llvm_unreachable("Unknown OpenMP directive");
  }
}

StmtResult Sema::ActOnOpenMPRegionEnd(StmtResult S,
                                      ArrayRef<OMPClause *> Clauses) {
  if (!S.isUsable()) {
    ActOnCapturedRegionError();
    return StmtError();
  }

  OMPOrderedClause *OC = nullptr;
  OMPScheduleClause *SC = nullptr;
  SmallVector<OMPLinearClause *, 4> LCs;
  // This is required for proper codegen.
  for (auto *Clause : Clauses) {
    if (isOpenMPPrivate(Clause->getClauseKind()) ||
        Clause->getClauseKind() == OMPC_copyprivate ||
        (getLangOpts().OpenMPUseTLS &&
         getASTContext().getTargetInfo().isTLSSupported() &&
         Clause->getClauseKind() == OMPC_copyin)) {
      DSAStack->setForceVarCapturing(Clause->getClauseKind() == OMPC_copyin);
      // Mark all variables in private list clauses as used in inner region.
      for (auto *VarRef : Clause->children()) {
        if (auto *E = cast_or_null<Expr>(VarRef)) {
          MarkDeclarationsReferencedInExpr(E);
        }
      }
      DSAStack->setForceVarCapturing(/*V=*/false);
    } else if (isParallelOrTaskRegion(DSAStack->getCurrentDirective()) &&
               Clause->getClauseKind() == OMPC_schedule) {
      // Mark all variables in private list clauses as used in inner region.
      // Required for proper codegen of combined directives.
      // TODO: add processing for other clauses.
      if (auto *E = cast_or_null<Expr>(
              cast<OMPScheduleClause>(Clause)->getHelperChunkSize()))
        MarkDeclarationsReferencedInExpr(E);
    }
    if (Clause->getClauseKind() == OMPC_schedule)
      SC = cast<OMPScheduleClause>(Clause);
    else if (Clause->getClauseKind() == OMPC_ordered)
      OC = cast<OMPOrderedClause>(Clause);
    else if (Clause->getClauseKind() == OMPC_linear)
      LCs.push_back(cast<OMPLinearClause>(Clause));
  }
  bool ErrorFound = false;
  // OpenMP, 2.7.1 Loop Construct, Restrictions
  // The nonmonotonic modifier cannot be specified if an ordered clause is
  // specified.
  if (SC &&
      (SC->getFirstScheduleModifier() == OMPC_SCHEDULE_MODIFIER_nonmonotonic ||
       SC->getSecondScheduleModifier() ==
           OMPC_SCHEDULE_MODIFIER_nonmonotonic) &&
      OC) {
    Diag(SC->getFirstScheduleModifier() == OMPC_SCHEDULE_MODIFIER_nonmonotonic
             ? SC->getFirstScheduleModifierLoc()
             : SC->getSecondScheduleModifierLoc(),
         diag::err_omp_schedule_nonmonotonic_ordered)
        << SourceRange(OC->getLocStart(), OC->getLocEnd());
    ErrorFound = true;
  }
  if (!LCs.empty() && OC && OC->getNumForLoops()) {
    for (auto *C : LCs) {
      Diag(C->getLocStart(), diag::err_omp_linear_ordered)
          << SourceRange(OC->getLocStart(), OC->getLocEnd());
    }
    ErrorFound = true;
  }
  if (isOpenMPWorksharingDirective(DSAStack->getCurrentDirective()) &&
      isOpenMPSimdDirective(DSAStack->getCurrentDirective()) && OC &&
      OC->getNumForLoops()) {
    Diag(OC->getLocStart(), diag::err_omp_ordered_simd)
        << getOpenMPDirectiveName(DSAStack->getCurrentDirective());
    ErrorFound = true;
  }
  if (ErrorFound) {
    ActOnCapturedRegionError();
    return StmtError();
  }
  return ActOnCapturedRegionEnd(S.get());
}

static bool CheckNestingOfRegions(Sema &SemaRef, DSAStackTy *Stack,
                                  OpenMPDirectiveKind CurrentRegion,
                                  const DeclarationNameInfo &CurrentName,
                                  OpenMPDirectiveKind CancelRegion,
                                  SourceLocation StartLoc) {
  // Allowed nesting of constructs
  // +------------------+-----------------+------------------------------------+
  // | Parent directive | Child directive | Closely (!), No-Closely(+), Both(*)|
  // +------------------+-----------------+------------------------------------+
  // | parallel         | parallel        | *                                  |
  // | parallel         | for             | *                                  |
  // | parallel         | for simd        | *                                  |
  // | parallel         | master          | *                                  |
  // | parallel         | critical        | *                                  |
  // | parallel         | simd            | *                                  |
  // | parallel         | sections        | *                                  |
  // | parallel         | section         | +                                  |
  // | parallel         | single          | *                                  |
  // | parallel         | parallel for    | *                                  |
  // | parallel         |parallel for simd| *                                  |
  // | parallel         |parallel sections| *                                  |
  // | parallel         | task            | *                                  |
  // | parallel         | taskyield       | *                                  |
  // | parallel         | barrier         | *                                  |
  // | parallel         | taskwait        | *                                  |
  // | parallel         | taskgroup       | *                                  |
  // | parallel         | flush           | *                                  |
  // | parallel         | ordered         | +                                  |
  // | parallel         | atomic          | *                                  |
  // | parallel         | target          | *                                  |
  // | parallel         | target enter    | *                                  |
  // |                  | data            |                                    |
  // | parallel         | target exit     | *                                  |
  // |                  | data            |                                    |
  // | parallel         | teams           | +                                  |
  // | parallel         | cancellation    |                                    |
  // |                  | point           | !                                  |
  // | parallel         | cancel          | !                                  |
  // | parallel         | taskloop        | *                                  |
  // | parallel         | taskloop simd   | *                                  |
  // | parallel         | distribute      |                                    |
  // +------------------+-----------------+------------------------------------+
  // | for              | parallel        | *                                  |
  // | for              | for             | +                                  |
  // | for              | for simd        | +                                  |
  // | for              | master          | +                                  |
  // | for              | critical        | *                                  |
  // | for              | simd            | *                                  |
  // | for              | sections        | +                                  |
  // | for              | section         | +                                  |
  // | for              | single          | +                                  |
  // | for              | parallel for    | *                                  |
  // | for              |parallel for simd| *                                  |
  // | for              |parallel sections| *                                  |
  // | for              | task            | *                                  |
  // | for              | taskyield       | *                                  |
  // | for              | barrier         | +                                  |
  // | for              | taskwait        | *                                  |
  // | for              | taskgroup       | *                                  |
  // | for              | flush           | *                                  |
  // | for              | ordered         | * (if construct is ordered)        |
  // | for              | atomic          | *                                  |
  // | for              | target          | *                                  |
  // | for              | target enter    | *                                  |
  // |                  | data            |                                    |
  // | for              | target exit     | *                                  |
  // |                  | data            |                                    |
  // | for              | teams           | +                                  |
  // | for              | cancellation    |                                    |
  // |                  | point           | !                                  |
  // | for              | cancel          | !                                  |
  // | for              | taskloop        | *                                  |
  // | for              | taskloop simd   | *                                  |
  // | for              | distribute      |                                    |
  // +------------------+-----------------+------------------------------------+
  // | master           | parallel        | *                                  |
  // | master           | for             | +                                  |
  // | master           | for simd        | +                                  |
  // | master           | master          | *                                  |
  // | master           | critical        | *                                  |
  // | master           | simd            | *                                  |
  // | master           | sections        | +                                  |
  // | master           | section         | +                                  |
  // | master           | single          | +                                  |
  // | master           | parallel for    | *                                  |
  // | master           |parallel for simd| *                                  |
  // | master           |parallel sections| *                                  |
  // | master           | task            | *                                  |
  // | master           | taskyield       | *                                  |
  // | master           | barrier         | +                                  |
  // | master           | taskwait        | *                                  |
  // | master           | taskgroup       | *                                  |
  // | master           | flush           | *                                  |
  // | master           | ordered         | +                                  |
  // | master           | atomic          | *                                  |
  // | master           | target          | *                                  |
  // | master           | target enter    | *                                  |
  // |                  | data            |                                    |
  // | master           | target exit     | *                                  |
  // |                  | data            |                                    |
  // | master           | teams           | +                                  |
  // | master           | cancellation    |                                    |
  // |                  | point           |                                    |
  // | master           | cancel          |                                    |
  // | master           | taskloop        | *                                  |
  // | master           | taskloop simd   | *                                  |
  // | master           | distribute      |                                    |
  // +------------------+-----------------+------------------------------------+
  // | critical         | parallel        | *                                  |
  // | critical         | for             | +                                  |
  // | critical         | for simd        | +                                  |
  // | critical         | master          | *                                  |
  // | critical         | critical        | * (should have different names)    |
  // | critical         | simd            | *                                  |
  // | critical         | sections        | +                                  |
  // | critical         | section         | +                                  |
  // | critical         | single          | +                                  |
  // | critical         | parallel for    | *                                  |
  // | critical         |parallel for simd| *                                  |
  // | critical         |parallel sections| *                                  |
  // | critical         | task            | *                                  |
  // | critical         | taskyield       | *                                  |
  // | critical         | barrier         | +                                  |
  // | critical         | taskwait        | *                                  |
  // | critical         | taskgroup       | *                                  |
  // | critical         | ordered         | +                                  |
  // | critical         | atomic          | *                                  |
  // | critical         | target          | *                                  |
  // | critical         | target enter    | *                                  |
  // |                  | data            |                                    |
  // | critical         | target exit     | *                                  |
  // |                  | data            |                                    |
  // | critical         | teams           | +                                  |
  // | critical         | cancellation    |                                    |
  // |                  | point           |                                    |
  // | critical         | cancel          |                                    |
  // | critical         | taskloop        | *                                  |
  // | critical         | taskloop simd   | *                                  |
  // | critical         | distribute      |                                    |
  // +------------------+-----------------+------------------------------------+
  // | simd             | parallel        |                                    |
  // | simd             | for             |                                    |
  // | simd             | for simd        |                                    |
  // | simd             | master          |                                    |
  // | simd             | critical        |                                    |
  // | simd             | simd            |                                    |
  // | simd             | sections        |                                    |
  // | simd             | section         |                                    |
  // | simd             | single          |                                    |
  // | simd             | parallel for    |                                    |
  // | simd             |parallel for simd|                                    |
  // | simd             |parallel sections|                                    |
  // | simd             | task            |                                    |
  // | simd             | taskyield       |                                    |
  // | simd             | barrier         |                                    |
  // | simd             | taskwait        |                                    |
  // | simd             | taskgroup       |                                    |
  // | simd             | flush           |                                    |
  // | simd             | ordered         | + (with simd clause)               |
  // | simd             | atomic          |                                    |
  // | simd             | target          |                                    |
  // | simd             | target enter    |                                    |
  // |                  | data            |                                    |
  // | simd             | target exit     |                                    |
  // |                  | data            |                                    |
  // | simd             | teams           |                                    |
  // | simd             | cancellation    |                                    |
  // |                  | point           |                                    |
  // | simd             | cancel          |                                    |
  // | simd             | taskloop        |                                    |
  // | simd             | taskloop simd   |                                    |
  // | simd             | distribute      |                                    |
  // +------------------+-----------------+------------------------------------+
  // | for simd         | parallel        |                                    |
  // | for simd         | for             |                                    |
  // | for simd         | for simd        |                                    |
  // | for simd         | master          |                                    |
  // | for simd         | critical        |                                    |
  // | for simd         | simd            |                                    |
  // | for simd         | sections        |                                    |
  // | for simd         | section         |                                    |
  // | for simd         | single          |                                    |
  // | for simd         | parallel for    |                                    |
  // | for simd         |parallel for simd|                                    |
  // | for simd         |parallel sections|                                    |
  // | for simd         | task            |                                    |
  // | for simd         | taskyield       |                                    |
  // | for simd         | barrier         |                                    |
  // | for simd         | taskwait        |                                    |
  // | for simd         | taskgroup       |                                    |
  // | for simd         | flush           |                                    |
  // | for simd         | ordered         | + (with simd clause)               |
  // | for simd         | atomic          |                                    |
  // | for simd         | target          |                                    |
  // | for simd         | target enter    |                                    |
  // |                  | data            |                                    |
  // | for simd         | target exit     |                                    |
  // |                  | data            |                                    |
  // | for simd         | teams           |                                    |
  // | for simd         | cancellation    |                                    |
  // |                  | point           |                                    |
  // | for simd         | cancel          |                                    |
  // | for simd         | taskloop        |                                    |
  // | for simd         | taskloop simd   |                                    |
  // | for simd         | distribute      |                                    |
  // +------------------+-----------------+------------------------------------+
  // | parallel for simd| parallel        |                                    |
  // | parallel for simd| for             |                                    |
  // | parallel for simd| for simd        |                                    |
  // | parallel for simd| master          |                                    |
  // | parallel for simd| critical        |                                    |
  // | parallel for simd| simd            |                                    |
  // | parallel for simd| sections        |                                    |
  // | parallel for simd| section         |                                    |
  // | parallel for simd| single          |                                    |
  // | parallel for simd| parallel for    |                                    |
  // | parallel for simd|parallel for simd|                                    |
  // | parallel for simd|parallel sections|                                    |
  // | parallel for simd| task            |                                    |
  // | parallel for simd| taskyield       |                                    |
  // | parallel for simd| barrier         |                                    |
  // | parallel for simd| taskwait        |                                    |
  // | parallel for simd| taskgroup       |                                    |
  // | parallel for simd| flush           |                                    |
  // | parallel for simd| ordered         | + (with simd clause)               |
  // | parallel for simd| atomic          |                                    |
  // | parallel for simd| target          |                                    |
  // | parallel for simd| target enter    |                                    |
  // |                  | data            |                                    |
  // | parallel for simd| target exit     |                                    |
  // |                  | data            |                                    |
  // | parallel for simd| teams           |                                    |
  // | parallel for simd| cancellation    |                                    |
  // |                  | point           |                                    |
  // | parallel for simd| cancel          |                                    |
  // | parallel for simd| taskloop        |                                    |
  // | parallel for simd| taskloop simd   |                                    |
  // | parallel for simd| distribute      |                                    |
  // +------------------+-----------------+------------------------------------+
  // | sections         | parallel        | *                                  |
  // | sections         | for             | +                                  |
  // | sections         | for simd        | +                                  |
  // | sections         | master          | +                                  |
  // | sections         | critical        | *                                  |
  // | sections         | simd            | *                                  |
  // | sections         | sections        | +                                  |
  // | sections         | section         | *                                  |
  // | sections         | single          | +                                  |
  // | sections         | parallel for    | *                                  |
  // | sections         |parallel for simd| *                                  |
  // | sections         |parallel sections| *                                  |
  // | sections         | task            | *                                  |
  // | sections         | taskyield       | *                                  |
  // | sections         | barrier         | +                                  |
  // | sections         | taskwait        | *                                  |
  // | sections         | taskgroup       | *                                  |
  // | sections         | flush           | *                                  |
  // | sections         | ordered         | +                                  |
  // | sections         | atomic          | *                                  |
  // | sections         | target          | *                                  |
  // | sections         | target enter    | *                                  |
  // |                  | data            |                                    |
  // | sections         | target exit     | *                                  |
  // |                  | data            |                                    |
  // | sections         | teams           | +                                  |
  // | sections         | cancellation    |                                    |
  // |                  | point           | !                                  |
  // | sections         | cancel          | !                                  |
  // | sections         | taskloop        | *                                  |
  // | sections         | taskloop simd   | *                                  |
  // | sections         | distribute      |                                    |
  // +------------------+-----------------+------------------------------------+
  // | section          | parallel        | *                                  |
  // | section          | for             | +                                  |
  // | section          | for simd        | +                                  |
  // | section          | master          | +                                  |
  // | section          | critical        | *                                  |
  // | section          | simd            | *                                  |
  // | section          | sections        | +                                  |
  // | section          | section         | +                                  |
  // | section          | single          | +                                  |
  // | section          | parallel for    | *                                  |
  // | section          |parallel for simd| *                                  |
  // | section          |parallel sections| *                                  |
  // | section          | task            | *                                  |
  // | section          | taskyield       | *                                  |
  // | section          | barrier         | +                                  |
  // | section          | taskwait        | *                                  |
  // | section          | taskgroup       | *                                  |
  // | section          | flush           | *                                  |
  // | section          | ordered         | +                                  |
  // | section          | atomic          | *                                  |
  // | section          | target          | *                                  |
  // | section          | target enter    | *                                  |
  // |                  | data            |                                    |
  // | section          | target exit     | *                                  |
  // |                  | data            |                                    |
  // | section          | teams           | +                                  |
  // | section          | cancellation    |                                    |
  // |                  | point           | !                                  |
  // | section          | cancel          | !                                  |
  // | section          | taskloop        | *                                  |
  // | section          | taskloop simd   | *                                  |
  // | section          | distribute      |                                    |
  // +------------------+-----------------+------------------------------------+
  // | single           | parallel        | *                                  |
  // | single           | for             | +                                  |
  // | single           | for simd        | +                                  |
  // | single           | master          | +                                  |
  // | single           | critical        | *                                  |
  // | single           | simd            | *                                  |
  // | single           | sections        | +                                  |
  // | single           | section         | +                                  |
  // | single           | single          | +                                  |
  // | single           | parallel for    | *                                  |
  // | single           |parallel for simd| *                                  |
  // | single           |parallel sections| *                                  |
  // | single           | task            | *                                  |
  // | single           | taskyield       | *                                  |
  // | single           | barrier         | +                                  |
  // | single           | taskwait        | *                                  |
  // | single           | taskgroup       | *                                  |
  // | single           | flush           | *                                  |
  // | single           | ordered         | +                                  |
  // | single           | atomic          | *                                  |
  // | single           | target          | *                                  |
  // | single           | target enter    | *                                  |
  // |                  | data            |                                    |
  // | single           | target exit     | *                                  |
  // |                  | data            |                                    |
  // | single           | teams           | +                                  |
  // | single           | cancellation    |                                    |
  // |                  | point           |                                    |
  // | single           | cancel          |                                    |
  // | single           | taskloop        | *                                  |
  // | single           | taskloop simd   | *                                  |
  // | single           | distribute      |                                    |
  // +------------------+-----------------+------------------------------------+
  // | parallel for     | parallel        | *                                  |
  // | parallel for     | for             | +                                  |
  // | parallel for     | for simd        | +                                  |
  // | parallel for     | master          | +                                  |
  // | parallel for     | critical        | *                                  |
  // | parallel for     | simd            | *                                  |
  // | parallel for     | sections        | +                                  |
  // | parallel for     | section         | +                                  |
  // | parallel for     | single          | +                                  |
  // | parallel for     | parallel for    | *                                  |
  // | parallel for     |parallel for simd| *                                  |
  // | parallel for     |parallel sections| *                                  |
  // | parallel for     | task            | *                                  |
  // | parallel for     | taskyield       | *                                  |
  // | parallel for     | barrier         | +                                  |
  // | parallel for     | taskwait        | *                                  |
  // | parallel for     | taskgroup       | *                                  |
  // | parallel for     | flush           | *                                  |
  // | parallel for     | ordered         | * (if construct is ordered)        |
  // | parallel for     | atomic          | *                                  |
  // | parallel for     | target          | *                                  |
  // | parallel for     | target enter    | *                                  |
  // |                  | data            |                                    |
  // | parallel for     | target exit     | *                                  |
  // |                  | data            |                                    |
  // | parallel for     | teams           | +                                  |
  // | parallel for     | cancellation    |                                    |
  // |                  | point           | !                                  |
  // | parallel for     | cancel          | !                                  |
  // | parallel for     | taskloop        | *                                  |
  // | parallel for     | taskloop simd   | *                                  |
  // | parallel for     | distribute      |                                    |
  // +------------------+-----------------+------------------------------------+
  // | parallel sections| parallel        | *                                  |
  // | parallel sections| for             | +                                  |
  // | parallel sections| for simd        | +                                  |
  // | parallel sections| master          | +                                  |
  // | parallel sections| critical        | +                                  |
  // | parallel sections| simd            | *                                  |
  // | parallel sections| sections        | +                                  |
  // | parallel sections| section         | *                                  |
  // | parallel sections| single          | +                                  |
  // | parallel sections| parallel for    | *                                  |
  // | parallel sections|parallel for simd| *                                  |
  // | parallel sections|parallel sections| *                                  |
  // | parallel sections| task            | *                                  |
  // | parallel sections| taskyield       | *                                  |
  // | parallel sections| barrier         | +                                  |
  // | parallel sections| taskwait        | *                                  |
  // | parallel sections| taskgroup       | *                                  |
  // | parallel sections| flush           | *                                  |
  // | parallel sections| ordered         | +                                  |
  // | parallel sections| atomic          | *                                  |
  // | parallel sections| target          | *                                  |
  // | parallel sections| target enter    | *                                  |
  // |                  | data            |                                    |
  // | parallel sections| target exit     | *                                  |
  // |                  | data            |                                    |
  // | parallel sections| teams           | +                                  |
  // | parallel sections| cancellation    |                                    |
  // |                  | point           | !                                  |
  // | parallel sections| cancel          | !                                  |
  // | parallel sections| taskloop        | *                                  |
  // | parallel sections| taskloop simd   | *                                  |
  // | parallel sections| distribute      |                                    |
  // +------------------+-----------------+------------------------------------+
  // | task             | parallel        | *                                  |
  // | task             | for             | +                                  |
  // | task             | for simd        | +                                  |
  // | task             | master          | +                                  |
  // | task             | critical        | *                                  |
  // | task             | simd            | *                                  |
  // | task             | sections        | +                                  |
  // | task             | section         | +                                  |
  // | task             | single          | +                                  |
  // | task             | parallel for    | *                                  |
  // | task             |parallel for simd| *                                  |
  // | task             |parallel sections| *                                  |
  // | task             | task            | *                                  |
  // | task             | taskyield       | *                                  |
  // | task             | barrier         | +                                  |
  // | task             | taskwait        | *                                  |
  // | task             | taskgroup       | *                                  |
  // | task             | flush           | *                                  |
  // | task             | ordered         | +                                  |
  // | task             | atomic          | *                                  |
  // | task             | target          | *                                  |
  // | task             | target enter    | *                                  |
  // |                  | data            |                                    |
  // | task             | target exit     | *                                  |
  // |                  | data            |                                    |
  // | task             | teams           | +                                  |
  // | task             | cancellation    |                                    |
  // |                  | point           | !                                  |
  // | task             | cancel          | !                                  |
  // | task             | taskloop        | *                                  |
  // | task             | taskloop simd   | *                                  |
  // | task             | distribute      |                                    |
  // +------------------+-----------------+------------------------------------+
  // | ordered          | parallel        | *                                  |
  // | ordered          | for             | +                                  |
  // | ordered          | for simd        | +                                  |
  // | ordered          | master          | *                                  |
  // | ordered          | critical        | *                                  |
  // | ordered          | simd            | *                                  |
  // | ordered          | sections        | +                                  |
  // | ordered          | section         | +                                  |
  // | ordered          | single          | +                                  |
  // | ordered          | parallel for    | *                                  |
  // | ordered          |parallel for simd| *                                  |
  // | ordered          |parallel sections| *                                  |
  // | ordered          | task            | *                                  |
  // | ordered          | taskyield       | *                                  |
  // | ordered          | barrier         | +                                  |
  // | ordered          | taskwait        | *                                  |
  // | ordered          | taskgroup       | *                                  |
  // | ordered          | flush           | *                                  |
  // | ordered          | ordered         | +                                  |
  // | ordered          | atomic          | *                                  |
  // | ordered          | target          | *                                  |
  // | ordered          | target enter    | *                                  |
  // |                  | data            |                                    |
  // | ordered          | target exit     | *                                  |
  // |                  | data            |                                    |
  // | ordered          | teams           | +                                  |
  // | ordered          | cancellation    |                                    |
  // |                  | point           |                                    |
  // | ordered          | cancel          |                                    |
  // | ordered          | taskloop        | *                                  |
  // | ordered          | taskloop simd   | *                                  |
  // | ordered          | distribute      |                                    |
  // +------------------+-----------------+------------------------------------+
  // | atomic           | parallel        |                                    |
  // | atomic           | for             |                                    |
  // | atomic           | for simd        |                                    |
  // | atomic           | master          |                                    |
  // | atomic           | critical        |                                    |
  // | atomic           | simd            |                                    |
  // | atomic           | sections        |                                    |
  // | atomic           | section         |                                    |
  // | atomic           | single          |                                    |
  // | atomic           | parallel for    |                                    |
  // | atomic           |parallel for simd|                                    |
  // | atomic           |parallel sections|                                    |
  // | atomic           | task            |                                    |
  // | atomic           | taskyield       |                                    |
  // | atomic           | barrier         |                                    |
  // | atomic           | taskwait        |                                    |
  // | atomic           | taskgroup       |                                    |
  // | atomic           | flush           |                                    |
  // | atomic           | ordered         |                                    |
  // | atomic           | atomic          |                                    |
  // | atomic           | target          |                                    |
  // | atomic           | target enter    |                                    |
  // |                  | data            |                                    |
  // | atomic           | target exit     |                                    |
  // |                  | data            |                                    |
  // | atomic           | teams           |                                    |
  // | atomic           | cancellation    |                                    |
  // |                  | point           |                                    |
  // | atomic           | cancel          |                                    |
  // | atomic           | taskloop        |                                    |
  // | atomic           | taskloop simd   |                                    |
  // | atomic           | distribute      |                                    |
  // +------------------+-----------------+------------------------------------+
  // | target           | parallel        | *                                  |
  // | target           | for             | *                                  |
  // | target           | for simd        | *                                  |
  // | target           | master          | *                                  |
  // | target           | critical        | *                                  |
  // | target           | simd            | *                                  |
  // | target           | sections        | *                                  |
  // | target           | section         | *                                  |
  // | target           | single          | *                                  |
  // | target           | parallel for    | *                                  |
  // | target           |parallel for simd| *                                  |
  // | target           |parallel sections| *                                  |
  // | target           | task            | *                                  |
  // | target           | taskyield       | *                                  |
  // | target           | barrier         | *                                  |
  // | target           | taskwait        | *                                  |
  // | target           | taskgroup       | *                                  |
  // | target           | flush           | *                                  |
  // | target           | ordered         | *                                  |
  // | target           | atomic          | *                                  |
  // | target           | target          | *                                  |
  // | target           | target enter    | *                                  |
  // |                  | data            |                                    |
  // | target           | target exit     | *                                  |
  // |                  | data            |                                    |
  // | target           | teams           | *                                  |
  // | target           | cancellation    |                                    |
  // |                  | point           |                                    |
  // | target           | cancel          |                                    |
  // | target           | taskloop        | *                                  |
  // | target           | taskloop simd   | *                                  |
  // | target           | distribute      |                                    |
  // +------------------+-----------------+------------------------------------+
  // | teams            | parallel        | *                                  |
  // | teams            | for             | +                                  |
  // | teams            | for simd        | +                                  |
  // | teams            | master          | +                                  |
  // | teams            | critical        | +                                  |
  // | teams            | simd            | +                                  |
  // | teams            | sections        | +                                  |
  // | teams            | section         | +                                  |
  // | teams            | single          | +                                  |
  // | teams            | parallel for    | *                                  |
  // | teams            |parallel for simd| *                                  |
  // | teams            |parallel sections| *                                  |
  // | teams            | task            | +                                  |
  // | teams            | taskyield       | +                                  |
  // | teams            | barrier         | +                                  |
  // | teams            | taskwait        | +                                  |
  // | teams            | taskgroup       | +                                  |
  // | teams            | flush           | +                                  |
  // | teams            | ordered         | +                                  |
  // | teams            | atomic          | +                                  |
  // | teams            | target          | +                                  |
  // | teams            | target enter    | +                                  |
  // |                  | data            |                                    |
  // | teams            | target exit     | +                                  |
  // |                  | data            |                                    |
  // | teams            | teams           | +                                  |
  // | teams            | cancellation    |                                    |
  // |                  | point           |                                    |
  // | teams            | cancel          |                                    |
  // | teams            | taskloop        | +                                  |
  // | teams            | taskloop simd   | +                                  |
  // | teams            | distribute      | !                                  |
  // +------------------+-----------------+------------------------------------+
  // | taskloop         | parallel        | *                                  |
  // | taskloop         | for             | +                                  |
  // | taskloop         | for simd        | +                                  |
  // | taskloop         | master          | +                                  |
  // | taskloop         | critical        | *                                  |
  // | taskloop         | simd            | *                                  |
  // | taskloop         | sections        | +                                  |
  // | taskloop         | section         | +                                  |
  // | taskloop         | single          | +                                  |
  // | taskloop         | parallel for    | *                                  |
  // | taskloop         |parallel for simd| *                                  |
  // | taskloop         |parallel sections| *                                  |
  // | taskloop         | task            | *                                  |
  // | taskloop         | taskyield       | *                                  |
  // | taskloop         | barrier         | +                                  |
  // | taskloop         | taskwait        | *                                  |
  // | taskloop         | taskgroup       | *                                  |
  // | taskloop         | flush           | *                                  |
  // | taskloop         | ordered         | +                                  |
  // | taskloop         | atomic          | *                                  |
  // | taskloop         | target          | *                                  |
  // | taskloop         | target enter    | *                                  |
  // |                  | data            |                                    |
  // | taskloop         | target exit     | *                                  |
  // |                  | data            |                                    |
  // | taskloop         | teams           | +                                  |
  // | taskloop         | cancellation    |                                    |
  // |                  | point           |                                    |
  // | taskloop         | cancel          |                                    |
  // | taskloop         | taskloop        | *                                  |
  // | taskloop         | distribute      |                                    |
  // +------------------+-----------------+------------------------------------+
  // | taskloop simd    | parallel        |                                    |
  // | taskloop simd    | for             |                                    |
  // | taskloop simd    | for simd        |                                    |
  // | taskloop simd    | master          |                                    |
  // | taskloop simd    | critical        |                                    |
  // | taskloop simd    | simd            |                                    |
  // | taskloop simd    | sections        |                                    |
  // | taskloop simd    | section         |                                    |
  // | taskloop simd    | single          |                                    |
  // | taskloop simd    | parallel for    |                                    |
  // | taskloop simd    |parallel for simd|                                    |
  // | taskloop simd    |parallel sections|                                    |
  // | taskloop simd    | task            |                                    |
  // | taskloop simd    | taskyield       |                                    |
  // | taskloop simd    | barrier         |                                    |
  // | taskloop simd    | taskwait        |                                    |
  // | taskloop simd    | taskgroup       |                                    |
  // | taskloop simd    | flush           |                                    |
  // | taskloop simd    | ordered         | + (with simd clause)               |
  // | taskloop simd    | atomic          |                                    |
  // | taskloop simd    | target          |                                    |
  // | taskloop simd    | target enter    |                                    |
  // |                  | data            |                                    |
  // | taskloop simd    | target exit     |                                    |
  // |                  | data            |                                    |
  // | taskloop simd    | teams           |                                    |
  // | taskloop simd    | cancellation    |                                    |
  // |                  | point           |                                    |
  // | taskloop simd    | cancel          |                                    |
  // | taskloop simd    | taskloop        |                                    |
  // | taskloop simd    | taskloop simd   |                                    |
  // | taskloop simd    | distribute      |                                    |
  // +------------------+-----------------+------------------------------------+
  // | distribute       | parallel        | *                                  |
  // | distribute       | for             | *                                  |
  // | distribute       | for simd        | *                                  |
  // | distribute       | master          | *                                  |
  // | distribute       | critical        | *                                  |
  // | distribute       | simd            | *                                  |
  // | distribute       | sections        | *                                  |
  // | distribute       | section         | *                                  |
  // | distribute       | single          | *                                  |
  // | distribute       | parallel for    | *                                  |
  // | distribute       |parallel for simd| *                                  |
  // | distribute       |parallel sections| *                                  |
  // | distribute       | task            | *                                  |
  // | distribute       | taskyield       | *                                  |
  // | distribute       | barrier         | *                                  |
  // | distribute       | taskwait        | *                                  |
  // | distribute       | taskgroup       | *                                  |
  // | distribute       | flush           | *                                  |
  // | distribute       | ordered         | +                                  |
  // | distribute       | atomic          | *                                  |
  // | distribute       | target          |                                    |
  // | distribute       | target enter    |                                    |
  // |                  | data            |                                    |
  // | distribute       | target exit     |                                    |
  // |                  | data            |                                    |
  // | distribute       | teams           |                                    |
  // | distribute       | cancellation    | +                                  |
  // |                  | point           |                                    |
  // | distribute       | cancel          | +                                  |
  // | distribute       | taskloop        | *                                  |
  // | distribute       | taskloop simd   | *                                  |
  // | distribute       | distribute      |                                    |
  // +------------------+-----------------+------------------------------------+
  if (Stack->getCurScope()) {
    auto ParentRegion = Stack->getParentDirective();
    bool NestingProhibited = false;
    bool CloseNesting = true;
    enum {
      NoRecommend,
      ShouldBeInParallelRegion,
      ShouldBeInOrderedRegion,
      ShouldBeInTargetRegion,
      ShouldBeInTeamsRegion
    } Recommend = NoRecommend;
    if (isOpenMPSimdDirective(ParentRegion) && CurrentRegion != OMPD_ordered) {
      // OpenMP [2.16, Nesting of Regions]
      // OpenMP constructs may not be nested inside a simd region.
      // OpenMP [2.8.1,simd Construct, Restrictions]
      // An ordered construct with the simd clause is the only OpenMP construct
      // that can appear in the simd region.
      SemaRef.Diag(StartLoc, diag::err_omp_prohibited_region_simd);
      return true;
    }
    if (ParentRegion == OMPD_atomic) {
      // OpenMP [2.16, Nesting of Regions]
      // OpenMP constructs may not be nested inside an atomic region.
      SemaRef.Diag(StartLoc, diag::err_omp_prohibited_region_atomic);
      return true;
    }
    if (CurrentRegion == OMPD_section) {
      // OpenMP [2.7.2, sections Construct, Restrictions]
      // Orphaned section directives are prohibited. That is, the section
      // directives must appear within the sections construct and must not be
      // encountered elsewhere in the sections region.
      if (ParentRegion != OMPD_sections &&
          ParentRegion != OMPD_parallel_sections) {
        SemaRef.Diag(StartLoc, diag::err_omp_orphaned_section_directive)
            << (ParentRegion != OMPD_unknown)
            << getOpenMPDirectiveName(ParentRegion);
        return true;
      }
      return false;
    }
    // Allow some constructs to be orphaned (they could be used in functions,
    // called from OpenMP regions with the required preconditions).
    if (ParentRegion == OMPD_unknown)
      return false;
    if (CurrentRegion == OMPD_cancellation_point ||
        CurrentRegion == OMPD_cancel) {
      // OpenMP [2.16, Nesting of Regions]
      // A cancellation point construct for which construct-type-clause is
      // taskgroup must be nested inside a task construct. A cancellation
      // point construct for which construct-type-clause is not taskgroup must
      // be closely nested inside an OpenMP construct that matches the type
      // specified in construct-type-clause.
      // A cancel construct for which construct-type-clause is taskgroup must be
      // nested inside a task construct. A cancel construct for which
      // construct-type-clause is not taskgroup must be closely nested inside an
      // OpenMP construct that matches the type specified in
      // construct-type-clause.
      NestingProhibited =
          !((CancelRegion == OMPD_parallel && ParentRegion == OMPD_parallel) ||
            (CancelRegion == OMPD_for &&
             (ParentRegion == OMPD_for || ParentRegion == OMPD_parallel_for)) ||
            (CancelRegion == OMPD_taskgroup && ParentRegion == OMPD_task) ||
            (CancelRegion == OMPD_sections &&
             (ParentRegion == OMPD_section || ParentRegion == OMPD_sections ||
              ParentRegion == OMPD_parallel_sections)));
    } else if (CurrentRegion == OMPD_master) {
      // OpenMP [2.16, Nesting of Regions]
      // A master region may not be closely nested inside a worksharing,
      // atomic, or explicit task region.
      NestingProhibited = isOpenMPWorksharingDirective(ParentRegion) ||
                          ParentRegion == OMPD_task ||
                          isOpenMPTaskLoopDirective(ParentRegion);
    } else if (CurrentRegion == OMPD_critical && CurrentName.getName()) {
      // OpenMP [2.16, Nesting of Regions]
      // A critical region may not be nested (closely or otherwise) inside a
      // critical region with the same name. Note that this restriction is not
      // sufficient to prevent deadlock.
      SourceLocation PreviousCriticalLoc;
      bool DeadLock =
          Stack->hasDirective([CurrentName, &PreviousCriticalLoc](
                                  OpenMPDirectiveKind K,
                                  const DeclarationNameInfo &DNI,
                                  SourceLocation Loc)
                                  ->bool {
                                if (K == OMPD_critical &&
                                    DNI.getName() == CurrentName.getName()) {
                                  PreviousCriticalLoc = Loc;
                                  return true;
                                } else
                                  return false;
                              },
                              false /* skip top directive */);
      if (DeadLock) {
        SemaRef.Diag(StartLoc,
                     diag::err_omp_prohibited_region_critical_same_name)
            << CurrentName.getName();
        if (PreviousCriticalLoc.isValid())
          SemaRef.Diag(PreviousCriticalLoc,
                       diag::note_omp_previous_critical_region);
        return true;
      }
    } else if (CurrentRegion == OMPD_barrier) {
      // OpenMP [2.16, Nesting of Regions]
      // A barrier region may not be closely nested inside a worksharing,
      // explicit task, critical, ordered, atomic, or master region.
      NestingProhibited =
          isOpenMPWorksharingDirective(ParentRegion) ||
          ParentRegion == OMPD_task || ParentRegion == OMPD_master ||
          ParentRegion == OMPD_critical || ParentRegion == OMPD_ordered ||
          isOpenMPTaskLoopDirective(ParentRegion);
    } else if (isOpenMPWorksharingDirective(CurrentRegion) &&
               !isOpenMPParallelDirective(CurrentRegion)) {
      // OpenMP [2.16, Nesting of Regions]
      // A worksharing region may not be closely nested inside a worksharing,
      // explicit task, critical, ordered, atomic, or master region.
      NestingProhibited =
          isOpenMPWorksharingDirective(ParentRegion) ||
          ParentRegion == OMPD_task || ParentRegion == OMPD_master ||
          ParentRegion == OMPD_critical || ParentRegion == OMPD_ordered ||
          isOpenMPTaskLoopDirective(ParentRegion);
      Recommend = ShouldBeInParallelRegion;
    } else if (CurrentRegion == OMPD_ordered) {
      // OpenMP [2.16, Nesting of Regions]
      // An ordered region may not be closely nested inside a critical,
      // atomic, or explicit task region.
      // An ordered region must be closely nested inside a loop region (or
      // parallel loop region) with an ordered clause.
      // OpenMP [2.8.1,simd Construct, Restrictions]
      // An ordered construct with the simd clause is the only OpenMP construct
      // that can appear in the simd region.
      NestingProhibited = ParentRegion == OMPD_critical ||
                          ParentRegion == OMPD_task ||
                          isOpenMPTaskLoopDirective(ParentRegion) ||
                          !(isOpenMPSimdDirective(ParentRegion) ||
                            Stack->isParentOrderedRegion());
      Recommend = ShouldBeInOrderedRegion;
    } else if (isOpenMPTeamsDirective(CurrentRegion)) {
      // OpenMP [2.16, Nesting of Regions]
      // If specified, a teams construct must be contained within a target
      // construct.
      NestingProhibited = ParentRegion != OMPD_target;
      Recommend = ShouldBeInTargetRegion;
      Stack->setParentTeamsRegionLoc(Stack->getConstructLoc());
    }
    if (!NestingProhibited && isOpenMPTeamsDirective(ParentRegion)) {
      // OpenMP [2.16, Nesting of Regions]
      // distribute, parallel, parallel sections, parallel workshare, and the
      // parallel loop and parallel loop SIMD constructs are the only OpenMP
      // constructs that can be closely nested in the teams region.
      NestingProhibited = !isOpenMPParallelDirective(CurrentRegion) &&
                          !isOpenMPDistributeDirective(CurrentRegion);
      Recommend = ShouldBeInParallelRegion;
    }
    if (!NestingProhibited && isOpenMPDistributeDirective(CurrentRegion)) {
      // OpenMP 4.5 [2.17 Nesting of Regions]
      // The region associated with the distribute construct must be strictly
      // nested inside a teams region
      NestingProhibited = !isOpenMPTeamsDirective(ParentRegion);
      Recommend = ShouldBeInTeamsRegion;
    }
    if (NestingProhibited) {
      SemaRef.Diag(StartLoc, diag::err_omp_prohibited_region)
          << CloseNesting << getOpenMPDirectiveName(ParentRegion) << Recommend
          << getOpenMPDirectiveName(CurrentRegion);
      return true;
    }
  }
  return false;
}

static bool checkIfClauses(Sema &S, OpenMPDirectiveKind Kind,
                           ArrayRef<OMPClause *> Clauses,
                           ArrayRef<OpenMPDirectiveKind> AllowedNameModifiers) {
  bool ErrorFound = false;
  unsigned NamedModifiersNumber = 0;
  SmallVector<const OMPIfClause *, OMPC_unknown + 1> FoundNameModifiers(
      OMPD_unknown + 1);
  SmallVector<SourceLocation, 4> NameModifierLoc;
  for (const auto *C : Clauses) {
    if (const auto *IC = dyn_cast_or_null<OMPIfClause>(C)) {
      // At most one if clause without a directive-name-modifier can appear on
      // the directive.
      OpenMPDirectiveKind CurNM = IC->getNameModifier();
      if (FoundNameModifiers[CurNM]) {
        S.Diag(C->getLocStart(), diag::err_omp_more_one_clause)
            << getOpenMPDirectiveName(Kind) << getOpenMPClauseName(OMPC_if)
            << (CurNM != OMPD_unknown) << getOpenMPDirectiveName(CurNM);
        ErrorFound = true;
      } else if (CurNM != OMPD_unknown) {
        NameModifierLoc.push_back(IC->getNameModifierLoc());
        ++NamedModifiersNumber;
      }
      FoundNameModifiers[CurNM] = IC;
      if (CurNM == OMPD_unknown)
        continue;
      // Check if the specified name modifier is allowed for the current
      // directive.
      // At most one if clause with the particular directive-name-modifier can
      // appear on the directive.
      bool MatchFound = false;
      for (auto NM : AllowedNameModifiers) {
        if (CurNM == NM) {
          MatchFound = true;
          break;
        }
      }
      if (!MatchFound) {
        S.Diag(IC->getNameModifierLoc(),
               diag::err_omp_wrong_if_directive_name_modifier)
            << getOpenMPDirectiveName(CurNM) << getOpenMPDirectiveName(Kind);
        ErrorFound = true;
      }
    }
  }
  // If any if clause on the directive includes a directive-name-modifier then
  // all if clauses on the directive must include a directive-name-modifier.
  if (FoundNameModifiers[OMPD_unknown] && NamedModifiersNumber > 0) {
    if (NamedModifiersNumber == AllowedNameModifiers.size()) {
      S.Diag(FoundNameModifiers[OMPD_unknown]->getLocStart(),
             diag::err_omp_no_more_if_clause);
    } else {
      std::string Values;
      std::string Sep(", ");
      unsigned AllowedCnt = 0;
      unsigned TotalAllowedNum =
          AllowedNameModifiers.size() - NamedModifiersNumber;
      for (unsigned Cnt = 0, End = AllowedNameModifiers.size(); Cnt < End;
           ++Cnt) {
        OpenMPDirectiveKind NM = AllowedNameModifiers[Cnt];
        if (!FoundNameModifiers[NM]) {
          Values += "'";
          Values += getOpenMPDirectiveName(NM);
          Values += "'";
          if (AllowedCnt + 2 == TotalAllowedNum)
            Values += " or ";
          else if (AllowedCnt + 1 != TotalAllowedNum)
            Values += Sep;
          ++AllowedCnt;
        }
      }
      S.Diag(FoundNameModifiers[OMPD_unknown]->getCondition()->getLocStart(),
             diag::err_omp_unnamed_if_clause)
          << (TotalAllowedNum > 1) << Values;
    }
    for (auto Loc : NameModifierLoc) {
      S.Diag(Loc, diag::note_omp_previous_named_if_clause);
    }
    ErrorFound = true;
  }
  return ErrorFound;
}

StmtResult Sema::ActOnOpenMPExecutableDirective(
    OpenMPDirectiveKind Kind, const DeclarationNameInfo &DirName,
    OpenMPDirectiveKind CancelRegion, ArrayRef<OMPClause *> Clauses,
    Stmt *AStmt, SourceLocation StartLoc, SourceLocation EndLoc) {
  StmtResult Res = StmtError();
  if (CheckNestingOfRegions(*this, DSAStack, Kind, DirName, CancelRegion,
                            StartLoc))
    return StmtError();

  llvm::SmallVector<OMPClause *, 8> ClausesWithImplicit;
  llvm::DenseMap<VarDecl *, Expr *> VarsWithInheritedDSA;
  bool ErrorFound = false;
  ClausesWithImplicit.append(Clauses.begin(), Clauses.end());
  if (AStmt) {
    assert(isa<CapturedStmt>(AStmt) && "Captured statement expected");

    // Check default data sharing attributes for referenced variables.
    DSAAttrChecker DSAChecker(DSAStack, *this, cast<CapturedStmt>(AStmt));
    DSAChecker.Visit(cast<CapturedStmt>(AStmt)->getCapturedStmt());
    if (DSAChecker.isErrorFound())
      return StmtError();
    // Generate list of implicitly defined firstprivate variables.
    VarsWithInheritedDSA = DSAChecker.getVarsWithInheritedDSA();

    if (!DSAChecker.getImplicitFirstprivate().empty()) {
      if (OMPClause *Implicit = ActOnOpenMPFirstprivateClause(
              DSAChecker.getImplicitFirstprivate(), SourceLocation(),
              SourceLocation(), SourceLocation())) {
        ClausesWithImplicit.push_back(Implicit);
        ErrorFound = cast<OMPFirstprivateClause>(Implicit)->varlist_size() !=
                     DSAChecker.getImplicitFirstprivate().size();
      } else
        ErrorFound = true;
    }
  }

  llvm::SmallVector<OpenMPDirectiveKind, 4> AllowedNameModifiers;
  switch (Kind) {
  case OMPD_parallel:
    Res = ActOnOpenMPParallelDirective(ClausesWithImplicit, AStmt, StartLoc,
                                       EndLoc);
    AllowedNameModifiers.push_back(OMPD_parallel);
    break;
  case OMPD_simd:
    Res = ActOnOpenMPSimdDirective(ClausesWithImplicit, AStmt, StartLoc, EndLoc,
                                   VarsWithInheritedDSA);
    break;
  case OMPD_for:
    Res = ActOnOpenMPForDirective(ClausesWithImplicit, AStmt, StartLoc, EndLoc,
                                  VarsWithInheritedDSA);
    break;
  case OMPD_for_simd:
    Res = ActOnOpenMPForSimdDirective(ClausesWithImplicit, AStmt, StartLoc,
                                      EndLoc, VarsWithInheritedDSA);
    break;
  case OMPD_sections:
    Res = ActOnOpenMPSectionsDirective(ClausesWithImplicit, AStmt, StartLoc,
                                       EndLoc);
    break;
  case OMPD_section:
    assert(ClausesWithImplicit.empty() &&
           "No clauses are allowed for 'omp section' directive");
    Res = ActOnOpenMPSectionDirective(AStmt, StartLoc, EndLoc);
    break;
  case OMPD_single:
    Res = ActOnOpenMPSingleDirective(ClausesWithImplicit, AStmt, StartLoc,
                                     EndLoc);
    break;
  case OMPD_master:
    assert(ClausesWithImplicit.empty() &&
           "No clauses are allowed for 'omp master' directive");
    Res = ActOnOpenMPMasterDirective(AStmt, StartLoc, EndLoc);
    break;
  case OMPD_critical:
    Res = ActOnOpenMPCriticalDirective(DirName, ClausesWithImplicit, AStmt,
                                       StartLoc, EndLoc);
    break;
  case OMPD_parallel_for:
    Res = ActOnOpenMPParallelForDirective(ClausesWithImplicit, AStmt, StartLoc,
                                          EndLoc, VarsWithInheritedDSA);
    AllowedNameModifiers.push_back(OMPD_parallel);
    break;
  case OMPD_parallel_for_simd:
    Res = ActOnOpenMPParallelForSimdDirective(
        ClausesWithImplicit, AStmt, StartLoc, EndLoc, VarsWithInheritedDSA);
    AllowedNameModifiers.push_back(OMPD_parallel);
    break;
  case OMPD_parallel_sections:
    Res = ActOnOpenMPParallelSectionsDirective(ClausesWithImplicit, AStmt,
                                               StartLoc, EndLoc);
    AllowedNameModifiers.push_back(OMPD_parallel);
    break;
  case OMPD_task:
    Res =
        ActOnOpenMPTaskDirective(ClausesWithImplicit, AStmt, StartLoc, EndLoc);
    AllowedNameModifiers.push_back(OMPD_task);
    break;
  case OMPD_taskyield:
    assert(ClausesWithImplicit.empty() &&
           "No clauses are allowed for 'omp taskyield' directive");
    assert(AStmt == nullptr &&
           "No associated statement allowed for 'omp taskyield' directive");
    Res = ActOnOpenMPTaskyieldDirective(StartLoc, EndLoc);
    break;
  case OMPD_barrier:
    assert(ClausesWithImplicit.empty() &&
           "No clauses are allowed for 'omp barrier' directive");
    assert(AStmt == nullptr &&
           "No associated statement allowed for 'omp barrier' directive");
    Res = ActOnOpenMPBarrierDirective(StartLoc, EndLoc);
    break;
  case OMPD_taskwait:
    assert(ClausesWithImplicit.empty() &&
           "No clauses are allowed for 'omp taskwait' directive");
    assert(AStmt == nullptr &&
           "No associated statement allowed for 'omp taskwait' directive");
    Res = ActOnOpenMPTaskwaitDirective(StartLoc, EndLoc);
    break;
  case OMPD_taskgroup:
    assert(ClausesWithImplicit.empty() &&
           "No clauses are allowed for 'omp taskgroup' directive");
    Res = ActOnOpenMPTaskgroupDirective(AStmt, StartLoc, EndLoc);
    break;
  case OMPD_flush:
    assert(AStmt == nullptr &&
           "No associated statement allowed for 'omp flush' directive");
    Res = ActOnOpenMPFlushDirective(ClausesWithImplicit, StartLoc, EndLoc);
    break;
  case OMPD_ordered:
    Res = ActOnOpenMPOrderedDirective(ClausesWithImplicit, AStmt, StartLoc,
                                      EndLoc);
    break;
  case OMPD_atomic:
    Res = ActOnOpenMPAtomicDirective(ClausesWithImplicit, AStmt, StartLoc,
                                     EndLoc);
    break;
  case OMPD_teams:
    Res =
        ActOnOpenMPTeamsDirective(ClausesWithImplicit, AStmt, StartLoc, EndLoc);
    break;
  case OMPD_target:
    Res = ActOnOpenMPTargetDirective(ClausesWithImplicit, AStmt, StartLoc,
                                     EndLoc);
    AllowedNameModifiers.push_back(OMPD_target);
    break;
  case OMPD_cancellation_point:
    assert(ClausesWithImplicit.empty() &&
           "No clauses are allowed for 'omp cancellation point' directive");
    assert(AStmt == nullptr && "No associated statement allowed for 'omp "
                               "cancellation point' directive");
    Res = ActOnOpenMPCancellationPointDirective(StartLoc, EndLoc, CancelRegion);
    break;
  case OMPD_cancel:
    assert(AStmt == nullptr &&
           "No associated statement allowed for 'omp cancel' directive");
    Res = ActOnOpenMPCancelDirective(ClausesWithImplicit, StartLoc, EndLoc,
                                     CancelRegion);
    AllowedNameModifiers.push_back(OMPD_cancel);
    break;
  case OMPD_target_data:
    Res = ActOnOpenMPTargetDataDirective(ClausesWithImplicit, AStmt, StartLoc,
                                         EndLoc);
    AllowedNameModifiers.push_back(OMPD_target_data);
    break;
  case OMPD_target_enter_data:
    Res = ActOnOpenMPTargetEnterDataDirective(ClausesWithImplicit, StartLoc,
                                              EndLoc);
    AllowedNameModifiers.push_back(OMPD_target_enter_data);
    break;
  case OMPD_target_exit_data:
    Res = ActOnOpenMPTargetExitDataDirective(ClausesWithImplicit, StartLoc,
                                             EndLoc);
    AllowedNameModifiers.push_back(OMPD_target_exit_data);
    break;
  case OMPD_taskloop:
    Res = ActOnOpenMPTaskLoopDirective(ClausesWithImplicit, AStmt, StartLoc,
                                       EndLoc, VarsWithInheritedDSA);
    AllowedNameModifiers.push_back(OMPD_taskloop);
    break;
  case OMPD_taskloop_simd:
    Res = ActOnOpenMPTaskLoopSimdDirective(ClausesWithImplicit, AStmt, StartLoc,
                                           EndLoc, VarsWithInheritedDSA);
    AllowedNameModifiers.push_back(OMPD_taskloop);
    break;
  case OMPD_distribute:
    Res = ActOnOpenMPDistributeDirective(ClausesWithImplicit, AStmt, StartLoc,
                                         EndLoc, VarsWithInheritedDSA);
    break;
  case OMPD_threadprivate:
    llvm_unreachable("OpenMP Directive is not allowed");
  case OMPD_unknown:
    llvm_unreachable("Unknown OpenMP directive");
  }

  for (auto P : VarsWithInheritedDSA) {
    Diag(P.second->getExprLoc(), diag::err_omp_no_dsa_for_variable)
        << P.first << P.second->getSourceRange();
  }
  ErrorFound = !VarsWithInheritedDSA.empty() || ErrorFound;

  if (!AllowedNameModifiers.empty())
    ErrorFound = checkIfClauses(*this, Kind, Clauses, AllowedNameModifiers) ||
                 ErrorFound;

  if (ErrorFound)
    return StmtError();
  return Res;
}

StmtResult Sema::ActOnOpenMPParallelDirective(ArrayRef<OMPClause *> Clauses,
                                              Stmt *AStmt,
                                              SourceLocation StartLoc,
                                              SourceLocation EndLoc) {
  if (!AStmt)
    return StmtError();

  CapturedStmt *CS = cast<CapturedStmt>(AStmt);
  // 1.2.2 OpenMP Language Terminology
  // Structured block - An executable statement with a single entry at the
  // top and a single exit at the bottom.
  // The point of exit cannot be a branch out of the structured block.
  // longjmp() and throw() must not violate the entry/exit criteria.
  CS->getCapturedDecl()->setNothrow();

  getCurFunction()->setHasBranchProtectedScope();

  return OMPParallelDirective::Create(Context, StartLoc, EndLoc, Clauses, AStmt,
                                      DSAStack->isCancelRegion());
}

namespace {
/// \brief Helper class for checking canonical form of the OpenMP loops and
/// extracting iteration space of each loop in the loop nest, that will be used
/// for IR generation.
class OpenMPIterationSpaceChecker {
  /// \brief Reference to Sema.
  Sema &SemaRef;
  /// \brief A location for diagnostics (when there is no some better location).
  SourceLocation DefaultLoc;
  /// \brief A location for diagnostics (when increment is not compatible).
  SourceLocation ConditionLoc;
  /// \brief A source location for referring to loop init later.
  SourceRange InitSrcRange;
  /// \brief A source location for referring to condition later.
  SourceRange ConditionSrcRange;
  /// \brief A source location for referring to increment later.
  SourceRange IncrementSrcRange;
  /// \brief Loop variable.
  VarDecl *Var;
  /// \brief Reference to loop variable.
  DeclRefExpr *VarRef;
  /// \brief Lower bound (initializer for the var).
  Expr *LB;
  /// \brief Upper bound.
  Expr *UB;
  /// \brief Loop step (increment).
  Expr *Step;
  /// \brief This flag is true when condition is one of:
  ///   Var <  UB
  ///   Var <= UB
  ///   UB  >  Var
  ///   UB  >= Var
  bool TestIsLessOp;
  /// \brief This flag is true when condition is strict ( < or > ).
  bool TestIsStrictOp;
  /// \brief This flag is true when step is subtracted on each iteration.
  bool SubtractStep;

public:
  OpenMPIterationSpaceChecker(Sema &SemaRef, SourceLocation DefaultLoc)
      : SemaRef(SemaRef), DefaultLoc(DefaultLoc), ConditionLoc(DefaultLoc),
        InitSrcRange(SourceRange()), ConditionSrcRange(SourceRange()),
        IncrementSrcRange(SourceRange()), Var(nullptr), VarRef(nullptr),
        LB(nullptr), UB(nullptr), Step(nullptr), TestIsLessOp(false),
        TestIsStrictOp(false), SubtractStep(false) {}
  /// \brief Check init-expr for canonical loop form and save loop counter
  /// variable - #Var and its initialization value - #LB.
  bool CheckInit(Stmt *S, bool EmitDiags = true);
  /// \brief Check test-expr for canonical form, save upper-bound (#UB), flags
  /// for less/greater and for strict/non-strict comparison.
  bool CheckCond(Expr *S);
  /// \brief Check incr-expr for canonical loop form and return true if it
  /// does not conform, otherwise save loop step (#Step).
  bool CheckInc(Expr *S);
  /// \brief Return the loop counter variable.
  VarDecl *GetLoopVar() const { return Var; }
  /// \brief Return the reference expression to loop counter variable.
  DeclRefExpr *GetLoopVarRefExpr() const { return VarRef; }
  /// \brief Source range of the loop init.
  SourceRange GetInitSrcRange() const { return InitSrcRange; }
  /// \brief Source range of the loop condition.
  SourceRange GetConditionSrcRange() const { return ConditionSrcRange; }
  /// \brief Source range of the loop increment.
  SourceRange GetIncrementSrcRange() const { return IncrementSrcRange; }
  /// \brief True if the step should be subtracted.
  bool ShouldSubtractStep() const { return SubtractStep; }
  /// \brief Build the expression to calculate the number of iterations.
  Expr *BuildNumIterations(Scope *S, const bool LimitedType) const;
  /// \brief Build the precondition expression for the loops.
  Expr *BuildPreCond(Scope *S, Expr *Cond) const;
  /// \brief Build reference expression to the counter be used for codegen.
  Expr *BuildCounterVar() const;
  /// \brief Build reference expression to the private counter be used for
  /// codegen.
  Expr *BuildPrivateCounterVar() const;
  /// \brief Build initization of the counter be used for codegen.
  Expr *BuildCounterInit() const;
  /// \brief Build step of the counter be used for codegen.
  Expr *BuildCounterStep() const;
  /// \brief Return true if any expression is dependent.
  bool Dependent() const;

private:
  /// \brief Check the right-hand side of an assignment in the increment
  /// expression.
  bool CheckIncRHS(Expr *RHS);
  /// \brief Helper to set loop counter variable and its initializer.
  bool SetVarAndLB(VarDecl *NewVar, DeclRefExpr *NewVarRefExpr, Expr *NewLB);
  /// \brief Helper to set upper bound.
  bool SetUB(Expr *NewUB, bool LessOp, bool StrictOp, SourceRange SR,
             SourceLocation SL);
  /// \brief Helper to set loop increment.
  bool SetStep(Expr *NewStep, bool Subtract);
};

bool OpenMPIterationSpaceChecker::Dependent() const {
  if (!Var) {
    assert(!LB && !UB && !Step);
    return false;
  }
  return Var->getType()->isDependentType() || (LB && LB->isValueDependent()) ||
         (UB && UB->isValueDependent()) || (Step && Step->isValueDependent());
}

template <typename T>
static T *getExprAsWritten(T *E) {
  if (auto *ExprTemp = dyn_cast<ExprWithCleanups>(E))
    E = ExprTemp->getSubExpr();

  if (auto *MTE = dyn_cast<MaterializeTemporaryExpr>(E))
    E = MTE->GetTemporaryExpr();

  while (auto *Binder = dyn_cast<CXXBindTemporaryExpr>(E))
    E = Binder->getSubExpr();

  if (auto *ICE = dyn_cast<ImplicitCastExpr>(E))
    E = ICE->getSubExprAsWritten();
  return E->IgnoreParens();
}

bool OpenMPIterationSpaceChecker::SetVarAndLB(VarDecl *NewVar,
                                              DeclRefExpr *NewVarRefExpr,
                                              Expr *NewLB) {
  // State consistency checking to ensure correct usage.
  assert(Var == nullptr && LB == nullptr && VarRef == nullptr &&
         UB == nullptr && Step == nullptr && !TestIsLessOp && !TestIsStrictOp);
  if (!NewVar || !NewLB)
    return true;
  Var = NewVar;
  VarRef = NewVarRefExpr;
  if (auto *CE = dyn_cast_or_null<CXXConstructExpr>(NewLB))
    if (const CXXConstructorDecl *Ctor = CE->getConstructor())
      if ((Ctor->isCopyOrMoveConstructor() ||
           Ctor->isConvertingConstructor(/*AllowExplicit=*/false)) &&
          CE->getNumArgs() > 0 && CE->getArg(0) != nullptr)
        NewLB = CE->getArg(0)->IgnoreParenImpCasts();
  LB = NewLB;
  return false;
}

bool OpenMPIterationSpaceChecker::SetUB(Expr *NewUB, bool LessOp, bool StrictOp,
                                        SourceRange SR, SourceLocation SL) {
  // State consistency checking to ensure correct usage.
  assert(Var != nullptr && LB != nullptr && UB == nullptr && Step == nullptr &&
         !TestIsLessOp && !TestIsStrictOp);
  if (!NewUB)
    return true;
  UB = NewUB;
  TestIsLessOp = LessOp;
  TestIsStrictOp = StrictOp;
  ConditionSrcRange = SR;
  ConditionLoc = SL;
  return false;
}

bool OpenMPIterationSpaceChecker::SetStep(Expr *NewStep, bool Subtract) {
  // State consistency checking to ensure correct usage.
  assert(Var != nullptr && LB != nullptr && Step == nullptr);
  if (!NewStep)
    return true;
  if (!NewStep->isValueDependent()) {
    // Check that the step is integer expression.
    SourceLocation StepLoc = NewStep->getLocStart();
    ExprResult Val =
        SemaRef.PerformOpenMPImplicitIntegerConversion(StepLoc, NewStep);
    if (Val.isInvalid())
      return true;
    NewStep = Val.get();

    // OpenMP [2.6, Canonical Loop Form, Restrictions]
    //  If test-expr is of form var relational-op b and relational-op is < or
    //  <= then incr-expr must cause var to increase on each iteration of the
    //  loop. If test-expr is of form var relational-op b and relational-op is
    //  > or >= then incr-expr must cause var to decrease on each iteration of
    //  the loop.
    //  If test-expr is of form b relational-op var and relational-op is < or
    //  <= then incr-expr must cause var to decrease on each iteration of the
    //  loop. If test-expr is of form b relational-op var and relational-op is
    //  > or >= then incr-expr must cause var to increase on each iteration of
    //  the loop.
    llvm::APSInt Result;
    bool IsConstant = NewStep->isIntegerConstantExpr(Result, SemaRef.Context);
    bool IsUnsigned = !NewStep->getType()->hasSignedIntegerRepresentation();
    bool IsConstNeg =
        IsConstant && Result.isSigned() && (Subtract != Result.isNegative());
    bool IsConstPos =
        IsConstant && Result.isSigned() && (Subtract == Result.isNegative());
    bool IsConstZero = IsConstant && !Result.getBoolValue();
    if (UB && (IsConstZero ||
               (TestIsLessOp ? (IsConstNeg || (IsUnsigned && Subtract))
                             : (IsConstPos || (IsUnsigned && !Subtract))))) {
      SemaRef.Diag(NewStep->getExprLoc(),
                   diag::err_omp_loop_incr_not_compatible)
          << Var << TestIsLessOp << NewStep->getSourceRange();
      SemaRef.Diag(ConditionLoc,
                   diag::note_omp_loop_cond_requres_compatible_incr)
          << TestIsLessOp << ConditionSrcRange;
      return true;
    }
    if (TestIsLessOp == Subtract) {
      NewStep = SemaRef.CreateBuiltinUnaryOp(NewStep->getExprLoc(), UO_Minus,
                                             NewStep).get();
      Subtract = !Subtract;
    }
  }

  Step = NewStep;
  SubtractStep = Subtract;
  return false;
}

bool OpenMPIterationSpaceChecker::CheckInit(Stmt *S, bool EmitDiags) {
  // Check init-expr for canonical loop form and save loop counter
  // variable - #Var and its initialization value - #LB.
  // OpenMP [2.6] Canonical loop form. init-expr may be one of the following:
  //   var = lb
  //   integer-type var = lb
  //   random-access-iterator-type var = lb
  //   pointer-type var = lb
  //
  if (!S) {
    if (EmitDiags) {
      SemaRef.Diag(DefaultLoc, diag::err_omp_loop_not_canonical_init);
    }
    return true;
  }
  InitSrcRange = S->getSourceRange();
  if (Expr *E = dyn_cast<Expr>(S))
    S = E->IgnoreParens();
  if (auto BO = dyn_cast<BinaryOperator>(S)) {
    if (BO->getOpcode() == BO_Assign)
      if (auto DRE = dyn_cast<DeclRefExpr>(BO->getLHS()->IgnoreParens()))
        return SetVarAndLB(dyn_cast<VarDecl>(DRE->getDecl()), DRE,
                           BO->getRHS());
  } else if (auto DS = dyn_cast<DeclStmt>(S)) {
    if (DS->isSingleDecl()) {
      if (auto Var = dyn_cast_or_null<VarDecl>(DS->getSingleDecl())) {
        if (Var->hasInit() && !Var->getType()->isReferenceType()) {
          // Accept non-canonical init form here but emit ext. warning.
          if (Var->getInitStyle() != VarDecl::CInit && EmitDiags)
            SemaRef.Diag(S->getLocStart(),
                         diag::ext_omp_loop_not_canonical_init)
                << S->getSourceRange();
          return SetVarAndLB(Var, nullptr, Var->getInit());
        }
      }
    }
  } else if (auto CE = dyn_cast<CXXOperatorCallExpr>(S))
    if (CE->getOperator() == OO_Equal)
      if (auto DRE = dyn_cast<DeclRefExpr>(CE->getArg(0)))
        return SetVarAndLB(dyn_cast<VarDecl>(DRE->getDecl()), DRE,
                           CE->getArg(1));

  if (EmitDiags) {
    SemaRef.Diag(S->getLocStart(), diag::err_omp_loop_not_canonical_init)
        << S->getSourceRange();
  }
  return true;
}

/// \brief Ignore parenthesizes, implicit casts, copy constructor and return the
/// variable (which may be the loop variable) if possible.
static const VarDecl *GetInitVarDecl(const Expr *E) {
  if (!E)
    return nullptr;
  E = getExprAsWritten(E);
  if (auto *CE = dyn_cast_or_null<CXXConstructExpr>(E))
    if (const CXXConstructorDecl *Ctor = CE->getConstructor())
      if ((Ctor->isCopyOrMoveConstructor() ||
           Ctor->isConvertingConstructor(/*AllowExplicit=*/false)) &&
          CE->getNumArgs() > 0 && CE->getArg(0) != nullptr)
        E = CE->getArg(0)->IgnoreParenImpCasts();
  auto DRE = dyn_cast_or_null<DeclRefExpr>(E);
  if (!DRE)
    return nullptr;
  return dyn_cast<VarDecl>(DRE->getDecl());
}

bool OpenMPIterationSpaceChecker::CheckCond(Expr *S) {
  // Check test-expr for canonical form, save upper-bound UB, flags for
  // less/greater and for strict/non-strict comparison.
  // OpenMP [2.6] Canonical loop form. Test-expr may be one of the following:
  //   var relational-op b
  //   b relational-op var
  //
  if (!S) {
    SemaRef.Diag(DefaultLoc, diag::err_omp_loop_not_canonical_cond) << Var;
    return true;
  }
  S = getExprAsWritten(S);
  SourceLocation CondLoc = S->getLocStart();
  if (auto BO = dyn_cast<BinaryOperator>(S)) {
    if (BO->isRelationalOp()) {
      if (GetInitVarDecl(BO->getLHS()) == Var)
        return SetUB(BO->getRHS(),
                     (BO->getOpcode() == BO_LT || BO->getOpcode() == BO_LE),
                     (BO->getOpcode() == BO_LT || BO->getOpcode() == BO_GT),
                     BO->getSourceRange(), BO->getOperatorLoc());
      if (GetInitVarDecl(BO->getRHS()) == Var)
        return SetUB(BO->getLHS(),
                     (BO->getOpcode() == BO_GT || BO->getOpcode() == BO_GE),
                     (BO->getOpcode() == BO_LT || BO->getOpcode() == BO_GT),
                     BO->getSourceRange(), BO->getOperatorLoc());
    }
  } else if (auto CE = dyn_cast<CXXOperatorCallExpr>(S)) {
    if (CE->getNumArgs() == 2) {
      auto Op = CE->getOperator();
      switch (Op) {
      case OO_Greater:
      case OO_GreaterEqual:
      case OO_Less:
      case OO_LessEqual:
        if (GetInitVarDecl(CE->getArg(0)) == Var)
          return SetUB(CE->getArg(1), Op == OO_Less || Op == OO_LessEqual,
                       Op == OO_Less || Op == OO_Greater, CE->getSourceRange(),
                       CE->getOperatorLoc());
        if (GetInitVarDecl(CE->getArg(1)) == Var)
          return SetUB(CE->getArg(0), Op == OO_Greater || Op == OO_GreaterEqual,
                       Op == OO_Less || Op == OO_Greater, CE->getSourceRange(),
                       CE->getOperatorLoc());
        break;
      default:
        break;
      }
    }
  }
  SemaRef.Diag(CondLoc, diag::err_omp_loop_not_canonical_cond)
      << S->getSourceRange() << Var;
  return true;
}

bool OpenMPIterationSpaceChecker::CheckIncRHS(Expr *RHS) {
  // RHS of canonical loop form increment can be:
  //   var + incr
  //   incr + var
  //   var - incr
  //
  RHS = RHS->IgnoreParenImpCasts();
  if (auto BO = dyn_cast<BinaryOperator>(RHS)) {
    if (BO->isAdditiveOp()) {
      bool IsAdd = BO->getOpcode() == BO_Add;
      if (GetInitVarDecl(BO->getLHS()) == Var)
        return SetStep(BO->getRHS(), !IsAdd);
      if (IsAdd && GetInitVarDecl(BO->getRHS()) == Var)
        return SetStep(BO->getLHS(), false);
    }
  } else if (auto CE = dyn_cast<CXXOperatorCallExpr>(RHS)) {
    bool IsAdd = CE->getOperator() == OO_Plus;
    if ((IsAdd || CE->getOperator() == OO_Minus) && CE->getNumArgs() == 2) {
      if (GetInitVarDecl(CE->getArg(0)) == Var)
        return SetStep(CE->getArg(1), !IsAdd);
      if (IsAdd && GetInitVarDecl(CE->getArg(1)) == Var)
        return SetStep(CE->getArg(0), false);
    }
  }
  SemaRef.Diag(RHS->getLocStart(), diag::err_omp_loop_not_canonical_incr)
      << RHS->getSourceRange() << Var;
  return true;
}

bool OpenMPIterationSpaceChecker::CheckInc(Expr *S) {
  // Check incr-expr for canonical loop form and return true if it
  // does not conform.
  // OpenMP [2.6] Canonical loop form. Test-expr may be one of the following:
  //   ++var
  //   var++
  //   --var
  //   var--
  //   var += incr
  //   var -= incr
  //   var = var + incr
  //   var = incr + var
  //   var = var - incr
  //
  if (!S) {
    SemaRef.Diag(DefaultLoc, diag::err_omp_loop_not_canonical_incr) << Var;
    return true;
  }
  IncrementSrcRange = S->getSourceRange();
  S = S->IgnoreParens();
  if (auto UO = dyn_cast<UnaryOperator>(S)) {
    if (UO->isIncrementDecrementOp() && GetInitVarDecl(UO->getSubExpr()) == Var)
      return SetStep(
          SemaRef.ActOnIntegerConstant(UO->getLocStart(),
                                       (UO->isDecrementOp() ? -1 : 1)).get(),
          false);
  } else if (auto BO = dyn_cast<BinaryOperator>(S)) {
    switch (BO->getOpcode()) {
    case BO_AddAssign:
    case BO_SubAssign:
      if (GetInitVarDecl(BO->getLHS()) == Var)
        return SetStep(BO->getRHS(), BO->getOpcode() == BO_SubAssign);
      break;
    case BO_Assign:
      if (GetInitVarDecl(BO->getLHS()) == Var)
        return CheckIncRHS(BO->getRHS());
      break;
    default:
      break;
    }
  } else if (auto CE = dyn_cast<CXXOperatorCallExpr>(S)) {
    switch (CE->getOperator()) {
    case OO_PlusPlus:
    case OO_MinusMinus:
      if (GetInitVarDecl(CE->getArg(0)) == Var)
        return SetStep(
            SemaRef.ActOnIntegerConstant(
                        CE->getLocStart(),
                        ((CE->getOperator() == OO_MinusMinus) ? -1 : 1)).get(),
            false);
      break;
    case OO_PlusEqual:
    case OO_MinusEqual:
      if (GetInitVarDecl(CE->getArg(0)) == Var)
        return SetStep(CE->getArg(1), CE->getOperator() == OO_MinusEqual);
      break;
    case OO_Equal:
      if (GetInitVarDecl(CE->getArg(0)) == Var)
        return CheckIncRHS(CE->getArg(1));
      break;
    default:
      break;
    }
  }
  SemaRef.Diag(S->getLocStart(), diag::err_omp_loop_not_canonical_incr)
      << S->getSourceRange() << Var;
  return true;
}

namespace {
// Transform variables declared in GNU statement expressions to new ones to
// avoid crash on codegen.
class TransformToNewDefs : public TreeTransform<TransformToNewDefs> {
  typedef TreeTransform<TransformToNewDefs> BaseTransform;

public:
  TransformToNewDefs(Sema &SemaRef) : BaseTransform(SemaRef) {}

  Decl *TransformDefinition(SourceLocation Loc, Decl *D) {
    if (auto *VD = cast<VarDecl>(D))
      if (!isa<ParmVarDecl>(D) && !isa<VarTemplateSpecializationDecl>(D) &&
          !isa<ImplicitParamDecl>(D)) {
        auto *NewVD = VarDecl::Create(
            SemaRef.Context, VD->getDeclContext(), VD->getLocStart(),
            VD->getLocation(), VD->getIdentifier(), VD->getType(),
            VD->getTypeSourceInfo(), VD->getStorageClass());
        NewVD->setTSCSpec(VD->getTSCSpec());
        NewVD->setInit(VD->getInit());
        NewVD->setInitStyle(VD->getInitStyle());
        NewVD->setExceptionVariable(VD->isExceptionVariable());
        NewVD->setNRVOVariable(VD->isNRVOVariable());
        NewVD->setCXXForRangeDecl(VD->isInExternCXXContext());
        NewVD->setConstexpr(VD->isConstexpr());
        NewVD->setInitCapture(VD->isInitCapture());
        NewVD->setPreviousDeclInSameBlockScope(
            VD->isPreviousDeclInSameBlockScope());
        VD->getDeclContext()->addHiddenDecl(NewVD);
        if (VD->hasAttrs())
          NewVD->setAttrs(VD->getAttrs());
        transformedLocalDecl(VD, NewVD);
        return NewVD;
      }
    return BaseTransform::TransformDefinition(Loc, D);
  }

  ExprResult TransformDeclRefExpr(DeclRefExpr *E) {
    if (auto *NewD = TransformDecl(E->getExprLoc(), E->getDecl()))
      if (E->getDecl() != NewD) {
        NewD->setReferenced();
        NewD->markUsed(SemaRef.Context);
        return DeclRefExpr::Create(
            SemaRef.Context, E->getQualifierLoc(), E->getTemplateKeywordLoc(),
            cast<ValueDecl>(NewD), E->refersToEnclosingVariableOrCapture(),
            E->getNameInfo(), E->getType(), E->getValueKind());
      }
    return BaseTransform::TransformDeclRefExpr(E);
  }
};
}

/// \brief Build the expression to calculate the number of iterations.
Expr *
OpenMPIterationSpaceChecker::BuildNumIterations(Scope *S,
                                                const bool LimitedType) const {
  TransformToNewDefs Transform(SemaRef);
  ExprResult Diff;
  auto VarType = Var->getType().getNonReferenceType();
  if (VarType->isIntegerType() || VarType->isPointerType() ||
      SemaRef.getLangOpts().CPlusPlus) {
    // Upper - Lower
    auto *UBExpr = TestIsLessOp ? UB : LB;
    auto *LBExpr = TestIsLessOp ? LB : UB;
    Expr *Upper = Transform.TransformExpr(UBExpr).get();
    Expr *Lower = Transform.TransformExpr(LBExpr).get();
    if (!Upper || !Lower)
      return nullptr;
    Upper = SemaRef.PerformImplicitConversion(Upper, UBExpr->getType(),
                                                    Sema::AA_Converting,
                                                    /*AllowExplicit=*/true)
                      .get();
    Lower = SemaRef.PerformImplicitConversion(Lower, LBExpr->getType(),
                                              Sema::AA_Converting,
                                              /*AllowExplicit=*/true)
                .get();
    if (!Upper || !Lower)
      return nullptr;

    Diff = SemaRef.BuildBinOp(S, DefaultLoc, BO_Sub, Upper, Lower);

    if (!Diff.isUsable() && VarType->getAsCXXRecordDecl()) {
      // BuildBinOp already emitted error, this one is to point user to upper
      // and lower bound, and to tell what is passed to 'operator-'.
      SemaRef.Diag(Upper->getLocStart(), diag::err_omp_loop_diff_cxx)
          << Upper->getSourceRange() << Lower->getSourceRange();
      return nullptr;
    }
  }

  if (!Diff.isUsable())
    return nullptr;

  // Upper - Lower [- 1]
  if (TestIsStrictOp)
    Diff = SemaRef.BuildBinOp(
        S, DefaultLoc, BO_Sub, Diff.get(),
        SemaRef.ActOnIntegerConstant(SourceLocation(), 1).get());
  if (!Diff.isUsable())
    return nullptr;

  // Upper - Lower [- 1] + Step
  auto NewStep = Transform.TransformExpr(Step->IgnoreImplicit());
  if (NewStep.isInvalid())
    return nullptr;
  NewStep = SemaRef.PerformImplicitConversion(
      NewStep.get(), Step->IgnoreImplicit()->getType(), Sema::AA_Converting,
      /*AllowExplicit=*/true);
  if (NewStep.isInvalid())
    return nullptr;
  Diff = SemaRef.BuildBinOp(S, DefaultLoc, BO_Add, Diff.get(), NewStep.get());
  if (!Diff.isUsable())
    return nullptr;

  // Parentheses (for dumping/debugging purposes only).
  Diff = SemaRef.ActOnParenExpr(DefaultLoc, DefaultLoc, Diff.get());
  if (!Diff.isUsable())
    return nullptr;

  // (Upper - Lower [- 1] + Step) / Step
  NewStep = Transform.TransformExpr(Step->IgnoreImplicit());
  if (NewStep.isInvalid())
    return nullptr;
  NewStep = SemaRef.PerformImplicitConversion(
      NewStep.get(), Step->IgnoreImplicit()->getType(), Sema::AA_Converting,
      /*AllowExplicit=*/true);
  if (NewStep.isInvalid())
    return nullptr;
  Diff = SemaRef.BuildBinOp(S, DefaultLoc, BO_Div, Diff.get(), NewStep.get());
  if (!Diff.isUsable())
    return nullptr;

  // OpenMP runtime requires 32-bit or 64-bit loop variables.
  QualType Type = Diff.get()->getType();
  auto &C = SemaRef.Context;
  bool UseVarType = VarType->hasIntegerRepresentation() &&
                    C.getTypeSize(Type) > C.getTypeSize(VarType);
  if (!Type->isIntegerType() || UseVarType) {
    unsigned NewSize =
        UseVarType ? C.getTypeSize(VarType) : C.getTypeSize(Type);
    bool IsSigned = UseVarType ? VarType->hasSignedIntegerRepresentation()
                               : Type->hasSignedIntegerRepresentation();
    Type = C.getIntTypeForBitwidth(NewSize, IsSigned);
    Diff = SemaRef.PerformImplicitConversion(
        Diff.get(), Type, Sema::AA_Converting, /*AllowExplicit=*/true);
    if (!Diff.isUsable())
      return nullptr;
  }
  if (LimitedType) {
    unsigned NewSize = (C.getTypeSize(Type) > 32) ? 64 : 32;
    if (NewSize != C.getTypeSize(Type)) {
      if (NewSize < C.getTypeSize(Type)) {
        assert(NewSize == 64 && "incorrect loop var size");
        SemaRef.Diag(DefaultLoc, diag::warn_omp_loop_64_bit_var)
            << InitSrcRange << ConditionSrcRange;
      }
      QualType NewType = C.getIntTypeForBitwidth(
          NewSize, Type->hasSignedIntegerRepresentation() ||
                       C.getTypeSize(Type) < NewSize);
      Diff = SemaRef.PerformImplicitConversion(Diff.get(), NewType,
                                               Sema::AA_Converting, true);
      if (!Diff.isUsable())
        return nullptr;
    }
  }

  return Diff.get();
}

Expr *OpenMPIterationSpaceChecker::BuildPreCond(Scope *S, Expr *Cond) const {
  // Try to build LB <op> UB, where <op> is <, >, <=, or >=.
  bool Suppress = SemaRef.getDiagnostics().getSuppressAllDiagnostics();
  SemaRef.getDiagnostics().setSuppressAllDiagnostics(/*Val=*/true);
  TransformToNewDefs Transform(SemaRef);

  auto NewLB = Transform.TransformExpr(LB);
  auto NewUB = Transform.TransformExpr(UB);
  if (NewLB.isInvalid() || NewUB.isInvalid())
    return Cond;
  NewLB = SemaRef.PerformImplicitConversion(NewLB.get(), LB->getType(),
                                            Sema::AA_Converting,
                                            /*AllowExplicit=*/true);
  NewUB = SemaRef.PerformImplicitConversion(NewUB.get(), UB->getType(),
                                            Sema::AA_Converting,
                                            /*AllowExplicit=*/true);
  if (NewLB.isInvalid() || NewUB.isInvalid())
    return Cond;
  auto CondExpr = SemaRef.BuildBinOp(
      S, DefaultLoc, TestIsLessOp ? (TestIsStrictOp ? BO_LT : BO_LE)
                                  : (TestIsStrictOp ? BO_GT : BO_GE),
      NewLB.get(), NewUB.get());
  if (CondExpr.isUsable()) {
    CondExpr = SemaRef.PerformImplicitConversion(
        CondExpr.get(), SemaRef.Context.BoolTy, /*Action=*/Sema::AA_Casting,
        /*AllowExplicit=*/true);
  }
  SemaRef.getDiagnostics().setSuppressAllDiagnostics(Suppress);
  // Otherwise use original loop conditon and evaluate it in runtime.
  return CondExpr.isUsable() ? CondExpr.get() : Cond;
}

/// \brief Build reference expression to the counter be used for codegen.
Expr *OpenMPIterationSpaceChecker::BuildCounterVar() const {
  return buildDeclRefExpr(SemaRef, Var, Var->getType().getNonReferenceType(),
                          DefaultLoc);
}

Expr *OpenMPIterationSpaceChecker::BuildPrivateCounterVar() const {
  if (Var && !Var->isInvalidDecl()) {
    auto Type = Var->getType().getNonReferenceType();
    auto *PrivateVar =
        buildVarDecl(SemaRef, DefaultLoc, Type, Var->getName(),
                     Var->hasAttrs() ? &Var->getAttrs() : nullptr);
    if (PrivateVar->isInvalidDecl())
      return nullptr;
    return buildDeclRefExpr(SemaRef, PrivateVar, Type, DefaultLoc);
  }
  return nullptr;
}

/// \brief Build initization of the counter be used for codegen.
Expr *OpenMPIterationSpaceChecker::BuildCounterInit() const { return LB; }

/// \brief Build step of the counter be used for codegen.
Expr *OpenMPIterationSpaceChecker::BuildCounterStep() const { return Step; }

/// \brief Iteration space of a single for loop.
struct LoopIterationSpace {
  /// \brief Condition of the loop.
  Expr *PreCond;
  /// \brief This expression calculates the number of iterations in the loop.
  /// It is always possible to calculate it before starting the loop.
  Expr *NumIterations;
  /// \brief The loop counter variable.
  Expr *CounterVar;
  /// \brief Private loop counter variable.
  Expr *PrivateCounterVar;
  /// \brief This is initializer for the initial value of #CounterVar.
  Expr *CounterInit;
  /// \brief This is step for the #CounterVar used to generate its update:
  /// #CounterVar = #CounterInit + #CounterStep * CurrentIteration.
  Expr *CounterStep;
  /// \brief Should step be subtracted?
  bool Subtract;
  /// \brief Source range of the loop init.
  SourceRange InitSrcRange;
  /// \brief Source range of the loop condition.
  SourceRange CondSrcRange;
  /// \brief Source range of the loop increment.
  SourceRange IncSrcRange;
};

} // namespace

void Sema::ActOnOpenMPLoopInitialization(SourceLocation ForLoc, Stmt *Init) {
  assert(getLangOpts().OpenMP && "OpenMP is not active.");
  assert(Init && "Expected loop in canonical form.");
  unsigned AssociatedLoops = DSAStack->getAssociatedLoops();
  if (AssociatedLoops > 0 &&
      isOpenMPLoopDirective(DSAStack->getCurrentDirective())) {
    OpenMPIterationSpaceChecker ISC(*this, ForLoc);
    if (!ISC.CheckInit(Init, /*EmitDiags=*/false))
      DSAStack->addLoopControlVariable(ISC.GetLoopVar());
    DSAStack->setAssociatedLoops(AssociatedLoops - 1);
  }
}

/// \brief Called on a for stmt to check and extract its iteration space
/// for further processing (such as collapsing).
static bool CheckOpenMPIterationSpace(
    OpenMPDirectiveKind DKind, Stmt *S, Sema &SemaRef, DSAStackTy &DSA,
    unsigned CurrentNestedLoopCount, unsigned NestedLoopCount,
    Expr *CollapseLoopCountExpr, Expr *OrderedLoopCountExpr,
    llvm::DenseMap<VarDecl *, Expr *> &VarsWithImplicitDSA,
    LoopIterationSpace &ResultIterSpace) {
  // OpenMP [2.6, Canonical Loop Form]
  //   for (init-expr; test-expr; incr-expr) structured-block
  auto For = dyn_cast_or_null<ForStmt>(S);
  if (!For) {
    SemaRef.Diag(S->getLocStart(), diag::err_omp_not_for)
        << (CollapseLoopCountExpr != nullptr || OrderedLoopCountExpr != nullptr)
        << getOpenMPDirectiveName(DKind) << NestedLoopCount
        << (CurrentNestedLoopCount > 0) << CurrentNestedLoopCount;
    if (NestedLoopCount > 1) {
      if (CollapseLoopCountExpr && OrderedLoopCountExpr)
        SemaRef.Diag(DSA.getConstructLoc(),
                     diag::note_omp_collapse_ordered_expr)
            << 2 << CollapseLoopCountExpr->getSourceRange()
            << OrderedLoopCountExpr->getSourceRange();
      else if (CollapseLoopCountExpr)
        SemaRef.Diag(CollapseLoopCountExpr->getExprLoc(),
                     diag::note_omp_collapse_ordered_expr)
            << 0 << CollapseLoopCountExpr->getSourceRange();
      else
        SemaRef.Diag(OrderedLoopCountExpr->getExprLoc(),
                     diag::note_omp_collapse_ordered_expr)
            << 1 << OrderedLoopCountExpr->getSourceRange();
    }
    return true;
  }
  assert(For->getBody());

  OpenMPIterationSpaceChecker ISC(SemaRef, For->getForLoc());

  // Check init.
  auto Init = For->getInit();
  if (ISC.CheckInit(Init)) {
    return true;
  }

  bool HasErrors = false;

  // Check loop variable's type.
  auto Var = ISC.GetLoopVar();

  // OpenMP [2.6, Canonical Loop Form]
  // Var is one of the following:
  //   A variable of signed or unsigned integer type.
  //   For C++, a variable of a random access iterator type.
  //   For C, a variable of a pointer type.
  auto VarType = Var->getType().getNonReferenceType();
  if (!VarType->isDependentType() && !VarType->isIntegerType() &&
      !VarType->isPointerType() &&
      !(SemaRef.getLangOpts().CPlusPlus && VarType->isOverloadableType())) {
    SemaRef.Diag(Init->getLocStart(), diag::err_omp_loop_variable_type)
        << SemaRef.getLangOpts().CPlusPlus;
    HasErrors = true;
  }

  // OpenMP, 2.14.1.1 Data-sharing Attribute Rules for Variables Referenced in a
  // Construct
  // The loop iteration variable(s) in the associated for-loop(s) of a for or
  // parallel for construct is (are) private.
  // The loop iteration variable in the associated for-loop of a simd construct
  // with just one associated for-loop is linear with a constant-linear-step
  // that is the increment of the associated for-loop.
  // Exclude loop var from the list of variables with implicitly defined data
  // sharing attributes.
  VarsWithImplicitDSA.erase(Var);

  // OpenMP [2.14.1.1, Data-sharing Attribute Rules for Variables Referenced in
  // a Construct, C/C++].
  // The loop iteration variable in the associated for-loop of a simd construct
  // with just one associated for-loop may be listed in a linear clause with a
  // constant-linear-step that is the increment of the associated for-loop.
  // The loop iteration variable(s) in the associated for-loop(s) of a for or
  // parallel for construct may be listed in a private or lastprivate clause.
  DSAStackTy::DSAVarData DVar = DSA.getTopDSA(Var, false);
  auto LoopVarRefExpr = ISC.GetLoopVarRefExpr();
  // If LoopVarRefExpr is nullptr it means the corresponding loop variable is
  // declared in the loop and it is predetermined as a private.
  auto PredeterminedCKind =
      isOpenMPSimdDirective(DKind)
          ? ((NestedLoopCount == 1) ? OMPC_linear : OMPC_lastprivate)
          : OMPC_private;
  if (((isOpenMPSimdDirective(DKind) && DVar.CKind != OMPC_unknown &&
        DVar.CKind != PredeterminedCKind) ||
       ((isOpenMPWorksharingDirective(DKind) || DKind == OMPD_taskloop ||
         isOpenMPDistributeDirective(DKind)) &&
        !isOpenMPSimdDirective(DKind) && DVar.CKind != OMPC_unknown &&
        DVar.CKind != OMPC_private && DVar.CKind != OMPC_lastprivate)) &&
      (DVar.CKind != OMPC_private || DVar.RefExpr != nullptr)) {
    SemaRef.Diag(Init->getLocStart(), diag::err_omp_loop_var_dsa)
        << getOpenMPClauseName(DVar.CKind) << getOpenMPDirectiveName(DKind)
        << getOpenMPClauseName(PredeterminedCKind);
    if (DVar.RefExpr == nullptr)
      DVar.CKind = PredeterminedCKind;
    ReportOriginalDSA(SemaRef, &DSA, Var, DVar, /*IsLoopIterVar=*/true);
    HasErrors = true;
  } else if (LoopVarRefExpr != nullptr) {
    // Make the loop iteration variable private (for worksharing constructs),
    // linear (for simd directives with the only one associated loop) or
    // lastprivate (for simd directives with several collapsed or ordered
    // loops).
    if (DVar.CKind == OMPC_unknown)
      DVar = DSA.hasDSA(Var, isOpenMPPrivate, MatchesAlways(),
                        /*FromParent=*/false);
    DSA.addDSA(Var, LoopVarRefExpr, PredeterminedCKind);
  }

  assert(isOpenMPLoopDirective(DKind) && "DSA for non-loop vars");

  // Check test-expr.
  HasErrors |= ISC.CheckCond(For->getCond());

  // Check incr-expr.
  HasErrors |= ISC.CheckInc(For->getInc());

  if (ISC.Dependent() || SemaRef.CurContext->isDependentContext() || HasErrors)
    return HasErrors;

  // Build the loop's iteration space representation.
  ResultIterSpace.PreCond = ISC.BuildPreCond(DSA.getCurScope(), For->getCond());
  ResultIterSpace.NumIterations = ISC.BuildNumIterations(
      DSA.getCurScope(), (isOpenMPWorksharingDirective(DKind) ||
                          isOpenMPTaskLoopDirective(DKind) ||
                          isOpenMPDistributeDirective(DKind)));
  ResultIterSpace.CounterVar = ISC.BuildCounterVar();
  ResultIterSpace.PrivateCounterVar = ISC.BuildPrivateCounterVar();
  ResultIterSpace.CounterInit = ISC.BuildCounterInit();
  ResultIterSpace.CounterStep = ISC.BuildCounterStep();
  ResultIterSpace.InitSrcRange = ISC.GetInitSrcRange();
  ResultIterSpace.CondSrcRange = ISC.GetConditionSrcRange();
  ResultIterSpace.IncSrcRange = ISC.GetIncrementSrcRange();
  ResultIterSpace.Subtract = ISC.ShouldSubtractStep();

  HasErrors |= (ResultIterSpace.PreCond == nullptr ||
                ResultIterSpace.NumIterations == nullptr ||
                ResultIterSpace.CounterVar == nullptr ||
                ResultIterSpace.PrivateCounterVar == nullptr ||
                ResultIterSpace.CounterInit == nullptr ||
                ResultIterSpace.CounterStep == nullptr);

  return HasErrors;
}

/// \brief Build 'VarRef = Start.
static ExprResult BuildCounterInit(Sema &SemaRef, Scope *S, SourceLocation Loc,
                                   ExprResult VarRef, ExprResult Start) {
  TransformToNewDefs Transform(SemaRef);
  // Build 'VarRef = Start.
  auto NewStart = Transform.TransformExpr(Start.get()->IgnoreImplicit());
  if (NewStart.isInvalid())
    return ExprError();
  NewStart = SemaRef.PerformImplicitConversion(
      NewStart.get(), Start.get()->IgnoreImplicit()->getType(),
      Sema::AA_Converting,
      /*AllowExplicit=*/true);
  if (NewStart.isInvalid())
    return ExprError();
  NewStart = SemaRef.PerformImplicitConversion(
      NewStart.get(), VarRef.get()->getType(), Sema::AA_Converting,
      /*AllowExplicit=*/true);
  if (!NewStart.isUsable())
    return ExprError();

  auto Init =
      SemaRef.BuildBinOp(S, Loc, BO_Assign, VarRef.get(), NewStart.get());
  return Init;
}

/// \brief Build 'VarRef = Start + Iter * Step'.
static ExprResult BuildCounterUpdate(Sema &SemaRef, Scope *S,
                                     SourceLocation Loc, ExprResult VarRef,
                                     ExprResult Start, ExprResult Iter,
                                     ExprResult Step, bool Subtract) {
  // Add parentheses (for debugging purposes only).
  Iter = SemaRef.ActOnParenExpr(Loc, Loc, Iter.get());
  if (!VarRef.isUsable() || !Start.isUsable() || !Iter.isUsable() ||
      !Step.isUsable())
    return ExprError();

  TransformToNewDefs Transform(SemaRef);
  auto NewStep = Transform.TransformExpr(Step.get()->IgnoreImplicit());
  if (NewStep.isInvalid())
    return ExprError();
  NewStep = SemaRef.PerformImplicitConversion(
      NewStep.get(), Step.get()->IgnoreImplicit()->getType(),
      Sema::AA_Converting,
      /*AllowExplicit=*/true);
  if (NewStep.isInvalid())
    return ExprError();
  ExprResult Update =
      SemaRef.BuildBinOp(S, Loc, BO_Mul, Iter.get(), NewStep.get());
  if (!Update.isUsable())
    return ExprError();

  // Build 'VarRef = Start + Iter * Step'.
  auto NewStart = Transform.TransformExpr(Start.get()->IgnoreImplicit());
  if (NewStart.isInvalid())
    return ExprError();
  NewStart = SemaRef.PerformImplicitConversion(
      NewStart.get(), Start.get()->IgnoreImplicit()->getType(),
      Sema::AA_Converting,
      /*AllowExplicit=*/true);
  if (NewStart.isInvalid())
    return ExprError();
  Update = SemaRef.BuildBinOp(S, Loc, (Subtract ? BO_Sub : BO_Add),
                              NewStart.get(), Update.get());
  if (!Update.isUsable())
    return ExprError();

  Update = SemaRef.PerformImplicitConversion(
      Update.get(), VarRef.get()->getType(), Sema::AA_Converting, true);
  if (!Update.isUsable())
    return ExprError();

  Update = SemaRef.BuildBinOp(S, Loc, BO_Assign, VarRef.get(), Update.get());
  return Update;
}

/// \brief Convert integer expression \a E to make it have at least \a Bits
/// bits.
static ExprResult WidenIterationCount(unsigned Bits, Expr *E,
                                      Sema &SemaRef) {
  if (E == nullptr)
    return ExprError();
  auto &C = SemaRef.Context;
  QualType OldType = E->getType();
  unsigned HasBits = C.getTypeSize(OldType);
  if (HasBits >= Bits)
    return ExprResult(E);
  // OK to convert to signed, because new type has more bits than old.
  QualType NewType = C.getIntTypeForBitwidth(Bits, /* Signed */ true);
  return SemaRef.PerformImplicitConversion(E, NewType, Sema::AA_Converting,
                                           true);
}

/// \brief Check if the given expression \a E is a constant integer that fits
/// into \a Bits bits.
static bool FitsInto(unsigned Bits, bool Signed, Expr *E, Sema &SemaRef) {
  if (E == nullptr)
    return false;
  llvm::APSInt Result;
  if (E->isIntegerConstantExpr(Result, SemaRef.Context))
    return Signed ? Result.isSignedIntN(Bits) : Result.isIntN(Bits);
  return false;
}

/// \brief Called on a for stmt to check itself and nested loops (if any).
/// \return Returns 0 if one of the collapsed stmts is not canonical for loop,
/// number of collapsed loops otherwise.
static unsigned
CheckOpenMPLoop(OpenMPDirectiveKind DKind, Expr *CollapseLoopCountExpr,
                Expr *OrderedLoopCountExpr, Stmt *AStmt, Sema &SemaRef,
                DSAStackTy &DSA,
                llvm::DenseMap<VarDecl *, Expr *> &VarsWithImplicitDSA,
                OMPLoopDirective::HelperExprs &Built) {
  unsigned NestedLoopCount = 1;
  if (CollapseLoopCountExpr) {
    // Found 'collapse' clause - calculate collapse number.
    llvm::APSInt Result;
    if (CollapseLoopCountExpr->EvaluateAsInt(Result, SemaRef.getASTContext()))
      NestedLoopCount = Result.getLimitedValue();
  }
  if (OrderedLoopCountExpr) {
    // Found 'ordered' clause - calculate collapse number.
    llvm::APSInt Result;
    if (OrderedLoopCountExpr->EvaluateAsInt(Result, SemaRef.getASTContext())) {
      if (Result.getLimitedValue() < NestedLoopCount) {
        SemaRef.Diag(OrderedLoopCountExpr->getExprLoc(),
                     diag::err_omp_wrong_ordered_loop_count)
            << OrderedLoopCountExpr->getSourceRange();
        SemaRef.Diag(CollapseLoopCountExpr->getExprLoc(),
                     diag::note_collapse_loop_count)
            << CollapseLoopCountExpr->getSourceRange();
      }
      NestedLoopCount = Result.getLimitedValue();
    }
  }
  // This is helper routine for loop directives (e.g., 'for', 'simd',
  // 'for simd', etc.).
  SmallVector<LoopIterationSpace, 4> IterSpaces;
  IterSpaces.resize(NestedLoopCount);
  Stmt *CurStmt = AStmt->IgnoreContainers(/* IgnoreCaptured */ true);
  for (unsigned Cnt = 0; Cnt < NestedLoopCount; ++Cnt) {
    if (CheckOpenMPIterationSpace(DKind, CurStmt, SemaRef, DSA, Cnt,
                                  NestedLoopCount, CollapseLoopCountExpr,
                                  OrderedLoopCountExpr, VarsWithImplicitDSA,
                                  IterSpaces[Cnt]))
      return 0;
    // Move on to the next nested for loop, or to the loop body.
    // OpenMP [2.8.1, simd construct, Restrictions]
    // All loops associated with the construct must be perfectly nested; that
    // is, there must be no intervening code nor any OpenMP directive between
    // any two loops.
    CurStmt = cast<ForStmt>(CurStmt)->getBody()->IgnoreContainers();
  }

  Built.clear(/* size */ NestedLoopCount);

  if (SemaRef.CurContext->isDependentContext())
    return NestedLoopCount;

  // An example of what is generated for the following code:
  //
  //   #pragma omp simd collapse(2) ordered(2)
  //   for (i = 0; i < NI; ++i)
  //     for (k = 0; k < NK; ++k)
  //       for (j = J0; j < NJ; j+=2) {
  //         <loop body>
  //       }
  //
  // We generate the code below.
  // Note: the loop body may be outlined in CodeGen.
  // Note: some counters may be C++ classes, operator- is used to find number of
  // iterations and operator+= to calculate counter value.
  // Note: decltype(NumIterations) must be integer type (in 'omp for', only i32
  // or i64 is currently supported).
  //
  //   #define NumIterations (NI * ((NJ - J0 - 1 + 2) / 2))
  //   for (int[32|64]_t IV = 0; IV < NumIterations; ++IV ) {
  //     .local.i = IV / ((NJ - J0 - 1 + 2) / 2);
  //     .local.j = J0 + (IV % ((NJ - J0 - 1 + 2) / 2)) * 2;
  //     // similar updates for vars in clauses (e.g. 'linear')
  //     <loop body (using local i and j)>
  //   }
  //   i = NI; // assign final values of counters
  //   j = NJ;
  //

  // Last iteration number is (I1 * I2 * ... In) - 1, where I1, I2 ... In are
  // the iteration counts of the collapsed for loops.
  // Precondition tests if there is at least one iteration (all conditions are
  // true).
  auto PreCond = ExprResult(IterSpaces[0].PreCond);
  auto N0 = IterSpaces[0].NumIterations;
  ExprResult LastIteration32 = WidenIterationCount(
      32 /* Bits */, SemaRef.PerformImplicitConversion(
                                N0->IgnoreImpCasts(), N0->getType(),
                                Sema::AA_Converting, /*AllowExplicit=*/true)
                         .get(),
      SemaRef);
  ExprResult LastIteration64 = WidenIterationCount(
      64 /* Bits */, SemaRef.PerformImplicitConversion(
                                N0->IgnoreImpCasts(), N0->getType(),
                                Sema::AA_Converting, /*AllowExplicit=*/true)
                         .get(),
      SemaRef);

  if (!LastIteration32.isUsable() || !LastIteration64.isUsable())
    return NestedLoopCount;

  auto &C = SemaRef.Context;
  bool AllCountsNeedLessThan32Bits = C.getTypeSize(N0->getType()) < 32;

  Scope *CurScope = DSA.getCurScope();
  for (unsigned Cnt = 1; Cnt < NestedLoopCount; ++Cnt) {
    if (PreCond.isUsable()) {
      PreCond = SemaRef.BuildBinOp(CurScope, SourceLocation(), BO_LAnd,
                                   PreCond.get(), IterSpaces[Cnt].PreCond);
    }
    auto N = IterSpaces[Cnt].NumIterations;
    AllCountsNeedLessThan32Bits &= C.getTypeSize(N->getType()) < 32;
    if (LastIteration32.isUsable())
      LastIteration32 = SemaRef.BuildBinOp(
          CurScope, SourceLocation(), BO_Mul, LastIteration32.get(),
          SemaRef.PerformImplicitConversion(N->IgnoreImpCasts(), N->getType(),
                                            Sema::AA_Converting,
                                            /*AllowExplicit=*/true)
              .get());
    if (LastIteration64.isUsable())
      LastIteration64 = SemaRef.BuildBinOp(
          CurScope, SourceLocation(), BO_Mul, LastIteration64.get(),
          SemaRef.PerformImplicitConversion(N->IgnoreImpCasts(), N->getType(),
                                            Sema::AA_Converting,
                                            /*AllowExplicit=*/true)
              .get());
  }

  // Choose either the 32-bit or 64-bit version.
  ExprResult LastIteration = LastIteration64;
  if (LastIteration32.isUsable() &&
      C.getTypeSize(LastIteration32.get()->getType()) == 32 &&
      (AllCountsNeedLessThan32Bits || NestedLoopCount == 1 ||
       FitsInto(
           32 /* Bits */,
           LastIteration32.get()->getType()->hasSignedIntegerRepresentation(),
           LastIteration64.get(), SemaRef)))
    LastIteration = LastIteration32;

  if (!LastIteration.isUsable())
    return 0;

  // Save the number of iterations.
  ExprResult NumIterations = LastIteration;
  {
    LastIteration = SemaRef.BuildBinOp(
        CurScope, SourceLocation(), BO_Sub, LastIteration.get(),
        SemaRef.ActOnIntegerConstant(SourceLocation(), 1).get());
    if (!LastIteration.isUsable())
      return 0;
  }

  // Calculate the last iteration number beforehand instead of doing this on
  // each iteration. Do not do this if the number of iterations may be kfold-ed.
  llvm::APSInt Result;
  bool IsConstant =
      LastIteration.get()->isIntegerConstantExpr(Result, SemaRef.Context);
  ExprResult CalcLastIteration;
  if (!IsConstant) {
    SourceLocation SaveLoc;
    VarDecl *SaveVar =
        buildVarDecl(SemaRef, SaveLoc, LastIteration.get()->getType(),
                     ".omp.last.iteration");
    ExprResult SaveRef = buildDeclRefExpr(
        SemaRef, SaveVar, LastIteration.get()->getType(), SaveLoc);
    CalcLastIteration = SemaRef.BuildBinOp(CurScope, SaveLoc, BO_Assign,
                                           SaveRef.get(), LastIteration.get());
    LastIteration = SaveRef;

    // Prepare SaveRef + 1.
    NumIterations = SemaRef.BuildBinOp(
        CurScope, SaveLoc, BO_Add, SaveRef.get(),
        SemaRef.ActOnIntegerConstant(SourceLocation(), 1).get());
    if (!NumIterations.isUsable())
      return 0;
  }

  SourceLocation InitLoc = IterSpaces[0].InitSrcRange.getBegin();

  QualType VType = LastIteration.get()->getType();
  // Build variables passed into runtime, nesessary for worksharing directives.
  ExprResult LB, UB, IL, ST, EUB;
  if (isOpenMPWorksharingDirective(DKind) || isOpenMPTaskLoopDirective(DKind) ||
      isOpenMPDistributeDirective(DKind)) {
    // Lower bound variable, initialized with zero.
    VarDecl *LBDecl = buildVarDecl(SemaRef, InitLoc, VType, ".omp.lb");
    LB = buildDeclRefExpr(SemaRef, LBDecl, VType, InitLoc);
    SemaRef.AddInitializerToDecl(
        LBDecl, SemaRef.ActOnIntegerConstant(InitLoc, 0).get(),
        /*DirectInit*/ false, /*TypeMayContainAuto*/ false);

    // Upper bound variable, initialized with last iteration number.
    VarDecl *UBDecl = buildVarDecl(SemaRef, InitLoc, VType, ".omp.ub");
    UB = buildDeclRefExpr(SemaRef, UBDecl, VType, InitLoc);
    SemaRef.AddInitializerToDecl(UBDecl, LastIteration.get(),
                                 /*DirectInit*/ false,
                                 /*TypeMayContainAuto*/ false);

    // A 32-bit variable-flag where runtime returns 1 for the last iteration.
    // This will be used to implement clause 'lastprivate'.
    QualType Int32Ty = SemaRef.Context.getIntTypeForBitwidth(32, true);
    VarDecl *ILDecl = buildVarDecl(SemaRef, InitLoc, Int32Ty, ".omp.is_last");
    IL = buildDeclRefExpr(SemaRef, ILDecl, Int32Ty, InitLoc);
    SemaRef.AddInitializerToDecl(
        ILDecl, SemaRef.ActOnIntegerConstant(InitLoc, 0).get(),
        /*DirectInit*/ false, /*TypeMayContainAuto*/ false);

    // Stride variable returned by runtime (we initialize it to 1 by default).
    VarDecl *STDecl = buildVarDecl(SemaRef, InitLoc, VType, ".omp.stride");
    ST = buildDeclRefExpr(SemaRef, STDecl, VType, InitLoc);
    SemaRef.AddInitializerToDecl(
        STDecl, SemaRef.ActOnIntegerConstant(InitLoc, 1).get(),
        /*DirectInit*/ false, /*TypeMayContainAuto*/ false);

    // Build expression: UB = min(UB, LastIteration)
    // It is nesessary for CodeGen of directives with static scheduling.
    ExprResult IsUBGreater = SemaRef.BuildBinOp(CurScope, InitLoc, BO_GT,
                                                UB.get(), LastIteration.get());
    ExprResult CondOp = SemaRef.ActOnConditionalOp(
        InitLoc, InitLoc, IsUBGreater.get(), LastIteration.get(), UB.get());
    EUB = SemaRef.BuildBinOp(CurScope, InitLoc, BO_Assign, UB.get(),
                             CondOp.get());
    EUB = SemaRef.ActOnFinishFullExpr(EUB.get());
  }

  // Build the iteration variable and its initialization before loop.
  ExprResult IV;
  ExprResult Init;
  {
    VarDecl *IVDecl = buildVarDecl(SemaRef, InitLoc, VType, ".omp.iv");
    IV = buildDeclRefExpr(SemaRef, IVDecl, VType, InitLoc);
    Expr *RHS = (isOpenMPWorksharingDirective(DKind) ||
                 isOpenMPTaskLoopDirective(DKind) ||
                 isOpenMPDistributeDirective(DKind))
                    ? LB.get()
                    : SemaRef.ActOnIntegerConstant(SourceLocation(), 0).get();
    Init = SemaRef.BuildBinOp(CurScope, InitLoc, BO_Assign, IV.get(), RHS);
    Init = SemaRef.ActOnFinishFullExpr(Init.get());
  }

  // Loop condition (IV < NumIterations) or (IV <= UB) for worksharing loops.
  SourceLocation CondLoc;
  ExprResult Cond =
      (isOpenMPWorksharingDirective(DKind) ||
       isOpenMPTaskLoopDirective(DKind) || isOpenMPDistributeDirective(DKind))
          ? SemaRef.BuildBinOp(CurScope, CondLoc, BO_LE, IV.get(), UB.get())
          : SemaRef.BuildBinOp(CurScope, CondLoc, BO_LT, IV.get(),
                               NumIterations.get());

  // Loop increment (IV = IV + 1)
  SourceLocation IncLoc;
  ExprResult Inc =
      SemaRef.BuildBinOp(CurScope, IncLoc, BO_Add, IV.get(),
                         SemaRef.ActOnIntegerConstant(IncLoc, 1).get());
  if (!Inc.isUsable())
    return 0;
  Inc = SemaRef.BuildBinOp(CurScope, IncLoc, BO_Assign, IV.get(), Inc.get());
  Inc = SemaRef.ActOnFinishFullExpr(Inc.get());
  if (!Inc.isUsable())
    return 0;

  // Increments for worksharing loops (LB = LB + ST; UB = UB + ST).
  // Used for directives with static scheduling.
  ExprResult NextLB, NextUB;
  if (isOpenMPWorksharingDirective(DKind) || isOpenMPTaskLoopDirective(DKind) ||
      isOpenMPDistributeDirective(DKind)) {
    // LB + ST
    NextLB = SemaRef.BuildBinOp(CurScope, IncLoc, BO_Add, LB.get(), ST.get());
    if (!NextLB.isUsable())
      return 0;
    // LB = LB + ST
    NextLB =
        SemaRef.BuildBinOp(CurScope, IncLoc, BO_Assign, LB.get(), NextLB.get());
    NextLB = SemaRef.ActOnFinishFullExpr(NextLB.get());
    if (!NextLB.isUsable())
      return 0;
    // UB + ST
    NextUB = SemaRef.BuildBinOp(CurScope, IncLoc, BO_Add, UB.get(), ST.get());
    if (!NextUB.isUsable())
      return 0;
    // UB = UB + ST
    NextUB =
        SemaRef.BuildBinOp(CurScope, IncLoc, BO_Assign, UB.get(), NextUB.get());
    NextUB = SemaRef.ActOnFinishFullExpr(NextUB.get());
    if (!NextUB.isUsable())
      return 0;
  }

  // Build updates and final values of the loop counters.
  bool HasErrors = false;
  Built.Counters.resize(NestedLoopCount);
  Built.Inits.resize(NestedLoopCount);
  Built.Updates.resize(NestedLoopCount);
  Built.Finals.resize(NestedLoopCount);
  {
    ExprResult Div;
    // Go from inner nested loop to outer.
    for (int Cnt = NestedLoopCount - 1; Cnt >= 0; --Cnt) {
      LoopIterationSpace &IS = IterSpaces[Cnt];
      SourceLocation UpdLoc = IS.IncSrcRange.getBegin();
      // Build: Iter = (IV / Div) % IS.NumIters
      // where Div is product of previous iterations' IS.NumIters.
      ExprResult Iter;
      if (Div.isUsable()) {
        Iter =
            SemaRef.BuildBinOp(CurScope, UpdLoc, BO_Div, IV.get(), Div.get());
      } else {
        Iter = IV;
        assert((Cnt == (int)NestedLoopCount - 1) &&
               "unusable div expected on first iteration only");
      }

      if (Cnt != 0 && Iter.isUsable())
        Iter = SemaRef.BuildBinOp(CurScope, UpdLoc, BO_Rem, Iter.get(),
                                  IS.NumIterations);
      if (!Iter.isUsable()) {
        HasErrors = true;
        break;
      }

      // Build update: IS.CounterVar(Private) = IS.Start + Iter * IS.Step
      auto *CounterVar = buildDeclRefExpr(
          SemaRef, cast<VarDecl>(cast<DeclRefExpr>(IS.CounterVar)->getDecl()),
          IS.CounterVar->getType(), IS.CounterVar->getExprLoc(),
          /*RefersToCapture=*/true);
      ExprResult Init = BuildCounterInit(SemaRef, CurScope, UpdLoc, CounterVar,
                                         IS.CounterInit);
      if (!Init.isUsable()) {
        HasErrors = true;
        break;
      }
      ExprResult Update =
          BuildCounterUpdate(SemaRef, CurScope, UpdLoc, CounterVar,
                             IS.CounterInit, Iter, IS.CounterStep, IS.Subtract);
      if (!Update.isUsable()) {
        HasErrors = true;
        break;
      }

      // Build final: IS.CounterVar = IS.Start + IS.NumIters * IS.Step
      ExprResult Final = BuildCounterUpdate(
          SemaRef, CurScope, UpdLoc, CounterVar, IS.CounterInit,
          IS.NumIterations, IS.CounterStep, IS.Subtract);
      if (!Final.isUsable()) {
        HasErrors = true;
        break;
      }

      // Build Div for the next iteration: Div <- Div * IS.NumIters
      if (Cnt != 0) {
        if (Div.isUnset())
          Div = IS.NumIterations;
        else
          Div = SemaRef.BuildBinOp(CurScope, UpdLoc, BO_Mul, Div.get(),
                                   IS.NumIterations);

        // Add parentheses (for debugging purposes only).
        if (Div.isUsable())
          Div = SemaRef.ActOnParenExpr(UpdLoc, UpdLoc, Div.get());
        if (!Div.isUsable()) {
          HasErrors = true;
          break;
        }
      }
      if (!Update.isUsable() || !Final.isUsable()) {
        HasErrors = true;
        break;
      }
      // Save results
      Built.Counters[Cnt] = IS.CounterVar;
      Built.PrivateCounters[Cnt] = IS.PrivateCounterVar;
      Built.Inits[Cnt] = Init.get();
      Built.Updates[Cnt] = Update.get();
      Built.Finals[Cnt] = Final.get();
    }
  }

  if (HasErrors)
    return 0;

  // Save results
  Built.IterationVarRef = IV.get();
  Built.LastIteration = LastIteration.get();
  Built.NumIterations = NumIterations.get();
  Built.CalcLastIteration =
      SemaRef.ActOnFinishFullExpr(CalcLastIteration.get()).get();
  Built.PreCond = PreCond.get();
  Built.Cond = Cond.get();
  Built.Init = Init.get();
  Built.Inc = Inc.get();
  Built.LB = LB.get();
  Built.UB = UB.get();
  Built.IL = IL.get();
  Built.ST = ST.get();
  Built.EUB = EUB.get();
  Built.NLB = NextLB.get();
  Built.NUB = NextUB.get();

  return NestedLoopCount;
}

static Expr *getCollapseNumberExpr(ArrayRef<OMPClause *> Clauses) {
  auto CollapseClauses =
      OMPExecutableDirective::getClausesOfKind<OMPCollapseClause>(Clauses);
  if (CollapseClauses.begin() != CollapseClauses.end())
    return (*CollapseClauses.begin())->getNumForLoops();
  return nullptr;
}

static Expr *getOrderedNumberExpr(ArrayRef<OMPClause *> Clauses) {
  auto OrderedClauses =
      OMPExecutableDirective::getClausesOfKind<OMPOrderedClause>(Clauses);
  if (OrderedClauses.begin() != OrderedClauses.end())
    return (*OrderedClauses.begin())->getNumForLoops();
  return nullptr;
}

static bool checkSimdlenSafelenValues(Sema &S, const Expr *Simdlen,
                                      const Expr *Safelen) {
  llvm::APSInt SimdlenRes, SafelenRes;
  if (Simdlen->isValueDependent() || Simdlen->isTypeDependent() ||
      Simdlen->isInstantiationDependent() ||
      Simdlen->containsUnexpandedParameterPack())
    return false;
  if (Safelen->isValueDependent() || Safelen->isTypeDependent() ||
      Safelen->isInstantiationDependent() ||
      Safelen->containsUnexpandedParameterPack())
    return false;
  Simdlen->EvaluateAsInt(SimdlenRes, S.Context);
  Safelen->EvaluateAsInt(SafelenRes, S.Context);
  // OpenMP 4.1 [2.8.1, simd Construct, Restrictions]
  // If both simdlen and safelen clauses are specified, the value of the simdlen
  // parameter must be less than or equal to the value of the safelen parameter.
  if (SimdlenRes > SafelenRes) {
    S.Diag(Simdlen->getExprLoc(), diag::err_omp_wrong_simdlen_safelen_values)
        << Simdlen->getSourceRange() << Safelen->getSourceRange();
    return true;
  }
  return false;
}

StmtResult Sema::ActOnOpenMPSimdDirective(
    ArrayRef<OMPClause *> Clauses, Stmt *AStmt, SourceLocation StartLoc,
    SourceLocation EndLoc,
    llvm::DenseMap<VarDecl *, Expr *> &VarsWithImplicitDSA) {
  if (!AStmt)
    return StmtError();

  assert(isa<CapturedStmt>(AStmt) && "Captured statement expected");
  OMPLoopDirective::HelperExprs B;
  // In presence of clause 'collapse' or 'ordered' with number of loops, it will
  // define the nested loops number.
  unsigned NestedLoopCount = CheckOpenMPLoop(
      OMPD_simd, getCollapseNumberExpr(Clauses), getOrderedNumberExpr(Clauses),
      AStmt, *this, *DSAStack, VarsWithImplicitDSA, B);
  if (NestedLoopCount == 0)
    return StmtError();

  assert((CurContext->isDependentContext() || B.builtAll()) &&
         "omp simd loop exprs were not built");

  if (!CurContext->isDependentContext()) {
    // Finalize the clauses that need pre-built expressions for CodeGen.
    for (auto C : Clauses) {
      if (auto LC = dyn_cast<OMPLinearClause>(C))
        if (FinishOpenMPLinearClause(*LC, cast<DeclRefExpr>(B.IterationVarRef),
                                     B.NumIterations, *this, CurScope))
          return StmtError();
    }
  }

  // OpenMP 4.1 [2.8.1, simd Construct, Restrictions]
  // If both simdlen and safelen clauses are specified, the value of the simdlen
  // parameter must be less than or equal to the value of the safelen parameter.
  OMPSafelenClause *Safelen = nullptr;
  OMPSimdlenClause *Simdlen = nullptr;
  for (auto *Clause : Clauses) {
    if (Clause->getClauseKind() == OMPC_safelen)
      Safelen = cast<OMPSafelenClause>(Clause);
    else if (Clause->getClauseKind() == OMPC_simdlen)
      Simdlen = cast<OMPSimdlenClause>(Clause);
    if (Safelen && Simdlen)
      break;
  }
  if (Simdlen && Safelen &&
      checkSimdlenSafelenValues(*this, Simdlen->getSimdlen(),
                                Safelen->getSafelen()))
    return StmtError();

  getCurFunction()->setHasBranchProtectedScope();
  return OMPSimdDirective::Create(Context, StartLoc, EndLoc, NestedLoopCount,
                                  Clauses, AStmt, B);
}

StmtResult Sema::ActOnOpenMPForDirective(
    ArrayRef<OMPClause *> Clauses, Stmt *AStmt, SourceLocation StartLoc,
    SourceLocation EndLoc,
    llvm::DenseMap<VarDecl *, Expr *> &VarsWithImplicitDSA) {
  if (!AStmt)
    return StmtError();

  assert(isa<CapturedStmt>(AStmt) && "Captured statement expected");
  OMPLoopDirective::HelperExprs B;
  // In presence of clause 'collapse' or 'ordered' with number of loops, it will
  // define the nested loops number.
  unsigned NestedLoopCount = CheckOpenMPLoop(
      OMPD_for, getCollapseNumberExpr(Clauses), getOrderedNumberExpr(Clauses),
      AStmt, *this, *DSAStack, VarsWithImplicitDSA, B);
  if (NestedLoopCount == 0)
    return StmtError();

  assert((CurContext->isDependentContext() || B.builtAll()) &&
         "omp for loop exprs were not built");

  if (!CurContext->isDependentContext()) {
    // Finalize the clauses that need pre-built expressions for CodeGen.
    for (auto C : Clauses) {
      if (auto LC = dyn_cast<OMPLinearClause>(C))
        if (FinishOpenMPLinearClause(*LC, cast<DeclRefExpr>(B.IterationVarRef),
                                     B.NumIterations, *this, CurScope))
          return StmtError();
    }
  }

  getCurFunction()->setHasBranchProtectedScope();
  return OMPForDirective::Create(Context, StartLoc, EndLoc, NestedLoopCount,
                                 Clauses, AStmt, B, DSAStack->isCancelRegion());
}

StmtResult Sema::ActOnOpenMPForSimdDirective(
    ArrayRef<OMPClause *> Clauses, Stmt *AStmt, SourceLocation StartLoc,
    SourceLocation EndLoc,
    llvm::DenseMap<VarDecl *, Expr *> &VarsWithImplicitDSA) {
  if (!AStmt)
    return StmtError();

  assert(isa<CapturedStmt>(AStmt) && "Captured statement expected");
  OMPLoopDirective::HelperExprs B;
  // In presence of clause 'collapse' or 'ordered' with number of loops, it will
  // define the nested loops number.
  unsigned NestedLoopCount =
      CheckOpenMPLoop(OMPD_for_simd, getCollapseNumberExpr(Clauses),
                      getOrderedNumberExpr(Clauses), AStmt, *this, *DSAStack,
                      VarsWithImplicitDSA, B);
  if (NestedLoopCount == 0)
    return StmtError();

  assert((CurContext->isDependentContext() || B.builtAll()) &&
         "omp for simd loop exprs were not built");

  if (!CurContext->isDependentContext()) {
    // Finalize the clauses that need pre-built expressions for CodeGen.
    for (auto C : Clauses) {
      if (auto LC = dyn_cast<OMPLinearClause>(C))
        if (FinishOpenMPLinearClause(*LC, cast<DeclRefExpr>(B.IterationVarRef),
                                     B.NumIterations, *this, CurScope))
          return StmtError();
    }
  }

  // OpenMP 4.1 [2.8.1, simd Construct, Restrictions]
  // If both simdlen and safelen clauses are specified, the value of the simdlen
  // parameter must be less than or equal to the value of the safelen parameter.
  OMPSafelenClause *Safelen = nullptr;
  OMPSimdlenClause *Simdlen = nullptr;
  for (auto *Clause : Clauses) {
    if (Clause->getClauseKind() == OMPC_safelen)
      Safelen = cast<OMPSafelenClause>(Clause);
    else if (Clause->getClauseKind() == OMPC_simdlen)
      Simdlen = cast<OMPSimdlenClause>(Clause);
    if (Safelen && Simdlen)
      break;
  }
  if (Simdlen && Safelen &&
      checkSimdlenSafelenValues(*this, Simdlen->getSimdlen(),
                                Safelen->getSafelen()))
    return StmtError();

  getCurFunction()->setHasBranchProtectedScope();
  return OMPForSimdDirective::Create(Context, StartLoc, EndLoc, NestedLoopCount,
                                     Clauses, AStmt, B);
}

StmtResult Sema::ActOnOpenMPSectionsDirective(ArrayRef<OMPClause *> Clauses,
                                              Stmt *AStmt,
                                              SourceLocation StartLoc,
                                              SourceLocation EndLoc) {
  if (!AStmt)
    return StmtError();

  assert(isa<CapturedStmt>(AStmt) && "Captured statement expected");
  auto BaseStmt = AStmt;
  while (CapturedStmt *CS = dyn_cast_or_null<CapturedStmt>(BaseStmt))
    BaseStmt = CS->getCapturedStmt();
  if (auto C = dyn_cast_or_null<CompoundStmt>(BaseStmt)) {
    auto S = C->children();
    if (S.begin() == S.end())
      return StmtError();
    // All associated statements must be '#pragma omp section' except for
    // the first one.
    for (Stmt *SectionStmt : llvm::make_range(std::next(S.begin()), S.end())) {
      if (!SectionStmt || !isa<OMPSectionDirective>(SectionStmt)) {
        if (SectionStmt)
          Diag(SectionStmt->getLocStart(),
               diag::err_omp_sections_substmt_not_section);
        return StmtError();
      }
      cast<OMPSectionDirective>(SectionStmt)
          ->setHasCancel(DSAStack->isCancelRegion());
    }
  } else {
    Diag(AStmt->getLocStart(), diag::err_omp_sections_not_compound_stmt);
    return StmtError();
  }

  getCurFunction()->setHasBranchProtectedScope();

  return OMPSectionsDirective::Create(Context, StartLoc, EndLoc, Clauses, AStmt,
                                      DSAStack->isCancelRegion());
}

StmtResult Sema::ActOnOpenMPSectionDirective(Stmt *AStmt,
                                             SourceLocation StartLoc,
                                             SourceLocation EndLoc) {
  if (!AStmt)
    return StmtError();

  assert(isa<CapturedStmt>(AStmt) && "Captured statement expected");

  getCurFunction()->setHasBranchProtectedScope();
  DSAStack->setParentCancelRegion(DSAStack->isCancelRegion());

  return OMPSectionDirective::Create(Context, StartLoc, EndLoc, AStmt,
                                     DSAStack->isCancelRegion());
}

StmtResult Sema::ActOnOpenMPSingleDirective(ArrayRef<OMPClause *> Clauses,
                                            Stmt *AStmt,
                                            SourceLocation StartLoc,
                                            SourceLocation EndLoc) {
  if (!AStmt)
    return StmtError();

  assert(isa<CapturedStmt>(AStmt) && "Captured statement expected");

  getCurFunction()->setHasBranchProtectedScope();

  // OpenMP [2.7.3, single Construct, Restrictions]
  // The copyprivate clause must not be used with the nowait clause.
  OMPClause *Nowait = nullptr;
  OMPClause *Copyprivate = nullptr;
  for (auto *Clause : Clauses) {
    if (Clause->getClauseKind() == OMPC_nowait)
      Nowait = Clause;
    else if (Clause->getClauseKind() == OMPC_copyprivate)
      Copyprivate = Clause;
    if (Copyprivate && Nowait) {
      Diag(Copyprivate->getLocStart(),
           diag::err_omp_single_copyprivate_with_nowait);
      Diag(Nowait->getLocStart(), diag::note_omp_nowait_clause_here);
      return StmtError();
    }
  }

  return OMPSingleDirective::Create(Context, StartLoc, EndLoc, Clauses, AStmt);
}

StmtResult Sema::ActOnOpenMPMasterDirective(Stmt *AStmt,
                                            SourceLocation StartLoc,
                                            SourceLocation EndLoc) {
  if (!AStmt)
    return StmtError();

  assert(isa<CapturedStmt>(AStmt) && "Captured statement expected");

  getCurFunction()->setHasBranchProtectedScope();

  return OMPMasterDirective::Create(Context, StartLoc, EndLoc, AStmt);
}

StmtResult Sema::ActOnOpenMPCriticalDirective(
    const DeclarationNameInfo &DirName, ArrayRef<OMPClause *> Clauses,
    Stmt *AStmt, SourceLocation StartLoc, SourceLocation EndLoc) {
  if (!AStmt)
    return StmtError();

  assert(isa<CapturedStmt>(AStmt) && "Captured statement expected");

  bool ErrorFound = false;
  llvm::APSInt Hint;
  SourceLocation HintLoc;
  bool DependentHint = false;
  for (auto *C : Clauses) {
    if (C->getClauseKind() == OMPC_hint) {
      if (!DirName.getName()) {
        Diag(C->getLocStart(), diag::err_omp_hint_clause_no_name);
        ErrorFound = true;
      }
      Expr *E = cast<OMPHintClause>(C)->getHint();
      if (E->isTypeDependent() || E->isValueDependent() ||
          E->isInstantiationDependent())
        DependentHint = true;
      else {
        Hint = E->EvaluateKnownConstInt(Context);
        HintLoc = C->getLocStart();
      }
    }
  }
  if (ErrorFound)
    return StmtError();
  auto Pair = DSAStack->getCriticalWithHint(DirName);
  if (Pair.first && DirName.getName() && !DependentHint) {
    if (llvm::APSInt::compareValues(Hint, Pair.second) != 0) {
      Diag(StartLoc, diag::err_omp_critical_with_hint);
      if (HintLoc.isValid()) {
        Diag(HintLoc, diag::note_omp_critical_hint_here)
            << 0 << Hint.toString(/*Radix=*/10, /*Signed=*/false);
      } else
        Diag(StartLoc, diag::note_omp_critical_no_hint) << 0;
      if (auto *C = Pair.first->getSingleClause<OMPHintClause>()) {
        Diag(C->getLocStart(), diag::note_omp_critical_hint_here)
            << 1
            << C->getHint()->EvaluateKnownConstInt(Context).toString(
                   /*Radix=*/10, /*Signed=*/false);
      } else
        Diag(Pair.first->getLocStart(), diag::note_omp_critical_no_hint) << 1;
    }
  }

  getCurFunction()->setHasBranchProtectedScope();

  auto *Dir = OMPCriticalDirective::Create(Context, DirName, StartLoc, EndLoc,
                                           Clauses, AStmt);
  if (!Pair.first && DirName.getName() && !DependentHint)
    DSAStack->addCriticalWithHint(Dir, Hint);
  return Dir;
}

StmtResult Sema::ActOnOpenMPParallelForDirective(
    ArrayRef<OMPClause *> Clauses, Stmt *AStmt, SourceLocation StartLoc,
    SourceLocation EndLoc,
    llvm::DenseMap<VarDecl *, Expr *> &VarsWithImplicitDSA) {
  if (!AStmt)
    return StmtError();

  CapturedStmt *CS = cast<CapturedStmt>(AStmt);
  // 1.2.2 OpenMP Language Terminology
  // Structured block - An executable statement with a single entry at the
  // top and a single exit at the bottom.
  // The point of exit cannot be a branch out of the structured block.
  // longjmp() and throw() must not violate the entry/exit criteria.
  CS->getCapturedDecl()->setNothrow();

  OMPLoopDirective::HelperExprs B;
  // In presence of clause 'collapse' or 'ordered' with number of loops, it will
  // define the nested loops number.
  unsigned NestedLoopCount =
      CheckOpenMPLoop(OMPD_parallel_for, getCollapseNumberExpr(Clauses),
                      getOrderedNumberExpr(Clauses), AStmt, *this, *DSAStack,
                      VarsWithImplicitDSA, B);
  if (NestedLoopCount == 0)
    return StmtError();

  assert((CurContext->isDependentContext() || B.builtAll()) &&
         "omp parallel for loop exprs were not built");

  if (!CurContext->isDependentContext()) {
    // Finalize the clauses that need pre-built expressions for CodeGen.
    for (auto C : Clauses) {
      if (auto LC = dyn_cast<OMPLinearClause>(C))
        if (FinishOpenMPLinearClause(*LC, cast<DeclRefExpr>(B.IterationVarRef),
                                     B.NumIterations, *this, CurScope))
          return StmtError();
    }
  }

  getCurFunction()->setHasBranchProtectedScope();
  return OMPParallelForDirective::Create(Context, StartLoc, EndLoc,
                                         NestedLoopCount, Clauses, AStmt, B,
                                         DSAStack->isCancelRegion());
}

StmtResult Sema::ActOnOpenMPParallelForSimdDirective(
    ArrayRef<OMPClause *> Clauses, Stmt *AStmt, SourceLocation StartLoc,
    SourceLocation EndLoc,
    llvm::DenseMap<VarDecl *, Expr *> &VarsWithImplicitDSA) {
  if (!AStmt)
    return StmtError();

  CapturedStmt *CS = cast<CapturedStmt>(AStmt);
  // 1.2.2 OpenMP Language Terminology
  // Structured block - An executable statement with a single entry at the
  // top and a single exit at the bottom.
  // The point of exit cannot be a branch out of the structured block.
  // longjmp() and throw() must not violate the entry/exit criteria.
  CS->getCapturedDecl()->setNothrow();

  OMPLoopDirective::HelperExprs B;
  // In presence of clause 'collapse' or 'ordered' with number of loops, it will
  // define the nested loops number.
  unsigned NestedLoopCount =
      CheckOpenMPLoop(OMPD_parallel_for_simd, getCollapseNumberExpr(Clauses),
                      getOrderedNumberExpr(Clauses), AStmt, *this, *DSAStack,
                      VarsWithImplicitDSA, B);
  if (NestedLoopCount == 0)
    return StmtError();

  if (!CurContext->isDependentContext()) {
    // Finalize the clauses that need pre-built expressions for CodeGen.
    for (auto C : Clauses) {
      if (auto LC = dyn_cast<OMPLinearClause>(C))
        if (FinishOpenMPLinearClause(*LC, cast<DeclRefExpr>(B.IterationVarRef),
                                     B.NumIterations, *this, CurScope))
          return StmtError();
    }
  }

  // OpenMP 4.1 [2.8.1, simd Construct, Restrictions]
  // If both simdlen and safelen clauses are specified, the value of the simdlen
  // parameter must be less than or equal to the value of the safelen parameter.
  OMPSafelenClause *Safelen = nullptr;
  OMPSimdlenClause *Simdlen = nullptr;
  for (auto *Clause : Clauses) {
    if (Clause->getClauseKind() == OMPC_safelen)
      Safelen = cast<OMPSafelenClause>(Clause);
    else if (Clause->getClauseKind() == OMPC_simdlen)
      Simdlen = cast<OMPSimdlenClause>(Clause);
    if (Safelen && Simdlen)
      break;
  }
  if (Simdlen && Safelen &&
      checkSimdlenSafelenValues(*this, Simdlen->getSimdlen(),
                                Safelen->getSafelen()))
    return StmtError();

  getCurFunction()->setHasBranchProtectedScope();
  return OMPParallelForSimdDirective::Create(
      Context, StartLoc, EndLoc, NestedLoopCount, Clauses, AStmt, B);
}

StmtResult
Sema::ActOnOpenMPParallelSectionsDirective(ArrayRef<OMPClause *> Clauses,
                                           Stmt *AStmt, SourceLocation StartLoc,
                                           SourceLocation EndLoc) {
  if (!AStmt)
    return StmtError();

  assert(isa<CapturedStmt>(AStmt) && "Captured statement expected");
  auto BaseStmt = AStmt;
  while (CapturedStmt *CS = dyn_cast_or_null<CapturedStmt>(BaseStmt))
    BaseStmt = CS->getCapturedStmt();
  if (auto C = dyn_cast_or_null<CompoundStmt>(BaseStmt)) {
    auto S = C->children();
    if (S.begin() == S.end())
      return StmtError();
    // All associated statements must be '#pragma omp section' except for
    // the first one.
    for (Stmt *SectionStmt : llvm::make_range(std::next(S.begin()), S.end())) {
      if (!SectionStmt || !isa<OMPSectionDirective>(SectionStmt)) {
        if (SectionStmt)
          Diag(SectionStmt->getLocStart(),
               diag::err_omp_parallel_sections_substmt_not_section);
        return StmtError();
      }
      cast<OMPSectionDirective>(SectionStmt)
          ->setHasCancel(DSAStack->isCancelRegion());
    }
  } else {
    Diag(AStmt->getLocStart(),
         diag::err_omp_parallel_sections_not_compound_stmt);
    return StmtError();
  }

  getCurFunction()->setHasBranchProtectedScope();

  return OMPParallelSectionsDirective::Create(
      Context, StartLoc, EndLoc, Clauses, AStmt, DSAStack->isCancelRegion());
}

StmtResult Sema::ActOnOpenMPTaskDirective(ArrayRef<OMPClause *> Clauses,
                                          Stmt *AStmt, SourceLocation StartLoc,
                                          SourceLocation EndLoc) {
  if (!AStmt)
    return StmtError();

  CapturedStmt *CS = cast<CapturedStmt>(AStmt);
  // 1.2.2 OpenMP Language Terminology
  // Structured block - An executable statement with a single entry at the
  // top and a single exit at the bottom.
  // The point of exit cannot be a branch out of the structured block.
  // longjmp() and throw() must not violate the entry/exit criteria.
  CS->getCapturedDecl()->setNothrow();

  getCurFunction()->setHasBranchProtectedScope();

  return OMPTaskDirective::Create(Context, StartLoc, EndLoc, Clauses, AStmt,
                                  DSAStack->isCancelRegion());
}

StmtResult Sema::ActOnOpenMPTaskyieldDirective(SourceLocation StartLoc,
                                               SourceLocation EndLoc) {
  return OMPTaskyieldDirective::Create(Context, StartLoc, EndLoc);
}

StmtResult Sema::ActOnOpenMPBarrierDirective(SourceLocation StartLoc,
                                             SourceLocation EndLoc) {
  return OMPBarrierDirective::Create(Context, StartLoc, EndLoc);
}

StmtResult Sema::ActOnOpenMPTaskwaitDirective(SourceLocation StartLoc,
                                              SourceLocation EndLoc) {
  return OMPTaskwaitDirective::Create(Context, StartLoc, EndLoc);
}

StmtResult Sema::ActOnOpenMPTaskgroupDirective(Stmt *AStmt,
                                               SourceLocation StartLoc,
                                               SourceLocation EndLoc) {
  if (!AStmt)
    return StmtError();

  assert(isa<CapturedStmt>(AStmt) && "Captured statement expected");

  getCurFunction()->setHasBranchProtectedScope();

  return OMPTaskgroupDirective::Create(Context, StartLoc, EndLoc, AStmt);
}

StmtResult Sema::ActOnOpenMPFlushDirective(ArrayRef<OMPClause *> Clauses,
                                           SourceLocation StartLoc,
                                           SourceLocation EndLoc) {
  assert(Clauses.size() <= 1 && "Extra clauses in flush directive");
  return OMPFlushDirective::Create(Context, StartLoc, EndLoc, Clauses);
}

StmtResult Sema::ActOnOpenMPOrderedDirective(ArrayRef<OMPClause *> Clauses,
                                             Stmt *AStmt,
                                             SourceLocation StartLoc,
                                             SourceLocation EndLoc) {
  OMPClause *DependFound = nullptr;
  OMPClause *DependSourceClause = nullptr;
  OMPClause *DependSinkClause = nullptr;
  bool ErrorFound = false;
  OMPThreadsClause *TC = nullptr;
  OMPSIMDClause *SC = nullptr;
  for (auto *C : Clauses) {
    if (auto *DC = dyn_cast<OMPDependClause>(C)) {
      DependFound = C;
      if (DC->getDependencyKind() == OMPC_DEPEND_source) {
        if (DependSourceClause) {
          Diag(C->getLocStart(), diag::err_omp_more_one_clause)
              << getOpenMPDirectiveName(OMPD_ordered)
              << getOpenMPClauseName(OMPC_depend) << 2;
          ErrorFound = true;
        } else
          DependSourceClause = C;
        if (DependSinkClause) {
          Diag(C->getLocStart(), diag::err_omp_depend_sink_source_not_allowed)
              << 0;
          ErrorFound = true;
        }
      } else if (DC->getDependencyKind() == OMPC_DEPEND_sink) {
        if (DependSourceClause) {
          Diag(C->getLocStart(), diag::err_omp_depend_sink_source_not_allowed)
              << 1;
          ErrorFound = true;
        }
        DependSinkClause = C;
      }
    } else if (C->getClauseKind() == OMPC_threads)
      TC = cast<OMPThreadsClause>(C);
    else if (C->getClauseKind() == OMPC_simd)
      SC = cast<OMPSIMDClause>(C);
  }
  if (!ErrorFound && !SC &&
      isOpenMPSimdDirective(DSAStack->getParentDirective())) {
    // OpenMP [2.8.1,simd Construct, Restrictions]
    // An ordered construct with the simd clause is the only OpenMP construct
    // that can appear in the simd region.
    Diag(StartLoc, diag::err_omp_prohibited_region_simd);
    ErrorFound = true;
  } else if (DependFound && (TC || SC)) {
    Diag(DependFound->getLocStart(), diag::err_omp_depend_clause_thread_simd)
        << getOpenMPClauseName(TC ? TC->getClauseKind() : SC->getClauseKind());
    ErrorFound = true;
  } else if (DependFound && !DSAStack->getParentOrderedRegionParam()) {
    Diag(DependFound->getLocStart(),
         diag::err_omp_ordered_directive_without_param);
    ErrorFound = true;
  } else if (TC || Clauses.empty()) {
    if (auto *Param = DSAStack->getParentOrderedRegionParam()) {
      SourceLocation ErrLoc = TC ? TC->getLocStart() : StartLoc;
      Diag(ErrLoc, diag::err_omp_ordered_directive_with_param)
          << (TC != nullptr);
      Diag(Param->getLocStart(), diag::note_omp_ordered_param);
      ErrorFound = true;
    }
  }
  if ((!AStmt && !DependFound) || ErrorFound)
    return StmtError();

  if (AStmt) {
    assert(isa<CapturedStmt>(AStmt) && "Captured statement expected");

    getCurFunction()->setHasBranchProtectedScope();
  }

  return OMPOrderedDirective::Create(Context, StartLoc, EndLoc, Clauses, AStmt);
}

namespace {
/// \brief Helper class for checking expression in 'omp atomic [update]'
/// construct.
class OpenMPAtomicUpdateChecker {
  /// \brief Error results for atomic update expressions.
  enum ExprAnalysisErrorCode {
    /// \brief A statement is not an expression statement.
    NotAnExpression,
    /// \brief Expression is not builtin binary or unary operation.
    NotABinaryOrUnaryExpression,
    /// \brief Unary operation is not post-/pre- increment/decrement operation.
    NotAnUnaryIncDecExpression,
    /// \brief An expression is not of scalar type.
    NotAScalarType,
    /// \brief A binary operation is not an assignment operation.
    NotAnAssignmentOp,
    /// \brief RHS part of the binary operation is not a binary expression.
    NotABinaryExpression,
    /// \brief RHS part is not additive/multiplicative/shift/biwise binary
    /// expression.
    NotABinaryOperator,
    /// \brief RHS binary operation does not have reference to the updated LHS
    /// part.
    NotAnUpdateExpression,
    /// \brief No errors is found.
    NoError
  };
  /// \brief Reference to Sema.
  Sema &SemaRef;
  /// \brief A location for note diagnostics (when error is found).
  SourceLocation NoteLoc;
  /// \brief 'x' lvalue part of the source atomic expression.
  Expr *X;
  /// \brief 'expr' rvalue part of the source atomic expression.
  Expr *E;
  /// \brief Helper expression of the form
  /// 'OpaqueValueExpr(x) binop OpaqueValueExpr(expr)' or
  /// 'OpaqueValueExpr(expr) binop OpaqueValueExpr(x)'.
  Expr *UpdateExpr;
  /// \brief Is 'x' a LHS in a RHS part of full update expression. It is
  /// important for non-associative operations.
  bool IsXLHSInRHSPart;
  BinaryOperatorKind Op;
  SourceLocation OpLoc;
  /// \brief true if the source expression is a postfix unary operation, false
  /// if it is a prefix unary operation.
  bool IsPostfixUpdate;

public:
  OpenMPAtomicUpdateChecker(Sema &SemaRef)
      : SemaRef(SemaRef), X(nullptr), E(nullptr), UpdateExpr(nullptr),
        IsXLHSInRHSPart(false), Op(BO_PtrMemD), IsPostfixUpdate(false) {}
  /// \brief Check specified statement that it is suitable for 'atomic update'
  /// constructs and extract 'x', 'expr' and Operation from the original
  /// expression. If DiagId and NoteId == 0, then only check is performed
  /// without error notification.
  /// \param DiagId Diagnostic which should be emitted if error is found.
  /// \param NoteId Diagnostic note for the main error message.
  /// \return true if statement is not an update expression, false otherwise.
  bool checkStatement(Stmt *S, unsigned DiagId = 0, unsigned NoteId = 0);
  /// \brief Return the 'x' lvalue part of the source atomic expression.
  Expr *getX() const { return X; }
  /// \brief Return the 'expr' rvalue part of the source atomic expression.
  Expr *getExpr() const { return E; }
  /// \brief Return the update expression used in calculation of the updated
  /// value. Always has form 'OpaqueValueExpr(x) binop OpaqueValueExpr(expr)' or
  /// 'OpaqueValueExpr(expr) binop OpaqueValueExpr(x)'.
  Expr *getUpdateExpr() const { return UpdateExpr; }
  /// \brief Return true if 'x' is LHS in RHS part of full update expression,
  /// false otherwise.
  bool isXLHSInRHSPart() const { return IsXLHSInRHSPart; }

  /// \brief true if the source expression is a postfix unary operation, false
  /// if it is a prefix unary operation.
  bool isPostfixUpdate() const { return IsPostfixUpdate; }

private:
  bool checkBinaryOperation(BinaryOperator *AtomicBinOp, unsigned DiagId = 0,
                            unsigned NoteId = 0);
};
} // namespace

bool OpenMPAtomicUpdateChecker::checkBinaryOperation(
    BinaryOperator *AtomicBinOp, unsigned DiagId, unsigned NoteId) {
  ExprAnalysisErrorCode ErrorFound = NoError;
  SourceLocation ErrorLoc, NoteLoc;
  SourceRange ErrorRange, NoteRange;
  // Allowed constructs are:
  //  x = x binop expr;
  //  x = expr binop x;
  if (AtomicBinOp->getOpcode() == BO_Assign) {
    X = AtomicBinOp->getLHS();
    if (auto *AtomicInnerBinOp = dyn_cast<BinaryOperator>(
            AtomicBinOp->getRHS()->IgnoreParenImpCasts())) {
      if (AtomicInnerBinOp->isMultiplicativeOp() ||
          AtomicInnerBinOp->isAdditiveOp() || AtomicInnerBinOp->isShiftOp() ||
          AtomicInnerBinOp->isBitwiseOp()) {
        Op = AtomicInnerBinOp->getOpcode();
        OpLoc = AtomicInnerBinOp->getOperatorLoc();
        auto *LHS = AtomicInnerBinOp->getLHS();
        auto *RHS = AtomicInnerBinOp->getRHS();
        llvm::FoldingSetNodeID XId, LHSId, RHSId;
        X->IgnoreParenImpCasts()->Profile(XId, SemaRef.getASTContext(),
                                          /*Canonical=*/true);
        LHS->IgnoreParenImpCasts()->Profile(LHSId, SemaRef.getASTContext(),
                                            /*Canonical=*/true);
        RHS->IgnoreParenImpCasts()->Profile(RHSId, SemaRef.getASTContext(),
                                            /*Canonical=*/true);
        if (XId == LHSId) {
          E = RHS;
          IsXLHSInRHSPart = true;
        } else if (XId == RHSId) {
          E = LHS;
          IsXLHSInRHSPart = false;
        } else {
          ErrorLoc = AtomicInnerBinOp->getExprLoc();
          ErrorRange = AtomicInnerBinOp->getSourceRange();
          NoteLoc = X->getExprLoc();
          NoteRange = X->getSourceRange();
          ErrorFound = NotAnUpdateExpression;
        }
      } else {
        ErrorLoc = AtomicInnerBinOp->getExprLoc();
        ErrorRange = AtomicInnerBinOp->getSourceRange();
        NoteLoc = AtomicInnerBinOp->getOperatorLoc();
        NoteRange = SourceRange(NoteLoc, NoteLoc);
        ErrorFound = NotABinaryOperator;
      }
    } else {
      NoteLoc = ErrorLoc = AtomicBinOp->getRHS()->getExprLoc();
      NoteRange = ErrorRange = AtomicBinOp->getRHS()->getSourceRange();
      ErrorFound = NotABinaryExpression;
    }
  } else {
    ErrorLoc = AtomicBinOp->getExprLoc();
    ErrorRange = AtomicBinOp->getSourceRange();
    NoteLoc = AtomicBinOp->getOperatorLoc();
    NoteRange = SourceRange(NoteLoc, NoteLoc);
    ErrorFound = NotAnAssignmentOp;
  }
  if (ErrorFound != NoError && DiagId != 0 && NoteId != 0) {
    SemaRef.Diag(ErrorLoc, DiagId) << ErrorRange;
    SemaRef.Diag(NoteLoc, NoteId) << ErrorFound << NoteRange;
    return true;
  } else if (SemaRef.CurContext->isDependentContext())
    E = X = UpdateExpr = nullptr;
  return ErrorFound != NoError;
}

bool OpenMPAtomicUpdateChecker::checkStatement(Stmt *S, unsigned DiagId,
                                               unsigned NoteId) {
  ExprAnalysisErrorCode ErrorFound = NoError;
  SourceLocation ErrorLoc, NoteLoc;
  SourceRange ErrorRange, NoteRange;
  // Allowed constructs are:
  //  x++;
  //  x--;
  //  ++x;
  //  --x;
  //  x binop= expr;
  //  x = x binop expr;
  //  x = expr binop x;
  if (auto *AtomicBody = dyn_cast<Expr>(S)) {
    AtomicBody = AtomicBody->IgnoreParenImpCasts();
    if (AtomicBody->getType()->isScalarType() ||
        AtomicBody->isInstantiationDependent()) {
      if (auto *AtomicCompAssignOp = dyn_cast<CompoundAssignOperator>(
              AtomicBody->IgnoreParenImpCasts())) {
        // Check for Compound Assignment Operation
        Op = BinaryOperator::getOpForCompoundAssignment(
            AtomicCompAssignOp->getOpcode());
        OpLoc = AtomicCompAssignOp->getOperatorLoc();
        E = AtomicCompAssignOp->getRHS();
        X = AtomicCompAssignOp->getLHS();
        IsXLHSInRHSPart = true;
      } else if (auto *AtomicBinOp = dyn_cast<BinaryOperator>(
                     AtomicBody->IgnoreParenImpCasts())) {
        // Check for Binary Operation
        if(checkBinaryOperation(AtomicBinOp, DiagId, NoteId))
          return true;
      } else if (auto *AtomicUnaryOp =
                 dyn_cast<UnaryOperator>(AtomicBody->IgnoreParenImpCasts())) {
        // Check for Unary Operation
        if (AtomicUnaryOp->isIncrementDecrementOp()) {
          IsPostfixUpdate = AtomicUnaryOp->isPostfix();
          Op = AtomicUnaryOp->isIncrementOp() ? BO_Add : BO_Sub;
          OpLoc = AtomicUnaryOp->getOperatorLoc();
          X = AtomicUnaryOp->getSubExpr();
          E = SemaRef.ActOnIntegerConstant(OpLoc, /*uint64_t Val=*/1).get();
          IsXLHSInRHSPart = true;
        } else {
          ErrorFound = NotAnUnaryIncDecExpression;
          ErrorLoc = AtomicUnaryOp->getExprLoc();
          ErrorRange = AtomicUnaryOp->getSourceRange();
          NoteLoc = AtomicUnaryOp->getOperatorLoc();
          NoteRange = SourceRange(NoteLoc, NoteLoc);
        }
      } else if (!AtomicBody->isInstantiationDependent()) {
        ErrorFound = NotABinaryOrUnaryExpression;
        NoteLoc = ErrorLoc = AtomicBody->getExprLoc();
        NoteRange = ErrorRange = AtomicBody->getSourceRange();
      }
    } else {
      ErrorFound = NotAScalarType;
      NoteLoc = ErrorLoc = AtomicBody->getLocStart();
      NoteRange = ErrorRange = SourceRange(NoteLoc, NoteLoc);
    }
  } else {
    ErrorFound = NotAnExpression;
    NoteLoc = ErrorLoc = S->getLocStart();
    NoteRange = ErrorRange = SourceRange(NoteLoc, NoteLoc);
  }
  if (ErrorFound != NoError && DiagId != 0 && NoteId != 0) {
    SemaRef.Diag(ErrorLoc, DiagId) << ErrorRange;
    SemaRef.Diag(NoteLoc, NoteId) << ErrorFound << NoteRange;
    return true;
  } else if (SemaRef.CurContext->isDependentContext())
    E = X = UpdateExpr = nullptr;
  if (ErrorFound == NoError && E && X) {
    // Build an update expression of form 'OpaqueValueExpr(x) binop
    // OpaqueValueExpr(expr)' or 'OpaqueValueExpr(expr) binop
    // OpaqueValueExpr(x)' and then cast it to the type of the 'x' expression.
    auto *OVEX = new (SemaRef.getASTContext())
        OpaqueValueExpr(X->getExprLoc(), X->getType(), VK_RValue);
    auto *OVEExpr = new (SemaRef.getASTContext())
        OpaqueValueExpr(E->getExprLoc(), E->getType(), VK_RValue);
    auto Update =
        SemaRef.CreateBuiltinBinOp(OpLoc, Op, IsXLHSInRHSPart ? OVEX : OVEExpr,
                                   IsXLHSInRHSPart ? OVEExpr : OVEX);
    if (Update.isInvalid())
      return true;
    Update = SemaRef.PerformImplicitConversion(Update.get(), X->getType(),
                                               Sema::AA_Casting);
    if (Update.isInvalid())
      return true;
    UpdateExpr = Update.get();
  }
  return ErrorFound != NoError;
}

StmtResult Sema::ActOnOpenMPAtomicDirective(ArrayRef<OMPClause *> Clauses,
                                            Stmt *AStmt,
                                            SourceLocation StartLoc,
                                            SourceLocation EndLoc) {
  if (!AStmt)
    return StmtError();

  auto CS = cast<CapturedStmt>(AStmt);
  // 1.2.2 OpenMP Language Terminology
  // Structured block - An executable statement with a single entry at the
  // top and a single exit at the bottom.
  // The point of exit cannot be a branch out of the structured block.
  // longjmp() and throw() must not violate the entry/exit criteria.
  OpenMPClauseKind AtomicKind = OMPC_unknown;
  SourceLocation AtomicKindLoc;
  for (auto *C : Clauses) {
    if (C->getClauseKind() == OMPC_read || C->getClauseKind() == OMPC_write ||
        C->getClauseKind() == OMPC_update ||
        C->getClauseKind() == OMPC_capture) {
      if (AtomicKind != OMPC_unknown) {
        Diag(C->getLocStart(), diag::err_omp_atomic_several_clauses)
            << SourceRange(C->getLocStart(), C->getLocEnd());
        Diag(AtomicKindLoc, diag::note_omp_atomic_previous_clause)
            << getOpenMPClauseName(AtomicKind);
      } else {
        AtomicKind = C->getClauseKind();
        AtomicKindLoc = C->getLocStart();
      }
    }
  }

  auto Body = CS->getCapturedStmt();
  if (auto *EWC = dyn_cast<ExprWithCleanups>(Body))
    Body = EWC->getSubExpr();

  Expr *X = nullptr;
  Expr *V = nullptr;
  Expr *E = nullptr;
  Expr *UE = nullptr;
  bool IsXLHSInRHSPart = false;
  bool IsPostfixUpdate = false;
  // OpenMP [2.12.6, atomic Construct]
  // In the next expressions:
  // * x and v (as applicable) are both l-value expressions with scalar type.
  // * During the execution of an atomic region, multiple syntactic
  // occurrences of x must designate the same storage location.
  // * Neither of v and expr (as applicable) may access the storage location
  // designated by x.
  // * Neither of x and expr (as applicable) may access the storage location
  // designated by v.
  // * expr is an expression with scalar type.
  // * binop is one of +, *, -, /, &, ^, |, <<, or >>.
  // * binop, binop=, ++, and -- are not overloaded operators.
  // * The expression x binop expr must be numerically equivalent to x binop
  // (expr). This requirement is satisfied if the operators in expr have
  // precedence greater than binop, or by using parentheses around expr or
  // subexpressions of expr.
  // * The expression expr binop x must be numerically equivalent to (expr)
  // binop x. This requirement is satisfied if the operators in expr have
  // precedence equal to or greater than binop, or by using parentheses around
  // expr or subexpressions of expr.
  // * For forms that allow multiple occurrences of x, the number of times
  // that x is evaluated is unspecified.
  if (AtomicKind == OMPC_read) {
    enum {
      NotAnExpression,
      NotAnAssignmentOp,
      NotAScalarType,
      NotAnLValue,
      NoError
    } ErrorFound = NoError;
    SourceLocation ErrorLoc, NoteLoc;
    SourceRange ErrorRange, NoteRange;
    // If clause is read:
    //  v = x;
    if (auto AtomicBody = dyn_cast<Expr>(Body)) {
      auto AtomicBinOp =
          dyn_cast<BinaryOperator>(AtomicBody->IgnoreParenImpCasts());
      if (AtomicBinOp && AtomicBinOp->getOpcode() == BO_Assign) {
        X = AtomicBinOp->getRHS()->IgnoreParenImpCasts();
        V = AtomicBinOp->getLHS()->IgnoreParenImpCasts();
        if ((X->isInstantiationDependent() || X->getType()->isScalarType()) &&
            (V->isInstantiationDependent() || V->getType()->isScalarType())) {
          if (!X->isLValue() || !V->isLValue()) {
            auto NotLValueExpr = X->isLValue() ? V : X;
            ErrorFound = NotAnLValue;
            ErrorLoc = AtomicBinOp->getExprLoc();
            ErrorRange = AtomicBinOp->getSourceRange();
            NoteLoc = NotLValueExpr->getExprLoc();
            NoteRange = NotLValueExpr->getSourceRange();
          }
        } else if (!X->isInstantiationDependent() ||
                   !V->isInstantiationDependent()) {
          auto NotScalarExpr =
              (X->isInstantiationDependent() || X->getType()->isScalarType())
                  ? V
                  : X;
          ErrorFound = NotAScalarType;
          ErrorLoc = AtomicBinOp->getExprLoc();
          ErrorRange = AtomicBinOp->getSourceRange();
          NoteLoc = NotScalarExpr->getExprLoc();
          NoteRange = NotScalarExpr->getSourceRange();
        }
      } else if (!AtomicBody->isInstantiationDependent()) {
        ErrorFound = NotAnAssignmentOp;
        ErrorLoc = AtomicBody->getExprLoc();
        ErrorRange = AtomicBody->getSourceRange();
        NoteLoc = AtomicBinOp ? AtomicBinOp->getOperatorLoc()
                              : AtomicBody->getExprLoc();
        NoteRange = AtomicBinOp ? AtomicBinOp->getSourceRange()
                                : AtomicBody->getSourceRange();
      }
    } else {
      ErrorFound = NotAnExpression;
      NoteLoc = ErrorLoc = Body->getLocStart();
      NoteRange = ErrorRange = SourceRange(NoteLoc, NoteLoc);
    }
    if (ErrorFound != NoError) {
      Diag(ErrorLoc, diag::err_omp_atomic_read_not_expression_statement)
          << ErrorRange;
      Diag(NoteLoc, diag::note_omp_atomic_read_write) << ErrorFound
                                                      << NoteRange;
      return StmtError();
    } else if (CurContext->isDependentContext())
      V = X = nullptr;
  } else if (AtomicKind == OMPC_write) {
    enum {
      NotAnExpression,
      NotAnAssignmentOp,
      NotAScalarType,
      NotAnLValue,
      NoError
    } ErrorFound = NoError;
    SourceLocation ErrorLoc, NoteLoc;
    SourceRange ErrorRange, NoteRange;
    // If clause is write:
    //  x = expr;
    if (auto AtomicBody = dyn_cast<Expr>(Body)) {
      auto AtomicBinOp =
          dyn_cast<BinaryOperator>(AtomicBody->IgnoreParenImpCasts());
      if (AtomicBinOp && AtomicBinOp->getOpcode() == BO_Assign) {
        X = AtomicBinOp->getLHS();
        E = AtomicBinOp->getRHS();
        if ((X->isInstantiationDependent() || X->getType()->isScalarType()) &&
            (E->isInstantiationDependent() || E->getType()->isScalarType())) {
          if (!X->isLValue()) {
            ErrorFound = NotAnLValue;
            ErrorLoc = AtomicBinOp->getExprLoc();
            ErrorRange = AtomicBinOp->getSourceRange();
            NoteLoc = X->getExprLoc();
            NoteRange = X->getSourceRange();
          }
        } else if (!X->isInstantiationDependent() ||
                   !E->isInstantiationDependent()) {
          auto NotScalarExpr =
              (X->isInstantiationDependent() || X->getType()->isScalarType())
                  ? E
                  : X;
          ErrorFound = NotAScalarType;
          ErrorLoc = AtomicBinOp->getExprLoc();
          ErrorRange = AtomicBinOp->getSourceRange();
          NoteLoc = NotScalarExpr->getExprLoc();
          NoteRange = NotScalarExpr->getSourceRange();
        }
      } else if (!AtomicBody->isInstantiationDependent()) {
        ErrorFound = NotAnAssignmentOp;
        ErrorLoc = AtomicBody->getExprLoc();
        ErrorRange = AtomicBody->getSourceRange();
        NoteLoc = AtomicBinOp ? AtomicBinOp->getOperatorLoc()
                              : AtomicBody->getExprLoc();
        NoteRange = AtomicBinOp ? AtomicBinOp->getSourceRange()
                                : AtomicBody->getSourceRange();
      }
    } else {
      ErrorFound = NotAnExpression;
      NoteLoc = ErrorLoc = Body->getLocStart();
      NoteRange = ErrorRange = SourceRange(NoteLoc, NoteLoc);
    }
    if (ErrorFound != NoError) {
      Diag(ErrorLoc, diag::err_omp_atomic_write_not_expression_statement)
          << ErrorRange;
      Diag(NoteLoc, diag::note_omp_atomic_read_write) << ErrorFound
                                                      << NoteRange;
      return StmtError();
    } else if (CurContext->isDependentContext())
      E = X = nullptr;
  } else if (AtomicKind == OMPC_update || AtomicKind == OMPC_unknown) {
    // If clause is update:
    //  x++;
    //  x--;
    //  ++x;
    //  --x;
    //  x binop= expr;
    //  x = x binop expr;
    //  x = expr binop x;
    OpenMPAtomicUpdateChecker Checker(*this);
    if (Checker.checkStatement(
            Body, (AtomicKind == OMPC_update)
                      ? diag::err_omp_atomic_update_not_expression_statement
                      : diag::err_omp_atomic_not_expression_statement,
            diag::note_omp_atomic_update))
      return StmtError();
    if (!CurContext->isDependentContext()) {
      E = Checker.getExpr();
      X = Checker.getX();
      UE = Checker.getUpdateExpr();
      IsXLHSInRHSPart = Checker.isXLHSInRHSPart();
    }
  } else if (AtomicKind == OMPC_capture) {
    enum {
      NotAnAssignmentOp,
      NotACompoundStatement,
      NotTwoSubstatements,
      NotASpecificExpression,
      NoError
    } ErrorFound = NoError;
    SourceLocation ErrorLoc, NoteLoc;
    SourceRange ErrorRange, NoteRange;
    if (auto *AtomicBody = dyn_cast<Expr>(Body)) {
      // If clause is a capture:
      //  v = x++;
      //  v = x--;
      //  v = ++x;
      //  v = --x;
      //  v = x binop= expr;
      //  v = x = x binop expr;
      //  v = x = expr binop x;
      auto *AtomicBinOp =
          dyn_cast<BinaryOperator>(AtomicBody->IgnoreParenImpCasts());
      if (AtomicBinOp && AtomicBinOp->getOpcode() == BO_Assign) {
        V = AtomicBinOp->getLHS();
        Body = AtomicBinOp->getRHS()->IgnoreParenImpCasts();
        OpenMPAtomicUpdateChecker Checker(*this);
        if (Checker.checkStatement(
                Body, diag::err_omp_atomic_capture_not_expression_statement,
                diag::note_omp_atomic_update))
          return StmtError();
        E = Checker.getExpr();
        X = Checker.getX();
        UE = Checker.getUpdateExpr();
        IsXLHSInRHSPart = Checker.isXLHSInRHSPart();
        IsPostfixUpdate = Checker.isPostfixUpdate();
      } else if (!AtomicBody->isInstantiationDependent()) {
        ErrorLoc = AtomicBody->getExprLoc();
        ErrorRange = AtomicBody->getSourceRange();
        NoteLoc = AtomicBinOp ? AtomicBinOp->getOperatorLoc()
                              : AtomicBody->getExprLoc();
        NoteRange = AtomicBinOp ? AtomicBinOp->getSourceRange()
                                : AtomicBody->getSourceRange();
        ErrorFound = NotAnAssignmentOp;
      }
      if (ErrorFound != NoError) {
        Diag(ErrorLoc, diag::err_omp_atomic_capture_not_expression_statement)
            << ErrorRange;
        Diag(NoteLoc, diag::note_omp_atomic_capture) << ErrorFound << NoteRange;
        return StmtError();
      } else if (CurContext->isDependentContext()) {
        UE = V = E = X = nullptr;
      }
    } else {
      // If clause is a capture:
      //  { v = x; x = expr; }
      //  { v = x; x++; }
      //  { v = x; x--; }
      //  { v = x; ++x; }
      //  { v = x; --x; }
      //  { v = x; x binop= expr; }
      //  { v = x; x = x binop expr; }
      //  { v = x; x = expr binop x; }
      //  { x++; v = x; }
      //  { x--; v = x; }
      //  { ++x; v = x; }
      //  { --x; v = x; }
      //  { x binop= expr; v = x; }
      //  { x = x binop expr; v = x; }
      //  { x = expr binop x; v = x; }
      if (auto *CS = dyn_cast<CompoundStmt>(Body)) {
        // Check that this is { expr1; expr2; }
        if (CS->size() == 2) {
          auto *First = CS->body_front();
          auto *Second = CS->body_back();
          if (auto *EWC = dyn_cast<ExprWithCleanups>(First))
            First = EWC->getSubExpr()->IgnoreParenImpCasts();
          if (auto *EWC = dyn_cast<ExprWithCleanups>(Second))
            Second = EWC->getSubExpr()->IgnoreParenImpCasts();
          // Need to find what subexpression is 'v' and what is 'x'.
          OpenMPAtomicUpdateChecker Checker(*this);
          bool IsUpdateExprFound = !Checker.checkStatement(Second);
          BinaryOperator *BinOp = nullptr;
          if (IsUpdateExprFound) {
            BinOp = dyn_cast<BinaryOperator>(First);
            IsUpdateExprFound = BinOp && BinOp->getOpcode() == BO_Assign;
          }
          if (IsUpdateExprFound && !CurContext->isDependentContext()) {
            //  { v = x; x++; }
            //  { v = x; x--; }
            //  { v = x; ++x; }
            //  { v = x; --x; }
            //  { v = x; x binop= expr; }
            //  { v = x; x = x binop expr; }
            //  { v = x; x = expr binop x; }
            // Check that the first expression has form v = x.
            auto *PossibleX = BinOp->getRHS()->IgnoreParenImpCasts();
            llvm::FoldingSetNodeID XId, PossibleXId;
            Checker.getX()->Profile(XId, Context, /*Canonical=*/true);
            PossibleX->Profile(PossibleXId, Context, /*Canonical=*/true);
            IsUpdateExprFound = XId == PossibleXId;
            if (IsUpdateExprFound) {
              V = BinOp->getLHS();
              X = Checker.getX();
              E = Checker.getExpr();
              UE = Checker.getUpdateExpr();
              IsXLHSInRHSPart = Checker.isXLHSInRHSPart();
              IsPostfixUpdate = true;
            }
          }
          if (!IsUpdateExprFound) {
            IsUpdateExprFound = !Checker.checkStatement(First);
            BinOp = nullptr;
            if (IsUpdateExprFound) {
              BinOp = dyn_cast<BinaryOperator>(Second);
              IsUpdateExprFound = BinOp && BinOp->getOpcode() == BO_Assign;
            }
            if (IsUpdateExprFound && !CurContext->isDependentContext()) {
              //  { x++; v = x; }
              //  { x--; v = x; }
              //  { ++x; v = x; }
              //  { --x; v = x; }
              //  { x binop= expr; v = x; }
              //  { x = x binop expr; v = x; }
              //  { x = expr binop x; v = x; }
              // Check that the second expression has form v = x.
              auto *PossibleX = BinOp->getRHS()->IgnoreParenImpCasts();
              llvm::FoldingSetNodeID XId, PossibleXId;
              Checker.getX()->Profile(XId, Context, /*Canonical=*/true);
              PossibleX->Profile(PossibleXId, Context, /*Canonical=*/true);
              IsUpdateExprFound = XId == PossibleXId;
              if (IsUpdateExprFound) {
                V = BinOp->getLHS();
                X = Checker.getX();
                E = Checker.getExpr();
                UE = Checker.getUpdateExpr();
                IsXLHSInRHSPart = Checker.isXLHSInRHSPart();
                IsPostfixUpdate = false;
              }
            }
          }
          if (!IsUpdateExprFound) {
            //  { v = x; x = expr; }
            auto *FirstExpr = dyn_cast<Expr>(First);
            auto *SecondExpr = dyn_cast<Expr>(Second);
            if (!FirstExpr || !SecondExpr ||
                !(FirstExpr->isInstantiationDependent() ||
                  SecondExpr->isInstantiationDependent())) {
              auto *FirstBinOp = dyn_cast<BinaryOperator>(First);
              if (!FirstBinOp || FirstBinOp->getOpcode() != BO_Assign) {
                ErrorFound = NotAnAssignmentOp;
                NoteLoc = ErrorLoc = FirstBinOp ? FirstBinOp->getOperatorLoc()
                                                : First->getLocStart();
                NoteRange = ErrorRange = FirstBinOp
                                             ? FirstBinOp->getSourceRange()
                                             : SourceRange(ErrorLoc, ErrorLoc);
              } else {
                auto *SecondBinOp = dyn_cast<BinaryOperator>(Second);
                if (!SecondBinOp || SecondBinOp->getOpcode() != BO_Assign) {
                  ErrorFound = NotAnAssignmentOp;
                  NoteLoc = ErrorLoc = SecondBinOp
                                           ? SecondBinOp->getOperatorLoc()
                                           : Second->getLocStart();
                  NoteRange = ErrorRange =
                      SecondBinOp ? SecondBinOp->getSourceRange()
                                  : SourceRange(ErrorLoc, ErrorLoc);
                } else {
                  auto *PossibleXRHSInFirst =
                      FirstBinOp->getRHS()->IgnoreParenImpCasts();
                  auto *PossibleXLHSInSecond =
                      SecondBinOp->getLHS()->IgnoreParenImpCasts();
                  llvm::FoldingSetNodeID X1Id, X2Id;
                  PossibleXRHSInFirst->Profile(X1Id, Context,
                                               /*Canonical=*/true);
                  PossibleXLHSInSecond->Profile(X2Id, Context,
                                                /*Canonical=*/true);
                  IsUpdateExprFound = X1Id == X2Id;
                  if (IsUpdateExprFound) {
                    V = FirstBinOp->getLHS();
                    X = SecondBinOp->getLHS();
                    E = SecondBinOp->getRHS();
                    UE = nullptr;
                    IsXLHSInRHSPart = false;
                    IsPostfixUpdate = true;
                  } else {
                    ErrorFound = NotASpecificExpression;
                    ErrorLoc = FirstBinOp->getExprLoc();
                    ErrorRange = FirstBinOp->getSourceRange();
                    NoteLoc = SecondBinOp->getLHS()->getExprLoc();
                    NoteRange = SecondBinOp->getRHS()->getSourceRange();
                  }
                }
              }
            }
          }
        } else {
          NoteLoc = ErrorLoc = Body->getLocStart();
          NoteRange = ErrorRange =
              SourceRange(Body->getLocStart(), Body->getLocStart());
          ErrorFound = NotTwoSubstatements;
        }
      } else {
        NoteLoc = ErrorLoc = Body->getLocStart();
        NoteRange = ErrorRange =
            SourceRange(Body->getLocStart(), Body->getLocStart());
        ErrorFound = NotACompoundStatement;
      }
      if (ErrorFound != NoError) {
        Diag(ErrorLoc, diag::err_omp_atomic_capture_not_compound_statement)
            << ErrorRange;
        Diag(NoteLoc, diag::note_omp_atomic_capture) << ErrorFound << NoteRange;
        return StmtError();
      } else if (CurContext->isDependentContext()) {
        UE = V = E = X = nullptr;
      }
    }
  }

  getCurFunction()->setHasBranchProtectedScope();

  return OMPAtomicDirective::Create(Context, StartLoc, EndLoc, Clauses, AStmt,
                                    X, V, E, UE, IsXLHSInRHSPart,
                                    IsPostfixUpdate);
}

StmtResult Sema::ActOnOpenMPTargetDirective(ArrayRef<OMPClause *> Clauses,
                                            Stmt *AStmt,
                                            SourceLocation StartLoc,
                                            SourceLocation EndLoc) {
  if (!AStmt)
    return StmtError();

  CapturedStmt *CS = cast<CapturedStmt>(AStmt);
  // 1.2.2 OpenMP Language Terminology
  // Structured block - An executable statement with a single entry at the
  // top and a single exit at the bottom.
  // The point of exit cannot be a branch out of the structured block.
  // longjmp() and throw() must not violate the entry/exit criteria.
  CS->getCapturedDecl()->setNothrow();

  // OpenMP [2.16, Nesting of Regions]
  // If specified, a teams construct must be contained within a target
  // construct. That target construct must contain no statements or directives
  // outside of the teams construct.
  if (DSAStack->hasInnerTeamsRegion()) {
    auto S = AStmt->IgnoreContainers(/*IgnoreCaptured*/ true);
    bool OMPTeamsFound = true;
    if (auto *CS = dyn_cast<CompoundStmt>(S)) {
      auto I = CS->body_begin();
      while (I != CS->body_end()) {
        auto OED = dyn_cast<OMPExecutableDirective>(*I);
        if (!OED || !isOpenMPTeamsDirective(OED->getDirectiveKind())) {
          OMPTeamsFound = false;
          break;
        }
        ++I;
      }
      assert(I != CS->body_end() && "Not found statement");
      S = *I;
    }
    if (!OMPTeamsFound) {
      Diag(StartLoc, diag::err_omp_target_contains_not_only_teams);
      Diag(DSAStack->getInnerTeamsRegionLoc(),
           diag::note_omp_nested_teams_construct_here);
      Diag(S->getLocStart(), diag::note_omp_nested_statement_here)
          << isa<OMPExecutableDirective>(S);
      return StmtError();
    }
  }

  getCurFunction()->setHasBranchProtectedScope();

  return OMPTargetDirective::Create(Context, StartLoc, EndLoc, Clauses, AStmt);
}

/// \brief Check for existence of a map clause in the list of clauses.
static bool HasMapClause(ArrayRef<OMPClause *> Clauses) {
  for (ArrayRef<OMPClause *>::iterator I = Clauses.begin(), E = Clauses.end();
       I != E; ++I) {
    if (*I != nullptr && (*I)->getClauseKind() == OMPC_map) {
      return true;
    }
  }

  return false;
}

StmtResult Sema::ActOnOpenMPTargetDataDirective(ArrayRef<OMPClause *> Clauses,
                                                Stmt *AStmt,
                                                SourceLocation StartLoc,
                                                SourceLocation EndLoc) {
  if (!AStmt)
    return StmtError();

  assert(isa<CapturedStmt>(AStmt) && "Captured statement expected");

  getCurFunction()->setHasBranchProtectedScope();

  return OMPTargetDataDirective::Create(Context, StartLoc, EndLoc, Clauses,
                                        AStmt);
}

StmtResult
Sema::ActOnOpenMPTargetEnterDataDirective(ArrayRef<OMPClause *> Clauses,
                                          SourceLocation StartLoc,
                                          SourceLocation EndLoc) {
  // OpenMP [2.10.2, Restrictions, p. 99]
  // At least one map clause must appear on the directive.
  if (!HasMapClause(Clauses)) {
    Diag(StartLoc, diag::err_omp_no_map_for_directive)
        << getOpenMPDirectiveName(OMPD_target_enter_data);
    return StmtError();
  }

  return OMPTargetEnterDataDirective::Create(Context, StartLoc, EndLoc,
                                             Clauses);
}

StmtResult
Sema::ActOnOpenMPTargetExitDataDirective(ArrayRef<OMPClause *> Clauses,
                                         SourceLocation StartLoc,
                                         SourceLocation EndLoc) {
  // OpenMP [2.10.3, Restrictions, p. 102]
  // At least one map clause must appear on the directive.
  if (!HasMapClause(Clauses)) {
    Diag(StartLoc, diag::err_omp_no_map_for_directive)
        << getOpenMPDirectiveName(OMPD_target_exit_data);
    return StmtError();
  }

  return OMPTargetExitDataDirective::Create(Context, StartLoc, EndLoc, Clauses);
}

StmtResult Sema::ActOnOpenMPTeamsDirective(ArrayRef<OMPClause *> Clauses,
                                           Stmt *AStmt, SourceLocation StartLoc,
                                           SourceLocation EndLoc) {
  if (!AStmt)
    return StmtError();

  CapturedStmt *CS = cast<CapturedStmt>(AStmt);
  // 1.2.2 OpenMP Language Terminology
  // Structured block - An executable statement with a single entry at the
  // top and a single exit at the bottom.
  // The point of exit cannot be a branch out of the structured block.
  // longjmp() and throw() must not violate the entry/exit criteria.
  CS->getCapturedDecl()->setNothrow();

  getCurFunction()->setHasBranchProtectedScope();

  return OMPTeamsDirective::Create(Context, StartLoc, EndLoc, Clauses, AStmt);
}

StmtResult
Sema::ActOnOpenMPCancellationPointDirective(SourceLocation StartLoc,
                                            SourceLocation EndLoc,
                                            OpenMPDirectiveKind CancelRegion) {
  if (CancelRegion != OMPD_parallel && CancelRegion != OMPD_for &&
      CancelRegion != OMPD_sections && CancelRegion != OMPD_taskgroup) {
    Diag(StartLoc, diag::err_omp_wrong_cancel_region)
        << getOpenMPDirectiveName(CancelRegion);
    return StmtError();
  }
  if (DSAStack->isParentNowaitRegion()) {
    Diag(StartLoc, diag::err_omp_parent_cancel_region_nowait) << 0;
    return StmtError();
  }
  if (DSAStack->isParentOrderedRegion()) {
    Diag(StartLoc, diag::err_omp_parent_cancel_region_ordered) << 0;
    return StmtError();
  }
  return OMPCancellationPointDirective::Create(Context, StartLoc, EndLoc,
                                               CancelRegion);
}

StmtResult Sema::ActOnOpenMPCancelDirective(ArrayRef<OMPClause *> Clauses,
                                            SourceLocation StartLoc,
                                            SourceLocation EndLoc,
                                            OpenMPDirectiveKind CancelRegion) {
  if (CancelRegion != OMPD_parallel && CancelRegion != OMPD_for &&
      CancelRegion != OMPD_sections && CancelRegion != OMPD_taskgroup) {
    Diag(StartLoc, diag::err_omp_wrong_cancel_region)
        << getOpenMPDirectiveName(CancelRegion);
    return StmtError();
  }
  if (DSAStack->isParentNowaitRegion()) {
    Diag(StartLoc, diag::err_omp_parent_cancel_region_nowait) << 1;
    return StmtError();
  }
  if (DSAStack->isParentOrderedRegion()) {
    Diag(StartLoc, diag::err_omp_parent_cancel_region_ordered) << 1;
    return StmtError();
  }
  DSAStack->setParentCancelRegion(/*Cancel=*/true);
  return OMPCancelDirective::Create(Context, StartLoc, EndLoc, Clauses,
                                    CancelRegion);
}

static bool checkGrainsizeNumTasksClauses(Sema &S,
                                          ArrayRef<OMPClause *> Clauses) {
  OMPClause *PrevClause = nullptr;
  bool ErrorFound = false;
  for (auto *C : Clauses) {
    if (C->getClauseKind() == OMPC_grainsize ||
        C->getClauseKind() == OMPC_num_tasks) {
      if (!PrevClause)
        PrevClause = C;
      else if (PrevClause->getClauseKind() != C->getClauseKind()) {
        S.Diag(C->getLocStart(),
               diag::err_omp_grainsize_num_tasks_mutually_exclusive)
            << getOpenMPClauseName(C->getClauseKind())
            << getOpenMPClauseName(PrevClause->getClauseKind());
        S.Diag(PrevClause->getLocStart(),
               diag::note_omp_previous_grainsize_num_tasks)
            << getOpenMPClauseName(PrevClause->getClauseKind());
        ErrorFound = true;
      }
    }
  }
  return ErrorFound;
}

StmtResult Sema::ActOnOpenMPTaskLoopDirective(
    ArrayRef<OMPClause *> Clauses, Stmt *AStmt, SourceLocation StartLoc,
    SourceLocation EndLoc,
    llvm::DenseMap<VarDecl *, Expr *> &VarsWithImplicitDSA) {
  if (!AStmt)
    return StmtError();

  assert(isa<CapturedStmt>(AStmt) && "Captured statement expected");
  OMPLoopDirective::HelperExprs B;
  // In presence of clause 'collapse' or 'ordered' with number of loops, it will
  // define the nested loops number.
  unsigned NestedLoopCount =
      CheckOpenMPLoop(OMPD_taskloop, getCollapseNumberExpr(Clauses),
                      /*OrderedLoopCountExpr=*/nullptr, AStmt, *this, *DSAStack,
                      VarsWithImplicitDSA, B);
  if (NestedLoopCount == 0)
    return StmtError();

  assert((CurContext->isDependentContext() || B.builtAll()) &&
         "omp for loop exprs were not built");

  // OpenMP, [2.9.2 taskloop Construct, Restrictions]
  // The grainsize clause and num_tasks clause are mutually exclusive and may
  // not appear on the same taskloop directive.
  if (checkGrainsizeNumTasksClauses(*this, Clauses))
    return StmtError();

  getCurFunction()->setHasBranchProtectedScope();
  return OMPTaskLoopDirective::Create(Context, StartLoc, EndLoc,
                                      NestedLoopCount, Clauses, AStmt, B);
}

StmtResult Sema::ActOnOpenMPTaskLoopSimdDirective(
    ArrayRef<OMPClause *> Clauses, Stmt *AStmt, SourceLocation StartLoc,
    SourceLocation EndLoc,
    llvm::DenseMap<VarDecl *, Expr *> &VarsWithImplicitDSA) {
  if (!AStmt)
    return StmtError();

  assert(isa<CapturedStmt>(AStmt) && "Captured statement expected");
  OMPLoopDirective::HelperExprs B;
  // In presence of clause 'collapse' or 'ordered' with number of loops, it will
  // define the nested loops number.
  unsigned NestedLoopCount =
      CheckOpenMPLoop(OMPD_taskloop_simd, getCollapseNumberExpr(Clauses),
                      /*OrderedLoopCountExpr=*/nullptr, AStmt, *this, *DSAStack,
                      VarsWithImplicitDSA, B);
  if (NestedLoopCount == 0)
    return StmtError();

  assert((CurContext->isDependentContext() || B.builtAll()) &&
         "omp for loop exprs were not built");

  // OpenMP, [2.9.2 taskloop Construct, Restrictions]
  // The grainsize clause and num_tasks clause are mutually exclusive and may
  // not appear on the same taskloop directive.
  if (checkGrainsizeNumTasksClauses(*this, Clauses))
    return StmtError();

  getCurFunction()->setHasBranchProtectedScope();
  return OMPTaskLoopSimdDirective::Create(Context, StartLoc, EndLoc,
                                          NestedLoopCount, Clauses, AStmt, B);
}

StmtResult Sema::ActOnOpenMPDistributeDirective(
    ArrayRef<OMPClause *> Clauses, Stmt *AStmt, SourceLocation StartLoc,
    SourceLocation EndLoc,
    llvm::DenseMap<VarDecl *, Expr *> &VarsWithImplicitDSA) {
  if (!AStmt)
    return StmtError();

  assert(isa<CapturedStmt>(AStmt) && "Captured statement expected");
  OMPLoopDirective::HelperExprs B;
  // In presence of clause 'collapse' with number of loops, it will
  // define the nested loops number.
  unsigned NestedLoopCount =
      CheckOpenMPLoop(OMPD_distribute, getCollapseNumberExpr(Clauses),
                      nullptr /*ordered not a clause on distribute*/, AStmt,
                      *this, *DSAStack, VarsWithImplicitDSA, B);
  if (NestedLoopCount == 0)
    return StmtError();

  assert((CurContext->isDependentContext() || B.builtAll()) &&
         "omp for loop exprs were not built");

  getCurFunction()->setHasBranchProtectedScope();
  return OMPDistributeDirective::Create(Context, StartLoc, EndLoc,
                                        NestedLoopCount, Clauses, AStmt, B);
}

OMPClause *Sema::ActOnOpenMPSingleExprClause(OpenMPClauseKind Kind, Expr *Expr,
                                             SourceLocation StartLoc,
                                             SourceLocation LParenLoc,
                                             SourceLocation EndLoc) {
  OMPClause *Res = nullptr;
  switch (Kind) {
  case OMPC_final:
    Res = ActOnOpenMPFinalClause(Expr, StartLoc, LParenLoc, EndLoc);
    break;
  case OMPC_num_threads:
    Res = ActOnOpenMPNumThreadsClause(Expr, StartLoc, LParenLoc, EndLoc);
    break;
  case OMPC_safelen:
    Res = ActOnOpenMPSafelenClause(Expr, StartLoc, LParenLoc, EndLoc);
    break;
  case OMPC_simdlen:
    Res = ActOnOpenMPSimdlenClause(Expr, StartLoc, LParenLoc, EndLoc);
    break;
  case OMPC_collapse:
    Res = ActOnOpenMPCollapseClause(Expr, StartLoc, LParenLoc, EndLoc);
    break;
  case OMPC_ordered:
    Res = ActOnOpenMPOrderedClause(StartLoc, EndLoc, LParenLoc, Expr);
    break;
  case OMPC_device:
    Res = ActOnOpenMPDeviceClause(Expr, StartLoc, LParenLoc, EndLoc);
    break;
  case OMPC_num_teams:
    Res = ActOnOpenMPNumTeamsClause(Expr, StartLoc, LParenLoc, EndLoc);
    break;
  case OMPC_thread_limit:
    Res = ActOnOpenMPThreadLimitClause(Expr, StartLoc, LParenLoc, EndLoc);
    break;
  case OMPC_priority:
    Res = ActOnOpenMPPriorityClause(Expr, StartLoc, LParenLoc, EndLoc);
    break;
  case OMPC_grainsize:
    Res = ActOnOpenMPGrainsizeClause(Expr, StartLoc, LParenLoc, EndLoc);
    break;
  case OMPC_num_tasks:
    Res = ActOnOpenMPNumTasksClause(Expr, StartLoc, LParenLoc, EndLoc);
    break;
  case OMPC_hint:
    Res = ActOnOpenMPHintClause(Expr, StartLoc, LParenLoc, EndLoc);
    break;
  case OMPC_if:
  case OMPC_default:
  case OMPC_proc_bind:
  case OMPC_schedule:
  case OMPC_private:
  case OMPC_firstprivate:
  case OMPC_lastprivate:
  case OMPC_shared:
  case OMPC_reduction:
  case OMPC_linear:
  case OMPC_aligned:
  case OMPC_copyin:
  case OMPC_copyprivate:
  case OMPC_nowait:
  case OMPC_untied:
  case OMPC_mergeable:
  case OMPC_threadprivate:
  case OMPC_flush:
  case OMPC_read:
  case OMPC_write:
  case OMPC_update:
  case OMPC_capture:
  case OMPC_seq_cst:
  case OMPC_depend:
  case OMPC_threads:
  case OMPC_simd:
  case OMPC_map:
  case OMPC_nogroup:
  case OMPC_dist_schedule:
  case OMPC_unknown:
    llvm_unreachable("Clause is not allowed.");
  }
  return Res;
}

OMPClause *Sema::ActOnOpenMPIfClause(OpenMPDirectiveKind NameModifier,
                                     Expr *Condition, SourceLocation StartLoc,
                                     SourceLocation LParenLoc,
                                     SourceLocation NameModifierLoc,
                                     SourceLocation ColonLoc,
                                     SourceLocation EndLoc) {
  Expr *ValExpr = Condition;
  if (!Condition->isValueDependent() && !Condition->isTypeDependent() &&
      !Condition->isInstantiationDependent() &&
      !Condition->containsUnexpandedParameterPack()) {
    ExprResult Val = ActOnBooleanCondition(DSAStack->getCurScope(),
                                           Condition->getExprLoc(), Condition);
    if (Val.isInvalid())
      return nullptr;

    ValExpr = Val.get();
  }

  return new (Context) OMPIfClause(NameModifier, ValExpr, StartLoc, LParenLoc,
                                   NameModifierLoc, ColonLoc, EndLoc);
}

OMPClause *Sema::ActOnOpenMPFinalClause(Expr *Condition,
                                        SourceLocation StartLoc,
                                        SourceLocation LParenLoc,
                                        SourceLocation EndLoc) {
  Expr *ValExpr = Condition;
  if (!Condition->isValueDependent() && !Condition->isTypeDependent() &&
      !Condition->isInstantiationDependent() &&
      !Condition->containsUnexpandedParameterPack()) {
    ExprResult Val = ActOnBooleanCondition(DSAStack->getCurScope(),
                                           Condition->getExprLoc(), Condition);
    if (Val.isInvalid())
      return nullptr;

    ValExpr = Val.get();
  }

  return new (Context) OMPFinalClause(ValExpr, StartLoc, LParenLoc, EndLoc);
}
ExprResult Sema::PerformOpenMPImplicitIntegerConversion(SourceLocation Loc,
                                                        Expr *Op) {
  if (!Op)
    return ExprError();

  class IntConvertDiagnoser : public ICEConvertDiagnoser {
  public:
    IntConvertDiagnoser()
        : ICEConvertDiagnoser(/*AllowScopedEnumerations*/ false, false, true) {}
    SemaDiagnosticBuilder diagnoseNotInt(Sema &S, SourceLocation Loc,
                                         QualType T) override {
      return S.Diag(Loc, diag::err_omp_not_integral) << T;
    }
    SemaDiagnosticBuilder diagnoseIncomplete(Sema &S, SourceLocation Loc,
                                             QualType T) override {
      return S.Diag(Loc, diag::err_omp_incomplete_type) << T;
    }
    SemaDiagnosticBuilder diagnoseExplicitConv(Sema &S, SourceLocation Loc,
                                               QualType T,
                                               QualType ConvTy) override {
      return S.Diag(Loc, diag::err_omp_explicit_conversion) << T << ConvTy;
    }
    SemaDiagnosticBuilder noteExplicitConv(Sema &S, CXXConversionDecl *Conv,
                                           QualType ConvTy) override {
      return S.Diag(Conv->getLocation(), diag::note_omp_conversion_here)
             << ConvTy->isEnumeralType() << ConvTy;
    }
    SemaDiagnosticBuilder diagnoseAmbiguous(Sema &S, SourceLocation Loc,
                                            QualType T) override {
      return S.Diag(Loc, diag::err_omp_ambiguous_conversion) << T;
    }
    SemaDiagnosticBuilder noteAmbiguous(Sema &S, CXXConversionDecl *Conv,
                                        QualType ConvTy) override {
      return S.Diag(Conv->getLocation(), diag::note_omp_conversion_here)
             << ConvTy->isEnumeralType() << ConvTy;
    }
    SemaDiagnosticBuilder diagnoseConversion(Sema &, SourceLocation, QualType,
                                             QualType) override {
      llvm_unreachable("conversion functions are permitted");
    }
  } ConvertDiagnoser;
  return PerformContextualImplicitConversion(Loc, Op, ConvertDiagnoser);
}

static bool IsNonNegativeIntegerValue(Expr *&ValExpr, Sema &SemaRef,
                                      OpenMPClauseKind CKind,
                                      bool StrictlyPositive) {
  if (!ValExpr->isTypeDependent() && !ValExpr->isValueDependent() &&
      !ValExpr->isInstantiationDependent()) {
    SourceLocation Loc = ValExpr->getExprLoc();
    ExprResult Value =
        SemaRef.PerformOpenMPImplicitIntegerConversion(Loc, ValExpr);
    if (Value.isInvalid())
      return false;

    ValExpr = Value.get();
    // The expression must evaluate to a non-negative integer value.
    llvm::APSInt Result;
    if (ValExpr->isIntegerConstantExpr(Result, SemaRef.Context) &&
        Result.isSigned() &&
        !((!StrictlyPositive && Result.isNonNegative()) ||
          (StrictlyPositive && Result.isStrictlyPositive()))) {
      SemaRef.Diag(Loc, diag::err_omp_negative_expression_in_clause)
          << getOpenMPClauseName(CKind) << (StrictlyPositive ? 1 : 0)
          << ValExpr->getSourceRange();
      return false;
    }
  }
  return true;
}

OMPClause *Sema::ActOnOpenMPNumThreadsClause(Expr *NumThreads,
                                             SourceLocation StartLoc,
                                             SourceLocation LParenLoc,
                                             SourceLocation EndLoc) {
  Expr *ValExpr = NumThreads;

  // OpenMP [2.5, Restrictions]
  //  The num_threads expression must evaluate to a positive integer value.
  if (!IsNonNegativeIntegerValue(ValExpr, *this, OMPC_num_threads,
                                 /*StrictlyPositive=*/true))
    return nullptr;

  return new (Context)
      OMPNumThreadsClause(ValExpr, StartLoc, LParenLoc, EndLoc);
}

ExprResult Sema::VerifyPositiveIntegerConstantInClause(Expr *E,
                                                       OpenMPClauseKind CKind,
                                                       bool StrictlyPositive) {
  if (!E)
    return ExprError();
  if (E->isValueDependent() || E->isTypeDependent() ||
      E->isInstantiationDependent() || E->containsUnexpandedParameterPack())
    return E;
  llvm::APSInt Result;
  ExprResult ICE = VerifyIntegerConstantExpression(E, &Result);
  if (ICE.isInvalid())
    return ExprError();
  if ((StrictlyPositive && !Result.isStrictlyPositive()) ||
      (!StrictlyPositive && !Result.isNonNegative())) {
    Diag(E->getExprLoc(), diag::err_omp_negative_expression_in_clause)
        << getOpenMPClauseName(CKind) << (StrictlyPositive ? 1 : 0)
        << E->getSourceRange();
    return ExprError();
  }
  if (CKind == OMPC_aligned && !Result.isPowerOf2()) {
    Diag(E->getExprLoc(), diag::warn_omp_alignment_not_power_of_two)
        << E->getSourceRange();
    return ExprError();
  }
  if (CKind == OMPC_collapse && DSAStack->getAssociatedLoops() == 1)
    DSAStack->setAssociatedLoops(Result.getExtValue());
  else if (CKind == OMPC_ordered)
    DSAStack->setAssociatedLoops(Result.getExtValue());
  return ICE;
}

OMPClause *Sema::ActOnOpenMPSafelenClause(Expr *Len, SourceLocation StartLoc,
                                          SourceLocation LParenLoc,
                                          SourceLocation EndLoc) {
  // OpenMP [2.8.1, simd construct, Description]
  // The parameter of the safelen clause must be a constant
  // positive integer expression.
  ExprResult Safelen = VerifyPositiveIntegerConstantInClause(Len, OMPC_safelen);
  if (Safelen.isInvalid())
    return nullptr;
  return new (Context)
      OMPSafelenClause(Safelen.get(), StartLoc, LParenLoc, EndLoc);
}

OMPClause *Sema::ActOnOpenMPSimdlenClause(Expr *Len, SourceLocation StartLoc,
                                          SourceLocation LParenLoc,
                                          SourceLocation EndLoc) {
  // OpenMP [2.8.1, simd construct, Description]
  // The parameter of the simdlen clause must be a constant
  // positive integer expression.
  ExprResult Simdlen = VerifyPositiveIntegerConstantInClause(Len, OMPC_simdlen);
  if (Simdlen.isInvalid())
    return nullptr;
  return new (Context)
      OMPSimdlenClause(Simdlen.get(), StartLoc, LParenLoc, EndLoc);
}

OMPClause *Sema::ActOnOpenMPCollapseClause(Expr *NumForLoops,
                                           SourceLocation StartLoc,
                                           SourceLocation LParenLoc,
                                           SourceLocation EndLoc) {
  // OpenMP [2.7.1, loop construct, Description]
  // OpenMP [2.8.1, simd construct, Description]
  // OpenMP [2.9.6, distribute construct, Description]
  // The parameter of the collapse clause must be a constant
  // positive integer expression.
  ExprResult NumForLoopsResult =
      VerifyPositiveIntegerConstantInClause(NumForLoops, OMPC_collapse);
  if (NumForLoopsResult.isInvalid())
    return nullptr;
  return new (Context)
      OMPCollapseClause(NumForLoopsResult.get(), StartLoc, LParenLoc, EndLoc);
}

OMPClause *Sema::ActOnOpenMPOrderedClause(SourceLocation StartLoc,
                                          SourceLocation EndLoc,
                                          SourceLocation LParenLoc,
                                          Expr *NumForLoops) {
  // OpenMP [2.7.1, loop construct, Description]
  // OpenMP [2.8.1, simd construct, Description]
  // OpenMP [2.9.6, distribute construct, Description]
  // The parameter of the ordered clause must be a constant
  // positive integer expression if any.
  if (NumForLoops && LParenLoc.isValid()) {
    ExprResult NumForLoopsResult =
        VerifyPositiveIntegerConstantInClause(NumForLoops, OMPC_ordered);
    if (NumForLoopsResult.isInvalid())
      return nullptr;
    NumForLoops = NumForLoopsResult.get();
  } else
    NumForLoops = nullptr;
  DSAStack->setOrderedRegion(/*IsOrdered=*/true, NumForLoops);
  return new (Context)
      OMPOrderedClause(NumForLoops, StartLoc, LParenLoc, EndLoc);
}

OMPClause *Sema::ActOnOpenMPSimpleClause(
    OpenMPClauseKind Kind, unsigned Argument, SourceLocation ArgumentLoc,
    SourceLocation StartLoc, SourceLocation LParenLoc, SourceLocation EndLoc) {
  OMPClause *Res = nullptr;
  switch (Kind) {
  case OMPC_default:
    Res =
        ActOnOpenMPDefaultClause(static_cast<OpenMPDefaultClauseKind>(Argument),
                                 ArgumentLoc, StartLoc, LParenLoc, EndLoc);
    break;
  case OMPC_proc_bind:
    Res = ActOnOpenMPProcBindClause(
        static_cast<OpenMPProcBindClauseKind>(Argument), ArgumentLoc, StartLoc,
        LParenLoc, EndLoc);
    break;
  case OMPC_if:
  case OMPC_final:
  case OMPC_num_threads:
  case OMPC_safelen:
  case OMPC_simdlen:
  case OMPC_collapse:
  case OMPC_schedule:
  case OMPC_private:
  case OMPC_firstprivate:
  case OMPC_lastprivate:
  case OMPC_shared:
  case OMPC_reduction:
  case OMPC_linear:
  case OMPC_aligned:
  case OMPC_copyin:
  case OMPC_copyprivate:
  case OMPC_ordered:
  case OMPC_nowait:
  case OMPC_untied:
  case OMPC_mergeable:
  case OMPC_threadprivate:
  case OMPC_flush:
  case OMPC_read:
  case OMPC_write:
  case OMPC_update:
  case OMPC_capture:
  case OMPC_seq_cst:
  case OMPC_depend:
  case OMPC_device:
  case OMPC_threads:
  case OMPC_simd:
  case OMPC_map:
  case OMPC_num_teams:
  case OMPC_thread_limit:
  case OMPC_priority:
  case OMPC_grainsize:
  case OMPC_nogroup:
  case OMPC_num_tasks:
  case OMPC_hint:
  case OMPC_dist_schedule:
  case OMPC_unknown:
    llvm_unreachable("Clause is not allowed.");
  }
  return Res;
}

static std::string
getListOfPossibleValues(OpenMPClauseKind K, unsigned First, unsigned Last,
                        ArrayRef<unsigned> Exclude = llvm::None) {
  std::string Values;
  unsigned Bound = Last >= 2 ? Last - 2 : 0;
  unsigned Skipped = Exclude.size();
  auto S = Exclude.begin(), E = Exclude.end();
  for (unsigned i = First; i < Last; ++i) {
    if (std::find(S, E, i) != E) {
      --Skipped;
      continue;
    }
    Values += "'";
    Values += getOpenMPSimpleClauseTypeName(K, i);
    Values += "'";
    if (i == Bound - Skipped)
      Values += " or ";
    else if (i != Bound + 1 - Skipped)
      Values += ", ";
  }
  return Values;
}

OMPClause *Sema::ActOnOpenMPDefaultClause(OpenMPDefaultClauseKind Kind,
                                          SourceLocation KindKwLoc,
                                          SourceLocation StartLoc,
                                          SourceLocation LParenLoc,
                                          SourceLocation EndLoc) {
  if (Kind == OMPC_DEFAULT_unknown) {
    static_assert(OMPC_DEFAULT_unknown > 0,
                  "OMPC_DEFAULT_unknown not greater than 0");
    Diag(KindKwLoc, diag::err_omp_unexpected_clause_value)
        << getListOfPossibleValues(OMPC_default, /*First=*/0,
                                   /*Last=*/OMPC_DEFAULT_unknown)
        << getOpenMPClauseName(OMPC_default);
    return nullptr;
  }
  switch (Kind) {
  case OMPC_DEFAULT_none:
    DSAStack->setDefaultDSANone(KindKwLoc);
    break;
  case OMPC_DEFAULT_shared:
    DSAStack->setDefaultDSAShared(KindKwLoc);
    break;
  case OMPC_DEFAULT_unknown:
    llvm_unreachable("Clause kind is not allowed.");
    break;
  }
  return new (Context)
      OMPDefaultClause(Kind, KindKwLoc, StartLoc, LParenLoc, EndLoc);
}

OMPClause *Sema::ActOnOpenMPProcBindClause(OpenMPProcBindClauseKind Kind,
                                           SourceLocation KindKwLoc,
                                           SourceLocation StartLoc,
                                           SourceLocation LParenLoc,
                                           SourceLocation EndLoc) {
  if (Kind == OMPC_PROC_BIND_unknown) {
    Diag(KindKwLoc, diag::err_omp_unexpected_clause_value)
        << getListOfPossibleValues(OMPC_proc_bind, /*First=*/0,
                                   /*Last=*/OMPC_PROC_BIND_unknown)
        << getOpenMPClauseName(OMPC_proc_bind);
    return nullptr;
  }
  return new (Context)
      OMPProcBindClause(Kind, KindKwLoc, StartLoc, LParenLoc, EndLoc);
}

OMPClause *Sema::ActOnOpenMPSingleExprWithArgClause(
    OpenMPClauseKind Kind, ArrayRef<unsigned> Argument, Expr *Expr,
    SourceLocation StartLoc, SourceLocation LParenLoc,
    ArrayRef<SourceLocation> ArgumentLoc, SourceLocation DelimLoc,
    SourceLocation EndLoc) {
  OMPClause *Res = nullptr;
  switch (Kind) {
  case OMPC_schedule:
    enum { Modifier1, Modifier2, ScheduleKind, NumberOfElements };
    assert(Argument.size() == NumberOfElements &&
           ArgumentLoc.size() == NumberOfElements);
    Res = ActOnOpenMPScheduleClause(
        static_cast<OpenMPScheduleClauseModifier>(Argument[Modifier1]),
        static_cast<OpenMPScheduleClauseModifier>(Argument[Modifier2]),
        static_cast<OpenMPScheduleClauseKind>(Argument[ScheduleKind]), Expr,
        StartLoc, LParenLoc, ArgumentLoc[Modifier1], ArgumentLoc[Modifier2],
        ArgumentLoc[ScheduleKind], DelimLoc, EndLoc);
    break;
  case OMPC_if:
    assert(Argument.size() == 1 && ArgumentLoc.size() == 1);
    Res = ActOnOpenMPIfClause(static_cast<OpenMPDirectiveKind>(Argument.back()),
                              Expr, StartLoc, LParenLoc, ArgumentLoc.back(),
                              DelimLoc, EndLoc);
    break;
  case OMPC_dist_schedule:
    Res = ActOnOpenMPDistScheduleClause(
        static_cast<OpenMPDistScheduleClauseKind>(Argument.back()), Expr,
        StartLoc, LParenLoc, ArgumentLoc.back(), DelimLoc, EndLoc);
    break;
  case OMPC_final:
  case OMPC_num_threads:
  case OMPC_safelen:
  case OMPC_simdlen:
  case OMPC_collapse:
  case OMPC_default:
  case OMPC_proc_bind:
  case OMPC_private:
  case OMPC_firstprivate:
  case OMPC_lastprivate:
  case OMPC_shared:
  case OMPC_reduction:
  case OMPC_linear:
  case OMPC_aligned:
  case OMPC_copyin:
  case OMPC_copyprivate:
  case OMPC_ordered:
  case OMPC_nowait:
  case OMPC_untied:
  case OMPC_mergeable:
  case OMPC_threadprivate:
  case OMPC_flush:
  case OMPC_read:
  case OMPC_write:
  case OMPC_update:
  case OMPC_capture:
  case OMPC_seq_cst:
  case OMPC_depend:
  case OMPC_device:
  case OMPC_threads:
  case OMPC_simd:
  case OMPC_map:
  case OMPC_num_teams:
  case OMPC_thread_limit:
  case OMPC_priority:
  case OMPC_grainsize:
  case OMPC_nogroup:
  case OMPC_num_tasks:
  case OMPC_hint:
  case OMPC_unknown:
    llvm_unreachable("Clause is not allowed.");
  }
  return Res;
}

static bool checkScheduleModifiers(Sema &S, OpenMPScheduleClauseModifier M1,
                                   OpenMPScheduleClauseModifier M2,
                                   SourceLocation M1Loc, SourceLocation M2Loc) {
  if (M1 == OMPC_SCHEDULE_MODIFIER_unknown && M1Loc.isValid()) {
    SmallVector<unsigned, 2> Excluded;
    if (M2 != OMPC_SCHEDULE_MODIFIER_unknown)
      Excluded.push_back(M2);
    if (M2 == OMPC_SCHEDULE_MODIFIER_nonmonotonic)
      Excluded.push_back(OMPC_SCHEDULE_MODIFIER_monotonic);
    if (M2 == OMPC_SCHEDULE_MODIFIER_monotonic)
      Excluded.push_back(OMPC_SCHEDULE_MODIFIER_nonmonotonic);
    S.Diag(M1Loc, diag::err_omp_unexpected_clause_value)
        << getListOfPossibleValues(OMPC_schedule,
                                   /*First=*/OMPC_SCHEDULE_MODIFIER_unknown + 1,
                                   /*Last=*/OMPC_SCHEDULE_MODIFIER_last,
                                   Excluded)
        << getOpenMPClauseName(OMPC_schedule);
    return true;
  }
  return false;
}

OMPClause *Sema::ActOnOpenMPScheduleClause(
    OpenMPScheduleClauseModifier M1, OpenMPScheduleClauseModifier M2,
    OpenMPScheduleClauseKind Kind, Expr *ChunkSize, SourceLocation StartLoc,
    SourceLocation LParenLoc, SourceLocation M1Loc, SourceLocation M2Loc,
    SourceLocation KindLoc, SourceLocation CommaLoc, SourceLocation EndLoc) {
  if (checkScheduleModifiers(*this, M1, M2, M1Loc, M2Loc) ||
      checkScheduleModifiers(*this, M2, M1, M2Loc, M1Loc))
    return nullptr;
  // OpenMP, 2.7.1, Loop Construct, Restrictions
  // Either the monotonic modifier or the nonmonotonic modifier can be specified
  // but not both.
  if ((M1 == M2 && M1 != OMPC_SCHEDULE_MODIFIER_unknown) ||
      (M1 == OMPC_SCHEDULE_MODIFIER_monotonic &&
       M2 == OMPC_SCHEDULE_MODIFIER_nonmonotonic) ||
      (M1 == OMPC_SCHEDULE_MODIFIER_nonmonotonic &&
       M2 == OMPC_SCHEDULE_MODIFIER_monotonic)) {
    Diag(M2Loc, diag::err_omp_unexpected_schedule_modifier)
        << getOpenMPSimpleClauseTypeName(OMPC_schedule, M2)
        << getOpenMPSimpleClauseTypeName(OMPC_schedule, M1);
    return nullptr;
  }
  if (Kind == OMPC_SCHEDULE_unknown) {
    std::string Values;
    if (M1Loc.isInvalid() && M2Loc.isInvalid()) {
      unsigned Exclude[] = {OMPC_SCHEDULE_unknown};
      Values = getListOfPossibleValues(OMPC_schedule, /*First=*/0,
                                       /*Last=*/OMPC_SCHEDULE_MODIFIER_last,
                                       Exclude);
    } else {
      Values = getListOfPossibleValues(OMPC_schedule, /*First=*/0,
                                       /*Last=*/OMPC_SCHEDULE_unknown);
    }
    Diag(KindLoc, diag::err_omp_unexpected_clause_value)
        << Values << getOpenMPClauseName(OMPC_schedule);
    return nullptr;
  }
  // OpenMP, 2.7.1, Loop Construct, Restrictions
  // The nonmonotonic modifier can only be specified with schedule(dynamic) or
  // schedule(guided).
  if ((M1 == OMPC_SCHEDULE_MODIFIER_nonmonotonic ||
       M2 == OMPC_SCHEDULE_MODIFIER_nonmonotonic) &&
      Kind != OMPC_SCHEDULE_dynamic && Kind != OMPC_SCHEDULE_guided) {
    Diag(M1 == OMPC_SCHEDULE_MODIFIER_nonmonotonic ? M1Loc : M2Loc,
         diag::err_omp_schedule_nonmonotonic_static);
    return nullptr;
  }
  Expr *ValExpr = ChunkSize;
  Expr *HelperValExpr = nullptr;
  if (ChunkSize) {
    if (!ChunkSize->isValueDependent() && !ChunkSize->isTypeDependent() &&
        !ChunkSize->isInstantiationDependent() &&
        !ChunkSize->containsUnexpandedParameterPack()) {
      SourceLocation ChunkSizeLoc = ChunkSize->getLocStart();
      ExprResult Val =
          PerformOpenMPImplicitIntegerConversion(ChunkSizeLoc, ChunkSize);
      if (Val.isInvalid())
        return nullptr;

      ValExpr = Val.get();

      // OpenMP [2.7.1, Restrictions]
      //  chunk_size must be a loop invariant integer expression with a positive
      //  value.
      llvm::APSInt Result;
      if (ValExpr->isIntegerConstantExpr(Result, Context)) {
        if (Result.isSigned() && !Result.isStrictlyPositive()) {
          Diag(ChunkSizeLoc, diag::err_omp_negative_expression_in_clause)
              << "schedule" << 1 << ChunkSize->getSourceRange();
          return nullptr;
        }
      } else if (isParallelOrTaskRegion(DSAStack->getCurrentDirective())) {
        auto *ImpVar = buildVarDecl(*this, ChunkSize->getExprLoc(),
                                    ChunkSize->getType(), ".chunk.");
        auto *ImpVarRef = buildDeclRefExpr(*this, ImpVar, ChunkSize->getType(),
                                           ChunkSize->getExprLoc(),
                                           /*RefersToCapture=*/true);
        HelperValExpr = ImpVarRef;
      }
    }
  }

  return new (Context)
      OMPScheduleClause(StartLoc, LParenLoc, KindLoc, CommaLoc, EndLoc, Kind,
                        ValExpr, HelperValExpr, M1, M1Loc, M2, M2Loc);
}

OMPClause *Sema::ActOnOpenMPClause(OpenMPClauseKind Kind,
                                   SourceLocation StartLoc,
                                   SourceLocation EndLoc) {
  OMPClause *Res = nullptr;
  switch (Kind) {
  case OMPC_ordered:
    Res = ActOnOpenMPOrderedClause(StartLoc, EndLoc);
    break;
  case OMPC_nowait:
    Res = ActOnOpenMPNowaitClause(StartLoc, EndLoc);
    break;
  case OMPC_untied:
    Res = ActOnOpenMPUntiedClause(StartLoc, EndLoc);
    break;
  case OMPC_mergeable:
    Res = ActOnOpenMPMergeableClause(StartLoc, EndLoc);
    break;
  case OMPC_read:
    Res = ActOnOpenMPReadClause(StartLoc, EndLoc);
    break;
  case OMPC_write:
    Res = ActOnOpenMPWriteClause(StartLoc, EndLoc);
    break;
  case OMPC_update:
    Res = ActOnOpenMPUpdateClause(StartLoc, EndLoc);
    break;
  case OMPC_capture:
    Res = ActOnOpenMPCaptureClause(StartLoc, EndLoc);
    break;
  case OMPC_seq_cst:
    Res = ActOnOpenMPSeqCstClause(StartLoc, EndLoc);
    break;
  case OMPC_threads:
    Res = ActOnOpenMPThreadsClause(StartLoc, EndLoc);
    break;
  case OMPC_simd:
    Res = ActOnOpenMPSIMDClause(StartLoc, EndLoc);
    break;
  case OMPC_nogroup:
    Res = ActOnOpenMPNogroupClause(StartLoc, EndLoc);
    break;
  case OMPC_if:
  case OMPC_final:
  case OMPC_num_threads:
  case OMPC_safelen:
  case OMPC_simdlen:
  case OMPC_collapse:
  case OMPC_schedule:
  case OMPC_private:
  case OMPC_firstprivate:
  case OMPC_lastprivate:
  case OMPC_shared:
  case OMPC_reduction:
  case OMPC_linear:
  case OMPC_aligned:
  case OMPC_copyin:
  case OMPC_copyprivate:
  case OMPC_default:
  case OMPC_proc_bind:
  case OMPC_threadprivate:
  case OMPC_flush:
  case OMPC_depend:
  case OMPC_device:
  case OMPC_map:
  case OMPC_num_teams:
  case OMPC_thread_limit:
  case OMPC_priority:
  case OMPC_grainsize:
  case OMPC_num_tasks:
  case OMPC_hint:
  case OMPC_dist_schedule:
  case OMPC_unknown:
    llvm_unreachable("Clause is not allowed.");
  }
  return Res;
}

OMPClause *Sema::ActOnOpenMPNowaitClause(SourceLocation StartLoc,
                                         SourceLocation EndLoc) {
  DSAStack->setNowaitRegion();
  return new (Context) OMPNowaitClause(StartLoc, EndLoc);
}

OMPClause *Sema::ActOnOpenMPUntiedClause(SourceLocation StartLoc,
                                         SourceLocation EndLoc) {
  return new (Context) OMPUntiedClause(StartLoc, EndLoc);
}

OMPClause *Sema::ActOnOpenMPMergeableClause(SourceLocation StartLoc,
                                            SourceLocation EndLoc) {
  return new (Context) OMPMergeableClause(StartLoc, EndLoc);
}

OMPClause *Sema::ActOnOpenMPReadClause(SourceLocation StartLoc,
                                       SourceLocation EndLoc) {
  return new (Context) OMPReadClause(StartLoc, EndLoc);
}

OMPClause *Sema::ActOnOpenMPWriteClause(SourceLocation StartLoc,
                                        SourceLocation EndLoc) {
  return new (Context) OMPWriteClause(StartLoc, EndLoc);
}

OMPClause *Sema::ActOnOpenMPUpdateClause(SourceLocation StartLoc,
                                         SourceLocation EndLoc) {
  return new (Context) OMPUpdateClause(StartLoc, EndLoc);
}

OMPClause *Sema::ActOnOpenMPCaptureClause(SourceLocation StartLoc,
                                          SourceLocation EndLoc) {
  return new (Context) OMPCaptureClause(StartLoc, EndLoc);
}

OMPClause *Sema::ActOnOpenMPSeqCstClause(SourceLocation StartLoc,
                                         SourceLocation EndLoc) {
  return new (Context) OMPSeqCstClause(StartLoc, EndLoc);
}

OMPClause *Sema::ActOnOpenMPThreadsClause(SourceLocation StartLoc,
                                          SourceLocation EndLoc) {
  return new (Context) OMPThreadsClause(StartLoc, EndLoc);
}

OMPClause *Sema::ActOnOpenMPSIMDClause(SourceLocation StartLoc,
                                       SourceLocation EndLoc) {
  return new (Context) OMPSIMDClause(StartLoc, EndLoc);
}

OMPClause *Sema::ActOnOpenMPNogroupClause(SourceLocation StartLoc,
                                          SourceLocation EndLoc) {
  return new (Context) OMPNogroupClause(StartLoc, EndLoc);
}

OMPClause *Sema::ActOnOpenMPVarListClause(
    OpenMPClauseKind Kind, ArrayRef<Expr *> VarList, Expr *TailExpr,
    SourceLocation StartLoc, SourceLocation LParenLoc, SourceLocation ColonLoc,
    SourceLocation EndLoc, CXXScopeSpec &ReductionIdScopeSpec,
    const DeclarationNameInfo &ReductionId, OpenMPDependClauseKind DepKind,
    OpenMPLinearClauseKind LinKind, OpenMPMapClauseKind MapTypeModifier,
    OpenMPMapClauseKind MapType, bool IsMapTypeImplicit,
    SourceLocation DepLinMapLoc) {
  OMPClause *Res = nullptr;
  switch (Kind) {
  case OMPC_private:
    Res = ActOnOpenMPPrivateClause(VarList, StartLoc, LParenLoc, EndLoc);
    break;
  case OMPC_firstprivate:
    Res = ActOnOpenMPFirstprivateClause(VarList, StartLoc, LParenLoc, EndLoc);
    break;
  case OMPC_lastprivate:
    Res = ActOnOpenMPLastprivateClause(VarList, StartLoc, LParenLoc, EndLoc);
    break;
  case OMPC_shared:
    Res = ActOnOpenMPSharedClause(VarList, StartLoc, LParenLoc, EndLoc);
    break;
  case OMPC_reduction:
    Res = ActOnOpenMPReductionClause(VarList, StartLoc, LParenLoc, ColonLoc,
                                     EndLoc, ReductionIdScopeSpec, ReductionId);
    break;
  case OMPC_linear:
    Res = ActOnOpenMPLinearClause(VarList, TailExpr, StartLoc, LParenLoc,
                                  LinKind, DepLinMapLoc, ColonLoc, EndLoc);
    break;
  case OMPC_aligned:
    Res = ActOnOpenMPAlignedClause(VarList, TailExpr, StartLoc, LParenLoc,
                                   ColonLoc, EndLoc);
    break;
  case OMPC_copyin:
    Res = ActOnOpenMPCopyinClause(VarList, StartLoc, LParenLoc, EndLoc);
    break;
  case OMPC_copyprivate:
    Res = ActOnOpenMPCopyprivateClause(VarList, StartLoc, LParenLoc, EndLoc);
    break;
  case OMPC_flush:
    Res = ActOnOpenMPFlushClause(VarList, StartLoc, LParenLoc, EndLoc);
    break;
  case OMPC_depend:
    Res = ActOnOpenMPDependClause(DepKind, DepLinMapLoc, ColonLoc, VarList, 
                                  StartLoc, LParenLoc, EndLoc);
    break;
  case OMPC_map:
    Res = ActOnOpenMPMapClause(MapTypeModifier, MapType, IsMapTypeImplicit,
                               DepLinMapLoc, ColonLoc, VarList, StartLoc,
                               LParenLoc, EndLoc);
    break;
  case OMPC_if:
  case OMPC_final:
  case OMPC_num_threads:
  case OMPC_safelen:
  case OMPC_simdlen:
  case OMPC_collapse:
  case OMPC_default:
  case OMPC_proc_bind:
  case OMPC_schedule:
  case OMPC_ordered:
  case OMPC_nowait:
  case OMPC_untied:
  case OMPC_mergeable:
  case OMPC_threadprivate:
  case OMPC_read:
  case OMPC_write:
  case OMPC_update:
  case OMPC_capture:
  case OMPC_seq_cst:
  case OMPC_device:
  case OMPC_threads:
  case OMPC_simd:
  case OMPC_num_teams:
  case OMPC_thread_limit:
  case OMPC_priority:
  case OMPC_grainsize:
  case OMPC_nogroup:
  case OMPC_num_tasks:
  case OMPC_hint:
  case OMPC_dist_schedule:
  case OMPC_unknown:
    llvm_unreachable("Clause is not allowed.");
  }
  return Res;
}

OMPClause *Sema::ActOnOpenMPPrivateClause(ArrayRef<Expr *> VarList,
                                          SourceLocation StartLoc,
                                          SourceLocation LParenLoc,
                                          SourceLocation EndLoc) {
  SmallVector<Expr *, 8> Vars;
  SmallVector<Expr *, 8> PrivateCopies;
  for (auto &RefExpr : VarList) {
    assert(RefExpr && "NULL expr in OpenMP private clause.");
    if (isa<DependentScopeDeclRefExpr>(RefExpr)) {
      // It will be analyzed later.
      Vars.push_back(RefExpr);
      PrivateCopies.push_back(nullptr);
      continue;
    }

    SourceLocation ELoc = RefExpr->getExprLoc();
    // OpenMP [3.1, C/C++]
    //  A list item is a variable name.
    // OpenMP  [2.9.3.3, Restrictions, p.1]
    //  A variable that is part of another variable (as an array or
    //  structure element) cannot appear in a private clause.
    DeclRefExpr *DE = dyn_cast_or_null<DeclRefExpr>(RefExpr);
    if (!DE || !isa<VarDecl>(DE->getDecl())) {
      Diag(ELoc, diag::err_omp_expected_var_name) << RefExpr->getSourceRange();
      continue;
    }
    Decl *D = DE->getDecl();
    VarDecl *VD = cast<VarDecl>(D);

    QualType Type = VD->getType();
    if (Type->isDependentType() || Type->isInstantiationDependentType()) {
      // It will be analyzed later.
      Vars.push_back(DE);
      PrivateCopies.push_back(nullptr);
      continue;
    }

    // OpenMP [2.9.3.3, Restrictions, C/C++, p.3]
    //  A variable that appears in a private clause must not have an incomplete
    //  type or a reference type.
    if (RequireCompleteType(ELoc, Type,
                            diag::err_omp_private_incomplete_type)) {
      continue;
    }
    Type = Type.getNonReferenceType();

    // OpenMP [2.9.1.1, Data-sharing Attribute Rules for Variables Referenced
    // in a Construct]
    //  Variables with the predetermined data-sharing attributes may not be
    //  listed in data-sharing attributes clauses, except for the cases
    //  listed below. For these exceptions only, listing a predetermined
    //  variable in a data-sharing attribute clause is allowed and overrides
    //  the variable's predetermined data-sharing attributes.
    DSAStackTy::DSAVarData DVar = DSAStack->getTopDSA(VD, false);
    if (DVar.CKind != OMPC_unknown && DVar.CKind != OMPC_private) {
      Diag(ELoc, diag::err_omp_wrong_dsa) << getOpenMPClauseName(DVar.CKind)
                                          << getOpenMPClauseName(OMPC_private);
      ReportOriginalDSA(*this, DSAStack, VD, DVar);
      continue;
    }

    // Variably modified types are not supported for tasks.
    if (!Type->isAnyPointerType() && Type->isVariablyModifiedType() &&
        DSAStack->getCurrentDirective() == OMPD_task) {
      Diag(ELoc, diag::err_omp_variably_modified_type_not_supported)
          << getOpenMPClauseName(OMPC_private) << Type
          << getOpenMPDirectiveName(DSAStack->getCurrentDirective());
      bool IsDecl =
          VD->isThisDeclarationADefinition(Context) == VarDecl::DeclarationOnly;
      Diag(VD->getLocation(),
           IsDecl ? diag::note_previous_decl : diag::note_defined_here)
          << VD;
      continue;
    }

    // OpenMP [2.9.3.3, Restrictions, C/C++, p.1]
    //  A variable of class type (or array thereof) that appears in a private
    //  clause requires an accessible, unambiguous default constructor for the
    //  class type.
    // Generate helper private variable and initialize it with the default
    // value. The address of the original variable is replaced by the address of
    // the new private variable in CodeGen. This new variable is not added to
    // IdResolver, so the code in the OpenMP region uses original variable for
    // proper diagnostics.
    Type = Type.getUnqualifiedType();
    auto VDPrivate = buildVarDecl(*this, DE->getExprLoc(), Type, VD->getName(),
                                  VD->hasAttrs() ? &VD->getAttrs() : nullptr);
    ActOnUninitializedDecl(VDPrivate, /*TypeMayContainAuto=*/false);
    if (VDPrivate->isInvalidDecl())
      continue;
    auto VDPrivateRefExpr = buildDeclRefExpr(
        *this, VDPrivate, DE->getType().getUnqualifiedType(), DE->getExprLoc());

    DSAStack->addDSA(VD, DE, OMPC_private);
    Vars.push_back(DE);
    PrivateCopies.push_back(VDPrivateRefExpr);
  }

  if (Vars.empty())
    return nullptr;

  return OMPPrivateClause::Create(Context, StartLoc, LParenLoc, EndLoc, Vars,
                                  PrivateCopies);
}

namespace {
class DiagsUninitializedSeveretyRAII {
private:
  DiagnosticsEngine &Diags;
  SourceLocation SavedLoc;
  bool IsIgnored;

public:
  DiagsUninitializedSeveretyRAII(DiagnosticsEngine &Diags, SourceLocation Loc,
                                 bool IsIgnored)
      : Diags(Diags), SavedLoc(Loc), IsIgnored(IsIgnored) {
    if (!IsIgnored) {
      Diags.setSeverity(/*Diag*/ diag::warn_uninit_self_reference_in_init,
                        /*Map*/ diag::Severity::Ignored, Loc);
    }
  }
  ~DiagsUninitializedSeveretyRAII() {
    if (!IsIgnored)
      Diags.popMappings(SavedLoc);
  }
};
}

OMPClause *Sema::ActOnOpenMPFirstprivateClause(ArrayRef<Expr *> VarList,
                                               SourceLocation StartLoc,
                                               SourceLocation LParenLoc,
                                               SourceLocation EndLoc) {
  SmallVector<Expr *, 8> Vars;
  SmallVector<Expr *, 8> PrivateCopies;
  SmallVector<Expr *, 8> Inits;
  bool IsImplicitClause =
      StartLoc.isInvalid() && LParenLoc.isInvalid() && EndLoc.isInvalid();
  auto ImplicitClauseLoc = DSAStack->getConstructLoc();

  for (auto &RefExpr : VarList) {
    assert(RefExpr && "NULL expr in OpenMP firstprivate clause.");
    if (isa<DependentScopeDeclRefExpr>(RefExpr)) {
      // It will be analyzed later.
      Vars.push_back(RefExpr);
      PrivateCopies.push_back(nullptr);
      Inits.push_back(nullptr);
      continue;
    }

    SourceLocation ELoc =
        IsImplicitClause ? ImplicitClauseLoc : RefExpr->getExprLoc();
    // OpenMP [2.1, C/C++]
    //  A list item is a variable name.
    // OpenMP  [2.9.3.3, Restrictions, p.1]
    //  A variable that is part of another variable (as an array or
    //  structure element) cannot appear in a private clause.
    DeclRefExpr *DE = dyn_cast_or_null<DeclRefExpr>(RefExpr);
    if (!DE || !isa<VarDecl>(DE->getDecl())) {
      Diag(ELoc, diag::err_omp_expected_var_name) << RefExpr->getSourceRange();
      continue;
    }
    Decl *D = DE->getDecl();
    VarDecl *VD = cast<VarDecl>(D);

    QualType Type = VD->getType();
    if (Type->isDependentType() || Type->isInstantiationDependentType()) {
      // It will be analyzed later.
      Vars.push_back(DE);
      PrivateCopies.push_back(nullptr);
      Inits.push_back(nullptr);
      continue;
    }

    // OpenMP [2.9.3.3, Restrictions, C/C++, p.3]
    //  A variable that appears in a private clause must not have an incomplete
    //  type or a reference type.
    if (RequireCompleteType(ELoc, Type,
                            diag::err_omp_firstprivate_incomplete_type)) {
      continue;
    }
    Type = Type.getNonReferenceType();

    // OpenMP [2.9.3.4, Restrictions, C/C++, p.1]
    //  A variable of class type (or array thereof) that appears in a private
    //  clause requires an accessible, unambiguous copy constructor for the
    //  class type.
    auto ElemType = Context.getBaseElementType(Type).getNonReferenceType();

    // If an implicit firstprivate variable found it was checked already.
    if (!IsImplicitClause) {
      DSAStackTy::DSAVarData DVar = DSAStack->getTopDSA(VD, false);
      bool IsConstant = ElemType.isConstant(Context);
      // OpenMP [2.4.13, Data-sharing Attribute Clauses]
      //  A list item that specifies a given variable may not appear in more
      // than one clause on the same directive, except that a variable may be
      //  specified in both firstprivate and lastprivate clauses.
      if (DVar.CKind != OMPC_unknown && DVar.CKind != OMPC_firstprivate &&
          DVar.CKind != OMPC_lastprivate && DVar.RefExpr) {
        Diag(ELoc, diag::err_omp_wrong_dsa)
            << getOpenMPClauseName(DVar.CKind)
            << getOpenMPClauseName(OMPC_firstprivate);
        ReportOriginalDSA(*this, DSAStack, VD, DVar);
        continue;
      }

      // OpenMP [2.9.1.1, Data-sharing Attribute Rules for Variables Referenced
      // in a Construct]
      //  Variables with the predetermined data-sharing attributes may not be
      //  listed in data-sharing attributes clauses, except for the cases
      //  listed below. For these exceptions only, listing a predetermined
      //  variable in a data-sharing attribute clause is allowed and overrides
      //  the variable's predetermined data-sharing attributes.
      // OpenMP [2.9.1.1, Data-sharing Attribute Rules for Variables Referenced
      // in a Construct, C/C++, p.2]
      //  Variables with const-qualified type having no mutable member may be
      //  listed in a firstprivate clause, even if they are static data members.
      if (!(IsConstant || VD->isStaticDataMember()) && !DVar.RefExpr &&
          DVar.CKind != OMPC_unknown && DVar.CKind != OMPC_shared) {
        Diag(ELoc, diag::err_omp_wrong_dsa)
            << getOpenMPClauseName(DVar.CKind)
            << getOpenMPClauseName(OMPC_firstprivate);
        ReportOriginalDSA(*this, DSAStack, VD, DVar);
        continue;
      }

      OpenMPDirectiveKind CurrDir = DSAStack->getCurrentDirective();
      // OpenMP [2.9.3.4, Restrictions, p.2]
      //  A list item that is private within a parallel region must not appear
      //  in a firstprivate clause on a worksharing construct if any of the
      //  worksharing regions arising from the worksharing construct ever bind
      //  to any of the parallel regions arising from the parallel construct.
      if (isOpenMPWorksharingDirective(CurrDir) &&
          !isOpenMPParallelDirective(CurrDir)) {
        DVar = DSAStack->getImplicitDSA(VD, true);
        if (DVar.CKind != OMPC_shared &&
            (isOpenMPParallelDirective(DVar.DKind) ||
             DVar.DKind == OMPD_unknown)) {
          Diag(ELoc, diag::err_omp_required_access)
              << getOpenMPClauseName(OMPC_firstprivate)
              << getOpenMPClauseName(OMPC_shared);
          ReportOriginalDSA(*this, DSAStack, VD, DVar);
          continue;
        }
      }
      // OpenMP [2.9.3.4, Restrictions, p.3]
      //  A list item that appears in a reduction clause of a parallel construct
      //  must not appear in a firstprivate clause on a worksharing or task
      //  construct if any of the worksharing or task regions arising from the
      //  worksharing or task construct ever bind to any of the parallel regions
      //  arising from the parallel construct.
      // OpenMP [2.9.3.4, Restrictions, p.4]
      //  A list item that appears in a reduction clause in worksharing
      //  construct must not appear in a firstprivate clause in a task construct
      //  encountered during execution of any of the worksharing regions arising
      //  from the worksharing construct.
      if (CurrDir == OMPD_task) {
        DVar =
            DSAStack->hasInnermostDSA(VD, MatchesAnyClause(OMPC_reduction),
                                      [](OpenMPDirectiveKind K) -> bool {
                                        return isOpenMPParallelDirective(K) ||
                                               isOpenMPWorksharingDirective(K);
                                      },
                                      false);
        if (DVar.CKind == OMPC_reduction &&
            (isOpenMPParallelDirective(DVar.DKind) ||
             isOpenMPWorksharingDirective(DVar.DKind))) {
          Diag(ELoc, diag::err_omp_parallel_reduction_in_task_firstprivate)
              << getOpenMPDirectiveName(DVar.DKind);
          ReportOriginalDSA(*this, DSAStack, VD, DVar);
          continue;
        }
      }

      // OpenMP 4.5 [2.15.3.4, Restrictions, p.3]
      // A list item that is private within a teams region must not appear in a
      // firstprivate clause on a distribute construct if any of the distribute
      // regions arising from the distribute construct ever bind to any of the
      // teams regions arising from the teams construct.
      // OpenMP 4.5 [2.15.3.4, Restrictions, p.3]
      // A list item that appears in a reduction clause of a teams construct
      // must not appear in a firstprivate clause on a distribute construct if
      // any of the distribute regions arising from the distribute construct
      // ever bind to any of the teams regions arising from the teams construct.
      // OpenMP 4.5 [2.10.8, Distribute Construct, p.3]
      // A list item may appear in a firstprivate or lastprivate clause but not
      // both.
      if (CurrDir == OMPD_distribute) {
        DVar = DSAStack->hasInnermostDSA(VD, MatchesAnyClause(OMPC_private),
                                         [](OpenMPDirectiveKind K) -> bool {
                                           return isOpenMPTeamsDirective(K);
                                         },
                                         false);
        if (DVar.CKind == OMPC_private && isOpenMPTeamsDirective(DVar.DKind)) {
          Diag(ELoc, diag::err_omp_firstprivate_distribute_private_teams);
          ReportOriginalDSA(*this, DSAStack, VD, DVar);
          continue;
        }
        DVar = DSAStack->hasInnermostDSA(VD, MatchesAnyClause(OMPC_reduction),
                                         [](OpenMPDirectiveKind K) -> bool {
                                           return isOpenMPTeamsDirective(K);
                                         },
                                         false);
        if (DVar.CKind == OMPC_reduction &&
            isOpenMPTeamsDirective(DVar.DKind)) {
          Diag(ELoc, diag::err_omp_firstprivate_distribute_in_teams_reduction);
          ReportOriginalDSA(*this, DSAStack, VD, DVar);
          continue;
        }
        DVar = DSAStack->getTopDSA(VD, false);
        if (DVar.CKind == OMPC_lastprivate) {
          Diag(ELoc, diag::err_omp_firstprivate_and_lastprivate_in_distribute);
          ReportOriginalDSA(*this, DSAStack, VD, DVar);
          continue;
        }
      }
    }

    // Variably modified types are not supported for tasks.
    if (!Type->isAnyPointerType() && Type->isVariablyModifiedType() &&
        DSAStack->getCurrentDirective() == OMPD_task) {
      Diag(ELoc, diag::err_omp_variably_modified_type_not_supported)
          << getOpenMPClauseName(OMPC_firstprivate) << Type
          << getOpenMPDirectiveName(DSAStack->getCurrentDirective());
      bool IsDecl =
          VD->isThisDeclarationADefinition(Context) == VarDecl::DeclarationOnly;
      Diag(VD->getLocation(),
           IsDecl ? diag::note_previous_decl : diag::note_defined_here)
          << VD;
      continue;
    }

    Type = Type.getUnqualifiedType();
    auto VDPrivate = buildVarDecl(*this, ELoc, Type, VD->getName(),
                                  VD->hasAttrs() ? &VD->getAttrs() : nullptr);
    // Generate helper private variable and initialize it with the value of the
    // original variable. The address of the original variable is replaced by
    // the address of the new private variable in the CodeGen. This new variable
    // is not added to IdResolver, so the code in the OpenMP region uses
    // original variable for proper diagnostics and variable capturing.
    Expr *VDInitRefExpr = nullptr;
    // For arrays generate initializer for single element and replace it by the
    // original array element in CodeGen.
    if (Type->isArrayType()) {
      auto VDInit =
          buildVarDecl(*this, DE->getExprLoc(), ElemType, VD->getName());
      VDInitRefExpr = buildDeclRefExpr(*this, VDInit, ElemType, ELoc);
      auto Init = DefaultLvalueConversion(VDInitRefExpr).get();
      ElemType = ElemType.getUnqualifiedType();
      auto *VDInitTemp = buildVarDecl(*this, DE->getLocStart(), ElemType,
                                      ".firstprivate.temp");
      InitializedEntity Entity =
          InitializedEntity::InitializeVariable(VDInitTemp);
      InitializationKind Kind = InitializationKind::CreateCopy(ELoc, ELoc);

      InitializationSequence InitSeq(*this, Entity, Kind, Init);
      ExprResult Result = InitSeq.Perform(*this, Entity, Kind, Init);
      if (Result.isInvalid())
        VDPrivate->setInvalidDecl();
      else
        VDPrivate->setInit(Result.getAs<Expr>());
      // Remove temp variable declaration.
      Context.Deallocate(VDInitTemp);
    } else {
      auto *VDInit =
          buildVarDecl(*this, DE->getLocStart(), Type, ".firstprivate.temp");
      VDInitRefExpr =
          buildDeclRefExpr(*this, VDInit, DE->getType(), DE->getExprLoc());
      AddInitializerToDecl(VDPrivate,
                           DefaultLvalueConversion(VDInitRefExpr).get(),
                           /*DirectInit=*/false, /*TypeMayContainAuto=*/false);
    }
    if (VDPrivate->isInvalidDecl()) {
      if (IsImplicitClause) {
        Diag(DE->getExprLoc(),
             diag::note_omp_task_predetermined_firstprivate_here);
      }
      continue;
    }
    CurContext->addDecl(VDPrivate);
    auto VDPrivateRefExpr = buildDeclRefExpr(
        *this, VDPrivate, DE->getType().getUnqualifiedType(), DE->getExprLoc());
    DSAStack->addDSA(VD, DE, OMPC_firstprivate);
    Vars.push_back(DE);
    PrivateCopies.push_back(VDPrivateRefExpr);
    Inits.push_back(VDInitRefExpr);
  }

  if (Vars.empty())
    return nullptr;

  return OMPFirstprivateClause::Create(Context, StartLoc, LParenLoc, EndLoc,
                                       Vars, PrivateCopies, Inits);
}

OMPClause *Sema::ActOnOpenMPLastprivateClause(ArrayRef<Expr *> VarList,
                                              SourceLocation StartLoc,
                                              SourceLocation LParenLoc,
                                              SourceLocation EndLoc) {
  SmallVector<Expr *, 8> Vars;
  SmallVector<Expr *, 8> SrcExprs;
  SmallVector<Expr *, 8> DstExprs;
  SmallVector<Expr *, 8> AssignmentOps;
  for (auto &RefExpr : VarList) {
    assert(RefExpr && "NULL expr in OpenMP lastprivate clause.");
    if (isa<DependentScopeDeclRefExpr>(RefExpr)) {
      // It will be analyzed later.
      Vars.push_back(RefExpr);
      SrcExprs.push_back(nullptr);
      DstExprs.push_back(nullptr);
      AssignmentOps.push_back(nullptr);
      continue;
    }

    SourceLocation ELoc = RefExpr->getExprLoc();
    // OpenMP [2.1, C/C++]
    //  A list item is a variable name.
    // OpenMP  [2.14.3.5, Restrictions, p.1]
    //  A variable that is part of another variable (as an array or structure
    //  element) cannot appear in a lastprivate clause.
    DeclRefExpr *DE = dyn_cast_or_null<DeclRefExpr>(RefExpr);
    if (!DE || !isa<VarDecl>(DE->getDecl())) {
      Diag(ELoc, diag::err_omp_expected_var_name) << RefExpr->getSourceRange();
      continue;
    }
    Decl *D = DE->getDecl();
    VarDecl *VD = cast<VarDecl>(D);

    QualType Type = VD->getType();
    if (Type->isDependentType() || Type->isInstantiationDependentType()) {
      // It will be analyzed later.
      Vars.push_back(DE);
      SrcExprs.push_back(nullptr);
      DstExprs.push_back(nullptr);
      AssignmentOps.push_back(nullptr);
      continue;
    }

    // OpenMP [2.14.3.5, Restrictions, C/C++, p.2]
    //  A variable that appears in a lastprivate clause must not have an
    //  incomplete type or a reference type.
    if (RequireCompleteType(ELoc, Type,
                            diag::err_omp_lastprivate_incomplete_type)) {
      continue;
    }
    Type = Type.getNonReferenceType();

    // OpenMP [2.14.1.1, Data-sharing Attribute Rules for Variables Referenced
    // in a Construct]
    //  Variables with the predetermined data-sharing attributes may not be
    //  listed in data-sharing attributes clauses, except for the cases
    //  listed below.
    DSAStackTy::DSAVarData DVar = DSAStack->getTopDSA(VD, false);
    if (DVar.CKind != OMPC_unknown && DVar.CKind != OMPC_lastprivate &&
        DVar.CKind != OMPC_firstprivate &&
        (DVar.CKind != OMPC_private || DVar.RefExpr != nullptr)) {
      Diag(ELoc, diag::err_omp_wrong_dsa)
          << getOpenMPClauseName(DVar.CKind)
          << getOpenMPClauseName(OMPC_lastprivate);
      ReportOriginalDSA(*this, DSAStack, VD, DVar);
      continue;
    }

    OpenMPDirectiveKind CurrDir = DSAStack->getCurrentDirective();
    // OpenMP [2.14.3.5, Restrictions, p.2]
    // A list item that is private within a parallel region, or that appears in
    // the reduction clause of a parallel construct, must not appear in a
    // lastprivate clause on a worksharing construct if any of the corresponding
    // worksharing regions ever binds to any of the corresponding parallel
    // regions.
    DSAStackTy::DSAVarData TopDVar = DVar;
    if (isOpenMPWorksharingDirective(CurrDir) &&
        !isOpenMPParallelDirective(CurrDir)) {
      DVar = DSAStack->getImplicitDSA(VD, true);
      if (DVar.CKind != OMPC_shared) {
        Diag(ELoc, diag::err_omp_required_access)
            << getOpenMPClauseName(OMPC_lastprivate)
            << getOpenMPClauseName(OMPC_shared);
        ReportOriginalDSA(*this, DSAStack, VD, DVar);
        continue;
      }
    }
    // OpenMP [2.14.3.5, Restrictions, C++, p.1,2]
    //  A variable of class type (or array thereof) that appears in a
    //  lastprivate clause requires an accessible, unambiguous default
    //  constructor for the class type, unless the list item is also specified
    //  in a firstprivate clause.
    //  A variable of class type (or array thereof) that appears in a
    //  lastprivate clause requires an accessible, unambiguous copy assignment
    //  operator for the class type.
    Type = Context.getBaseElementType(Type).getNonReferenceType();
    auto *SrcVD = buildVarDecl(*this, DE->getLocStart(),
                               Type.getUnqualifiedType(), ".lastprivate.src",
                               VD->hasAttrs() ? &VD->getAttrs() : nullptr);
    auto *PseudoSrcExpr = buildDeclRefExpr(
        *this, SrcVD, Type.getUnqualifiedType(), DE->getExprLoc());
    auto *DstVD =
        buildVarDecl(*this, DE->getLocStart(), Type, ".lastprivate.dst",
                     VD->hasAttrs() ? &VD->getAttrs() : nullptr);
    auto *PseudoDstExpr =
        buildDeclRefExpr(*this, DstVD, Type, DE->getExprLoc());
    // For arrays generate assignment operation for single element and replace
    // it by the original array element in CodeGen.
    auto AssignmentOp = BuildBinOp(/*S=*/nullptr, DE->getExprLoc(), BO_Assign,
                                   PseudoDstExpr, PseudoSrcExpr);
    if (AssignmentOp.isInvalid())
      continue;
    AssignmentOp = ActOnFinishFullExpr(AssignmentOp.get(), DE->getExprLoc(),
                                       /*DiscardedValue=*/true);
    if (AssignmentOp.isInvalid())
      continue;

    // OpenMP 4.5 [2.10.8, Distribute Construct, p.3]
    // A list item may appear in a firstprivate or lastprivate clause but not
    // both.
    if (CurrDir == OMPD_distribute) {
      DSAStackTy::DSAVarData DVar = DSAStack->getTopDSA(VD, false);
      if (DVar.CKind == OMPC_firstprivate) {
        Diag(ELoc, diag::err_omp_firstprivate_and_lastprivate_in_distribute);
        ReportOriginalDSA(*this, DSAStack, VD, DVar);
        continue;
      }
    }

    if (TopDVar.CKind != OMPC_firstprivate)
      DSAStack->addDSA(VD, DE, OMPC_lastprivate);
    Vars.push_back(DE);
    SrcExprs.push_back(PseudoSrcExpr);
    DstExprs.push_back(PseudoDstExpr);
    AssignmentOps.push_back(AssignmentOp.get());
  }

  if (Vars.empty())
    return nullptr;

  return OMPLastprivateClause::Create(Context, StartLoc, LParenLoc, EndLoc,
                                      Vars, SrcExprs, DstExprs, AssignmentOps);
}

OMPClause *Sema::ActOnOpenMPSharedClause(ArrayRef<Expr *> VarList,
                                         SourceLocation StartLoc,
                                         SourceLocation LParenLoc,
                                         SourceLocation EndLoc) {
  SmallVector<Expr *, 8> Vars;
  for (auto &RefExpr : VarList) {
    assert(RefExpr && "NULL expr in OpenMP shared clause.");
    if (isa<DependentScopeDeclRefExpr>(RefExpr)) {
      // It will be analyzed later.
      Vars.push_back(RefExpr);
      continue;
    }

    SourceLocation ELoc = RefExpr->getExprLoc();
    // OpenMP [2.1, C/C++]
    //  A list item is a variable name.
    // OpenMP  [2.14.3.2, Restrictions, p.1]
    //  A variable that is part of another variable (as an array or structure
    //  element) cannot appear in a shared unless it is a static data member
    //  of a C++ class.
    DeclRefExpr *DE = dyn_cast<DeclRefExpr>(RefExpr);
    if (!DE || !isa<VarDecl>(DE->getDecl())) {
      Diag(ELoc, diag::err_omp_expected_var_name) << RefExpr->getSourceRange();
      continue;
    }
    Decl *D = DE->getDecl();
    VarDecl *VD = cast<VarDecl>(D);

    QualType Type = VD->getType();
    if (Type->isDependentType() || Type->isInstantiationDependentType()) {
      // It will be analyzed later.
      Vars.push_back(DE);
      continue;
    }

    // OpenMP [2.9.1.1, Data-sharing Attribute Rules for Variables Referenced
    // in a Construct]
    //  Variables with the predetermined data-sharing attributes may not be
    //  listed in data-sharing attributes clauses, except for the cases
    //  listed below. For these exceptions only, listing a predetermined
    //  variable in a data-sharing attribute clause is allowed and overrides
    //  the variable's predetermined data-sharing attributes.
    DSAStackTy::DSAVarData DVar = DSAStack->getTopDSA(VD, false);
    if (DVar.CKind != OMPC_unknown && DVar.CKind != OMPC_shared &&
        DVar.RefExpr) {
      Diag(ELoc, diag::err_omp_wrong_dsa) << getOpenMPClauseName(DVar.CKind)
                                          << getOpenMPClauseName(OMPC_shared);
      ReportOriginalDSA(*this, DSAStack, VD, DVar);
      continue;
    }

    DSAStack->addDSA(VD, DE, OMPC_shared);
    Vars.push_back(DE);
  }

  if (Vars.empty())
    return nullptr;

  return OMPSharedClause::Create(Context, StartLoc, LParenLoc, EndLoc, Vars);
}

namespace {
class DSARefChecker : public StmtVisitor<DSARefChecker, bool> {
  DSAStackTy *Stack;

public:
  bool VisitDeclRefExpr(DeclRefExpr *E) {
    if (VarDecl *VD = dyn_cast<VarDecl>(E->getDecl())) {
      DSAStackTy::DSAVarData DVar = Stack->getTopDSA(VD, false);
      if (DVar.CKind == OMPC_shared && !DVar.RefExpr)
        return false;
      if (DVar.CKind != OMPC_unknown)
        return true;
      DSAStackTy::DSAVarData DVarPrivate =
          Stack->hasDSA(VD, isOpenMPPrivate, MatchesAlways(), false);
      if (DVarPrivate.CKind != OMPC_unknown)
        return true;
      return false;
    }
    return false;
  }
  bool VisitStmt(Stmt *S) {
    for (auto Child : S->children()) {
      if (Child && Visit(Child))
        return true;
    }
    return false;
  }
  explicit DSARefChecker(DSAStackTy *S) : Stack(S) {}
};
} // namespace

OMPClause *Sema::ActOnOpenMPReductionClause(
    ArrayRef<Expr *> VarList, SourceLocation StartLoc, SourceLocation LParenLoc,
    SourceLocation ColonLoc, SourceLocation EndLoc,
    CXXScopeSpec &ReductionIdScopeSpec,
    const DeclarationNameInfo &ReductionId) {
  // TODO: Allow scope specification search when 'declare reduction' is
  // supported.
  assert(ReductionIdScopeSpec.isEmpty() &&
         "No support for scoped reduction identifiers yet.");

  auto DN = ReductionId.getName();
  auto OOK = DN.getCXXOverloadedOperator();
  BinaryOperatorKind BOK = BO_Comma;

  // OpenMP [2.14.3.6, reduction clause]
  // C
  // reduction-identifier is either an identifier or one of the following
  // operators: +, -, *,  &, |, ^, && and ||
  // C++
  // reduction-identifier is either an id-expression or one of the following
  // operators: +, -, *, &, |, ^, && and ||
  // FIXME: Only 'min' and 'max' identifiers are supported for now.
  switch (OOK) {
  case OO_Plus:
  case OO_Minus:
    BOK = BO_Add;
    break;
  case OO_Star:
    BOK = BO_Mul;
    break;
  case OO_Amp:
    BOK = BO_And;
    break;
  case OO_Pipe:
    BOK = BO_Or;
    break;
  case OO_Caret:
    BOK = BO_Xor;
    break;
  case OO_AmpAmp:
    BOK = BO_LAnd;
    break;
  case OO_PipePipe:
    BOK = BO_LOr;
    break;
  case OO_New:
  case OO_Delete:
  case OO_Array_New:
  case OO_Array_Delete:
  case OO_Slash:
  case OO_Percent:
  case OO_Tilde:
  case OO_Exclaim:
  case OO_Equal:
  case OO_Less:
  case OO_Greater:
  case OO_LessEqual:
  case OO_GreaterEqual:
  case OO_PlusEqual:
  case OO_MinusEqual:
  case OO_StarEqual:
  case OO_SlashEqual:
  case OO_PercentEqual:
  case OO_CaretEqual:
  case OO_AmpEqual:
  case OO_PipeEqual:
  case OO_LessLess:
  case OO_GreaterGreater:
  case OO_LessLessEqual:
  case OO_GreaterGreaterEqual:
  case OO_EqualEqual:
  case OO_ExclaimEqual:
  case OO_PlusPlus:
  case OO_MinusMinus:
  case OO_Comma:
  case OO_ArrowStar:
  case OO_Arrow:
  case OO_Call:
  case OO_Subscript:
  case OO_Conditional:
  case OO_Coawait:
  case NUM_OVERLOADED_OPERATORS:
    llvm_unreachable("Unexpected reduction identifier");
  case OO_None:
    if (auto II = DN.getAsIdentifierInfo()) {
      if (II->isStr("max"))
        BOK = BO_GT;
      else if (II->isStr("min"))
        BOK = BO_LT;
    }
    break;
  }
  SourceRange ReductionIdRange;
  if (ReductionIdScopeSpec.isValid()) {
    ReductionIdRange.setBegin(ReductionIdScopeSpec.getBeginLoc());
  }
  ReductionIdRange.setEnd(ReductionId.getEndLoc());
  if (BOK == BO_Comma) {
    // Not allowed reduction identifier is found.
    Diag(ReductionId.getLocStart(), diag::err_omp_unknown_reduction_identifier)
        << ReductionIdRange;
    return nullptr;
  }

  SmallVector<Expr *, 8> Vars;
  SmallVector<Expr *, 8> Privates;
  SmallVector<Expr *, 8> LHSs;
  SmallVector<Expr *, 8> RHSs;
  SmallVector<Expr *, 8> ReductionOps;
  for (auto RefExpr : VarList) {
    assert(RefExpr && "nullptr expr in OpenMP reduction clause.");
    if (isa<DependentScopeDeclRefExpr>(RefExpr)) {
      // It will be analyzed later.
      Vars.push_back(RefExpr);
      Privates.push_back(nullptr);
      LHSs.push_back(nullptr);
      RHSs.push_back(nullptr);
      ReductionOps.push_back(nullptr);
      continue;
    }

    if (RefExpr->isTypeDependent() || RefExpr->isValueDependent() ||
        RefExpr->isInstantiationDependent() ||
        RefExpr->containsUnexpandedParameterPack()) {
      // It will be analyzed later.
      Vars.push_back(RefExpr);
      Privates.push_back(nullptr);
      LHSs.push_back(nullptr);
      RHSs.push_back(nullptr);
      ReductionOps.push_back(nullptr);
      continue;
    }

    auto ELoc = RefExpr->getExprLoc();
    auto ERange = RefExpr->getSourceRange();
    // OpenMP [2.1, C/C++]
    //  A list item is a variable or array section, subject to the restrictions
    //  specified in Section 2.4 on page 42 and in each of the sections
    // describing clauses and directives for which a list appears.
    // OpenMP  [2.14.3.3, Restrictions, p.1]
    //  A variable that is part of another variable (as an array or
    //  structure element) cannot appear in a private clause.
    auto *DE = dyn_cast<DeclRefExpr>(RefExpr);
    auto *ASE = dyn_cast<ArraySubscriptExpr>(RefExpr);
    auto *OASE = dyn_cast<OMPArraySectionExpr>(RefExpr);
    if (!ASE && !OASE && (!DE || !isa<VarDecl>(DE->getDecl()))) {
      Diag(ELoc, diag::err_omp_expected_var_name_or_array_item) << ERange;
      continue;
    }
    QualType Type;
    VarDecl *VD = nullptr;
    if (DE) {
      auto D = DE->getDecl();
      VD = cast<VarDecl>(D);
      Type = VD->getType();
    } else if (ASE) {
      Type = ASE->getType();
      auto *Base = ASE->getBase()->IgnoreParenImpCasts();
      while (auto *TempASE = dyn_cast<ArraySubscriptExpr>(Base))
        Base = TempASE->getBase()->IgnoreParenImpCasts();
      DE = dyn_cast<DeclRefExpr>(Base);
      if (DE)
        VD = dyn_cast<VarDecl>(DE->getDecl());
      if (!VD) {
        Diag(Base->getExprLoc(), diag::err_omp_expected_base_var_name)
            << 0 << Base->getSourceRange();
        continue;
      }
    } else if (OASE) {
      auto BaseType = OMPArraySectionExpr::getBaseOriginalType(OASE->getBase());
      if (auto *ATy = BaseType->getAsArrayTypeUnsafe())
        Type = ATy->getElementType();
      else
        Type = BaseType->getPointeeType();
      auto *Base = OASE->getBase()->IgnoreParenImpCasts();
      while (auto *TempOASE = dyn_cast<OMPArraySectionExpr>(Base))
        Base = TempOASE->getBase()->IgnoreParenImpCasts();
      while (auto *TempASE = dyn_cast<ArraySubscriptExpr>(Base))
        Base = TempASE->getBase()->IgnoreParenImpCasts();
      DE = dyn_cast<DeclRefExpr>(Base);
      if (DE)
        VD = dyn_cast<VarDecl>(DE->getDecl());
      if (!VD) {
        Diag(Base->getExprLoc(), diag::err_omp_expected_base_var_name)
            << 1 << Base->getSourceRange();
        continue;
      }
    }

    // OpenMP [2.9.3.3, Restrictions, C/C++, p.3]
    //  A variable that appears in a private clause must not have an incomplete
    //  type or a reference type.
    if (RequireCompleteType(ELoc, Type,
                            diag::err_omp_reduction_incomplete_type))
      continue;
    // OpenMP [2.14.3.6, reduction clause, Restrictions]
    // Arrays may not appear in a reduction clause.
    if (Type.getNonReferenceType()->isArrayType()) {
      Diag(ELoc, diag::err_omp_reduction_type_array) << Type << ERange;
      if (!ASE && !OASE) {
        bool IsDecl = VD->isThisDeclarationADefinition(Context) ==
                      VarDecl::DeclarationOnly;
        Diag(VD->getLocation(),
             IsDecl ? diag::note_previous_decl : diag::note_defined_here)
            << VD;
      }
      continue;
    }
    // OpenMP [2.14.3.6, reduction clause, Restrictions]
    // A list item that appears in a reduction clause must not be
    // const-qualified.
    if (Type.getNonReferenceType().isConstant(Context)) {
      Diag(ELoc, diag::err_omp_const_reduction_list_item)
          << getOpenMPClauseName(OMPC_reduction) << Type << ERange;
      if (!ASE && !OASE) {
        bool IsDecl = VD->isThisDeclarationADefinition(Context) ==
                      VarDecl::DeclarationOnly;
        Diag(VD->getLocation(),
             IsDecl ? diag::note_previous_decl : diag::note_defined_here)
            << VD;
      }
      continue;
    }
    // OpenMP [2.9.3.6, Restrictions, C/C++, p.4]
    //  If a list-item is a reference type then it must bind to the same object
    //  for all threads of the team.
    if (!ASE && !OASE) {
      VarDecl *VDDef = VD->getDefinition();
      if (Type->isReferenceType() && VDDef) {
        DSARefChecker Check(DSAStack);
        if (Check.Visit(VDDef->getInit())) {
          Diag(ELoc, diag::err_omp_reduction_ref_type_arg) << ERange;
          Diag(VDDef->getLocation(), diag::note_defined_here) << VDDef;
          continue;
        }
      }
    }
    // OpenMP [2.14.3.6, reduction clause, Restrictions]
    // The type of a list item that appears in a reduction clause must be valid
    // for the reduction-identifier. For a max or min reduction in C, the type
    // of the list item must be an allowed arithmetic data type: char, int,
    // float, double, or _Bool, possibly modified with long, short, signed, or
    // unsigned. For a max or min reduction in C++, the type of the list item
    // must be an allowed arithmetic data type: char, wchar_t, int, float,
    // double, or bool, possibly modified with long, short, signed, or unsigned.
    if ((BOK == BO_GT || BOK == BO_LT) &&
        !(Type->isScalarType() ||
          (getLangOpts().CPlusPlus && Type->isArithmeticType()))) {
      Diag(ELoc, diag::err_omp_clause_not_arithmetic_type_arg)
          << getLangOpts().CPlusPlus;
      if (!ASE && !OASE) {
        bool IsDecl = VD->isThisDeclarationADefinition(Context) ==
                      VarDecl::DeclarationOnly;
        Diag(VD->getLocation(),
             IsDecl ? diag::note_previous_decl : diag::note_defined_here)
            << VD;
      }
      continue;
    }
    if ((BOK == BO_OrAssign || BOK == BO_AndAssign || BOK == BO_XorAssign) &&
        !getLangOpts().CPlusPlus && Type->isFloatingType()) {
      Diag(ELoc, diag::err_omp_clause_floating_type_arg);
      if (!ASE && !OASE) {
        bool IsDecl = VD->isThisDeclarationADefinition(Context) ==
                      VarDecl::DeclarationOnly;
        Diag(VD->getLocation(),
             IsDecl ? diag::note_previous_decl : diag::note_defined_here)
            << VD;
      }
      continue;
    }
    // OpenMP [2.14.1.1, Data-sharing Attribute Rules for Variables Referenced
    // in a Construct]
    //  Variables with the predetermined data-sharing attributes may not be
    //  listed in data-sharing attributes clauses, except for the cases
    //  listed below. For these exceptions only, listing a predetermined
    //  variable in a data-sharing attribute clause is allowed and overrides
    //  the variable's predetermined data-sharing attributes.
    // OpenMP [2.14.3.6, Restrictions, p.3]
    //  Any number of reduction clauses can be specified on the directive,
    //  but a list item can appear only once in the reduction clauses for that
    //  directive.
    DSAStackTy::DSAVarData DVar;
    DVar = DSAStack->getTopDSA(VD, false);
    if (DVar.CKind == OMPC_reduction) {
      Diag(ELoc, diag::err_omp_once_referenced)
          << getOpenMPClauseName(OMPC_reduction);
      if (DVar.RefExpr) {
        Diag(DVar.RefExpr->getExprLoc(), diag::note_omp_referenced);
      }
    } else if (DVar.CKind != OMPC_unknown) {
      Diag(ELoc, diag::err_omp_wrong_dsa)
          << getOpenMPClauseName(DVar.CKind)
          << getOpenMPClauseName(OMPC_reduction);
      ReportOriginalDSA(*this, DSAStack, VD, DVar);
      continue;
    }

    // OpenMP [2.14.3.6, Restrictions, p.1]
    //  A list item that appears in a reduction clause of a worksharing
    //  construct must be shared in the parallel regions to which any of the
    //  worksharing regions arising from the worksharing construct bind.
    OpenMPDirectiveKind CurrDir = DSAStack->getCurrentDirective();
    if (isOpenMPWorksharingDirective(CurrDir) &&
        !isOpenMPParallelDirective(CurrDir)) {
      DVar = DSAStack->getImplicitDSA(VD, true);
      if (DVar.CKind != OMPC_shared) {
        Diag(ELoc, diag::err_omp_required_access)
            << getOpenMPClauseName(OMPC_reduction)
            << getOpenMPClauseName(OMPC_shared);
        ReportOriginalDSA(*this, DSAStack, VD, DVar);
        continue;
      }
    }

    Type = Type.getNonLValueExprType(Context).getUnqualifiedType();
    auto *LHSVD = buildVarDecl(*this, ELoc, Type, ".reduction.lhs",
                               VD->hasAttrs() ? &VD->getAttrs() : nullptr);
    auto *RHSVD = buildVarDecl(*this, ELoc, Type, VD->getName(),
                               VD->hasAttrs() ? &VD->getAttrs() : nullptr);
    auto PrivateTy = Type;
    if (OASE) {
      // For array sections only:
      // Create pseudo array type for private copy. The size for this array will
      // be generated during codegen.
      // For array subscripts or single variables Private Ty is the same as Type
      // (type of the variable or single array element).
      PrivateTy = Context.getVariableArrayType(
          Type, new (Context) OpaqueValueExpr(SourceLocation(),
                                              Context.getSizeType(), VK_RValue),
          ArrayType::Normal, /*IndexTypeQuals=*/0, SourceRange());
    }
    // Private copy.
    auto *PrivateVD = buildVarDecl(*this, ELoc, PrivateTy, VD->getName(),
                                   VD->hasAttrs() ? &VD->getAttrs() : nullptr);
    // Add initializer for private variable.
    Expr *Init = nullptr;
    switch (BOK) {
    case BO_Add:
    case BO_Xor:
    case BO_Or:
    case BO_LOr:
      // '+', '-', '^', '|', '||' reduction ops - initializer is '0'.
      if (Type->isScalarType() || Type->isAnyComplexType()) {
        Init = ActOnIntegerConstant(ELoc, /*Val=*/0).get();
      }
      break;
    case BO_Mul:
    case BO_LAnd:
      if (Type->isScalarType() || Type->isAnyComplexType()) {
        // '*' and '&&' reduction ops - initializer is '1'.
        Init = ActOnIntegerConstant(ELoc, /*Val=*/1).get();
      }
      break;
    case BO_And: {
      // '&' reduction op - initializer is '~0'.
      QualType OrigType = Type;
      if (auto *ComplexTy = OrigType->getAs<ComplexType>()) {
        Type = ComplexTy->getElementType();
      }
      if (Type->isRealFloatingType()) {
        llvm::APFloat InitValue =
            llvm::APFloat::getAllOnesValue(Context.getTypeSize(Type),
                                           /*isIEEE=*/true);
        Init = FloatingLiteral::Create(Context, InitValue, /*isexact=*/true,
                                       Type, ELoc);
      } else if (Type->isScalarType()) {
        auto Size = Context.getTypeSize(Type);
        QualType IntTy = Context.getIntTypeForBitwidth(Size, /*Signed=*/0);
        llvm::APInt InitValue = llvm::APInt::getAllOnesValue(Size);
        Init = IntegerLiteral::Create(Context, InitValue, IntTy, ELoc);
      }
      if (Init && OrigType->isAnyComplexType()) {
        // Init = 0xFFFF + 0xFFFFi;
        auto *Im = new (Context) ImaginaryLiteral(Init, OrigType);
        Init = CreateBuiltinBinOp(ELoc, BO_Add, Init, Im).get();
      }
      Type = OrigType;
      break;
    }
    case BO_LT:
    case BO_GT: {
      // 'min' reduction op - initializer is 'Largest representable number in
      // the reduction list item type'.
      // 'max' reduction op - initializer is 'Least representable number in
      // the reduction list item type'.
      if (Type->isIntegerType() || Type->isPointerType()) {
        bool IsSigned = Type->hasSignedIntegerRepresentation();
        auto Size = Context.getTypeSize(Type);
        QualType IntTy =
            Context.getIntTypeForBitwidth(Size, /*Signed=*/IsSigned);
        llvm::APInt InitValue =
            (BOK != BO_LT)
                ? IsSigned ? llvm::APInt::getSignedMinValue(Size)
                           : llvm::APInt::getMinValue(Size)
                : IsSigned ? llvm::APInt::getSignedMaxValue(Size)
                           : llvm::APInt::getMaxValue(Size);
        Init = IntegerLiteral::Create(Context, InitValue, IntTy, ELoc);
        if (Type->isPointerType()) {
          // Cast to pointer type.
          auto CastExpr = BuildCStyleCastExpr(
              SourceLocation(), Context.getTrivialTypeSourceInfo(Type, ELoc),
              SourceLocation(), Init);
          if (CastExpr.isInvalid())
            continue;
          Init = CastExpr.get();
        }
      } else if (Type->isRealFloatingType()) {
        llvm::APFloat InitValue = llvm::APFloat::getLargest(
            Context.getFloatTypeSemantics(Type), BOK != BO_LT);
        Init = FloatingLiteral::Create(Context, InitValue, /*isexact=*/true,
                                       Type, ELoc);
      }
      break;
    }
    case BO_PtrMemD:
    case BO_PtrMemI:
    case BO_MulAssign:
    case BO_Div:
    case BO_Rem:
    case BO_Sub:
    case BO_Shl:
    case BO_Shr:
    case BO_LE:
    case BO_GE:
    case BO_EQ:
    case BO_NE:
    case BO_AndAssign:
    case BO_XorAssign:
    case BO_OrAssign:
    case BO_Assign:
    case BO_AddAssign:
    case BO_SubAssign:
    case BO_DivAssign:
    case BO_RemAssign:
    case BO_ShlAssign:
    case BO_ShrAssign:
    case BO_Comma:
      llvm_unreachable("Unexpected reduction operation");
    }
    if (Init) {
      AddInitializerToDecl(RHSVD, Init, /*DirectInit=*/false,
                           /*TypeMayContainAuto=*/false);
    } else
      ActOnUninitializedDecl(RHSVD, /*TypeMayContainAuto=*/false);
    if (!RHSVD->hasInit()) {
      Diag(ELoc, diag::err_omp_reduction_id_not_compatible) << Type
                                                            << ReductionIdRange;
      if (VD) {
        bool IsDecl = VD->isThisDeclarationADefinition(Context) ==
                      VarDecl::DeclarationOnly;
        Diag(VD->getLocation(),
             IsDecl ? diag::note_previous_decl : diag::note_defined_here)
            << VD;
      }
      continue;
    }
    // Store initializer for single element in private copy. Will be used during
    // codegen.
    PrivateVD->setInit(RHSVD->getInit());
    PrivateVD->setInitStyle(RHSVD->getInitStyle());
    auto *LHSDRE = buildDeclRefExpr(*this, LHSVD, Type, ELoc);
    auto *RHSDRE = buildDeclRefExpr(*this, RHSVD, Type, ELoc);
    auto *PrivateDRE = buildDeclRefExpr(*this, PrivateVD, PrivateTy, ELoc);
    ExprResult ReductionOp =
        BuildBinOp(DSAStack->getCurScope(), ReductionId.getLocStart(), BOK,
                   LHSDRE, RHSDRE);
    if (ReductionOp.isUsable()) {
      if (BOK != BO_LT && BOK != BO_GT) {
        ReductionOp =
            BuildBinOp(DSAStack->getCurScope(), ReductionId.getLocStart(),
                       BO_Assign, LHSDRE, ReductionOp.get());
      } else {
        auto *ConditionalOp = new (Context) ConditionalOperator(
            ReductionOp.get(), SourceLocation(), LHSDRE, SourceLocation(),
            RHSDRE, Type, VK_LValue, OK_Ordinary);
        ReductionOp =
            BuildBinOp(DSAStack->getCurScope(), ReductionId.getLocStart(),
                       BO_Assign, LHSDRE, ConditionalOp);
      }
      ReductionOp = ActOnFinishFullExpr(ReductionOp.get());
    }
    if (ReductionOp.isInvalid())
      continue;

    DSAStack->addDSA(VD, DE, OMPC_reduction);
    Vars.push_back(RefExpr);
    Privates.push_back(PrivateDRE);
    LHSs.push_back(LHSDRE);
    RHSs.push_back(RHSDRE);
    ReductionOps.push_back(ReductionOp.get());
  }

  if (Vars.empty())
    return nullptr;

  return OMPReductionClause::Create(
      Context, StartLoc, LParenLoc, ColonLoc, EndLoc, Vars,
      ReductionIdScopeSpec.getWithLocInContext(Context), ReductionId, Privates,
      LHSs, RHSs, ReductionOps);
}

OMPClause *Sema::ActOnOpenMPLinearClause(
    ArrayRef<Expr *> VarList, Expr *Step, SourceLocation StartLoc,
    SourceLocation LParenLoc, OpenMPLinearClauseKind LinKind,
    SourceLocation LinLoc, SourceLocation ColonLoc, SourceLocation EndLoc) {
  SmallVector<Expr *, 8> Vars;
  SmallVector<Expr *, 8> Privates;
  SmallVector<Expr *, 8> Inits;
  if ((!LangOpts.CPlusPlus && LinKind != OMPC_LINEAR_val) ||
      LinKind == OMPC_LINEAR_unknown) {
    Diag(LinLoc, diag::err_omp_wrong_linear_modifier) << LangOpts.CPlusPlus;
    LinKind = OMPC_LINEAR_val;
  }
  for (auto &RefExpr : VarList) {
    assert(RefExpr && "NULL expr in OpenMP linear clause.");
    if (isa<DependentScopeDeclRefExpr>(RefExpr)) {
      // It will be analyzed later.
      Vars.push_back(RefExpr);
      Privates.push_back(nullptr);
      Inits.push_back(nullptr);
      continue;
    }

    // OpenMP [2.14.3.7, linear clause]
    // A list item that appears in a linear clause is subject to the private
    // clause semantics described in Section 2.14.3.3 on page 159 except as
    // noted. In addition, the value of the new list item on each iteration
    // of the associated loop(s) corresponds to the value of the original
    // list item before entering the construct plus the logical number of
    // the iteration times linear-step.

    SourceLocation ELoc = RefExpr->getExprLoc();
    // OpenMP [2.1, C/C++]
    //  A list item is a variable name.
    // OpenMP  [2.14.3.3, Restrictions, p.1]
    //  A variable that is part of another variable (as an array or
    //  structure element) cannot appear in a private clause.
    DeclRefExpr *DE = dyn_cast<DeclRefExpr>(RefExpr);
    if (!DE || !isa<VarDecl>(DE->getDecl())) {
      Diag(ELoc, diag::err_omp_expected_var_name) << RefExpr->getSourceRange();
      continue;
    }

    VarDecl *VD = cast<VarDecl>(DE->getDecl());

    // OpenMP [2.14.3.7, linear clause]
    //  A list-item cannot appear in more than one linear clause.
    //  A list-item that appears in a linear clause cannot appear in any
    //  other data-sharing attribute clause.
    DSAStackTy::DSAVarData DVar = DSAStack->getTopDSA(VD, false);
    if (DVar.RefExpr) {
      Diag(ELoc, diag::err_omp_wrong_dsa) << getOpenMPClauseName(DVar.CKind)
                                          << getOpenMPClauseName(OMPC_linear);
      ReportOriginalDSA(*this, DSAStack, VD, DVar);
      continue;
    }

    QualType QType = VD->getType();
    if (QType->isDependentType() || QType->isInstantiationDependentType()) {
      // It will be analyzed later.
      Vars.push_back(DE);
      Privates.push_back(nullptr);
      Inits.push_back(nullptr);
      continue;
    }

    // A variable must not have an incomplete type or a reference type.
    if (RequireCompleteType(ELoc, QType,
                            diag::err_omp_linear_incomplete_type)) {
      continue;
    }
    if ((LinKind == OMPC_LINEAR_uval || LinKind == OMPC_LINEAR_ref) &&
        !QType->isReferenceType()) {
      Diag(ELoc, diag::err_omp_wrong_linear_modifier_non_reference)
          << QType << getOpenMPSimpleClauseTypeName(OMPC_linear, LinKind);
      continue;
    }
    QType = QType.getNonReferenceType();

    // A list item must not be const-qualified.
    if (QType.isConstant(Context)) {
      Diag(ELoc, diag::err_omp_const_variable)
          << getOpenMPClauseName(OMPC_linear);
      bool IsDecl =
          VD->isThisDeclarationADefinition(Context) == VarDecl::DeclarationOnly;
      Diag(VD->getLocation(),
           IsDecl ? diag::note_previous_decl : diag::note_defined_here)
          << VD;
      continue;
    }

    // A list item must be of integral or pointer type.
    QType = QType.getUnqualifiedType().getCanonicalType();
    const Type *Ty = QType.getTypePtrOrNull();
    if (!Ty || (!Ty->isDependentType() && !Ty->isIntegralType(Context) &&
                !Ty->isPointerType())) {
      Diag(ELoc, diag::err_omp_linear_expected_int_or_ptr) << QType;
      bool IsDecl =
          VD->isThisDeclarationADefinition(Context) == VarDecl::DeclarationOnly;
      Diag(VD->getLocation(),
           IsDecl ? diag::note_previous_decl : diag::note_defined_here)
          << VD;
      continue;
    }

    // Build private copy of original var.
    auto *Private = buildVarDecl(*this, ELoc, QType, VD->getName(),
                                 VD->hasAttrs() ? &VD->getAttrs() : nullptr);
    auto *PrivateRef = buildDeclRefExpr(
        *this, Private, DE->getType().getUnqualifiedType(), DE->getExprLoc());
    // Build var to save initial value.
    VarDecl *Init = buildVarDecl(*this, ELoc, QType, ".linear.start");
    Expr *InitExpr;
    if (LinKind == OMPC_LINEAR_uval)
      InitExpr = VD->getInit();
    else
      InitExpr = DE;
    AddInitializerToDecl(Init, DefaultLvalueConversion(InitExpr).get(),
                         /*DirectInit*/ false, /*TypeMayContainAuto*/ false);
    auto InitRef = buildDeclRefExpr(
        *this, Init, DE->getType().getUnqualifiedType(), DE->getExprLoc());
    DSAStack->addDSA(VD, DE, OMPC_linear);
    Vars.push_back(DE);
    Privates.push_back(PrivateRef);
    Inits.push_back(InitRef);
  }

  if (Vars.empty())
    return nullptr;

  Expr *StepExpr = Step;
  Expr *CalcStepExpr = nullptr;
  if (Step && !Step->isValueDependent() && !Step->isTypeDependent() &&
      !Step->isInstantiationDependent() &&
      !Step->containsUnexpandedParameterPack()) {
    SourceLocation StepLoc = Step->getLocStart();
    ExprResult Val = PerformOpenMPImplicitIntegerConversion(StepLoc, Step);
    if (Val.isInvalid())
      return nullptr;
    StepExpr = Val.get();

    // Build var to save the step value.
    VarDecl *SaveVar =
        buildVarDecl(*this, StepLoc, StepExpr->getType(), ".linear.step");
    ExprResult SaveRef =
        buildDeclRefExpr(*this, SaveVar, StepExpr->getType(), StepLoc);
    ExprResult CalcStep =
        BuildBinOp(CurScope, StepLoc, BO_Assign, SaveRef.get(), StepExpr);
    CalcStep = ActOnFinishFullExpr(CalcStep.get());

    // Warn about zero linear step (it would be probably better specified as
    // making corresponding variables 'const').
    llvm::APSInt Result;
    bool IsConstant = StepExpr->isIntegerConstantExpr(Result, Context);
    if (IsConstant && !Result.isNegative() && !Result.isStrictlyPositive())
      Diag(StepLoc, diag::warn_omp_linear_step_zero) << Vars[0]
                                                     << (Vars.size() > 1);
    if (!IsConstant && CalcStep.isUsable()) {
      // Calculate the step beforehand instead of doing this on each iteration.
      // (This is not used if the number of iterations may be kfold-ed).
      CalcStepExpr = CalcStep.get();
    }
  }

  return OMPLinearClause::Create(Context, StartLoc, LParenLoc, LinKind, LinLoc,
                                 ColonLoc, EndLoc, Vars, Privates, Inits,
                                 StepExpr, CalcStepExpr);
}

static bool FinishOpenMPLinearClause(OMPLinearClause &Clause, DeclRefExpr *IV,
                                     Expr *NumIterations, Sema &SemaRef,
                                     Scope *S) {
  // Walk the vars and build update/final expressions for the CodeGen.
  SmallVector<Expr *, 8> Updates;
  SmallVector<Expr *, 8> Finals;
  Expr *Step = Clause.getStep();
  Expr *CalcStep = Clause.getCalcStep();
  // OpenMP [2.14.3.7, linear clause]
  // If linear-step is not specified it is assumed to be 1.
  if (Step == nullptr)
    Step = SemaRef.ActOnIntegerConstant(SourceLocation(), 1).get();
  else if (CalcStep)
    Step = cast<BinaryOperator>(CalcStep)->getLHS();
  bool HasErrors = false;
  auto CurInit = Clause.inits().begin();
  auto CurPrivate = Clause.privates().begin();
  auto LinKind = Clause.getModifier();
  for (auto &RefExpr : Clause.varlists()) {
    Expr *InitExpr = *CurInit;

    // Build privatized reference to the current linear var.
    auto DE = cast<DeclRefExpr>(RefExpr);
    Expr *CapturedRef;
    if (LinKind == OMPC_LINEAR_uval)
      CapturedRef = cast<VarDecl>(DE->getDecl())->getInit();
    else
      CapturedRef =
          buildDeclRefExpr(SemaRef, cast<VarDecl>(DE->getDecl()),
                           DE->getType().getUnqualifiedType(), DE->getExprLoc(),
                           /*RefersToCapture=*/true);

    // Build update: Var = InitExpr + IV * Step
    ExprResult Update =
        BuildCounterUpdate(SemaRef, S, RefExpr->getExprLoc(), *CurPrivate,
                           InitExpr, IV, Step, /* Subtract */ false);
    Update = SemaRef.ActOnFinishFullExpr(Update.get(), DE->getLocStart(),
                                         /*DiscardedValue=*/true);

    // Build final: Var = InitExpr + NumIterations * Step
    ExprResult Final =
        BuildCounterUpdate(SemaRef, S, RefExpr->getExprLoc(), CapturedRef,
                           InitExpr, NumIterations, Step, /* Subtract */ false);
    Final = SemaRef.ActOnFinishFullExpr(Final.get(), DE->getLocStart(),
                                        /*DiscardedValue=*/true);
    if (!Update.isUsable() || !Final.isUsable()) {
      Updates.push_back(nullptr);
      Finals.push_back(nullptr);
      HasErrors = true;
    } else {
      Updates.push_back(Update.get());
      Finals.push_back(Final.get());
    }
    ++CurInit, ++CurPrivate;
  }
  Clause.setUpdates(Updates);
  Clause.setFinals(Finals);
  return HasErrors;
}

OMPClause *Sema::ActOnOpenMPAlignedClause(
    ArrayRef<Expr *> VarList, Expr *Alignment, SourceLocation StartLoc,
    SourceLocation LParenLoc, SourceLocation ColonLoc, SourceLocation EndLoc) {

  SmallVector<Expr *, 8> Vars;
  for (auto &RefExpr : VarList) {
    assert(RefExpr && "NULL expr in OpenMP aligned clause.");
    if (isa<DependentScopeDeclRefExpr>(RefExpr)) {
      // It will be analyzed later.
      Vars.push_back(RefExpr);
      continue;
    }

    SourceLocation ELoc = RefExpr->getExprLoc();
    // OpenMP [2.1, C/C++]
    //  A list item is a variable name.
    DeclRefExpr *DE = dyn_cast<DeclRefExpr>(RefExpr);
    if (!DE || !isa<VarDecl>(DE->getDecl())) {
      Diag(ELoc, diag::err_omp_expected_var_name) << RefExpr->getSourceRange();
      continue;
    }

    VarDecl *VD = cast<VarDecl>(DE->getDecl());

    // OpenMP  [2.8.1, simd construct, Restrictions]
    // The type of list items appearing in the aligned clause must be
    // array, pointer, reference to array, or reference to pointer.
    QualType QType = VD->getType();
    QType = QType.getNonReferenceType().getUnqualifiedType().getCanonicalType();
    const Type *Ty = QType.getTypePtrOrNull();
    if (!Ty || (!Ty->isDependentType() && !Ty->isArrayType() &&
                !Ty->isPointerType())) {
      Diag(ELoc, diag::err_omp_aligned_expected_array_or_ptr)
          << QType << getLangOpts().CPlusPlus << RefExpr->getSourceRange();
      bool IsDecl =
          VD->isThisDeclarationADefinition(Context) == VarDecl::DeclarationOnly;
      Diag(VD->getLocation(),
           IsDecl ? diag::note_previous_decl : diag::note_defined_here)
          << VD;
      continue;
    }

    // OpenMP  [2.8.1, simd construct, Restrictions]
    // A list-item cannot appear in more than one aligned clause.
    if (DeclRefExpr *PrevRef = DSAStack->addUniqueAligned(VD, DE)) {
      Diag(ELoc, diag::err_omp_aligned_twice) << RefExpr->getSourceRange();
      Diag(PrevRef->getExprLoc(), diag::note_omp_explicit_dsa)
          << getOpenMPClauseName(OMPC_aligned);
      continue;
    }

    Vars.push_back(DE);
  }

  // OpenMP [2.8.1, simd construct, Description]
  // The parameter of the aligned clause, alignment, must be a constant
  // positive integer expression.
  // If no optional parameter is specified, implementation-defined default
  // alignments for SIMD instructions on the target platforms are assumed.
  if (Alignment != nullptr) {
    ExprResult AlignResult =
        VerifyPositiveIntegerConstantInClause(Alignment, OMPC_aligned);
    if (AlignResult.isInvalid())
      return nullptr;
    Alignment = AlignResult.get();
  }
  if (Vars.empty())
    return nullptr;

  return OMPAlignedClause::Create(Context, StartLoc, LParenLoc, ColonLoc,
                                  EndLoc, Vars, Alignment);
}

OMPClause *Sema::ActOnOpenMPCopyinClause(ArrayRef<Expr *> VarList,
                                         SourceLocation StartLoc,
                                         SourceLocation LParenLoc,
                                         SourceLocation EndLoc) {
  SmallVector<Expr *, 8> Vars;
  SmallVector<Expr *, 8> SrcExprs;
  SmallVector<Expr *, 8> DstExprs;
  SmallVector<Expr *, 8> AssignmentOps;
  for (auto &RefExpr : VarList) {
    assert(RefExpr && "NULL expr in OpenMP copyin clause.");
    if (isa<DependentScopeDeclRefExpr>(RefExpr)) {
      // It will be analyzed later.
      Vars.push_back(RefExpr);
      SrcExprs.push_back(nullptr);
      DstExprs.push_back(nullptr);
      AssignmentOps.push_back(nullptr);
      continue;
    }

    SourceLocation ELoc = RefExpr->getExprLoc();
    // OpenMP [2.1, C/C++]
    //  A list item is a variable name.
    // OpenMP  [2.14.4.1, Restrictions, p.1]
    //  A list item that appears in a copyin clause must be threadprivate.
    DeclRefExpr *DE = dyn_cast<DeclRefExpr>(RefExpr);
    if (!DE || !isa<VarDecl>(DE->getDecl())) {
      Diag(ELoc, diag::err_omp_expected_var_name) << RefExpr->getSourceRange();
      continue;
    }

    Decl *D = DE->getDecl();
    VarDecl *VD = cast<VarDecl>(D);

    QualType Type = VD->getType();
    if (Type->isDependentType() || Type->isInstantiationDependentType()) {
      // It will be analyzed later.
      Vars.push_back(DE);
      SrcExprs.push_back(nullptr);
      DstExprs.push_back(nullptr);
      AssignmentOps.push_back(nullptr);
      continue;
    }

    // OpenMP [2.14.4.1, Restrictions, C/C++, p.1]
    //  A list item that appears in a copyin clause must be threadprivate.
    if (!DSAStack->isThreadPrivate(VD)) {
      Diag(ELoc, diag::err_omp_required_access)
          << getOpenMPClauseName(OMPC_copyin)
          << getOpenMPDirectiveName(OMPD_threadprivate);
      continue;
    }

    // OpenMP [2.14.4.1, Restrictions, C/C++, p.2]
    //  A variable of class type (or array thereof) that appears in a
    //  copyin clause requires an accessible, unambiguous copy assignment
    //  operator for the class type.
    auto ElemType = Context.getBaseElementType(Type).getNonReferenceType();
    auto *SrcVD =
        buildVarDecl(*this, DE->getLocStart(), ElemType.getUnqualifiedType(),
                     ".copyin.src", VD->hasAttrs() ? &VD->getAttrs() : nullptr);
    auto *PseudoSrcExpr = buildDeclRefExpr(
        *this, SrcVD, ElemType.getUnqualifiedType(), DE->getExprLoc());
    auto *DstVD =
        buildVarDecl(*this, DE->getLocStart(), ElemType, ".copyin.dst",
                     VD->hasAttrs() ? &VD->getAttrs() : nullptr);
    auto *PseudoDstExpr =
        buildDeclRefExpr(*this, DstVD, ElemType, DE->getExprLoc());
    // For arrays generate assignment operation for single element and replace
    // it by the original array element in CodeGen.
    auto AssignmentOp = BuildBinOp(/*S=*/nullptr, DE->getExprLoc(), BO_Assign,
                                   PseudoDstExpr, PseudoSrcExpr);
    if (AssignmentOp.isInvalid())
      continue;
    AssignmentOp = ActOnFinishFullExpr(AssignmentOp.get(), DE->getExprLoc(),
                                       /*DiscardedValue=*/true);
    if (AssignmentOp.isInvalid())
      continue;

    DSAStack->addDSA(VD, DE, OMPC_copyin);
    Vars.push_back(DE);
    SrcExprs.push_back(PseudoSrcExpr);
    DstExprs.push_back(PseudoDstExpr);
    AssignmentOps.push_back(AssignmentOp.get());
  }

  if (Vars.empty())
    return nullptr;

  return OMPCopyinClause::Create(Context, StartLoc, LParenLoc, EndLoc, Vars,
                                 SrcExprs, DstExprs, AssignmentOps);
}

OMPClause *Sema::ActOnOpenMPCopyprivateClause(ArrayRef<Expr *> VarList,
                                              SourceLocation StartLoc,
                                              SourceLocation LParenLoc,
                                              SourceLocation EndLoc) {
  SmallVector<Expr *, 8> Vars;
  SmallVector<Expr *, 8> SrcExprs;
  SmallVector<Expr *, 8> DstExprs;
  SmallVector<Expr *, 8> AssignmentOps;
  for (auto &RefExpr : VarList) {
    assert(RefExpr && "NULL expr in OpenMP copyprivate clause.");
    if (isa<DependentScopeDeclRefExpr>(RefExpr)) {
      // It will be analyzed later.
      Vars.push_back(RefExpr);
      SrcExprs.push_back(nullptr);
      DstExprs.push_back(nullptr);
      AssignmentOps.push_back(nullptr);
      continue;
    }

    SourceLocation ELoc = RefExpr->getExprLoc();
    // OpenMP [2.1, C/C++]
    //  A list item is a variable name.
    // OpenMP  [2.14.4.1, Restrictions, p.1]
    //  A list item that appears in a copyin clause must be threadprivate.
    DeclRefExpr *DE = dyn_cast<DeclRefExpr>(RefExpr);
    if (!DE || !isa<VarDecl>(DE->getDecl())) {
      Diag(ELoc, diag::err_omp_expected_var_name) << RefExpr->getSourceRange();
      continue;
    }

    Decl *D = DE->getDecl();
    VarDecl *VD = cast<VarDecl>(D);

    QualType Type = VD->getType();
    if (Type->isDependentType() || Type->isInstantiationDependentType()) {
      // It will be analyzed later.
      Vars.push_back(DE);
      SrcExprs.push_back(nullptr);
      DstExprs.push_back(nullptr);
      AssignmentOps.push_back(nullptr);
      continue;
    }

    // OpenMP [2.14.4.2, Restrictions, p.2]
    //  A list item that appears in a copyprivate clause may not appear in a
    //  private or firstprivate clause on the single construct.
    if (!DSAStack->isThreadPrivate(VD)) {
      auto DVar = DSAStack->getTopDSA(VD, false);
      if (DVar.CKind != OMPC_unknown && DVar.CKind != OMPC_copyprivate &&
          DVar.RefExpr) {
        Diag(ELoc, diag::err_omp_wrong_dsa)
            << getOpenMPClauseName(DVar.CKind)
            << getOpenMPClauseName(OMPC_copyprivate);
        ReportOriginalDSA(*this, DSAStack, VD, DVar);
        continue;
      }

      // OpenMP [2.11.4.2, Restrictions, p.1]
      //  All list items that appear in a copyprivate clause must be either
      //  threadprivate or private in the enclosing context.
      if (DVar.CKind == OMPC_unknown) {
        DVar = DSAStack->getImplicitDSA(VD, false);
        if (DVar.CKind == OMPC_shared) {
          Diag(ELoc, diag::err_omp_required_access)
              << getOpenMPClauseName(OMPC_copyprivate)
              << "threadprivate or private in the enclosing context";
          ReportOriginalDSA(*this, DSAStack, VD, DVar);
          continue;
        }
      }
    }

    // Variably modified types are not supported.
    if (!Type->isAnyPointerType() && Type->isVariablyModifiedType()) {
      Diag(ELoc, diag::err_omp_variably_modified_type_not_supported)
          << getOpenMPClauseName(OMPC_copyprivate) << Type
          << getOpenMPDirectiveName(DSAStack->getCurrentDirective());
      bool IsDecl =
          VD->isThisDeclarationADefinition(Context) == VarDecl::DeclarationOnly;
      Diag(VD->getLocation(),
           IsDecl ? diag::note_previous_decl : diag::note_defined_here)
          << VD;
      continue;
    }

    // OpenMP [2.14.4.1, Restrictions, C/C++, p.2]
    //  A variable of class type (or array thereof) that appears in a
    //  copyin clause requires an accessible, unambiguous copy assignment
    //  operator for the class type.
    Type = Context.getBaseElementType(Type.getNonReferenceType())
               .getUnqualifiedType();
    auto *SrcVD =
        buildVarDecl(*this, DE->getLocStart(), Type, ".copyprivate.src",
                     VD->hasAttrs() ? &VD->getAttrs() : nullptr);
    auto *PseudoSrcExpr =
        buildDeclRefExpr(*this, SrcVD, Type, DE->getExprLoc());
    auto *DstVD =
        buildVarDecl(*this, DE->getLocStart(), Type, ".copyprivate.dst",
                     VD->hasAttrs() ? &VD->getAttrs() : nullptr);
    auto *PseudoDstExpr =
        buildDeclRefExpr(*this, DstVD, Type, DE->getExprLoc());
    auto AssignmentOp = BuildBinOp(/*S=*/nullptr, DE->getExprLoc(), BO_Assign,
                                   PseudoDstExpr, PseudoSrcExpr);
    if (AssignmentOp.isInvalid())
      continue;
    AssignmentOp = ActOnFinishFullExpr(AssignmentOp.get(), DE->getExprLoc(),
                                       /*DiscardedValue=*/true);
    if (AssignmentOp.isInvalid())
      continue;

    // No need to mark vars as copyprivate, they are already threadprivate or
    // implicitly private.
    Vars.push_back(DE);
    SrcExprs.push_back(PseudoSrcExpr);
    DstExprs.push_back(PseudoDstExpr);
    AssignmentOps.push_back(AssignmentOp.get());
  }

  if (Vars.empty())
    return nullptr;

  return OMPCopyprivateClause::Create(Context, StartLoc, LParenLoc, EndLoc,
                                      Vars, SrcExprs, DstExprs, AssignmentOps);
}

OMPClause *Sema::ActOnOpenMPFlushClause(ArrayRef<Expr *> VarList,
                                        SourceLocation StartLoc,
                                        SourceLocation LParenLoc,
                                        SourceLocation EndLoc) {
  if (VarList.empty())
    return nullptr;

  return OMPFlushClause::Create(Context, StartLoc, LParenLoc, EndLoc, VarList);
}

OMPClause *
Sema::ActOnOpenMPDependClause(OpenMPDependClauseKind DepKind,
                              SourceLocation DepLoc, SourceLocation ColonLoc,
                              ArrayRef<Expr *> VarList, SourceLocation StartLoc,
                              SourceLocation LParenLoc, SourceLocation EndLoc) {
  if (DSAStack->getCurrentDirective() == OMPD_ordered &&
      DepKind != OMPC_DEPEND_source && DepKind != OMPC_DEPEND_sink) {
    Diag(DepLoc, diag::err_omp_unexpected_clause_value)
        << "'source' or 'sink'" << getOpenMPClauseName(OMPC_depend);
    return nullptr;
  }
  if (DSAStack->getCurrentDirective() != OMPD_ordered &&
      (DepKind == OMPC_DEPEND_unknown || DepKind == OMPC_DEPEND_source ||
       DepKind == OMPC_DEPEND_sink)) {
    unsigned Except[] = {OMPC_DEPEND_source, OMPC_DEPEND_sink};
    Diag(DepLoc, diag::err_omp_unexpected_clause_value)
        << getListOfPossibleValues(OMPC_depend, /*First=*/0,
                                   /*Last=*/OMPC_DEPEND_unknown, Except)
        << getOpenMPClauseName(OMPC_depend);
    return nullptr;
  }
  SmallVector<Expr *, 8> Vars;
  llvm::APSInt DepCounter(/*BitWidth=*/32);
  llvm::APSInt TotalDepCount(/*BitWidth=*/32);
  if (DepKind == OMPC_DEPEND_sink) {
    if (auto *OrderedCountExpr = DSAStack->getParentOrderedRegionParam()) {
      TotalDepCount = OrderedCountExpr->EvaluateKnownConstInt(Context);
      TotalDepCount.setIsUnsigned(/*Val=*/true);
    }
  }
  if ((DepKind != OMPC_DEPEND_sink && DepKind != OMPC_DEPEND_source) ||
      DSAStack->getParentOrderedRegionParam()) {
    for (auto &RefExpr : VarList) {
      assert(RefExpr && "NULL expr in OpenMP shared clause.");
      if (isa<DependentScopeDeclRefExpr>(RefExpr) ||
          (DepKind == OMPC_DEPEND_sink && CurContext->isDependentContext())) {
        // It will be analyzed later.
        Vars.push_back(RefExpr);
        continue;
      }

      SourceLocation ELoc = RefExpr->getExprLoc();
      auto *SimpleExpr = RefExpr->IgnoreParenCasts();
      if (DepKind == OMPC_DEPEND_sink) {
        if (DepCounter >= TotalDepCount) {
          Diag(ELoc, diag::err_omp_depend_sink_unexpected_expr);
          continue;
        }
        ++DepCounter;
        // OpenMP  [2.13.9, Summary]
        // depend(dependence-type : vec), where dependence-type is:
        // 'sink' and where vec is the iteration vector, which has the form:
        //  x1 [+- d1], x2 [+- d2 ], . . . , xn [+- dn]
        // where n is the value specified by the ordered clause in the loop
        // directive, xi denotes the loop iteration variable of the i-th nested
        // loop associated with the loop directive, and di is a constant
        // non-negative integer.
        SimpleExpr = SimpleExpr->IgnoreImplicit();
        auto *DE = dyn_cast<DeclRefExpr>(SimpleExpr);
        if (!DE) {
          OverloadedOperatorKind OOK = OO_None;
          SourceLocation OOLoc;
          Expr *LHS, *RHS;
          if (auto *BO = dyn_cast<BinaryOperator>(SimpleExpr)) {
            OOK = BinaryOperator::getOverloadedOperator(BO->getOpcode());
            OOLoc = BO->getOperatorLoc();
            LHS = BO->getLHS()->IgnoreParenImpCasts();
            RHS = BO->getRHS()->IgnoreParenImpCasts();
          } else if (auto *OCE = dyn_cast<CXXOperatorCallExpr>(SimpleExpr)) {
            OOK = OCE->getOperator();
            OOLoc = OCE->getOperatorLoc();
            LHS = OCE->getArg(/*Arg=*/0)->IgnoreParenImpCasts();
            RHS = OCE->getArg(/*Arg=*/1)->IgnoreParenImpCasts();
          } else if (auto *MCE = dyn_cast<CXXMemberCallExpr>(SimpleExpr)) {
            OOK = MCE->getMethodDecl()
                      ->getNameInfo()
                      .getName()
                      .getCXXOverloadedOperator();
            OOLoc = MCE->getCallee()->getExprLoc();
            LHS = MCE->getImplicitObjectArgument()->IgnoreParenImpCasts();
            RHS = MCE->getArg(/*Arg=*/0)->IgnoreParenImpCasts();
          } else {
            Diag(ELoc, diag::err_omp_depend_sink_wrong_expr);
            continue;
          }
          DE = dyn_cast<DeclRefExpr>(LHS);
          if (!DE) {
            Diag(LHS->getExprLoc(),
                 diag::err_omp_depend_sink_expected_loop_iteration)
                << DSAStack->getParentLoopControlVariable(
                    DepCounter.getZExtValue());
            continue;
          }
          if (OOK != OO_Plus && OOK != OO_Minus) {
            Diag(OOLoc, diag::err_omp_depend_sink_expected_plus_minus);
            continue;
          }
          ExprResult Res = VerifyPositiveIntegerConstantInClause(
              RHS, OMPC_depend, /*StrictlyPositive=*/false);
          if (Res.isInvalid())
            continue;
        }
        auto *VD = dyn_cast<VarDecl>(DE->getDecl());
        if (!CurContext->isDependentContext() &&
            DSAStack->getParentOrderedRegionParam() &&
            (!VD || DepCounter != DSAStack->isParentLoopControlVariable(VD))) {
          Diag(DE->getExprLoc(),
               diag::err_omp_depend_sink_expected_loop_iteration)
              << DSAStack->getParentLoopControlVariable(
                  DepCounter.getZExtValue());
          continue;
        }
      } else {
        // OpenMP  [2.11.1.1, Restrictions, p.3]
        //  A variable that is part of another variable (such as a field of a
        //  structure) but is not an array element or an array section cannot
        //  appear  in a depend clause.
        auto *DE = dyn_cast<DeclRefExpr>(SimpleExpr);
        auto *ASE = dyn_cast<ArraySubscriptExpr>(SimpleExpr);
        auto *OASE = dyn_cast<OMPArraySectionExpr>(SimpleExpr);
        if (!RefExpr->IgnoreParenImpCasts()->isLValue() ||
            (!ASE && !DE && !OASE) || (DE && !isa<VarDecl>(DE->getDecl())) ||
            (ASE && !ASE->getBase()->getType()->isAnyPointerType() &&
             !ASE->getBase()->getType()->isArrayType())) {
          Diag(ELoc, diag::err_omp_expected_var_name_or_array_item)
              << RefExpr->getSourceRange();
          continue;
        }
      }

      Vars.push_back(RefExpr->IgnoreParenImpCasts());
    }

    if (!CurContext->isDependentContext() && DepKind == OMPC_DEPEND_sink &&
        TotalDepCount > VarList.size() &&
        DSAStack->getParentOrderedRegionParam()) {
      Diag(EndLoc, diag::err_omp_depend_sink_expected_loop_iteration)
          << DSAStack->getParentLoopControlVariable(VarList.size() + 1);
    }
    if (DepKind != OMPC_DEPEND_source && DepKind != OMPC_DEPEND_sink &&
        Vars.empty())
      return nullptr;
  }

  return OMPDependClause::Create(Context, StartLoc, LParenLoc, EndLoc, DepKind,
                                 DepLoc, ColonLoc, Vars);
}

OMPClause *Sema::ActOnOpenMPDeviceClause(Expr *Device, SourceLocation StartLoc,
                                         SourceLocation LParenLoc,
                                         SourceLocation EndLoc) {
  Expr *ValExpr = Device;

  // OpenMP [2.9.1, Restrictions]
  // The device expression must evaluate to a non-negative integer value.
  if (!IsNonNegativeIntegerValue(ValExpr, *this, OMPC_device,
                                 /*StrictlyPositive=*/false))
    return nullptr;

  return new (Context) OMPDeviceClause(ValExpr, StartLoc, LParenLoc, EndLoc);
}

static bool IsCXXRecordForMappable(Sema &SemaRef, SourceLocation Loc,
                                   DSAStackTy *Stack, CXXRecordDecl *RD) {
  if (!RD || RD->isInvalidDecl())
    return true;

  if (auto *CTSD = dyn_cast<ClassTemplateSpecializationDecl>(RD))
    if (auto *CTD = CTSD->getSpecializedTemplate())
      RD = CTD->getTemplatedDecl();
  auto QTy = SemaRef.Context.getRecordType(RD);
  if (RD->isDynamicClass()) {
    SemaRef.Diag(Loc, diag::err_omp_not_mappable_type) << QTy;
    SemaRef.Diag(RD->getLocation(), diag::note_omp_polymorphic_in_target);
    return false;
  }
  auto *DC = RD;
  bool IsCorrect = true;
  for (auto *I : DC->decls()) {
    if (I) {
      if (auto *MD = dyn_cast<CXXMethodDecl>(I)) {
        if (MD->isStatic()) {
          SemaRef.Diag(Loc, diag::err_omp_not_mappable_type) << QTy;
          SemaRef.Diag(MD->getLocation(),
                       diag::note_omp_static_member_in_target);
          IsCorrect = false;
        }
      } else if (auto *VD = dyn_cast<VarDecl>(I)) {
        if (VD->isStaticDataMember()) {
          SemaRef.Diag(Loc, diag::err_omp_not_mappable_type) << QTy;
          SemaRef.Diag(VD->getLocation(),
                       diag::note_omp_static_member_in_target);
          IsCorrect = false;
        }
      }
    }
  }

  for (auto &I : RD->bases()) {
    if (!IsCXXRecordForMappable(SemaRef, I.getLocStart(), Stack,
                                I.getType()->getAsCXXRecordDecl()))
      IsCorrect = false;
  }
  return IsCorrect;
}

static bool CheckTypeMappable(SourceLocation SL, SourceRange SR, Sema &SemaRef,
                              DSAStackTy *Stack, QualType QTy) {
  NamedDecl *ND;
  if (QTy->isIncompleteType(&ND)) {
    SemaRef.Diag(SL, diag::err_incomplete_type) << QTy << SR;
    return false;
  } else if (CXXRecordDecl *RD = dyn_cast_or_null<CXXRecordDecl>(ND)) {
    if (!RD->isInvalidDecl() &&
        !IsCXXRecordForMappable(SemaRef, SL, Stack, RD))
      return false;
  }
  return true;
}

<<<<<<< HEAD
// Check if there are non-conflicting map ranges for the provided declaration
// \a VD, and the expression it appears in. If there is a conflict return the
// conflicting map info.
//static DSAStackTy::MapInfo CheckVarMapRanges(const ValueDecl *VD, const Expr *E) {
//
//  return DSAStackTy::MapInfo();
//}

// Return the expression of the base of the map clause or null if it cannot
// be determined.
static Expr* GetMapClauseExpressionBase(Sema &SemaRef, Expr *E) {
  SourceLocation ELoc = E->getExprLoc();

  // The base of elements of list in a map clause have to be either:
  //  - a reference to variable or field.
  //  - a member expression.
  //  - an array expression.
  //
  // E.g. if we have the expression 'r.S.Arr[:12]', we want to retrieve the
  // reference to 'r'.
  //
  // If we have:
  //
  // struct SS {
  //   Bla S;
  //   foo() {
  //     #pragma omp target map (S.Arr[:12]);
  //   }
  // }
  //
  // We want to retrieve the member expression 'this->S';

  Expr *RelevantExpr = nullptr;

  // Flags to help capture some memory

  // OpenMP 4.5 [2.15.5.1, map Clause, Restrictions, p.2]
  //  If a list item is an array section, it must specify contiguous storage.
  //
  // For this restriction it is sufficient that we make sure only references
  // to variables or fields and array expressions, and that no array sections
  // exist except in the rightmost expression. E.g. these would be invalid:
  //
  //   r.ArrS[3:5].Arr[6:7]
  //
  //   r.ArrS[3:5].x
  //
  // but these would be valid:
  //   r.ArrS[3].Arr[6:7]
  //
  //   r.ArrS[3].x

  bool IsRightMostExpression = true;

  while (!RelevantExpr){
    auto AllowArraySection = IsRightMostExpression;
    IsRightMostExpression = false;

    E = E->IgnoreParenImpCasts();

    if (auto *CurE = dyn_cast<DeclRefExpr>(E)){
      if (!isa<VarDecl>(CurE->getDecl()))
        break;

      RelevantExpr = CurE;
      continue;
    }

    if (auto *CurE = dyn_cast<MemberExpr>(E)){
      auto *BaseE = CurE->getBase()->IgnoreParenImpCasts();

      if (isa<CXXThisExpr>(BaseE))
        // We found a base expression: this->Val.
        RelevantExpr = CurE;
      else
        E = BaseE;

      if (!isa<FieldDecl>(CurE->getMemberDecl())){
        SemaRef.Diag(ELoc, diag::err_omp_expected_access_to_data_field)
          << CurE->getSourceRange();
        break;
      }

      auto *FD = cast<FieldDecl>(CurE->getMemberDecl());

      // OpenMP 4.5 [2.15.5.1, map Clause, Restrictions, C/C++, p.3]
      //  A bit-field cannot appear in a map clause.
      //
      if (FD->isBitField()){
        SemaRef.Diag(ELoc, diag::err_omp_bit_fields_forbidden_in_map_clause)
          << CurE->getSourceRange();
        break;
      }

      // OpenMP 4.5 [2.15.5.1, map Clause, Restrictions, C++, p.1]
      //  If the type of a list item is a reference to a type T then the type will be considered to be T for all purposes of this clause.
      QualType CurType = BaseE->getType();
      if (CurType->isReferenceType())
        CurType = CurType->getPointeeType();

      // OpenMP 4.5 [2.15.5.1, map Clause, Restrictions, C/C++, p.2]
      //  A list item cannot be a variable that is a member of a structure with a union type.
      //
      if (CurType->getAs<RecordType>()->isUnionType()) {
        S.Diag(ELoc, diag::err_omp_union_type_not_allowed)
          << CurE->getSourceRange();
        break;
      }

      continue;
    }

    if (auto *CurE = dyn_cast<ArraySubscriptExpr>(E)){
      E = CurE->getBase()->IgnoreParenImpCasts();

      if (!E->getType()->isAnyPointerType() && !E->getType()->isArrayType()) {
        SemaRef.Diag(ELoc, diag::err_omp_expected_base_var_name) << 0
          << CurE->getSourceRange();
        break;
      }
      continue;
    }

    if (auto *CurE = dyn_cast<OMPArraySectionExpr>(E)){
      // OpenMP 4.5 [2.15.5.1, map Clause, Restrictions, p.7]
      //  If a list item is an element of a structure, only the rightmost symbol of the variable reference can be an array section.
      //
      if (!AllowArraySection){
        SemaRef.Diag(ELoc, diag::err_omp_array_section_ony_allowed_in_rightmost_expression)
          << CurE->getSourceRange();
        break;
      }

      E = CurE->getBase()->IgnoreParenImpCasts();

      // OpenMP 4.5 [2.15.5.1, map Clause, Restrictions, C++, p.1]
      //  If the type of a list item is a reference to a type T then the type will be considered to be T for all purposes of this clause.
      QualType CurType = E->getType();
      if (CurType->isReferenceType())
        CurType = CurType->getPointeeType();

      if (!CurType->isAnyPointerType() && !CurType->isArrayType()) {
        SemaRef.Diag(ELoc, diag::err_omp_expected_base_var_name) << 0
          << CurE->getSourceRange();
        break;
      }

      continue;
    }

    // If nothing else worked, this is not a valid map clause expression.
    Diag(ELoc, diag::err_omp_expected_named_var_member_or_array_expression)
      << E->getSourceRange();
    break;
  }

  return RelevantExpr;
}

namespace {
  // Types used to organize the components of a valid map clause.
  typedef std::pair<Expr*, ValueDecl*> MapExpressionComponent;
  typedef SmallVector<MapExpressionComponent, 4> MapExpressionComponents;
}

// Extract the components in the map clause expression \a E and store them into
// \a MEC. This assumes that \a E is a valid map clause expression, i.e. it has
// already passed the single clause checks.
static void ExtractMapExpressionComponents(Expr *E, MapExpressionComponents &MEC) {

}

// Return true if expression E associated with value VD has conflicts with the enclosing map information.
static bool CheckSameConstructMapConflicts(Sema &SemaRef, ValueDecl *VD, Expr *E) {
  // OpenMP 4.5 [2.15.5.1, map Clause, Restrictions, p.3]
  //  At most one list item can be an array item derived from a given variable in map clauses of the same construct.
  // OpenMP 4.5 [2.15.5.1, map Clause, Restrictions, p.4]
  //  List items of map clauses in the same construct must not share original storage.
  // OpenMP 4.5 [2.15.5.1, map Clause, Restrictions, C/C++, p.1]
  //  A variable for which the type is pointer and an array section derived from that variable must not appear as list items of map clauses of the same construct.

  SourceLocation ELoc = E->getExprLoc();

  // In order to easily check the conflicts we need to match each component of
  // the expression under test with the components of the expressions that are
  // already in the stack.

  return DSAStack->checkMapInfoForVar(VD, /*CurrentRegionOnly=*/true, [&](Expr *RE) -> bool {

    auto

    SmallVector<Expr*, 32> CurrentExprs;
    SmallVector<Expr*, 32> CurrentExprs;
    for (auto *CurE : {E, RE} ) {

    }


    SemaRef.Diag(ELoc, diag::err_omp_map_shared_storage) << ELoc;
    SemaRef.Diag(CurE->getExprLoc(), diag::note_used_here)
        << CurE->getSourceRange();
    return true;
  });
}

OMPClause *Sema::ActOnOpenMPMapClause(
    OpenMPMapClauseKind MapTypeModifier, OpenMPMapClauseKind MapType,
    SourceLocation MapLoc, SourceLocation ColonLoc, ArrayRef<Expr *> VarList,
    SourceLocation StartLoc, SourceLocation LParenLoc, SourceLocation EndLoc) {
=======
OMPClause *
Sema::ActOnOpenMPMapClause(OpenMPMapClauseKind MapTypeModifier,
                           OpenMPMapClauseKind MapType, bool IsMapTypeImplicit,
                           SourceLocation MapLoc, SourceLocation ColonLoc,
                           ArrayRef<Expr *> VarList, SourceLocation StartLoc,
                           SourceLocation LParenLoc, SourceLocation EndLoc) {
>>>>>>> a064ffc5
  SmallVector<Expr *, 4> Vars;

  llvm::errs() << "Getting into the map clause.\n";

  for (auto &OE : VarList) {
    Expr *RE = GetMapClauseExpression(OE);

    assert(RE && "Null expr in omp map");
    if (isa<DependentScopeDeclRefExpr>(RE)) {
      // It will be analyzed later.
      Vars.push_back(RE);
      continue;
    }
    SourceLocation ELoc = RE->getExprLoc();

    auto *VE = RE->IgnoreParenLValueCasts();

    if (VE->isValueDependent() || VE->isTypeDependent() ||
        VE->isInstantiationDependent() ||
        VE->containsUnexpandedParameterPack()) {
      // We can only analyze this information once the missing information is
      // resolved.
      Vars.push_back(RE);
      continue;
    }

// Missing checks:
//
//    6 If a list item is an element of a structure, and a different element of the structure has a corresponding list item in the device data environment prior to a task encountering the construct associated with the map clause, then the list item must also have a correspnding list item in the device data environment prior to the task encountering the construct.
//

    auto *SimpleExpr = RE->IgnoreParenCasts();
//    auto *DE = dyn_cast<DeclRefExpr>(SimpleExpr);
//    auto *ME = dyn_cast<MemberExpr>(SimpleExpr);
//    auto *ASE = dyn_cast<ArraySubscriptExpr>(SimpleExpr);
//    auto *OASE = dyn_cast<OMPArraySectionExpr>(SimpleExpr);

    if (!RE->IgnoreParenImpCasts()->isLValue()) {
      Diag(ELoc, diag::err_omp_expected_named_var_member_or_array_expression)
        << E->getSourceRange();
      continue;
    }

    // Obtain the array or member expression bases if required.
    auto *BE = GetMapClauseExpressionBase(*this, SimpleExpr);
    if (!BE)
      continue;

    // If the base is a reference to a variable, we rely on that variable for
    // the following checks. If it is a 'this' expression we rely on the field.
    ValueDecl *D = nullptr;
    if (auto *DRE = dyn_cast<DeclRefExpr>(BE)) {
      D = DRE->getDecl();
    } else {
      auto *ME = cast<MemberExpr>(BE);
      assert(isa<CXXThisExpr>(ME->getBase()) && "Unexpected expression!");
      D = ME->getMemberDecl();
    }

    assert(D && "Null decl on map clause.");

    auto *VD = dyn_cast<VarDecl>(D);
    auto *FD = dyn_cast<FieldDecl>(D);

    assert((VD || FD) && "Only variables or fields are expected here!");

    // OpenMP 4.5 [2.15.5.1, map Clause, Restrictions, p.10]
    //  threadprivate variables cannot appear in a map clause.
    if (VD && DSAStack->isThreadPrivate(VD)) {
      auto DVar = DSAStack->getTopDSA(VD, false);
      Diag(ELoc, diag::err_omp_threadprivate_in_map);
      ReportOriginalDSA(*this, DSAStack, VD, DVar);
      continue;
    }

    // OpenMP 4.5 [2.15.5.1, map Clause, Restrictions, p.9]
    //  A list item cannot appear in both a map clause and a data-sharing attribute clause on the same construct.
    //
    // TODO: Implement this check - it cannot currently be tested because of
    // missing implementation of the other data sharing clauses.

    if (CheckSameConstructMapConflicts(*this, D, SimpleExpr))
      break;

    // OpenMP 4.5 [2.15.5.1, map Clause, Restrictions, C++, p.1]
    //  If the type of a list item is a reference to a type T then the type will be considered to be T for all purposes of this clause.
    QualType Type = D->getType();
    if (Type->isReferenceType())
      Type = Type->getPointeeType();

    // OpenMP 4.5 [2.15.5.1, map Clause, Restrictions, p.5]
    //  If any part of the original storage of a list item has corresponding storage in the device data environment, all of the original storage must have corresponding storage in the device data environment.
    //
    // Most of this restriction can only be checked at runtime, given that it depends on the evaluation of the array expression. Here, we only check if a pointer is mapped with and without an array expression in the data environment nesting.
    MI = DSAStack->getMapInfoForVar(D);
    if (MI.RefExpr && Type->isAnyPointerType()){
      auto *PASE = dyn_cast<ArraySubscriptExpr>(MI.RefExpr->IgnoreParenImpCasts());
      auto *POASE = dyn_cast<OMPArraySectionExpr>(MI.RefExpr->IgnoreParenImpCasts());

      // A pointer as to use an array expression in all places or none of them.
      if ((PASE || POASE) != (ASE || OASE)) {
        Diag(ELoc, diag::err_omp_map_shared_storage) << ELoc;
        Diag(MI.RefExpr->getExprLoc(), diag::note_used_here)
            << MI.RefExpr->getSourceRange();
        continue;
      }
    }

    // OpenMP 4.5 [2.15.5.1, map Clause, Restrictions, p.9]
    //  A list item must have a mappable type.
    if (!CheckTypeMappable(VE->getExprLoc(), VE->getSourceRange(), *this,
                           DSAStack, Type))
      continue;

    // target enter data
    // OpenMP [2.10.2, Restrictions, p. 99]
    // A map-type must be specified in all map clauses and must be either
    // to or alloc.
    OpenMPDirectiveKind DKind = DSAStack->getCurrentDirective();
    if (DKind == OMPD_target_enter_data &&
        !(MapType == OMPC_MAP_to || MapType == OMPC_MAP_alloc)) {
      Diag(StartLoc, diag::err_omp_invalid_map_type_for_directive)
          << (IsMapTypeImplicit ? 1 : 0)
          << getOpenMPSimpleClauseTypeName(OMPC_map, MapType)
          << getOpenMPDirectiveName(DKind);
      // Proceed to add the variable in a map clause anyway, to prevent
      // further spurious messages
    }

    // target exit_data
    // OpenMP [2.10.3, Restrictions, p. 102]
    // A map-type must be specified in all map clauses and must be either
    // from, release, or delete.
    DKind = DSAStack->getCurrentDirective();
    if (DKind == OMPD_target_exit_data &&
        !(MapType == OMPC_MAP_from || MapType == OMPC_MAP_release ||
          MapType == OMPC_MAP_delete)) {
      Diag(StartLoc, diag::err_omp_invalid_map_type_for_directive)
          << (IsMapTypeImplicit ? 1 : 0)
          << getOpenMPSimpleClauseTypeName(OMPC_map, MapType)
          << getOpenMPDirectiveName(DKind);
      // Proceed to add the variable in a map clause anyway, to prevent
      // further spurious messages
    }

    Vars.push_back(RE);
    MI.push_back(RE);
    //DSAStack->addMapInfoForVar(D, RE);
  }
  if (Vars.empty())
    return nullptr;

  return OMPMapClause::Create(Context, StartLoc, LParenLoc, EndLoc, Vars,
                              MapTypeModifier, MapType, IsMapTypeImplicit,
                              MapLoc);
}

OMPClause *Sema::ActOnOpenMPNumTeamsClause(Expr *NumTeams, 
                                           SourceLocation StartLoc,
                                           SourceLocation LParenLoc,
                                           SourceLocation EndLoc) {
  Expr *ValExpr = NumTeams;

  // OpenMP [teams Constrcut, Restrictions]
  // The num_teams expression must evaluate to a positive integer value.
  if (!IsNonNegativeIntegerValue(ValExpr, *this, OMPC_num_teams,
                                 /*StrictlyPositive=*/true))
    return nullptr;

  return new (Context) OMPNumTeamsClause(ValExpr, StartLoc, LParenLoc, EndLoc);
}

OMPClause *Sema::ActOnOpenMPThreadLimitClause(Expr *ThreadLimit,
                                              SourceLocation StartLoc,
                                              SourceLocation LParenLoc,
                                              SourceLocation EndLoc) {
  Expr *ValExpr = ThreadLimit;

  // OpenMP [teams Constrcut, Restrictions]
  // The thread_limit expression must evaluate to a positive integer value.
  if (!IsNonNegativeIntegerValue(ValExpr, *this, OMPC_thread_limit,
                                 /*StrictlyPositive=*/true))
    return nullptr;

  return new (Context) OMPThreadLimitClause(ValExpr, StartLoc, LParenLoc,
                                            EndLoc);
}

OMPClause *Sema::ActOnOpenMPPriorityClause(Expr *Priority,
                                           SourceLocation StartLoc,
                                           SourceLocation LParenLoc,
                                           SourceLocation EndLoc) {
  Expr *ValExpr = Priority;

  // OpenMP [2.9.1, task Constrcut]
  // The priority-value is a non-negative numerical scalar expression.
  if (!IsNonNegativeIntegerValue(ValExpr, *this, OMPC_priority,
                                 /*StrictlyPositive=*/false))
    return nullptr;

  return new (Context) OMPPriorityClause(ValExpr, StartLoc, LParenLoc, EndLoc);
}

OMPClause *Sema::ActOnOpenMPGrainsizeClause(Expr *Grainsize,
                                            SourceLocation StartLoc,
                                            SourceLocation LParenLoc,
                                            SourceLocation EndLoc) {
  Expr *ValExpr = Grainsize;

  // OpenMP [2.9.2, taskloop Constrcut]
  // The parameter of the grainsize clause must be a positive integer
  // expression.
  if (!IsNonNegativeIntegerValue(ValExpr, *this, OMPC_grainsize,
                                 /*StrictlyPositive=*/true))
    return nullptr;

  return new (Context) OMPGrainsizeClause(ValExpr, StartLoc, LParenLoc, EndLoc);
}

OMPClause *Sema::ActOnOpenMPNumTasksClause(Expr *NumTasks,
                                           SourceLocation StartLoc,
                                           SourceLocation LParenLoc,
                                           SourceLocation EndLoc) {
  Expr *ValExpr = NumTasks;

  // OpenMP [2.9.2, taskloop Constrcut]
  // The parameter of the num_tasks clause must be a positive integer
  // expression.
  if (!IsNonNegativeIntegerValue(ValExpr, *this, OMPC_num_tasks,
                                 /*StrictlyPositive=*/true))
    return nullptr;

  return new (Context) OMPNumTasksClause(ValExpr, StartLoc, LParenLoc, EndLoc);
}

OMPClause *Sema::ActOnOpenMPHintClause(Expr *Hint, SourceLocation StartLoc,
                                       SourceLocation LParenLoc,
                                       SourceLocation EndLoc) {
  // OpenMP [2.13.2, critical construct, Description]
  // ... where hint-expression is an integer constant expression that evaluates
  // to a valid lock hint.
  ExprResult HintExpr = VerifyPositiveIntegerConstantInClause(Hint, OMPC_hint);
  if (HintExpr.isInvalid())
    return nullptr;
  return new (Context)
      OMPHintClause(HintExpr.get(), StartLoc, LParenLoc, EndLoc);
}

OMPClause *Sema::ActOnOpenMPDistScheduleClause(
    OpenMPDistScheduleClauseKind Kind, Expr *ChunkSize, SourceLocation StartLoc,
    SourceLocation LParenLoc, SourceLocation KindLoc, SourceLocation CommaLoc,
    SourceLocation EndLoc) {
  if (Kind == OMPC_DIST_SCHEDULE_unknown) {
    std::string Values;
    Values += "'";
    Values += getOpenMPSimpleClauseTypeName(OMPC_dist_schedule, 0);
    Values += "'";
    Diag(KindLoc, diag::err_omp_unexpected_clause_value)
        << Values << getOpenMPClauseName(OMPC_dist_schedule);
    return nullptr;
  }
  Expr *ValExpr = ChunkSize;
  Expr *HelperValExpr = nullptr;
  if (ChunkSize) {
    if (!ChunkSize->isValueDependent() && !ChunkSize->isTypeDependent() &&
        !ChunkSize->isInstantiationDependent() &&
        !ChunkSize->containsUnexpandedParameterPack()) {
      SourceLocation ChunkSizeLoc = ChunkSize->getLocStart();
      ExprResult Val =
          PerformOpenMPImplicitIntegerConversion(ChunkSizeLoc, ChunkSize);
      if (Val.isInvalid())
        return nullptr;

      ValExpr = Val.get();

      // OpenMP [2.7.1, Restrictions]
      //  chunk_size must be a loop invariant integer expression with a positive
      //  value.
      llvm::APSInt Result;
      if (ValExpr->isIntegerConstantExpr(Result, Context)) {
        if (Result.isSigned() && !Result.isStrictlyPositive()) {
          Diag(ChunkSizeLoc, diag::err_omp_negative_expression_in_clause)
              << "dist_schedule" << ChunkSize->getSourceRange();
          return nullptr;
        }
      } else if (isParallelOrTaskRegion(DSAStack->getCurrentDirective())) {
        auto *ImpVar = buildVarDecl(*this, ChunkSize->getExprLoc(),
                                    ChunkSize->getType(), ".chunk.");
        auto *ImpVarRef = buildDeclRefExpr(*this, ImpVar, ChunkSize->getType(),
                                           ChunkSize->getExprLoc(),
                                           /*RefersToCapture=*/true);
        HelperValExpr = ImpVarRef;
      }
    }
  }

  return new (Context)
      OMPDistScheduleClause(StartLoc, LParenLoc, KindLoc, CommaLoc, EndLoc,
                            Kind, ValExpr, HelperValExpr);
}<|MERGE_RESOLUTION|>--- conflicted
+++ resolved
@@ -8574,7 +8574,6 @@
   return true;
 }
 
-<<<<<<< HEAD
 // Check if there are non-conflicting map ranges for the provided declaration
 // \a VD, and the expression it appears in. If there is a conflict return the
 // conflicting map info.
@@ -8780,18 +8779,12 @@
   });
 }
 
-OMPClause *Sema::ActOnOpenMPMapClause(
-    OpenMPMapClauseKind MapTypeModifier, OpenMPMapClauseKind MapType,
-    SourceLocation MapLoc, SourceLocation ColonLoc, ArrayRef<Expr *> VarList,
-    SourceLocation StartLoc, SourceLocation LParenLoc, SourceLocation EndLoc) {
-=======
 OMPClause *
 Sema::ActOnOpenMPMapClause(OpenMPMapClauseKind MapTypeModifier,
                            OpenMPMapClauseKind MapType, bool IsMapTypeImplicit,
                            SourceLocation MapLoc, SourceLocation ColonLoc,
                            ArrayRef<Expr *> VarList, SourceLocation StartLoc,
                            SourceLocation LParenLoc, SourceLocation EndLoc) {
->>>>>>> a064ffc5
   SmallVector<Expr *, 4> Vars;
 
   llvm::errs() << "Getting into the map clause.\n";
