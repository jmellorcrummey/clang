--- conflicted
+++ resolved
@@ -8823,57 +8823,6 @@
 static bool CheckMapConflicts(Sema &SemaRef, DSAStackTy *DSAS, ValueDecl *VD,
                               Expr *E, bool CurrentRegionOnly) {
   assert(VD && E);
-<<<<<<< HEAD
-=======
-
-  // Types used to organize the components of a valid map clause.
-  typedef std::pair<Expr *, ValueDecl *> MapExpressionComponent;
-  typedef SmallVector<MapExpressionComponent, 4> MapExpressionComponents;
-
-  // Helper to extract the components in the map clause expression E and store
-  // them into MEC. This assumes that E is a valid map clause expression, i.e.
-  // it has already passed the single clause checks.
-  auto ExtractMapExpressionComponents = [](Expr *TE,
-                                           MapExpressionComponents &MEC) {
-    while (true) {
-      TE = TE->IgnoreParenImpCasts();
-
-      if (auto *CurE = dyn_cast<DeclRefExpr>(TE)) {
-        MEC.push_back(
-            MapExpressionComponent(CurE, cast<VarDecl>(CurE->getDecl())));
-        break;
-      }
-
-      if (auto *CurE = dyn_cast<MemberExpr>(TE)) {
-        auto *BaseE = CurE->getBase()->IgnoreParenImpCasts();
-
-        MEC.push_back(MapExpressionComponent(
-            CurE, cast<FieldDecl>(CurE->getMemberDecl())));
-        if (isa<CXXThisExpr>(BaseE))
-          break;
-
-        TE = BaseE;
-        continue;
-      }
-
-      if (auto *CurE = dyn_cast<ArraySubscriptExpr>(TE)) {
-        MEC.push_back(MapExpressionComponent(CurE, nullptr));
-        TE = CurE->getBase()->IgnoreParenImpCasts();
-        continue;
-      }
-
-      if (auto *CurE = dyn_cast<OMPArraySectionExpr>(TE)) {
-        MEC.push_back(MapExpressionComponent(CurE, nullptr));
-        TE = CurE->getBase()->IgnoreParenImpCasts();
-        continue;
-      }
-
-      llvm_unreachable(
-          "Expecting only valid map clause expressions at this point!");
-    }
-  };
-
->>>>>>> 6b055c10
   SourceLocation ELoc = E->getExprLoc();
   SourceRange ERange = E->getSourceRange();
 
