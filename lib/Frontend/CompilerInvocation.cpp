--- conflicted
+++ resolved
@@ -2052,25 +2052,9 @@
       Opts.OpenMP && !Args.hasArg(options::OPT_fnoopenmp_use_tls);
   Opts.OpenMPIsDevice =
       Opts.OpenMP && Args.hasArg(options::OPT_fopenmp_is_device);
-<<<<<<< HEAD
+  Opts.OpenMPNoSPMD = Opts.OpenMP && Args.hasArg(options::OPT_fopenmp_nvptx_nospmd);
   Opts.OpenMPImplicitDeclareTarget =
       Opts.OpenMP && Args.hasArg(options::OPT_fopenmp_implicit_declare_target);
-      
-
-  // Provide diagnostic when a given target is not expected to be an OpenMP
-  // device or host.
-  if (Opts.OpenMP && !Opts.OpenMPIsDevice) {
-    switch (T.getArch()) {
-    default:
-      break;
-    // Add unsupported host targets here:
-    case llvm::Triple::nvptx:
-    case llvm::Triple::nvptx64:
-      Diags.Report(clang::diag::err_drv_omp_host_target_not_supported)
-          << TargetOpts.Triple;
-      break;
-=======
-  Opts.OpenMPNoSPMD = Opts.OpenMP && Args.hasArg(options::OPT_fopenmp_nvptx_nospmd);
 
   if (Opts.OpenMP) {
     int Version =
@@ -2090,7 +2074,6 @@
             << TargetOpts.Triple;
         break;
       }
->>>>>>> 964f3112
     }
     // Set the flag to prevent the implementation from emitting device exception
     // handling code for those requiring so.
