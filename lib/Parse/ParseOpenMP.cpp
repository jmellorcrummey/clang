--- conflicted
+++ resolved
@@ -39,15 +39,12 @@
   OMPD_reduction,
   OMPD_target_enter,
   OMPD_target_exit,
-<<<<<<< HEAD
-  OMPD_distribute_parallel,
+  OMPD_update,
+	OMPD_distribute_parallel,
   OMPD_teams_distribute,
   OMPD_teams_distribute_parallel,
   OMPD_target_teams_distribute,
-  OMPD_target_teams_distribute_parallel
-=======
-  OMPD_update,
->>>>>>> 35537a7d
+  OMPD_target_teams_distribute_parallel,
 };
 
 class ThreadprivateListParserHelper final {
@@ -763,14 +760,11 @@
   case OMPD_taskloop_simd:
   case OMPD_distribute:
   case OMPD_end_declare_target:
-<<<<<<< HEAD
+  case OMPD_target_update:
   case OMPD_distribute_parallel_for:
   case OMPD_target_teams:
   case OMPD_teams_distribute_parallel_for:
   case OMPD_target_teams_distribute_parallel_for:
-=======
-  case OMPD_target_update:
->>>>>>> 35537a7d
     Diag(Tok, diag::err_omp_unexpected_directive)
         << getOpenMPDirectiveName(DKind);
     break;
@@ -801,14 +795,10 @@
 ///         'for simd' | 'parallel for simd' | 'target' | 'target data' |
 ///         'taskgroup' | 'teams' | 'taskloop' | 'taskloop simd' |
 ///         'distribute' | 'target enter data' | 'target exit data' |
-///         'target parallel' | 'target parallel for' |
-<<<<<<< HEAD
+///         'target parallel' | 'target parallel for' | 'target update' | 
 ///         'distribute parallel for' | 'target teams' |
-///         'teams distribute parallel for' |
+///         'teams distribute parallel for' | 
 ///         'target teams distribute parallel for' {clause}
-=======
-///         'target update' {clause}
->>>>>>> 35537a7d
 ///         annot_pragma_openmp_end
 ///
 StmtResult Parser::ParseOpenMPDeclarativeOrExecutableDirective(
