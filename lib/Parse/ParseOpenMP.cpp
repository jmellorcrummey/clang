--- conflicted
+++ resolved
@@ -769,13 +769,10 @@
   case OMPD_distribute_parallel_for_simd:
   case OMPD_distribute_simd:
   case OMPD_target_parallel_for_simd:
-<<<<<<< HEAD
+  case OMPD_target_simd:
   case OMPD_target_teams:
   case OMPD_teams_distribute_parallel_for:
   case OMPD_target_teams_distribute_parallel_for:
-=======
-  case OMPD_target_simd:
->>>>>>> 0ace2a2a
     Diag(Tok, diag::err_omp_unexpected_directive)
         << getOpenMPDirectiveName(DKind);
     break;
@@ -809,13 +806,9 @@
 ///         'target parallel' | 'target parallel for' |
 ///         'target update' | 'distribute parallel for' |
 ///         'distribute paralle for simd' | 'distribute simd' |
-<<<<<<< HEAD
-///         'target parallel for simd' | 'target teams' |
+///         'target parallel for simd' | 'target simd' | 'target teams' |
 ///         'teams distribute parallel for' |
 ///         'target teams distribute parallel for' {clause}
-=======
-///         'target parallel for simd' | 'target simd' {clause}
->>>>>>> 0ace2a2a
 ///         annot_pragma_openmp_end
 ///
 StmtResult Parser::ParseOpenMPDeclarativeOrExecutableDirective(
@@ -924,13 +917,10 @@
   case OMPD_distribute_parallel_for_simd:
   case OMPD_distribute_simd:
   case OMPD_target_parallel_for_simd:
-<<<<<<< HEAD
+  case OMPD_target_simd:
   case OMPD_target_teams:
   case OMPD_teams_distribute_parallel_for:
   case OMPD_target_teams_distribute_parallel_for: {
-=======
-  case OMPD_target_simd: {
->>>>>>> 0ace2a2a
     ConsumeToken();
     // Parse directive name of the 'critical' directive if any.
     if (DKind == OMPD_critical) {
