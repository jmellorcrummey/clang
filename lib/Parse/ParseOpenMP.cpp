//===--- ParseOpenMP.cpp - OpenMP directives parsing ----------------------===//
//
//                     The LLVM Compiler Infrastructure
//
// This file is distributed under the University of Illinois Open Source
// License. See LICENSE.TXT for details.
//
//===----------------------------------------------------------------------===//
/// \file
/// \brief This file implements parsing of all OpenMP directives and clauses.
///
//===----------------------------------------------------------------------===//

#include "clang/AST/ASTConsumer.h"
#include "clang/AST/ASTContext.h"
#include "RAIIObjectsForParser.h"
#include "clang/AST/ASTConsumer.h"
#include "clang/AST/ASTContext.h"
#include "clang/AST/StmtOpenMP.h"
#include "clang/Parse/ParseDiagnostic.h"
#include "clang/Parse/Parser.h"
#include "clang/Sema/Scope.h"
#include "llvm/ADT/PointerIntPair.h"
using namespace clang;

OpenMPDirectiveKind Parser::ParseOpenMPDirective() {
  OpenMPDirectiveKind DKind = Tok.isAnnotation()
                                  ? OMPD_unknown
                                  : getOpenMPDirectiveKind(PP.getSpelling(Tok));

  switch (DKind) {
  case OMPD_declare: {
    Token SavedToken = PP.LookAhead(0);
    if (!SavedToken.isAnnotation()) {
      StringRef Spelling = PP.getSpelling(SavedToken);
      if (Spelling == "reduction") {
        DKind = OMPD_declare_reduction;
        ConsumeAnyToken();
      } else if (Spelling == "simd") {
        DKind = OMPD_declare_simd;
        ConsumeToken();
      } else if (Spelling == "target") {
        DKind = OMPD_declare_target;
        ConsumeToken();
      }
    }
    break;
  }
  case OMPD_for: {
    // This is to get correct directive name in the error message below.
    // This whole switch actually should be extracted into a helper routine
    // and reused in ParseOpenMPDeclarativeOrExecutableDirective below.
    Token SavedToken = PP.LookAhead(0);
    if (!SavedToken.isAnnotation()) {
      OpenMPDirectiveKind SDKind =
          getOpenMPDirectiveKind(PP.getSpelling(SavedToken));
      if (SDKind == OMPD_simd) {
        DKind = OMPD_for_simd;
        ConsumeAnyToken();
      }
    }
    break;
  }
  case OMPD_distribute: {
    // This is to get correct directive name in the error message below.
    // This whole switch actually should be extracted into a helper routine
    // and reused in ParseOpenMPDeclarativeOrExecutableDirective below.
    Token SavedToken = PP.LookAhead(0);
    if (!SavedToken.isAnnotation()) {
      OpenMPDirectiveKind SDKind =
          getOpenMPDirectiveKind(PP.getSpelling(SavedToken));
      if (SDKind == OMPD_simd) {
        DKind = OMPD_distribute_simd;
        ConsumeAnyToken();
      } else if (SDKind == OMPD_parallel) {
        SavedToken = PP.LookAhead(1);
        if (!SavedToken.isAnnotation()) {
          OpenMPDirectiveKind SDKind =
              getOpenMPDirectiveKind(PP.getSpelling(SavedToken));
          if (SDKind == OMPD_for) {
            DKind = OMPD_distribute_parallel_for;
            ConsumeAnyToken();
            ConsumeAnyToken();
            SavedToken = PP.LookAhead(0);
            if (!SavedToken.isAnnotation()) {
              OpenMPDirectiveKind SDKind =
                  getOpenMPDirectiveKind(PP.getSpelling(SavedToken));
              if (SDKind == OMPD_simd) {
                DKind = OMPD_distribute_parallel_for_simd;
                ConsumeAnyToken();
              }
            }
          }
        }
      }
    }
    break;
  }
  case OMPD_parallel: {
    // This is to get correct directive name in the error message below.
    // This whole switch actually should be extracted into a helper routine
    // and reused in ParseOpenMPDeclarativeOrExecutableDirective below.
    Token SavedToken = PP.LookAhead(0);
    if (!SavedToken.isAnnotation()) {
      OpenMPDirectiveKind SDKind =
          getOpenMPDirectiveKind(PP.getSpelling(SavedToken));
      if (SDKind == OMPD_for) {
        DKind = OMPD_parallel_for;
        ConsumeAnyToken();
        SavedToken = PP.LookAhead(0);
        if (!SavedToken.isAnnotation()) {
          OpenMPDirectiveKind SDKind =
              getOpenMPDirectiveKind(PP.getSpelling(SavedToken));
          if (SDKind == OMPD_simd) {
            DKind = OMPD_parallel_for_simd;
            ConsumeAnyToken();
          }
        }
      } else if (SDKind == OMPD_sections) {
        DKind = OMPD_parallel_sections;
        ConsumeAnyToken();
      }
    }
    break;
  }
  default:
    if (!Tok.isAnnotation()) {
      StringRef Spelling = PP.getSpelling(Tok);
      if (Spelling == "end") {
        Token SavedToken = PP.LookAhead(0);
        if (!SavedToken.isAnnotation()) {
          OpenMPDirectiveKind SDKind =
              getOpenMPDirectiveKind(PP.getSpelling(SavedToken));
          if (SDKind == OMPD_declare) {
            Token SavedToken = PP.LookAhead(1);
            if (!SavedToken.isAnnotation()) {
              OpenMPDirectiveKind SDKind =
                  getOpenMPDirectiveKind(PP.getSpelling(SavedToken));
              if (SDKind == OMPD_target) {
                DKind = OMPD_end_declare_target;
                ConsumeAnyToken();
                ConsumeAnyToken();
              }
            }
          }
        }
      } else if (Spelling == "cancellation") {
        Token SavedToken = PP.LookAhead(0);
        if (!SavedToken.isAnnotation()) {
          Spelling = PP.getSpelling(SavedToken);
          if (Spelling == "point") {
            DKind = OMPD_cancellation_point;
            ConsumeToken();
          }
        }
      }
    }
    break;
  }
  return DKind;
}

//===----------------------------------------------------------------------===//
// OpenMP declarative directives.
//===----------------------------------------------------------------------===//

/// \brief Parsing of declarative OpenMP directives.
///
///       threadprivate-directive:
///         annot_pragma_openmp 'threadprivate' simple-variable-list
///         annot_pragma_openmp_end
///
Parser::DeclGroupPtrTy
Parser::ParseOpenMPDeclarativeDirective(AccessSpecifier AS) {
  assert(Tok.is(tok::annot_pragma_openmp) && "Not an OpenMP directive!");
  ParenBraceBracketBalancer BalancerRAIIObj(*this);

<<<<<<< HEAD
  SourceLocation Loc = ConsumeAnyToken();
  SmallVector<Expr *, 4> Identifiers;
  OpenMPDirectiveKind DKind = ParseOpenMPDirective();
=======
  SourceLocation Loc = ConsumeToken();
  SmallVector<Expr *, 5> Identifiers;
  OpenMPDirectiveKind DKind = Tok.isAnnotation()
                                  ? OMPD_unknown
                                  : getOpenMPDirectiveKind(PP.getSpelling(Tok));
>>>>>>> fe760838

  switch (DKind) {
  case OMPD_threadprivate:
    ConsumeAnyToken();
    if (!ParseOpenMPSimpleVarList(OMPD_threadprivate, Identifiers, true)) {
      // The last seen token is annot_pragma_openmp_end - need to check for
      // extra tokens.
      if (Tok.isNot(tok::annot_pragma_openmp_end)) {
        Diag(Tok, diag::warn_omp_extra_tokens_at_eol)
            << getOpenMPDirectiveName(OMPD_threadprivate);
<<<<<<< HEAD
        while (!SkipUntil(tok::annot_pragma_openmp_end, StopBeforeMatch))
          ;
      }
      // Skip the last annot_pragma_openmp_end.
      ConsumeAnyToken();
      return Actions.ActOnOpenMPThreadprivateDirective(Loc, Identifiers);
    }
    break;
  case OMPD_declare_target: {
    SourceLocation DTLoc = ConsumeAnyToken();
    if (Tok.isNot(tok::annot_pragma_openmp_end)) {
      Diag(Tok, diag::warn_omp_extra_tokens_at_eol)
          << getOpenMPDirectiveName(OMPD_declare_target);
      while (!SkipUntil(tok::annot_pragma_openmp_end, StopBeforeMatch))
        ;
    }
    // Skip the last annot_pragma_openmp_end.
    ConsumeAnyToken();

    ParseScope OMPDeclareTargetScope(this, Scope::DeclScope);
    if (!Actions.ActOnStartOpenMPDeclareTargetDirective(getCurScope(), DTLoc))
      return DeclGroupPtrTy();

    DKind = ParseOpenMPDirective();
    while (DKind != OMPD_end_declare_target && DKind != OMPD_declare_target &&
           Tok.isNot(tok::eof)) {
      ParsedAttributesWithRange attrs(AttrFactory);
      MaybeParseCXX11Attributes(attrs);
      MaybeParseMicrosoftAttributes(attrs);
      Actions.ActOnOpenMPDeclareTargetDecls(ParseExternalDeclaration(attrs));
      if (Tok.isAnnotation() && Tok.is(tok::annot_pragma_openmp)) {
        TentativeParsingAction TPA(*this);
        ConsumeToken();
        DKind = ParseOpenMPDirective();
        if (DKind != OMPD_end_declare_target) {
          TPA.Revert();
        } else {
          TPA.Commit();
        }
      }
    }
    if (DKind == OMPD_end_declare_target) {
      // Skip the last annot_pragma_openmp_end.
      ConsumeAnyToken();
      if (Tok.isNot(tok::annot_pragma_openmp_end)) {
        Diag(Tok, diag::warn_omp_extra_tokens_at_eol)
            << getOpenMPDirectiveName(OMPD_end_declare_target);
        while (!SkipUntil(tok::annot_pragma_openmp_end, StopBeforeMatch))
          ;
      }
      // Skip the last annot_pragma_openmp_end.
      ConsumeAnyToken();
      return Actions.ActOnFinishOpenMPDeclareTargetDirective();
    }
    Actions.ActOnOpenMPDeclareTargetDirectiveError();
    Diag(Tok, diag::err_expected_end_declare_target);
    Diag(DTLoc, diag::note_matching) << "#pragma omp declare target";
    return DeclGroupPtrTy();
  }
  case OMPD_declare_simd: {
    // The syntax is:
    // #pragma omp declare simd
    // [ #pragma omp declare simd
    // ... ]
    // <function-declaration-or-definition>
    //
    SmallVector<OmpDeclareSimdVariantInfo, 4> TI; // tempopary varlists.
    SmallVector<SourceRange, 4> SrcRanges;        // directives' source ranges.
    SmallVector<unsigned, 4> BeginIdx;            // first clause index in CL.
    SmallVector<unsigned, 4> EndIdx;              // end of clauses index in CL.
    SmallVector<OMPClause *, 4> CL;               // all the clauses.

    for (;;) {
      unsigned CurBegin = CL.size();
      SmallVector<llvm::PointerIntPair<OMPClause *, 1, bool>, 4> FirstClauses(
          NUM_OPENMP_CLAUSES);
      if (Tok.isNot(tok::annot_pragma_openmp_end))
        ConsumeAnyToken();

      // Read the clauses of the current simd variant.
      while (Tok.isNot(tok::annot_pragma_openmp_end)) {
        OpenMPClauseKind CKind = Tok.isAnnotation()
                                     ? OMPC_unknown
                                     : getOpenMPClauseKind(PP.getSpelling(Tok));
        if (CKind == OMPC_uniform || CKind == OMPC_aligned ||
            CKind == OMPC_linear) {
          TI.push_back(OmpDeclareSimdVariantInfo(CKind, -1));
          bool HadError = ParseOpenMPDeclarativeVarListClause(
              DKind, CKind, TI.back().NameInfos, // Parsed VarNames.
              TI.back().StartLoc,                // Source loc start.
              TI.back().EndLoc,                  // Source loc end.
              TI.back().TailExpr,                // The expr after ':'
              TI.back().TailLoc); // Source location of the tail expr.
          if (!HadError) {
            TI.back().Idx = CL.size();
            CL.push_back(0);
          } else {
            TI.pop_back(); // Revert due to error.
          }
        } else {
          OMPClause *Clause =
              ParseOpenMPClause(DKind, CKind, !FirstClauses[CKind].getInt());
          FirstClauses[CKind].setInt(true);
          if (Clause) {
            FirstClauses[CKind].setPointer(Clause);
            CL.push_back(Clause);
          }
        }

        // Skip ',' if any.
        if (Tok.is(tok::comma))
          ConsumeToken();
      }

      // Here we are at the end of current simd variant.
      if (Tok.isNot(tok::annot_pragma_openmp_end)) {
        Diag(Tok, diag::warn_omp_extra_tokens_at_eol)
            << getOpenMPDirectiveName(OMPD_declare_simd);
        while (!SkipUntil(tok::annot_pragma_openmp_end, StopBeforeMatch))
          ;
      }
      // Skip the last annot_pragma_openmp_end.
      ConsumeToken();

      // Save the current simd variant's info.
      {
        SrcRanges.push_back(SourceRange());
        BeginIdx.push_back(CurBegin);
        EndIdx.push_back(CL.size());
      }

      // Check if we have more variants here.
      // If not -- go ahead with parsing the function declaration.
      if (!Tok.is(tok::annot_pragma_openmp))
        break;
      ConsumeToken(); // eat the annotation token
      if (ParseOpenMPDirective() != OMPD_declare_simd) {
        Diag(Tok, diag::warn_omp_extra_tokens_at_eol)
            << getOpenMPDirectiveName(OMPD_declare_simd);
        while (!SkipUntil(tok::annot_pragma_openmp_end, StopBeforeMatch))
          ;
        // Skip the last annot_pragma_openmp_end.
        ConsumeToken();
        break;
      }
    }
    // Here we expect to see some function declaration.
    // TODO What if not?
    ParsedAttributesWithRange attrs(AttrFactory);
    ParsingDeclSpec PDS(*this);
    // DeclGroupPtrTy Ptr = ParseDeclarationOrFunctionDefinition(attrs);
    DeclGroupPtrTy Ptr = ParseExternalDeclaration(attrs, &PDS);
    if (!Ptr || !Ptr.get().isSingleDecl())
      return Ptr;
    Decl *FuncDecl = dyn_cast<Decl>(Ptr.get().getSingleDecl());
    // Here we need to convert the saved name-lists to corresponding clauses.
    // This is for 'linear', 'aligned' and 'uniform' clauses only (the
    // rest kinds of clauses are already done in CL array).
    for (unsigned I = 0; I < TI.size(); ++I) {
      assert(CL[TI[I].Idx] == 0);
      CL[TI[I].Idx] = Actions.ActOnOpenMPDeclarativeVarListClause(
          TI[I].CKind, TI[I].NameInfos, TI[I].StartLoc, TI[I].EndLoc,
          TI[I].TailExpr, TI[I].TailLoc, FuncDecl);
    }
    return Actions.ActOnOpenMPDeclareSimdDirective(Loc, FuncDecl, SrcRanges,
                                                   BeginIdx, EndIdx, CL);
  }
  case OMPD_declare_reduction: {
    SmallVector<QualType, 4> Types;
    SmallVector<SourceRange, 4> TyRanges;
    SmallVector<Expr *, 4> Combiners;
    SmallVector<Expr *, 4> Inits;
    ConsumeAnyToken();
    if (Decl *D = ParseOpenMPDeclareReduction(Types, TyRanges, Combiners, Inits,
                                              AS)) {
      // The last seen token is annot_pragma_openmp_end - need to check for
      // extra tokens.
      if (Tok.isNot(tok::annot_pragma_openmp_end)) {
        Diag(Tok, diag::warn_omp_extra_tokens_at_eol)
            << getOpenMPDirectiveName(OMPD_declare_reduction);
        while (!SkipUntil(tok::annot_pragma_openmp_end, StopBeforeMatch))
          ;
      }
      // Skip the last annot_pragma_openmp_end.
      ConsumeAnyToken();
      return Actions.ActOnOpenMPDeclareReductionDirective(D, Types, TyRanges,
                                                          Combiners, Inits);
=======
        SkipUntil(tok::annot_pragma_openmp_end, StopBeforeMatch);
      }
      // Skip the last annot_pragma_openmp_end.
      ConsumeToken();
      return Actions.ActOnOpenMPThreadprivateDirective(Loc, Identifiers);
>>>>>>> fe760838
    }
    break;
  }
  case OMPD_unknown:
    Diag(Tok, diag::err_omp_unknown_directive);
    break;
  default:
    Diag(Tok, diag::err_omp_unexpected_directive)
        << getOpenMPDirectiveName(DKind);
    break;
  }
  while (!SkipUntil(tok::annot_pragma_openmp_end))
    ;
  return DeclGroupPtrTy();
}

/// \brief Late parsing of declarative OpenMP directives.
///
///       threadprivate-directive:
///         annot_pragma_openmp 'threadprivate' simple-variable-list
///         annot_pragma_openmp_end
///
void Parser::LateParseOpenMPDeclarativeDirective(AccessSpecifier AS) {
  assert(Tok.is(tok::annot_pragma_openmp) && "Not an OpenMP directive!");
  LateParsedOpenMPDeclaration *Decl = new LateParsedOpenMPDeclaration(this, AS);
  getCurrentClass().LateParsedDeclarations.push_back(Decl);
  while (Tok.isNot(tok::annot_pragma_openmp_end) && Tok.isNot(tok::eof)) {
    Decl->Tokens.push_back(Tok);
    ConsumeAnyToken();
  }
  Decl->Tokens.push_back(Tok);
  ConsumeAnyToken();

  if (Decl->Tokens.size() > 3) {
    Token SavedToken = Decl->Tokens[1];
    if (!SavedToken.isAnnotation()) {
      StringRef Spelling = PP.getSpelling(SavedToken);
      if (Spelling == "declare") {
        SavedToken = Decl->Tokens[2];
        if (!SavedToken.isAnnotation()) {
          Spelling = PP.getSpelling(SavedToken);
          if (Spelling == "simd") {
            if (Tok.isNot(tok::annot_pragma_openmp)) {
              LexTemplateFunctionForLateParsing(Decl->Tokens);
            }
          }
        }
      }
    }
  }
}

/// \brief Actual parsing of late OpenMP declaration.
void Parser::LateParsedOpenMPDeclaration::ParseLexedMethodDeclarations() {
  // Save the current token position.
  SourceLocation origLoc = Self->Tok.getLocation();

  assert(!Tokens.empty() && "Empty body!");
  // Append the current token at the end of the new token stream so that it
  // doesn't get lost.
  Tokens.push_back(Self->Tok);
  Self->PP.EnterTokenStream(Tokens.data(), Tokens.size(), true, false);

  // Consume the previously pushed token.
  Self->ConsumeAnyToken(/*ConsumeCodeCompletionTok=*/true);

  Self->ParseOpenMPDeclarativeDirective(this->AS);

  if (Self->Tok.getLocation() != origLoc) {
    // Due to parsing error, we either went over the cached tokens or
    // there are still cached tokens left. If it's the latter case skip the
    // leftover tokens.
    // Since this is an uncommon situation that should be avoided, use the
    // expensive isBeforeInTranslationUnit call.
    if (Self->PP.getSourceManager().isBeforeInTranslationUnit(
            Self->Tok.getLocation(), origLoc))
      while (Self->Tok.getLocation() != origLoc && Self->Tok.isNot(tok::eof))
        Self->ConsumeAnyToken();
  }
}

/// \brief Parsing of declarative or executable OpenMP directives.
///
///       threadprivate-directive:
///         annot_pragma_openmp 'threadprivate' simple-variable-list
///         annot_pragma_openmp_end
///
///       parallel-directive:
///         annot_pragma_openmp 'parallel' {clause} annot_pragma_openmp_end
///
///       for-directive:
///         annot_pragma_openmp 'for' {clause} annot_pragma_openmp_end
///
///       distribute-directive:
///         annot_pragma_openmp 'distribute' {clause} annot_pragma_openmp_end
///
///       simd-directive:
///         annot_pragma_openmp 'simd' {clause} annot_pragma_openmp_end
///
///       for-simd-directive:
///         annot_pragma_openmp 'for simd' {clause} annot_pragma_openmp_end
///
///       distribute-simd-directive:
///         annot_pragma_openmp 'distribute simd' {clause}
/// annot_pragma_openmp_end
///
///       distribute-parallel-for-directive:
///         annot_pragma_openmp 'distribute parallel for' {clause}
/// annot_pragma_openmp_end
///
///       distribute-parallel-for-simd-directive:
///         annot_pragma_openmp 'distribute parallel for simd' {clause}
/// annot_pragma_openmp_end
///
///       sections-directive:
///         annot_pragma_openmp 'sections' {clause} annot_pragma_openmp_end
///
///       section-directive:
///         annot_pragma_openmp 'section' annot_pragma_openmp_end
///
///       single-directive:
///         annot_pragma_openmp 'single' {clause} annot_pragma_openmp_end
///
///       task-directive:
///         annot_pragma_openmp 'task' {clause} annot_pragma_openmp_end
///
///       taskyield-directive:
///         annot_pragma_openmp 'taskyield' annot_pragma_openmp_end
///
///       master-directive:
///         annot_pragma_openmp 'master' annot_pragma_openmp_end
///
///       critical-directive:
///         annot_pragma_openmp 'critical' [ '(' <name> ')' ]
///         annot_pragma_openmp_end
///
///       barrier-directive:
///         annot_pragma_openmp 'barrier' annot_pragma_openmp_end
///
///       taskwait-directive:
///         annot_pragma_openmp 'taskwait' annot_pragma_openmp_end
///
///       taskgroup-directive:
///         annot_pragma_openmp 'taskgroup' annot_pragma_openmp_end
///
///       atomic-directive:
///         annot_pragma_openmp 'atomic' [clause] [clause]
///         annot_pragma_openmp_end
///
///       flush-directive:
///         annot_pragma_openmp 'flush' [ '(' list ')' ]
///         annot_pragma_openmp_end
///
///       ordered-directive:
///         annot_pragma_openmp 'ordered' annot_pragma_openmp_end
///
StmtResult
Parser::ParseOpenMPDeclarativeOrExecutableDirective(bool StandAloneAllowed) {
  assert(Tok.is(tok::annot_pragma_openmp) && "Not an OpenMP directive!");
  ParenBraceBracketBalancer BalancerRAIIObj(*this);
<<<<<<< HEAD
  const unsigned ScopeFlags =
      Scope::FnScope | Scope::OpenMPDirectiveScope | Scope::DeclScope;
  SmallVector<Expr *, 4> Identifiers;
  SmallVector<OMPClause *, 4> Clauses;
  SmallVector<llvm::PointerIntPair<OMPClause *, 1, bool>, 4> FirstClauses(
      NUM_OPENMP_CLAUSES);
  SourceLocation Loc = ConsumeAnyToken(), EndLoc;
  OpenMPDirectiveKind ConstructType = OMPD_unknown;
=======
  SmallVector<Expr *, 5> Identifiers;
  SmallVector<OMPClause *, 5> Clauses;
  SmallVector<llvm::PointerIntPair<OMPClause *, 1, bool>, OMPC_unknown + 1>
  FirstClauses(OMPC_unknown + 1);
  const unsigned ScopeFlags =
      Scope::FnScope | Scope::DeclScope | Scope::OpenMPDirectiveScope;
  SourceLocation Loc = ConsumeToken(), EndLoc;
  OpenMPDirectiveKind DKind = Tok.isAnnotation()
                                  ? OMPD_unknown
                                  : getOpenMPDirectiveKind(PP.getSpelling(Tok));
  // Name of critical directive.
  DeclarationNameInfo DirName;
>>>>>>> fe760838
  StmtResult Directive = StmtError();
  DeclarationNameInfo DirName;

  OpenMPDirectiveKind DKind = ParseOpenMPDirective();

  switch (DKind) {
  case OMPD_threadprivate:
    ConsumeAnyToken();
    if (!ParseOpenMPSimpleVarList(OMPD_threadprivate, Identifiers, false)) {
      // The last seen token is annot_pragma_openmp_end - need to check for
      // extra tokens.
      if (Tok.isNot(tok::annot_pragma_openmp_end)) {
        Diag(Tok, diag::warn_omp_extra_tokens_at_eol)
            << getOpenMPDirectiveName(OMPD_threadprivate);
<<<<<<< HEAD
        while (!SkipUntil(tok::annot_pragma_openmp_end, StopBeforeMatch))
          ;
      }
      DeclGroupPtrTy Res =
          Actions.ActOnOpenMPThreadprivateDirective(Loc, Identifiers);
      Directive = Actions.ActOnDeclStmt(Res, Loc, Tok.getLocation());
    }
    while (!SkipUntil(tok::annot_pragma_openmp_end))
      ;
    break;
  case OMPD_declare_reduction: {
    SmallVector<QualType, 4> Types;
    SmallVector<SourceRange, 4> TyRanges;
    SmallVector<Expr *, 4> Combiners;
    SmallVector<Expr *, 4> Inits;
    ConsumeAnyToken();
    if (Decl *D = ParseOpenMPDeclareReduction(Types, TyRanges, Combiners, Inits,
                                              AS_none)) {
      // The last seen token is annot_pragma_openmp_end - need to check for
      // extra tokens.
      if (Tok.isNot(tok::annot_pragma_openmp_end)) {
        Diag(Tok, diag::warn_omp_extra_tokens_at_eol)
            << getOpenMPDirectiveName(OMPD_declare_reduction);
        while (!SkipUntil(tok::annot_pragma_openmp_end, StopBeforeMatch))
          ;
      }
      // Skip the last annot_pragma_openmp_end.
      DeclGroupPtrTy Res = Actions.ActOnOpenMPDeclareReductionDirective(
          D, Types, TyRanges, Combiners, Inits);
=======
        SkipUntil(tok::annot_pragma_openmp_end, StopBeforeMatch);
      }
      DeclGroupPtrTy Res =
          Actions.ActOnOpenMPThreadprivateDirective(Loc, Identifiers);
>>>>>>> fe760838
      Directive = Actions.ActOnDeclStmt(Res, Loc, Tok.getLocation());
    }
    while (!SkipUntil(tok::annot_pragma_openmp_end))
      ;
    break;
  }
  case OMPD_critical:
    // Parse name of critical if any.
    if (PP.LookAhead(0).is(tok::l_paren)) {
      // Consume '('.
      ConsumeAnyToken();
      SourceLocation LOpen = Tok.getLocation();
      // Parse <name>.
      ConsumeAnyToken();
      if (!Tok.isAnyIdentifier()) {
        Diag(Tok, diag::err_expected) << tok::identifier;
      } else {
        DirName =
            DeclarationNameInfo(Tok.getIdentifierInfo(), Tok.getLocation());
        ConsumeAnyToken();
      }
      // Parse ')'.
      if (Tok.isNot(tok::r_paren)) {
        Diag(Tok, diag::err_expected) << tok::r_paren;
        Diag(LOpen, diag::note_matching) << tok::l_paren;
      }
    }
    StandAloneAllowed = true;
  case OMPD_taskyield:
  case OMPD_barrier:
  case OMPD_taskwait:
    if (!StandAloneAllowed) {
      Diag(Tok, diag::err_omp_immediate_directive)
          << getOpenMPDirectiveName(DKind);
    }
  case OMPD_parallel:
  case OMPD_parallel_for:
  case OMPD_parallel_sections:
  case OMPD_parallel_for_simd:
  case OMPD_teams:
  case OMPD_for:
  case OMPD_simd:
  case OMPD_for_simd:
  case OMPD_distribute:
  case OMPD_distribute_simd:
  case OMPD_distribute_parallel_for:
  case OMPD_distribute_parallel_for_simd:
  case OMPD_sections:
  case OMPD_section:
  case OMPD_single:
  case OMPD_task:
  case OMPD_master:
  case OMPD_taskgroup:
  case OMPD_atomic:
  case OMPD_ordered:
  case OMPD_target: {
    // Do not read token if the end of directive or flush directive.
    if (Tok.isNot(tok::annot_pragma_openmp_end))
      ConsumeAnyToken();
    ParseScope OMPDirectiveScope(this, ScopeFlags);
    Actions.StartOpenMPDSABlock(DKind, DirName, Actions.getCurScope());
    while (Tok.isNot(tok::annot_pragma_openmp_end)) {
      OpenMPClauseKind CKind = Tok.isAnnotation()
                                   ? OMPC_unknown
                                   : getOpenMPClauseKind(PP.getSpelling(Tok));
      OMPClause *Clause =
          ParseOpenMPClause(DKind, CKind, !FirstClauses[CKind].getInt());
      FirstClauses[CKind].setInt(true);
      if (Clause) {
        FirstClauses[CKind].setPointer(Clause);
        Clauses.push_back(Clause);
      }

      // Skip ',' if any.
      if (Tok.is(tok::comma))
        ConsumeAnyToken();
    }
    // End location of the directive.
    EndLoc = Tok.getLocation();
    // Consume final annot_pragma_openmp_end.
    ConsumeAnyToken();

    StmtResult AssociatedStmt;
    bool CreateDirective = true;
    if (DKind != OMPD_taskyield && DKind != OMPD_barrier &&
        DKind != OMPD_taskwait) {
      // Parse statement
      // The body is a block scope like in Lambdas and Blocks.
      Sema::CompoundScopeRAII CompoundScope(Actions);
      // Simd has two additional args -- integer index and boolean last_iter.
      int NumArgs = (DKind == OMPD_simd || DKind == OMPD_for_simd ||
                     DKind == OMPD_parallel_for_simd ||
                     DKind == OMPD_distribute_parallel_for_simd ||
                     DKind == OMPD_distribute_simd)
                        ? 3
                        : 1;
      Actions.ActOnCapturedRegionStart(Loc, getCurScope(), CR_OpenMP, NumArgs);
      Actions.ActOnStartOfCompoundStmt();
      AssociatedStmt = ParseStatement();
      Actions.ActOnFinishOfCompoundStmt();
      if (!AssociatedStmt.isUsable()) {
        Actions.ActOnCapturedRegionError();
        CreateDirective = false;
      } else {
<<<<<<< HEAD
        Actions.MarkOpenMPClauses(Clauses);
        AssociatedStmt = Actions.ActOnCapturedRegionEnd(AssociatedStmt.take());
        CreateDirective = AssociatedStmt.isUsable();
      }
    }
    if (CreateDirective) {
      Directive = Actions.ActOnOpenMPExecutableDirective(
          DKind, DirName, Clauses, AssociatedStmt.take(), Loc, EndLoc,
          ConstructType);
    }
=======
        AssociatedStmt = Actions.ActOnCapturedRegionEnd(AssociatedStmt.get());
        CreateDirective = AssociatedStmt.isUsable();
      }
    }
    if (CreateDirective)
      Directive = Actions.ActOnOpenMPExecutableDirective(
          DKind, Clauses, AssociatedStmt.get(), Loc, EndLoc);
>>>>>>> fe760838

    // Exit scope.
    Actions.EndOpenMPDSABlock(Directive.get());
    OMPDirectiveScope.Exit();
<<<<<<< HEAD
    break;
  }
  case OMPD_cancel:
  case OMPD_cancellation_point:
  case OMPD_flush: {
    if (!StandAloneAllowed) {
      Diag(Tok, diag::err_omp_immediate_directive)
          << getOpenMPDirectiveName(DKind);
    }
    if (DKind == OMPD_flush) {
      if (PP.LookAhead(0).is(tok::l_paren)) {
        // For flush directive set clause kind to pseudo flush clause.
        OMPClause *Clause = ParseOpenMPVarListClause(OMPC_flush);
        if (Clause)
          Clauses.push_back(Clause);
      } else {
        // Consume directive name.
        ConsumeAnyToken();
      }
      if (Tok.isNot(tok::annot_pragma_openmp_end))
        ParseOpenMPClause(DKind, OMPC_unknown, true);
    } else if (DKind == OMPD_cancel || DKind == OMPD_cancellation_point) {
      ConsumeAnyToken();
      ConstructType = ParseOpenMPDirective();
      if (ConstructType != OMPD_parallel && ConstructType != OMPD_sections &&
          ConstructType != OMPD_for && ConstructType != OMPD_taskgroup) {
        Diag(Tok.getLocation(), diag::err_omp_expected_cancel_construct_type);
      }
      if (Tok.isNot(tok::annot_pragma_openmp_end)) {
        ConsumeAnyToken();
        // Skip ',' if any.
        if (Tok.is(tok::comma) && DKind == OMPD_cancel)
          ConsumeAnyToken();
      }
      while (Tok.isNot(tok::annot_pragma_openmp_end)) {
        OpenMPClauseKind CKind = Tok.isAnnotation()
                                     ? OMPC_unknown
                                     : getOpenMPClauseKind(PP.getSpelling(Tok));
        OMPClause *Clause =
            ParseOpenMPClause(DKind, CKind, !FirstClauses[CKind].getInt());
        FirstClauses[CKind].setInt(true);
        if (Clause) {
          FirstClauses[CKind].setPointer(Clause);
          Clauses.push_back(Clause);
        }

        // Skip ',' if any.
        if (Tok.is(tok::comma))
          ConsumeAnyToken();
      }
    }
    ParseScope OMPDirectiveScope(this, ScopeFlags);
    Actions.StartOpenMPDSABlock(DKind, DirName, Actions.getCurScope());
    Directive = Actions.ActOnOpenMPExecutableDirective(
        DKind, DirName, Clauses, 0, Loc, Tok.getLocation(), ConstructType);
    // Exit scope.
    Actions.EndOpenMPDSABlock(Directive.get());
    // Consume final annot_pragma_openmp_end.
    ConsumeAnyToken();
    OMPDirectiveScope.Exit();
=======
>>>>>>> fe760838
    break;
  }
  case OMPD_unknown:
    Diag(Tok, diag::err_omp_unknown_directive);
    while (!SkipUntil(tok::annot_pragma_openmp_end))
      ;
    break;
  default:
    Diag(Tok, diag::err_omp_unexpected_directive)
        << getOpenMPDirectiveName(DKind);
<<<<<<< HEAD
    while (!SkipUntil(tok::annot_pragma_openmp_end))
      ;
=======
    SkipUntil(tok::annot_pragma_openmp_end);
>>>>>>> fe760838
    break;
  }
  return Directive;
}

/// \brief Parses list of simple variables for '#pragma omp threadprivate'
/// directive.
///
///   simple-variable-list:
///         '(' id-expression {',' id-expression} ')'
///
bool Parser::ParseOpenMPSimpleVarList(OpenMPDirectiveKind Kind,
                                      SmallVectorImpl<Expr *> &VarList,
                                      bool AllowScopeSpecifier) {
  VarList.clear();
  // Parse '('.
  BalancedDelimiterTracker T(*this, tok::l_paren, tok::annot_pragma_openmp_end);
  bool LParen = !T.expectAndConsume(diag::err_expected_lparen_after,
                                    getOpenMPDirectiveName(Kind));
  bool IsCorrect = LParen;
  bool NoIdentIsFound = true;

  // Read tokens while ')' or annot_pragma_openmp_end is not found.
  while (Tok.isNot(tok::r_paren) && Tok.isNot(tok::annot_pragma_openmp_end)) {
    CXXScopeSpec SS;
    SourceLocation TemplateKWLoc;
    UnqualifiedId Name;
    // Read var name.
    Token PrevTok = Tok;
    NoIdentIsFound = false;

    if (AllowScopeSpecifier && getLangOpts().CPlusPlus &&
        ParseOptionalCXXScopeSpecifier(SS, ParsedType(), false)) {
      IsCorrect = false;
      while (!SkipUntil(tok::comma, tok::r_paren, tok::annot_pragma_openmp_end,
                        StopBeforeMatch))
        ;
    } else if (ParseUnqualifiedId(SS, false, false, false, ParsedType(),
                                  TemplateKWLoc, Name)) {
      IsCorrect = false;
      while (!SkipUntil(tok::comma, tok::r_paren, tok::annot_pragma_openmp_end,
                        StopBeforeMatch))
        ;
    } else if (Tok.isNot(tok::comma) && Tok.isNot(tok::r_paren) &&
               Tok.isNot(tok::annot_pragma_openmp_end)) {
      IsCorrect = false;
      while (!SkipUntil(tok::comma, tok::r_paren, tok::annot_pragma_openmp_end,
                        StopBeforeMatch))
        ;
      Diag(PrevTok.getLocation(), diag::err_expected)
          << tok::identifier
          << SourceRange(PrevTok.getLocation(), PrevTokLocation);
    } else {
      DeclarationNameInfo NameInfo = Actions.GetNameFromUnqualifiedId(Name);
      ExprResult Res =
          Actions.ActOnOpenMPIdExpression(getCurScope(), SS, NameInfo);
      if (Res.isUsable())
        VarList.push_back(Res.get());
    }
    // Consume ','.
    if (Tok.is(tok::comma)) {
      ConsumeAnyToken();
    }
  }

  if (NoIdentIsFound) {
    Diag(Tok, diag::err_expected) << tok::identifier;
    IsCorrect = false;
  }

  // Parse ')'.
  IsCorrect =
      ((LParen || Tok.is(tok::r_paren)) && !T.consumeClose()) && IsCorrect;

  return !IsCorrect && VarList.empty();
}

/// \brief Parsing of OpenMP declare reduction.
///
///    declare_reduction:
///       '(' <identifier> ':' <typename> {',' <typename>} ':' <expr> ')'
///       ['initializer' '(' 'omp_priv' [ '=' ] <expr> ')']
///
Decl *Parser::ParseOpenMPDeclareReduction(
    SmallVectorImpl<QualType> &Types, SmallVectorImpl<SourceRange> &TyRanges,
    SmallVectorImpl<Expr *> &Combiners, SmallVectorImpl<Expr *> &Inits,
    AccessSpecifier AS) {
  SourceLocation Loc = Tok.getLocation();
  CXXScopeSpec SS;
  SourceLocation TemplateKWLoc;
  UnqualifiedId UI;
  DeclarationName Name;
  Decl *D = 0;

  // Parse '('.
  BalancedDelimiterTracker T(*this, tok::l_paren, tok::annot_pragma_openmp_end);
  bool LParen =
      !T.expectAndConsume(diag::err_expected_lparen_after,
                          getOpenMPDirectiveName(OMPD_declare_reduction));
  bool IsCorrect = LParen;

  if (!IsCorrect && Tok.is(tok::annot_pragma_openmp_end))
    return 0;

  switch (Tok.getKind()) {
  case tok::plus: // '+'
    Name = Actions.getASTContext().DeclarationNames.getIdentifier(
        &Actions.Context.Idents.get("+"));
    ConsumeAnyToken();
    break;
  case tok::minus: // '-'
    Name = Actions.getASTContext().DeclarationNames.getIdentifier(
        &Actions.Context.Idents.get("-"));
    ConsumeAnyToken();
    break;
  case tok::star: // '*'
    Name = Actions.getASTContext().DeclarationNames.getIdentifier(
        &Actions.Context.Idents.get("*"));
    ConsumeAnyToken();
    break;
  case tok::amp: // '&'
    Name = Actions.getASTContext().DeclarationNames.getIdentifier(
        &Actions.Context.Idents.get("&"));
    ConsumeAnyToken();
    break;
  case tok::pipe: // '|'
    Name = Actions.getASTContext().DeclarationNames.getIdentifier(
        &Actions.Context.Idents.get("|"));
    ConsumeAnyToken();
    break;
  case tok::caret: // '^'
    Name = Actions.getASTContext().DeclarationNames.getIdentifier(
        &Actions.Context.Idents.get("^"));
    ConsumeAnyToken();
    break;
  case tok::ampamp: // '&&'
    Name = Actions.getASTContext().DeclarationNames.getIdentifier(
        &Actions.Context.Idents.get("&&"));
    ConsumeAnyToken();
    break;
  case tok::pipepipe: // '||'
    Name = Actions.getASTContext().DeclarationNames.getIdentifier(
        &Actions.Context.Idents.get("||"));
    ConsumeAnyToken();
    break;
  case tok::identifier: // identifier
    Name = Actions.getASTContext().DeclarationNames.getIdentifier(
        Tok.getIdentifierInfo());
    ConsumeAnyToken();
    break;
  default:
    IsCorrect = false;
    Diag(Tok.getLocation(), diag::err_omp_expected_reduction_identifier);
    while (!SkipUntil(tok::colon, tok::r_paren, tok::annot_pragma_openmp_end,
                      StopBeforeMatch))
      ;
    break;
  }

  if (!IsCorrect && Tok.is(tok::annot_pragma_openmp_end))
    return 0;

  // Consume ':'.
  if (Tok.is(tok::colon)) {
    ConsumeAnyToken();
  } else {
    Diag(Tok.getLocation(), diag::err_expected) << tok::colon;
    IsCorrect = false;
  }

  if (!IsCorrect && Tok.is(tok::annot_pragma_openmp_end))
    return 0;

  if (Tok.is(tok::colon) || Tok.is(tok::annot_pragma_openmp_end)) {
    Diag(Tok.getLocation(), diag::err_expected_type);
    IsCorrect = false;
  }

  if (!IsCorrect && Tok.is(tok::annot_pragma_openmp_end))
    return 0;

  bool IsCommaFound = false;
  bool FunctionsCorrect = true;
  while (Tok.isNot(tok::colon) && Tok.isNot(tok::annot_pragma_openmp_end)) {
    ColonProtectionRAIIObject ColonRAII(*this);
    IsCommaFound = false;
    SourceRange Range;
    TypeResult TR = ParseTypeName(&Range, Declarator::PrototypeContext);
    if (TR.isUsable()) {
      QualType QTy = Sema::GetTypeFromParser(TR.take());
      if (!QTy.isNull() && Actions.IsOMPDeclareReductionTypeAllowed(
                               Range, QTy, Types, TyRanges)) {
        Types.push_back(QTy);
        TyRanges.push_back(Range);
      } else {
        FunctionsCorrect = false;
      }
    } else {
      while (!SkipUntil(tok::comma, tok::colon, tok::annot_pragma_openmp_end,
                        StopBeforeMatch))
        ;
      FunctionsCorrect = false;
    }

    // Consume ','.
    if (Tok.is(tok::comma)) {
      ConsumeAnyToken();
      IsCommaFound = true;
    } else if (Tok.isNot(tok::colon) &&
               Tok.isNot(tok::annot_pragma_openmp_end)) {
      Diag(Tok.getLocation(), diag::err_expected) << tok::comma;
      IsCorrect = false;
    }
  }

  if (IsCommaFound) {
    Diag(Tok.getLocation(), diag::err_expected_type);
    IsCorrect = false;
    if (Tok.is(tok::annot_pragma_openmp_end))
      return 0;
  }

  if (Types.empty()) {
    while (!SkipUntil(tok::annot_pragma_openmp_end, StopBeforeMatch))
      ;
    return 0;
  }

  if (!IsCorrect && Tok.is(tok::annot_pragma_openmp_end))
    return 0;

  // Consume ':'.
  if (Tok.is(tok::colon)) {
    ConsumeAnyToken();
  } else {
    Diag(Tok.getLocation(), diag::err_expected) << tok::colon;
    IsCorrect = false;
  }

  if (Tok.is(tok::annot_pragma_openmp_end)) {
    Diag(Tok.getLocation(), diag::err_expected_expression);
    return 0;
  }

  Sema::OMPDeclareReductionRAII RAII(Actions, Actions.CurScope,
                                     Actions.CurContext, Loc, Name,
                                     Types.size(), AS);

  ParseScope OMPDRScope(this, Scope::FnScope | Scope::DeclScope);

  // Parse expression and make pseudo functions.
  for (SmallVectorImpl<QualType>::iterator I = Types.begin(), E = Types.end();
       I != E; ++I) {
    TentativeParsingAction TPA(*this);
    ParseScope FnScope(this, Scope::FnScope | Scope::DeclScope);
    Sema::OMPDeclareReductionFunctionScope Scope(Actions, Loc, Name, *I);
    ExprResult ER = ParseAssignmentExpression();
    if (ER.isInvalid() && Tok.isNot(tok::r_paren) &&
        Tok.isNot(tok::annot_pragma_openmp_end)) {
      TPA.Commit();
      IsCorrect = false;
      break;
    }
    IsCorrect = IsCorrect && !ER.isInvalid();
    Scope.setBody(ER.take());
    Combiners.push_back(Scope.getCombiner());
    if (I + 1 != E) {
      TPA.Revert();
    } else {
      TPA.Commit();
    }
  }

  if (!IsCorrect && Tok.is(tok::annot_pragma_openmp_end))
    return 0;

  D = RAII.getDecl();

  // Parse ')'.
  IsCorrect =
      ((LParen || Tok.is(tok::r_paren)) && !T.consumeClose()) && IsCorrect;

  if (Tok.isAnyIdentifier() && Tok.getIdentifierInfo()->isStr("initializer")) {
    ConsumeAnyToken();
    BalancedDelimiterTracker T(*this, tok::l_paren,
                               tok::annot_pragma_openmp_end);
    LParen =
        !T.expectAndConsume(diag::err_expected_lparen_after, "initializer");
    IsCorrect = IsCorrect && LParen;

    bool IsInit = false;
    SourceLocation OmpPrivLoc;
    if (Tok.isAnyIdentifier() && Tok.getIdentifierInfo()->isStr("omp_priv")) {
      IsInit = true;
      OmpPrivLoc = ConsumeAnyToken();
      if (!getLangOpts().CPlusPlus) {
        // Expect '='
        if (Tok.isNot(tok::equal)) {
          Diag(Tok, diag::err_expected_after) << "'omp_priv'" << tok::equal;
          IsCorrect = false;
        } else
          ConsumeAnyToken();
      }
    }

    // Parse expression and make pseudo functions.
    for (SmallVectorImpl<QualType>::iterator I = Types.begin(), E = Types.end();
         I != E; ++I) {
      TentativeParsingAction TPA(*this);
      ParseScope FnScope(this, Scope::FnScope | Scope::DeclScope);
      Sema::OMPDeclareReductionInitFunctionScope Scope(Actions, Loc, Name, *I,
                                                       OmpPrivLoc, IsInit);
      ExprResult ER = ParseAssignmentExpression();
      if (ER.isInvalid() && Tok.isNot(tok::r_paren) &&
          Tok.isNot(tok::annot_pragma_openmp_end)) {
        TPA.Commit();
        IsCorrect = false;
        break;
      }
      IsCorrect = IsCorrect && !ER.isInvalid();
      Scope.setInit(ER.take());
      Inits.push_back(Scope.getInitializer());
      if (I + 1 != E) {
        TPA.Revert();
      } else {
        TPA.Commit();
      }
    }

    IsCorrect =
        ((LParen || Tok.is(tok::r_paren)) && !T.consumeClose()) && IsCorrect;
  } else if (IsCorrect && FunctionsCorrect) {
    // Parse expression and make pseudo functions.
    for (SmallVectorImpl<QualType>::iterator I = Types.begin(), E = Types.end();
         I != E; ++I) {
      ParseScope FnScope(this, Scope::FnScope | Scope::DeclScope);
      Sema::OMPDeclareReductionInitFunctionScope Scope(Actions, Loc, Name, *I,
                                                       SourceLocation(), true);
      Scope.setInit();
      Inits.push_back(Scope.getInitializer());
    }
  }

  if (!IsCorrect || !FunctionsCorrect)
    D->setInvalidDecl();
  return (IsCorrect && FunctionsCorrect) ? D : 0;
}

/// \brief Parsing of OpenMP clauses.
///
///    clause:
<<<<<<< HEAD
///       if-clause | num_threads-clause | default-clause | proc_bind-clause |
///       private-clause | firstprivate-clause | shared-clause |
///       copyin-clause | reduction-clause | lastprivate-clause |
///       schedule-clause | collapse-clause | ordered-clause | nowait-clause |
///       copyprivate-clause | flush-clause | safelen-clause | linear-clause |
///       aligned-clause | simdlen-clause | num_teams-clause |
///       thread_limit-clause | uniform-clause | inbranch-clause |
///       notinbranch-clause | dist_schedule-clause | depend-clause |
///       device-clause | map-clause
=======
///       if-clause | num_threads-clause | safelen-clause | default-clause |
///       private-clause | firstprivate-clause | shared-clause | linear-clause |
///       aligned-clause | collapse-clause
>>>>>>> fe760838
///
OMPClause *Parser::ParseOpenMPClause(OpenMPDirectiveKind DKind,
                                     OpenMPClauseKind CKind, bool FirstClause) {
  OMPClause *Clause = nullptr;
  bool ErrorFound = false;
  // Check if clause is allowed for the given directive.
  if (CKind != OMPC_unknown && !isAllowedClauseForDirective(DKind, CKind)) {
    Diag(Tok, diag::err_omp_unexpected_clause) << getOpenMPClauseName(CKind)
                                               << getOpenMPDirectiveName(DKind);
    ErrorFound = true;
  }

  switch (CKind) {
  case OMPC_if:
  case OMPC_num_threads:
  case OMPC_collapse:
  case OMPC_final:
  case OMPC_safelen:
<<<<<<< HEAD
  case OMPC_simdlen:
  case OMPC_num_teams:
  case OMPC_thread_limit:
  case OMPC_device:
    // OpenMP [2.5, Restrictions, p.3]
=======
  case OMPC_collapse:
    // OpenMP [2.5, Restrictions]
>>>>>>> fe760838
    //  At most one if clause can appear on the directive.
    // OpenMP [2.5, Restrictions, p.5]
    //  At most one num_threads clause can appear on the directive.
<<<<<<< HEAD
    // OpenMP [2.7.1, Restrictions, p. 4]
    //  Only one collapse clause can appear on a loop directive.
    // OpenMP [2.11.1, Restrictions, p. 4]
    //  At most one final clause can appear on the directive.
    // OpenMP [2.8.1, Restrictions, p. 6]
    //  Only one safelen clause can appear on a simd directive.
    // OpenMP [2.8.2, Restrictions, p. 2]
    //  At most one simdlen clause can appear in a declare simd directive.
    // OpenMP [2.9.5, Restrictions, p. 4]
    //  At most one num_teams clause can appear on the directive.
    // OpenMP [2.9.5, Restrictions, p. 3]
    //  At most one thread_limit clause can appear on the directive.
    // OpenMP [2.9.1, Restrictions, p. 2]
    //  At most one device clause can appear on the directive.
=======
    // OpenMP [2.8.1, simd construct, Restrictions]
    //  Only one safelen  clause can appear on a simd directive.
    //  Only one collapse clause can appear on a simd directive.
>>>>>>> fe760838
    if (!FirstClause) {
      Diag(Tok, diag::err_omp_more_one_clause) << getOpenMPDirectiveName(DKind)
                                               << getOpenMPClauseName(CKind);
    }

    Clause = ParseOpenMPSingleExprClause(CKind);
    break;
  case OMPC_default:
  case OMPC_proc_bind:
    // OpenMP [2.14.3.1, Restrictions]
    //  Only a single default clause may be specified on a parallel, task
    //  or teams directive.
    // OpenMP [2.5, Restrictions, p. 4]
    //  At most one proc_bind clause can appear on the directive.
    if (!FirstClause) {
      Diag(Tok, diag::err_omp_more_one_clause) << getOpenMPDirectiveName(DKind)
                                               << getOpenMPClauseName(CKind);
    }

    Clause = ParseOpenMPSimpleClause(CKind);
    break;
  case OMPC_ordered:
  case OMPC_nowait:
  case OMPC_untied:
  case OMPC_mergeable:
  case OMPC_read:
  case OMPC_write:
  case OMPC_update:
  case OMPC_capture:
  case OMPC_seq_cst:
    // OpenMP [2.7.1, Restrictions, p. 9]
    //  Only one ordered clause can appear on a loop directive.
    // OpenMP [2.7.1, Restrictions, C/C++, p. 4]
    //  Only one nowait clause can appear on a loop directive.
    // OpenMP [2.7.2, Restrictions, p. 3]
    //  Only one nowait clause can appear on a sections directive.
    if (!FirstClause) {
      Diag(Tok, diag::err_omp_more_one_clause) << getOpenMPDirectiveName(DKind)
                                               << getOpenMPClauseName(CKind);
    }
  // Fall-through...
  // There is no restriction to have only one inbranch/only one
  // notinbranch, only a restriction to not have them both on the
  // same clause.
  case OMPC_inbranch:
  case OMPC_notinbranch:
    Clause = ParseOpenMPClause(CKind);
    break;
  case OMPC_schedule:
  case OMPC_dist_schedule:
    // OpenMP [2.7.1, Restrictions, p. 3]
    //  Only one schedule clause can appear on a loop directive.
    if (!FirstClause) {
      Diag(Tok, diag::err_omp_more_one_clause) << getOpenMPDirectiveName(DKind)
                                               << getOpenMPClauseName(CKind);
    }

    Clause = ParseOpenMPSingleExprWithTypeClause(CKind);
    break;
  case OMPC_private:
  case OMPC_lastprivate:
  case OMPC_firstprivate:
  case OMPC_shared:
<<<<<<< HEAD
=======
  case OMPC_linear:
  case OMPC_aligned:
>>>>>>> fe760838
  case OMPC_copyin:
  case OMPC_copyprivate:
  case OMPC_reduction:
  case OMPC_depend:
  case OMPC_linear:
  case OMPC_aligned:
  case OMPC_uniform:
  case OMPC_map:
    Clause = ParseOpenMPVarListClause(CKind);
    break;
  case OMPC_flush:
  case OMPC_unknown:
    Diag(Tok, diag::warn_omp_extra_tokens_at_eol)
        << getOpenMPDirectiveName(DKind);
<<<<<<< HEAD
    while (!SkipUntil(tok::annot_pragma_openmp_end, StopBeforeMatch))
      ;
    break;
  default:
    Diag(Tok, diag::err_omp_unexpected_clause) << getOpenMPClauseName(CKind)
                                               << getOpenMPDirectiveName(DKind);
    while (
        !SkipUntil(tok::comma, tok::annot_pragma_openmp_end, StopBeforeMatch))
      ;
=======
    SkipUntil(tok::annot_pragma_openmp_end, StopBeforeMatch);
    break;
  case OMPC_threadprivate:
    Diag(Tok, diag::err_omp_unexpected_clause) << getOpenMPClauseName(CKind)
                                               << getOpenMPDirectiveName(DKind);
    SkipUntil(tok::comma, tok::annot_pragma_openmp_end, StopBeforeMatch);
>>>>>>> fe760838
    break;
  }
  return ErrorFound ? nullptr : Clause;
}

/// \brief Parsing of OpenMP clauses with single expressions like 'if',
/// 'collapse', 'safelen', 'num_threads', 'simdlen', 'num_teams' or
/// 'thread_limit' or 'device'.
///
///    if-clause:
///      'if' '(' expression ')'
///
///    num_threads-clause:
///      'num_threads' '(' expression ')'
///
///    collapse-clause:
///      'collapse' '(' expression ')'
///
///    safelen-clause:
///      'safelen' '(' expression ')'
///
<<<<<<< HEAD
///    simdlen-clause:
///      'simdlen' '(' expression ')'
///
///    num_teams-clause:
///      'num_teams' '(' expression ')'
///
///    thread_limit-clause:
///      'thread_limit' '(' expression ')'
///
///    device-clause:
///      'device' '(' expression ')'
=======
///    collapse-clause:
///      'collapse' '(' expression ')'
>>>>>>> fe760838
///
OMPClause *Parser::ParseOpenMPSingleExprClause(OpenMPClauseKind Kind) {
  SourceLocation Loc = Tok.getLocation();
  SourceLocation LOpen = ConsumeAnyToken();
  bool LParen = true;
  if (Tok.isNot(tok::l_paren)) {
    Diag(Tok, diag::err_expected_lparen_after) << getOpenMPClauseName(Kind);
    LParen = false;
  } else
    ConsumeAnyToken();

  ExprResult LHS(ParseCastExpression(false, false, NotTypeCast));
  ExprResult Val(ParseRHSOfBinaryExpression(LHS, prec::Conditional));

  if (LParen && Tok.isNot(tok::r_paren)) {
    Diag(Tok, diag::err_expected) << tok::r_paren;
    Diag(LOpen, diag::note_matching) << tok::l_paren;
    while (!SkipUntil(tok::r_paren, tok::comma, tok::annot_pragma_openmp_end,
                      StopBeforeMatch))
      ;
  }
  if (Tok.is(tok::r_paren))
    ConsumeAnyToken();

  if (Val.isInvalid())
    return nullptr;

<<<<<<< HEAD
  return Actions.ActOnOpenMPSingleExprClause(Kind, Val.take(), Loc, LOpen,
                                             Tok.getLocation());
}

/// \brief Parsing of OpenMP clauses with single expressions and some additional
/// argument like 'schedule' or 'dist_schedule'.
///
///    schedule-clause:
///      'schedule' '(' kind [',' expression ] ')'
///
///    dist_schedule-clause:
///      'dist_schedule' '(' kind [',' expression] ')'
///
OMPClause *Parser::ParseOpenMPSingleExprWithTypeClause(OpenMPClauseKind Kind) {
  SourceLocation Loc = Tok.getLocation();
  SourceLocation LOpen = ConsumeAnyToken();
  bool LParen = true;
  if (Tok.isNot(tok::l_paren)) {
    Diag(Tok, diag::err_expected_lparen_after) << getOpenMPClauseName(Kind);
    LParen = false;
  } else
    ConsumeAnyToken();

  unsigned Type = Tok.isAnnotation()
                      ? 0
                      : getOpenMPSimpleClauseType(Kind, PP.getSpelling(Tok));
  SourceLocation TypeLoc = Tok.getLocation();
  ExprResult Val = ExprError();
  if (Tok.isNot(tok::r_paren) && Tok.isNot(tok::comma) &&
      Tok.isNot(tok::annot_pragma_openmp_end))
    ConsumeAnyToken();
  if (Tok.is(tok::comma)) {
    ConsumeAnyToken();
    ExprResult LHS(ParseCastExpression(false, false, NotTypeCast));
    Val = ParseRHSOfBinaryExpression(LHS, prec::Conditional);
  }
  if (LParen && Tok.isNot(tok::r_paren)) {
    Diag(Tok, diag::err_expected) << tok::r_paren;
    Diag(LOpen, diag::note_matching) << tok::l_paren;
    while (!SkipUntil(tok::r_paren, tok::comma, tok::annot_pragma_openmp_end,
                      StopBeforeMatch))
      ;
  }
  if (Tok.is(tok::r_paren))
    ConsumeAnyToken();

  return Actions.ActOnOpenMPSingleExprWithTypeClause(
      Kind, Type, TypeLoc, Val.take(), Loc, LOpen, Tok.getLocation());
=======
  return Actions.ActOnOpenMPSingleExprClause(
      Kind, Val.get(), Loc, T.getOpenLocation(), T.getCloseLocation());
>>>>>>> fe760838
}

/// \brief Parsing of simple OpenMP clauses like 'default' or 'proc_bind'.
///
///    default-clause:
///         'default' '(' 'none' | 'shared' ')'
///
///    proc_bind-clause:
///         'proc_bind' '(' 'master' | 'close' | 'spread' ')'
///
///    proc_bind-clause:
///         'proc_bind' '(' 'master' | 'close' | 'spread' ')
///
OMPClause *Parser::ParseOpenMPSimpleClause(OpenMPClauseKind Kind) {
  SourceLocation Loc = Tok.getLocation();
  SourceLocation LOpen = ConsumeAnyToken();
  bool LParen = true;
  if (Tok.isNot(tok::l_paren)) {
    Diag(Tok, diag::err_expected_lparen_after) << getOpenMPClauseName(Kind);
    LParen = false;
  } else
    ConsumeAnyToken();

<<<<<<< HEAD
  unsigned Type =
      Tok.isAnnotation()
          ? ((Kind == OMPC_default) ? (unsigned)OMPC_DEFAULT_unknown
                                    : (unsigned)OMPC_PROC_BIND_unknown)
          : getOpenMPSimpleClauseType(Kind, PP.getSpelling(Tok));
=======
  unsigned Type = getOpenMPSimpleClauseType(
      Kind, Tok.isAnnotation() ? "" : PP.getSpelling(Tok));
>>>>>>> fe760838
  SourceLocation TypeLoc = Tok.getLocation();
  if (Tok.isNot(tok::r_paren) && Tok.isNot(tok::comma) &&
      Tok.isNot(tok::annot_pragma_openmp_end))
    ConsumeAnyToken();

  if (LParen && Tok.isNot(tok::r_paren)) {
    Diag(Tok, diag::err_expected) << tok::r_paren;
    Diag(LOpen, diag::note_matching) << tok::l_paren;
    while (!SkipUntil(tok::r_paren, tok::comma, tok::annot_pragma_openmp_end,
                      StopBeforeMatch))
      ;
  }
  if (Tok.is(tok::r_paren))
    ConsumeAnyToken();

  return Actions.ActOnOpenMPSimpleClause(Kind, Type, TypeLoc, Loc, LOpen,
                                         Tok.getLocation());
}

/// \brief Parsing of OpenMP clauses like 'ordered' or 'nowait'.
///
///    ordered-clause:
///         'ordered'
///
///    nowait-clause:
///         'nowait'
///
OMPClause *Parser::ParseOpenMPClause(OpenMPClauseKind Kind) {
  SourceLocation Loc = Tok.getLocation();
  ConsumeAnyToken();

  return Actions.ActOnOpenMPClause(Kind, Loc, Tok.getLocation());
}

/// \brief Parsing of OpenMP clause 'private', 'firstprivate',
/// 'lastprivate', 'shared', 'copyin', 'reduction', 'flush',
/// 'linear', 'aligned' or 'depend'.
///
///    private-clause:
///       'private' '(' list ')'
///
///    lastprivate-clause:
///       'lastprivate' '(' list ')'
///
///    firstprivate-clause:
///       'firstprivate' '(' list ')'
///
///    shared-clause:
///       'shared' '(' list ')'
///    linear-clause:
///       'linear' '(' list [ ':' linear-step ] ')'
///    aligned-clause:
///       'aligned' '(' list [ ':' alignment ] ')'
///
///    copyin-clause:
///       'copyin' '(' list ')'
///
///    copyprivate-clause:
///       'copyprivate' '(' list ')'
///
///    reduction-clause:
///       'reduction' '(' reduction-identifier ':' list ')'
///
///    depend-clause:
///       'depend' '(' dependence-type ':' list ')'
///
///    flush-clause:
///       '(' list ')'
///
///    linear-clause:
///       'linear' '(' list [ ':' linear-step ] ')'
///
///    aligned-clause:
///       'aligned' '(' list [ ':' alignment ] ')'
///
///    map-clause:
///       'map' '(' map-kind ':' list ')'
///
OMPClause *Parser::ParseOpenMPVarListClause(OpenMPClauseKind Kind) {
  assert(Kind != OMPC_uniform);
  SourceLocation Loc = Tok.getLocation();
  SourceLocation LOpen = ConsumeAnyToken();
  SourceLocation ColonLoc = SourceLocation();
  bool LParen = true;
  CXXScopeSpec SS;
  UnqualifiedId OpName;
  if (Tok.isNot(tok::l_paren)) {
    Diag(Tok, diag::err_expected_lparen_after) << getOpenMPClauseName(Kind);
    LParen = false;
  } else
    ConsumeAnyToken();

<<<<<<< HEAD
  unsigned Op = OMPC_REDUCTION_unknown;
  // Parsing "reduction-identifier ':'" for reduction clause.
  if (Kind == OMPC_reduction) {
    Op = Tok.isAnnotation()
             ? (unsigned)OMPC_REDUCTION_unknown
             : getOpenMPSimpleClauseType(Kind, PP.getSpelling(Tok));
    switch (Op) {
    case OMPC_REDUCTION_add:
    case OMPC_REDUCTION_mult:
    case OMPC_REDUCTION_sub:
    case OMPC_REDUCTION_bitand:
    case OMPC_REDUCTION_bitor:
    case OMPC_REDUCTION_bitxor:
    case OMPC_REDUCTION_and:
    case OMPC_REDUCTION_or:
    case OMPC_REDUCTION_min:
    case OMPC_REDUCTION_max:
      OpName.setIdentifier(
          &Actions.Context.Idents.get(getOpenMPSimpleClauseTypeName(Kind, Op)),
          Tok.getLocation());
      if (Tok.isNot(tok::r_paren) && Tok.isNot(tok::annot_pragma_openmp_end)) {
        ConsumeAnyToken();
      }
      break;
    case OMPC_REDUCTION_unknown: {
      if (getLangOpts().CPlusPlus) {
        ParseOptionalCXXScopeSpecifier(SS, ParsedType(), false);
      }
      SourceLocation TemplateKWLoc;
      if (!ParseUnqualifiedId(SS, false, false, false, ParsedType(),
                              TemplateKWLoc, OpName)) {
        Op = OMPC_REDUCTION_custom;
      }
      break;
    }
    case OMPC_REDUCTION_custom:
      llvm_unreachable("'custom' reduction kind cannot be generated directly.");
    case NUM_OPENMP_REDUCTION_OPERATORS:
      llvm_unreachable("unexpected reduction kind.");
    }

    if (Tok.isNot(tok::colon))
      Diag(Tok, diag::err_omp_expected_colon) << getOpenMPClauseName(Kind);
    else
      ConsumeAnyToken();
  } else if (Kind == OMPC_depend) {
    // Parsing "dependence-type ':'" for depend clause.
    Op = Tok.isAnnotation()
             ? (unsigned)OMPC_DEPEND_unknown
             : getOpenMPSimpleClauseType(Kind, PP.getSpelling(Tok));
    switch (Op) {
    case OMPC_DEPEND_in:
    case OMPC_DEPEND_out:
    case OMPC_DEPEND_inout:
      break;
    case OMPC_DEPEND_unknown:
      Diag(Tok, diag::err_omp_unknown_dependence_type);
      break;
    case NUM_OPENMP_DEPENDENCE_TYPE:
      llvm_unreachable("unexpected dependence type.");
    }

    if (Tok.isNot(tok::r_paren) && Tok.isNot(tok::annot_pragma_openmp_end)) {
      ConsumeAnyToken();
      if (Tok.isNot(tok::colon))
        Diag(Tok, diag::err_omp_expected_colon) << getOpenMPClauseName(Kind);
      else
        ConsumeAnyToken();
    }
  } else if (Kind == OMPC_map) {
    // Parsing "map-kind ':'" for map clause.
    Op = Tok.isAnnotation()
             ? (unsigned)OMPC_MAP_unknown
             : getOpenMPSimpleClauseType(Kind, PP.getSpelling(Tok));
    switch (Op) {
    case OMPC_MAP_alloc:
    case OMPC_MAP_to:
    case OMPC_MAP_from:
    case OMPC_MAP_tofrom:
    case OMPC_MAP_unknown:
      break;
    case NUM_OPENMP_MAP_KIND:
      llvm_unreachable("unexpected mapping_kind.");
    }

    if (Tok.isNot(tok::r_paren) && Tok.isNot(tok::annot_pragma_openmp_end) &&
        Op != OMPC_MAP_unknown) {
      ConsumeAnyToken();
      if (Tok.isNot(tok::colon))
        Diag(Tok, diag::err_omp_expected_colon) << getOpenMPClauseName(Kind);
      else
        ConsumeAnyToken();
    } else {
      Op = OMPC_MAP_tofrom;
    }
  }

  SmallVector<Expr *, 4> Vars;
  bool IsComma = (Kind != OMPC_reduction || Op != OMPC_REDUCTION_unknown) &&
                 (Kind != OMPC_depend || Op != OMPC_DEPEND_unknown) &&
                 (Kind != OMPC_map || Op != OMPC_MAP_unknown);
  bool MayHaveTail = (Kind == OMPC_linear) || (Kind == OMPC_aligned);
  while (IsComma ||
         (Tok.isNot(tok::r_paren) && Tok.isNot(tok::annot_pragma_openmp_end) &&
          Tok.isNot(tok::colon))) {
=======
  SmallVector<Expr *, 5> Vars;
  bool IsComma = true;
  const bool MayHaveTail = (Kind == OMPC_linear || Kind == OMPC_aligned);
  while (IsComma || (Tok.isNot(tok::r_paren) && Tok.isNot(tok::colon) &&
                     Tok.isNot(tok::annot_pragma_openmp_end))) {
    ColonProtectionRAIIObject ColonRAII(*this, MayHaveTail);
>>>>>>> fe760838
    // Parse variable
    AllowCEANExpressions CEANRAII(*this,
                                  Kind == OMPC_depend || Kind == OMPC_map);
    ExprResult VarExpr = ParseAssignmentExpression();
    if (VarExpr.isUsable()) {
      Vars.push_back(VarExpr.get());
    } else {
      while (!SkipUntil(tok::comma, tok::r_paren, tok::annot_pragma_openmp_end,
                        StopBeforeMatch))
        ;
    }
    // Skip ',' if any
    IsComma = Tok.is(tok::comma);
    if (IsComma)
      ConsumeToken();
    else if (Tok.isNot(tok::r_paren) &&
               Tok.isNot(tok::annot_pragma_openmp_end) &&
               (!MayHaveTail || Tok.isNot(tok::colon)))
      Diag(Tok, diag::err_omp_expected_punc) << 1 << getOpenMPClauseName(Kind);
  }

  bool MustHaveTail = false;
  Expr *TailExpr = 0;
  SourceLocation TailLoc;
  if (MayHaveTail) {
    // Parse "':' linear-step" or "':' alignment"
    if (Tok.is(tok::colon)) {
      MustHaveTail = true;
      ConsumeAnyToken();
      ColonProtectionRAIIObject ColonRAII(*this);
      TailLoc = Tok.getLocation();
      ExprResult Tail = ParseAssignmentExpression();
      if (Tail.isUsable()) {
        TailExpr = Tail.take();
      } else {
        while (!SkipUntil(tok::r_paren, tok::annot_pragma_openmp_end,
                          StopBeforeMatch))
          ;
      }
    }
  }

  if (LParen && Tok.isNot(tok::r_paren)) {
    Diag(Tok, diag::err_expected) << tok::r_paren;
    Diag(LOpen, diag::note_matching) << tok::l_paren;
    while (!SkipUntil(tok::r_paren, tok::comma, tok::annot_pragma_openmp_end,
                      StopBeforeMatch))
      ;
  }
  if (Tok.is(tok::r_paren))
    ConsumeAnyToken();

<<<<<<< HEAD
  if (Vars.empty() ||
      (Kind == OMPC_reduction && Op == OMPC_REDUCTION_unknown) ||
      (Kind == OMPC_depend && Op == OMPC_DEPEND_unknown) ||
      (Kind == OMPC_map && Op == OMPC_MAP_unknown))
    return 0;

  if (MustHaveTail && !TailExpr) {
    ColonLoc = Tok.getLocation();
    // The error ('expected expression') was already emitted.
    return 0;
  }

  return Actions.ActOnOpenMPVarListClause(Kind, Vars, TailExpr, Loc, LOpen,
                                          ColonLoc, Tok.getLocation(),
                                          Op, SS, OpName);
}

/// \brief Parsing of OpenMP clause 'linear', 'aligned' or 'uniform' for
/// the '#pragma omp declare simd'.
///
///    linear-clause:
///       'linear' '(' list [ ':' linear-step ] ')'
///
///    aligned-clause:
///       'aligned' '(' list [ ':' alignment ] ')'
///
///    uniform-clause:
///       'uniform' '(' list ')'
///
bool Parser::ParseOpenMPDeclarativeVarListClause(
    OpenMPDirectiveKind DKind, OpenMPClauseKind CKind,
    DeclarationNameInfoList &NameInfos, SourceLocation &StartLoc,
    SourceLocation &EndLoc, Expr *&TailExpr, SourceLocation &TailLoc) {
  bool IsCorrect = true;
  // Check if clause is allowed for the given directive.
  if (CKind != OMPC_unknown && !isAllowedClauseForDirective(DKind, CKind)) {
    Diag(Tok, diag::err_omp_unexpected_clause) << getOpenMPClauseName(CKind)
                                               << getOpenMPDirectiveName(DKind);
    IsCorrect = false;
  }

  // The following constraint should be enforced by directive-clause
  // checks before calling this routine.
  assert(CKind == OMPC_linear || CKind == OMPC_aligned ||
         CKind == OMPC_uniform);

  NameInfos.clear();

  // Read the source location of the clause.
  StartLoc = Tok.getLocation();
  ConsumeToken();

  // Eat '('.
  BalancedDelimiterTracker T(*this, tok::l_paren, tok::annot_pragma_openmp_end);
  bool LParen = !T.expectAndConsume(diag::err_expected_lparen_after,
                                    getOpenMPClauseName(CKind));
  IsCorrect &= LParen;
  bool NoIdentIsFound = true;

  // Parse the comma-separated identifiers list.
  bool IsComma = true;
  while (IsComma ||
         (Tok.isNot(tok::r_paren) && Tok.isNot(tok::annot_pragma_openmp_end) &&
          Tok.isNot(tok::colon))) {
    CXXScopeSpec SS;
    SourceLocation TemplateKWLoc;
    UnqualifiedId Name;
    if (ParseUnqualifiedId(SS, false, false, false, ParsedType(), TemplateKWLoc,
                           Name)) {
      IsCorrect = false;
=======
  // Parse ':' linear-step (or ':' alignment).
  Expr *TailExpr = nullptr;
  const bool MustHaveTail = MayHaveTail && Tok.is(tok::colon);
  if (MustHaveTail) {
    ColonLoc = Tok.getLocation();
    ConsumeToken();
    ExprResult Tail = ParseAssignmentExpression();
    if (Tail.isUsable())
      TailExpr = Tail.get();
    else
>>>>>>> fe760838
      SkipUntil(tok::comma, tok::r_paren, tok::annot_pragma_openmp_end,
                StopBeforeMatch);
    } else {
      DeclarationNameInfo NameInfo = Actions.GetNameFromUnqualifiedId(Name);
      NameInfos.push_back(NameInfo);
      NoIdentIsFound = false;
    }
    // Consume ','.
    IsComma = Tok.is(tok::comma);
    if (IsComma) {
      ConsumeToken();
    }
  }
  bool MayHaveTail = (CKind == OMPC_linear) || (CKind == OMPC_aligned);
  TailExpr = 0;
  if (MayHaveTail) {
    // Parse "':' linear-step" or "':' alignment"
    if (Tok.is(tok::colon)) {
      ConsumeAnyToken();
      ColonProtectionRAIIObject ColonRAII(*this);
      TailLoc = Tok.getLocation();
      ExprResult Tail = ParseAssignmentExpression();
      if (Tail.isUsable()) {
        TailExpr = Tail.take();
      } else {
        SkipUntil(tok::r_paren, tok::annot_pragma_openmp_end, StopBeforeMatch);
      }
    }
  }
  if (NoIdentIsFound) {
    Diag(Tok, diag::err_expected) << tok::identifier;
    IsCorrect = false;
  }

  EndLoc = Tok.getLocation();

  // Eat ')'.
  IsCorrect =
      ((LParen || Tok.is(tok::r_paren)) && !T.consumeClose()) && IsCorrect;

  return !IsCorrect;
}<|MERGE_RESOLUTION|>--- conflicted
+++ resolved
@@ -175,17 +175,9 @@
   assert(Tok.is(tok::annot_pragma_openmp) && "Not an OpenMP directive!");
   ParenBraceBracketBalancer BalancerRAIIObj(*this);
 
-<<<<<<< HEAD
   SourceLocation Loc = ConsumeAnyToken();
   SmallVector<Expr *, 4> Identifiers;
   OpenMPDirectiveKind DKind = ParseOpenMPDirective();
-=======
-  SourceLocation Loc = ConsumeToken();
-  SmallVector<Expr *, 5> Identifiers;
-  OpenMPDirectiveKind DKind = Tok.isAnnotation()
-                                  ? OMPD_unknown
-                                  : getOpenMPDirectiveKind(PP.getSpelling(Tok));
->>>>>>> fe760838
 
   switch (DKind) {
   case OMPD_threadprivate:
@@ -196,7 +188,6 @@
       if (Tok.isNot(tok::annot_pragma_openmp_end)) {
         Diag(Tok, diag::warn_omp_extra_tokens_at_eol)
             << getOpenMPDirectiveName(OMPD_threadprivate);
-<<<<<<< HEAD
         while (!SkipUntil(tok::annot_pragma_openmp_end, StopBeforeMatch))
           ;
       }
@@ -384,13 +375,6 @@
       ConsumeAnyToken();
       return Actions.ActOnOpenMPDeclareReductionDirective(D, Types, TyRanges,
                                                           Combiners, Inits);
-=======
-        SkipUntil(tok::annot_pragma_openmp_end, StopBeforeMatch);
-      }
-      // Skip the last annot_pragma_openmp_end.
-      ConsumeToken();
-      return Actions.ActOnOpenMPThreadprivateDirective(Loc, Identifiers);
->>>>>>> fe760838
     }
     break;
   }
@@ -551,7 +535,6 @@
 Parser::ParseOpenMPDeclarativeOrExecutableDirective(bool StandAloneAllowed) {
   assert(Tok.is(tok::annot_pragma_openmp) && "Not an OpenMP directive!");
   ParenBraceBracketBalancer BalancerRAIIObj(*this);
-<<<<<<< HEAD
   const unsigned ScopeFlags =
       Scope::FnScope | Scope::OpenMPDirectiveScope | Scope::DeclScope;
   SmallVector<Expr *, 4> Identifiers;
@@ -560,20 +543,6 @@
       NUM_OPENMP_CLAUSES);
   SourceLocation Loc = ConsumeAnyToken(), EndLoc;
   OpenMPDirectiveKind ConstructType = OMPD_unknown;
-=======
-  SmallVector<Expr *, 5> Identifiers;
-  SmallVector<OMPClause *, 5> Clauses;
-  SmallVector<llvm::PointerIntPair<OMPClause *, 1, bool>, OMPC_unknown + 1>
-  FirstClauses(OMPC_unknown + 1);
-  const unsigned ScopeFlags =
-      Scope::FnScope | Scope::DeclScope | Scope::OpenMPDirectiveScope;
-  SourceLocation Loc = ConsumeToken(), EndLoc;
-  OpenMPDirectiveKind DKind = Tok.isAnnotation()
-                                  ? OMPD_unknown
-                                  : getOpenMPDirectiveKind(PP.getSpelling(Tok));
-  // Name of critical directive.
-  DeclarationNameInfo DirName;
->>>>>>> fe760838
   StmtResult Directive = StmtError();
   DeclarationNameInfo DirName;
 
@@ -588,7 +557,6 @@
       if (Tok.isNot(tok::annot_pragma_openmp_end)) {
         Diag(Tok, diag::warn_omp_extra_tokens_at_eol)
             << getOpenMPDirectiveName(OMPD_threadprivate);
-<<<<<<< HEAD
         while (!SkipUntil(tok::annot_pragma_openmp_end, StopBeforeMatch))
           ;
       }
@@ -618,12 +586,6 @@
       // Skip the last annot_pragma_openmp_end.
       DeclGroupPtrTy Res = Actions.ActOnOpenMPDeclareReductionDirective(
           D, Types, TyRanges, Combiners, Inits);
-=======
-        SkipUntil(tok::annot_pragma_openmp_end, StopBeforeMatch);
-      }
-      DeclGroupPtrTy Res =
-          Actions.ActOnOpenMPThreadprivateDirective(Loc, Identifiers);
->>>>>>> fe760838
       Directive = Actions.ActOnDeclStmt(Res, Loc, Tok.getLocation());
     }
     while (!SkipUntil(tok::annot_pragma_openmp_end))
@@ -728,31 +690,20 @@
         Actions.ActOnCapturedRegionError();
         CreateDirective = false;
       } else {
-<<<<<<< HEAD
         Actions.MarkOpenMPClauses(Clauses);
-        AssociatedStmt = Actions.ActOnCapturedRegionEnd(AssociatedStmt.take());
+        AssociatedStmt = Actions.ActOnCapturedRegionEnd(AssociatedStmt.get());
         CreateDirective = AssociatedStmt.isUsable();
       }
     }
     if (CreateDirective) {
       Directive = Actions.ActOnOpenMPExecutableDirective(
-          DKind, DirName, Clauses, AssociatedStmt.take(), Loc, EndLoc,
+          DKind, DirName, Clauses, AssociatedStmt.get(), Loc, EndLoc,
           ConstructType);
     }
-=======
-        AssociatedStmt = Actions.ActOnCapturedRegionEnd(AssociatedStmt.get());
-        CreateDirective = AssociatedStmt.isUsable();
-      }
-    }
-    if (CreateDirective)
-      Directive = Actions.ActOnOpenMPExecutableDirective(
-          DKind, Clauses, AssociatedStmt.get(), Loc, EndLoc);
->>>>>>> fe760838
 
     // Exit scope.
     Actions.EndOpenMPDSABlock(Directive.get());
     OMPDirectiveScope.Exit();
-<<<<<<< HEAD
     break;
   }
   case OMPD_cancel:
@@ -813,8 +764,6 @@
     // Consume final annot_pragma_openmp_end.
     ConsumeAnyToken();
     OMPDirectiveScope.Exit();
-=======
->>>>>>> fe760838
     break;
   }
   case OMPD_unknown:
@@ -825,12 +774,8 @@
   default:
     Diag(Tok, diag::err_omp_unexpected_directive)
         << getOpenMPDirectiveName(DKind);
-<<<<<<< HEAD
     while (!SkipUntil(tok::annot_pragma_openmp_end))
       ;
-=======
-    SkipUntil(tok::annot_pragma_openmp_end);
->>>>>>> fe760838
     break;
   }
   return Directive;
@@ -1020,7 +965,7 @@
     SourceRange Range;
     TypeResult TR = ParseTypeName(&Range, Declarator::PrototypeContext);
     if (TR.isUsable()) {
-      QualType QTy = Sema::GetTypeFromParser(TR.take());
+      QualType QTy = Sema::GetTypeFromParser(TR.get());
       if (!QTy.isNull() && Actions.IsOMPDeclareReductionTypeAllowed(
                                Range, QTy, Types, TyRanges)) {
         Types.push_back(QTy);
@@ -1095,7 +1040,7 @@
       break;
     }
     IsCorrect = IsCorrect && !ER.isInvalid();
-    Scope.setBody(ER.take());
+    Scope.setBody(ER.get());
     Combiners.push_back(Scope.getCombiner());
     if (I + 1 != E) {
       TPA.Revert();
@@ -1151,7 +1096,7 @@
         break;
       }
       IsCorrect = IsCorrect && !ER.isInvalid();
-      Scope.setInit(ER.take());
+      Scope.setInit(ER.get());
       Inits.push_back(Scope.getInitializer());
       if (I + 1 != E) {
         TPA.Revert();
@@ -1182,7 +1127,6 @@
 /// \brief Parsing of OpenMP clauses.
 ///
 ///    clause:
-<<<<<<< HEAD
 ///       if-clause | num_threads-clause | default-clause | proc_bind-clause |
 ///       private-clause | firstprivate-clause | shared-clause |
 ///       copyin-clause | reduction-clause | lastprivate-clause |
@@ -1192,11 +1136,6 @@
 ///       thread_limit-clause | uniform-clause | inbranch-clause |
 ///       notinbranch-clause | dist_schedule-clause | depend-clause |
 ///       device-clause | map-clause
-=======
-///       if-clause | num_threads-clause | safelen-clause | default-clause |
-///       private-clause | firstprivate-clause | shared-clause | linear-clause |
-///       aligned-clause | collapse-clause
->>>>>>> fe760838
 ///
 OMPClause *Parser::ParseOpenMPClause(OpenMPDirectiveKind DKind,
                                      OpenMPClauseKind CKind, bool FirstClause) {
@@ -1215,20 +1154,14 @@
   case OMPC_collapse:
   case OMPC_final:
   case OMPC_safelen:
-<<<<<<< HEAD
   case OMPC_simdlen:
   case OMPC_num_teams:
   case OMPC_thread_limit:
   case OMPC_device:
     // OpenMP [2.5, Restrictions, p.3]
-=======
-  case OMPC_collapse:
-    // OpenMP [2.5, Restrictions]
->>>>>>> fe760838
     //  At most one if clause can appear on the directive.
     // OpenMP [2.5, Restrictions, p.5]
     //  At most one num_threads clause can appear on the directive.
-<<<<<<< HEAD
     // OpenMP [2.7.1, Restrictions, p. 4]
     //  Only one collapse clause can appear on a loop directive.
     // OpenMP [2.11.1, Restrictions, p. 4]
@@ -1243,11 +1176,6 @@
     //  At most one thread_limit clause can appear on the directive.
     // OpenMP [2.9.1, Restrictions, p. 2]
     //  At most one device clause can appear on the directive.
-=======
-    // OpenMP [2.8.1, simd construct, Restrictions]
-    //  Only one safelen  clause can appear on a simd directive.
-    //  Only one collapse clause can appear on a simd directive.
->>>>>>> fe760838
     if (!FirstClause) {
       Diag(Tok, diag::err_omp_more_one_clause) << getOpenMPDirectiveName(DKind)
                                                << getOpenMPClauseName(CKind);
@@ -1311,11 +1239,6 @@
   case OMPC_lastprivate:
   case OMPC_firstprivate:
   case OMPC_shared:
-<<<<<<< HEAD
-=======
-  case OMPC_linear:
-  case OMPC_aligned:
->>>>>>> fe760838
   case OMPC_copyin:
   case OMPC_copyprivate:
   case OMPC_reduction:
@@ -1330,7 +1253,6 @@
   case OMPC_unknown:
     Diag(Tok, diag::warn_omp_extra_tokens_at_eol)
         << getOpenMPDirectiveName(DKind);
-<<<<<<< HEAD
     while (!SkipUntil(tok::annot_pragma_openmp_end, StopBeforeMatch))
       ;
     break;
@@ -1340,14 +1262,6 @@
     while (
         !SkipUntil(tok::comma, tok::annot_pragma_openmp_end, StopBeforeMatch))
       ;
-=======
-    SkipUntil(tok::annot_pragma_openmp_end, StopBeforeMatch);
-    break;
-  case OMPC_threadprivate:
-    Diag(Tok, diag::err_omp_unexpected_clause) << getOpenMPClauseName(CKind)
-                                               << getOpenMPDirectiveName(DKind);
-    SkipUntil(tok::comma, tok::annot_pragma_openmp_end, StopBeforeMatch);
->>>>>>> fe760838
     break;
   }
   return ErrorFound ? nullptr : Clause;
@@ -1369,7 +1283,6 @@
 ///    safelen-clause:
 ///      'safelen' '(' expression ')'
 ///
-<<<<<<< HEAD
 ///    simdlen-clause:
 ///      'simdlen' '(' expression ')'
 ///
@@ -1381,10 +1294,6 @@
 ///
 ///    device-clause:
 ///      'device' '(' expression ')'
-=======
-///    collapse-clause:
-///      'collapse' '(' expression ')'
->>>>>>> fe760838
 ///
 OMPClause *Parser::ParseOpenMPSingleExprClause(OpenMPClauseKind Kind) {
   SourceLocation Loc = Tok.getLocation();
@@ -1412,8 +1321,7 @@
   if (Val.isInvalid())
     return nullptr;
 
-<<<<<<< HEAD
-  return Actions.ActOnOpenMPSingleExprClause(Kind, Val.take(), Loc, LOpen,
+  return Actions.ActOnOpenMPSingleExprClause(Kind, Val.get(), Loc, LOpen,
                                              Tok.getLocation());
 }
 
@@ -1460,11 +1368,7 @@
     ConsumeAnyToken();
 
   return Actions.ActOnOpenMPSingleExprWithTypeClause(
-      Kind, Type, TypeLoc, Val.take(), Loc, LOpen, Tok.getLocation());
-=======
-  return Actions.ActOnOpenMPSingleExprClause(
-      Kind, Val.get(), Loc, T.getOpenLocation(), T.getCloseLocation());
->>>>>>> fe760838
+      Kind, Type, TypeLoc, Val.get(), Loc, LOpen, Tok.getLocation());
 }
 
 /// \brief Parsing of simple OpenMP clauses like 'default' or 'proc_bind'.
@@ -1488,16 +1392,11 @@
   } else
     ConsumeAnyToken();
 
-<<<<<<< HEAD
   unsigned Type =
       Tok.isAnnotation()
           ? ((Kind == OMPC_default) ? (unsigned)OMPC_DEFAULT_unknown
                                     : (unsigned)OMPC_PROC_BIND_unknown)
           : getOpenMPSimpleClauseType(Kind, PP.getSpelling(Tok));
-=======
-  unsigned Type = getOpenMPSimpleClauseType(
-      Kind, Tok.isAnnotation() ? "" : PP.getSpelling(Tok));
->>>>>>> fe760838
   SourceLocation TypeLoc = Tok.getLocation();
   if (Tok.isNot(tok::r_paren) && Tok.isNot(tok::comma) &&
       Tok.isNot(tok::annot_pragma_openmp_end))
@@ -1590,7 +1489,6 @@
   } else
     ConsumeAnyToken();
 
-<<<<<<< HEAD
   unsigned Op = OMPC_REDUCTION_unknown;
   // Parsing "reduction-identifier ':'" for reduction clause.
   if (Kind == OMPC_reduction) {
@@ -1696,14 +1594,6 @@
   while (IsComma ||
          (Tok.isNot(tok::r_paren) && Tok.isNot(tok::annot_pragma_openmp_end) &&
           Tok.isNot(tok::colon))) {
-=======
-  SmallVector<Expr *, 5> Vars;
-  bool IsComma = true;
-  const bool MayHaveTail = (Kind == OMPC_linear || Kind == OMPC_aligned);
-  while (IsComma || (Tok.isNot(tok::r_paren) && Tok.isNot(tok::colon) &&
-                     Tok.isNot(tok::annot_pragma_openmp_end))) {
-    ColonProtectionRAIIObject ColonRAII(*this, MayHaveTail);
->>>>>>> fe760838
     // Parse variable
     AllowCEANExpressions CEANRAII(*this,
                                   Kind == OMPC_depend || Kind == OMPC_map);
@@ -1737,7 +1627,7 @@
       TailLoc = Tok.getLocation();
       ExprResult Tail = ParseAssignmentExpression();
       if (Tail.isUsable()) {
-        TailExpr = Tail.take();
+        TailExpr = Tail.get();
       } else {
         while (!SkipUntil(tok::r_paren, tok::annot_pragma_openmp_end,
                           StopBeforeMatch))
@@ -1756,7 +1646,6 @@
   if (Tok.is(tok::r_paren))
     ConsumeAnyToken();
 
-<<<<<<< HEAD
   if (Vars.empty() ||
       (Kind == OMPC_reduction && Op == OMPC_REDUCTION_unknown) ||
       (Kind == OMPC_depend && Op == OMPC_DEPEND_unknown) ||
@@ -1827,18 +1716,6 @@
     if (ParseUnqualifiedId(SS, false, false, false, ParsedType(), TemplateKWLoc,
                            Name)) {
       IsCorrect = false;
-=======
-  // Parse ':' linear-step (or ':' alignment).
-  Expr *TailExpr = nullptr;
-  const bool MustHaveTail = MayHaveTail && Tok.is(tok::colon);
-  if (MustHaveTail) {
-    ColonLoc = Tok.getLocation();
-    ConsumeToken();
-    ExprResult Tail = ParseAssignmentExpression();
-    if (Tail.isUsable())
-      TailExpr = Tail.get();
-    else
->>>>>>> fe760838
       SkipUntil(tok::comma, tok::r_paren, tok::annot_pragma_openmp_end,
                 StopBeforeMatch);
     } else {
@@ -1862,7 +1739,7 @@
       TailLoc = Tok.getLocation();
       ExprResult Tail = ParseAssignmentExpression();
       if (Tail.isUsable()) {
-        TailExpr = Tail.take();
+        TailExpr = Tail.get();
       } else {
         SkipUntil(tok::r_paren, tok::annot_pragma_openmp_end, StopBeforeMatch);
       }
