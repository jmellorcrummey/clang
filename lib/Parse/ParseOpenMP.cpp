--- conflicted
+++ resolved
@@ -41,11 +41,7 @@
   OMPD_update,
   OMPD_distribute_parallel,
   OMPD_teams_distribute_parallel,
-<<<<<<< HEAD
   OMPD_target_teams_distribute_parallel,
-=======
-  OMPD_teams_distribute_parallel_for
->>>>>>> 0eded94a
 };
 
 class ThreadprivateListParserHelper final {
@@ -89,7 +85,6 @@
   // E.g.: OMPD_for OMPD_simd ===> OMPD_for_simd
   // TODO: add other combined directives in topological order.
   static const unsigned F[][3] = {
-<<<<<<< HEAD
       {OMPD_cancellation, OMPD_point, OMPD_cancellation_point},
       {OMPD_declare, OMPD_reduction, OMPD_declare_reduction},
       {OMPD_declare, OMPD_simd, OMPD_declare_simd},
@@ -133,40 +128,6 @@
       {OMPD_teams_distribute_parallel_for, OMPD_simd,
        OMPD_teams_distribute_parallel_for_simd},
       {OMPD_teams_distribute, OMPD_simd, OMPD_teams_distribute_simd}};
-=======
-    { OMPD_cancellation, OMPD_point, OMPD_cancellation_point },
-    { OMPD_declare, OMPD_reduction, OMPD_declare_reduction },
-    { OMPD_declare, OMPD_simd, OMPD_declare_simd },
-    { OMPD_declare, OMPD_target, OMPD_declare_target },
-    { OMPD_distribute, OMPD_parallel, OMPD_distribute_parallel },
-    { OMPD_distribute_parallel, OMPD_for, OMPD_distribute_parallel_for },
-    { OMPD_distribute_parallel_for, OMPD_simd, 
-      OMPD_distribute_parallel_for_simd },
-    { OMPD_distribute, OMPD_simd, OMPD_distribute_simd },
-    { OMPD_end, OMPD_declare, OMPD_end_declare },
-    { OMPD_end_declare, OMPD_target, OMPD_end_declare_target },
-    { OMPD_target, OMPD_data, OMPD_target_data },
-    { OMPD_target, OMPD_enter, OMPD_target_enter },
-    { OMPD_target, OMPD_exit, OMPD_target_exit },
-    { OMPD_target, OMPD_update, OMPD_target_update },
-    { OMPD_target_enter, OMPD_data, OMPD_target_enter_data },
-    { OMPD_target_exit, OMPD_data, OMPD_target_exit_data },
-    { OMPD_for, OMPD_simd, OMPD_for_simd },
-    { OMPD_parallel, OMPD_for, OMPD_parallel_for },
-    { OMPD_parallel_for, OMPD_simd, OMPD_parallel_for_simd },
-    { OMPD_parallel, OMPD_sections, OMPD_parallel_sections },
-    { OMPD_taskloop, OMPD_simd, OMPD_taskloop_simd },
-    { OMPD_target, OMPD_parallel, OMPD_target_parallel },
-    { OMPD_target, OMPD_simd, OMPD_target_simd },
-    { OMPD_target_parallel, OMPD_for, OMPD_target_parallel_for },
-    { OMPD_target_parallel_for, OMPD_simd, OMPD_target_parallel_for_simd },
-    { OMPD_teams, OMPD_distribute, OMPD_teams_distribute },
-    { OMPD_teams_distribute, OMPD_simd, OMPD_teams_distribute_simd },
-    { OMPD_teams_distribute, OMPD_parallel, OMPD_teams_distribute_parallel },
-    { OMPD_teams_distribute_parallel, OMPD_for, OMPD_teams_distribute_parallel_for },
-    { OMPD_teams_distribute_parallel_for, OMPD_simd, OMPD_teams_distribute_parallel_for_simd }
-  };
->>>>>>> 0eded94a
   enum { CancellationPoint = 0, DeclareReduction = 1, TargetData = 2 };
   auto Tok = P.getCurToken();
   unsigned DKind =
@@ -814,16 +775,13 @@
   case OMPD_target_simd:
   case OMPD_teams_distribute:
   case OMPD_teams_distribute_simd:
-<<<<<<< HEAD
+  case OMPD_teams_distribute_parallel_for_simd:
   case OMPD_target_teams:
   case OMPD_teams_distribute_parallel_for:
   case OMPD_target_teams_distribute_parallel_for:
   case OMPD_target_teams_distribute_parallel_for_simd:
   case OMPD_target_teams_distribute:
   case OMPD_target_teams_distribute_simd:
-=======
->>>>>>> 0eded94a
-  case OMPD_teams_distribute_parallel_for_simd:
     Diag(Tok, diag::err_omp_unexpected_directive)
         << getOpenMPDirectiveName(DKind);
     break;
@@ -859,16 +817,13 @@
 ///         'distribute paralle for simd' | 'distribute simd' |
 ///         'target parallel for simd' | 'target simd' |
 ///         'teams distribute' | 'teams distribute simd' |
-<<<<<<< HEAD
+///         'teams distribute parallel for simd' |
 ///         'target teams' |
 ///         'teams distribute parallel for' |
 ///         'target teams distribute parallel for' |
 ///         'target teams distribute parallel for simd' |
 ///         'target teams distribute' |
-///         'target teams distribute simd' |
-=======
->>>>>>> 0eded94a
-///         'teams distribute parallel for simd' {clause}
+///         'target teams distribute simd' {clause}
 ///         annot_pragma_openmp_end
 ///
 StmtResult Parser::ParseOpenMPDeclarativeOrExecutableDirective(
@@ -980,16 +935,13 @@
   case OMPD_target_simd:
   case OMPD_teams_distribute:
   case OMPD_teams_distribute_simd:
-<<<<<<< HEAD
+  case OMPD_teams_distribute_parallel_for_simd:
   case OMPD_target_teams:
   case OMPD_teams_distribute_parallel_for:
   case OMPD_target_teams_distribute_parallel_for:
   case OMPD_target_teams_distribute_parallel_for_simd:
   case OMPD_target_teams_distribute:
-  case OMPD_target_teams_distribute_simd:
-=======
->>>>>>> 0eded94a
-  case OMPD_teams_distribute_parallel_for_simd: {
+  case OMPD_target_teams_distribute_simd: {
     ConsumeToken();
     // Parse directive name of the 'critical' directive if any.
     if (DKind == OMPD_critical) {
