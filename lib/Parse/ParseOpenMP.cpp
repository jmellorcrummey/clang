--- conflicted
+++ resolved
@@ -902,7 +902,6 @@
   switch (CKind) {
   case OMPC_if:
   case OMPC_num_threads:
-<<<<<<< HEAD
   case OMPC_collapse:
   case OMPC_final:
   case OMPC_safelen:
@@ -925,11 +924,6 @@
     //  At most one num_teams clause can appear on the directive.
     // OpenMP [2.9.5, Restrictions, p. 3]
     //  At most one thread_limit clause can appear on the directive.
-=======
-    // OpenMP [2.5, Restrictions]
-    //  At most one if clause can appear on the directive.
-    //  At most one num_threads clause can appear on the directive.
->>>>>>> 42efb1c9
     if (!FirstClause) {
       Diag(Tok, diag::err_omp_more_one_clause)
            << getOpenMPDirectiveName(DKind) << getOpenMPClauseName(CKind);
