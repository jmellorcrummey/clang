--- conflicted
+++ resolved
@@ -730,7 +730,6 @@
     case Stmt::WhileStmtClass:
     case Expr::MSDependentExistsStmtClass:
     case Stmt::OMPParallelDirectiveClass:
-<<<<<<< HEAD
     case Stmt::OMPForDirectiveClass:
     case Stmt::OMPSimdDirectiveClass:
     case Stmt::OMPForSimdDirectiveClass:
@@ -748,9 +747,6 @@
     case Stmt::OMPFlushDirectiveClass:
     case Stmt::OMPOrderedDirectiveClass:
     case Stmt::CapturedStmtClass:
-=======
-    case Stmt::OMPSimdDirectiveClass:
->>>>>>> 3175463e
       llvm_unreachable("Stmt should not be in analyzer evaluation loop");
 
     case Stmt::ObjCSubscriptRefExprClass:
