//=-- ExprEngine.cpp - Path-Sensitive Expression-Level Dataflow ---*- C++ -*-=
//
//                     The LLVM Compiler Infrastructure
//
// This file is distributed under the University of Illinois Open Source
// License. See LICENSE.TXT for details.
//
//===----------------------------------------------------------------------===//
//
//  This file defines a meta-engine for path-sensitive dataflow analysis that
//  is built on GREngine, but provides the boilerplate to execute transfer
//  functions and build the ExplodedGraph at the expression level.
//
//===----------------------------------------------------------------------===//

#include "clang/StaticAnalyzer/Core/PathSensitive/ExprEngine.h"
#include "PrettyStackTraceLocationContext.h"
#include "clang/AST/CharUnits.h"
#include "clang/AST/ParentMap.h"
#include "clang/AST/StmtCXX.h"
#include "clang/AST/StmtObjC.h"
#include "clang/Basic/Builtins.h"
#include "clang/Basic/PrettyStackTrace.h"
#include "clang/Basic/SourceManager.h"
#include "clang/StaticAnalyzer/Core/BugReporter/BugType.h"
#include "clang/StaticAnalyzer/Core/CheckerManager.h"
#include "clang/StaticAnalyzer/Core/PathSensitive/AnalysisManager.h"
#include "clang/StaticAnalyzer/Core/PathSensitive/CallEvent.h"
#include "clang/StaticAnalyzer/Core/PathSensitive/LoopWidening.h"
#include "llvm/ADT/ImmutableList.h"
#include "llvm/ADT/Statistic.h"
#include "llvm/Support/raw_ostream.h"
#include "llvm/Support/SaveAndRestore.h"

#ifndef NDEBUG
#include "llvm/Support/GraphWriter.h"
#endif

using namespace clang;
using namespace ento;
using llvm::APSInt;

#define DEBUG_TYPE "ExprEngine"

STATISTIC(NumRemoveDeadBindings,
            "The # of times RemoveDeadBindings is called");
STATISTIC(NumMaxBlockCountReached,
            "The # of aborted paths due to reaching the maximum block count in "
            "a top level function");
STATISTIC(NumMaxBlockCountReachedInInlined,
            "The # of aborted paths due to reaching the maximum block count in "
            "an inlined function");
STATISTIC(NumTimesRetriedWithoutInlining,
            "The # of times we re-evaluated a call without inlining");

typedef std::pair<const CXXBindTemporaryExpr *, const StackFrameContext *>
    CXXBindTemporaryContext;

// Keeps track of whether CXXBindTemporaryExpr nodes have been evaluated.
// The StackFrameContext assures that nested calls due to inlined recursive
// functions do not interfere.
REGISTER_TRAIT_WITH_PROGRAMSTATE(InitializedTemporariesSet,
                                 llvm::ImmutableSet<CXXBindTemporaryContext>)

//===----------------------------------------------------------------------===//
// Engine construction and deletion.
//===----------------------------------------------------------------------===//

static const char* TagProviderName = "ExprEngine";

ExprEngine::ExprEngine(AnalysisManager &mgr, bool gcEnabled,
                       SetOfConstDecls *VisitedCalleesIn,
                       FunctionSummariesTy *FS,
                       InliningModes HowToInlineIn)
  : AMgr(mgr),
    AnalysisDeclContexts(mgr.getAnalysisDeclContextManager()),
    Engine(*this, FS),
    G(Engine.getGraph()),
    StateMgr(getContext(), mgr.getStoreManagerCreator(),
             mgr.getConstraintManagerCreator(), G.getAllocator(),
             this),
    SymMgr(StateMgr.getSymbolManager()),
    svalBuilder(StateMgr.getSValBuilder()),
    currStmtIdx(0), currBldrCtx(nullptr),
    ObjCNoRet(mgr.getASTContext()),
    ObjCGCEnabled(gcEnabled), BR(mgr, *this),
    VisitedCallees(VisitedCalleesIn),
    HowToInline(HowToInlineIn)
{
  unsigned TrimInterval = mgr.options.getGraphTrimInterval();
  if (TrimInterval != 0) {
    // Enable eager node reclaimation when constructing the ExplodedGraph.
    G.enableNodeReclamation(TrimInterval);
  }
}

ExprEngine::~ExprEngine() {
  BR.FlushReports();
}

//===----------------------------------------------------------------------===//
// Utility methods.
//===----------------------------------------------------------------------===//

ProgramStateRef ExprEngine::getInitialState(const LocationContext *InitLoc) {
  ProgramStateRef state = StateMgr.getInitialState(InitLoc);
  const Decl *D = InitLoc->getDecl();

  // Preconditions.
  // FIXME: It would be nice if we had a more general mechanism to add
  // such preconditions.  Some day.
  do {

    if (const FunctionDecl *FD = dyn_cast<FunctionDecl>(D)) {
      // Precondition: the first argument of 'main' is an integer guaranteed
      //  to be > 0.
      const IdentifierInfo *II = FD->getIdentifier();
      if (!II || !(II->getName() == "main" && FD->getNumParams() > 0))
        break;

      const ParmVarDecl *PD = FD->getParamDecl(0);
      QualType T = PD->getType();
      const BuiltinType *BT = dyn_cast<BuiltinType>(T);
      if (!BT || !BT->isInteger())
        break;

      const MemRegion *R = state->getRegion(PD, InitLoc);
      if (!R)
        break;

      SVal V = state->getSVal(loc::MemRegionVal(R));
      SVal Constraint_untested = evalBinOp(state, BO_GT, V,
                                           svalBuilder.makeZeroVal(T),
                                           svalBuilder.getConditionType());

      Optional<DefinedOrUnknownSVal> Constraint =
          Constraint_untested.getAs<DefinedOrUnknownSVal>();

      if (!Constraint)
        break;

      if (ProgramStateRef newState = state->assume(*Constraint, true))
        state = newState;
    }
    break;
  }
  while (0);

  if (const ObjCMethodDecl *MD = dyn_cast<ObjCMethodDecl>(D)) {
    // Precondition: 'self' is always non-null upon entry to an Objective-C
    // method.
    const ImplicitParamDecl *SelfD = MD->getSelfDecl();
    const MemRegion *R = state->getRegion(SelfD, InitLoc);
    SVal V = state->getSVal(loc::MemRegionVal(R));

    if (Optional<Loc> LV = V.getAs<Loc>()) {
      // Assume that the pointer value in 'self' is non-null.
      state = state->assume(*LV, true);
      assert(state && "'self' cannot be null");
    }
  }

  if (const CXXMethodDecl *MD = dyn_cast<CXXMethodDecl>(D)) {
    if (!MD->isStatic()) {
      // Precondition: 'this' is always non-null upon entry to the
      // top-level function.  This is our starting assumption for
      // analyzing an "open" program.
      const StackFrameContext *SFC = InitLoc->getCurrentStackFrame();
      if (SFC->getParent() == nullptr) {
        loc::MemRegionVal L = svalBuilder.getCXXThis(MD, SFC);
        SVal V = state->getSVal(L);
        if (Optional<Loc> LV = V.getAs<Loc>()) {
          state = state->assume(*LV, true);
          assert(state && "'this' cannot be null");
        }
      }
    }
  }

  return state;
}

ProgramStateRef
ExprEngine::createTemporaryRegionIfNeeded(ProgramStateRef State,
                                          const LocationContext *LC,
                                          const Expr *Ex,
                                          const Expr *Result) {
  SVal V = State->getSVal(Ex, LC);
  if (!Result) {
    // If we don't have an explicit result expression, we're in "if needed"
    // mode. Only create a region if the current value is a NonLoc.
    if (!V.getAs<NonLoc>())
      return State;
    Result = Ex;
  } else {
    // We need to create a region no matter what. For sanity, make sure we don't
    // try to stuff a Loc into a non-pointer temporary region.
    assert(!V.getAs<Loc>() || Loc::isLocType(Result->getType()) ||
           Result->getType()->isMemberPointerType());
  }

  ProgramStateManager &StateMgr = State->getStateManager();
  MemRegionManager &MRMgr = StateMgr.getRegionManager();
  StoreManager &StoreMgr = StateMgr.getStoreManager();

  // We need to be careful about treating a derived type's value as
  // bindings for a base type. Unless we're creating a temporary pointer region,
  // start by stripping and recording base casts.
  SmallVector<const CastExpr *, 4> Casts;
  const Expr *Inner = Ex->IgnoreParens();
  if (!Loc::isLocType(Result->getType())) {
    while (const CastExpr *CE = dyn_cast<CastExpr>(Inner)) {
      if (CE->getCastKind() == CK_DerivedToBase ||
          CE->getCastKind() == CK_UncheckedDerivedToBase)
        Casts.push_back(CE);
      else if (CE->getCastKind() != CK_NoOp)
        break;

      Inner = CE->getSubExpr()->IgnoreParens();
    }
  }

  // Create a temporary object region for the inner expression (which may have
  // a more derived type) and bind the value into it.
  const TypedValueRegion *TR = nullptr;
  if (const MaterializeTemporaryExpr *MT =
          dyn_cast<MaterializeTemporaryExpr>(Result)) {
    StorageDuration SD = MT->getStorageDuration();
    // If this object is bound to a reference with static storage duration, we
    // put it in a different region to prevent "address leakage" warnings.
    if (SD == SD_Static || SD == SD_Thread)
        TR = MRMgr.getCXXStaticTempObjectRegion(Inner);
  }
  if (!TR)
    TR = MRMgr.getCXXTempObjectRegion(Inner, LC);

  SVal Reg = loc::MemRegionVal(TR);

  if (V.isUnknown())
    V = getSValBuilder().conjureSymbolVal(Result, LC, TR->getValueType(),
                                          currBldrCtx->blockCount());
  State = State->bindLoc(Reg, V);

  // Re-apply the casts (from innermost to outermost) for type sanity.
  for (SmallVectorImpl<const CastExpr *>::reverse_iterator I = Casts.rbegin(),
                                                           E = Casts.rend();
       I != E; ++I) {
    Reg = StoreMgr.evalDerivedToBase(Reg, *I);
  }

  State = State->BindExpr(Result, LC, Reg);
  return State;
}

//===----------------------------------------------------------------------===//
// Top-level transfer function logic (Dispatcher).
//===----------------------------------------------------------------------===//

/// evalAssume - Called by ConstraintManager. Used to call checker-specific
///  logic for handling assumptions on symbolic values.
ProgramStateRef ExprEngine::processAssume(ProgramStateRef state,
                                              SVal cond, bool assumption) {
  return getCheckerManager().runCheckersForEvalAssume(state, cond, assumption);
}

bool ExprEngine::wantsRegionChangeUpdate(ProgramStateRef state) {
  return getCheckerManager().wantsRegionChangeUpdate(state);
}

ProgramStateRef
ExprEngine::processRegionChanges(ProgramStateRef state,
                                 const InvalidatedSymbols *invalidated,
                                 ArrayRef<const MemRegion *> Explicits,
                                 ArrayRef<const MemRegion *> Regions,
                                 const CallEvent *Call) {
  return getCheckerManager().runCheckersForRegionChanges(state, invalidated,
                                                      Explicits, Regions, Call);
}

void ExprEngine::printState(raw_ostream &Out, ProgramStateRef State,
                            const char *NL, const char *Sep) {
  getCheckerManager().runCheckersForPrintState(Out, State, NL, Sep);
}

void ExprEngine::processEndWorklist(bool hasWorkRemaining) {
  getCheckerManager().runCheckersForEndAnalysis(G, BR, *this);
}

void ExprEngine::processCFGElement(const CFGElement E, ExplodedNode *Pred,
                                   unsigned StmtIdx, NodeBuilderContext *Ctx) {
  PrettyStackTraceLocationContext CrashInfo(Pred->getLocationContext());
  currStmtIdx = StmtIdx;
  currBldrCtx = Ctx;

  switch (E.getKind()) {
    case CFGElement::Statement:
      ProcessStmt(const_cast<Stmt*>(E.castAs<CFGStmt>().getStmt()), Pred);
      return;
    case CFGElement::Initializer:
      ProcessInitializer(E.castAs<CFGInitializer>().getInitializer(), Pred);
      return;
    case CFGElement::NewAllocator:
      ProcessNewAllocator(E.castAs<CFGNewAllocator>().getAllocatorExpr(),
                          Pred);
      return;
    case CFGElement::AutomaticObjectDtor:
    case CFGElement::DeleteDtor:
    case CFGElement::BaseDtor:
    case CFGElement::MemberDtor:
    case CFGElement::TemporaryDtor:
      ProcessImplicitDtor(E.castAs<CFGImplicitDtor>(), Pred);
      return;
  }
}

static bool shouldRemoveDeadBindings(AnalysisManager &AMgr,
                                     const CFGStmt S,
                                     const ExplodedNode *Pred,
                                     const LocationContext *LC) {

  // Are we never purging state values?
  if (AMgr.options.AnalysisPurgeOpt == PurgeNone)
    return false;

  // Is this the beginning of a basic block?
  if (Pred->getLocation().getAs<BlockEntrance>())
    return true;

  // Is this on a non-expression?
  if (!isa<Expr>(S.getStmt()))
    return true;

  // Run before processing a call.
  if (CallEvent::isCallStmt(S.getStmt()))
    return true;

  // Is this an expression that is consumed by another expression?  If so,
  // postpone cleaning out the state.
  ParentMap &PM = LC->getAnalysisDeclContext()->getParentMap();
  return !PM.isConsumedExpr(cast<Expr>(S.getStmt()));
}

void ExprEngine::removeDead(ExplodedNode *Pred, ExplodedNodeSet &Out,
                            const Stmt *ReferenceStmt,
                            const LocationContext *LC,
                            const Stmt *DiagnosticStmt,
                            ProgramPoint::Kind K) {
  assert((K == ProgramPoint::PreStmtPurgeDeadSymbolsKind ||
          ReferenceStmt == nullptr || isa<ReturnStmt>(ReferenceStmt))
          && "PostStmt is not generally supported by the SymbolReaper yet");
  assert(LC && "Must pass the current (or expiring) LocationContext");

  if (!DiagnosticStmt) {
    DiagnosticStmt = ReferenceStmt;
    assert(DiagnosticStmt && "Required for clearing a LocationContext");
  }

  NumRemoveDeadBindings++;
  ProgramStateRef CleanedState = Pred->getState();

  // LC is the location context being destroyed, but SymbolReaper wants a
  // location context that is still live. (If this is the top-level stack
  // frame, this will be null.)
  if (!ReferenceStmt) {
    assert(K == ProgramPoint::PostStmtPurgeDeadSymbolsKind &&
           "Use PostStmtPurgeDeadSymbolsKind for clearing a LocationContext");
    LC = LC->getParent();
  }

  const StackFrameContext *SFC = LC ? LC->getCurrentStackFrame() : nullptr;
  SymbolReaper SymReaper(SFC, ReferenceStmt, SymMgr, getStoreManager());

  getCheckerManager().runCheckersForLiveSymbols(CleanedState, SymReaper);

  // Create a state in which dead bindings are removed from the environment
  // and the store. TODO: The function should just return new env and store,
  // not a new state.
  CleanedState = StateMgr.removeDeadBindings(CleanedState, SFC, SymReaper);

  // Process any special transfer function for dead symbols.
  // A tag to track convenience transitions, which can be removed at cleanup.
  static SimpleProgramPointTag cleanupTag(TagProviderName, "Clean Node");
  if (!SymReaper.hasDeadSymbols()) {
    // Generate a CleanedNode that has the environment and store cleaned
    // up. Since no symbols are dead, we can optimize and not clean out
    // the constraint manager.
    StmtNodeBuilder Bldr(Pred, Out, *currBldrCtx);
    Bldr.generateNode(DiagnosticStmt, Pred, CleanedState, &cleanupTag, K);

  } else {
    // Call checkers with the non-cleaned state so that they could query the
    // values of the soon to be dead symbols.
    ExplodedNodeSet CheckedSet;
    getCheckerManager().runCheckersForDeadSymbols(CheckedSet, Pred, SymReaper,
                                                  DiagnosticStmt, *this, K);

    // For each node in CheckedSet, generate CleanedNodes that have the
    // environment, the store, and the constraints cleaned up but have the
    // user-supplied states as the predecessors.
    StmtNodeBuilder Bldr(CheckedSet, Out, *currBldrCtx);
    for (ExplodedNodeSet::const_iterator
          I = CheckedSet.begin(), E = CheckedSet.end(); I != E; ++I) {
      ProgramStateRef CheckerState = (*I)->getState();

      // The constraint manager has not been cleaned up yet, so clean up now.
      CheckerState = getConstraintManager().removeDeadBindings(CheckerState,
                                                               SymReaper);

      assert(StateMgr.haveEqualEnvironments(CheckerState, Pred->getState()) &&
        "Checkers are not allowed to modify the Environment as a part of "
        "checkDeadSymbols processing.");
      assert(StateMgr.haveEqualStores(CheckerState, Pred->getState()) &&
        "Checkers are not allowed to modify the Store as a part of "
        "checkDeadSymbols processing.");

      // Create a state based on CleanedState with CheckerState GDM and
      // generate a transition to that state.
      ProgramStateRef CleanedCheckerSt =
        StateMgr.getPersistentStateWithGDM(CleanedState, CheckerState);
      Bldr.generateNode(DiagnosticStmt, *I, CleanedCheckerSt, &cleanupTag, K);
    }
  }
}

void ExprEngine::ProcessStmt(const CFGStmt S,
                             ExplodedNode *Pred) {
  // Reclaim any unnecessary nodes in the ExplodedGraph.
  G.reclaimRecentlyAllocatedNodes();

  const Stmt *currStmt = S.getStmt();
  PrettyStackTraceLoc CrashInfo(getContext().getSourceManager(),
                                currStmt->getLocStart(),
                                "Error evaluating statement");

  // Remove dead bindings and symbols.
  ExplodedNodeSet CleanedStates;
  if (shouldRemoveDeadBindings(AMgr, S, Pred, Pred->getLocationContext())){
    removeDead(Pred, CleanedStates, currStmt, Pred->getLocationContext());
  } else
    CleanedStates.Add(Pred);

  // Visit the statement.
  ExplodedNodeSet Dst;
  for (ExplodedNodeSet::iterator I = CleanedStates.begin(),
                                 E = CleanedStates.end(); I != E; ++I) {
    ExplodedNodeSet DstI;
    // Visit the statement.
    Visit(currStmt, *I, DstI);
    Dst.insert(DstI);
  }

  // Enqueue the new nodes onto the work list.
  Engine.enqueue(Dst, currBldrCtx->getBlock(), currStmtIdx);
}

void ExprEngine::ProcessInitializer(const CFGInitializer Init,
                                    ExplodedNode *Pred) {
  const CXXCtorInitializer *BMI = Init.getInitializer();

  PrettyStackTraceLoc CrashInfo(getContext().getSourceManager(),
                                BMI->getSourceLocation(),
                                "Error evaluating initializer");

  // We don't clean up dead bindings here.
  const StackFrameContext *stackFrame =
                           cast<StackFrameContext>(Pred->getLocationContext());
  const CXXConstructorDecl *decl =
                           cast<CXXConstructorDecl>(stackFrame->getDecl());

  ProgramStateRef State = Pred->getState();
  SVal thisVal = State->getSVal(svalBuilder.getCXXThis(decl, stackFrame));

  ExplodedNodeSet Tmp(Pred);
  SVal FieldLoc;

  // Evaluate the initializer, if necessary
  if (BMI->isAnyMemberInitializer()) {
    // Constructors build the object directly in the field,
    // but non-objects must be copied in from the initializer.
    if (auto *CtorExpr = findDirectConstructorForCurrentCFGElement()) {
      assert(BMI->getInit()->IgnoreImplicit() == CtorExpr);
      (void)CtorExpr;
      // The field was directly constructed, so there is no need to bind.
    } else {
      const Expr *Init = BMI->getInit()->IgnoreImplicit();
      const ValueDecl *Field;
      if (BMI->isIndirectMemberInitializer()) {
        Field = BMI->getIndirectMember();
        FieldLoc = State->getLValue(BMI->getIndirectMember(), thisVal);
      } else {
        Field = BMI->getMember();
        FieldLoc = State->getLValue(BMI->getMember(), thisVal);
      }

      SVal InitVal;
      if (BMI->getNumArrayIndices() > 0) {
        // Handle arrays of trivial type. We can represent this with a
        // primitive load/copy from the base array region.
        const ArraySubscriptExpr *ASE;
        while ((ASE = dyn_cast<ArraySubscriptExpr>(Init)))
          Init = ASE->getBase()->IgnoreImplicit();

        SVal LValue = State->getSVal(Init, stackFrame);
        if (Optional<Loc> LValueLoc = LValue.getAs<Loc>())
          InitVal = State->getSVal(*LValueLoc);

        // If we fail to get the value for some reason, use a symbolic value.
        if (InitVal.isUnknownOrUndef()) {
          SValBuilder &SVB = getSValBuilder();
          InitVal = SVB.conjureSymbolVal(BMI->getInit(), stackFrame,
                                         Field->getType(),
                                         currBldrCtx->blockCount());
        }
      } else {
        InitVal = State->getSVal(BMI->getInit(), stackFrame);
      }

      assert(Tmp.size() == 1 && "have not generated any new nodes yet");
      assert(*Tmp.begin() == Pred && "have not generated any new nodes yet");
      Tmp.clear();

      PostInitializer PP(BMI, FieldLoc.getAsRegion(), stackFrame);
      evalBind(Tmp, Init, Pred, FieldLoc, InitVal, /*isInit=*/true, &PP);
    }
  } else {
    assert(BMI->isBaseInitializer() || BMI->isDelegatingInitializer());
    // We already did all the work when visiting the CXXConstructExpr.
  }

  // Construct PostInitializer nodes whether the state changed or not,
  // so that the diagnostics don't get confused.
  PostInitializer PP(BMI, FieldLoc.getAsRegion(), stackFrame);
  ExplodedNodeSet Dst;
  NodeBuilder Bldr(Tmp, Dst, *currBldrCtx);
  for (ExplodedNodeSet::iterator I = Tmp.begin(), E = Tmp.end(); I != E; ++I) {
    ExplodedNode *N = *I;
    Bldr.generateNode(PP, N->getState(), N);
  }

  // Enqueue the new nodes onto the work list.
  Engine.enqueue(Dst, currBldrCtx->getBlock(), currStmtIdx);
}

void ExprEngine::ProcessImplicitDtor(const CFGImplicitDtor D,
                                     ExplodedNode *Pred) {
  ExplodedNodeSet Dst;
  switch (D.getKind()) {
  case CFGElement::AutomaticObjectDtor:
    ProcessAutomaticObjDtor(D.castAs<CFGAutomaticObjDtor>(), Pred, Dst);
    break;
  case CFGElement::BaseDtor:
    ProcessBaseDtor(D.castAs<CFGBaseDtor>(), Pred, Dst);
    break;
  case CFGElement::MemberDtor:
    ProcessMemberDtor(D.castAs<CFGMemberDtor>(), Pred, Dst);
    break;
  case CFGElement::TemporaryDtor:
    ProcessTemporaryDtor(D.castAs<CFGTemporaryDtor>(), Pred, Dst);
    break;
  case CFGElement::DeleteDtor:
    ProcessDeleteDtor(D.castAs<CFGDeleteDtor>(), Pred, Dst);
    break;
  default:
    llvm_unreachable("Unexpected dtor kind.");
  }

  // Enqueue the new nodes onto the work list.
  Engine.enqueue(Dst, currBldrCtx->getBlock(), currStmtIdx);
}

void ExprEngine::ProcessNewAllocator(const CXXNewExpr *NE,
                                     ExplodedNode *Pred) {
  ExplodedNodeSet Dst;
  AnalysisManager &AMgr = getAnalysisManager();
  AnalyzerOptions &Opts = AMgr.options;
  // TODO: We're not evaluating allocators for all cases just yet as
  // we're not handling the return value correctly, which causes false
  // positives when the alpha.cplusplus.NewDeleteLeaks check is on.
  if (Opts.mayInlineCXXAllocator())
    VisitCXXNewAllocatorCall(NE, Pred, Dst);
  else {
    NodeBuilder Bldr(Pred, Dst, *currBldrCtx);
    const LocationContext *LCtx = Pred->getLocationContext();
    PostImplicitCall PP(NE->getOperatorNew(), NE->getLocStart(), LCtx);
    Bldr.generateNode(PP, Pred->getState(), Pred);
  }
  Engine.enqueue(Dst, currBldrCtx->getBlock(), currStmtIdx);
}

void ExprEngine::ProcessAutomaticObjDtor(const CFGAutomaticObjDtor Dtor,
                                         ExplodedNode *Pred,
                                         ExplodedNodeSet &Dst) {
  const VarDecl *varDecl = Dtor.getVarDecl();
  QualType varType = varDecl->getType();

  ProgramStateRef state = Pred->getState();
  SVal dest = state->getLValue(varDecl, Pred->getLocationContext());
  const MemRegion *Region = dest.castAs<loc::MemRegionVal>().getRegion();

  if (const ReferenceType *refType = varType->getAs<ReferenceType>()) {
    varType = refType->getPointeeType();
    Region = state->getSVal(Region).getAsRegion();
  }

  VisitCXXDestructor(varType, Region, Dtor.getTriggerStmt(), /*IsBase=*/ false,
                     Pred, Dst);
}

void ExprEngine::ProcessDeleteDtor(const CFGDeleteDtor Dtor,
                                   ExplodedNode *Pred,
                                   ExplodedNodeSet &Dst) {
  ProgramStateRef State = Pred->getState();
  const LocationContext *LCtx = Pred->getLocationContext();
  const CXXDeleteExpr *DE = Dtor.getDeleteExpr();
  const Stmt *Arg = DE->getArgument();
  SVal ArgVal = State->getSVal(Arg, LCtx);

  // If the argument to delete is known to be a null value,
  // don't run destructor.
  if (State->isNull(ArgVal).isConstrainedTrue()) {
    QualType DTy = DE->getDestroyedType();
    QualType BTy = getContext().getBaseElementType(DTy);
    const CXXRecordDecl *RD = BTy->getAsCXXRecordDecl();
    const CXXDestructorDecl *Dtor = RD->getDestructor();

    PostImplicitCall PP(Dtor, DE->getLocStart(), LCtx);
    NodeBuilder Bldr(Pred, Dst, *currBldrCtx);
    Bldr.generateNode(PP, Pred->getState(), Pred);
    return;
  }

  VisitCXXDestructor(DE->getDestroyedType(),
                     ArgVal.getAsRegion(),
                     DE, /*IsBase=*/ false,
                     Pred, Dst);
}

void ExprEngine::ProcessBaseDtor(const CFGBaseDtor D,
                                 ExplodedNode *Pred, ExplodedNodeSet &Dst) {
  const LocationContext *LCtx = Pred->getLocationContext();

  const CXXDestructorDecl *CurDtor = cast<CXXDestructorDecl>(LCtx->getDecl());
  Loc ThisPtr = getSValBuilder().getCXXThis(CurDtor,
                                            LCtx->getCurrentStackFrame());
  SVal ThisVal = Pred->getState()->getSVal(ThisPtr);

  // Create the base object region.
  const CXXBaseSpecifier *Base = D.getBaseSpecifier();
  QualType BaseTy = Base->getType();
  SVal BaseVal = getStoreManager().evalDerivedToBase(ThisVal, BaseTy,
                                                     Base->isVirtual());

  VisitCXXDestructor(BaseTy, BaseVal.castAs<loc::MemRegionVal>().getRegion(),
                     CurDtor->getBody(), /*IsBase=*/ true, Pred, Dst);
}

void ExprEngine::ProcessMemberDtor(const CFGMemberDtor D,
                                   ExplodedNode *Pred, ExplodedNodeSet &Dst) {
  const FieldDecl *Member = D.getFieldDecl();
  ProgramStateRef State = Pred->getState();
  const LocationContext *LCtx = Pred->getLocationContext();

  const CXXDestructorDecl *CurDtor = cast<CXXDestructorDecl>(LCtx->getDecl());
  Loc ThisVal = getSValBuilder().getCXXThis(CurDtor,
                                            LCtx->getCurrentStackFrame());
  SVal FieldVal =
      State->getLValue(Member, State->getSVal(ThisVal).castAs<Loc>());

  VisitCXXDestructor(Member->getType(),
                     FieldVal.castAs<loc::MemRegionVal>().getRegion(),
                     CurDtor->getBody(), /*IsBase=*/false, Pred, Dst);
}

void ExprEngine::ProcessTemporaryDtor(const CFGTemporaryDtor D,
                                      ExplodedNode *Pred,
                                      ExplodedNodeSet &Dst) {
  ExplodedNodeSet CleanDtorState;
  StmtNodeBuilder StmtBldr(Pred, CleanDtorState, *currBldrCtx);
  ProgramStateRef State = Pred->getState();
  if (State->contains<InitializedTemporariesSet>(
      std::make_pair(D.getBindTemporaryExpr(), Pred->getStackFrame()))) {
    // FIXME: Currently we insert temporary destructors for default parameters,
    // but we don't insert the constructors.
    State = State->remove<InitializedTemporariesSet>(
        std::make_pair(D.getBindTemporaryExpr(), Pred->getStackFrame()));
  }
  StmtBldr.generateNode(D.getBindTemporaryExpr(), Pred, State);

  QualType varType = D.getBindTemporaryExpr()->getSubExpr()->getType();
  // FIXME: Currently CleanDtorState can be empty here due to temporaries being
  // bound to default parameters.
  assert(CleanDtorState.size() <= 1);
  ExplodedNode *CleanPred =
      CleanDtorState.empty() ? Pred : *CleanDtorState.begin();
  // FIXME: Inlining of temporary destructors is not supported yet anyway, so
  // we just put a NULL region for now. This will need to be changed later.
  VisitCXXDestructor(varType, nullptr, D.getBindTemporaryExpr(),
                     /*IsBase=*/false, CleanPred, Dst);
}

void ExprEngine::processCleanupTemporaryBranch(const CXXBindTemporaryExpr *BTE,
                                               NodeBuilderContext &BldCtx,
                                               ExplodedNode *Pred,
                                               ExplodedNodeSet &Dst,
                                               const CFGBlock *DstT,
                                               const CFGBlock *DstF) {
  BranchNodeBuilder TempDtorBuilder(Pred, Dst, BldCtx, DstT, DstF);
  if (Pred->getState()->contains<InitializedTemporariesSet>(
          std::make_pair(BTE, Pred->getStackFrame()))) {
    TempDtorBuilder.markInfeasible(false);
    TempDtorBuilder.generateNode(Pred->getState(), true, Pred);
  } else {
    TempDtorBuilder.markInfeasible(true);
    TempDtorBuilder.generateNode(Pred->getState(), false, Pred);
  }
}

void ExprEngine::VisitCXXBindTemporaryExpr(const CXXBindTemporaryExpr *BTE,
                                           ExplodedNodeSet &PreVisit,
                                           ExplodedNodeSet &Dst) {
  if (!getAnalysisManager().options.includeTemporaryDtorsInCFG()) {
    // In case we don't have temporary destructors in the CFG, do not mark
    // the initialization - we would otherwise never clean it up.
    Dst = PreVisit;
    return;
  }
  StmtNodeBuilder StmtBldr(PreVisit, Dst, *currBldrCtx);
  for (ExplodedNode *Node : PreVisit) {
    ProgramStateRef State = Node->getState();

    if (!State->contains<InitializedTemporariesSet>(
            std::make_pair(BTE, Node->getStackFrame()))) {
      // FIXME: Currently the state might already contain the marker due to
      // incorrect handling of temporaries bound to default parameters; for
      // those, we currently skip the CXXBindTemporaryExpr but rely on adding
      // temporary destructor nodes.
      State = State->add<InitializedTemporariesSet>(
          std::make_pair(BTE, Node->getStackFrame()));
    }
    StmtBldr.generateNode(BTE, Node, State);
  }
}

void ExprEngine::Visit(const Stmt *S, ExplodedNode *Pred,
                       ExplodedNodeSet &DstTop) {
  PrettyStackTraceLoc CrashInfo(getContext().getSourceManager(),
                                S->getLocStart(),
                                "Error evaluating statement");
  ExplodedNodeSet Dst;
  StmtNodeBuilder Bldr(Pred, DstTop, *currBldrCtx);

  assert(!isa<Expr>(S) || S == cast<Expr>(S)->IgnoreParens());

  switch (S->getStmtClass()) {
    // C++ and ARC stuff we don't support yet.
    case Expr::ObjCIndirectCopyRestoreExprClass:
    case Stmt::CXXDependentScopeMemberExprClass:
    case Stmt::CXXInheritedCtorInitExprClass:
    case Stmt::CXXTryStmtClass:
    case Stmt::CXXTypeidExprClass:
    case Stmt::CXXUuidofExprClass:
    case Stmt::CXXFoldExprClass:
    case Stmt::MSPropertyRefExprClass:
    case Stmt::MSPropertySubscriptExprClass:
    case Stmt::CXXUnresolvedConstructExprClass:
    case Stmt::DependentScopeDeclRefExprClass:
    case Stmt::ArrayTypeTraitExprClass:
    case Stmt::ExpressionTraitExprClass:
    case Stmt::UnresolvedLookupExprClass:
    case Stmt::UnresolvedMemberExprClass:
    case Stmt::TypoExprClass:
    case Stmt::CXXNoexceptExprClass:
    case Stmt::PackExpansionExprClass:
    case Stmt::SubstNonTypeTemplateParmPackExprClass:
    case Stmt::FunctionParmPackExprClass:
    case Stmt::CoroutineBodyStmtClass:
    case Stmt::CoawaitExprClass:
    case Stmt::CoreturnStmtClass:
    case Stmt::CoyieldExprClass:
    case Stmt::SEHTryStmtClass:
    case Stmt::SEHExceptStmtClass:
    case Stmt::SEHLeaveStmtClass:
    case Stmt::SEHFinallyStmtClass: {
      const ExplodedNode *node = Bldr.generateSink(S, Pred, Pred->getState());
      Engine.addAbortedBlock(node, currBldrCtx->getBlock());
      break;
    }

    case Stmt::ParenExprClass:
      llvm_unreachable("ParenExprs already handled.");
    case Stmt::GenericSelectionExprClass:
      llvm_unreachable("GenericSelectionExprs already handled.");
    // Cases that should never be evaluated simply because they shouldn't
    // appear in the CFG.
    case Stmt::BreakStmtClass:
    case Stmt::CaseStmtClass:
    case Stmt::CompoundStmtClass:
    case Stmt::ContinueStmtClass:
    case Stmt::CXXForRangeStmtClass:
    case Stmt::DefaultStmtClass:
    case Stmt::DoStmtClass:
    case Stmt::ForStmtClass:
    case Stmt::GotoStmtClass:
    case Stmt::IfStmtClass:
    case Stmt::IndirectGotoStmtClass:
    case Stmt::LabelStmtClass:
    case Stmt::NoStmtClass:
    case Stmt::NullStmtClass:
    case Stmt::SwitchStmtClass:
    case Stmt::WhileStmtClass:
    case Expr::MSDependentExistsStmtClass:
    case Stmt::CapturedStmtClass:
    case Stmt::OMPParallelDirectiveClass:
    case Stmt::OMPSimdDirectiveClass:
    case Stmt::OMPForDirectiveClass:
    case Stmt::OMPForSimdDirectiveClass:
    case Stmt::OMPSectionsDirectiveClass:
    case Stmt::OMPSectionDirectiveClass:
    case Stmt::OMPSingleDirectiveClass:
    case Stmt::OMPMasterDirectiveClass:
    case Stmt::OMPCriticalDirectiveClass:
    case Stmt::OMPParallelForDirectiveClass:
    case Stmt::OMPParallelForSimdDirectiveClass:
    case Stmt::OMPParallelSectionsDirectiveClass:
    case Stmt::OMPTaskDirectiveClass:
    case Stmt::OMPTaskyieldDirectiveClass:
    case Stmt::OMPBarrierDirectiveClass:
    case Stmt::OMPTaskwaitDirectiveClass:
    case Stmt::OMPTaskgroupDirectiveClass:
    case Stmt::OMPFlushDirectiveClass:
    case Stmt::OMPOrderedDirectiveClass:
    case Stmt::OMPAtomicDirectiveClass:
    case Stmt::OMPTargetDirectiveClass:
    case Stmt::OMPTargetDataDirectiveClass:
    case Stmt::OMPTargetEnterDataDirectiveClass:
    case Stmt::OMPTargetExitDataDirectiveClass:
    case Stmt::OMPTargetParallelDirectiveClass:
    case Stmt::OMPTargetParallelForDirectiveClass:
    case Stmt::OMPTargetUpdateDirectiveClass:
    case Stmt::OMPTeamsDirectiveClass:
    case Stmt::OMPCancellationPointDirectiveClass:
    case Stmt::OMPCancelDirectiveClass:
    case Stmt::OMPTaskLoopDirectiveClass:
    case Stmt::OMPTaskLoopSimdDirectiveClass:
    case Stmt::OMPDistributeDirectiveClass:
    case Stmt::OMPDistributeParallelForDirectiveClass:
    case Stmt::OMPDistributeParallelForSimdDirectiveClass:
    case Stmt::OMPDistributeSimdDirectiveClass:
<<<<<<< HEAD
    case Stmt::OMPTargetTeamsDirectiveClass:
    case Stmt::OMPTeamsDistributeParallelForDirectiveClass:
    case Stmt::OMPTargetTeamsDistributeParallelForDirectiveClass:
=======
    case Stmt::OMPTargetParallelForSimdDirectiveClass:
>>>>>>> 3b88d6c6
      llvm_unreachable("Stmt should not be in analyzer evaluation loop");

    case Stmt::ObjCSubscriptRefExprClass:
    case Stmt::ObjCPropertyRefExprClass:
      llvm_unreachable("These are handled by PseudoObjectExpr");

    case Stmt::GNUNullExprClass: {
      // GNU __null is a pointer-width integer, not an actual pointer.
      ProgramStateRef state = Pred->getState();
      state = state->BindExpr(S, Pred->getLocationContext(),
                              svalBuilder.makeIntValWithPtrWidth(0, false));
      Bldr.generateNode(S, Pred, state);
      break;
    }

    case Stmt::ObjCAtSynchronizedStmtClass:
      Bldr.takeNodes(Pred);
      VisitObjCAtSynchronizedStmt(cast<ObjCAtSynchronizedStmt>(S), Pred, Dst);
      Bldr.addNodes(Dst);
      break;

    case Stmt::ExprWithCleanupsClass:
      // Handled due to fully linearised CFG.
      break;

    case Stmt::CXXBindTemporaryExprClass: {
      Bldr.takeNodes(Pred);
      ExplodedNodeSet PreVisit;
      getCheckerManager().runCheckersForPreStmt(PreVisit, Pred, S, *this);
      ExplodedNodeSet Next;
      VisitCXXBindTemporaryExpr(cast<CXXBindTemporaryExpr>(S), PreVisit, Next);
      getCheckerManager().runCheckersForPostStmt(Dst, Next, S, *this);
      Bldr.addNodes(Dst);
      break;
    }

    // Cases not handled yet; but will handle some day.
    case Stmt::DesignatedInitExprClass:
    case Stmt::DesignatedInitUpdateExprClass:
    case Stmt::ExtVectorElementExprClass:
    case Stmt::ImaginaryLiteralClass:
    case Stmt::ObjCAtCatchStmtClass:
    case Stmt::ObjCAtFinallyStmtClass:
    case Stmt::ObjCAtTryStmtClass:
    case Stmt::ObjCAutoreleasePoolStmtClass:
    case Stmt::ObjCEncodeExprClass:
    case Stmt::ObjCIsaExprClass:
    case Stmt::ObjCProtocolExprClass:
    case Stmt::ObjCSelectorExprClass:
    case Stmt::ParenListExprClass:
    case Stmt::ShuffleVectorExprClass:
    case Stmt::ConvertVectorExprClass:
    case Stmt::VAArgExprClass:
    case Stmt::CUDAKernelCallExprClass:
    case Stmt::OpaqueValueExprClass:
    case Stmt::AsTypeExprClass:
      // Fall through.

    // Cases we intentionally don't evaluate, since they don't need
    // to be explicitly evaluated.
    case Stmt::PredefinedExprClass:
    case Stmt::AddrLabelExprClass:
    case Stmt::AttributedStmtClass:
    case Stmt::IntegerLiteralClass:
    case Stmt::CharacterLiteralClass:
    case Stmt::ImplicitValueInitExprClass:
    case Stmt::CXXScalarValueInitExprClass:
    case Stmt::CXXBoolLiteralExprClass:
    case Stmt::ObjCBoolLiteralExprClass:
    case Stmt::FloatingLiteralClass:
    case Stmt::NoInitExprClass:
    case Stmt::SizeOfPackExprClass:
    case Stmt::StringLiteralClass:
    case Stmt::ObjCStringLiteralClass:
    case Stmt::CXXPseudoDestructorExprClass:
    case Stmt::SubstNonTypeTemplateParmExprClass:
    case Stmt::CXXNullPtrLiteralExprClass:
    case Stmt::OMPArraySectionExprClass:
    case Stmt::TypeTraitExprClass: {
      Bldr.takeNodes(Pred);
      ExplodedNodeSet preVisit;
      getCheckerManager().runCheckersForPreStmt(preVisit, Pred, S, *this);
      getCheckerManager().runCheckersForPostStmt(Dst, preVisit, S, *this);
      Bldr.addNodes(Dst);
      break;
    }

    case Stmt::CXXDefaultArgExprClass:
    case Stmt::CXXDefaultInitExprClass: {
      Bldr.takeNodes(Pred);
      ExplodedNodeSet PreVisit;
      getCheckerManager().runCheckersForPreStmt(PreVisit, Pred, S, *this);

      ExplodedNodeSet Tmp;
      StmtNodeBuilder Bldr2(PreVisit, Tmp, *currBldrCtx);

      const Expr *ArgE;
      if (const CXXDefaultArgExpr *DefE = dyn_cast<CXXDefaultArgExpr>(S))
        ArgE = DefE->getExpr();
      else if (const CXXDefaultInitExpr *DefE = dyn_cast<CXXDefaultInitExpr>(S))
        ArgE = DefE->getExpr();
      else
        llvm_unreachable("unknown constant wrapper kind");

      bool IsTemporary = false;
      if (const MaterializeTemporaryExpr *MTE =
            dyn_cast<MaterializeTemporaryExpr>(ArgE)) {
        ArgE = MTE->GetTemporaryExpr();
        IsTemporary = true;
      }

      Optional<SVal> ConstantVal = svalBuilder.getConstantVal(ArgE);
      if (!ConstantVal)
        ConstantVal = UnknownVal();

      const LocationContext *LCtx = Pred->getLocationContext();
      for (ExplodedNodeSet::iterator I = PreVisit.begin(), E = PreVisit.end();
           I != E; ++I) {
        ProgramStateRef State = (*I)->getState();
        State = State->BindExpr(S, LCtx, *ConstantVal);
        if (IsTemporary)
          State = createTemporaryRegionIfNeeded(State, LCtx,
                                                cast<Expr>(S),
                                                cast<Expr>(S));
        Bldr2.generateNode(S, *I, State);
      }

      getCheckerManager().runCheckersForPostStmt(Dst, Tmp, S, *this);
      Bldr.addNodes(Dst);
      break;
    }

    // Cases we evaluate as opaque expressions, conjuring a symbol.
    case Stmt::CXXStdInitializerListExprClass:
    case Expr::ObjCArrayLiteralClass:
    case Expr::ObjCDictionaryLiteralClass:
    case Expr::ObjCBoxedExprClass: {
      Bldr.takeNodes(Pred);

      ExplodedNodeSet preVisit;
      getCheckerManager().runCheckersForPreStmt(preVisit, Pred, S, *this);

      ExplodedNodeSet Tmp;
      StmtNodeBuilder Bldr2(preVisit, Tmp, *currBldrCtx);

      const Expr *Ex = cast<Expr>(S);
      QualType resultType = Ex->getType();

      for (ExplodedNodeSet::iterator it = preVisit.begin(), et = preVisit.end();
           it != et; ++it) {
        ExplodedNode *N = *it;
        const LocationContext *LCtx = N->getLocationContext();
        SVal result = svalBuilder.conjureSymbolVal(nullptr, Ex, LCtx,
                                                   resultType,
                                                   currBldrCtx->blockCount());
        ProgramStateRef state = N->getState()->BindExpr(Ex, LCtx, result);
        Bldr2.generateNode(S, N, state);
      }

      getCheckerManager().runCheckersForPostStmt(Dst, Tmp, S, *this);
      Bldr.addNodes(Dst);
      break;
    }

    case Stmt::ArraySubscriptExprClass:
      Bldr.takeNodes(Pred);
      VisitLvalArraySubscriptExpr(cast<ArraySubscriptExpr>(S), Pred, Dst);
      Bldr.addNodes(Dst);
      break;

    case Stmt::GCCAsmStmtClass:
      Bldr.takeNodes(Pred);
      VisitGCCAsmStmt(cast<GCCAsmStmt>(S), Pred, Dst);
      Bldr.addNodes(Dst);
      break;

    case Stmt::MSAsmStmtClass:
      Bldr.takeNodes(Pred);
      VisitMSAsmStmt(cast<MSAsmStmt>(S), Pred, Dst);
      Bldr.addNodes(Dst);
      break;

    case Stmt::BlockExprClass:
      Bldr.takeNodes(Pred);
      VisitBlockExpr(cast<BlockExpr>(S), Pred, Dst);
      Bldr.addNodes(Dst);
      break;

    case Stmt::LambdaExprClass:
      if (AMgr.options.shouldInlineLambdas()) {
        Bldr.takeNodes(Pred);
        VisitLambdaExpr(cast<LambdaExpr>(S), Pred, Dst);
        Bldr.addNodes(Dst);
      } else {
        const ExplodedNode *node = Bldr.generateSink(S, Pred, Pred->getState());
        Engine.addAbortedBlock(node, currBldrCtx->getBlock());
      }
      break;

    case Stmt::BinaryOperatorClass: {
      const BinaryOperator* B = cast<BinaryOperator>(S);
      if (B->isLogicalOp()) {
        Bldr.takeNodes(Pred);
        VisitLogicalExpr(B, Pred, Dst);
        Bldr.addNodes(Dst);
        break;
      }
      else if (B->getOpcode() == BO_Comma) {
        ProgramStateRef state = Pred->getState();
        Bldr.generateNode(B, Pred,
                          state->BindExpr(B, Pred->getLocationContext(),
                                          state->getSVal(B->getRHS(),
                                                  Pred->getLocationContext())));
        break;
      }

      Bldr.takeNodes(Pred);

      if (AMgr.options.eagerlyAssumeBinOpBifurcation &&
          (B->isRelationalOp() || B->isEqualityOp())) {
        ExplodedNodeSet Tmp;
        VisitBinaryOperator(cast<BinaryOperator>(S), Pred, Tmp);
        evalEagerlyAssumeBinOpBifurcation(Dst, Tmp, cast<Expr>(S));
      }
      else
        VisitBinaryOperator(cast<BinaryOperator>(S), Pred, Dst);

      Bldr.addNodes(Dst);
      break;
    }

    case Stmt::CXXOperatorCallExprClass: {
      const CXXOperatorCallExpr *OCE = cast<CXXOperatorCallExpr>(S);

      // For instance method operators, make sure the 'this' argument has a
      // valid region.
      const Decl *Callee = OCE->getCalleeDecl();
      if (const CXXMethodDecl *MD = dyn_cast_or_null<CXXMethodDecl>(Callee)) {
        if (MD->isInstance()) {
          ProgramStateRef State = Pred->getState();
          const LocationContext *LCtx = Pred->getLocationContext();
          ProgramStateRef NewState =
            createTemporaryRegionIfNeeded(State, LCtx, OCE->getArg(0));
          if (NewState != State) {
            Pred = Bldr.generateNode(OCE, Pred, NewState, /*Tag=*/nullptr,
                                     ProgramPoint::PreStmtKind);
            // Did we cache out?
            if (!Pred)
              break;
          }
        }
      }
      // FALLTHROUGH
    }
    case Stmt::CallExprClass:
    case Stmt::CXXMemberCallExprClass:
    case Stmt::UserDefinedLiteralClass: {
      Bldr.takeNodes(Pred);
      VisitCallExpr(cast<CallExpr>(S), Pred, Dst);
      Bldr.addNodes(Dst);
      break;
    }

    case Stmt::CXXCatchStmtClass: {
      Bldr.takeNodes(Pred);
      VisitCXXCatchStmt(cast<CXXCatchStmt>(S), Pred, Dst);
      Bldr.addNodes(Dst);
      break;
    }

    case Stmt::CXXTemporaryObjectExprClass:
    case Stmt::CXXConstructExprClass: {
      Bldr.takeNodes(Pred);
      VisitCXXConstructExpr(cast<CXXConstructExpr>(S), Pred, Dst);
      Bldr.addNodes(Dst);
      break;
    }

    case Stmt::CXXNewExprClass: {
      Bldr.takeNodes(Pred);
      ExplodedNodeSet PostVisit;
      VisitCXXNewExpr(cast<CXXNewExpr>(S), Pred, PostVisit);
      getCheckerManager().runCheckersForPostStmt(Dst, PostVisit, S, *this);
      Bldr.addNodes(Dst);
      break;
    }

    case Stmt::CXXDeleteExprClass: {
      Bldr.takeNodes(Pred);
      ExplodedNodeSet PreVisit;
      const CXXDeleteExpr *CDE = cast<CXXDeleteExpr>(S);
      getCheckerManager().runCheckersForPreStmt(PreVisit, Pred, S, *this);

      for (ExplodedNodeSet::iterator i = PreVisit.begin(),
                                     e = PreVisit.end(); i != e ; ++i)
        VisitCXXDeleteExpr(CDE, *i, Dst);

      Bldr.addNodes(Dst);
      break;
    }
      // FIXME: ChooseExpr is really a constant.  We need to fix
      //        the CFG do not model them as explicit control-flow.

    case Stmt::ChooseExprClass: { // __builtin_choose_expr
      Bldr.takeNodes(Pred);
      const ChooseExpr *C = cast<ChooseExpr>(S);
      VisitGuardedExpr(C, C->getLHS(), C->getRHS(), Pred, Dst);
      Bldr.addNodes(Dst);
      break;
    }

    case Stmt::CompoundAssignOperatorClass:
      Bldr.takeNodes(Pred);
      VisitBinaryOperator(cast<BinaryOperator>(S), Pred, Dst);
      Bldr.addNodes(Dst);
      break;

    case Stmt::CompoundLiteralExprClass:
      Bldr.takeNodes(Pred);
      VisitCompoundLiteralExpr(cast<CompoundLiteralExpr>(S), Pred, Dst);
      Bldr.addNodes(Dst);
      break;

    case Stmt::BinaryConditionalOperatorClass:
    case Stmt::ConditionalOperatorClass: { // '?' operator
      Bldr.takeNodes(Pred);
      const AbstractConditionalOperator *C
        = cast<AbstractConditionalOperator>(S);
      VisitGuardedExpr(C, C->getTrueExpr(), C->getFalseExpr(), Pred, Dst);
      Bldr.addNodes(Dst);
      break;
    }

    case Stmt::CXXThisExprClass:
      Bldr.takeNodes(Pred);
      VisitCXXThisExpr(cast<CXXThisExpr>(S), Pred, Dst);
      Bldr.addNodes(Dst);
      break;

    case Stmt::DeclRefExprClass: {
      Bldr.takeNodes(Pred);
      const DeclRefExpr *DE = cast<DeclRefExpr>(S);
      VisitCommonDeclRefExpr(DE, DE->getDecl(), Pred, Dst);
      Bldr.addNodes(Dst);
      break;
    }

    case Stmt::DeclStmtClass:
      Bldr.takeNodes(Pred);
      VisitDeclStmt(cast<DeclStmt>(S), Pred, Dst);
      Bldr.addNodes(Dst);
      break;

    case Stmt::ImplicitCastExprClass:
    case Stmt::CStyleCastExprClass:
    case Stmt::CXXStaticCastExprClass:
    case Stmt::CXXDynamicCastExprClass:
    case Stmt::CXXReinterpretCastExprClass:
    case Stmt::CXXConstCastExprClass:
    case Stmt::CXXFunctionalCastExprClass:
    case Stmt::ObjCBridgedCastExprClass: {
      Bldr.takeNodes(Pred);
      const CastExpr *C = cast<CastExpr>(S);
      // Handle the previsit checks.
      ExplodedNodeSet dstPrevisit;
      getCheckerManager().runCheckersForPreStmt(dstPrevisit, Pred, C, *this);

      // Handle the expression itself.
      ExplodedNodeSet dstExpr;
      for (ExplodedNodeSet::iterator i = dstPrevisit.begin(),
                                     e = dstPrevisit.end(); i != e ; ++i) {
        VisitCast(C, C->getSubExpr(), *i, dstExpr);
      }

      // Handle the postvisit checks.
      getCheckerManager().runCheckersForPostStmt(Dst, dstExpr, C, *this);
      Bldr.addNodes(Dst);
      break;
    }

    case Expr::MaterializeTemporaryExprClass: {
      Bldr.takeNodes(Pred);
      const MaterializeTemporaryExpr *MTE = cast<MaterializeTemporaryExpr>(S);
      CreateCXXTemporaryObject(MTE, Pred, Dst);
      Bldr.addNodes(Dst);
      break;
    }

    case Stmt::InitListExprClass:
      Bldr.takeNodes(Pred);
      VisitInitListExpr(cast<InitListExpr>(S), Pred, Dst);
      Bldr.addNodes(Dst);
      break;

    case Stmt::MemberExprClass:
      Bldr.takeNodes(Pred);
      VisitMemberExpr(cast<MemberExpr>(S), Pred, Dst);
      Bldr.addNodes(Dst);
      break;

    case Stmt::AtomicExprClass:
      Bldr.takeNodes(Pred);
      VisitAtomicExpr(cast<AtomicExpr>(S), Pred, Dst);
      Bldr.addNodes(Dst);
      break;

    case Stmt::ObjCIvarRefExprClass:
      Bldr.takeNodes(Pred);
      VisitLvalObjCIvarRefExpr(cast<ObjCIvarRefExpr>(S), Pred, Dst);
      Bldr.addNodes(Dst);
      break;

    case Stmt::ObjCForCollectionStmtClass:
      Bldr.takeNodes(Pred);
      VisitObjCForCollectionStmt(cast<ObjCForCollectionStmt>(S), Pred, Dst);
      Bldr.addNodes(Dst);
      break;

    case Stmt::ObjCMessageExprClass:
      Bldr.takeNodes(Pred);
      VisitObjCMessage(cast<ObjCMessageExpr>(S), Pred, Dst);
      Bldr.addNodes(Dst);
      break;

    case Stmt::ObjCAtThrowStmtClass:
    case Stmt::CXXThrowExprClass:
      // FIXME: This is not complete.  We basically treat @throw as
      // an abort.
      Bldr.generateSink(S, Pred, Pred->getState());
      break;

    case Stmt::ReturnStmtClass:
      Bldr.takeNodes(Pred);
      VisitReturnStmt(cast<ReturnStmt>(S), Pred, Dst);
      Bldr.addNodes(Dst);
      break;

    case Stmt::OffsetOfExprClass:
      Bldr.takeNodes(Pred);
      VisitOffsetOfExpr(cast<OffsetOfExpr>(S), Pred, Dst);
      Bldr.addNodes(Dst);
      break;

    case Stmt::UnaryExprOrTypeTraitExprClass:
      Bldr.takeNodes(Pred);
      VisitUnaryExprOrTypeTraitExpr(cast<UnaryExprOrTypeTraitExpr>(S),
                                    Pred, Dst);
      Bldr.addNodes(Dst);
      break;

    case Stmt::StmtExprClass: {
      const StmtExpr *SE = cast<StmtExpr>(S);

      if (SE->getSubStmt()->body_empty()) {
        // Empty statement expression.
        assert(SE->getType() == getContext().VoidTy
               && "Empty statement expression must have void type.");
        break;
      }

      if (Expr *LastExpr = dyn_cast<Expr>(*SE->getSubStmt()->body_rbegin())) {
        ProgramStateRef state = Pred->getState();
        Bldr.generateNode(SE, Pred,
                          state->BindExpr(SE, Pred->getLocationContext(),
                                          state->getSVal(LastExpr,
                                                  Pred->getLocationContext())));
      }
      break;
    }

    case Stmt::UnaryOperatorClass: {
      Bldr.takeNodes(Pred);
      const UnaryOperator *U = cast<UnaryOperator>(S);
      if (AMgr.options.eagerlyAssumeBinOpBifurcation && (U->getOpcode() == UO_LNot)) {
        ExplodedNodeSet Tmp;
        VisitUnaryOperator(U, Pred, Tmp);
        evalEagerlyAssumeBinOpBifurcation(Dst, Tmp, U);
      }
      else
        VisitUnaryOperator(U, Pred, Dst);
      Bldr.addNodes(Dst);
      break;
    }

    case Stmt::PseudoObjectExprClass: {
      Bldr.takeNodes(Pred);
      ProgramStateRef state = Pred->getState();
      const PseudoObjectExpr *PE = cast<PseudoObjectExpr>(S);
      if (const Expr *Result = PE->getResultExpr()) {
        SVal V = state->getSVal(Result, Pred->getLocationContext());
        Bldr.generateNode(S, Pred,
                          state->BindExpr(S, Pred->getLocationContext(), V));
      }
      else
        Bldr.generateNode(S, Pred,
                          state->BindExpr(S, Pred->getLocationContext(),
                                                   UnknownVal()));

      Bldr.addNodes(Dst);
      break;
    }
  }
}

bool ExprEngine::replayWithoutInlining(ExplodedNode *N,
                                       const LocationContext *CalleeLC) {
  const StackFrameContext *CalleeSF = CalleeLC->getCurrentStackFrame();
  const StackFrameContext *CallerSF = CalleeSF->getParent()->getCurrentStackFrame();
  assert(CalleeSF && CallerSF);
  ExplodedNode *BeforeProcessingCall = nullptr;
  const Stmt *CE = CalleeSF->getCallSite();

  // Find the first node before we started processing the call expression.
  while (N) {
    ProgramPoint L = N->getLocation();
    BeforeProcessingCall = N;
    N = N->pred_empty() ? nullptr : *(N->pred_begin());

    // Skip the nodes corresponding to the inlined code.
    if (L.getLocationContext()->getCurrentStackFrame() != CallerSF)
      continue;
    // We reached the caller. Find the node right before we started
    // processing the call.
    if (L.isPurgeKind())
      continue;
    if (L.getAs<PreImplicitCall>())
      continue;
    if (L.getAs<CallEnter>())
      continue;
    if (Optional<StmtPoint> SP = L.getAs<StmtPoint>())
      if (SP->getStmt() == CE)
        continue;
    break;
  }

  if (!BeforeProcessingCall)
    return false;

  // TODO: Clean up the unneeded nodes.

  // Build an Epsilon node from which we will restart the analyzes.
  // Note that CE is permitted to be NULL!
  ProgramPoint NewNodeLoc =
               EpsilonPoint(BeforeProcessingCall->getLocationContext(), CE);
  // Add the special flag to GDM to signal retrying with no inlining.
  // Note, changing the state ensures that we are not going to cache out.
  ProgramStateRef NewNodeState = BeforeProcessingCall->getState();
  NewNodeState =
    NewNodeState->set<ReplayWithoutInlining>(const_cast<Stmt *>(CE));

  // Make the new node a successor of BeforeProcessingCall.
  bool IsNew = false;
  ExplodedNode *NewNode = G.getNode(NewNodeLoc, NewNodeState, false, &IsNew);
  // We cached out at this point. Caching out is common due to us backtracking
  // from the inlined function, which might spawn several paths.
  if (!IsNew)
    return true;

  NewNode->addPredecessor(BeforeProcessingCall, G);

  // Add the new node to the work list.
  Engine.enqueueStmtNode(NewNode, CalleeSF->getCallSiteBlock(),
                                  CalleeSF->getIndex());
  NumTimesRetriedWithoutInlining++;
  return true;
}

/// Block entrance.  (Update counters).
void ExprEngine::processCFGBlockEntrance(const BlockEdge &L,
                                         NodeBuilderWithSinks &nodeBuilder,
                                         ExplodedNode *Pred) {
  PrettyStackTraceLocationContext CrashInfo(Pred->getLocationContext());

  // If this block is terminated by a loop and it has already been visited the
  // maximum number of times, widen the loop.
  unsigned int BlockCount = nodeBuilder.getContext().blockCount();
  if (BlockCount == AMgr.options.maxBlockVisitOnPath - 1 &&
      AMgr.options.shouldWidenLoops()) {
    const Stmt *Term = nodeBuilder.getContext().getBlock()->getTerminator();
    if (!(Term &&
          (isa<ForStmt>(Term) || isa<WhileStmt>(Term) || isa<DoStmt>(Term))))
      return;
    // Widen.
    const LocationContext *LCtx = Pred->getLocationContext();
    ProgramStateRef WidenedState =
        getWidenedLoopState(Pred->getState(), LCtx, BlockCount, Term);
    nodeBuilder.generateNode(WidenedState, Pred);
    return;
  }

  // FIXME: Refactor this into a checker.
  if (BlockCount >= AMgr.options.maxBlockVisitOnPath) {
    static SimpleProgramPointTag tag(TagProviderName, "Block count exceeded");
    const ExplodedNode *Sink =
                   nodeBuilder.generateSink(Pred->getState(), Pred, &tag);

    // Check if we stopped at the top level function or not.
    // Root node should have the location context of the top most function.
    const LocationContext *CalleeLC = Pred->getLocation().getLocationContext();
    const LocationContext *CalleeSF = CalleeLC->getCurrentStackFrame();
    const LocationContext *RootLC =
                        (*G.roots_begin())->getLocation().getLocationContext();
    if (RootLC->getCurrentStackFrame() != CalleeSF) {
      Engine.FunctionSummaries->markReachedMaxBlockCount(CalleeSF->getDecl());

      // Re-run the call evaluation without inlining it, by storing the
      // no-inlining policy in the state and enqueuing the new work item on
      // the list. Replay should almost never fail. Use the stats to catch it
      // if it does.
      if ((!AMgr.options.NoRetryExhausted &&
           replayWithoutInlining(Pred, CalleeLC)))
        return;
      NumMaxBlockCountReachedInInlined++;
    } else
      NumMaxBlockCountReached++;

    // Make sink nodes as exhausted(for stats) only if retry failed.
    Engine.blocksExhausted.push_back(std::make_pair(L, Sink));
  }
}

//===----------------------------------------------------------------------===//
// Branch processing.
//===----------------------------------------------------------------------===//

/// RecoverCastedSymbol - A helper function for ProcessBranch that is used
/// to try to recover some path-sensitivity for casts of symbolic
/// integers that promote their values (which are currently not tracked well).
/// This function returns the SVal bound to Condition->IgnoreCasts if all the
//  cast(s) did was sign-extend the original value.
static SVal RecoverCastedSymbol(ProgramStateManager& StateMgr,
                                ProgramStateRef state,
                                const Stmt *Condition,
                                const LocationContext *LCtx,
                                ASTContext &Ctx) {

  const Expr *Ex = dyn_cast<Expr>(Condition);
  if (!Ex)
    return UnknownVal();

  uint64_t bits = 0;
  bool bitsInit = false;

  while (const CastExpr *CE = dyn_cast<CastExpr>(Ex)) {
    QualType T = CE->getType();

    if (!T->isIntegralOrEnumerationType())
      return UnknownVal();

    uint64_t newBits = Ctx.getTypeSize(T);
    if (!bitsInit || newBits < bits) {
      bitsInit = true;
      bits = newBits;
    }

    Ex = CE->getSubExpr();
  }

  // We reached a non-cast.  Is it a symbolic value?
  QualType T = Ex->getType();

  if (!bitsInit || !T->isIntegralOrEnumerationType() ||
      Ctx.getTypeSize(T) > bits)
    return UnknownVal();

  return state->getSVal(Ex, LCtx);
}

#ifndef NDEBUG
static const Stmt *getRightmostLeaf(const Stmt *Condition) {
  while (Condition) {
    const BinaryOperator *BO = dyn_cast<BinaryOperator>(Condition);
    if (!BO || !BO->isLogicalOp()) {
      return Condition;
    }
    Condition = BO->getRHS()->IgnoreParens();
  }
  return nullptr;
}
#endif

// Returns the condition the branch at the end of 'B' depends on and whose value
// has been evaluated within 'B'.
// In most cases, the terminator condition of 'B' will be evaluated fully in
// the last statement of 'B'; in those cases, the resolved condition is the
// given 'Condition'.
// If the condition of the branch is a logical binary operator tree, the CFG is
// optimized: in that case, we know that the expression formed by all but the
// rightmost leaf of the logical binary operator tree must be true, and thus
// the branch condition is at this point equivalent to the truth value of that
// rightmost leaf; the CFG block thus only evaluates this rightmost leaf
// expression in its final statement. As the full condition in that case was
// not evaluated, and is thus not in the SVal cache, we need to use that leaf
// expression to evaluate the truth value of the condition in the current state
// space.
static const Stmt *ResolveCondition(const Stmt *Condition,
                                    const CFGBlock *B) {
  if (const Expr *Ex = dyn_cast<Expr>(Condition))
    Condition = Ex->IgnoreParens();

  const BinaryOperator *BO = dyn_cast<BinaryOperator>(Condition);
  if (!BO || !BO->isLogicalOp())
    return Condition;

  assert(!B->getTerminator().isTemporaryDtorsBranch() &&
         "Temporary destructor branches handled by processBindTemporary.");

  // For logical operations, we still have the case where some branches
  // use the traditional "merge" approach and others sink the branch
  // directly into the basic blocks representing the logical operation.
  // We need to distinguish between those two cases here.

  // The invariants are still shifting, but it is possible that the
  // last element in a CFGBlock is not a CFGStmt.  Look for the last
  // CFGStmt as the value of the condition.
  CFGBlock::const_reverse_iterator I = B->rbegin(), E = B->rend();
  for (; I != E; ++I) {
    CFGElement Elem = *I;
    Optional<CFGStmt> CS = Elem.getAs<CFGStmt>();
    if (!CS)
      continue;
    const Stmt *LastStmt = CS->getStmt();
    assert(LastStmt == Condition || LastStmt == getRightmostLeaf(Condition));
    return LastStmt;
  }
  llvm_unreachable("could not resolve condition");
}

void ExprEngine::processBranch(const Stmt *Condition, const Stmt *Term,
                               NodeBuilderContext& BldCtx,
                               ExplodedNode *Pred,
                               ExplodedNodeSet &Dst,
                               const CFGBlock *DstT,
                               const CFGBlock *DstF) {
  assert((!Condition || !isa<CXXBindTemporaryExpr>(Condition)) &&
         "CXXBindTemporaryExprs are handled by processBindTemporary.");
  const LocationContext *LCtx = Pred->getLocationContext();
  PrettyStackTraceLocationContext StackCrashInfo(LCtx);
  currBldrCtx = &BldCtx;

  // Check for NULL conditions; e.g. "for(;;)"
  if (!Condition) {
    BranchNodeBuilder NullCondBldr(Pred, Dst, BldCtx, DstT, DstF);
    NullCondBldr.markInfeasible(false);
    NullCondBldr.generateNode(Pred->getState(), true, Pred);
    return;
  }

  if (const Expr *Ex = dyn_cast<Expr>(Condition))
    Condition = Ex->IgnoreParens();

  Condition = ResolveCondition(Condition, BldCtx.getBlock());
  PrettyStackTraceLoc CrashInfo(getContext().getSourceManager(),
                                Condition->getLocStart(),
                                "Error evaluating branch");

  ExplodedNodeSet CheckersOutSet;
  getCheckerManager().runCheckersForBranchCondition(Condition, CheckersOutSet,
                                                    Pred, *this);
  // We generated only sinks.
  if (CheckersOutSet.empty())
    return;

  BranchNodeBuilder builder(CheckersOutSet, Dst, BldCtx, DstT, DstF);
  for (NodeBuilder::iterator I = CheckersOutSet.begin(),
                             E = CheckersOutSet.end(); E != I; ++I) {
    ExplodedNode *PredI = *I;

    if (PredI->isSink())
      continue;

    ProgramStateRef PrevState = PredI->getState();
    SVal X = PrevState->getSVal(Condition, PredI->getLocationContext());

    if (X.isUnknownOrUndef()) {
      // Give it a chance to recover from unknown.
      if (const Expr *Ex = dyn_cast<Expr>(Condition)) {
        if (Ex->getType()->isIntegralOrEnumerationType()) {
          // Try to recover some path-sensitivity.  Right now casts of symbolic
          // integers that promote their values are currently not tracked well.
          // If 'Condition' is such an expression, try and recover the
          // underlying value and use that instead.
          SVal recovered = RecoverCastedSymbol(getStateManager(),
                                               PrevState, Condition,
                                               PredI->getLocationContext(),
                                               getContext());

          if (!recovered.isUnknown()) {
            X = recovered;
          }
        }
      }
    }

    // If the condition is still unknown, give up.
    if (X.isUnknownOrUndef()) {
      builder.generateNode(PrevState, true, PredI);
      builder.generateNode(PrevState, false, PredI);
      continue;
    }

    DefinedSVal V = X.castAs<DefinedSVal>();

    ProgramStateRef StTrue, StFalse;
    std::tie(StTrue, StFalse) = PrevState->assume(V);

    // Process the true branch.
    if (builder.isFeasible(true)) {
      if (StTrue)
        builder.generateNode(StTrue, true, PredI);
      else
        builder.markInfeasible(true);
    }

    // Process the false branch.
    if (builder.isFeasible(false)) {
      if (StFalse)
        builder.generateNode(StFalse, false, PredI);
      else
        builder.markInfeasible(false);
    }
  }
  currBldrCtx = nullptr;
}

/// The GDM component containing the set of global variables which have been
/// previously initialized with explicit initializers.
REGISTER_TRAIT_WITH_PROGRAMSTATE(InitializedGlobalsSet,
                                 llvm::ImmutableSet<const VarDecl *>)

void ExprEngine::processStaticInitializer(const DeclStmt *DS,
                                          NodeBuilderContext &BuilderCtx,
                                          ExplodedNode *Pred,
                                          clang::ento::ExplodedNodeSet &Dst,
                                          const CFGBlock *DstT,
                                          const CFGBlock *DstF) {
  PrettyStackTraceLocationContext CrashInfo(Pred->getLocationContext());
  currBldrCtx = &BuilderCtx;

  const VarDecl *VD = cast<VarDecl>(DS->getSingleDecl());
  ProgramStateRef state = Pred->getState();
  bool initHasRun = state->contains<InitializedGlobalsSet>(VD);
  BranchNodeBuilder builder(Pred, Dst, BuilderCtx, DstT, DstF);

  if (!initHasRun) {
    state = state->add<InitializedGlobalsSet>(VD);
  }

  builder.generateNode(state, initHasRun, Pred);
  builder.markInfeasible(!initHasRun);

  currBldrCtx = nullptr;
}

/// processIndirectGoto - Called by CoreEngine.  Used to generate successor
///  nodes by processing the 'effects' of a computed goto jump.
void ExprEngine::processIndirectGoto(IndirectGotoNodeBuilder &builder) {

  ProgramStateRef state = builder.getState();
  SVal V = state->getSVal(builder.getTarget(), builder.getLocationContext());

  // Three possibilities:
  //
  //   (1) We know the computed label.
  //   (2) The label is NULL (or some other constant), or Undefined.
  //   (3) We have no clue about the label.  Dispatch to all targets.
  //

  typedef IndirectGotoNodeBuilder::iterator iterator;

  if (Optional<loc::GotoLabel> LV = V.getAs<loc::GotoLabel>()) {
    const LabelDecl *L = LV->getLabel();

    for (iterator I = builder.begin(), E = builder.end(); I != E; ++I) {
      if (I.getLabel() == L) {
        builder.generateNode(I, state);
        return;
      }
    }

    llvm_unreachable("No block with label.");
  }

  if (V.getAs<loc::ConcreteInt>() || V.getAs<UndefinedVal>()) {
    // Dispatch to the first target and mark it as a sink.
    //ExplodedNode* N = builder.generateNode(builder.begin(), state, true);
    // FIXME: add checker visit.
    //    UndefBranches.insert(N);
    return;
  }

  // This is really a catch-all.  We don't support symbolics yet.
  // FIXME: Implement dispatch for symbolic pointers.

  for (iterator I=builder.begin(), E=builder.end(); I != E; ++I)
    builder.generateNode(I, state);
}

#if 0
static bool stackFrameDoesNotContainInitializedTemporaries(ExplodedNode &Pred) {
  const StackFrameContext* Frame = Pred.getStackFrame();
  const llvm::ImmutableSet<CXXBindTemporaryContext> &Set =
      Pred.getState()->get<InitializedTemporariesSet>();
  return std::find_if(Set.begin(), Set.end(),
                      [&](const CXXBindTemporaryContext &Ctx) {
                        if (Ctx.second == Frame) {
                          Ctx.first->dump();
                          llvm::errs() << "\n";
                        }
           return Ctx.second == Frame;
         }) == Set.end();
}
#endif

void ExprEngine::processBeginOfFunction(NodeBuilderContext &BC,
                                        ExplodedNode *Pred,
                                        ExplodedNodeSet &Dst,
                                        const BlockEdge &L) {
  SaveAndRestore<const NodeBuilderContext *> NodeContextRAII(currBldrCtx, &BC);
  getCheckerManager().runCheckersForBeginFunction(Dst, L, Pred, *this);
}

/// ProcessEndPath - Called by CoreEngine.  Used to generate end-of-path
///  nodes when the control reaches the end of a function.
void ExprEngine::processEndOfFunction(NodeBuilderContext& BC,
                                      ExplodedNode *Pred) {
  // FIXME: Assert that stackFrameDoesNotContainInitializedTemporaries(*Pred)).
  // We currently cannot enable this assert, as lifetime extended temporaries
  // are not modelled correctly.
  PrettyStackTraceLocationContext CrashInfo(Pred->getLocationContext());
  StateMgr.EndPath(Pred->getState());

  ExplodedNodeSet Dst;
  if (Pred->getLocationContext()->inTopFrame()) {
    // Remove dead symbols.
    ExplodedNodeSet AfterRemovedDead;
    removeDeadOnEndOfFunction(BC, Pred, AfterRemovedDead);

    // Notify checkers.
    for (ExplodedNodeSet::iterator I = AfterRemovedDead.begin(),
        E = AfterRemovedDead.end(); I != E; ++I) {
      getCheckerManager().runCheckersForEndFunction(BC, Dst, *I, *this);
    }
  } else {
    getCheckerManager().runCheckersForEndFunction(BC, Dst, Pred, *this);
  }

  Engine.enqueueEndOfFunction(Dst);
}

/// ProcessSwitch - Called by CoreEngine.  Used to generate successor
///  nodes by processing the 'effects' of a switch statement.
void ExprEngine::processSwitch(SwitchNodeBuilder& builder) {
  typedef SwitchNodeBuilder::iterator iterator;
  ProgramStateRef state = builder.getState();
  const Expr *CondE = builder.getCondition();
  SVal  CondV_untested = state->getSVal(CondE, builder.getLocationContext());

  if (CondV_untested.isUndef()) {
    //ExplodedNode* N = builder.generateDefaultCaseNode(state, true);
    // FIXME: add checker
    //UndefBranches.insert(N);

    return;
  }
  DefinedOrUnknownSVal CondV = CondV_untested.castAs<DefinedOrUnknownSVal>();

  ProgramStateRef DefaultSt = state;

  iterator I = builder.begin(), EI = builder.end();
  bool defaultIsFeasible = I == EI;

  for ( ; I != EI; ++I) {
    // Successor may be pruned out during CFG construction.
    if (!I.getBlock())
      continue;

    const CaseStmt *Case = I.getCase();

    // Evaluate the LHS of the case value.
    llvm::APSInt V1 = Case->getLHS()->EvaluateKnownConstInt(getContext());
    assert(V1.getBitWidth() == getContext().getTypeSize(CondE->getType()));

    // Get the RHS of the case, if it exists.
    llvm::APSInt V2;
    if (const Expr *E = Case->getRHS())
      V2 = E->EvaluateKnownConstInt(getContext());
    else
      V2 = V1;

    ProgramStateRef StateCase;
    if (Optional<NonLoc> NL = CondV.getAs<NonLoc>())
      std::tie(StateCase, DefaultSt) =
          DefaultSt->assumeWithinInclusiveRange(*NL, V1, V2);
    else // UnknownVal
      StateCase = DefaultSt;

    if (StateCase)
      builder.generateCaseStmtNode(I, StateCase);

    // Now "assume" that the case doesn't match.  Add this state
    // to the default state (if it is feasible).
    if (DefaultSt)
      defaultIsFeasible = true;
    else {
      defaultIsFeasible = false;
      break;
    }
  }

  if (!defaultIsFeasible)
    return;

  // If we have switch(enum value), the default branch is not
  // feasible if all of the enum constants not covered by 'case:' statements
  // are not feasible values for the switch condition.
  //
  // Note that this isn't as accurate as it could be.  Even if there isn't
  // a case for a particular enum value as long as that enum value isn't
  // feasible then it shouldn't be considered for making 'default:' reachable.
  const SwitchStmt *SS = builder.getSwitch();
  const Expr *CondExpr = SS->getCond()->IgnoreParenImpCasts();
  if (CondExpr->getType()->getAs<EnumType>()) {
    if (SS->isAllEnumCasesCovered())
      return;
  }

  builder.generateDefaultCaseNode(DefaultSt);
}

//===----------------------------------------------------------------------===//
// Transfer functions: Loads and stores.
//===----------------------------------------------------------------------===//

void ExprEngine::VisitCommonDeclRefExpr(const Expr *Ex, const NamedDecl *D,
                                        ExplodedNode *Pred,
                                        ExplodedNodeSet &Dst) {
  StmtNodeBuilder Bldr(Pred, Dst, *currBldrCtx);

  ProgramStateRef state = Pred->getState();
  const LocationContext *LCtx = Pred->getLocationContext();

  if (const VarDecl *VD = dyn_cast<VarDecl>(D)) {
    // C permits "extern void v", and if you cast the address to a valid type,
    // you can even do things with it. We simply pretend
    assert(Ex->isGLValue() || VD->getType()->isVoidType());
    const LocationContext *LocCtxt = Pred->getLocationContext();
    const Decl *D = LocCtxt->getDecl();
    const auto *MD = D ? dyn_cast<CXXMethodDecl>(D) : nullptr;
    const auto *DeclRefEx = dyn_cast<DeclRefExpr>(Ex);
    SVal V;
    bool IsReference;
    if (AMgr.options.shouldInlineLambdas() && DeclRefEx &&
        DeclRefEx->refersToEnclosingVariableOrCapture() && MD &&
        MD->getParent()->isLambda()) {
      // Lookup the field of the lambda.
      const CXXRecordDecl *CXXRec = MD->getParent();
      llvm::DenseMap<const VarDecl *, FieldDecl *> LambdaCaptureFields;
      FieldDecl *LambdaThisCaptureField;
      CXXRec->getCaptureFields(LambdaCaptureFields, LambdaThisCaptureField);
      const FieldDecl *FD = LambdaCaptureFields[VD];
      if (!FD) {
        // When a constant is captured, sometimes no corresponding field is
        // created in the lambda object.
        assert(VD->getType().isConstQualified());
        V = state->getLValue(VD, LocCtxt);
        IsReference = false;
      } else {
        Loc CXXThis =
            svalBuilder.getCXXThis(MD, LocCtxt->getCurrentStackFrame());
        SVal CXXThisVal = state->getSVal(CXXThis);
        V = state->getLValue(FD, CXXThisVal);
        IsReference = FD->getType()->isReferenceType();
      }
    } else {
      V = state->getLValue(VD, LocCtxt);
      IsReference = VD->getType()->isReferenceType();
    }

    // For references, the 'lvalue' is the pointer address stored in the
    // reference region.
    if (IsReference) {
      if (const MemRegion *R = V.getAsRegion())
        V = state->getSVal(R);
      else
        V = UnknownVal();
    }

    Bldr.generateNode(Ex, Pred, state->BindExpr(Ex, LCtx, V), nullptr,
                      ProgramPoint::PostLValueKind);
    return;
  }
  if (const EnumConstantDecl *ED = dyn_cast<EnumConstantDecl>(D)) {
    assert(!Ex->isGLValue());
    SVal V = svalBuilder.makeIntVal(ED->getInitVal());
    Bldr.generateNode(Ex, Pred, state->BindExpr(Ex, LCtx, V));
    return;
  }
  if (const FunctionDecl *FD = dyn_cast<FunctionDecl>(D)) {
    SVal V = svalBuilder.getFunctionPointer(FD);
    Bldr.generateNode(Ex, Pred, state->BindExpr(Ex, LCtx, V), nullptr,
                      ProgramPoint::PostLValueKind);
    return;
  }
  if (isa<FieldDecl>(D)) {
    // FIXME: Compute lvalue of field pointers-to-member.
    // Right now we just use a non-null void pointer, so that it gives proper
    // results in boolean contexts.
    SVal V = svalBuilder.conjureSymbolVal(Ex, LCtx, getContext().VoidPtrTy,
                                          currBldrCtx->blockCount());
    state = state->assume(V.castAs<DefinedOrUnknownSVal>(), true);
    Bldr.generateNode(Ex, Pred, state->BindExpr(Ex, LCtx, V), nullptr,
		      ProgramPoint::PostLValueKind);
    return;
  }

  llvm_unreachable("Support for this Decl not implemented.");
}

/// VisitArraySubscriptExpr - Transfer function for array accesses
void ExprEngine::VisitLvalArraySubscriptExpr(const ArraySubscriptExpr *A,
                                             ExplodedNode *Pred,
                                             ExplodedNodeSet &Dst){

  const Expr *Base = A->getBase()->IgnoreParens();
  const Expr *Idx  = A->getIdx()->IgnoreParens();

  ExplodedNodeSet checkerPreStmt;
  getCheckerManager().runCheckersForPreStmt(checkerPreStmt, Pred, A, *this);

  StmtNodeBuilder Bldr(checkerPreStmt, Dst, *currBldrCtx);
  assert(A->isGLValue() ||
          (!AMgr.getLangOpts().CPlusPlus &&
           A->getType().isCForbiddenLValueType()));

  for (ExplodedNodeSet::iterator it = checkerPreStmt.begin(),
                                 ei = checkerPreStmt.end(); it != ei; ++it) {
    const LocationContext *LCtx = (*it)->getLocationContext();
    ProgramStateRef state = (*it)->getState();
    SVal V = state->getLValue(A->getType(),
                              state->getSVal(Idx, LCtx),
                              state->getSVal(Base, LCtx));
    Bldr.generateNode(A, *it, state->BindExpr(A, LCtx, V), nullptr,
                      ProgramPoint::PostLValueKind);
  }
}

/// VisitMemberExpr - Transfer function for member expressions.
void ExprEngine::VisitMemberExpr(const MemberExpr *M, ExplodedNode *Pred,
                                 ExplodedNodeSet &Dst) {

  // FIXME: Prechecks eventually go in ::Visit().
  ExplodedNodeSet CheckedSet;
  getCheckerManager().runCheckersForPreStmt(CheckedSet, Pred, M, *this);

  ExplodedNodeSet EvalSet;
  ValueDecl *Member = M->getMemberDecl();

  // Handle static member variables and enum constants accessed via
  // member syntax.
  if (isa<VarDecl>(Member) || isa<EnumConstantDecl>(Member)) {
    ExplodedNodeSet Dst;
    for (ExplodedNodeSet::iterator I = CheckedSet.begin(), E = CheckedSet.end();
         I != E; ++I) {
      VisitCommonDeclRefExpr(M, Member, Pred, EvalSet);
    }
  } else {
    StmtNodeBuilder Bldr(CheckedSet, EvalSet, *currBldrCtx);
    ExplodedNodeSet Tmp;

    for (ExplodedNodeSet::iterator I = CheckedSet.begin(), E = CheckedSet.end();
         I != E; ++I) {
      ProgramStateRef state = (*I)->getState();
      const LocationContext *LCtx = (*I)->getLocationContext();
      Expr *BaseExpr = M->getBase();

      // Handle C++ method calls.
      if (const CXXMethodDecl *MD = dyn_cast<CXXMethodDecl>(Member)) {
        if (MD->isInstance())
          state = createTemporaryRegionIfNeeded(state, LCtx, BaseExpr);

        SVal MDVal = svalBuilder.getFunctionPointer(MD);
        state = state->BindExpr(M, LCtx, MDVal);

        Bldr.generateNode(M, *I, state);
        continue;
      }

      // Handle regular struct fields / member variables.
      state = createTemporaryRegionIfNeeded(state, LCtx, BaseExpr);
      SVal baseExprVal = state->getSVal(BaseExpr, LCtx);

      FieldDecl *field = cast<FieldDecl>(Member);
      SVal L = state->getLValue(field, baseExprVal);

      if (M->isGLValue() || M->getType()->isArrayType()) {
        // We special-case rvalues of array type because the analyzer cannot
        // reason about them, since we expect all regions to be wrapped in Locs.
        // We instead treat these as lvalues and assume that they will decay to
        // pointers as soon as they are used.
        if (!M->isGLValue()) {
          assert(M->getType()->isArrayType());
          const ImplicitCastExpr *PE =
            dyn_cast<ImplicitCastExpr>((*I)->getParentMap().getParent(M));
          if (!PE || PE->getCastKind() != CK_ArrayToPointerDecay) {
            llvm_unreachable("should always be wrapped in ArrayToPointerDecay");
          }
        }

        if (field->getType()->isReferenceType()) {
          if (const MemRegion *R = L.getAsRegion())
            L = state->getSVal(R);
          else
            L = UnknownVal();
        }

        Bldr.generateNode(M, *I, state->BindExpr(M, LCtx, L), nullptr,
                          ProgramPoint::PostLValueKind);
      } else {
        Bldr.takeNodes(*I);
        evalLoad(Tmp, M, M, *I, state, L);
        Bldr.addNodes(Tmp);
      }
    }
  }

  getCheckerManager().runCheckersForPostStmt(Dst, EvalSet, M, *this);
}

void ExprEngine::VisitAtomicExpr(const AtomicExpr *AE, ExplodedNode *Pred,
                                 ExplodedNodeSet &Dst) {
  ExplodedNodeSet AfterPreSet;
  getCheckerManager().runCheckersForPreStmt(AfterPreSet, Pred, AE, *this);

  // For now, treat all the arguments to C11 atomics as escaping.
  // FIXME: Ideally we should model the behavior of the atomics precisely here.

  ExplodedNodeSet AfterInvalidateSet;
  StmtNodeBuilder Bldr(AfterPreSet, AfterInvalidateSet, *currBldrCtx);

  for (ExplodedNodeSet::iterator I = AfterPreSet.begin(), E = AfterPreSet.end();
       I != E; ++I) {
    ProgramStateRef State = (*I)->getState();
    const LocationContext *LCtx = (*I)->getLocationContext();

    SmallVector<SVal, 8> ValuesToInvalidate;
    for (unsigned SI = 0, Count = AE->getNumSubExprs(); SI != Count; SI++) {
      const Expr *SubExpr = AE->getSubExprs()[SI];
      SVal SubExprVal = State->getSVal(SubExpr, LCtx);
      ValuesToInvalidate.push_back(SubExprVal);
    }

    State = State->invalidateRegions(ValuesToInvalidate, AE,
                                    currBldrCtx->blockCount(),
                                    LCtx,
                                    /*CausedByPointerEscape*/true,
                                    /*Symbols=*/nullptr);

    SVal ResultVal = UnknownVal();
    State = State->BindExpr(AE, LCtx, ResultVal);
    Bldr.generateNode(AE, *I, State, nullptr,
                      ProgramPoint::PostStmtKind);
  }

  getCheckerManager().runCheckersForPostStmt(Dst, AfterInvalidateSet, AE, *this);
}

namespace {
class CollectReachableSymbolsCallback final : public SymbolVisitor {
  InvalidatedSymbols Symbols;

public:
  CollectReachableSymbolsCallback(ProgramStateRef State) {}
  const InvalidatedSymbols &getSymbols() const { return Symbols; }

  bool VisitSymbol(SymbolRef Sym) override {
    Symbols.insert(Sym);
    return true;
  }
};
} // end anonymous namespace

// A value escapes in three possible cases:
// (1) We are binding to something that is not a memory region.
// (2) We are binding to a MemrRegion that does not have stack storage.
// (3) We are binding to a MemRegion with stack storage that the store
//     does not understand.
ProgramStateRef ExprEngine::processPointerEscapedOnBind(ProgramStateRef State,
                                                        SVal Loc, SVal Val) {
  // Are we storing to something that causes the value to "escape"?
  bool escapes = true;

  // TODO: Move to StoreManager.
  if (Optional<loc::MemRegionVal> regionLoc = Loc.getAs<loc::MemRegionVal>()) {
    escapes = !regionLoc->getRegion()->hasStackStorage();

    if (!escapes) {
      // To test (3), generate a new state with the binding added.  If it is
      // the same state, then it escapes (since the store cannot represent
      // the binding).
      // Do this only if we know that the store is not supposed to generate the
      // same state.
      SVal StoredVal = State->getSVal(regionLoc->getRegion());
      if (StoredVal != Val)
        escapes = (State == (State->bindLoc(*regionLoc, Val)));
    }
  }

  // If our store can represent the binding and we aren't storing to something
  // that doesn't have local storage then just return and have the simulation
  // state continue as is.
  if (!escapes)
    return State;

  // Otherwise, find all symbols referenced by 'val' that we are tracking
  // and stop tracking them.
  CollectReachableSymbolsCallback Scanner =
      State->scanReachableSymbols<CollectReachableSymbolsCallback>(Val);
  const InvalidatedSymbols &EscapedSymbols = Scanner.getSymbols();
  State = getCheckerManager().runCheckersForPointerEscape(State,
                                                          EscapedSymbols,
                                                          /*CallEvent*/ nullptr,
                                                          PSK_EscapeOnBind,
                                                          nullptr);

  return State;
}

ProgramStateRef
ExprEngine::notifyCheckersOfPointerEscape(ProgramStateRef State,
    const InvalidatedSymbols *Invalidated,
    ArrayRef<const MemRegion *> ExplicitRegions,
    ArrayRef<const MemRegion *> Regions,
    const CallEvent *Call,
    RegionAndSymbolInvalidationTraits &ITraits) {

  if (!Invalidated || Invalidated->empty())
    return State;

  if (!Call)
    return getCheckerManager().runCheckersForPointerEscape(State,
                                                           *Invalidated,
                                                           nullptr,
                                                           PSK_EscapeOther,
                                                           &ITraits);

  // If the symbols were invalidated by a call, we want to find out which ones
  // were invalidated directly due to being arguments to the call.
  InvalidatedSymbols SymbolsDirectlyInvalidated;
  for (ArrayRef<const MemRegion *>::iterator I = ExplicitRegions.begin(),
      E = ExplicitRegions.end(); I != E; ++I) {
    if (const SymbolicRegion *R = (*I)->StripCasts()->getAs<SymbolicRegion>())
      SymbolsDirectlyInvalidated.insert(R->getSymbol());
  }

  InvalidatedSymbols SymbolsIndirectlyInvalidated;
  for (InvalidatedSymbols::const_iterator I=Invalidated->begin(),
      E = Invalidated->end(); I!=E; ++I) {
    SymbolRef sym = *I;
    if (SymbolsDirectlyInvalidated.count(sym))
      continue;
    SymbolsIndirectlyInvalidated.insert(sym);
  }

  if (!SymbolsDirectlyInvalidated.empty())
    State = getCheckerManager().runCheckersForPointerEscape(State,
        SymbolsDirectlyInvalidated, Call, PSK_DirectEscapeOnCall, &ITraits);

  // Notify about the symbols that get indirectly invalidated by the call.
  if (!SymbolsIndirectlyInvalidated.empty())
    State = getCheckerManager().runCheckersForPointerEscape(State,
        SymbolsIndirectlyInvalidated, Call, PSK_IndirectEscapeOnCall, &ITraits);

  return State;
}

/// evalBind - Handle the semantics of binding a value to a specific location.
///  This method is used by evalStore and (soon) VisitDeclStmt, and others.
void ExprEngine::evalBind(ExplodedNodeSet &Dst, const Stmt *StoreE,
                          ExplodedNode *Pred,
                          SVal location, SVal Val,
                          bool atDeclInit, const ProgramPoint *PP) {

  const LocationContext *LC = Pred->getLocationContext();
  PostStmt PS(StoreE, LC);
  if (!PP)
    PP = &PS;

  // Do a previsit of the bind.
  ExplodedNodeSet CheckedSet;
  getCheckerManager().runCheckersForBind(CheckedSet, Pred, location, Val,
                                         StoreE, *this, *PP);

  StmtNodeBuilder Bldr(CheckedSet, Dst, *currBldrCtx);

  // If the location is not a 'Loc', it will already be handled by
  // the checkers.  There is nothing left to do.
  if (!location.getAs<Loc>()) {
    const ProgramPoint L = PostStore(StoreE, LC, /*Loc*/nullptr,
                                     /*tag*/nullptr);
    ProgramStateRef state = Pred->getState();
    state = processPointerEscapedOnBind(state, location, Val);
    Bldr.generateNode(L, state, Pred);
    return;
  }

  for (ExplodedNodeSet::iterator I = CheckedSet.begin(), E = CheckedSet.end();
       I!=E; ++I) {
    ExplodedNode *PredI = *I;
    ProgramStateRef state = PredI->getState();

    state = processPointerEscapedOnBind(state, location, Val);

    // When binding the value, pass on the hint that this is a initialization.
    // For initializations, we do not need to inform clients of region
    // changes.
    state = state->bindLoc(location.castAs<Loc>(),
                           Val, /* notifyChanges = */ !atDeclInit);

    const MemRegion *LocReg = nullptr;
    if (Optional<loc::MemRegionVal> LocRegVal =
            location.getAs<loc::MemRegionVal>()) {
      LocReg = LocRegVal->getRegion();
    }

    const ProgramPoint L = PostStore(StoreE, LC, LocReg, nullptr);
    Bldr.generateNode(L, state, PredI);
  }
}

/// evalStore - Handle the semantics of a store via an assignment.
///  @param Dst The node set to store generated state nodes
///  @param AssignE The assignment expression if the store happens in an
///         assignment.
///  @param LocationE The location expression that is stored to.
///  @param state The current simulation state
///  @param location The location to store the value
///  @param Val The value to be stored
void ExprEngine::evalStore(ExplodedNodeSet &Dst, const Expr *AssignE,
                             const Expr *LocationE,
                             ExplodedNode *Pred,
                             ProgramStateRef state, SVal location, SVal Val,
                             const ProgramPointTag *tag) {
  // Proceed with the store.  We use AssignE as the anchor for the PostStore
  // ProgramPoint if it is non-NULL, and LocationE otherwise.
  const Expr *StoreE = AssignE ? AssignE : LocationE;

  // Evaluate the location (checks for bad dereferences).
  ExplodedNodeSet Tmp;
  evalLocation(Tmp, AssignE, LocationE, Pred, state, location, tag, false);

  if (Tmp.empty())
    return;

  if (location.isUndef())
    return;

  for (ExplodedNodeSet::iterator NI=Tmp.begin(), NE=Tmp.end(); NI!=NE; ++NI)
    evalBind(Dst, StoreE, *NI, location, Val, false);
}

void ExprEngine::evalLoad(ExplodedNodeSet &Dst,
                          const Expr *NodeEx,
                          const Expr *BoundEx,
                          ExplodedNode *Pred,
                          ProgramStateRef state,
                          SVal location,
                          const ProgramPointTag *tag,
                          QualType LoadTy)
{
  assert(!location.getAs<NonLoc>() && "location cannot be a NonLoc.");

  // Are we loading from a region?  This actually results in two loads; one
  // to fetch the address of the referenced value and one to fetch the
  // referenced value.
  if (const TypedValueRegion *TR =
        dyn_cast_or_null<TypedValueRegion>(location.getAsRegion())) {

    QualType ValTy = TR->getValueType();
    if (const ReferenceType *RT = ValTy->getAs<ReferenceType>()) {
      static SimpleProgramPointTag
             loadReferenceTag(TagProviderName, "Load Reference");
      ExplodedNodeSet Tmp;
      evalLoadCommon(Tmp, NodeEx, BoundEx, Pred, state,
                     location, &loadReferenceTag,
                     getContext().getPointerType(RT->getPointeeType()));

      // Perform the load from the referenced value.
      for (ExplodedNodeSet::iterator I=Tmp.begin(), E=Tmp.end() ; I!=E; ++I) {
        state = (*I)->getState();
        location = state->getSVal(BoundEx, (*I)->getLocationContext());
        evalLoadCommon(Dst, NodeEx, BoundEx, *I, state, location, tag, LoadTy);
      }
      return;
    }
  }

  evalLoadCommon(Dst, NodeEx, BoundEx, Pred, state, location, tag, LoadTy);
}

void ExprEngine::evalLoadCommon(ExplodedNodeSet &Dst,
                                const Expr *NodeEx,
                                const Expr *BoundEx,
                                ExplodedNode *Pred,
                                ProgramStateRef state,
                                SVal location,
                                const ProgramPointTag *tag,
                                QualType LoadTy) {
  assert(NodeEx);
  assert(BoundEx);
  // Evaluate the location (checks for bad dereferences).
  ExplodedNodeSet Tmp;
  evalLocation(Tmp, NodeEx, BoundEx, Pred, state, location, tag, true);
  if (Tmp.empty())
    return;

  StmtNodeBuilder Bldr(Tmp, Dst, *currBldrCtx);
  if (location.isUndef())
    return;

  // Proceed with the load.
  for (ExplodedNodeSet::iterator NI=Tmp.begin(), NE=Tmp.end(); NI!=NE; ++NI) {
    state = (*NI)->getState();
    const LocationContext *LCtx = (*NI)->getLocationContext();

    SVal V = UnknownVal();
    if (location.isValid()) {
      if (LoadTy.isNull())
        LoadTy = BoundEx->getType();
      V = state->getSVal(location.castAs<Loc>(), LoadTy);
    }

    Bldr.generateNode(NodeEx, *NI, state->BindExpr(BoundEx, LCtx, V), tag,
                      ProgramPoint::PostLoadKind);
  }
}

void ExprEngine::evalLocation(ExplodedNodeSet &Dst,
                              const Stmt *NodeEx,
                              const Stmt *BoundEx,
                              ExplodedNode *Pred,
                              ProgramStateRef state,
                              SVal location,
                              const ProgramPointTag *tag,
                              bool isLoad) {
  StmtNodeBuilder BldrTop(Pred, Dst, *currBldrCtx);
  // Early checks for performance reason.
  if (location.isUnknown()) {
    return;
  }

  ExplodedNodeSet Src;
  BldrTop.takeNodes(Pred);
  StmtNodeBuilder Bldr(Pred, Src, *currBldrCtx);
  if (Pred->getState() != state) {
    // Associate this new state with an ExplodedNode.
    // FIXME: If I pass null tag, the graph is incorrect, e.g for
    //   int *p;
    //   p = 0;
    //   *p = 0xDEADBEEF;
    // "p = 0" is not noted as "Null pointer value stored to 'p'" but
    // instead "int *p" is noted as
    // "Variable 'p' initialized to a null pointer value"

    static SimpleProgramPointTag tag(TagProviderName, "Location");
    Bldr.generateNode(NodeEx, Pred, state, &tag);
  }
  ExplodedNodeSet Tmp;
  getCheckerManager().runCheckersForLocation(Tmp, Src, location, isLoad,
                                             NodeEx, BoundEx, *this);
  BldrTop.addNodes(Tmp);
}

std::pair<const ProgramPointTag *, const ProgramPointTag*>
ExprEngine::geteagerlyAssumeBinOpBifurcationTags() {
  static SimpleProgramPointTag
         eagerlyAssumeBinOpBifurcationTrue(TagProviderName,
                                           "Eagerly Assume True"),
         eagerlyAssumeBinOpBifurcationFalse(TagProviderName,
                                            "Eagerly Assume False");
  return std::make_pair(&eagerlyAssumeBinOpBifurcationTrue,
                        &eagerlyAssumeBinOpBifurcationFalse);
}

void ExprEngine::evalEagerlyAssumeBinOpBifurcation(ExplodedNodeSet &Dst,
                                                   ExplodedNodeSet &Src,
                                                   const Expr *Ex) {
  StmtNodeBuilder Bldr(Src, Dst, *currBldrCtx);

  for (ExplodedNodeSet::iterator I=Src.begin(), E=Src.end(); I!=E; ++I) {
    ExplodedNode *Pred = *I;
    // Test if the previous node was as the same expression.  This can happen
    // when the expression fails to evaluate to anything meaningful and
    // (as an optimization) we don't generate a node.
    ProgramPoint P = Pred->getLocation();
    if (!P.getAs<PostStmt>() || P.castAs<PostStmt>().getStmt() != Ex) {
      continue;
    }

    ProgramStateRef state = Pred->getState();
    SVal V = state->getSVal(Ex, Pred->getLocationContext());
    Optional<nonloc::SymbolVal> SEV = V.getAs<nonloc::SymbolVal>();
    if (SEV && SEV->isExpression()) {
      const std::pair<const ProgramPointTag *, const ProgramPointTag*> &tags =
        geteagerlyAssumeBinOpBifurcationTags();

      ProgramStateRef StateTrue, StateFalse;
      std::tie(StateTrue, StateFalse) = state->assume(*SEV);

      // First assume that the condition is true.
      if (StateTrue) {
        SVal Val = svalBuilder.makeIntVal(1U, Ex->getType());
        StateTrue = StateTrue->BindExpr(Ex, Pred->getLocationContext(), Val);
        Bldr.generateNode(Ex, Pred, StateTrue, tags.first);
      }

      // Next, assume that the condition is false.
      if (StateFalse) {
        SVal Val = svalBuilder.makeIntVal(0U, Ex->getType());
        StateFalse = StateFalse->BindExpr(Ex, Pred->getLocationContext(), Val);
        Bldr.generateNode(Ex, Pred, StateFalse, tags.second);
      }
    }
  }
}

void ExprEngine::VisitGCCAsmStmt(const GCCAsmStmt *A, ExplodedNode *Pred,
                                 ExplodedNodeSet &Dst) {
  StmtNodeBuilder Bldr(Pred, Dst, *currBldrCtx);
  // We have processed both the inputs and the outputs.  All of the outputs
  // should evaluate to Locs.  Nuke all of their values.

  // FIXME: Some day in the future it would be nice to allow a "plug-in"
  // which interprets the inline asm and stores proper results in the
  // outputs.

  ProgramStateRef state = Pred->getState();

  for (const Expr *O : A->outputs()) {
    SVal X = state->getSVal(O, Pred->getLocationContext());
    assert (!X.getAs<NonLoc>());  // Should be an Lval, or unknown, undef.

    if (Optional<Loc> LV = X.getAs<Loc>())
      state = state->bindLoc(*LV, UnknownVal());
  }

  Bldr.generateNode(A, Pred, state);
}

void ExprEngine::VisitMSAsmStmt(const MSAsmStmt *A, ExplodedNode *Pred,
                                ExplodedNodeSet &Dst) {
  StmtNodeBuilder Bldr(Pred, Dst, *currBldrCtx);
  Bldr.generateNode(A, Pred, Pred->getState());
}

//===----------------------------------------------------------------------===//
// Visualization.
//===----------------------------------------------------------------------===//

#ifndef NDEBUG
static ExprEngine* GraphPrintCheckerState;
static SourceManager* GraphPrintSourceManager;

namespace llvm {
template<>
struct DOTGraphTraits<ExplodedNode*> :
  public DefaultDOTGraphTraits {

  DOTGraphTraits (bool isSimple=false) : DefaultDOTGraphTraits(isSimple) {}

  // FIXME: Since we do not cache error nodes in ExprEngine now, this does not
  // work.
  static std::string getNodeAttributes(const ExplodedNode *N, void*) {

#if 0
      // FIXME: Replace with a general scheme to tell if the node is
      // an error node.
    if (GraphPrintCheckerState->isImplicitNullDeref(N) ||
        GraphPrintCheckerState->isExplicitNullDeref(N) ||
        GraphPrintCheckerState->isUndefDeref(N) ||
        GraphPrintCheckerState->isUndefStore(N) ||
        GraphPrintCheckerState->isUndefControlFlow(N) ||
        GraphPrintCheckerState->isUndefResult(N) ||
        GraphPrintCheckerState->isBadCall(N) ||
        GraphPrintCheckerState->isUndefArg(N))
      return "color=\"red\",style=\"filled\"";

    if (GraphPrintCheckerState->isNoReturnCall(N))
      return "color=\"blue\",style=\"filled\"";
#endif
    return "";
  }

  static void printLocation(raw_ostream &Out, SourceLocation SLoc) {
    if (SLoc.isFileID()) {
      Out << "\\lline="
        << GraphPrintSourceManager->getExpansionLineNumber(SLoc)
        << " col="
        << GraphPrintSourceManager->getExpansionColumnNumber(SLoc)
        << "\\l";
    }
  }

  static std::string getNodeLabel(const ExplodedNode *N, void*){

    std::string sbuf;
    llvm::raw_string_ostream Out(sbuf);

    // Program Location.
    ProgramPoint Loc = N->getLocation();

    switch (Loc.getKind()) {
      case ProgramPoint::BlockEntranceKind: {
        Out << "Block Entrance: B"
            << Loc.castAs<BlockEntrance>().getBlock()->getBlockID();
        if (const NamedDecl *ND =
                    dyn_cast<NamedDecl>(Loc.getLocationContext()->getDecl())) {
          Out << " (";
          ND->printName(Out);
          Out << ")";
        }
        break;
      }

      case ProgramPoint::BlockExitKind:
        assert (false);
        break;

      case ProgramPoint::CallEnterKind:
        Out << "CallEnter";
        break;

      case ProgramPoint::CallExitBeginKind:
        Out << "CallExitBegin";
        break;

      case ProgramPoint::CallExitEndKind:
        Out << "CallExitEnd";
        break;

      case ProgramPoint::PostStmtPurgeDeadSymbolsKind:
        Out << "PostStmtPurgeDeadSymbols";
        break;

      case ProgramPoint::PreStmtPurgeDeadSymbolsKind:
        Out << "PreStmtPurgeDeadSymbols";
        break;

      case ProgramPoint::EpsilonKind:
        Out << "Epsilon Point";
        break;

      case ProgramPoint::PreImplicitCallKind: {
        ImplicitCallPoint PC = Loc.castAs<ImplicitCallPoint>();
        Out << "PreCall: ";

        // FIXME: Get proper printing options.
        PC.getDecl()->print(Out, LangOptions());
        printLocation(Out, PC.getLocation());
        break;
      }

      case ProgramPoint::PostImplicitCallKind: {
        ImplicitCallPoint PC = Loc.castAs<ImplicitCallPoint>();
        Out << "PostCall: ";

        // FIXME: Get proper printing options.
        PC.getDecl()->print(Out, LangOptions());
        printLocation(Out, PC.getLocation());
        break;
      }

      case ProgramPoint::PostInitializerKind: {
        Out << "PostInitializer: ";
        const CXXCtorInitializer *Init =
          Loc.castAs<PostInitializer>().getInitializer();
        if (const FieldDecl *FD = Init->getAnyMember())
          Out << *FD;
        else {
          QualType Ty = Init->getTypeSourceInfo()->getType();
          Ty = Ty.getLocalUnqualifiedType();
          LangOptions LO; // FIXME.
          Ty.print(Out, LO);
        }
        break;
      }

      case ProgramPoint::BlockEdgeKind: {
        const BlockEdge &E = Loc.castAs<BlockEdge>();
        Out << "Edge: (B" << E.getSrc()->getBlockID() << ", B"
            << E.getDst()->getBlockID()  << ')';

        if (const Stmt *T = E.getSrc()->getTerminator()) {
          SourceLocation SLoc = T->getLocStart();

          Out << "\\|Terminator: ";
          LangOptions LO; // FIXME.
          E.getSrc()->printTerminator(Out, LO);

          if (SLoc.isFileID()) {
            Out << "\\lline="
              << GraphPrintSourceManager->getExpansionLineNumber(SLoc)
              << " col="
              << GraphPrintSourceManager->getExpansionColumnNumber(SLoc);
          }

          if (isa<SwitchStmt>(T)) {
            const Stmt *Label = E.getDst()->getLabel();

            if (Label) {
              if (const CaseStmt *C = dyn_cast<CaseStmt>(Label)) {
                Out << "\\lcase ";
                LangOptions LO; // FIXME.
                if (C->getLHS())
                  C->getLHS()->printPretty(Out, nullptr, PrintingPolicy(LO));

                if (const Stmt *RHS = C->getRHS()) {
                  Out << " .. ";
                  RHS->printPretty(Out, nullptr, PrintingPolicy(LO));
                }

                Out << ":";
              }
              else {
                assert (isa<DefaultStmt>(Label));
                Out << "\\ldefault:";
              }
            }
            else
              Out << "\\l(implicit) default:";
          }
          else if (isa<IndirectGotoStmt>(T)) {
            // FIXME
          }
          else {
            Out << "\\lCondition: ";
            if (*E.getSrc()->succ_begin() == E.getDst())
              Out << "true";
            else
              Out << "false";
          }

          Out << "\\l";
        }

#if 0
          // FIXME: Replace with a general scheme to determine
          // the name of the check.
        if (GraphPrintCheckerState->isUndefControlFlow(N)) {
          Out << "\\|Control-flow based on\\lUndefined value.\\l";
        }
#endif
        break;
      }

      default: {
        const Stmt *S = Loc.castAs<StmtPoint>().getStmt();
        assert(S != nullptr && "Expecting non-null Stmt");

        Out << S->getStmtClassName() << ' ' << (const void*) S << ' ';
        LangOptions LO; // FIXME.
        S->printPretty(Out, nullptr, PrintingPolicy(LO));
        printLocation(Out, S->getLocStart());

        if (Loc.getAs<PreStmt>())
          Out << "\\lPreStmt\\l;";
        else if (Loc.getAs<PostLoad>())
          Out << "\\lPostLoad\\l;";
        else if (Loc.getAs<PostStore>())
          Out << "\\lPostStore\\l";
        else if (Loc.getAs<PostLValue>())
          Out << "\\lPostLValue\\l";

#if 0
          // FIXME: Replace with a general scheme to determine
          // the name of the check.
        if (GraphPrintCheckerState->isImplicitNullDeref(N))
          Out << "\\|Implicit-Null Dereference.\\l";
        else if (GraphPrintCheckerState->isExplicitNullDeref(N))
          Out << "\\|Explicit-Null Dereference.\\l";
        else if (GraphPrintCheckerState->isUndefDeref(N))
          Out << "\\|Dereference of undefialied value.\\l";
        else if (GraphPrintCheckerState->isUndefStore(N))
          Out << "\\|Store to Undefined Loc.";
        else if (GraphPrintCheckerState->isUndefResult(N))
          Out << "\\|Result of operation is undefined.";
        else if (GraphPrintCheckerState->isNoReturnCall(N))
          Out << "\\|Call to function marked \"noreturn\".";
        else if (GraphPrintCheckerState->isBadCall(N))
          Out << "\\|Call to NULL/Undefined.";
        else if (GraphPrintCheckerState->isUndefArg(N))
          Out << "\\|Argument in call is undefined";
#endif

        break;
      }
    }

    ProgramStateRef state = N->getState();
    Out << "\\|StateID: " << (const void*) state.get()
        << " NodeID: " << (const void*) N << "\\|";
    state->printDOT(Out);

    Out << "\\l";

    if (const ProgramPointTag *tag = Loc.getTag()) {
      Out << "\\|Tag: " << tag->getTagDescription();
      Out << "\\l";
    }
    return Out.str();
  }
};
} // end llvm namespace
#endif

void ExprEngine::ViewGraph(bool trim) {
#ifndef NDEBUG
  if (trim) {
    std::vector<const ExplodedNode*> Src;

    // Flush any outstanding reports to make sure we cover all the nodes.
    // This does not cause them to get displayed.
    for (BugReporter::iterator I=BR.begin(), E=BR.end(); I!=E; ++I)
      const_cast<BugType*>(*I)->FlushReports(BR);

    // Iterate through the reports and get their nodes.
    for (BugReporter::EQClasses_iterator
           EI = BR.EQClasses_begin(), EE = BR.EQClasses_end(); EI != EE; ++EI) {
      ExplodedNode *N = const_cast<ExplodedNode*>(EI->begin()->getErrorNode());
      if (N) Src.push_back(N);
    }

    ViewGraph(Src);
  }
  else {
    GraphPrintCheckerState = this;
    GraphPrintSourceManager = &getContext().getSourceManager();

    llvm::ViewGraph(*G.roots_begin(), "ExprEngine");

    GraphPrintCheckerState = nullptr;
    GraphPrintSourceManager = nullptr;
  }
#endif
}

void ExprEngine::ViewGraph(ArrayRef<const ExplodedNode*> Nodes) {
#ifndef NDEBUG
  GraphPrintCheckerState = this;
  GraphPrintSourceManager = &getContext().getSourceManager();

  std::unique_ptr<ExplodedGraph> TrimmedG(G.trim(Nodes));

  if (!TrimmedG.get())
    llvm::errs() << "warning: Trimmed ExplodedGraph is empty.\n";
  else
    llvm::ViewGraph(*TrimmedG->roots_begin(), "TrimmedExprEngine");

  GraphPrintCheckerState = nullptr;
  GraphPrintSourceManager = nullptr;
#endif
}<|MERGE_RESOLUTION|>--- conflicted
+++ resolved
@@ -846,13 +846,10 @@
     case Stmt::OMPDistributeParallelForDirectiveClass:
     case Stmt::OMPDistributeParallelForSimdDirectiveClass:
     case Stmt::OMPDistributeSimdDirectiveClass:
-<<<<<<< HEAD
-    case Stmt::OMPTargetTeamsDirectiveClass:
+    case Stmt::OMPTargetParallelForSimdDirectiveClass:
+		case Stmt::OMPTargetTeamsDirectiveClass:
     case Stmt::OMPTeamsDistributeParallelForDirectiveClass:
     case Stmt::OMPTargetTeamsDistributeParallelForDirectiveClass:
-=======
-    case Stmt::OMPTargetParallelForSimdDirectiveClass:
->>>>>>> 3b88d6c6
       llvm_unreachable("Stmt should not be in analyzer evaluation loop");
 
     case Stmt::ObjCSubscriptRefExprClass:
