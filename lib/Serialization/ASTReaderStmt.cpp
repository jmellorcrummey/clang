//===--- ASTReaderStmt.cpp - Stmt/Expr Deserialization ----------*- C++ -*-===//
//
//                     The LLVM Compiler Infrastructure
//
// This file is distributed under the University of Illinois Open Source
// License. See LICENSE.TXT for details.
//
//===----------------------------------------------------------------------===//
//
// Statement/expression deserialization.  This implements the
// ASTReader::ReadStmt method.
//
//===----------------------------------------------------------------------===//

#include "clang/Serialization/ASTReader.h"
#include "clang/AST/ASTContext.h"
#include "clang/AST/DeclCXX.h"
#include "clang/AST/DeclTemplate.h"
#include "clang/AST/StmtVisitor.h"
#include "clang/Lex/Token.h"
#include "llvm/ADT/SmallString.h"
using namespace clang;
using namespace clang::serialization;

namespace clang {

  class ASTStmtReader : public StmtVisitor<ASTStmtReader> {
    friend class OMPClauseReader;
    typedef ASTReader::RecordData RecordData;
    
    ASTReader &Reader;
    ModuleFile &F;
    llvm::BitstreamCursor &DeclsCursor;
    const ASTReader::RecordData &Record;
    unsigned &Idx;

    Token ReadToken(const RecordData &R, unsigned &I) {
      return Reader.ReadToken(F, R, I);
    }

    SourceLocation ReadSourceLocation(const RecordData &R, unsigned &I) {
      return Reader.ReadSourceLocation(F, R, I);
    }

    SourceRange ReadSourceRange(const RecordData &R, unsigned &I) {
      return Reader.ReadSourceRange(F, R, I);
    }

    std::string ReadString(const RecordData &R, unsigned &I) {
      return Reader.ReadString(R, I);
    }
        
    TypeSourceInfo *GetTypeSourceInfo(const RecordData &R, unsigned &I) {
      return Reader.GetTypeSourceInfo(F, R, I);
    }
    
    serialization::DeclID ReadDeclID(const RecordData &R, unsigned &I) {
      return Reader.ReadDeclID(F, R, I);
    }
    
    Decl *ReadDecl(const RecordData &R, unsigned &I) {
      return Reader.ReadDecl(F, R, I);
    }
    
    template<typename T>
    T *ReadDeclAs(const RecordData &R, unsigned &I) {
      return Reader.ReadDeclAs<T>(F, R, I);
    }

    void ReadDeclarationNameLoc(DeclarationNameLoc &DNLoc, DeclarationName Name,
                                const ASTReader::RecordData &R, unsigned &I) {
      Reader.ReadDeclarationNameLoc(F, DNLoc, Name, R, I);
    }
    
    void ReadDeclarationNameInfo(DeclarationNameInfo &NameInfo,
                                const ASTReader::RecordData &R, unsigned &I) {
      Reader.ReadDeclarationNameInfo(F, NameInfo, R, I);
    }

  public:
    ASTStmtReader(ASTReader &Reader, ModuleFile &F,
                  llvm::BitstreamCursor &Cursor,
                  const ASTReader::RecordData &Record, unsigned &Idx)
      : Reader(Reader), F(F), DeclsCursor(Cursor), Record(Record), Idx(Idx) { }

    /// \brief The number of record fields required for the Stmt class
    /// itself.
    static const unsigned NumStmtFields = 0;

    /// \brief The number of record fields required for the Expr class
    /// itself.
    static const unsigned NumExprFields = NumStmtFields + 7;

    /// \brief Read and initialize a ExplicitTemplateArgumentList structure.
    void ReadTemplateKWAndArgsInfo(ASTTemplateKWAndArgsInfo &Args,
                                   TemplateArgumentLoc *ArgsLocArray,
                                   unsigned NumTemplateArgs);
    /// \brief Read and initialize a ExplicitTemplateArgumentList structure.
    void ReadExplicitTemplateArgumentList(ASTTemplateArgumentListInfo &ArgList,
                                          unsigned NumTemplateArgs);

    void VisitStmt(Stmt *S);
#define STMT(Type, Base) \
    void Visit##Type(Type *);
#include "clang/AST/StmtNodes.inc"
  };
}

void ASTStmtReader::ReadTemplateKWAndArgsInfo(ASTTemplateKWAndArgsInfo &Args,
                                              TemplateArgumentLoc *ArgsLocArray,
                                              unsigned NumTemplateArgs) {
  SourceLocation TemplateKWLoc = ReadSourceLocation(Record, Idx);
  TemplateArgumentListInfo ArgInfo;
  ArgInfo.setLAngleLoc(ReadSourceLocation(Record, Idx));
  ArgInfo.setRAngleLoc(ReadSourceLocation(Record, Idx));
  for (unsigned i = 0; i != NumTemplateArgs; ++i)
    ArgInfo.addArgument(
        Reader.ReadTemplateArgumentLoc(F, Record, Idx));
  Args.initializeFrom(TemplateKWLoc, ArgInfo, ArgsLocArray);
}

void ASTStmtReader::VisitStmt(Stmt *S) {
  assert(Idx == NumStmtFields && "Incorrect statement field count");
}

void ASTStmtReader::VisitNullStmt(NullStmt *S) {
  VisitStmt(S);
  S->setSemiLoc(ReadSourceLocation(Record, Idx));
  S->HasLeadingEmptyMacro = Record[Idx++];
}

void ASTStmtReader::VisitCompoundStmt(CompoundStmt *S) {
  VisitStmt(S);
  SmallVector<Stmt *, 16> Stmts;
  unsigned NumStmts = Record[Idx++];
  while (NumStmts--)
    Stmts.push_back(Reader.ReadSubStmt());
  S->setStmts(Reader.getContext(), Stmts);
  S->LBraceLoc = ReadSourceLocation(Record, Idx);
  S->RBraceLoc = ReadSourceLocation(Record, Idx);
}

void ASTStmtReader::VisitSwitchCase(SwitchCase *S) {
  VisitStmt(S);
  Reader.RecordSwitchCaseID(S, Record[Idx++]);
  S->setKeywordLoc(ReadSourceLocation(Record, Idx));
  S->setColonLoc(ReadSourceLocation(Record, Idx));
}

void ASTStmtReader::VisitCaseStmt(CaseStmt *S) {
  VisitSwitchCase(S);
  S->setLHS(Reader.ReadSubExpr());
  S->setRHS(Reader.ReadSubExpr());
  S->setSubStmt(Reader.ReadSubStmt());
  S->setEllipsisLoc(ReadSourceLocation(Record, Idx));
}

void ASTStmtReader::VisitDefaultStmt(DefaultStmt *S) {
  VisitSwitchCase(S);
  S->setSubStmt(Reader.ReadSubStmt());
}

void ASTStmtReader::VisitLabelStmt(LabelStmt *S) {
  VisitStmt(S);
  LabelDecl *LD = ReadDeclAs<LabelDecl>(Record, Idx);
  LD->setStmt(S);
  S->setDecl(LD);
  S->setSubStmt(Reader.ReadSubStmt());
  S->setIdentLoc(ReadSourceLocation(Record, Idx));
}

void ASTStmtReader::VisitAttributedStmt(AttributedStmt *S) {
  VisitStmt(S);
  uint64_t NumAttrs = Record[Idx++];
  AttrVec Attrs;
  Reader.ReadAttributes(F, Attrs, Record, Idx);
  (void)NumAttrs;
  assert(NumAttrs == S->NumAttrs);
  assert(NumAttrs == Attrs.size());
  std::copy(Attrs.begin(), Attrs.end(), S->getAttrArrayPtr());
  S->SubStmt = Reader.ReadSubStmt();
  S->AttrLoc = ReadSourceLocation(Record, Idx);
}

void ASTStmtReader::VisitIfStmt(IfStmt *S) {
  VisitStmt(S);
  S->setConstexpr(Record[Idx++]);
  S->setInit(Reader.ReadSubStmt());
  S->setConditionVariable(Reader.getContext(),
                          ReadDeclAs<VarDecl>(Record, Idx));
  S->setCond(Reader.ReadSubExpr());
  S->setThen(Reader.ReadSubStmt());
  S->setElse(Reader.ReadSubStmt());
  S->setIfLoc(ReadSourceLocation(Record, Idx));
  S->setElseLoc(ReadSourceLocation(Record, Idx));
}

void ASTStmtReader::VisitSwitchStmt(SwitchStmt *S) {
  VisitStmt(S);
  S->setInit(Reader.ReadSubStmt());
  S->setConditionVariable(Reader.getContext(),
                          ReadDeclAs<VarDecl>(Record, Idx));
  S->setCond(Reader.ReadSubExpr());
  S->setBody(Reader.ReadSubStmt());
  S->setSwitchLoc(ReadSourceLocation(Record, Idx));
  if (Record[Idx++])
    S->setAllEnumCasesCovered();

  SwitchCase *PrevSC = nullptr;
  for (unsigned N = Record.size(); Idx != N; ++Idx) {
    SwitchCase *SC = Reader.getSwitchCaseWithID(Record[Idx]);
    if (PrevSC)
      PrevSC->setNextSwitchCase(SC);
    else
      S->setSwitchCaseList(SC);

    PrevSC = SC;
  }
}

void ASTStmtReader::VisitWhileStmt(WhileStmt *S) {
  VisitStmt(S);
  S->setConditionVariable(Reader.getContext(),
                          ReadDeclAs<VarDecl>(Record, Idx));

  S->setCond(Reader.ReadSubExpr());
  S->setBody(Reader.ReadSubStmt());
  S->setWhileLoc(ReadSourceLocation(Record, Idx));
}

void ASTStmtReader::VisitDoStmt(DoStmt *S) {
  VisitStmt(S);
  S->setCond(Reader.ReadSubExpr());
  S->setBody(Reader.ReadSubStmt());
  S->setDoLoc(ReadSourceLocation(Record, Idx));
  S->setWhileLoc(ReadSourceLocation(Record, Idx));
  S->setRParenLoc(ReadSourceLocation(Record, Idx));
}

void ASTStmtReader::VisitForStmt(ForStmt *S) {
  VisitStmt(S);
  S->setInit(Reader.ReadSubStmt());
  S->setCond(Reader.ReadSubExpr());
  S->setConditionVariable(Reader.getContext(),
                          ReadDeclAs<VarDecl>(Record, Idx));
  S->setInc(Reader.ReadSubExpr());
  S->setBody(Reader.ReadSubStmt());
  S->setForLoc(ReadSourceLocation(Record, Idx));
  S->setLParenLoc(ReadSourceLocation(Record, Idx));
  S->setRParenLoc(ReadSourceLocation(Record, Idx));
}

void ASTStmtReader::VisitGotoStmt(GotoStmt *S) {
  VisitStmt(S);
  S->setLabel(ReadDeclAs<LabelDecl>(Record, Idx));
  S->setGotoLoc(ReadSourceLocation(Record, Idx));
  S->setLabelLoc(ReadSourceLocation(Record, Idx));
}

void ASTStmtReader::VisitIndirectGotoStmt(IndirectGotoStmt *S) {
  VisitStmt(S);
  S->setGotoLoc(ReadSourceLocation(Record, Idx));
  S->setStarLoc(ReadSourceLocation(Record, Idx));
  S->setTarget(Reader.ReadSubExpr());
}

void ASTStmtReader::VisitContinueStmt(ContinueStmt *S) {
  VisitStmt(S);
  S->setContinueLoc(ReadSourceLocation(Record, Idx));
}

void ASTStmtReader::VisitBreakStmt(BreakStmt *S) {
  VisitStmt(S);
  S->setBreakLoc(ReadSourceLocation(Record, Idx));
}

void ASTStmtReader::VisitReturnStmt(ReturnStmt *S) {
  VisitStmt(S);
  S->setRetValue(Reader.ReadSubExpr());
  S->setReturnLoc(ReadSourceLocation(Record, Idx));
  S->setNRVOCandidate(ReadDeclAs<VarDecl>(Record, Idx));
}

void ASTStmtReader::VisitDeclStmt(DeclStmt *S) {
  VisitStmt(S);
  S->setStartLoc(ReadSourceLocation(Record, Idx));
  S->setEndLoc(ReadSourceLocation(Record, Idx));

  if (Idx + 1 == Record.size()) {
    // Single declaration
    S->setDeclGroup(DeclGroupRef(ReadDecl(Record, Idx)));
  } else {
    SmallVector<Decl *, 16> Decls;
    Decls.reserve(Record.size() - Idx);    
    for (unsigned N = Record.size(); Idx != N; )
      Decls.push_back(ReadDecl(Record, Idx));
    S->setDeclGroup(DeclGroupRef(DeclGroup::Create(Reader.getContext(),
                                                   Decls.data(),
                                                   Decls.size())));
  }
}

void ASTStmtReader::VisitAsmStmt(AsmStmt *S) {
  VisitStmt(S);
  S->NumOutputs = Record[Idx++];
  S->NumInputs = Record[Idx++];
  S->NumClobbers = Record[Idx++];
  S->setAsmLoc(ReadSourceLocation(Record, Idx));
  S->setVolatile(Record[Idx++]);
  S->setSimple(Record[Idx++]);
}

void ASTStmtReader::VisitGCCAsmStmt(GCCAsmStmt *S) {
  VisitAsmStmt(S);
  S->setRParenLoc(ReadSourceLocation(Record, Idx));
  S->setAsmString(cast_or_null<StringLiteral>(Reader.ReadSubStmt()));

  unsigned NumOutputs = S->getNumOutputs();
  unsigned NumInputs = S->getNumInputs();
  unsigned NumClobbers = S->getNumClobbers();

  // Outputs and inputs
  SmallVector<IdentifierInfo *, 16> Names;
  SmallVector<StringLiteral*, 16> Constraints;
  SmallVector<Stmt*, 16> Exprs;
  for (unsigned I = 0, N = NumOutputs + NumInputs; I != N; ++I) {
    Names.push_back(Reader.GetIdentifierInfo(F, Record, Idx));
    Constraints.push_back(cast_or_null<StringLiteral>(Reader.ReadSubStmt()));
    Exprs.push_back(Reader.ReadSubStmt());
  }

  // Constraints
  SmallVector<StringLiteral*, 16> Clobbers;
  for (unsigned I = 0; I != NumClobbers; ++I)
    Clobbers.push_back(cast_or_null<StringLiteral>(Reader.ReadSubStmt()));

  S->setOutputsAndInputsAndClobbers(Reader.getContext(),
                                    Names.data(), Constraints.data(), 
                                    Exprs.data(), NumOutputs, NumInputs, 
                                    Clobbers.data(), NumClobbers);
}

void ASTStmtReader::VisitMSAsmStmt(MSAsmStmt *S) {
  VisitAsmStmt(S);
  S->LBraceLoc = ReadSourceLocation(Record, Idx);
  S->EndLoc = ReadSourceLocation(Record, Idx);
  S->NumAsmToks = Record[Idx++];
  std::string AsmStr = ReadString(Record, Idx);

  // Read the tokens.
  SmallVector<Token, 16> AsmToks;
  AsmToks.reserve(S->NumAsmToks);
  for (unsigned i = 0, e = S->NumAsmToks; i != e; ++i) {
    AsmToks.push_back(ReadToken(Record, Idx));
  }

  // The calls to reserve() for the FooData vectors are mandatory to
  // prevent dead StringRefs in the Foo vectors.

  // Read the clobbers.
  SmallVector<std::string, 16> ClobbersData;
  SmallVector<StringRef, 16> Clobbers;
  ClobbersData.reserve(S->NumClobbers);
  Clobbers.reserve(S->NumClobbers);
  for (unsigned i = 0, e = S->NumClobbers; i != e; ++i) {
    ClobbersData.push_back(ReadString(Record, Idx));
    Clobbers.push_back(ClobbersData.back());
  }

  // Read the operands.
  unsigned NumOperands = S->NumOutputs + S->NumInputs;
  SmallVector<Expr*, 16> Exprs;
  SmallVector<std::string, 16> ConstraintsData;
  SmallVector<StringRef, 16> Constraints;
  Exprs.reserve(NumOperands);
  ConstraintsData.reserve(NumOperands);
  Constraints.reserve(NumOperands);
  for (unsigned i = 0; i != NumOperands; ++i) {
    Exprs.push_back(cast<Expr>(Reader.ReadSubStmt()));
    ConstraintsData.push_back(ReadString(Record, Idx));
    Constraints.push_back(ConstraintsData.back());
  }

  S->initialize(Reader.getContext(), AsmStr, AsmToks,
                Constraints, Exprs, Clobbers);
}

void ASTStmtReader::VisitCoroutineBodyStmt(CoroutineBodyStmt *S) {
  // FIXME: Implement coroutine serialization.
  llvm_unreachable("unimplemented");
}

void ASTStmtReader::VisitCoreturnStmt(CoreturnStmt *S) {
  // FIXME: Implement coroutine serialization.
  llvm_unreachable("unimplemented");
}

void ASTStmtReader::VisitCoawaitExpr(CoawaitExpr *S) {
  // FIXME: Implement coroutine serialization.
  llvm_unreachable("unimplemented");
}

void ASTStmtReader::VisitCoyieldExpr(CoyieldExpr *S) {
  // FIXME: Implement coroutine serialization.
  llvm_unreachable("unimplemented");
}

void ASTStmtReader::VisitCapturedStmt(CapturedStmt *S) {
  VisitStmt(S);
  ++Idx;
  S->setCapturedDecl(ReadDeclAs<CapturedDecl>(Record, Idx));
  S->setCapturedRegionKind(static_cast<CapturedRegionKind>(Record[Idx++]));
  S->setCapturedRecordDecl(ReadDeclAs<RecordDecl>(Record, Idx));

  // Capture inits
  for (CapturedStmt::capture_init_iterator I = S->capture_init_begin(),
                                           E = S->capture_init_end();
       I != E; ++I)
    *I = Reader.ReadSubExpr();

  // Body
  S->setCapturedStmt(Reader.ReadSubStmt());
  S->getCapturedDecl()->setBody(S->getCapturedStmt());

  // Captures
  for (auto &I : S->captures()) {
    I.VarAndKind.setPointer(ReadDeclAs<VarDecl>(Record, Idx));
    I.VarAndKind
        .setInt(static_cast<CapturedStmt::VariableCaptureKind>(Record[Idx++]));
    I.Loc = ReadSourceLocation(Record, Idx);
  }
}

void ASTStmtReader::VisitExpr(Expr *E) {
  VisitStmt(E);
  E->setType(Reader.readType(F, Record, Idx));
  E->setTypeDependent(Record[Idx++]);
  E->setValueDependent(Record[Idx++]);
  E->setInstantiationDependent(Record[Idx++]);
  E->ExprBits.ContainsUnexpandedParameterPack = Record[Idx++];
  E->setValueKind(static_cast<ExprValueKind>(Record[Idx++]));
  E->setObjectKind(static_cast<ExprObjectKind>(Record[Idx++]));
  assert(Idx == NumExprFields && "Incorrect expression field count");
}

void ASTStmtReader::VisitPredefinedExpr(PredefinedExpr *E) {
  VisitExpr(E);
  E->setLocation(ReadSourceLocation(Record, Idx));
  E->Type = (PredefinedExpr::IdentType)Record[Idx++];
  E->FnName = cast_or_null<StringLiteral>(Reader.ReadSubExpr());
}

void ASTStmtReader::VisitDeclRefExpr(DeclRefExpr *E) {
  VisitExpr(E);

  E->DeclRefExprBits.HasQualifier = Record[Idx++];
  E->DeclRefExprBits.HasFoundDecl = Record[Idx++];
  E->DeclRefExprBits.HasTemplateKWAndArgsInfo = Record[Idx++];
  E->DeclRefExprBits.HadMultipleCandidates = Record[Idx++];
  E->DeclRefExprBits.RefersToEnclosingVariableOrCapture = Record[Idx++];
  unsigned NumTemplateArgs = 0;
  if (E->hasTemplateKWAndArgsInfo())
    NumTemplateArgs = Record[Idx++];

  if (E->hasQualifier())
    new (E->getTrailingObjects<NestedNameSpecifierLoc>())
        NestedNameSpecifierLoc(
            Reader.ReadNestedNameSpecifierLoc(F, Record, Idx));

  if (E->hasFoundDecl())
    *E->getTrailingObjects<NamedDecl *>() = ReadDeclAs<NamedDecl>(Record, Idx);

  if (E->hasTemplateKWAndArgsInfo())
    ReadTemplateKWAndArgsInfo(
        *E->getTrailingObjects<ASTTemplateKWAndArgsInfo>(),
        E->getTrailingObjects<TemplateArgumentLoc>(), NumTemplateArgs);

  E->setDecl(ReadDeclAs<ValueDecl>(Record, Idx));
  E->setLocation(ReadSourceLocation(Record, Idx));
  ReadDeclarationNameLoc(E->DNLoc, E->getDecl()->getDeclName(), Record, Idx);
}

void ASTStmtReader::VisitIntegerLiteral(IntegerLiteral *E) {
  VisitExpr(E);
  E->setLocation(ReadSourceLocation(Record, Idx));
  E->setValue(Reader.getContext(), Reader.ReadAPInt(Record, Idx));
}

void ASTStmtReader::VisitFloatingLiteral(FloatingLiteral *E) {
  VisitExpr(E);
  E->setRawSemantics(static_cast<Stmt::APFloatSemantics>(Record[Idx++]));
  E->setExact(Record[Idx++]);
  E->setValue(Reader.getContext(),
              Reader.ReadAPFloat(Record, E->getSemantics(), Idx));
  E->setLocation(ReadSourceLocation(Record, Idx));
}

void ASTStmtReader::VisitImaginaryLiteral(ImaginaryLiteral *E) {
  VisitExpr(E);
  E->setSubExpr(Reader.ReadSubExpr());
}

void ASTStmtReader::VisitStringLiteral(StringLiteral *E) {
  VisitExpr(E);
  unsigned Len = Record[Idx++];
  assert(Record[Idx] == E->getNumConcatenated() &&
         "Wrong number of concatenated tokens!");
  ++Idx;
  StringLiteral::StringKind kind =
        static_cast<StringLiteral::StringKind>(Record[Idx++]);
  bool isPascal = Record[Idx++];

  // Read string data
  SmallString<16> Str(&Record[Idx], &Record[Idx] + Len);
  E->setString(Reader.getContext(), Str, kind, isPascal);
  Idx += Len;

  // Read source locations
  for (unsigned I = 0, N = E->getNumConcatenated(); I != N; ++I)
    E->setStrTokenLoc(I, ReadSourceLocation(Record, Idx));
}

void ASTStmtReader::VisitCharacterLiteral(CharacterLiteral *E) {
  VisitExpr(E);
  E->setValue(Record[Idx++]);
  E->setLocation(ReadSourceLocation(Record, Idx));
  E->setKind(static_cast<CharacterLiteral::CharacterKind>(Record[Idx++]));
}

void ASTStmtReader::VisitParenExpr(ParenExpr *E) {
  VisitExpr(E);
  E->setLParen(ReadSourceLocation(Record, Idx));
  E->setRParen(ReadSourceLocation(Record, Idx));
  E->setSubExpr(Reader.ReadSubExpr());
}

void ASTStmtReader::VisitParenListExpr(ParenListExpr *E) {
  VisitExpr(E);
  unsigned NumExprs = Record[Idx++];
  E->Exprs = new (Reader.getContext()) Stmt*[NumExprs];
  for (unsigned i = 0; i != NumExprs; ++i)
    E->Exprs[i] = Reader.ReadSubStmt();
  E->NumExprs = NumExprs;
  E->LParenLoc = ReadSourceLocation(Record, Idx);
  E->RParenLoc = ReadSourceLocation(Record, Idx);
}

void ASTStmtReader::VisitUnaryOperator(UnaryOperator *E) {
  VisitExpr(E);
  E->setSubExpr(Reader.ReadSubExpr());
  E->setOpcode((UnaryOperator::Opcode)Record[Idx++]);
  E->setOperatorLoc(ReadSourceLocation(Record, Idx));
}

void ASTStmtReader::VisitOffsetOfExpr(OffsetOfExpr *E) {
  VisitExpr(E);
  assert(E->getNumComponents() == Record[Idx]);
  ++Idx;
  assert(E->getNumExpressions() == Record[Idx]);
  ++Idx;
  E->setOperatorLoc(ReadSourceLocation(Record, Idx));
  E->setRParenLoc(ReadSourceLocation(Record, Idx));
  E->setTypeSourceInfo(GetTypeSourceInfo(Record, Idx));
  for (unsigned I = 0, N = E->getNumComponents(); I != N; ++I) {
    OffsetOfNode::Kind Kind = static_cast<OffsetOfNode::Kind>(Record[Idx++]);
    SourceLocation Start = ReadSourceLocation(Record, Idx);
    SourceLocation End = ReadSourceLocation(Record, Idx);
    switch (Kind) {
    case OffsetOfNode::Array:
      E->setComponent(I, OffsetOfNode(Start, Record[Idx++], End));
      break;

    case OffsetOfNode::Field:
      E->setComponent(
          I, OffsetOfNode(Start, ReadDeclAs<FieldDecl>(Record, Idx), End));
      break;

    case OffsetOfNode::Identifier:
      E->setComponent(
          I,
          OffsetOfNode(Start, Reader.GetIdentifierInfo(F, Record, Idx), End));
      break;

    case OffsetOfNode::Base: {
      CXXBaseSpecifier *Base = new (Reader.getContext()) CXXBaseSpecifier();
      *Base = Reader.ReadCXXBaseSpecifier(F, Record, Idx);
      E->setComponent(I, OffsetOfNode(Base));
      break;
    }
    }
  }
  
  for (unsigned I = 0, N = E->getNumExpressions(); I != N; ++I)
    E->setIndexExpr(I, Reader.ReadSubExpr());
}

void ASTStmtReader::VisitUnaryExprOrTypeTraitExpr(UnaryExprOrTypeTraitExpr *E) {
  VisitExpr(E);
  E->setKind(static_cast<UnaryExprOrTypeTrait>(Record[Idx++]));
  if (Record[Idx] == 0) {
    E->setArgument(Reader.ReadSubExpr());
    ++Idx;
  } else {
    E->setArgument(GetTypeSourceInfo(Record, Idx));
  }
  E->setOperatorLoc(ReadSourceLocation(Record, Idx));
  E->setRParenLoc(ReadSourceLocation(Record, Idx));
}

void ASTStmtReader::VisitArraySubscriptExpr(ArraySubscriptExpr *E) {
  VisitExpr(E);
  E->setLHS(Reader.ReadSubExpr());
  E->setRHS(Reader.ReadSubExpr());
  E->setRBracketLoc(ReadSourceLocation(Record, Idx));
}

void ASTStmtReader::VisitOMPArraySectionExpr(OMPArraySectionExpr *E) {
  VisitExpr(E);
  E->setBase(Reader.ReadSubExpr());
  E->setLowerBound(Reader.ReadSubExpr());
  E->setLength(Reader.ReadSubExpr());
  E->setColonLoc(ReadSourceLocation(Record, Idx));
  E->setRBracketLoc(ReadSourceLocation(Record, Idx));
}

void ASTStmtReader::VisitCallExpr(CallExpr *E) {
  VisitExpr(E);
  E->setNumArgs(Reader.getContext(), Record[Idx++]);
  E->setRParenLoc(ReadSourceLocation(Record, Idx));
  E->setCallee(Reader.ReadSubExpr());
  for (unsigned I = 0, N = E->getNumArgs(); I != N; ++I)
    E->setArg(I, Reader.ReadSubExpr());
}

void ASTStmtReader::VisitCXXMemberCallExpr(CXXMemberCallExpr *E) {
  VisitCallExpr(E);
}

void ASTStmtReader::VisitMemberExpr(MemberExpr *E) {
  // Don't call VisitExpr, this is fully initialized at creation.
  assert(E->getStmtClass() == Stmt::MemberExprClass &&
         "It's a subclass, we must advance Idx!");
}

void ASTStmtReader::VisitObjCIsaExpr(ObjCIsaExpr *E) {
  VisitExpr(E);
  E->setBase(Reader.ReadSubExpr());
  E->setIsaMemberLoc(ReadSourceLocation(Record, Idx));
  E->setOpLoc(ReadSourceLocation(Record, Idx));
  E->setArrow(Record[Idx++]);
}

void ASTStmtReader::
VisitObjCIndirectCopyRestoreExpr(ObjCIndirectCopyRestoreExpr *E) {
  VisitExpr(E);
  E->Operand = Reader.ReadSubExpr();
  E->setShouldCopy(Record[Idx++]);
}

void ASTStmtReader::VisitObjCBridgedCastExpr(ObjCBridgedCastExpr *E) {
  VisitExplicitCastExpr(E);
  E->LParenLoc = ReadSourceLocation(Record, Idx);
  E->BridgeKeywordLoc = ReadSourceLocation(Record, Idx);
  E->Kind = Record[Idx++];
}

void ASTStmtReader::VisitCastExpr(CastExpr *E) {
  VisitExpr(E);
  unsigned NumBaseSpecs = Record[Idx++];
  assert(NumBaseSpecs == E->path_size());
  E->setSubExpr(Reader.ReadSubExpr());
  E->setCastKind((CastKind)Record[Idx++]);
  CastExpr::path_iterator BaseI = E->path_begin();
  while (NumBaseSpecs--) {
    CXXBaseSpecifier *BaseSpec = new (Reader.getContext()) CXXBaseSpecifier;
    *BaseSpec = Reader.ReadCXXBaseSpecifier(F, Record, Idx);
    *BaseI++ = BaseSpec;
  }
}

void ASTStmtReader::VisitBinaryOperator(BinaryOperator *E) {
  VisitExpr(E);
  E->setLHS(Reader.ReadSubExpr());
  E->setRHS(Reader.ReadSubExpr());
  E->setOpcode((BinaryOperator::Opcode)Record[Idx++]);
  E->setOperatorLoc(ReadSourceLocation(Record, Idx));
  E->setFPContractable((bool)Record[Idx++]);
}

void ASTStmtReader::VisitCompoundAssignOperator(CompoundAssignOperator *E) {
  VisitBinaryOperator(E);
  E->setComputationLHSType(Reader.readType(F, Record, Idx));
  E->setComputationResultType(Reader.readType(F, Record, Idx));
}

void ASTStmtReader::VisitConditionalOperator(ConditionalOperator *E) {
  VisitExpr(E);
  E->SubExprs[ConditionalOperator::COND] = Reader.ReadSubExpr();
  E->SubExprs[ConditionalOperator::LHS] = Reader.ReadSubExpr();
  E->SubExprs[ConditionalOperator::RHS] = Reader.ReadSubExpr();
  E->QuestionLoc = ReadSourceLocation(Record, Idx);
  E->ColonLoc = ReadSourceLocation(Record, Idx);
}

void
ASTStmtReader::VisitBinaryConditionalOperator(BinaryConditionalOperator *E) {
  VisitExpr(E);
  E->OpaqueValue = cast<OpaqueValueExpr>(Reader.ReadSubExpr());
  E->SubExprs[BinaryConditionalOperator::COMMON] = Reader.ReadSubExpr();
  E->SubExprs[BinaryConditionalOperator::COND] = Reader.ReadSubExpr();
  E->SubExprs[BinaryConditionalOperator::LHS] = Reader.ReadSubExpr();
  E->SubExprs[BinaryConditionalOperator::RHS] = Reader.ReadSubExpr();
  E->QuestionLoc = ReadSourceLocation(Record, Idx);
  E->ColonLoc = ReadSourceLocation(Record, Idx);
}

void ASTStmtReader::VisitImplicitCastExpr(ImplicitCastExpr *E) {
  VisitCastExpr(E);
}

void ASTStmtReader::VisitExplicitCastExpr(ExplicitCastExpr *E) {
  VisitCastExpr(E);
  E->setTypeInfoAsWritten(GetTypeSourceInfo(Record, Idx));
}

void ASTStmtReader::VisitCStyleCastExpr(CStyleCastExpr *E) {
  VisitExplicitCastExpr(E);
  E->setLParenLoc(ReadSourceLocation(Record, Idx));
  E->setRParenLoc(ReadSourceLocation(Record, Idx));
}

void ASTStmtReader::VisitCompoundLiteralExpr(CompoundLiteralExpr *E) {
  VisitExpr(E);
  E->setLParenLoc(ReadSourceLocation(Record, Idx));
  E->setTypeSourceInfo(GetTypeSourceInfo(Record, Idx));
  E->setInitializer(Reader.ReadSubExpr());
  E->setFileScope(Record[Idx++]);
}

void ASTStmtReader::VisitExtVectorElementExpr(ExtVectorElementExpr *E) {
  VisitExpr(E);
  E->setBase(Reader.ReadSubExpr());
  E->setAccessor(Reader.GetIdentifierInfo(F, Record, Idx));
  E->setAccessorLoc(ReadSourceLocation(Record, Idx));
}

void ASTStmtReader::VisitInitListExpr(InitListExpr *E) {
  VisitExpr(E);
  if (InitListExpr *SyntForm = cast_or_null<InitListExpr>(Reader.ReadSubStmt()))
    E->setSyntacticForm(SyntForm);
  E->setLBraceLoc(ReadSourceLocation(Record, Idx));
  E->setRBraceLoc(ReadSourceLocation(Record, Idx));
  bool isArrayFiller = Record[Idx++];
  Expr *filler = nullptr;
  if (isArrayFiller) {
    filler = Reader.ReadSubExpr();
    E->ArrayFillerOrUnionFieldInit = filler;
  } else
    E->ArrayFillerOrUnionFieldInit = ReadDeclAs<FieldDecl>(Record, Idx);
  E->sawArrayRangeDesignator(Record[Idx++]);
  unsigned NumInits = Record[Idx++];
  E->reserveInits(Reader.getContext(), NumInits);
  if (isArrayFiller) {
    for (unsigned I = 0; I != NumInits; ++I) {
      Expr *init = Reader.ReadSubExpr();
      E->updateInit(Reader.getContext(), I, init ? init : filler);
    }
  } else {
    for (unsigned I = 0; I != NumInits; ++I)
      E->updateInit(Reader.getContext(), I, Reader.ReadSubExpr());
  }
}

void ASTStmtReader::VisitDesignatedInitExpr(DesignatedInitExpr *E) {
  typedef DesignatedInitExpr::Designator Designator;

  VisitExpr(E);
  unsigned NumSubExprs = Record[Idx++];
  assert(NumSubExprs == E->getNumSubExprs() && "Wrong number of subexprs");
  for (unsigned I = 0; I != NumSubExprs; ++I)
    E->setSubExpr(I, Reader.ReadSubExpr());
  E->setEqualOrColonLoc(ReadSourceLocation(Record, Idx));
  E->setGNUSyntax(Record[Idx++]);

  SmallVector<Designator, 4> Designators;
  while (Idx < Record.size()) {
    switch ((DesignatorTypes)Record[Idx++]) {
    case DESIG_FIELD_DECL: {
      FieldDecl *Field = ReadDeclAs<FieldDecl>(Record, Idx);
      SourceLocation DotLoc
        = ReadSourceLocation(Record, Idx);
      SourceLocation FieldLoc
        = ReadSourceLocation(Record, Idx);
      Designators.push_back(Designator(Field->getIdentifier(), DotLoc,
                                       FieldLoc));
      Designators.back().setField(Field);
      break;
    }

    case DESIG_FIELD_NAME: {
      const IdentifierInfo *Name = Reader.GetIdentifierInfo(F, Record, Idx);
      SourceLocation DotLoc
        = ReadSourceLocation(Record, Idx);
      SourceLocation FieldLoc
        = ReadSourceLocation(Record, Idx);
      Designators.push_back(Designator(Name, DotLoc, FieldLoc));
      break;
    }

    case DESIG_ARRAY: {
      unsigned Index = Record[Idx++];
      SourceLocation LBracketLoc
        = ReadSourceLocation(Record, Idx);
      SourceLocation RBracketLoc
        = ReadSourceLocation(Record, Idx);
      Designators.push_back(Designator(Index, LBracketLoc, RBracketLoc));
      break;
    }

    case DESIG_ARRAY_RANGE: {
      unsigned Index = Record[Idx++];
      SourceLocation LBracketLoc
        = ReadSourceLocation(Record, Idx);
      SourceLocation EllipsisLoc
        = ReadSourceLocation(Record, Idx);
      SourceLocation RBracketLoc
        = ReadSourceLocation(Record, Idx);
      Designators.push_back(Designator(Index, LBracketLoc, EllipsisLoc,
                                       RBracketLoc));
      break;
    }
    }
  }
  E->setDesignators(Reader.getContext(), 
                    Designators.data(), Designators.size());
}

void ASTStmtReader::VisitDesignatedInitUpdateExpr(DesignatedInitUpdateExpr *E) {
  VisitExpr(E);
  E->setBase(Reader.ReadSubExpr());
  E->setUpdater(Reader.ReadSubExpr());
}

void ASTStmtReader::VisitNoInitExpr(NoInitExpr *E) {
  VisitExpr(E);
}

void ASTStmtReader::VisitImplicitValueInitExpr(ImplicitValueInitExpr *E) {
  VisitExpr(E);
}

void ASTStmtReader::VisitVAArgExpr(VAArgExpr *E) {
  VisitExpr(E);
  E->setSubExpr(Reader.ReadSubExpr());
  E->setWrittenTypeInfo(GetTypeSourceInfo(Record, Idx));
  E->setBuiltinLoc(ReadSourceLocation(Record, Idx));
  E->setRParenLoc(ReadSourceLocation(Record, Idx));
  E->setIsMicrosoftABI(Record[Idx++]);
}

void ASTStmtReader::VisitAddrLabelExpr(AddrLabelExpr *E) {
  VisitExpr(E);
  E->setAmpAmpLoc(ReadSourceLocation(Record, Idx));
  E->setLabelLoc(ReadSourceLocation(Record, Idx));
  E->setLabel(ReadDeclAs<LabelDecl>(Record, Idx));
}

void ASTStmtReader::VisitStmtExpr(StmtExpr *E) {
  VisitExpr(E);
  E->setLParenLoc(ReadSourceLocation(Record, Idx));
  E->setRParenLoc(ReadSourceLocation(Record, Idx));
  E->setSubStmt(cast_or_null<CompoundStmt>(Reader.ReadSubStmt()));
}

void ASTStmtReader::VisitChooseExpr(ChooseExpr *E) {
  VisitExpr(E);
  E->setCond(Reader.ReadSubExpr());
  E->setLHS(Reader.ReadSubExpr());
  E->setRHS(Reader.ReadSubExpr());
  E->setBuiltinLoc(ReadSourceLocation(Record, Idx));
  E->setRParenLoc(ReadSourceLocation(Record, Idx));
  E->setIsConditionTrue(Record[Idx++]);
}

void ASTStmtReader::VisitGNUNullExpr(GNUNullExpr *E) {
  VisitExpr(E);
  E->setTokenLocation(ReadSourceLocation(Record, Idx));
}

void ASTStmtReader::VisitShuffleVectorExpr(ShuffleVectorExpr *E) {
  VisitExpr(E);
  SmallVector<Expr *, 16> Exprs;
  unsigned NumExprs = Record[Idx++];
  while (NumExprs--)
    Exprs.push_back(Reader.ReadSubExpr());
  E->setExprs(Reader.getContext(), Exprs);
  E->setBuiltinLoc(ReadSourceLocation(Record, Idx));
  E->setRParenLoc(ReadSourceLocation(Record, Idx));
}

void ASTStmtReader::VisitConvertVectorExpr(ConvertVectorExpr *E) {
  VisitExpr(E);
  E->BuiltinLoc = ReadSourceLocation(Record, Idx);
  E->RParenLoc = ReadSourceLocation(Record, Idx);
  E->TInfo = GetTypeSourceInfo(Record, Idx);
  E->SrcExpr = Reader.ReadSubExpr();
}

void ASTStmtReader::VisitBlockExpr(BlockExpr *E) {
  VisitExpr(E);
  E->setBlockDecl(ReadDeclAs<BlockDecl>(Record, Idx));
}

void ASTStmtReader::VisitGenericSelectionExpr(GenericSelectionExpr *E) {
  VisitExpr(E);
  E->NumAssocs = Record[Idx++];
  E->AssocTypes = new (Reader.getContext()) TypeSourceInfo*[E->NumAssocs];
  E->SubExprs =
   new(Reader.getContext()) Stmt*[GenericSelectionExpr::END_EXPR+E->NumAssocs];

  E->SubExprs[GenericSelectionExpr::CONTROLLING] = Reader.ReadSubExpr();
  for (unsigned I = 0, N = E->getNumAssocs(); I != N; ++I) {
    E->AssocTypes[I] = GetTypeSourceInfo(Record, Idx);
    E->SubExprs[GenericSelectionExpr::END_EXPR+I] = Reader.ReadSubExpr();
  }
  E->ResultIndex = Record[Idx++];

  E->GenericLoc = ReadSourceLocation(Record, Idx);
  E->DefaultLoc = ReadSourceLocation(Record, Idx);
  E->RParenLoc = ReadSourceLocation(Record, Idx);
}

void ASTStmtReader::VisitPseudoObjectExpr(PseudoObjectExpr *E) {
  VisitExpr(E);
  unsigned numSemanticExprs = Record[Idx++];
  assert(numSemanticExprs + 1 == E->PseudoObjectExprBits.NumSubExprs);
  E->PseudoObjectExprBits.ResultIndex = Record[Idx++];

  // Read the syntactic expression.
  E->getSubExprsBuffer()[0] = Reader.ReadSubExpr();

  // Read all the semantic expressions.
  for (unsigned i = 0; i != numSemanticExprs; ++i) {
    Expr *subExpr = Reader.ReadSubExpr();
    E->getSubExprsBuffer()[i+1] = subExpr;
  }
}

void ASTStmtReader::VisitAtomicExpr(AtomicExpr *E) {
  VisitExpr(E);
  E->Op = AtomicExpr::AtomicOp(Record[Idx++]);
  E->NumSubExprs = AtomicExpr::getNumSubExprs(E->Op);
  for (unsigned I = 0; I != E->NumSubExprs; ++I)
    E->SubExprs[I] = Reader.ReadSubExpr();
  E->BuiltinLoc = ReadSourceLocation(Record, Idx);
  E->RParenLoc = ReadSourceLocation(Record, Idx);
}

//===----------------------------------------------------------------------===//
// Objective-C Expressions and Statements

void ASTStmtReader::VisitObjCStringLiteral(ObjCStringLiteral *E) {
  VisitExpr(E);
  E->setString(cast<StringLiteral>(Reader.ReadSubStmt()));
  E->setAtLoc(ReadSourceLocation(Record, Idx));
}

void ASTStmtReader::VisitObjCBoxedExpr(ObjCBoxedExpr *E) {
  VisitExpr(E);
  // could be one of several IntegerLiteral, FloatLiteral, etc.
  E->SubExpr = Reader.ReadSubStmt();
  E->BoxingMethod = ReadDeclAs<ObjCMethodDecl>(Record, Idx);
  E->Range = ReadSourceRange(Record, Idx);
}

void ASTStmtReader::VisitObjCArrayLiteral(ObjCArrayLiteral *E) {
  VisitExpr(E);
  unsigned NumElements = Record[Idx++];
  assert(NumElements == E->getNumElements() && "Wrong number of elements");
  Expr **Elements = E->getElements();
  for (unsigned I = 0, N = NumElements; I != N; ++I)
    Elements[I] = Reader.ReadSubExpr();
  E->ArrayWithObjectsMethod = ReadDeclAs<ObjCMethodDecl>(Record, Idx);
  E->Range = ReadSourceRange(Record, Idx);
}

void ASTStmtReader::VisitObjCDictionaryLiteral(ObjCDictionaryLiteral *E) {
  VisitExpr(E);
  unsigned NumElements = Record[Idx++];
  assert(NumElements == E->getNumElements() && "Wrong number of elements");
  bool HasPackExpansions = Record[Idx++];
  assert(HasPackExpansions == E->HasPackExpansions &&"Pack expansion mismatch");
  ObjCDictionaryLiteral::KeyValuePair *KeyValues =
      E->getTrailingObjects<ObjCDictionaryLiteral::KeyValuePair>();
  ObjCDictionaryLiteral::ExpansionData *Expansions =
      E->getTrailingObjects<ObjCDictionaryLiteral::ExpansionData>();
  for (unsigned I = 0; I != NumElements; ++I) {
    KeyValues[I].Key = Reader.ReadSubExpr();
    KeyValues[I].Value = Reader.ReadSubExpr();
    if (HasPackExpansions) {
      Expansions[I].EllipsisLoc = ReadSourceLocation(Record, Idx);
      Expansions[I].NumExpansionsPlusOne = Record[Idx++];
    }
  }
  E->DictWithObjectsMethod = ReadDeclAs<ObjCMethodDecl>(Record, Idx);
  E->Range = ReadSourceRange(Record, Idx);
}

void ASTStmtReader::VisitObjCEncodeExpr(ObjCEncodeExpr *E) {
  VisitExpr(E);
  E->setEncodedTypeSourceInfo(GetTypeSourceInfo(Record, Idx));
  E->setAtLoc(ReadSourceLocation(Record, Idx));
  E->setRParenLoc(ReadSourceLocation(Record, Idx));
}

void ASTStmtReader::VisitObjCSelectorExpr(ObjCSelectorExpr *E) {
  VisitExpr(E);
  E->setSelector(Reader.ReadSelector(F, Record, Idx));
  E->setAtLoc(ReadSourceLocation(Record, Idx));
  E->setRParenLoc(ReadSourceLocation(Record, Idx));
}

void ASTStmtReader::VisitObjCProtocolExpr(ObjCProtocolExpr *E) {
  VisitExpr(E);
  E->setProtocol(ReadDeclAs<ObjCProtocolDecl>(Record, Idx));
  E->setAtLoc(ReadSourceLocation(Record, Idx));
  E->ProtoLoc = ReadSourceLocation(Record, Idx);
  E->setRParenLoc(ReadSourceLocation(Record, Idx));
}

void ASTStmtReader::VisitObjCIvarRefExpr(ObjCIvarRefExpr *E) {
  VisitExpr(E);
  E->setDecl(ReadDeclAs<ObjCIvarDecl>(Record, Idx));
  E->setLocation(ReadSourceLocation(Record, Idx));
  E->setOpLoc(ReadSourceLocation(Record, Idx));
  E->setBase(Reader.ReadSubExpr());
  E->setIsArrow(Record[Idx++]);
  E->setIsFreeIvar(Record[Idx++]);
}

void ASTStmtReader::VisitObjCPropertyRefExpr(ObjCPropertyRefExpr *E) {
  VisitExpr(E);
  unsigned MethodRefFlags = Record[Idx++];
  bool Implicit = Record[Idx++] != 0;
  if (Implicit) {
    ObjCMethodDecl *Getter = ReadDeclAs<ObjCMethodDecl>(Record, Idx);
    ObjCMethodDecl *Setter = ReadDeclAs<ObjCMethodDecl>(Record, Idx);
    E->setImplicitProperty(Getter, Setter, MethodRefFlags);
  } else {
    E->setExplicitProperty(ReadDeclAs<ObjCPropertyDecl>(Record, Idx),
                           MethodRefFlags);
  }
  E->setLocation(ReadSourceLocation(Record, Idx));
  E->setReceiverLocation(ReadSourceLocation(Record, Idx));
  switch (Record[Idx++]) {
  case 0:
    E->setBase(Reader.ReadSubExpr());
    break;
  case 1:
    E->setSuperReceiver(Reader.readType(F, Record, Idx));
    break;
  case 2:
    E->setClassReceiver(ReadDeclAs<ObjCInterfaceDecl>(Record, Idx));
    break;
  }
}

void ASTStmtReader::VisitObjCSubscriptRefExpr(ObjCSubscriptRefExpr *E) {
  VisitExpr(E);
  E->setRBracket(ReadSourceLocation(Record, Idx));
  E->setBaseExpr(Reader.ReadSubExpr());
  E->setKeyExpr(Reader.ReadSubExpr());
  E->GetAtIndexMethodDecl = ReadDeclAs<ObjCMethodDecl>(Record, Idx);
  E->SetAtIndexMethodDecl = ReadDeclAs<ObjCMethodDecl>(Record, Idx);
}

void ASTStmtReader::VisitObjCMessageExpr(ObjCMessageExpr *E) {
  VisitExpr(E);
  assert(Record[Idx] == E->getNumArgs());
  ++Idx;
  unsigned NumStoredSelLocs = Record[Idx++];
  E->SelLocsKind = Record[Idx++]; 
  E->setDelegateInitCall(Record[Idx++]);
  E->IsImplicit = Record[Idx++];
  ObjCMessageExpr::ReceiverKind Kind
    = static_cast<ObjCMessageExpr::ReceiverKind>(Record[Idx++]);
  switch (Kind) {
  case ObjCMessageExpr::Instance:
    E->setInstanceReceiver(Reader.ReadSubExpr());
    break;

  case ObjCMessageExpr::Class:
    E->setClassReceiver(GetTypeSourceInfo(Record, Idx));
    break;

  case ObjCMessageExpr::SuperClass:
  case ObjCMessageExpr::SuperInstance: {
    QualType T = Reader.readType(F, Record, Idx);
    SourceLocation SuperLoc = ReadSourceLocation(Record, Idx);
    E->setSuper(SuperLoc, T, Kind == ObjCMessageExpr::SuperInstance);
    break;
  }
  }

  assert(Kind == E->getReceiverKind());

  if (Record[Idx++])
    E->setMethodDecl(ReadDeclAs<ObjCMethodDecl>(Record, Idx));
  else
    E->setSelector(Reader.ReadSelector(F, Record, Idx));

  E->LBracLoc = ReadSourceLocation(Record, Idx);
  E->RBracLoc = ReadSourceLocation(Record, Idx);

  for (unsigned I = 0, N = E->getNumArgs(); I != N; ++I)
    E->setArg(I, Reader.ReadSubExpr());

  SourceLocation *Locs = E->getStoredSelLocs();
  for (unsigned I = 0; I != NumStoredSelLocs; ++I)
    Locs[I] = ReadSourceLocation(Record, Idx);
}

void ASTStmtReader::VisitObjCForCollectionStmt(ObjCForCollectionStmt *S) {
  VisitStmt(S);
  S->setElement(Reader.ReadSubStmt());
  S->setCollection(Reader.ReadSubExpr());
  S->setBody(Reader.ReadSubStmt());
  S->setForLoc(ReadSourceLocation(Record, Idx));
  S->setRParenLoc(ReadSourceLocation(Record, Idx));
}

void ASTStmtReader::VisitObjCAtCatchStmt(ObjCAtCatchStmt *S) {
  VisitStmt(S);
  S->setCatchBody(Reader.ReadSubStmt());
  S->setCatchParamDecl(ReadDeclAs<VarDecl>(Record, Idx));
  S->setAtCatchLoc(ReadSourceLocation(Record, Idx));
  S->setRParenLoc(ReadSourceLocation(Record, Idx));
}

void ASTStmtReader::VisitObjCAtFinallyStmt(ObjCAtFinallyStmt *S) {
  VisitStmt(S);
  S->setFinallyBody(Reader.ReadSubStmt());
  S->setAtFinallyLoc(ReadSourceLocation(Record, Idx));
}

void ASTStmtReader::VisitObjCAutoreleasePoolStmt(ObjCAutoreleasePoolStmt *S) {
  VisitStmt(S);
  S->setSubStmt(Reader.ReadSubStmt());
  S->setAtLoc(ReadSourceLocation(Record, Idx));
}

void ASTStmtReader::VisitObjCAtTryStmt(ObjCAtTryStmt *S) {
  VisitStmt(S);
  assert(Record[Idx] == S->getNumCatchStmts());
  ++Idx;
  bool HasFinally = Record[Idx++];
  S->setTryBody(Reader.ReadSubStmt());
  for (unsigned I = 0, N = S->getNumCatchStmts(); I != N; ++I)
    S->setCatchStmt(I, cast_or_null<ObjCAtCatchStmt>(Reader.ReadSubStmt()));

  if (HasFinally)
    S->setFinallyStmt(Reader.ReadSubStmt());
  S->setAtTryLoc(ReadSourceLocation(Record, Idx));
}

void ASTStmtReader::VisitObjCAtSynchronizedStmt(ObjCAtSynchronizedStmt *S) {
  VisitStmt(S);
  S->setSynchExpr(Reader.ReadSubStmt());
  S->setSynchBody(Reader.ReadSubStmt());
  S->setAtSynchronizedLoc(ReadSourceLocation(Record, Idx));
}

void ASTStmtReader::VisitObjCAtThrowStmt(ObjCAtThrowStmt *S) {
  VisitStmt(S);
  S->setThrowExpr(Reader.ReadSubStmt());
  S->setThrowLoc(ReadSourceLocation(Record, Idx));
}

void ASTStmtReader::VisitObjCBoolLiteralExpr(ObjCBoolLiteralExpr *E) {
  VisitExpr(E);
  E->setValue(Record[Idx++]);
  E->setLocation(ReadSourceLocation(Record, Idx));
}

void ASTStmtReader::VisitObjCAvailabilityCheckExpr(ObjCAvailabilityCheckExpr *E) {
  VisitExpr(E);
  SourceRange R = Reader.ReadSourceRange(F, Record, Idx);
  E->AtLoc = R.getBegin();
  E->RParen = R.getEnd();
  E->VersionToCheck = Reader.ReadVersionTuple(Record, Idx);
}

//===----------------------------------------------------------------------===//
// C++ Expressions and Statements
//===----------------------------------------------------------------------===//

void ASTStmtReader::VisitCXXCatchStmt(CXXCatchStmt *S) {
  VisitStmt(S);
  S->CatchLoc = ReadSourceLocation(Record, Idx);
  S->ExceptionDecl = ReadDeclAs<VarDecl>(Record, Idx);
  S->HandlerBlock = Reader.ReadSubStmt();
}

void ASTStmtReader::VisitCXXTryStmt(CXXTryStmt *S) {
  VisitStmt(S);
  assert(Record[Idx] == S->getNumHandlers() && "NumStmtFields is wrong ?");
  ++Idx;
  S->TryLoc = ReadSourceLocation(Record, Idx);
  S->getStmts()[0] = Reader.ReadSubStmt();
  for (unsigned i = 0, e = S->getNumHandlers(); i != e; ++i)
    S->getStmts()[i + 1] = Reader.ReadSubStmt();
}

void ASTStmtReader::VisitCXXForRangeStmt(CXXForRangeStmt *S) {
  VisitStmt(S);
  S->ForLoc = ReadSourceLocation(Record, Idx);
  S->CoawaitLoc = ReadSourceLocation(Record, Idx);
  S->ColonLoc = ReadSourceLocation(Record, Idx);
  S->RParenLoc = ReadSourceLocation(Record, Idx);
  S->setRangeStmt(Reader.ReadSubStmt());
  S->setBeginStmt(Reader.ReadSubStmt());
  S->setEndStmt(Reader.ReadSubStmt());
  S->setCond(Reader.ReadSubExpr());
  S->setInc(Reader.ReadSubExpr());
  S->setLoopVarStmt(Reader.ReadSubStmt());
  S->setBody(Reader.ReadSubStmt());
}

void ASTStmtReader::VisitMSDependentExistsStmt(MSDependentExistsStmt *S) {
  VisitStmt(S);
  S->KeywordLoc = ReadSourceLocation(Record, Idx);
  S->IsIfExists = Record[Idx++];
  S->QualifierLoc = Reader.ReadNestedNameSpecifierLoc(F, Record, Idx);
  ReadDeclarationNameInfo(S->NameInfo, Record, Idx);
  S->SubStmt = Reader.ReadSubStmt();
}

void ASTStmtReader::VisitCXXOperatorCallExpr(CXXOperatorCallExpr *E) {
  VisitCallExpr(E);
  E->Operator = (OverloadedOperatorKind)Record[Idx++];
  E->Range = Reader.ReadSourceRange(F, Record, Idx);
  E->setFPContractable((bool)Record[Idx++]);
}

void ASTStmtReader::VisitCXXConstructExpr(CXXConstructExpr *E) {
  VisitExpr(E);
  E->NumArgs = Record[Idx++];
  if (E->NumArgs)
    E->Args = new (Reader.getContext()) Stmt*[E->NumArgs];
  for (unsigned I = 0, N = E->getNumArgs(); I != N; ++I)
    E->setArg(I, Reader.ReadSubExpr());
  E->setConstructor(ReadDeclAs<CXXConstructorDecl>(Record, Idx));
  E->setLocation(ReadSourceLocation(Record, Idx));
  E->setElidable(Record[Idx++]);
  E->setHadMultipleCandidates(Record[Idx++]);
  E->setListInitialization(Record[Idx++]);
  E->setStdInitListInitialization(Record[Idx++]);
  E->setRequiresZeroInitialization(Record[Idx++]);
  E->setConstructionKind((CXXConstructExpr::ConstructionKind)Record[Idx++]);
  E->ParenOrBraceRange = ReadSourceRange(Record, Idx);
}

void ASTStmtReader::VisitCXXInheritedCtorInitExpr(CXXInheritedCtorInitExpr *E) {
  VisitExpr(E);
  E->Constructor = ReadDeclAs<CXXConstructorDecl>(Record, Idx);
  E->Loc = ReadSourceLocation(Record, Idx);
  E->ConstructsVirtualBase = Record[Idx++];
  E->InheritedFromVirtualBase = Record[Idx++];
}

void ASTStmtReader::VisitCXXTemporaryObjectExpr(CXXTemporaryObjectExpr *E) {
  VisitCXXConstructExpr(E);
  E->Type = GetTypeSourceInfo(Record, Idx);
}

void ASTStmtReader::VisitLambdaExpr(LambdaExpr *E) {
  VisitExpr(E);
  unsigned NumCaptures = Record[Idx++];
  assert(NumCaptures == E->NumCaptures);(void)NumCaptures;
  unsigned NumArrayIndexVars = Record[Idx++];
  E->IntroducerRange = ReadSourceRange(Record, Idx);
  E->CaptureDefault = static_cast<LambdaCaptureDefault>(Record[Idx++]);
  E->CaptureDefaultLoc = ReadSourceLocation(Record, Idx);
  E->ExplicitParams = Record[Idx++];
  E->ExplicitResultType = Record[Idx++];
  E->ClosingBrace = ReadSourceLocation(Record, Idx);
  
  // Read capture initializers.
  for (LambdaExpr::capture_init_iterator C = E->capture_init_begin(),
                                      CEnd = E->capture_init_end();
       C != CEnd; ++C)
    *C = Reader.ReadSubExpr();
  
  // Read array capture index variables.
  if (NumArrayIndexVars > 0) {
    unsigned *ArrayIndexStarts = E->getArrayIndexStarts();
    for (unsigned I = 0; I != NumCaptures + 1; ++I)
      ArrayIndexStarts[I] = Record[Idx++];
    
    VarDecl **ArrayIndexVars = E->getArrayIndexVars();
    for (unsigned I = 0; I != NumArrayIndexVars; ++I)
      ArrayIndexVars[I] = ReadDeclAs<VarDecl>(Record, Idx);
  }
}

void
ASTStmtReader::VisitCXXStdInitializerListExpr(CXXStdInitializerListExpr *E) {
  VisitExpr(E);
  E->SubExpr = Reader.ReadSubExpr();
}

void ASTStmtReader::VisitCXXNamedCastExpr(CXXNamedCastExpr *E) {
  VisitExplicitCastExpr(E);
  SourceRange R = ReadSourceRange(Record, Idx);
  E->Loc = R.getBegin();
  E->RParenLoc = R.getEnd();
  R = ReadSourceRange(Record, Idx);
  E->AngleBrackets = R;
}

void ASTStmtReader::VisitCXXStaticCastExpr(CXXStaticCastExpr *E) {
  return VisitCXXNamedCastExpr(E);
}

void ASTStmtReader::VisitCXXDynamicCastExpr(CXXDynamicCastExpr *E) {
  return VisitCXXNamedCastExpr(E);
}

void ASTStmtReader::VisitCXXReinterpretCastExpr(CXXReinterpretCastExpr *E) {
  return VisitCXXNamedCastExpr(E);
}

void ASTStmtReader::VisitCXXConstCastExpr(CXXConstCastExpr *E) {
  return VisitCXXNamedCastExpr(E);
}

void ASTStmtReader::VisitCXXFunctionalCastExpr(CXXFunctionalCastExpr *E) {
  VisitExplicitCastExpr(E);
  E->setLParenLoc(ReadSourceLocation(Record, Idx));
  E->setRParenLoc(ReadSourceLocation(Record, Idx));
}

void ASTStmtReader::VisitUserDefinedLiteral(UserDefinedLiteral *E) {
  VisitCallExpr(E);
  E->UDSuffixLoc = ReadSourceLocation(Record, Idx);
}

void ASTStmtReader::VisitCXXBoolLiteralExpr(CXXBoolLiteralExpr *E) {
  VisitExpr(E);
  E->setValue(Record[Idx++]);
  E->setLocation(ReadSourceLocation(Record, Idx));
}

void ASTStmtReader::VisitCXXNullPtrLiteralExpr(CXXNullPtrLiteralExpr *E) {
  VisitExpr(E);
  E->setLocation(ReadSourceLocation(Record, Idx));
}

void ASTStmtReader::VisitCXXTypeidExpr(CXXTypeidExpr *E) {
  VisitExpr(E);
  E->setSourceRange(ReadSourceRange(Record, Idx));
  if (E->isTypeOperand()) { // typeid(int)
    E->setTypeOperandSourceInfo(
        GetTypeSourceInfo(Record, Idx));
    return;
  }
  
  // typeid(42+2)
  E->setExprOperand(Reader.ReadSubExpr());
}

void ASTStmtReader::VisitCXXThisExpr(CXXThisExpr *E) {
  VisitExpr(E);
  E->setLocation(ReadSourceLocation(Record, Idx));
  E->setImplicit(Record[Idx++]);
}

void ASTStmtReader::VisitCXXThrowExpr(CXXThrowExpr *E) {
  VisitExpr(E);
  E->ThrowLoc = ReadSourceLocation(Record, Idx);
  E->Op = Reader.ReadSubExpr();
  E->IsThrownVariableInScope = Record[Idx++];
}

void ASTStmtReader::VisitCXXDefaultArgExpr(CXXDefaultArgExpr *E) {
  VisitExpr(E);
  E->Param = ReadDeclAs<ParmVarDecl>(Record, Idx);
  E->Loc = ReadSourceLocation(Record, Idx);
}

void ASTStmtReader::VisitCXXDefaultInitExpr(CXXDefaultInitExpr *E) {
  VisitExpr(E);
  E->Field = ReadDeclAs<FieldDecl>(Record, Idx);
  E->Loc = ReadSourceLocation(Record, Idx);
}

void ASTStmtReader::VisitCXXBindTemporaryExpr(CXXBindTemporaryExpr *E) {
  VisitExpr(E);
  E->setTemporary(Reader.ReadCXXTemporary(F, Record, Idx));
  E->setSubExpr(Reader.ReadSubExpr());
}

void ASTStmtReader::VisitCXXScalarValueInitExpr(CXXScalarValueInitExpr *E) {
  VisitExpr(E);
  E->TypeInfo = GetTypeSourceInfo(Record, Idx);
  E->RParenLoc = ReadSourceLocation(Record, Idx);
}

void ASTStmtReader::VisitCXXNewExpr(CXXNewExpr *E) {
  VisitExpr(E);
  E->GlobalNew = Record[Idx++];
  bool isArray = Record[Idx++];
  E->PassAlignment = Record[Idx++];
  E->UsualArrayDeleteWantsSize = Record[Idx++];
  unsigned NumPlacementArgs = Record[Idx++];
  E->StoredInitializationStyle = Record[Idx++];
  E->setOperatorNew(ReadDeclAs<FunctionDecl>(Record, Idx));
  E->setOperatorDelete(ReadDeclAs<FunctionDecl>(Record, Idx));
  E->AllocatedTypeInfo = GetTypeSourceInfo(Record, Idx);
  E->TypeIdParens = ReadSourceRange(Record, Idx);
  E->Range = ReadSourceRange(Record, Idx);
  E->DirectInitRange = ReadSourceRange(Record, Idx);

  E->AllocateArgsArray(Reader.getContext(), isArray, NumPlacementArgs,
                       E->StoredInitializationStyle != 0);

  // Install all the subexpressions.
  for (CXXNewExpr::raw_arg_iterator I = E->raw_arg_begin(),e = E->raw_arg_end();
       I != e; ++I)
    *I = Reader.ReadSubStmt();
}

void ASTStmtReader::VisitCXXDeleteExpr(CXXDeleteExpr *E) {
  VisitExpr(E);
  E->GlobalDelete = Record[Idx++];
  E->ArrayForm = Record[Idx++];
  E->ArrayFormAsWritten = Record[Idx++];
  E->UsualArrayDeleteWantsSize = Record[Idx++];
  E->OperatorDelete = ReadDeclAs<FunctionDecl>(Record, Idx);
  E->Argument = Reader.ReadSubExpr();
  E->Loc = ReadSourceLocation(Record, Idx);
}

void ASTStmtReader::VisitCXXPseudoDestructorExpr(CXXPseudoDestructorExpr *E) {
  VisitExpr(E);

  E->Base = Reader.ReadSubExpr();
  E->IsArrow = Record[Idx++];
  E->OperatorLoc = ReadSourceLocation(Record, Idx);
  E->QualifierLoc = Reader.ReadNestedNameSpecifierLoc(F, Record, Idx);
  E->ScopeType = GetTypeSourceInfo(Record, Idx);
  E->ColonColonLoc = ReadSourceLocation(Record, Idx);
  E->TildeLoc = ReadSourceLocation(Record, Idx);
  
  IdentifierInfo *II = Reader.GetIdentifierInfo(F, Record, Idx);
  if (II)
    E->setDestroyedType(II, ReadSourceLocation(Record, Idx));
  else
    E->setDestroyedType(GetTypeSourceInfo(Record, Idx));
}

void ASTStmtReader::VisitExprWithCleanups(ExprWithCleanups *E) {
  VisitExpr(E);

  unsigned NumObjects = Record[Idx++];
  assert(NumObjects == E->getNumObjects());
  for (unsigned i = 0; i != NumObjects; ++i)
    E->getTrailingObjects<BlockDecl *>()[i] =
        ReadDeclAs<BlockDecl>(Record, Idx);

  E->ExprWithCleanupsBits.CleanupsHaveSideEffects = Record[Idx++];
  E->SubExpr = Reader.ReadSubExpr();
}

void
ASTStmtReader::VisitCXXDependentScopeMemberExpr(CXXDependentScopeMemberExpr *E){
  VisitExpr(E);

  if (Record[Idx++]) // HasTemplateKWAndArgsInfo
    ReadTemplateKWAndArgsInfo(
        *E->getTrailingObjects<ASTTemplateKWAndArgsInfo>(),
        E->getTrailingObjects<TemplateArgumentLoc>(),
        /*NumTemplateArgs=*/Record[Idx++]);

  E->Base = Reader.ReadSubExpr();
  E->BaseType = Reader.readType(F, Record, Idx);
  E->IsArrow = Record[Idx++];
  E->OperatorLoc = ReadSourceLocation(Record, Idx);
  E->QualifierLoc = Reader.ReadNestedNameSpecifierLoc(F, Record, Idx);
  E->FirstQualifierFoundInScope = ReadDeclAs<NamedDecl>(Record, Idx);
  ReadDeclarationNameInfo(E->MemberNameInfo, Record, Idx);
}

void
ASTStmtReader::VisitDependentScopeDeclRefExpr(DependentScopeDeclRefExpr *E) {
  VisitExpr(E);

  if (Record[Idx++]) // HasTemplateKWAndArgsInfo
    ReadTemplateKWAndArgsInfo(
        *E->getTrailingObjects<ASTTemplateKWAndArgsInfo>(),
        E->getTrailingObjects<TemplateArgumentLoc>(),
        /*NumTemplateArgs=*/Record[Idx++]);

  E->QualifierLoc = Reader.ReadNestedNameSpecifierLoc(F, Record, Idx);
  ReadDeclarationNameInfo(E->NameInfo, Record, Idx);
}

void
ASTStmtReader::VisitCXXUnresolvedConstructExpr(CXXUnresolvedConstructExpr *E) {
  VisitExpr(E);
  assert(Record[Idx] == E->arg_size() && "Read wrong record during creation ?");
  ++Idx; // NumArgs;
  for (unsigned I = 0, N = E->arg_size(); I != N; ++I)
    E->setArg(I, Reader.ReadSubExpr());
  E->Type = GetTypeSourceInfo(Record, Idx);
  E->setLParenLoc(ReadSourceLocation(Record, Idx));
  E->setRParenLoc(ReadSourceLocation(Record, Idx));
}

void ASTStmtReader::VisitOverloadExpr(OverloadExpr *E) {
  VisitExpr(E);

  if (Record[Idx++]) // HasTemplateKWAndArgsInfo
    ReadTemplateKWAndArgsInfo(*E->getTrailingASTTemplateKWAndArgsInfo(),
                              E->getTrailingTemplateArgumentLoc(),
                              /*NumTemplateArgs=*/Record[Idx++]);

  unsigned NumDecls = Record[Idx++];
  UnresolvedSet<8> Decls;
  for (unsigned i = 0; i != NumDecls; ++i) {
    NamedDecl *D = ReadDeclAs<NamedDecl>(Record, Idx);
    AccessSpecifier AS = (AccessSpecifier)Record[Idx++];
    Decls.addDecl(D, AS);
  }
  E->initializeResults(Reader.getContext(), Decls.begin(), Decls.end());

  ReadDeclarationNameInfo(E->NameInfo, Record, Idx);
  E->QualifierLoc = Reader.ReadNestedNameSpecifierLoc(F, Record, Idx);
}

void ASTStmtReader::VisitUnresolvedMemberExpr(UnresolvedMemberExpr *E) {
  VisitOverloadExpr(E);
  E->IsArrow = Record[Idx++];
  E->HasUnresolvedUsing = Record[Idx++];
  E->Base = Reader.ReadSubExpr();
  E->BaseType = Reader.readType(F, Record, Idx);
  E->OperatorLoc = ReadSourceLocation(Record, Idx);
}

void ASTStmtReader::VisitUnresolvedLookupExpr(UnresolvedLookupExpr *E) {
  VisitOverloadExpr(E);
  E->RequiresADL = Record[Idx++];
  E->Overloaded = Record[Idx++];
  E->NamingClass = ReadDeclAs<CXXRecordDecl>(Record, Idx);
}

void ASTStmtReader::VisitTypeTraitExpr(TypeTraitExpr *E) {
  VisitExpr(E);
  E->TypeTraitExprBits.NumArgs = Record[Idx++];
  E->TypeTraitExprBits.Kind = Record[Idx++];
  E->TypeTraitExprBits.Value = Record[Idx++];
  SourceRange Range = ReadSourceRange(Record, Idx);
  E->Loc = Range.getBegin();
  E->RParenLoc = Range.getEnd();

  TypeSourceInfo **Args = E->getTrailingObjects<TypeSourceInfo *>();
  for (unsigned I = 0, N = E->getNumArgs(); I != N; ++I)
    Args[I] = GetTypeSourceInfo(Record, Idx);
}

void ASTStmtReader::VisitArrayTypeTraitExpr(ArrayTypeTraitExpr *E) {
  VisitExpr(E);
  E->ATT = (ArrayTypeTrait)Record[Idx++];
  E->Value = (unsigned int)Record[Idx++];
  SourceRange Range = ReadSourceRange(Record, Idx);
  E->Loc = Range.getBegin();
  E->RParen = Range.getEnd();
  E->QueriedType = GetTypeSourceInfo(Record, Idx);
  E->Dimension = Reader.ReadSubExpr();
}

void ASTStmtReader::VisitExpressionTraitExpr(ExpressionTraitExpr *E) {
  VisitExpr(E);
  E->ET = (ExpressionTrait)Record[Idx++];
  E->Value = (bool)Record[Idx++];
  SourceRange Range = ReadSourceRange(Record, Idx);
  E->QueriedExpression = Reader.ReadSubExpr();
  E->Loc = Range.getBegin();
  E->RParen = Range.getEnd();
}

void ASTStmtReader::VisitCXXNoexceptExpr(CXXNoexceptExpr *E) {
  VisitExpr(E);
  E->Value = (bool)Record[Idx++];
  E->Range = ReadSourceRange(Record, Idx);
  E->Operand = Reader.ReadSubExpr();
}

void ASTStmtReader::VisitPackExpansionExpr(PackExpansionExpr *E) {
  VisitExpr(E);
  E->EllipsisLoc = ReadSourceLocation(Record, Idx);
  E->NumExpansions = Record[Idx++];
  E->Pattern = Reader.ReadSubExpr();  
}

void ASTStmtReader::VisitSizeOfPackExpr(SizeOfPackExpr *E) {
  VisitExpr(E);
  unsigned NumPartialArgs = Record[Idx++];
  E->OperatorLoc = ReadSourceLocation(Record, Idx);
  E->PackLoc = ReadSourceLocation(Record, Idx);
  E->RParenLoc = ReadSourceLocation(Record, Idx);
  E->Pack = Reader.ReadDeclAs<NamedDecl>(F, Record, Idx);
  if (E->isPartiallySubstituted()) {
    assert(E->Length == NumPartialArgs);
    for (auto *I = E->getTrailingObjects<TemplateArgument>(),
              *E = I + NumPartialArgs;
         I != E; ++I)
      new (I) TemplateArgument(Reader.ReadTemplateArgument(F, Record, Idx));
  } else if (!E->isValueDependent()) {
    E->Length = Record[Idx++];
  }
}

void ASTStmtReader::VisitSubstNonTypeTemplateParmExpr(
                                              SubstNonTypeTemplateParmExpr *E) {
  VisitExpr(E);
  E->Param = ReadDeclAs<NonTypeTemplateParmDecl>(Record, Idx);
  E->NameLoc = ReadSourceLocation(Record, Idx);
  E->Replacement = Reader.ReadSubExpr();
}

void ASTStmtReader::VisitSubstNonTypeTemplateParmPackExpr(
                                          SubstNonTypeTemplateParmPackExpr *E) {
  VisitExpr(E);
  E->Param = ReadDeclAs<NonTypeTemplateParmDecl>(Record, Idx);
  TemplateArgument ArgPack = Reader.ReadTemplateArgument(F, Record, Idx);
  if (ArgPack.getKind() != TemplateArgument::Pack)
    return;
  
  E->Arguments = ArgPack.pack_begin();
  E->NumArguments = ArgPack.pack_size();
  E->NameLoc = ReadSourceLocation(Record, Idx);
}

void ASTStmtReader::VisitFunctionParmPackExpr(FunctionParmPackExpr *E) {
  VisitExpr(E);
  E->NumParameters = Record[Idx++];
  E->ParamPack = ReadDeclAs<ParmVarDecl>(Record, Idx);
  E->NameLoc = ReadSourceLocation(Record, Idx);
  ParmVarDecl **Parms = E->getTrailingObjects<ParmVarDecl *>();
  for (unsigned i = 0, n = E->NumParameters; i != n; ++i)
    Parms[i] = ReadDeclAs<ParmVarDecl>(Record, Idx);
}

void ASTStmtReader::VisitMaterializeTemporaryExpr(MaterializeTemporaryExpr *E) {
  VisitExpr(E);
  E->State = Reader.ReadSubExpr();
  auto VD = ReadDeclAs<ValueDecl>(Record, Idx);
  unsigned ManglingNumber = Record[Idx++];
  E->setExtendingDecl(VD, ManglingNumber);
}

void ASTStmtReader::VisitCXXFoldExpr(CXXFoldExpr *E) {
  VisitExpr(E);
  E->LParenLoc = ReadSourceLocation(Record, Idx);
  E->EllipsisLoc = ReadSourceLocation(Record, Idx);
  E->RParenLoc = ReadSourceLocation(Record, Idx);
  E->SubExprs[0] = Reader.ReadSubExpr();
  E->SubExprs[1] = Reader.ReadSubExpr();
  E->Opcode = (BinaryOperatorKind)Record[Idx++];
}

void ASTStmtReader::VisitOpaqueValueExpr(OpaqueValueExpr *E) {
  VisitExpr(E);
  E->SourceExpr = Reader.ReadSubExpr();
  E->Loc = ReadSourceLocation(Record, Idx);
}

void ASTStmtReader::VisitTypoExpr(TypoExpr *E) {
  llvm_unreachable("Cannot read TypoExpr nodes");
}

//===----------------------------------------------------------------------===//
// Microsoft Expressions and Statements
//===----------------------------------------------------------------------===//
void ASTStmtReader::VisitMSPropertyRefExpr(MSPropertyRefExpr *E) {
  VisitExpr(E);
  E->IsArrow = (Record[Idx++] != 0);
  E->BaseExpr = Reader.ReadSubExpr();
  E->QualifierLoc = Reader.ReadNestedNameSpecifierLoc(F, Record, Idx);
  E->MemberLoc = ReadSourceLocation(Record, Idx);
  E->TheDecl = ReadDeclAs<MSPropertyDecl>(Record, Idx);
}

void ASTStmtReader::VisitMSPropertySubscriptExpr(MSPropertySubscriptExpr *E) {
  VisitExpr(E);
  E->setBase(Reader.ReadSubExpr());
  E->setIdx(Reader.ReadSubExpr());
  E->setRBracketLoc(ReadSourceLocation(Record, Idx));
}

void ASTStmtReader::VisitCXXUuidofExpr(CXXUuidofExpr *E) {
  VisitExpr(E);
  E->setSourceRange(ReadSourceRange(Record, Idx));
  std::string UuidStr = ReadString(Record, Idx);
  E->setUuidStr(StringRef(UuidStr).copy(Reader.getContext()));
  if (E->isTypeOperand()) { // __uuidof(ComType)
    E->setTypeOperandSourceInfo(
        GetTypeSourceInfo(Record, Idx));
    return;
  }
  
  // __uuidof(expr)
  E->setExprOperand(Reader.ReadSubExpr());
}

void ASTStmtReader::VisitSEHLeaveStmt(SEHLeaveStmt *S) {
  VisitStmt(S);
  S->setLeaveLoc(ReadSourceLocation(Record, Idx));
}

void ASTStmtReader::VisitSEHExceptStmt(SEHExceptStmt *S) {
  VisitStmt(S);
  S->Loc = ReadSourceLocation(Record, Idx);
  S->Children[SEHExceptStmt::FILTER_EXPR] = Reader.ReadSubStmt();
  S->Children[SEHExceptStmt::BLOCK] = Reader.ReadSubStmt();
}

void ASTStmtReader::VisitSEHFinallyStmt(SEHFinallyStmt *S) {
  VisitStmt(S);
  S->Loc = ReadSourceLocation(Record, Idx);
  S->Block = Reader.ReadSubStmt();
}

void ASTStmtReader::VisitSEHTryStmt(SEHTryStmt *S) {
  VisitStmt(S);
  S->IsCXXTry = Record[Idx++];
  S->TryLoc = ReadSourceLocation(Record, Idx);
  S->Children[SEHTryStmt::TRY] = Reader.ReadSubStmt();
  S->Children[SEHTryStmt::HANDLER] = Reader.ReadSubStmt();
}

//===----------------------------------------------------------------------===//
// CUDA Expressions and Statements
//===----------------------------------------------------------------------===//

void ASTStmtReader::VisitCUDAKernelCallExpr(CUDAKernelCallExpr *E) {
  VisitCallExpr(E);
  E->setConfig(cast<CallExpr>(Reader.ReadSubExpr()));
}

//===----------------------------------------------------------------------===//
// OpenCL Expressions and Statements.
//===----------------------------------------------------------------------===//
void ASTStmtReader::VisitAsTypeExpr(AsTypeExpr *E) {
  VisitExpr(E);
  E->BuiltinLoc = ReadSourceLocation(Record, Idx);
  E->RParenLoc = ReadSourceLocation(Record, Idx);
  E->SrcExpr = Reader.ReadSubExpr();
}

//===----------------------------------------------------------------------===//
// OpenMP Clauses.
//===----------------------------------------------------------------------===//

namespace clang {
class OMPClauseReader : public OMPClauseVisitor<OMPClauseReader> {
  ASTStmtReader *Reader;
  ASTContext &Context;
  const ASTReader::RecordData &Record;
  unsigned &Idx;
public:
  OMPClauseReader(ASTStmtReader *R, ASTContext &C,
                  const ASTReader::RecordData &Record, unsigned &Idx)
    : Reader(R), Context(C), Record(Record), Idx(Idx) { }
#define OPENMP_CLAUSE(Name, Class) void Visit##Class(Class *C);
#include "clang/Basic/OpenMPKinds.def"
  OMPClause *readClause();
  void VisitOMPClauseWithPreInit(OMPClauseWithPreInit *C);
  void VisitOMPClauseWithPostUpdate(OMPClauseWithPostUpdate *C);
};
}

OMPClause *OMPClauseReader::readClause() {
  OMPClause *C;
  switch (Record[Idx++]) {
  case OMPC_if:
    C = new (Context) OMPIfClause();
    break;
  case OMPC_final:
    C = new (Context) OMPFinalClause();
    break;
  case OMPC_num_threads:
    C = new (Context) OMPNumThreadsClause();
    break;
  case OMPC_safelen:
    C = new (Context) OMPSafelenClause();
    break;
  case OMPC_simdlen:
    C = new (Context) OMPSimdlenClause();
    break;
  case OMPC_collapse:
    C = new (Context) OMPCollapseClause();
    break;
  case OMPC_default:
    C = new (Context) OMPDefaultClause();
    break;
  case OMPC_proc_bind:
    C = new (Context) OMPProcBindClause();
    break;
  case OMPC_schedule:
    C = new (Context) OMPScheduleClause();
    break;
  case OMPC_ordered:
    C = new (Context) OMPOrderedClause();
    break;
  case OMPC_nowait:
    C = new (Context) OMPNowaitClause();
    break;
  case OMPC_untied:
    C = new (Context) OMPUntiedClause();
    break;
  case OMPC_mergeable:
    C = new (Context) OMPMergeableClause();
    break;
  case OMPC_read:
    C = new (Context) OMPReadClause();
    break;
  case OMPC_write:
    C = new (Context) OMPWriteClause();
    break;
  case OMPC_update:
    C = new (Context) OMPUpdateClause();
    break;
  case OMPC_capture:
    C = new (Context) OMPCaptureClause();
    break;
  case OMPC_seq_cst:
    C = new (Context) OMPSeqCstClause();
    break;
  case OMPC_threads:
    C = new (Context) OMPThreadsClause();
    break;
  case OMPC_simd:
    C = new (Context) OMPSIMDClause();
    break;
  case OMPC_nogroup:
    C = new (Context) OMPNogroupClause();
    break;
  case OMPC_private:
    C = OMPPrivateClause::CreateEmpty(Context, Record[Idx++]);
    break;
  case OMPC_firstprivate:
    C = OMPFirstprivateClause::CreateEmpty(Context, Record[Idx++]);
    break;
  case OMPC_lastprivate:
    C = OMPLastprivateClause::CreateEmpty(Context, Record[Idx++]);
    break;
  case OMPC_shared:
    C = OMPSharedClause::CreateEmpty(Context, Record[Idx++]);
    break;
  case OMPC_reduction:
    C = OMPReductionClause::CreateEmpty(Context, Record[Idx++]);
    break;
  case OMPC_linear:
    C = OMPLinearClause::CreateEmpty(Context, Record[Idx++]);
    break;
  case OMPC_aligned:
    C = OMPAlignedClause::CreateEmpty(Context, Record[Idx++]);
    break;
  case OMPC_copyin:
    C = OMPCopyinClause::CreateEmpty(Context, Record[Idx++]);
    break;
  case OMPC_copyprivate:
    C = OMPCopyprivateClause::CreateEmpty(Context, Record[Idx++]);
    break;
  case OMPC_flush:
    C = OMPFlushClause::CreateEmpty(Context, Record[Idx++]);
    break;
  case OMPC_depend:
    C = OMPDependClause::CreateEmpty(Context, Record[Idx++]);
    break;
  case OMPC_device:
    C = new (Context) OMPDeviceClause();
    break;
  case OMPC_map: {
    unsigned NumVars = Record[Idx++];
    unsigned NumDeclarations = Record[Idx++];
    unsigned NumLists = Record[Idx++];
    unsigned NumComponents = Record[Idx++];
    C = OMPMapClause::CreateEmpty(Context, NumVars, NumDeclarations, NumLists,
                                  NumComponents);
    break;
  }
  case OMPC_num_teams:
    C = new (Context) OMPNumTeamsClause();
    break;
  case OMPC_thread_limit:
    C = new (Context) OMPThreadLimitClause();
    break;
  case OMPC_priority:
    C = new (Context) OMPPriorityClause();
    break;
  case OMPC_grainsize:
    C = new (Context) OMPGrainsizeClause();
    break;
  case OMPC_num_tasks:
    C = new (Context) OMPNumTasksClause();
    break;
  case OMPC_hint:
    C = new (Context) OMPHintClause();
    break;
  case OMPC_dist_schedule:
    C = new (Context) OMPDistScheduleClause();
    break;
  case OMPC_defaultmap:
    C = new (Context) OMPDefaultmapClause();
    break;
  case OMPC_to: {
    unsigned NumVars = Record[Idx++];
    unsigned NumDeclarations = Record[Idx++];
    unsigned NumLists = Record[Idx++];
    unsigned NumComponents = Record[Idx++];
    C = OMPToClause::CreateEmpty(Context, NumVars, NumDeclarations, NumLists,
                                 NumComponents);
    break;
  }
  case OMPC_from: {
    unsigned NumVars = Record[Idx++];
    unsigned NumDeclarations = Record[Idx++];
    unsigned NumLists = Record[Idx++];
    unsigned NumComponents = Record[Idx++];
    C = OMPFromClause::CreateEmpty(Context, NumVars, NumDeclarations, NumLists,
                                   NumComponents);
    break;
  }
  case OMPC_use_device_ptr: {
    unsigned NumVars = Record[Idx++];
    unsigned NumDeclarations = Record[Idx++];
    unsigned NumLists = Record[Idx++];
    unsigned NumComponents = Record[Idx++];
    C = OMPUseDevicePtrClause::CreateEmpty(Context, NumVars, NumDeclarations,
                                           NumLists, NumComponents);
    break;
  }
  case OMPC_is_device_ptr: {
    unsigned NumVars = Record[Idx++];
    unsigned NumDeclarations = Record[Idx++];
    unsigned NumLists = Record[Idx++];
    unsigned NumComponents = Record[Idx++];
    C = OMPIsDevicePtrClause::CreateEmpty(Context, NumVars, NumDeclarations,
                                          NumLists, NumComponents);
    break;
  }
  }
  Visit(C);
  C->setLocStart(Reader->ReadSourceLocation(Record, Idx));
  C->setLocEnd(Reader->ReadSourceLocation(Record, Idx));

  return C;
}

void OMPClauseReader::VisitOMPClauseWithPreInit(OMPClauseWithPreInit *C) {
  C->setPreInitStmt(Reader->Reader.ReadSubStmt());
}

void OMPClauseReader::VisitOMPClauseWithPostUpdate(OMPClauseWithPostUpdate *C) {
  VisitOMPClauseWithPreInit(C);
  C->setPostUpdateExpr(Reader->Reader.ReadSubExpr());
}

void OMPClauseReader::VisitOMPIfClause(OMPIfClause *C) {
  VisitOMPClauseWithPreInit(C);
  C->setNameModifier(static_cast<OpenMPDirectiveKind>(Record[Idx++]));
  C->setNameModifierLoc(Reader->ReadSourceLocation(Record, Idx));
  C->setColonLoc(Reader->ReadSourceLocation(Record, Idx));
  C->setCondition(Reader->Reader.ReadSubExpr());
  C->setLParenLoc(Reader->ReadSourceLocation(Record, Idx));
}

void OMPClauseReader::VisitOMPFinalClause(OMPFinalClause *C) {
  C->setCondition(Reader->Reader.ReadSubExpr());
  C->setLParenLoc(Reader->ReadSourceLocation(Record, Idx));
}

void OMPClauseReader::VisitOMPNumThreadsClause(OMPNumThreadsClause *C) {
  VisitOMPClauseWithPreInit(C);
  C->setNumThreads(Reader->Reader.ReadSubExpr());
  C->setLParenLoc(Reader->ReadSourceLocation(Record, Idx));
}

void OMPClauseReader::VisitOMPSafelenClause(OMPSafelenClause *C) {
  C->setSafelen(Reader->Reader.ReadSubExpr());
  C->setLParenLoc(Reader->ReadSourceLocation(Record, Idx));
}

void OMPClauseReader::VisitOMPSimdlenClause(OMPSimdlenClause *C) {
  C->setSimdlen(Reader->Reader.ReadSubExpr());
  C->setLParenLoc(Reader->ReadSourceLocation(Record, Idx));
}

void OMPClauseReader::VisitOMPCollapseClause(OMPCollapseClause *C) {
  C->setNumForLoops(Reader->Reader.ReadSubExpr());
  C->setLParenLoc(Reader->ReadSourceLocation(Record, Idx));
}

void OMPClauseReader::VisitOMPDefaultClause(OMPDefaultClause *C) {
  C->setDefaultKind(
       static_cast<OpenMPDefaultClauseKind>(Record[Idx++]));
  C->setLParenLoc(Reader->ReadSourceLocation(Record, Idx));
  C->setDefaultKindKwLoc(Reader->ReadSourceLocation(Record, Idx));
}

void OMPClauseReader::VisitOMPProcBindClause(OMPProcBindClause *C) {
  C->setProcBindKind(
       static_cast<OpenMPProcBindClauseKind>(Record[Idx++]));
  C->setLParenLoc(Reader->ReadSourceLocation(Record, Idx));
  C->setProcBindKindKwLoc(Reader->ReadSourceLocation(Record, Idx));
}

void OMPClauseReader::VisitOMPScheduleClause(OMPScheduleClause *C) {
  VisitOMPClauseWithPreInit(C);
  C->setScheduleKind(
       static_cast<OpenMPScheduleClauseKind>(Record[Idx++]));
  C->setFirstScheduleModifier(
      static_cast<OpenMPScheduleClauseModifier>(Record[Idx++]));
  C->setSecondScheduleModifier(
      static_cast<OpenMPScheduleClauseModifier>(Record[Idx++]));
  C->setChunkSize(Reader->Reader.ReadSubExpr());
  C->setLParenLoc(Reader->ReadSourceLocation(Record, Idx));
  C->setFirstScheduleModifierLoc(Reader->ReadSourceLocation(Record, Idx));
  C->setSecondScheduleModifierLoc(Reader->ReadSourceLocation(Record, Idx));
  C->setScheduleKindLoc(Reader->ReadSourceLocation(Record, Idx));
  C->setCommaLoc(Reader->ReadSourceLocation(Record, Idx));
}

void OMPClauseReader::VisitOMPOrderedClause(OMPOrderedClause *C) {
  C->setNumForLoops(Reader->Reader.ReadSubExpr());
  C->setLParenLoc(Reader->ReadSourceLocation(Record, Idx));
}

void OMPClauseReader::VisitOMPNowaitClause(OMPNowaitClause *) {}

void OMPClauseReader::VisitOMPUntiedClause(OMPUntiedClause *) {}

void OMPClauseReader::VisitOMPMergeableClause(OMPMergeableClause *) {}

void OMPClauseReader::VisitOMPReadClause(OMPReadClause *) {}

void OMPClauseReader::VisitOMPWriteClause(OMPWriteClause *) {}

void OMPClauseReader::VisitOMPUpdateClause(OMPUpdateClause *) {}

void OMPClauseReader::VisitOMPCaptureClause(OMPCaptureClause *) {}

void OMPClauseReader::VisitOMPSeqCstClause(OMPSeqCstClause *) {}

void OMPClauseReader::VisitOMPThreadsClause(OMPThreadsClause *) {}

void OMPClauseReader::VisitOMPSIMDClause(OMPSIMDClause *) {}

void OMPClauseReader::VisitOMPNogroupClause(OMPNogroupClause *) {}

void OMPClauseReader::VisitOMPPrivateClause(OMPPrivateClause *C) {
  C->setLParenLoc(Reader->ReadSourceLocation(Record, Idx));
  unsigned NumVars = C->varlist_size();
  SmallVector<Expr *, 16> Vars;
  Vars.reserve(NumVars);
  for (unsigned i = 0; i != NumVars; ++i)
    Vars.push_back(Reader->Reader.ReadSubExpr());
  C->setVarRefs(Vars);
  Vars.clear();
  for (unsigned i = 0; i != NumVars; ++i)
    Vars.push_back(Reader->Reader.ReadSubExpr());
  C->setPrivateCopies(Vars);
}

void OMPClauseReader::VisitOMPFirstprivateClause(OMPFirstprivateClause *C) {
  VisitOMPClauseWithPreInit(C);
  C->setLParenLoc(Reader->ReadSourceLocation(Record, Idx));
  unsigned NumVars = C->varlist_size();
  SmallVector<Expr *, 16> Vars;
  Vars.reserve(NumVars);
  for (unsigned i = 0; i != NumVars; ++i)
    Vars.push_back(Reader->Reader.ReadSubExpr());
  C->setVarRefs(Vars);
  Vars.clear();
  for (unsigned i = 0; i != NumVars; ++i)
    Vars.push_back(Reader->Reader.ReadSubExpr());
  C->setPrivateCopies(Vars);
  Vars.clear();
  for (unsigned i = 0; i != NumVars; ++i)
    Vars.push_back(Reader->Reader.ReadSubExpr());
  C->setInits(Vars);
}

void OMPClauseReader::VisitOMPLastprivateClause(OMPLastprivateClause *C) {
  VisitOMPClauseWithPostUpdate(C);
  C->setLParenLoc(Reader->ReadSourceLocation(Record, Idx));
  unsigned NumVars = C->varlist_size();
  SmallVector<Expr *, 16> Vars;
  Vars.reserve(NumVars);
  for (unsigned i = 0; i != NumVars; ++i)
    Vars.push_back(Reader->Reader.ReadSubExpr());
  C->setVarRefs(Vars);
  Vars.clear();
  for (unsigned i = 0; i != NumVars; ++i)
    Vars.push_back(Reader->Reader.ReadSubExpr());
  C->setPrivateCopies(Vars);
  Vars.clear();
  for (unsigned i = 0; i != NumVars; ++i)
    Vars.push_back(Reader->Reader.ReadSubExpr());
  C->setSourceExprs(Vars);
  Vars.clear();
  for (unsigned i = 0; i != NumVars; ++i)
    Vars.push_back(Reader->Reader.ReadSubExpr());
  C->setDestinationExprs(Vars);
  Vars.clear();
  for (unsigned i = 0; i != NumVars; ++i)
    Vars.push_back(Reader->Reader.ReadSubExpr());
  C->setAssignmentOps(Vars);
}

void OMPClauseReader::VisitOMPSharedClause(OMPSharedClause *C) {
  C->setLParenLoc(Reader->ReadSourceLocation(Record, Idx));
  unsigned NumVars = C->varlist_size();
  SmallVector<Expr *, 16> Vars;
  Vars.reserve(NumVars);
  for (unsigned i = 0; i != NumVars; ++i)
    Vars.push_back(Reader->Reader.ReadSubExpr());
  C->setVarRefs(Vars);
}

void OMPClauseReader::VisitOMPReductionClause(OMPReductionClause *C) {
  VisitOMPClauseWithPostUpdate(C);
  C->setLParenLoc(Reader->ReadSourceLocation(Record, Idx));
  C->setColonLoc(Reader->ReadSourceLocation(Record, Idx));
  NestedNameSpecifierLoc NNSL =
    Reader->Reader.ReadNestedNameSpecifierLoc(Reader->F, Record, Idx);
  DeclarationNameInfo DNI;
  Reader->ReadDeclarationNameInfo(DNI, Record, Idx);
  C->setQualifierLoc(NNSL);
  C->setNameInfo(DNI);

  unsigned NumVars = C->varlist_size();
  SmallVector<Expr *, 16> Vars;
  Vars.reserve(NumVars);
  for (unsigned i = 0; i != NumVars; ++i)
    Vars.push_back(Reader->Reader.ReadSubExpr());
  C->setVarRefs(Vars);
  Vars.clear();
  for (unsigned i = 0; i != NumVars; ++i)
    Vars.push_back(Reader->Reader.ReadSubExpr());
  C->setPrivates(Vars);
  Vars.clear();
  for (unsigned i = 0; i != NumVars; ++i)
    Vars.push_back(Reader->Reader.ReadSubExpr());
  C->setLHSExprs(Vars);
  Vars.clear();
  for (unsigned i = 0; i != NumVars; ++i)
    Vars.push_back(Reader->Reader.ReadSubExpr());
  C->setRHSExprs(Vars);
  Vars.clear();
  for (unsigned i = 0; i != NumVars; ++i)
    Vars.push_back(Reader->Reader.ReadSubExpr());
  C->setReductionOps(Vars);
}

void OMPClauseReader::VisitOMPLinearClause(OMPLinearClause *C) {
  VisitOMPClauseWithPostUpdate(C);
  C->setLParenLoc(Reader->ReadSourceLocation(Record, Idx));
  C->setColonLoc(Reader->ReadSourceLocation(Record, Idx));
  C->setModifier(static_cast<OpenMPLinearClauseKind>(Record[Idx++]));
  C->setModifierLoc(Reader->ReadSourceLocation(Record, Idx));
  unsigned NumVars = C->varlist_size();
  SmallVector<Expr *, 16> Vars;
  Vars.reserve(NumVars);
  for (unsigned i = 0; i != NumVars; ++i)
    Vars.push_back(Reader->Reader.ReadSubExpr());
  C->setVarRefs(Vars);
  Vars.clear();
  for (unsigned i = 0; i != NumVars; ++i)
    Vars.push_back(Reader->Reader.ReadSubExpr());
  C->setPrivates(Vars);
  Vars.clear();
  for (unsigned i = 0; i != NumVars; ++i)
    Vars.push_back(Reader->Reader.ReadSubExpr());
  C->setInits(Vars);
  Vars.clear();
  for (unsigned i = 0; i != NumVars; ++i)
    Vars.push_back(Reader->Reader.ReadSubExpr());
  C->setUpdates(Vars);
  Vars.clear();
  for (unsigned i = 0; i != NumVars; ++i)
    Vars.push_back(Reader->Reader.ReadSubExpr());
  C->setFinals(Vars);
  C->setStep(Reader->Reader.ReadSubExpr());
  C->setCalcStep(Reader->Reader.ReadSubExpr());
}

void OMPClauseReader::VisitOMPAlignedClause(OMPAlignedClause *C) {
  C->setLParenLoc(Reader->ReadSourceLocation(Record, Idx));
  C->setColonLoc(Reader->ReadSourceLocation(Record, Idx));
  unsigned NumVars = C->varlist_size();
  SmallVector<Expr *, 16> Vars;
  Vars.reserve(NumVars);
  for (unsigned i = 0; i != NumVars; ++i)
    Vars.push_back(Reader->Reader.ReadSubExpr());
  C->setVarRefs(Vars);
  C->setAlignment(Reader->Reader.ReadSubExpr());
}

void OMPClauseReader::VisitOMPCopyinClause(OMPCopyinClause *C) {
  C->setLParenLoc(Reader->ReadSourceLocation(Record, Idx));
  unsigned NumVars = C->varlist_size();
  SmallVector<Expr *, 16> Exprs;
  Exprs.reserve(NumVars);
  for (unsigned i = 0; i != NumVars; ++i)
    Exprs.push_back(Reader->Reader.ReadSubExpr());
  C->setVarRefs(Exprs);
  Exprs.clear();
  for (unsigned i = 0; i != NumVars; ++i)
    Exprs.push_back(Reader->Reader.ReadSubExpr());
  C->setSourceExprs(Exprs);
  Exprs.clear();
  for (unsigned i = 0; i != NumVars; ++i)
    Exprs.push_back(Reader->Reader.ReadSubExpr());
  C->setDestinationExprs(Exprs);
  Exprs.clear();
  for (unsigned i = 0; i != NumVars; ++i)
    Exprs.push_back(Reader->Reader.ReadSubExpr());
  C->setAssignmentOps(Exprs);
}

void OMPClauseReader::VisitOMPCopyprivateClause(OMPCopyprivateClause *C) {
  C->setLParenLoc(Reader->ReadSourceLocation(Record, Idx));
  unsigned NumVars = C->varlist_size();
  SmallVector<Expr *, 16> Exprs;
  Exprs.reserve(NumVars);
  for (unsigned i = 0; i != NumVars; ++i)
    Exprs.push_back(Reader->Reader.ReadSubExpr());
  C->setVarRefs(Exprs);
  Exprs.clear();
  for (unsigned i = 0; i != NumVars; ++i)
    Exprs.push_back(Reader->Reader.ReadSubExpr());
  C->setSourceExprs(Exprs);
  Exprs.clear();
  for (unsigned i = 0; i != NumVars; ++i)
    Exprs.push_back(Reader->Reader.ReadSubExpr());
  C->setDestinationExprs(Exprs);
  Exprs.clear();
  for (unsigned i = 0; i != NumVars; ++i)
    Exprs.push_back(Reader->Reader.ReadSubExpr());
  C->setAssignmentOps(Exprs);
}

void OMPClauseReader::VisitOMPFlushClause(OMPFlushClause *C) {
  C->setLParenLoc(Reader->ReadSourceLocation(Record, Idx));
  unsigned NumVars = C->varlist_size();
  SmallVector<Expr *, 16> Vars;
  Vars.reserve(NumVars);
  for (unsigned i = 0; i != NumVars; ++i)
    Vars.push_back(Reader->Reader.ReadSubExpr());
  C->setVarRefs(Vars);
}

void OMPClauseReader::VisitOMPDependClause(OMPDependClause *C) {
  C->setLParenLoc(Reader->ReadSourceLocation(Record, Idx));
  C->setDependencyKind(static_cast<OpenMPDependClauseKind>(Record[Idx++]));
  C->setDependencyLoc(Reader->ReadSourceLocation(Record, Idx));
  C->setColonLoc(Reader->ReadSourceLocation(Record, Idx));
  unsigned NumVars = C->varlist_size();
  SmallVector<Expr *, 16> Vars;
  Vars.reserve(NumVars);
  for (unsigned i = 0; i != NumVars; ++i)
    Vars.push_back(Reader->Reader.ReadSubExpr());
  C->setVarRefs(Vars);
  C->setCounterValue(Reader->Reader.ReadSubExpr());
}

void OMPClauseReader::VisitOMPDeviceClause(OMPDeviceClause *C) {
  C->setDevice(Reader->Reader.ReadSubExpr());
  C->setLParenLoc(Reader->ReadSourceLocation(Record, Idx));
}

void OMPClauseReader::VisitOMPMapClause(OMPMapClause *C) {
  C->setLParenLoc(Reader->ReadSourceLocation(Record, Idx));
  C->setMapTypeModifier(
     static_cast<OpenMPMapClauseKind>(Record[Idx++]));
  C->setMapType(
     static_cast<OpenMPMapClauseKind>(Record[Idx++]));
  C->setMapLoc(Reader->ReadSourceLocation(Record, Idx));
  C->setColonLoc(Reader->ReadSourceLocation(Record, Idx));
  auto NumVars = C->varlist_size();
  auto UniqueDecls = C->getUniqueDeclarationsNum();
  auto TotalLists = C->getTotalComponentListNum();
  auto TotalComponents = C->getTotalComponentsNum();

  SmallVector<Expr *, 16> Vars;
  Vars.reserve(NumVars);
  for (unsigned i = 0; i != NumVars; ++i)
    Vars.push_back(Reader->Reader.ReadSubExpr());
  C->setVarRefs(Vars);

  SmallVector<ValueDecl *, 16> Decls;
  Decls.reserve(UniqueDecls);
  for (unsigned i = 0; i < UniqueDecls; ++i)
    Decls.push_back(
        Reader->Reader.ReadDeclAs<ValueDecl>(Reader->F, Record, Idx));
  C->setUniqueDecls(Decls);

  SmallVector<unsigned, 16> ListsPerDecl;
  ListsPerDecl.reserve(UniqueDecls);
  for (unsigned i = 0; i < UniqueDecls; ++i)
    ListsPerDecl.push_back(Record[Idx++]);
  C->setDeclNumLists(ListsPerDecl);

  SmallVector<unsigned, 32> ListSizes;
  ListSizes.reserve(TotalLists);
  for (unsigned i = 0; i < TotalLists; ++i)
    ListSizes.push_back(Record[Idx++]);
  C->setComponentListSizes(ListSizes);

  SmallVector<OMPClauseMappableExprCommon::MappableComponent, 32> Components;
  Components.reserve(TotalComponents);
  for (unsigned i = 0; i < TotalComponents; ++i) {
    Expr *AssociatedExpr = Reader->Reader.ReadSubExpr();
    ValueDecl *AssociatedDecl =
        Reader->Reader.ReadDeclAs<ValueDecl>(Reader->F, Record, Idx);
    Components.push_back(OMPClauseMappableExprCommon::MappableComponent(
        AssociatedExpr, AssociatedDecl));
  }
  C->setComponents(Components, ListSizes);
}

void OMPClauseReader::VisitOMPNumTeamsClause(OMPNumTeamsClause *C) {
  VisitOMPClauseWithPreInit(C);
  C->setNumTeams(Reader->Reader.ReadSubExpr());
  C->setLParenLoc(Reader->ReadSourceLocation(Record, Idx));
}

void OMPClauseReader::VisitOMPThreadLimitClause(OMPThreadLimitClause *C) {
  VisitOMPClauseWithPreInit(C);
  C->setThreadLimit(Reader->Reader.ReadSubExpr());
  C->setLParenLoc(Reader->ReadSourceLocation(Record, Idx));
}

void OMPClauseReader::VisitOMPPriorityClause(OMPPriorityClause *C) {
  C->setPriority(Reader->Reader.ReadSubExpr());
  C->setLParenLoc(Reader->ReadSourceLocation(Record, Idx));
}

void OMPClauseReader::VisitOMPGrainsizeClause(OMPGrainsizeClause *C) {
  C->setGrainsize(Reader->Reader.ReadSubExpr());
  C->setLParenLoc(Reader->ReadSourceLocation(Record, Idx));
}

void OMPClauseReader::VisitOMPNumTasksClause(OMPNumTasksClause *C) {
  C->setNumTasks(Reader->Reader.ReadSubExpr());
  C->setLParenLoc(Reader->ReadSourceLocation(Record, Idx));
}

void OMPClauseReader::VisitOMPHintClause(OMPHintClause *C) {
  C->setHint(Reader->Reader.ReadSubExpr());
  C->setLParenLoc(Reader->ReadSourceLocation(Record, Idx));
}

void OMPClauseReader::VisitOMPDistScheduleClause(OMPDistScheduleClause *C) {
  VisitOMPClauseWithPreInit(C);
  C->setDistScheduleKind(
      static_cast<OpenMPDistScheduleClauseKind>(Record[Idx++]));
  C->setChunkSize(Reader->Reader.ReadSubExpr());
  C->setLParenLoc(Reader->ReadSourceLocation(Record, Idx));
  C->setDistScheduleKindLoc(Reader->ReadSourceLocation(Record, Idx));
  C->setCommaLoc(Reader->ReadSourceLocation(Record, Idx));
}

void OMPClauseReader::VisitOMPDefaultmapClause(OMPDefaultmapClause *C) {
  C->setDefaultmapKind(
       static_cast<OpenMPDefaultmapClauseKind>(Record[Idx++]));
  C->setDefaultmapModifier(
      static_cast<OpenMPDefaultmapClauseModifier>(Record[Idx++]));
  C->setLParenLoc(Reader->ReadSourceLocation(Record, Idx));
  C->setDefaultmapModifierLoc(Reader->ReadSourceLocation(Record, Idx));
  C->setDefaultmapKindLoc(Reader->ReadSourceLocation(Record, Idx));
}

void OMPClauseReader::VisitOMPToClause(OMPToClause *C) {
  C->setLParenLoc(Reader->ReadSourceLocation(Record, Idx));
  auto NumVars = C->varlist_size();
  auto UniqueDecls = C->getUniqueDeclarationsNum();
  auto TotalLists = C->getTotalComponentListNum();
  auto TotalComponents = C->getTotalComponentsNum();

  SmallVector<Expr *, 16> Vars;
  Vars.reserve(NumVars);
  for (unsigned i = 0; i != NumVars; ++i)
    Vars.push_back(Reader->Reader.ReadSubExpr());
  C->setVarRefs(Vars);

  SmallVector<ValueDecl *, 16> Decls;
  Decls.reserve(UniqueDecls);
  for (unsigned i = 0; i < UniqueDecls; ++i)
    Decls.push_back(
        Reader->Reader.ReadDeclAs<ValueDecl>(Reader->F, Record, Idx));
  C->setUniqueDecls(Decls);

  SmallVector<unsigned, 16> ListsPerDecl;
  ListsPerDecl.reserve(UniqueDecls);
  for (unsigned i = 0; i < UniqueDecls; ++i)
    ListsPerDecl.push_back(Record[Idx++]);
  C->setDeclNumLists(ListsPerDecl);

  SmallVector<unsigned, 32> ListSizes;
  ListSizes.reserve(TotalLists);
  for (unsigned i = 0; i < TotalLists; ++i)
    ListSizes.push_back(Record[Idx++]);
  C->setComponentListSizes(ListSizes);

  SmallVector<OMPClauseMappableExprCommon::MappableComponent, 32> Components;
  Components.reserve(TotalComponents);
  for (unsigned i = 0; i < TotalComponents; ++i) {
    Expr *AssociatedExpr = Reader->Reader.ReadSubExpr();
    ValueDecl *AssociatedDecl =
        Reader->Reader.ReadDeclAs<ValueDecl>(Reader->F, Record, Idx);
    Components.push_back(OMPClauseMappableExprCommon::MappableComponent(
        AssociatedExpr, AssociatedDecl));
  }
  C->setComponents(Components, ListSizes);
}

void OMPClauseReader::VisitOMPFromClause(OMPFromClause *C) {
  C->setLParenLoc(Reader->ReadSourceLocation(Record, Idx));
  auto NumVars = C->varlist_size();
  auto UniqueDecls = C->getUniqueDeclarationsNum();
  auto TotalLists = C->getTotalComponentListNum();
  auto TotalComponents = C->getTotalComponentsNum();

  SmallVector<Expr *, 16> Vars;
  Vars.reserve(NumVars);
  for (unsigned i = 0; i != NumVars; ++i)
    Vars.push_back(Reader->Reader.ReadSubExpr());
  C->setVarRefs(Vars);

  SmallVector<ValueDecl *, 16> Decls;
  Decls.reserve(UniqueDecls);
  for (unsigned i = 0; i < UniqueDecls; ++i)
    Decls.push_back(
        Reader->Reader.ReadDeclAs<ValueDecl>(Reader->F, Record, Idx));
  C->setUniqueDecls(Decls);

  SmallVector<unsigned, 16> ListsPerDecl;
  ListsPerDecl.reserve(UniqueDecls);
  for (unsigned i = 0; i < UniqueDecls; ++i)
    ListsPerDecl.push_back(Record[Idx++]);
  C->setDeclNumLists(ListsPerDecl);

  SmallVector<unsigned, 32> ListSizes;
  ListSizes.reserve(TotalLists);
  for (unsigned i = 0; i < TotalLists; ++i)
    ListSizes.push_back(Record[Idx++]);
  C->setComponentListSizes(ListSizes);

  SmallVector<OMPClauseMappableExprCommon::MappableComponent, 32> Components;
  Components.reserve(TotalComponents);
  for (unsigned i = 0; i < TotalComponents; ++i) {
    Expr *AssociatedExpr = Reader->Reader.ReadSubExpr();
    ValueDecl *AssociatedDecl =
        Reader->Reader.ReadDeclAs<ValueDecl>(Reader->F, Record, Idx);
    Components.push_back(OMPClauseMappableExprCommon::MappableComponent(
        AssociatedExpr, AssociatedDecl));
  }
  C->setComponents(Components, ListSizes);
}

void OMPClauseReader::VisitOMPUseDevicePtrClause(OMPUseDevicePtrClause *C) {
  C->setLParenLoc(Reader->ReadSourceLocation(Record, Idx));
  auto NumVars = C->varlist_size();
  auto UniqueDecls = C->getUniqueDeclarationsNum();
  auto TotalLists = C->getTotalComponentListNum();
  auto TotalComponents = C->getTotalComponentsNum();

  SmallVector<Expr *, 16> Vars;
  Vars.reserve(NumVars);
  for (unsigned i = 0; i != NumVars; ++i)
    Vars.push_back(Reader->Reader.ReadSubExpr());
  C->setVarRefs(Vars);
  Vars.clear();
  for (unsigned i = 0; i != NumVars; ++i)
    Vars.push_back(Reader->Reader.ReadSubExpr());
  C->setPrivateCopies(Vars);
  Vars.clear();
  for (unsigned i = 0; i != NumVars; ++i)
    Vars.push_back(Reader->Reader.ReadSubExpr());
  C->setInits(Vars);

  SmallVector<ValueDecl *, 16> Decls;
  Decls.reserve(UniqueDecls);
  for (unsigned i = 0; i < UniqueDecls; ++i)
    Decls.push_back(
        Reader->Reader.ReadDeclAs<ValueDecl>(Reader->F, Record, Idx));
  C->setUniqueDecls(Decls);

  SmallVector<unsigned, 16> ListsPerDecl;
  ListsPerDecl.reserve(UniqueDecls);
  for (unsigned i = 0; i < UniqueDecls; ++i)
    ListsPerDecl.push_back(Record[Idx++]);
  C->setDeclNumLists(ListsPerDecl);

  SmallVector<unsigned, 32> ListSizes;
  ListSizes.reserve(TotalLists);
  for (unsigned i = 0; i < TotalLists; ++i)
    ListSizes.push_back(Record[Idx++]);
  C->setComponentListSizes(ListSizes);

  SmallVector<OMPClauseMappableExprCommon::MappableComponent, 32> Components;
  Components.reserve(TotalComponents);
  for (unsigned i = 0; i < TotalComponents; ++i) {
    Expr *AssociatedExpr = Reader->Reader.ReadSubExpr();
    ValueDecl *AssociatedDecl =
        Reader->Reader.ReadDeclAs<ValueDecl>(Reader->F, Record, Idx);
    Components.push_back(OMPClauseMappableExprCommon::MappableComponent(
        AssociatedExpr, AssociatedDecl));
  }
  C->setComponents(Components, ListSizes);
}

void OMPClauseReader::VisitOMPIsDevicePtrClause(OMPIsDevicePtrClause *C) {
  C->setLParenLoc(Reader->ReadSourceLocation(Record, Idx));
  auto NumVars = C->varlist_size();
  auto UniqueDecls = C->getUniqueDeclarationsNum();
  auto TotalLists = C->getTotalComponentListNum();
  auto TotalComponents = C->getTotalComponentsNum();

  SmallVector<Expr *, 16> Vars;
  Vars.reserve(NumVars);
  for (unsigned i = 0; i != NumVars; ++i)
    Vars.push_back(Reader->Reader.ReadSubExpr());
  C->setVarRefs(Vars);
  Vars.clear();

  SmallVector<ValueDecl *, 16> Decls;
  Decls.reserve(UniqueDecls);
  for (unsigned i = 0; i < UniqueDecls; ++i)
    Decls.push_back(
        Reader->Reader.ReadDeclAs<ValueDecl>(Reader->F, Record, Idx));
  C->setUniqueDecls(Decls);

  SmallVector<unsigned, 16> ListsPerDecl;
  ListsPerDecl.reserve(UniqueDecls);
  for (unsigned i = 0; i < UniqueDecls; ++i)
    ListsPerDecl.push_back(Record[Idx++]);
  C->setDeclNumLists(ListsPerDecl);

  SmallVector<unsigned, 32> ListSizes;
  ListSizes.reserve(TotalLists);
  for (unsigned i = 0; i < TotalLists; ++i)
    ListSizes.push_back(Record[Idx++]);
  C->setComponentListSizes(ListSizes);

  SmallVector<OMPClauseMappableExprCommon::MappableComponent, 32> Components;
  Components.reserve(TotalComponents);
  for (unsigned i = 0; i < TotalComponents; ++i) {
    Expr *AssociatedExpr = Reader->Reader.ReadSubExpr();
    ValueDecl *AssociatedDecl =
        Reader->Reader.ReadDeclAs<ValueDecl>(Reader->F, Record, Idx);
    Components.push_back(OMPClauseMappableExprCommon::MappableComponent(
        AssociatedExpr, AssociatedDecl));
  }
  C->setComponents(Components, ListSizes);
}

//===----------------------------------------------------------------------===//
// OpenMP Directives.
//===----------------------------------------------------------------------===//
void ASTStmtReader::VisitOMPExecutableDirective(OMPExecutableDirective *E) {
  E->setLocStart(ReadSourceLocation(Record, Idx));
  E->setLocEnd(ReadSourceLocation(Record, Idx));
  OMPClauseReader ClauseReader(this, Reader.getContext(), Record, Idx);
  SmallVector<OMPClause *, 5> Clauses;
  for (unsigned i = 0; i < E->getNumClauses(); ++i)
    Clauses.push_back(ClauseReader.readClause());
  E->setClauses(Clauses);
  if (E->hasAssociatedStmt())
    E->setAssociatedStmt(Reader.ReadSubStmt());
}

void ASTStmtReader::VisitOMPLoopDirective(OMPLoopDirective *D) {
  VisitStmt(D);
  // Two fields (NumClauses and CollapsedNum) were read in ReadStmtFromStream.
  Idx += 2;
  VisitOMPExecutableDirective(D);
  D->setIterationVariable(Reader.ReadSubExpr());
  D->setLastIteration(Reader.ReadSubExpr());
  D->setCalcLastIteration(Reader.ReadSubExpr());
  D->setPreCond(Reader.ReadSubExpr());
  D->setCond(Reader.ReadSubExpr());
  D->setInit(Reader.ReadSubExpr());
  D->setLaneInit(Reader.ReadSubExpr());
  D->setNumLanes(Reader.ReadSubExpr());
  D->setInc(Reader.ReadSubExpr());
  D->setPreInits(Reader.ReadSubStmt());
  if (isOpenMPWorksharingDirective(D->getDirectiveKind()) ||
      isOpenMPTaskLoopDirective(D->getDirectiveKind()) ||
      isOpenMPDistributeDirective(D->getDirectiveKind())) {
    D->setIsLastIterVariable(Reader.ReadSubExpr());
    D->setLowerBoundVariable(Reader.ReadSubExpr());
    D->setUpperBoundVariable(Reader.ReadSubExpr());
    D->setStrideVariable(Reader.ReadSubExpr());
    D->setEnsureUpperBound(Reader.ReadSubExpr());
    D->setNextLowerBound(Reader.ReadSubExpr());
    D->setNextUpperBound(Reader.ReadSubExpr());
    D->setPrevLowerBoundVariable(Reader.ReadSubExpr());
    D->setPrevUpperBoundVariable(Reader.ReadSubExpr());
    D->setDistCond(Reader.ReadSubExpr());
    D->setDistInc(Reader.ReadSubExpr());
    D->setPrevEnsureUpperBound(Reader.ReadSubExpr());
    D->setInnermostIterationVariable(Reader.ReadSubExpr());
    D->setNumIterations(Reader.ReadSubExpr());
  }
  SmallVector<Expr *, 4> Sub;
  unsigned CollapsedNum = D->getCollapsedNumber();
  Sub.reserve(CollapsedNum);
  for (unsigned i = 0; i < CollapsedNum; ++i)
    Sub.push_back(Reader.ReadSubExpr());
  D->setCounters(Sub);
  Sub.clear();
  for (unsigned i = 0; i < CollapsedNum; ++i)
    Sub.push_back(Reader.ReadSubExpr());
  D->setPrivateCounters(Sub);
  Sub.clear();
  for (unsigned i = 0; i < CollapsedNum; ++i)
    Sub.push_back(Reader.ReadSubExpr());
  D->setInits(Sub);
  Sub.clear();
  for (unsigned i = 0; i < CollapsedNum; ++i)
    Sub.push_back(Reader.ReadSubExpr());
  D->setUpdates(Sub);
  Sub.clear();
  for (unsigned i = 0; i < CollapsedNum; ++i)
    Sub.push_back(Reader.ReadSubExpr());
  D->setFinals(Sub);
}

void ASTStmtReader::VisitOMPParallelDirective(OMPParallelDirective *D) {
  VisitStmt(D);
  // The NumClauses field was read in ReadStmtFromStream.
  ++Idx;
  VisitOMPExecutableDirective(D);
  D->setHasCancel(Record[Idx++]);
}

void ASTStmtReader::VisitOMPSimdDirective(OMPSimdDirective *D) {
  VisitOMPLoopDirective(D);
}

void ASTStmtReader::VisitOMPForDirective(OMPForDirective *D) {
  VisitOMPLoopDirective(D);
  D->setHasCancel(Record[Idx++]);
}

void ASTStmtReader::VisitOMPForSimdDirective(OMPForSimdDirective *D) {
  VisitOMPLoopDirective(D);
}

void ASTStmtReader::VisitOMPSectionsDirective(OMPSectionsDirective *D) {
  VisitStmt(D);
  // The NumClauses field was read in ReadStmtFromStream.
  ++Idx;
  VisitOMPExecutableDirective(D);
  D->setHasCancel(Record[Idx++]);
}

void ASTStmtReader::VisitOMPSectionDirective(OMPSectionDirective *D) {
  VisitStmt(D);
  VisitOMPExecutableDirective(D);
  D->setHasCancel(Record[Idx++]);
}

void ASTStmtReader::VisitOMPSingleDirective(OMPSingleDirective *D) {
  VisitStmt(D);
  // The NumClauses field was read in ReadStmtFromStream.
  ++Idx;
  VisitOMPExecutableDirective(D);
}

void ASTStmtReader::VisitOMPMasterDirective(OMPMasterDirective *D) {
  VisitStmt(D);
  VisitOMPExecutableDirective(D);
}

void ASTStmtReader::VisitOMPCriticalDirective(OMPCriticalDirective *D) {
  VisitStmt(D);
  // The NumClauses field was read in ReadStmtFromStream.
  ++Idx;
  VisitOMPExecutableDirective(D);
  ReadDeclarationNameInfo(D->DirName, Record, Idx);
}

void ASTStmtReader::VisitOMPParallelForDirective(OMPParallelForDirective *D) {
  VisitOMPLoopDirective(D);
  D->setHasCancel(Record[Idx++]);
}

void ASTStmtReader::VisitOMPParallelForSimdDirective(
    OMPParallelForSimdDirective *D) {
  VisitOMPLoopDirective(D);
}

void ASTStmtReader::VisitOMPParallelSectionsDirective(
    OMPParallelSectionsDirective *D) {
  VisitStmt(D);
  // The NumClauses field was read in ReadStmtFromStream.
  ++Idx;
  VisitOMPExecutableDirective(D);
  D->setHasCancel(Record[Idx++]);
}

void ASTStmtReader::VisitOMPTaskDirective(OMPTaskDirective *D) {
  VisitStmt(D);
  // The NumClauses field was read in ReadStmtFromStream.
  ++Idx;
  VisitOMPExecutableDirective(D);
  D->setHasCancel(Record[Idx++]);
}

void ASTStmtReader::VisitOMPTaskyieldDirective(OMPTaskyieldDirective *D) {
  VisitStmt(D);
  VisitOMPExecutableDirective(D);
}

void ASTStmtReader::VisitOMPBarrierDirective(OMPBarrierDirective *D) {
  VisitStmt(D);
  VisitOMPExecutableDirective(D);
}

void ASTStmtReader::VisitOMPTaskwaitDirective(OMPTaskwaitDirective *D) {
  VisitStmt(D);
  VisitOMPExecutableDirective(D);
}

void ASTStmtReader::VisitOMPTaskgroupDirective(OMPTaskgroupDirective *D) {
  VisitStmt(D);
  VisitOMPExecutableDirective(D);
}

void ASTStmtReader::VisitOMPFlushDirective(OMPFlushDirective *D) {
  VisitStmt(D);
  // The NumClauses field was read in ReadStmtFromStream.
  ++Idx;
  VisitOMPExecutableDirective(D);
}

void ASTStmtReader::VisitOMPOrderedDirective(OMPOrderedDirective *D) {
  VisitStmt(D);
  // The NumClauses field was read in ReadStmtFromStream.
  ++Idx;
  VisitOMPExecutableDirective(D);
}

void ASTStmtReader::VisitOMPAtomicDirective(OMPAtomicDirective *D) {
  VisitStmt(D);
  // The NumClauses field was read in ReadStmtFromStream.
  ++Idx;
  VisitOMPExecutableDirective(D);
  D->setX(Reader.ReadSubExpr());
  D->setV(Reader.ReadSubExpr());
  D->setExpr(Reader.ReadSubExpr());
  D->setUpdateExpr(Reader.ReadSubExpr());
  D->IsXLHSInRHSPart = Record[Idx++] != 0;
  D->IsPostfixUpdate = Record[Idx++] != 0;
}

void ASTStmtReader::VisitOMPTargetDirective(OMPTargetDirective *D) {
  VisitStmt(D);
  // The NumClauses field was read in ReadStmtFromStream.
  ++Idx;
  VisitOMPExecutableDirective(D);
}

void ASTStmtReader::VisitOMPTargetDataDirective(OMPTargetDataDirective *D) {
  VisitStmt(D);
  ++Idx;
  VisitOMPExecutableDirective(D);
}

void ASTStmtReader::VisitOMPTargetEnterDataDirective(
    OMPTargetEnterDataDirective *D) {
  VisitStmt(D);
  ++Idx;
  VisitOMPExecutableDirective(D);
}

void ASTStmtReader::VisitOMPTargetExitDataDirective(
    OMPTargetExitDataDirective *D) {
  VisitStmt(D);
  ++Idx;
  VisitOMPExecutableDirective(D);
}

void ASTStmtReader::VisitOMPTargetParallelDirective(
    OMPTargetParallelDirective *D) {
  VisitStmt(D);
  ++Idx;
  VisitOMPExecutableDirective(D);
}

void ASTStmtReader::VisitOMPTargetParallelForDirective(
    OMPTargetParallelForDirective *D) {
  VisitOMPLoopDirective(D);
  D->setHasCancel(Record[Idx++]);
}

void ASTStmtReader::VisitOMPTeamsDirective(OMPTeamsDirective *D) {
  VisitStmt(D);
  // The NumClauses field was read in ReadStmtFromStream.
  ++Idx;
  VisitOMPExecutableDirective(D);
}

void ASTStmtReader::VisitOMPCancellationPointDirective(
    OMPCancellationPointDirective *D) {
  VisitStmt(D);
  VisitOMPExecutableDirective(D);
  D->setCancelRegion(static_cast<OpenMPDirectiveKind>(Record[Idx++]));
}

void ASTStmtReader::VisitOMPCancelDirective(OMPCancelDirective *D) {
  VisitStmt(D);
  // The NumClauses field was read in ReadStmtFromStream.
  ++Idx;
  VisitOMPExecutableDirective(D);
  D->setCancelRegion(static_cast<OpenMPDirectiveKind>(Record[Idx++]));
}

void ASTStmtReader::VisitOMPTaskLoopDirective(OMPTaskLoopDirective *D) {
  VisitOMPLoopDirective(D);
}

void ASTStmtReader::VisitOMPTaskLoopSimdDirective(OMPTaskLoopSimdDirective *D) {
  VisitOMPLoopDirective(D);
}

void ASTStmtReader::VisitOMPDistributeDirective(OMPDistributeDirective *D) {
  VisitOMPLoopDirective(D);
}

void ASTStmtReader::VisitOMPTargetUpdateDirective(OMPTargetUpdateDirective *D) {
  VisitStmt(D);
  ++Idx;
  VisitOMPExecutableDirective(D);
}
void ASTStmtReader::VisitOMPDistributeParallelForDirective(
    OMPDistributeParallelForDirective *D) {
  VisitOMPLoopDirective(D);
}

void ASTStmtReader::VisitOMPDistributeParallelForSimdDirective(
    OMPDistributeParallelForSimdDirective *D) {
  VisitOMPLoopDirective(D);
}

void ASTStmtReader::VisitOMPDistributeSimdDirective(
    OMPDistributeSimdDirective *D) {
  VisitOMPLoopDirective(D);
}

void ASTStmtReader::VisitOMPTargetParallelForSimdDirective(
    OMPTargetParallelForSimdDirective *D) {
  VisitOMPLoopDirective(D);
}

void ASTStmtReader::VisitOMPTargetSimdDirective(OMPTargetSimdDirective *D) {
  VisitOMPLoopDirective(D);
}

void ASTStmtReader::VisitOMPTeamsDistributeDirective(
    OMPTeamsDistributeDirective *D) {
  VisitOMPLoopDirective(D);
}

void ASTStmtReader::VisitOMPTeamsDistributeSimdDirective(
    OMPTeamsDistributeSimdDirective *D) {
  VisitOMPLoopDirective(D);
}

<<<<<<< HEAD
void ASTStmtReader::VisitOMPTargetTeamsDirective(OMPTargetTeamsDirective *D) {
  VisitStmt(D);
  // The NumClauses field was read in ReadStmtFromStream.
  ++Idx;
  VisitOMPExecutableDirective(D);
}

void ASTStmtReader::VisitOMPTeamsDistributeParallelForDirective(
    OMPTeamsDistributeParallelForDirective *D) {
  VisitOMPLoopDirective(D);
}

void ASTStmtReader::VisitOMPTargetTeamsDistributeParallelForDirective(
    OMPTargetTeamsDistributeParallelForDirective *D) {
  VisitOMPLoopDirective(D);
}

void ASTStmtReader::VisitOMPTargetTeamsDistributeParallelForSimdDirective(
    OMPTargetTeamsDistributeParallelForSimdDirective *D) {
  VisitOMPLoopDirective(D);
}

void ASTStmtReader::VisitOMPTargetTeamsDistributeDirective(
    OMPTargetTeamsDistributeDirective *D) {
  VisitOMPLoopDirective(D);
}

void ASTStmtReader::VisitOMPTargetTeamsDistributeSimdDirective(
    OMPTargetTeamsDistributeSimdDirective *D) {
  VisitOMPLoopDirective(D);
}

=======
>>>>>>> 0eded94a
void ASTStmtReader::VisitOMPTeamsDistributeParallelForSimdDirective(
    OMPTeamsDistributeParallelForSimdDirective *D) {
  VisitOMPLoopDirective(D);
}

//===----------------------------------------------------------------------===//
// ASTReader Implementation
//===----------------------------------------------------------------------===//

Stmt *ASTReader::ReadStmt(ModuleFile &F) {
  switch (ReadingKind) {
  case Read_None:
    llvm_unreachable("should not call this when not reading anything");
  case Read_Decl:
  case Read_Type:
    return ReadStmtFromStream(F);
  case Read_Stmt:
    return ReadSubStmt();
  }

  llvm_unreachable("ReadingKind not set ?");
}

Expr *ASTReader::ReadExpr(ModuleFile &F) {
  return cast_or_null<Expr>(ReadStmt(F));
}

Expr *ASTReader::ReadSubExpr() {
  return cast_or_null<Expr>(ReadSubStmt());
}

// Within the bitstream, expressions are stored in Reverse Polish
// Notation, with each of the subexpressions preceding the
// expression they are stored in. Subexpressions are stored from last to first.
// To evaluate expressions, we continue reading expressions and placing them on
// the stack, with expressions having operands removing those operands from the
// stack. Evaluation terminates when we see a STMT_STOP record, and
// the single remaining expression on the stack is our result.
Stmt *ASTReader::ReadStmtFromStream(ModuleFile &F) {

  ReadingKindTracker ReadingKind(Read_Stmt, *this);
  llvm::BitstreamCursor &Cursor = F.DeclsCursor;
  
  // Map of offset to previously deserialized stmt. The offset points
  /// just after the stmt record.
  llvm::DenseMap<uint64_t, Stmt *> StmtEntries;

#ifndef NDEBUG
  unsigned PrevNumStmts = StmtStack.size();
#endif

  RecordData Record;
  unsigned Idx;
  ASTStmtReader Reader(*this, F, Cursor, Record, Idx);
  Stmt::EmptyShell Empty;

  while (true) {
    llvm::BitstreamEntry Entry = Cursor.advanceSkippingSubblocks();
    
    switch (Entry.Kind) {
    case llvm::BitstreamEntry::SubBlock: // Handled for us already.
    case llvm::BitstreamEntry::Error:
      Error("malformed block record in AST file");
      return nullptr;
    case llvm::BitstreamEntry::EndBlock:
      goto Done;
    case llvm::BitstreamEntry::Record:
      // The interesting case.
      break;
    }

    Stmt *S = nullptr;
    Idx = 0;
    Record.clear();
    bool Finished = false;
    bool IsStmtReference = false;
    switch ((StmtCode)Cursor.readRecord(Entry.ID, Record)) {
    case STMT_STOP:
      Finished = true;
      break;

    case STMT_REF_PTR:
      IsStmtReference = true;
      assert(StmtEntries.find(Record[0]) != StmtEntries.end() &&
             "No stmt was recorded for this offset reference!");
      S = StmtEntries[Record[Idx++]];
      break;

    case STMT_NULL_PTR:
      S = nullptr;
      break;

    case STMT_NULL:
      S = new (Context) NullStmt(Empty);
      break;

    case STMT_COMPOUND:
      S = new (Context) CompoundStmt(Empty);
      break;

    case STMT_CASE:
      S = new (Context) CaseStmt(Empty);
      break;

    case STMT_DEFAULT:
      S = new (Context) DefaultStmt(Empty);
      break;

    case STMT_LABEL:
      S = new (Context) LabelStmt(Empty);
      break;

    case STMT_ATTRIBUTED:
      S = AttributedStmt::CreateEmpty(
        Context,
        /*NumAttrs*/Record[ASTStmtReader::NumStmtFields]);
      break;

    case STMT_IF:
      S = new (Context) IfStmt(Empty);
      break;

    case STMT_SWITCH:
      S = new (Context) SwitchStmt(Empty);
      break;

    case STMT_WHILE:
      S = new (Context) WhileStmt(Empty);
      break;

    case STMT_DO:
      S = new (Context) DoStmt(Empty);
      break;

    case STMT_FOR:
      S = new (Context) ForStmt(Empty);
      break;

    case STMT_GOTO:
      S = new (Context) GotoStmt(Empty);
      break;

    case STMT_INDIRECT_GOTO:
      S = new (Context) IndirectGotoStmt(Empty);
      break;

    case STMT_CONTINUE:
      S = new (Context) ContinueStmt(Empty);
      break;

    case STMT_BREAK:
      S = new (Context) BreakStmt(Empty);
      break;

    case STMT_RETURN:
      S = new (Context) ReturnStmt(Empty);
      break;

    case STMT_DECL:
      S = new (Context) DeclStmt(Empty);
      break;

    case STMT_GCCASM:
      S = new (Context) GCCAsmStmt(Empty);
      break;

    case STMT_MSASM:
      S = new (Context) MSAsmStmt(Empty);
      break;

    case STMT_CAPTURED:
      S = CapturedStmt::CreateDeserialized(Context,
                                           Record[ASTStmtReader::NumStmtFields]);
      break;

    case EXPR_PREDEFINED:
      S = new (Context) PredefinedExpr(Empty);
      break;

    case EXPR_DECL_REF:
      S = DeclRefExpr::CreateEmpty(
        Context,
        /*HasQualifier=*/Record[ASTStmtReader::NumExprFields],
        /*HasFoundDecl=*/Record[ASTStmtReader::NumExprFields + 1],
        /*HasTemplateKWAndArgsInfo=*/Record[ASTStmtReader::NumExprFields + 2],
        /*NumTemplateArgs=*/Record[ASTStmtReader::NumExprFields + 2] ?
          Record[ASTStmtReader::NumExprFields + 5] : 0);
      break;

    case EXPR_INTEGER_LITERAL:
      S = IntegerLiteral::Create(Context, Empty);
      break;

    case EXPR_FLOATING_LITERAL:
      S = FloatingLiteral::Create(Context, Empty);
      break;

    case EXPR_IMAGINARY_LITERAL:
      S = new (Context) ImaginaryLiteral(Empty);
      break;

    case EXPR_STRING_LITERAL:
      S = StringLiteral::CreateEmpty(Context,
                                     Record[ASTStmtReader::NumExprFields + 1]);
      break;

    case EXPR_CHARACTER_LITERAL:
      S = new (Context) CharacterLiteral(Empty);
      break;

    case EXPR_PAREN:
      S = new (Context) ParenExpr(Empty);
      break;

    case EXPR_PAREN_LIST:
      S = new (Context) ParenListExpr(Empty);
      break;

    case EXPR_UNARY_OPERATOR:
      S = new (Context) UnaryOperator(Empty);
      break;

    case EXPR_OFFSETOF:
      S = OffsetOfExpr::CreateEmpty(Context, 
                                    Record[ASTStmtReader::NumExprFields],
                                    Record[ASTStmtReader::NumExprFields + 1]);
      break;
        
    case EXPR_SIZEOF_ALIGN_OF:
      S = new (Context) UnaryExprOrTypeTraitExpr(Empty);
      break;

    case EXPR_ARRAY_SUBSCRIPT:
      S = new (Context) ArraySubscriptExpr(Empty);
      break;

    case EXPR_OMP_ARRAY_SECTION:
      S = new (Context) OMPArraySectionExpr(Empty);
      break;

    case EXPR_CALL:
      S = new (Context) CallExpr(Context, Stmt::CallExprClass, Empty);
      break;

    case EXPR_MEMBER: {
      // We load everything here and fully initialize it at creation.
      // That way we can use MemberExpr::Create and don't have to duplicate its
      // logic with a MemberExpr::CreateEmpty.

      assert(Idx == 0);
      NestedNameSpecifierLoc QualifierLoc;
      if (Record[Idx++]) { // HasQualifier.
        QualifierLoc = ReadNestedNameSpecifierLoc(F, Record, Idx);
      }

      SourceLocation TemplateKWLoc;
      TemplateArgumentListInfo ArgInfo;
      bool HasTemplateKWAndArgsInfo = Record[Idx++];
      if (HasTemplateKWAndArgsInfo) {
        TemplateKWLoc = ReadSourceLocation(F, Record, Idx);
        unsigned NumTemplateArgs = Record[Idx++];
        ArgInfo.setLAngleLoc(ReadSourceLocation(F, Record, Idx));
        ArgInfo.setRAngleLoc(ReadSourceLocation(F, Record, Idx));
        for (unsigned i = 0; i != NumTemplateArgs; ++i)
          ArgInfo.addArgument(ReadTemplateArgumentLoc(F, Record, Idx));
      }

      bool HadMultipleCandidates = Record[Idx++];

      NamedDecl *FoundD = ReadDeclAs<NamedDecl>(F, Record, Idx);
      AccessSpecifier AS = (AccessSpecifier)Record[Idx++];
      DeclAccessPair FoundDecl = DeclAccessPair::make(FoundD, AS);

      QualType T = readType(F, Record, Idx);
      ExprValueKind VK = static_cast<ExprValueKind>(Record[Idx++]);
      ExprObjectKind OK = static_cast<ExprObjectKind>(Record[Idx++]);
      Expr *Base = ReadSubExpr();
      ValueDecl *MemberD = ReadDeclAs<ValueDecl>(F, Record, Idx);
      SourceLocation MemberLoc = ReadSourceLocation(F, Record, Idx);
      DeclarationNameInfo MemberNameInfo(MemberD->getDeclName(), MemberLoc);
      bool IsArrow = Record[Idx++];
      SourceLocation OperatorLoc = ReadSourceLocation(F, Record, Idx);

      S = MemberExpr::Create(Context, Base, IsArrow, OperatorLoc, QualifierLoc,
                             TemplateKWLoc, MemberD, FoundDecl, MemberNameInfo,
                             HasTemplateKWAndArgsInfo ? &ArgInfo : nullptr, T,
                             VK, OK);
      ReadDeclarationNameLoc(F, cast<MemberExpr>(S)->MemberDNLoc,
                             MemberD->getDeclName(), Record, Idx);
      if (HadMultipleCandidates)
        cast<MemberExpr>(S)->setHadMultipleCandidates(true);
      break;
    }

    case EXPR_BINARY_OPERATOR:
      S = new (Context) BinaryOperator(Empty);
      break;

    case EXPR_COMPOUND_ASSIGN_OPERATOR:
      S = new (Context) CompoundAssignOperator(Empty);
      break;

    case EXPR_CONDITIONAL_OPERATOR:
      S = new (Context) ConditionalOperator(Empty);
      break;

    case EXPR_BINARY_CONDITIONAL_OPERATOR:
      S = new (Context) BinaryConditionalOperator(Empty);
      break;

    case EXPR_IMPLICIT_CAST:
      S = ImplicitCastExpr::CreateEmpty(Context,
                       /*PathSize*/ Record[ASTStmtReader::NumExprFields]);
      break;

    case EXPR_CSTYLE_CAST:
      S = CStyleCastExpr::CreateEmpty(Context,
                       /*PathSize*/ Record[ASTStmtReader::NumExprFields]);
      break;

    case EXPR_COMPOUND_LITERAL:
      S = new (Context) CompoundLiteralExpr(Empty);
      break;

    case EXPR_EXT_VECTOR_ELEMENT:
      S = new (Context) ExtVectorElementExpr(Empty);
      break;

    case EXPR_INIT_LIST:
      S = new (Context) InitListExpr(Empty);
      break;

    case EXPR_DESIGNATED_INIT:
      S = DesignatedInitExpr::CreateEmpty(Context,
                                     Record[ASTStmtReader::NumExprFields] - 1);

      break;

    case EXPR_DESIGNATED_INIT_UPDATE:
      S = new (Context) DesignatedInitUpdateExpr(Empty);
      break;

    case EXPR_IMPLICIT_VALUE_INIT:
      S = new (Context) ImplicitValueInitExpr(Empty);
      break;

    case EXPR_NO_INIT:
      S = new (Context) NoInitExpr(Empty);
      break;

    case EXPR_VA_ARG:
      S = new (Context) VAArgExpr(Empty);
      break;

    case EXPR_ADDR_LABEL:
      S = new (Context) AddrLabelExpr(Empty);
      break;

    case EXPR_STMT:
      S = new (Context) StmtExpr(Empty);
      break;

    case EXPR_CHOOSE:
      S = new (Context) ChooseExpr(Empty);
      break;

    case EXPR_GNU_NULL:
      S = new (Context) GNUNullExpr(Empty);
      break;

    case EXPR_SHUFFLE_VECTOR:
      S = new (Context) ShuffleVectorExpr(Empty);
      break;

    case EXPR_CONVERT_VECTOR:
      S = new (Context) ConvertVectorExpr(Empty);
      break;

    case EXPR_BLOCK:
      S = new (Context) BlockExpr(Empty);
      break;

    case EXPR_GENERIC_SELECTION:
      S = new (Context) GenericSelectionExpr(Empty);
      break;

    case EXPR_OBJC_STRING_LITERAL:
      S = new (Context) ObjCStringLiteral(Empty);
      break;
    case EXPR_OBJC_BOXED_EXPRESSION:
      S = new (Context) ObjCBoxedExpr(Empty);
      break;
    case EXPR_OBJC_ARRAY_LITERAL:
      S = ObjCArrayLiteral::CreateEmpty(Context,
                                        Record[ASTStmtReader::NumExprFields]);
      break;
    case EXPR_OBJC_DICTIONARY_LITERAL:
      S = ObjCDictionaryLiteral::CreateEmpty(Context,
            Record[ASTStmtReader::NumExprFields],
            Record[ASTStmtReader::NumExprFields + 1]);
      break;
    case EXPR_OBJC_ENCODE:
      S = new (Context) ObjCEncodeExpr(Empty);
      break;
    case EXPR_OBJC_SELECTOR_EXPR:
      S = new (Context) ObjCSelectorExpr(Empty);
      break;
    case EXPR_OBJC_PROTOCOL_EXPR:
      S = new (Context) ObjCProtocolExpr(Empty);
      break;
    case EXPR_OBJC_IVAR_REF_EXPR:
      S = new (Context) ObjCIvarRefExpr(Empty);
      break;
    case EXPR_OBJC_PROPERTY_REF_EXPR:
      S = new (Context) ObjCPropertyRefExpr(Empty);
      break;
    case EXPR_OBJC_SUBSCRIPT_REF_EXPR:
      S = new (Context) ObjCSubscriptRefExpr(Empty);
      break;
    case EXPR_OBJC_KVC_REF_EXPR:
      llvm_unreachable("mismatching AST file");
    case EXPR_OBJC_MESSAGE_EXPR:
      S = ObjCMessageExpr::CreateEmpty(Context,
                                     Record[ASTStmtReader::NumExprFields],
                                     Record[ASTStmtReader::NumExprFields + 1]);
      break;
    case EXPR_OBJC_ISA:
      S = new (Context) ObjCIsaExpr(Empty);
      break;
    case EXPR_OBJC_INDIRECT_COPY_RESTORE:
      S = new (Context) ObjCIndirectCopyRestoreExpr(Empty);
      break;
    case EXPR_OBJC_BRIDGED_CAST:
      S = new (Context) ObjCBridgedCastExpr(Empty);
      break;
    case STMT_OBJC_FOR_COLLECTION:
      S = new (Context) ObjCForCollectionStmt(Empty);
      break;
    case STMT_OBJC_CATCH:
      S = new (Context) ObjCAtCatchStmt(Empty);
      break;
    case STMT_OBJC_FINALLY:
      S = new (Context) ObjCAtFinallyStmt(Empty);
      break;
    case STMT_OBJC_AT_TRY:
      S = ObjCAtTryStmt::CreateEmpty(Context, 
                                     Record[ASTStmtReader::NumStmtFields],
                                     Record[ASTStmtReader::NumStmtFields + 1]);
      break;
    case STMT_OBJC_AT_SYNCHRONIZED:
      S = new (Context) ObjCAtSynchronizedStmt(Empty);
      break;
    case STMT_OBJC_AT_THROW:
      S = new (Context) ObjCAtThrowStmt(Empty);
      break;
    case STMT_OBJC_AUTORELEASE_POOL:
      S = new (Context) ObjCAutoreleasePoolStmt(Empty);
      break;
    case EXPR_OBJC_BOOL_LITERAL:
      S = new (Context) ObjCBoolLiteralExpr(Empty);
      break;
    case EXPR_OBJC_AVAILABILITY_CHECK:
      S = new (Context) ObjCAvailabilityCheckExpr(Empty);
      break;
    case STMT_SEH_LEAVE:
      S = new (Context) SEHLeaveStmt(Empty);
      break;
    case STMT_SEH_EXCEPT:
      S = new (Context) SEHExceptStmt(Empty);
      break;
    case STMT_SEH_FINALLY:
      S = new (Context) SEHFinallyStmt(Empty);
      break;
    case STMT_SEH_TRY:
      S = new (Context) SEHTryStmt(Empty);
      break;
    case STMT_CXX_CATCH:
      S = new (Context) CXXCatchStmt(Empty);
      break;

    case STMT_CXX_TRY:
      S = CXXTryStmt::Create(Context, Empty,
             /*NumHandlers=*/Record[ASTStmtReader::NumStmtFields]);
      break;

    case STMT_CXX_FOR_RANGE:
      S = new (Context) CXXForRangeStmt(Empty);
      break;

    case STMT_MS_DEPENDENT_EXISTS:
      S = new (Context) MSDependentExistsStmt(SourceLocation(), true,
                                              NestedNameSpecifierLoc(),
                                              DeclarationNameInfo(),
                                              nullptr);
      break;

    case STMT_OMP_PARALLEL_DIRECTIVE:
      S =
        OMPParallelDirective::CreateEmpty(Context,
                                          Record[ASTStmtReader::NumStmtFields],
                                          Empty);
      break;

    case STMT_OMP_SIMD_DIRECTIVE: {
      unsigned NumClauses = Record[ASTStmtReader::NumStmtFields];
      unsigned CollapsedNum = Record[ASTStmtReader::NumStmtFields + 1];
      S = OMPSimdDirective::CreateEmpty(Context, NumClauses,
                                        CollapsedNum, Empty);
      break;
    }

    case STMT_OMP_FOR_DIRECTIVE: {
      unsigned NumClauses = Record[ASTStmtReader::NumStmtFields];
      unsigned CollapsedNum = Record[ASTStmtReader::NumStmtFields + 1];
      S = OMPForDirective::CreateEmpty(Context, NumClauses, CollapsedNum,
                                       Empty);
      break;
    }

    case STMT_OMP_FOR_SIMD_DIRECTIVE: {
      unsigned NumClauses = Record[ASTStmtReader::NumStmtFields];
      unsigned CollapsedNum = Record[ASTStmtReader::NumStmtFields + 1];
      S = OMPForSimdDirective::CreateEmpty(Context, NumClauses, CollapsedNum,
                                           Empty);
      break;
    }

    case STMT_OMP_SECTIONS_DIRECTIVE:
      S = OMPSectionsDirective::CreateEmpty(
          Context, Record[ASTStmtReader::NumStmtFields], Empty);
      break;

    case STMT_OMP_SECTION_DIRECTIVE:
      S = OMPSectionDirective::CreateEmpty(Context, Empty);
      break;

    case STMT_OMP_SINGLE_DIRECTIVE:
      S = OMPSingleDirective::CreateEmpty(
          Context, Record[ASTStmtReader::NumStmtFields], Empty);
      break;

    case STMT_OMP_MASTER_DIRECTIVE:
      S = OMPMasterDirective::CreateEmpty(Context, Empty);
      break;

    case STMT_OMP_CRITICAL_DIRECTIVE:
      S = OMPCriticalDirective::CreateEmpty(
          Context, Record[ASTStmtReader::NumStmtFields], Empty);
      break;

    case STMT_OMP_PARALLEL_FOR_DIRECTIVE: {
      unsigned NumClauses = Record[ASTStmtReader::NumStmtFields];
      unsigned CollapsedNum = Record[ASTStmtReader::NumStmtFields + 1];
      S = OMPParallelForDirective::CreateEmpty(Context, NumClauses,
                                               CollapsedNum, Empty);
      break;
    }

    case STMT_OMP_PARALLEL_FOR_SIMD_DIRECTIVE: {
      unsigned NumClauses = Record[ASTStmtReader::NumStmtFields];
      unsigned CollapsedNum = Record[ASTStmtReader::NumStmtFields + 1];
      S = OMPParallelForSimdDirective::CreateEmpty(Context, NumClauses,
                                                   CollapsedNum, Empty);
      break;
    }

    case STMT_OMP_PARALLEL_SECTIONS_DIRECTIVE:
      S = OMPParallelSectionsDirective::CreateEmpty(
          Context, Record[ASTStmtReader::NumStmtFields], Empty);
      break;

    case STMT_OMP_TASK_DIRECTIVE:
      S = OMPTaskDirective::CreateEmpty(
          Context, Record[ASTStmtReader::NumStmtFields], Empty);
      break;

    case STMT_OMP_TASKYIELD_DIRECTIVE:
      S = OMPTaskyieldDirective::CreateEmpty(Context, Empty);
      break;

    case STMT_OMP_BARRIER_DIRECTIVE:
      S = OMPBarrierDirective::CreateEmpty(Context, Empty);
      break;

    case STMT_OMP_TASKWAIT_DIRECTIVE:
      S = OMPTaskwaitDirective::CreateEmpty(Context, Empty);
      break;

    case STMT_OMP_TASKGROUP_DIRECTIVE:
      S = OMPTaskgroupDirective::CreateEmpty(Context, Empty);
      break;

    case STMT_OMP_FLUSH_DIRECTIVE:
      S = OMPFlushDirective::CreateEmpty(
          Context, Record[ASTStmtReader::NumStmtFields], Empty);
      break;

    case STMT_OMP_ORDERED_DIRECTIVE:
      S = OMPOrderedDirective::CreateEmpty(
          Context, Record[ASTStmtReader::NumStmtFields], Empty);
      break;

    case STMT_OMP_ATOMIC_DIRECTIVE:
      S = OMPAtomicDirective::CreateEmpty(
          Context, Record[ASTStmtReader::NumStmtFields], Empty);
      break;

    case STMT_OMP_TARGET_DIRECTIVE:
      S = OMPTargetDirective::CreateEmpty(
          Context, Record[ASTStmtReader::NumStmtFields], Empty);
      break;

    case STMT_OMP_TARGET_DATA_DIRECTIVE:
      S = OMPTargetDataDirective::CreateEmpty(
          Context, Record[ASTStmtReader::NumStmtFields], Empty);
      break;

    case STMT_OMP_TARGET_ENTER_DATA_DIRECTIVE:
      S = OMPTargetEnterDataDirective::CreateEmpty(
          Context, Record[ASTStmtReader::NumStmtFields], Empty);
      break;

    case STMT_OMP_TARGET_EXIT_DATA_DIRECTIVE:
      S = OMPTargetExitDataDirective::CreateEmpty(
          Context, Record[ASTStmtReader::NumStmtFields], Empty);
      break;

    case STMT_OMP_TARGET_PARALLEL_DIRECTIVE:
      S = OMPTargetParallelDirective::CreateEmpty(
          Context, Record[ASTStmtReader::NumStmtFields], Empty);
      break;

    case STMT_OMP_TARGET_PARALLEL_FOR_DIRECTIVE: {
      unsigned NumClauses = Record[ASTStmtReader::NumStmtFields];
      unsigned CollapsedNum = Record[ASTStmtReader::NumStmtFields + 1];
      S = OMPTargetParallelForDirective::CreateEmpty(Context, NumClauses,
                                                     CollapsedNum, Empty);
      break;
    }

    case STMT_OMP_TARGET_UPDATE_DIRECTIVE:
      S = OMPTargetUpdateDirective::CreateEmpty(
          Context, Record[ASTStmtReader::NumStmtFields], Empty);
      break;

    case STMT_OMP_TEAMS_DIRECTIVE:
      S = OMPTeamsDirective::CreateEmpty(
          Context, Record[ASTStmtReader::NumStmtFields], Empty);
      break;

    case STMT_OMP_CANCELLATION_POINT_DIRECTIVE:
      S = OMPCancellationPointDirective::CreateEmpty(Context, Empty);
      break;

    case STMT_OMP_CANCEL_DIRECTIVE:
      S = OMPCancelDirective::CreateEmpty(
          Context, Record[ASTStmtReader::NumStmtFields], Empty);
      break;

    case STMT_OMP_TASKLOOP_DIRECTIVE: {
      unsigned NumClauses = Record[ASTStmtReader::NumStmtFields];
      unsigned CollapsedNum = Record[ASTStmtReader::NumStmtFields + 1];
      S = OMPTaskLoopDirective::CreateEmpty(Context, NumClauses, CollapsedNum,
                                            Empty);
      break;
    }

    case STMT_OMP_TASKLOOP_SIMD_DIRECTIVE: {
      unsigned NumClauses = Record[ASTStmtReader::NumStmtFields];
      unsigned CollapsedNum = Record[ASTStmtReader::NumStmtFields + 1];
      S = OMPTaskLoopSimdDirective::CreateEmpty(Context, NumClauses,
                                                CollapsedNum, Empty);
      break;
    }

    case STMT_OMP_DISTRIBUTE_DIRECTIVE: {
      unsigned NumClauses = Record[ASTStmtReader::NumStmtFields];
      unsigned CollapsedNum = Record[ASTStmtReader::NumStmtFields + 1];
      S = OMPDistributeDirective::CreateEmpty(Context, NumClauses, CollapsedNum,
                                              Empty);
      break;
    }

    case STMT_OMP_DISTRIBUTE_PARALLEL_FOR_DIRECTIVE: {
      unsigned NumClauses = Record[ASTStmtReader::NumStmtFields];
      unsigned CollapsedNum = Record[ASTStmtReader::NumStmtFields + 1];
      S = OMPDistributeParallelForDirective::CreateEmpty(Context, NumClauses,
                                                         CollapsedNum, Empty);
      break;
    }

    case STMT_OMP_DISTRIBUTE_PARALLEL_FOR_SIMD_DIRECTIVE: {
      unsigned NumClauses = Record[ASTStmtReader::NumStmtFields];
      unsigned CollapsedNum = Record[ASTStmtReader::NumStmtFields + 1];
      S = OMPDistributeParallelForSimdDirective::CreateEmpty(Context, NumClauses,
                                                             CollapsedNum,
                                                             Empty);
      break;
    }

    case STMT_OMP_DISTRIBUTE_SIMD_DIRECTIVE: {
      unsigned NumClauses = Record[ASTStmtReader::NumStmtFields];
      unsigned CollapsedNum = Record[ASTStmtReader::NumStmtFields + 1];
      S = OMPDistributeSimdDirective::CreateEmpty(Context, NumClauses,
                                                  CollapsedNum, Empty);
      break;
    }

    case STMT_OMP_TARGET_PARALLEL_FOR_SIMD_DIRECTIVE: {
      unsigned NumClauses = Record[ASTStmtReader::NumStmtFields];
      unsigned CollapsedNum = Record[ASTStmtReader::NumStmtFields + 1];
      S = OMPTargetParallelForSimdDirective::CreateEmpty(Context, NumClauses,
                                                         CollapsedNum, Empty);
      break;
    }

    case STMT_OMP_TARGET_SIMD_DIRECTIVE: {
      auto NumClauses = Record[ASTStmtReader::NumStmtFields];
      auto CollapsedNum = Record[ASTStmtReader::NumStmtFields + 1];
      S = OMPTargetSimdDirective::CreateEmpty(Context, NumClauses, CollapsedNum,
                                              Empty);
      break;
    }

    case STMT_OMP_TEAMS_DISTRIBUTE_DIRECTIVE: {
      auto NumClauses = Record[ASTStmtReader::NumStmtFields];
      auto CollapsedNum = Record[ASTStmtReader::NumStmtFields + 1];
      S = OMPTeamsDistributeDirective::CreateEmpty(Context, NumClauses,
                                                   CollapsedNum, Empty);
      break;
    }

    case STMT_OMP_TEAMS_DISTRIBUTE_SIMD_DIRECTIVE: {
      unsigned NumClauses = Record[ASTStmtReader::NumStmtFields];
      unsigned CollapsedNum = Record[ASTStmtReader::NumStmtFields + 1];
      S = OMPTeamsDistributeSimdDirective::CreateEmpty(Context, NumClauses,
                                                       CollapsedNum, Empty);
      break;
    }

<<<<<<< HEAD
    case STMT_OMP_TARGET_TEAMS_DIRECTIVE:
      S = OMPTargetTeamsDirective::CreateEmpty(
          Context, Record[ASTStmtReader::NumStmtFields], Empty);
      break;

    case STMT_OMP_TEAMS_DISTRIBUTE_PARALLEL_FOR_DIRECTIVE: {
      unsigned NumClauses = Record[ASTStmtReader::NumStmtFields];
      unsigned CollapsedNum = Record[ASTStmtReader::NumStmtFields + 1];
      S = OMPTeamsDistributeParallelForDirective::CreateEmpty(
          Context, NumClauses, CollapsedNum, Empty);
      break;
    }

    case STMT_OMP_TARGET_TEAMS_DISTRIBUTE_PARALLEL_FOR_DIRECTIVE: {
      unsigned NumClauses = Record[ASTStmtReader::NumStmtFields];
      unsigned CollapsedNum = Record[ASTStmtReader::NumStmtFields + 1];
      S = OMPTargetTeamsDistributeParallelForDirective::CreateEmpty(
          Context, NumClauses, CollapsedNum, Empty);
      break;
    }

    case STMT_OMP_TARGET_TEAMS_DISTRIBUTE_PARALLEL_FOR_SIMD_DIRECTIVE: {
      unsigned NumClauses = Record[ASTStmtReader::NumStmtFields];
      unsigned CollapsedNum = Record[ASTStmtReader::NumStmtFields + 1];
      S = OMPTargetTeamsDistributeParallelForSimdDirective::CreateEmpty(
          Context, NumClauses, CollapsedNum, Empty);
      break;
    }

    case STMT_OMP_TARGET_TEAMS_DISTRIBUTE_DIRECTIVE: {
      unsigned NumClauses = Record[ASTStmtReader::NumStmtFields];
      unsigned CollapsedNum = Record[ASTStmtReader::NumStmtFields + 1];
      S = OMPTargetTeamsDistributeDirective::CreateEmpty(Context, NumClauses,
                                                         CollapsedNum, Empty);
      break;
    }

    case STMT_OMP_TARGET_TEAMS_DISTRIBUTE_SIMD_DIRECTIVE: {
      unsigned NumClauses = Record[ASTStmtReader::NumStmtFields];
      unsigned CollapsedNum = Record[ASTStmtReader::NumStmtFields + 1];
      S = OMPTargetTeamsDistributeSimdDirective::CreateEmpty(
          Context, NumClauses, CollapsedNum, Empty);
      break;
    }

    case STMT_OMP_TEAMS_DISTRIBUTE_PARALLEL_FOR_SIMD_DIRECTIVE: {
      unsigned NumClauses = Record[ASTStmtReader::NumStmtFields];
      unsigned CollapsedNum = Record[ASTStmtReader::NumStmtFields + 1];
=======
    case STMT_OMP_TEAMS_DISTRIBUTE_PARALLEL_FOR_SIMD_DIRECTIVE: {
      auto NumClauses = Record[ASTStmtReader::NumStmtFields];
      auto CollapsedNum = Record[ASTStmtReader::NumStmtFields + 1];
>>>>>>> 0eded94a
      S = OMPTeamsDistributeParallelForSimdDirective::CreateEmpty(
          Context, NumClauses, CollapsedNum, Empty);
      break;
    }

    case EXPR_CXX_OPERATOR_CALL:
      S = new (Context) CXXOperatorCallExpr(Context, Empty);
      break;

    case EXPR_CXX_MEMBER_CALL:
      S = new (Context) CXXMemberCallExpr(Context, Empty);
      break;

    case EXPR_CXX_CONSTRUCT:
      S = new (Context) CXXConstructExpr(Empty);
      break;

    case EXPR_CXX_INHERITED_CTOR_INIT:
      S = new (Context) CXXInheritedCtorInitExpr(Empty);
      break;

    case EXPR_CXX_TEMPORARY_OBJECT:
      S = new (Context) CXXTemporaryObjectExpr(Empty);
      break;

    case EXPR_CXX_STATIC_CAST:
      S = CXXStaticCastExpr::CreateEmpty(Context,
                       /*PathSize*/ Record[ASTStmtReader::NumExprFields]);
      break;

    case EXPR_CXX_DYNAMIC_CAST:
      S = CXXDynamicCastExpr::CreateEmpty(Context,
                       /*PathSize*/ Record[ASTStmtReader::NumExprFields]);
      break;

    case EXPR_CXX_REINTERPRET_CAST:
      S = CXXReinterpretCastExpr::CreateEmpty(Context,
                       /*PathSize*/ Record[ASTStmtReader::NumExprFields]);
      break;

    case EXPR_CXX_CONST_CAST:
      S = CXXConstCastExpr::CreateEmpty(Context);
      break;

    case EXPR_CXX_FUNCTIONAL_CAST:
      S = CXXFunctionalCastExpr::CreateEmpty(Context,
                       /*PathSize*/ Record[ASTStmtReader::NumExprFields]);
      break;

    case EXPR_USER_DEFINED_LITERAL:
      S = new (Context) UserDefinedLiteral(Context, Empty);
      break;

    case EXPR_CXX_STD_INITIALIZER_LIST:
      S = new (Context) CXXStdInitializerListExpr(Empty);
      break;

    case EXPR_CXX_BOOL_LITERAL:
      S = new (Context) CXXBoolLiteralExpr(Empty);
      break;

    case EXPR_CXX_NULL_PTR_LITERAL:
      S = new (Context) CXXNullPtrLiteralExpr(Empty);
      break;
    case EXPR_CXX_TYPEID_EXPR:
      S = new (Context) CXXTypeidExpr(Empty, true);
      break;
    case EXPR_CXX_TYPEID_TYPE:
      S = new (Context) CXXTypeidExpr(Empty, false);
      break;
    case EXPR_CXX_UUIDOF_EXPR:
      S = new (Context) CXXUuidofExpr(Empty, true);
      break;
    case EXPR_CXX_PROPERTY_REF_EXPR:
      S = new (Context) MSPropertyRefExpr(Empty);
      break;
    case EXPR_CXX_PROPERTY_SUBSCRIPT_EXPR:
      S = new (Context) MSPropertySubscriptExpr(Empty);
      break;
    case EXPR_CXX_UUIDOF_TYPE:
      S = new (Context) CXXUuidofExpr(Empty, false);
      break;
    case EXPR_CXX_THIS:
      S = new (Context) CXXThisExpr(Empty);
      break;
    case EXPR_CXX_THROW:
      S = new (Context) CXXThrowExpr(Empty);
      break;
    case EXPR_CXX_DEFAULT_ARG:
      S = new (Context) CXXDefaultArgExpr(Empty);
      break;
    case EXPR_CXX_DEFAULT_INIT:
      S = new (Context) CXXDefaultInitExpr(Empty);
      break;
    case EXPR_CXX_BIND_TEMPORARY:
      S = new (Context) CXXBindTemporaryExpr(Empty);
      break;
        
    case EXPR_CXX_SCALAR_VALUE_INIT:
      S = new (Context) CXXScalarValueInitExpr(Empty);
      break;
    case EXPR_CXX_NEW:
      S = new (Context) CXXNewExpr(Empty);
      break;
    case EXPR_CXX_DELETE:
      S = new (Context) CXXDeleteExpr(Empty);
      break;
    case EXPR_CXX_PSEUDO_DESTRUCTOR:
      S = new (Context) CXXPseudoDestructorExpr(Empty);
      break;
        
    case EXPR_EXPR_WITH_CLEANUPS:
      S = ExprWithCleanups::Create(Context, Empty,
                                   Record[ASTStmtReader::NumExprFields]);
      break;
      
    case EXPR_CXX_DEPENDENT_SCOPE_MEMBER:
      S = CXXDependentScopeMemberExpr::CreateEmpty(Context,
         /*HasTemplateKWAndArgsInfo=*/Record[ASTStmtReader::NumExprFields],
                  /*NumTemplateArgs=*/Record[ASTStmtReader::NumExprFields]
                                   ? Record[ASTStmtReader::NumExprFields + 1] 
                                   : 0);
      break;
      
    case EXPR_CXX_DEPENDENT_SCOPE_DECL_REF:
      S = DependentScopeDeclRefExpr::CreateEmpty(Context,
         /*HasTemplateKWAndArgsInfo=*/Record[ASTStmtReader::NumExprFields],
                  /*NumTemplateArgs=*/Record[ASTStmtReader::NumExprFields]
                                   ? Record[ASTStmtReader::NumExprFields + 1] 
                                   : 0);
      break;
      
    case EXPR_CXX_UNRESOLVED_CONSTRUCT:
      S = CXXUnresolvedConstructExpr::CreateEmpty(Context,
                              /*NumArgs=*/Record[ASTStmtReader::NumExprFields]);
      break;
      
    case EXPR_CXX_UNRESOLVED_MEMBER:
      S = UnresolvedMemberExpr::CreateEmpty(Context,
         /*HasTemplateKWAndArgsInfo=*/Record[ASTStmtReader::NumExprFields],
                  /*NumTemplateArgs=*/Record[ASTStmtReader::NumExprFields]
                                   ? Record[ASTStmtReader::NumExprFields + 1] 
                                   : 0);
      break;
      
    case EXPR_CXX_UNRESOLVED_LOOKUP:
      S = UnresolvedLookupExpr::CreateEmpty(Context,
         /*HasTemplateKWAndArgsInfo=*/Record[ASTStmtReader::NumExprFields],
                  /*NumTemplateArgs=*/Record[ASTStmtReader::NumExprFields]
                                   ? Record[ASTStmtReader::NumExprFields + 1] 
                                   : 0);
      break;

    case EXPR_TYPE_TRAIT:
      S = TypeTraitExpr::CreateDeserialized(Context, 
            Record[ASTStmtReader::NumExprFields]);
      break;
        
    case EXPR_ARRAY_TYPE_TRAIT:
      S = new (Context) ArrayTypeTraitExpr(Empty);
      break;

    case EXPR_CXX_EXPRESSION_TRAIT:
      S = new (Context) ExpressionTraitExpr(Empty);
      break;

    case EXPR_CXX_NOEXCEPT:
      S = new (Context) CXXNoexceptExpr(Empty);
      break;

    case EXPR_PACK_EXPANSION:
      S = new (Context) PackExpansionExpr(Empty);
      break;
        
    case EXPR_SIZEOF_PACK:
      S = SizeOfPackExpr::CreateDeserialized(
              Context,
              /*NumPartialArgs=*/Record[ASTStmtReader::NumExprFields]);
      break;
        
    case EXPR_SUBST_NON_TYPE_TEMPLATE_PARM:
      S = new (Context) SubstNonTypeTemplateParmExpr(Empty);
      break;
        
    case EXPR_SUBST_NON_TYPE_TEMPLATE_PARM_PACK:
      S = new (Context) SubstNonTypeTemplateParmPackExpr(Empty);
      break;

    case EXPR_FUNCTION_PARM_PACK:
      S = FunctionParmPackExpr::CreateEmpty(Context,
                                          Record[ASTStmtReader::NumExprFields]);
      break;
        
    case EXPR_MATERIALIZE_TEMPORARY:
      S = new (Context) MaterializeTemporaryExpr(Empty);
      break;

    case EXPR_CXX_FOLD:
      S = new (Context) CXXFoldExpr(Empty);
      break;

    case EXPR_OPAQUE_VALUE:
      S = new (Context) OpaqueValueExpr(Empty);
      break;

    case EXPR_CUDA_KERNEL_CALL:
      S = new (Context) CUDAKernelCallExpr(Context, Empty);
      break;
        
    case EXPR_ASTYPE:
      S = new (Context) AsTypeExpr(Empty);
      break;

    case EXPR_PSEUDO_OBJECT: {
      unsigned numSemanticExprs = Record[ASTStmtReader::NumExprFields];
      S = PseudoObjectExpr::Create(Context, Empty, numSemanticExprs);
      break;
    }

    case EXPR_ATOMIC:
      S = new (Context) AtomicExpr(Empty);
      break;
        
    case EXPR_LAMBDA: {
      unsigned NumCaptures = Record[ASTStmtReader::NumExprFields];
      unsigned NumArrayIndexVars = Record[ASTStmtReader::NumExprFields + 1];
      S = LambdaExpr::CreateDeserialized(Context, NumCaptures, 
                                         NumArrayIndexVars);
      break;
    }
    }
    
    // We hit a STMT_STOP, so we're done with this expression.
    if (Finished)
      break;

    ++NumStatementsRead;

    if (S && !IsStmtReference) {
      Reader.Visit(S);
      StmtEntries[Cursor.GetCurrentBitNo()] = S;
    }


    assert(Idx == Record.size() && "Invalid deserialization of statement");
    StmtStack.push_back(S);
  }
Done:
  assert(StmtStack.size() > PrevNumStmts && "Read too many sub-stmts!");
  assert(StmtStack.size() == PrevNumStmts + 1 && "Extra expressions on stack!");
  return StmtStack.pop_back_val();
}<|MERGE_RESOLUTION|>--- conflicted
+++ resolved
@@ -2884,7 +2884,11 @@
   VisitOMPLoopDirective(D);
 }
 
-<<<<<<< HEAD
+void ASTStmtReader::VisitOMPTeamsDistributeParallelForSimdDirective(
+    OMPTeamsDistributeParallelForSimdDirective *D) {
+  VisitOMPLoopDirective(D);
+}
+
 void ASTStmtReader::VisitOMPTargetTeamsDirective(OMPTargetTeamsDirective *D) {
   VisitStmt(D);
   // The NumClauses field was read in ReadStmtFromStream.
@@ -2914,13 +2918,6 @@
 
 void ASTStmtReader::VisitOMPTargetTeamsDistributeSimdDirective(
     OMPTargetTeamsDistributeSimdDirective *D) {
-  VisitOMPLoopDirective(D);
-}
-
-=======
->>>>>>> 0eded94a
-void ASTStmtReader::VisitOMPTeamsDistributeParallelForSimdDirective(
-    OMPTeamsDistributeParallelForSimdDirective *D) {
   VisitOMPLoopDirective(D);
 }
 
@@ -3659,7 +3656,14 @@
       break;
     }
 
-<<<<<<< HEAD
+    case STMT_OMP_TEAMS_DISTRIBUTE_PARALLEL_FOR_SIMD_DIRECTIVE: {
+      auto NumClauses = Record[ASTStmtReader::NumStmtFields];
+      auto CollapsedNum = Record[ASTStmtReader::NumStmtFields + 1];
+      S = OMPTeamsDistributeParallelForSimdDirective::CreateEmpty(
+          Context, NumClauses, CollapsedNum, Empty);
+      break;
+    }
+
     case STMT_OMP_TARGET_TEAMS_DIRECTIVE:
       S = OMPTargetTeamsDirective::CreateEmpty(
           Context, Record[ASTStmtReader::NumStmtFields], Empty);
@@ -3701,19 +3705,6 @@
       unsigned NumClauses = Record[ASTStmtReader::NumStmtFields];
       unsigned CollapsedNum = Record[ASTStmtReader::NumStmtFields + 1];
       S = OMPTargetTeamsDistributeSimdDirective::CreateEmpty(
-          Context, NumClauses, CollapsedNum, Empty);
-      break;
-    }
-
-    case STMT_OMP_TEAMS_DISTRIBUTE_PARALLEL_FOR_SIMD_DIRECTIVE: {
-      unsigned NumClauses = Record[ASTStmtReader::NumStmtFields];
-      unsigned CollapsedNum = Record[ASTStmtReader::NumStmtFields + 1];
-=======
-    case STMT_OMP_TEAMS_DISTRIBUTE_PARALLEL_FOR_SIMD_DIRECTIVE: {
-      auto NumClauses = Record[ASTStmtReader::NumStmtFields];
-      auto CollapsedNum = Record[ASTStmtReader::NumStmtFields + 1];
->>>>>>> 0eded94a
-      S = OMPTeamsDistributeParallelForSimdDirective::CreateEmpty(
           Context, NumClauses, CollapsedNum, Empty);
       break;
     }
