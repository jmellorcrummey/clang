//===--- ASTReaderStmt.cpp - Stmt/Expr Deserialization ----------*- C++ -*-===//
//
//                     The LLVM Compiler Infrastructure
//
// This file is distributed under the University of Illinois Open Source
// License. See LICENSE.TXT for details.
//
//===----------------------------------------------------------------------===//
//
// Statement/expression deserialization.  This implements the
// ASTReader::ReadStmt method.
//
//===----------------------------------------------------------------------===//

#include "clang/Serialization/ASTReader.h"
#include "clang/AST/ASTContext.h"
#include "clang/AST/DeclCXX.h"
#include "clang/AST/DeclTemplate.h"
#include "clang/AST/StmtVisitor.h"
#include "clang/Lex/Token.h"
#include "llvm/ADT/SmallString.h"
using namespace clang;
using namespace clang::serialization;

namespace clang {

  class ASTStmtReader : public StmtVisitor<ASTStmtReader> {
    friend class OMPClauseReader;
    typedef ASTReader::RecordData RecordData;
    
    ASTReader &Reader;
    ModuleFile &F;
    llvm::BitstreamCursor &DeclsCursor;
    const ASTReader::RecordData &Record;
    unsigned &Idx;

    Token ReadToken(const RecordData &R, unsigned &I) {
      return Reader.ReadToken(F, R, I);
    }

    SourceLocation ReadSourceLocation(const RecordData &R, unsigned &I) {
      return Reader.ReadSourceLocation(F, R, I);
    }

    SourceRange ReadSourceRange(const RecordData &R, unsigned &I) {
      return Reader.ReadSourceRange(F, R, I);
    }

    std::string ReadString(const RecordData &R, unsigned &I) {
      return Reader.ReadString(R, I);
    }
        
    TypeSourceInfo *GetTypeSourceInfo(const RecordData &R, unsigned &I) {
      return Reader.GetTypeSourceInfo(F, R, I);
    }
    
    serialization::DeclID ReadDeclID(const RecordData &R, unsigned &I) {
      return Reader.ReadDeclID(F, R, I);
    }
    
    Decl *ReadDecl(const RecordData &R, unsigned &I) {
      return Reader.ReadDecl(F, R, I);
    }
    
    template<typename T>
    T *ReadDeclAs(const RecordData &R, unsigned &I) {
      return Reader.ReadDeclAs<T>(F, R, I);
    }

    void ReadDeclarationNameLoc(DeclarationNameLoc &DNLoc, DeclarationName Name,
                                const ASTReader::RecordData &R, unsigned &I) {
      Reader.ReadDeclarationNameLoc(F, DNLoc, Name, R, I);
    }
    
    void ReadDeclarationNameInfo(DeclarationNameInfo &NameInfo,
                                const ASTReader::RecordData &R, unsigned &I) {
      Reader.ReadDeclarationNameInfo(F, NameInfo, R, I);
    }

  public:
    ASTStmtReader(ASTReader &Reader, ModuleFile &F,
                  llvm::BitstreamCursor &Cursor,
                  const ASTReader::RecordData &Record, unsigned &Idx)
      : Reader(Reader), F(F), DeclsCursor(Cursor), Record(Record), Idx(Idx) { }

    /// \brief The number of record fields required for the Stmt class
    /// itself.
    static const unsigned NumStmtFields = 0;

    /// \brief The number of record fields required for the Expr class
    /// itself.
    static const unsigned NumExprFields = NumStmtFields + 7;

    /// \brief Read and initialize a ExplicitTemplateArgumentList structure.
    void ReadTemplateKWAndArgsInfo(ASTTemplateKWAndArgsInfo &Args,
                                   TemplateArgumentLoc *ArgsLocArray,
                                   unsigned NumTemplateArgs);
    /// \brief Read and initialize a ExplicitTemplateArgumentList structure.
    void ReadExplicitTemplateArgumentList(ASTTemplateArgumentListInfo &ArgList,
                                          unsigned NumTemplateArgs);

    void VisitStmt(Stmt *S);
#define STMT(Type, Base) \
    void Visit##Type(Type *);
#include "clang/AST/StmtNodes.inc"
  };
}

void ASTStmtReader::ReadTemplateKWAndArgsInfo(ASTTemplateKWAndArgsInfo &Args,
                                              TemplateArgumentLoc *ArgsLocArray,
                                              unsigned NumTemplateArgs) {
  SourceLocation TemplateKWLoc = ReadSourceLocation(Record, Idx);
  TemplateArgumentListInfo ArgInfo;
  ArgInfo.setLAngleLoc(ReadSourceLocation(Record, Idx));
  ArgInfo.setRAngleLoc(ReadSourceLocation(Record, Idx));
  for (unsigned i = 0; i != NumTemplateArgs; ++i)
    ArgInfo.addArgument(
        Reader.ReadTemplateArgumentLoc(F, Record, Idx));
  Args.initializeFrom(TemplateKWLoc, ArgInfo, ArgsLocArray);
}

void ASTStmtReader::VisitStmt(Stmt *S) {
  assert(Idx == NumStmtFields && "Incorrect statement field count");
}

void ASTStmtReader::VisitNullStmt(NullStmt *S) {
  VisitStmt(S);
  S->setSemiLoc(ReadSourceLocation(Record, Idx));
  S->HasLeadingEmptyMacro = Record[Idx++];
}

void ASTStmtReader::VisitCompoundStmt(CompoundStmt *S) {
  VisitStmt(S);
  SmallVector<Stmt *, 16> Stmts;
  unsigned NumStmts = Record[Idx++];
  while (NumStmts--)
    Stmts.push_back(Reader.ReadSubStmt());
  S->setStmts(Reader.getContext(), Stmts);
  S->LBraceLoc = ReadSourceLocation(Record, Idx);
  S->RBraceLoc = ReadSourceLocation(Record, Idx);
}

void ASTStmtReader::VisitSwitchCase(SwitchCase *S) {
  VisitStmt(S);
  Reader.RecordSwitchCaseID(S, Record[Idx++]);
  S->setKeywordLoc(ReadSourceLocation(Record, Idx));
  S->setColonLoc(ReadSourceLocation(Record, Idx));
}

void ASTStmtReader::VisitCaseStmt(CaseStmt *S) {
  VisitSwitchCase(S);
  S->setLHS(Reader.ReadSubExpr());
  S->setRHS(Reader.ReadSubExpr());
  S->setSubStmt(Reader.ReadSubStmt());
  S->setEllipsisLoc(ReadSourceLocation(Record, Idx));
}

void ASTStmtReader::VisitDefaultStmt(DefaultStmt *S) {
  VisitSwitchCase(S);
  S->setSubStmt(Reader.ReadSubStmt());
}

void ASTStmtReader::VisitLabelStmt(LabelStmt *S) {
  VisitStmt(S);
  LabelDecl *LD = ReadDeclAs<LabelDecl>(Record, Idx);
  LD->setStmt(S);
  S->setDecl(LD);
  S->setSubStmt(Reader.ReadSubStmt());
  S->setIdentLoc(ReadSourceLocation(Record, Idx));
}

void ASTStmtReader::VisitAttributedStmt(AttributedStmt *S) {
  VisitStmt(S);
  uint64_t NumAttrs = Record[Idx++];
  AttrVec Attrs;
  Reader.ReadAttributes(F, Attrs, Record, Idx);
  (void)NumAttrs;
  assert(NumAttrs == S->NumAttrs);
  assert(NumAttrs == Attrs.size());
  std::copy(Attrs.begin(), Attrs.end(), S->getAttrArrayPtr());
  S->SubStmt = Reader.ReadSubStmt();
  S->AttrLoc = ReadSourceLocation(Record, Idx);
}

void ASTStmtReader::VisitIfStmt(IfStmt *S) {
  VisitStmt(S);
  S->setConstexpr(Record[Idx++]);
  S->setInit(Reader.ReadSubStmt());
  S->setConditionVariable(Reader.getContext(),
                          ReadDeclAs<VarDecl>(Record, Idx));
  S->setCond(Reader.ReadSubExpr());
  S->setThen(Reader.ReadSubStmt());
  S->setElse(Reader.ReadSubStmt());
  S->setIfLoc(ReadSourceLocation(Record, Idx));
  S->setElseLoc(ReadSourceLocation(Record, Idx));
}

void ASTStmtReader::VisitSwitchStmt(SwitchStmt *S) {
  VisitStmt(S);
  S->setInit(Reader.ReadSubStmt());
  S->setConditionVariable(Reader.getContext(),
                          ReadDeclAs<VarDecl>(Record, Idx));
  S->setCond(Reader.ReadSubExpr());
  S->setBody(Reader.ReadSubStmt());
  S->setSwitchLoc(ReadSourceLocation(Record, Idx));
  if (Record[Idx++])
    S->setAllEnumCasesCovered();

  SwitchCase *PrevSC = nullptr;
  for (unsigned N = Record.size(); Idx != N; ++Idx) {
    SwitchCase *SC = Reader.getSwitchCaseWithID(Record[Idx]);
    if (PrevSC)
      PrevSC->setNextSwitchCase(SC);
    else
      S->setSwitchCaseList(SC);

    PrevSC = SC;
  }
}

void ASTStmtReader::VisitWhileStmt(WhileStmt *S) {
  VisitStmt(S);
  S->setConditionVariable(Reader.getContext(),
                          ReadDeclAs<VarDecl>(Record, Idx));

  S->setCond(Reader.ReadSubExpr());
  S->setBody(Reader.ReadSubStmt());
  S->setWhileLoc(ReadSourceLocation(Record, Idx));
}

void ASTStmtReader::VisitDoStmt(DoStmt *S) {
  VisitStmt(S);
  S->setCond(Reader.ReadSubExpr());
  S->setBody(Reader.ReadSubStmt());
  S->setDoLoc(ReadSourceLocation(Record, Idx));
  S->setWhileLoc(ReadSourceLocation(Record, Idx));
  S->setRParenLoc(ReadSourceLocation(Record, Idx));
}

void ASTStmtReader::VisitForStmt(ForStmt *S) {
  VisitStmt(S);
  S->setInit(Reader.ReadSubStmt());
  S->setCond(Reader.ReadSubExpr());
  S->setConditionVariable(Reader.getContext(),
                          ReadDeclAs<VarDecl>(Record, Idx));
  S->setInc(Reader.ReadSubExpr());
  S->setBody(Reader.ReadSubStmt());
  S->setForLoc(ReadSourceLocation(Record, Idx));
  S->setLParenLoc(ReadSourceLocation(Record, Idx));
  S->setRParenLoc(ReadSourceLocation(Record, Idx));
}

void ASTStmtReader::VisitGotoStmt(GotoStmt *S) {
  VisitStmt(S);
  S->setLabel(ReadDeclAs<LabelDecl>(Record, Idx));
  S->setGotoLoc(ReadSourceLocation(Record, Idx));
  S->setLabelLoc(ReadSourceLocation(Record, Idx));
}

void ASTStmtReader::VisitIndirectGotoStmt(IndirectGotoStmt *S) {
  VisitStmt(S);
  S->setGotoLoc(ReadSourceLocation(Record, Idx));
  S->setStarLoc(ReadSourceLocation(Record, Idx));
  S->setTarget(Reader.ReadSubExpr());
}

void ASTStmtReader::VisitContinueStmt(ContinueStmt *S) {
  VisitStmt(S);
  S->setContinueLoc(ReadSourceLocation(Record, Idx));
}

void ASTStmtReader::VisitBreakStmt(BreakStmt *S) {
  VisitStmt(S);
  S->setBreakLoc(ReadSourceLocation(Record, Idx));
}

void ASTStmtReader::VisitReturnStmt(ReturnStmt *S) {
  VisitStmt(S);
  S->setRetValue(Reader.ReadSubExpr());
  S->setReturnLoc(ReadSourceLocation(Record, Idx));
  S->setNRVOCandidate(ReadDeclAs<VarDecl>(Record, Idx));
}

void ASTStmtReader::VisitDeclStmt(DeclStmt *S) {
  VisitStmt(S);
  S->setStartLoc(ReadSourceLocation(Record, Idx));
  S->setEndLoc(ReadSourceLocation(Record, Idx));

  if (Idx + 1 == Record.size()) {
    // Single declaration
    S->setDeclGroup(DeclGroupRef(ReadDecl(Record, Idx)));
  } else {
    SmallVector<Decl *, 16> Decls;
    Decls.reserve(Record.size() - Idx);    
    for (unsigned N = Record.size(); Idx != N; )
      Decls.push_back(ReadDecl(Record, Idx));
    S->setDeclGroup(DeclGroupRef(DeclGroup::Create(Reader.getContext(),
                                                   Decls.data(),
                                                   Decls.size())));
  }
}

void ASTStmtReader::VisitAsmStmt(AsmStmt *S) {
  VisitStmt(S);
  S->NumOutputs = Record[Idx++];
  S->NumInputs = Record[Idx++];
  S->NumClobbers = Record[Idx++];
  S->setAsmLoc(ReadSourceLocation(Record, Idx));
  S->setVolatile(Record[Idx++]);
  S->setSimple(Record[Idx++]);
}

void ASTStmtReader::VisitGCCAsmStmt(GCCAsmStmt *S) {
  VisitAsmStmt(S);
  S->setRParenLoc(ReadSourceLocation(Record, Idx));
  S->setAsmString(cast_or_null<StringLiteral>(Reader.ReadSubStmt()));

  unsigned NumOutputs = S->getNumOutputs();
  unsigned NumInputs = S->getNumInputs();
  unsigned NumClobbers = S->getNumClobbers();

  // Outputs and inputs
  SmallVector<IdentifierInfo *, 16> Names;
  SmallVector<StringLiteral*, 16> Constraints;
  SmallVector<Stmt*, 16> Exprs;
  for (unsigned I = 0, N = NumOutputs + NumInputs; I != N; ++I) {
    Names.push_back(Reader.GetIdentifierInfo(F, Record, Idx));
    Constraints.push_back(cast_or_null<StringLiteral>(Reader.ReadSubStmt()));
    Exprs.push_back(Reader.ReadSubStmt());
  }

  // Constraints
  SmallVector<StringLiteral*, 16> Clobbers;
  for (unsigned I = 0; I != NumClobbers; ++I)
    Clobbers.push_back(cast_or_null<StringLiteral>(Reader.ReadSubStmt()));

  S->setOutputsAndInputsAndClobbers(Reader.getContext(),
                                    Names.data(), Constraints.data(), 
                                    Exprs.data(), NumOutputs, NumInputs, 
                                    Clobbers.data(), NumClobbers);
}

void ASTStmtReader::VisitMSAsmStmt(MSAsmStmt *S) {
  VisitAsmStmt(S);
  S->LBraceLoc = ReadSourceLocation(Record, Idx);
  S->EndLoc = ReadSourceLocation(Record, Idx);
  S->NumAsmToks = Record[Idx++];
  std::string AsmStr = ReadString(Record, Idx);

  // Read the tokens.
  SmallVector<Token, 16> AsmToks;
  AsmToks.reserve(S->NumAsmToks);
  for (unsigned i = 0, e = S->NumAsmToks; i != e; ++i) {
    AsmToks.push_back(ReadToken(Record, Idx));
  }

  // The calls to reserve() for the FooData vectors are mandatory to
  // prevent dead StringRefs in the Foo vectors.

  // Read the clobbers.
  SmallVector<std::string, 16> ClobbersData;
  SmallVector<StringRef, 16> Clobbers;
  ClobbersData.reserve(S->NumClobbers);
  Clobbers.reserve(S->NumClobbers);
  for (unsigned i = 0, e = S->NumClobbers; i != e; ++i) {
    ClobbersData.push_back(ReadString(Record, Idx));
    Clobbers.push_back(ClobbersData.back());
  }

  // Read the operands.
  unsigned NumOperands = S->NumOutputs + S->NumInputs;
  SmallVector<Expr*, 16> Exprs;
  SmallVector<std::string, 16> ConstraintsData;
  SmallVector<StringRef, 16> Constraints;
  Exprs.reserve(NumOperands);
  ConstraintsData.reserve(NumOperands);
  Constraints.reserve(NumOperands);
  for (unsigned i = 0; i != NumOperands; ++i) {
    Exprs.push_back(cast<Expr>(Reader.ReadSubStmt()));
    ConstraintsData.push_back(ReadString(Record, Idx));
    Constraints.push_back(ConstraintsData.back());
  }

  S->initialize(Reader.getContext(), AsmStr, AsmToks,
                Constraints, Exprs, Clobbers);
}

void ASTStmtReader::VisitCoroutineBodyStmt(CoroutineBodyStmt *S) {
  // FIXME: Implement coroutine serialization.
  llvm_unreachable("unimplemented");
}

void ASTStmtReader::VisitCoreturnStmt(CoreturnStmt *S) {
  // FIXME: Implement coroutine serialization.
  llvm_unreachable("unimplemented");
}

void ASTStmtReader::VisitCoawaitExpr(CoawaitExpr *S) {
  // FIXME: Implement coroutine serialization.
  llvm_unreachable("unimplemented");
}

void ASTStmtReader::VisitCoyieldExpr(CoyieldExpr *S) {
  // FIXME: Implement coroutine serialization.
  llvm_unreachable("unimplemented");
}

void ASTStmtReader::VisitCapturedStmt(CapturedStmt *S) {
  VisitStmt(S);
  ++Idx;
  S->setCapturedDecl(ReadDeclAs<CapturedDecl>(Record, Idx));
  S->setCapturedRegionKind(static_cast<CapturedRegionKind>(Record[Idx++]));
  S->setCapturedRecordDecl(ReadDeclAs<RecordDecl>(Record, Idx));

  // Capture inits
  for (CapturedStmt::capture_init_iterator I = S->capture_init_begin(),
                                           E = S->capture_init_end();
       I != E; ++I)
    *I = Reader.ReadSubExpr();

  // Body
  S->setCapturedStmt(Reader.ReadSubStmt());
  S->getCapturedDecl()->setBody(S->getCapturedStmt());

  // Captures
  for (auto &I : S->captures()) {
    I.VarAndKind.setPointer(ReadDeclAs<VarDecl>(Record, Idx));
    I.VarAndKind
        .setInt(static_cast<CapturedStmt::VariableCaptureKind>(Record[Idx++]));
    I.Loc = ReadSourceLocation(Record, Idx);
  }
}

void ASTStmtReader::VisitExpr(Expr *E) {
  VisitStmt(E);
  E->setType(Reader.readType(F, Record, Idx));
  E->setTypeDependent(Record[Idx++]);
  E->setValueDependent(Record[Idx++]);
  E->setInstantiationDependent(Record[Idx++]);
  E->ExprBits.ContainsUnexpandedParameterPack = Record[Idx++];
  E->setValueKind(static_cast<ExprValueKind>(Record[Idx++]));
  E->setObjectKind(static_cast<ExprObjectKind>(Record[Idx++]));
  assert(Idx == NumExprFields && "Incorrect expression field count");
}

void ASTStmtReader::VisitPredefinedExpr(PredefinedExpr *E) {
  VisitExpr(E);
  E->setLocation(ReadSourceLocation(Record, Idx));
  E->Type = (PredefinedExpr::IdentType)Record[Idx++];
  E->FnName = cast_or_null<StringLiteral>(Reader.ReadSubExpr());
}

void ASTStmtReader::VisitDeclRefExpr(DeclRefExpr *E) {
  VisitExpr(E);

  E->DeclRefExprBits.HasQualifier = Record[Idx++];
  E->DeclRefExprBits.HasFoundDecl = Record[Idx++];
  E->DeclRefExprBits.HasTemplateKWAndArgsInfo = Record[Idx++];
  E->DeclRefExprBits.HadMultipleCandidates = Record[Idx++];
  E->DeclRefExprBits.RefersToEnclosingVariableOrCapture = Record[Idx++];
  unsigned NumTemplateArgs = 0;
  if (E->hasTemplateKWAndArgsInfo())
    NumTemplateArgs = Record[Idx++];

  if (E->hasQualifier())
    new (E->getTrailingObjects<NestedNameSpecifierLoc>())
        NestedNameSpecifierLoc(
            Reader.ReadNestedNameSpecifierLoc(F, Record, Idx));

  if (E->hasFoundDecl())
    *E->getTrailingObjects<NamedDecl *>() = ReadDeclAs<NamedDecl>(Record, Idx);

  if (E->hasTemplateKWAndArgsInfo())
    ReadTemplateKWAndArgsInfo(
        *E->getTrailingObjects<ASTTemplateKWAndArgsInfo>(),
        E->getTrailingObjects<TemplateArgumentLoc>(), NumTemplateArgs);

  E->setDecl(ReadDeclAs<ValueDecl>(Record, Idx));
  E->setLocation(ReadSourceLocation(Record, Idx));
  ReadDeclarationNameLoc(E->DNLoc, E->getDecl()->getDeclName(), Record, Idx);
}

void ASTStmtReader::VisitIntegerLiteral(IntegerLiteral *E) {
  VisitExpr(E);
  E->setLocation(ReadSourceLocation(Record, Idx));
  E->setValue(Reader.getContext(), Reader.ReadAPInt(Record, Idx));
}

void ASTStmtReader::VisitFloatingLiteral(FloatingLiteral *E) {
  VisitExpr(E);
  E->setRawSemantics(static_cast<Stmt::APFloatSemantics>(Record[Idx++]));
  E->setExact(Record[Idx++]);
  E->setValue(Reader.getContext(),
              Reader.ReadAPFloat(Record, E->getSemantics(), Idx));
  E->setLocation(ReadSourceLocation(Record, Idx));
}

void ASTStmtReader::VisitImaginaryLiteral(ImaginaryLiteral *E) {
  VisitExpr(E);
  E->setSubExpr(Reader.ReadSubExpr());
}

void ASTStmtReader::VisitStringLiteral(StringLiteral *E) {
  VisitExpr(E);
  unsigned Len = Record[Idx++];
  assert(Record[Idx] == E->getNumConcatenated() &&
         "Wrong number of concatenated tokens!");
  ++Idx;
  StringLiteral::StringKind kind =
        static_cast<StringLiteral::StringKind>(Record[Idx++]);
  bool isPascal = Record[Idx++];

  // Read string data
  SmallString<16> Str(&Record[Idx], &Record[Idx] + Len);
  E->setString(Reader.getContext(), Str, kind, isPascal);
  Idx += Len;

  // Read source locations
  for (unsigned I = 0, N = E->getNumConcatenated(); I != N; ++I)
    E->setStrTokenLoc(I, ReadSourceLocation(Record, Idx));
}

void ASTStmtReader::VisitCharacterLiteral(CharacterLiteral *E) {
  VisitExpr(E);
  E->setValue(Record[Idx++]);
  E->setLocation(ReadSourceLocation(Record, Idx));
  E->setKind(static_cast<CharacterLiteral::CharacterKind>(Record[Idx++]));
}

void ASTStmtReader::VisitParenExpr(ParenExpr *E) {
  VisitExpr(E);
  E->setLParen(ReadSourceLocation(Record, Idx));
  E->setRParen(ReadSourceLocation(Record, Idx));
  E->setSubExpr(Reader.ReadSubExpr());
}

void ASTStmtReader::VisitParenListExpr(ParenListExpr *E) {
  VisitExpr(E);
  unsigned NumExprs = Record[Idx++];
  E->Exprs = new (Reader.getContext()) Stmt*[NumExprs];
  for (unsigned i = 0; i != NumExprs; ++i)
    E->Exprs[i] = Reader.ReadSubStmt();
  E->NumExprs = NumExprs;
  E->LParenLoc = ReadSourceLocation(Record, Idx);
  E->RParenLoc = ReadSourceLocation(Record, Idx);
}

void ASTStmtReader::VisitUnaryOperator(UnaryOperator *E) {
  VisitExpr(E);
  E->setSubExpr(Reader.ReadSubExpr());
  E->setOpcode((UnaryOperator::Opcode)Record[Idx++]);
  E->setOperatorLoc(ReadSourceLocation(Record, Idx));
}

void ASTStmtReader::VisitOffsetOfExpr(OffsetOfExpr *E) {
  VisitExpr(E);
  assert(E->getNumComponents() == Record[Idx]);
  ++Idx;
  assert(E->getNumExpressions() == Record[Idx]);
  ++Idx;
  E->setOperatorLoc(ReadSourceLocation(Record, Idx));
  E->setRParenLoc(ReadSourceLocation(Record, Idx));
  E->setTypeSourceInfo(GetTypeSourceInfo(Record, Idx));
  for (unsigned I = 0, N = E->getNumComponents(); I != N; ++I) {
    OffsetOfNode::Kind Kind = static_cast<OffsetOfNode::Kind>(Record[Idx++]);
    SourceLocation Start = ReadSourceLocation(Record, Idx);
    SourceLocation End = ReadSourceLocation(Record, Idx);
    switch (Kind) {
    case OffsetOfNode::Array:
      E->setComponent(I, OffsetOfNode(Start, Record[Idx++], End));
      break;

    case OffsetOfNode::Field:
      E->setComponent(
          I, OffsetOfNode(Start, ReadDeclAs<FieldDecl>(Record, Idx), End));
      break;

    case OffsetOfNode::Identifier:
      E->setComponent(
          I,
          OffsetOfNode(Start, Reader.GetIdentifierInfo(F, Record, Idx), End));
      break;

    case OffsetOfNode::Base: {
      CXXBaseSpecifier *Base = new (Reader.getContext()) CXXBaseSpecifier();
      *Base = Reader.ReadCXXBaseSpecifier(F, Record, Idx);
      E->setComponent(I, OffsetOfNode(Base));
      break;
    }
    }
  }
  
  for (unsigned I = 0, N = E->getNumExpressions(); I != N; ++I)
    E->setIndexExpr(I, Reader.ReadSubExpr());
}

void ASTStmtReader::VisitUnaryExprOrTypeTraitExpr(UnaryExprOrTypeTraitExpr *E) {
  VisitExpr(E);
  E->setKind(static_cast<UnaryExprOrTypeTrait>(Record[Idx++]));
  if (Record[Idx] == 0) {
    E->setArgument(Reader.ReadSubExpr());
    ++Idx;
  } else {
    E->setArgument(GetTypeSourceInfo(Record, Idx));
  }
  E->setOperatorLoc(ReadSourceLocation(Record, Idx));
  E->setRParenLoc(ReadSourceLocation(Record, Idx));
}

void ASTStmtReader::VisitArraySubscriptExpr(ArraySubscriptExpr *E) {
  VisitExpr(E);
  E->setLHS(Reader.ReadSubExpr());
  E->setRHS(Reader.ReadSubExpr());
  E->setRBracketLoc(ReadSourceLocation(Record, Idx));
}

void ASTStmtReader::VisitOMPArraySectionExpr(OMPArraySectionExpr *E) {
  VisitExpr(E);
  E->setBase(Reader.ReadSubExpr());
  E->setLowerBound(Reader.ReadSubExpr());
  E->setLength(Reader.ReadSubExpr());
  E->setColonLoc(ReadSourceLocation(Record, Idx));
  E->setRBracketLoc(ReadSourceLocation(Record, Idx));
}

void ASTStmtReader::VisitCallExpr(CallExpr *E) {
  VisitExpr(E);
  E->setNumArgs(Reader.getContext(), Record[Idx++]);
  E->setRParenLoc(ReadSourceLocation(Record, Idx));
  E->setCallee(Reader.ReadSubExpr());
  for (unsigned I = 0, N = E->getNumArgs(); I != N; ++I)
    E->setArg(I, Reader.ReadSubExpr());
}

void ASTStmtReader::VisitCXXMemberCallExpr(CXXMemberCallExpr *E) {
  VisitCallExpr(E);
}

void ASTStmtReader::VisitMemberExpr(MemberExpr *E) {
  // Don't call VisitExpr, this is fully initialized at creation.
  assert(E->getStmtClass() == Stmt::MemberExprClass &&
         "It's a subclass, we must advance Idx!");
}

void ASTStmtReader::VisitObjCIsaExpr(ObjCIsaExpr *E) {
  VisitExpr(E);
  E->setBase(Reader.ReadSubExpr());
  E->setIsaMemberLoc(ReadSourceLocation(Record, Idx));
  E->setOpLoc(ReadSourceLocation(Record, Idx));
  E->setArrow(Record[Idx++]);
}

void ASTStmtReader::
VisitObjCIndirectCopyRestoreExpr(ObjCIndirectCopyRestoreExpr *E) {
  VisitExpr(E);
  E->Operand = Reader.ReadSubExpr();
  E->setShouldCopy(Record[Idx++]);
}

void ASTStmtReader::VisitObjCBridgedCastExpr(ObjCBridgedCastExpr *E) {
  VisitExplicitCastExpr(E);
  E->LParenLoc = ReadSourceLocation(Record, Idx);
  E->BridgeKeywordLoc = ReadSourceLocation(Record, Idx);
  E->Kind = Record[Idx++];
}

void ASTStmtReader::VisitCastExpr(CastExpr *E) {
  VisitExpr(E);
  unsigned NumBaseSpecs = Record[Idx++];
  assert(NumBaseSpecs == E->path_size());
  E->setSubExpr(Reader.ReadSubExpr());
  E->setCastKind((CastKind)Record[Idx++]);
  CastExpr::path_iterator BaseI = E->path_begin();
  while (NumBaseSpecs--) {
    CXXBaseSpecifier *BaseSpec = new (Reader.getContext()) CXXBaseSpecifier;
    *BaseSpec = Reader.ReadCXXBaseSpecifier(F, Record, Idx);
    *BaseI++ = BaseSpec;
  }
}

void ASTStmtReader::VisitBinaryOperator(BinaryOperator *E) {
  VisitExpr(E);
  E->setLHS(Reader.ReadSubExpr());
  E->setRHS(Reader.ReadSubExpr());
  E->setOpcode((BinaryOperator::Opcode)Record[Idx++]);
  E->setOperatorLoc(ReadSourceLocation(Record, Idx));
  E->setFPContractable((bool)Record[Idx++]);
}

void ASTStmtReader::VisitCompoundAssignOperator(CompoundAssignOperator *E) {
  VisitBinaryOperator(E);
  E->setComputationLHSType(Reader.readType(F, Record, Idx));
  E->setComputationResultType(Reader.readType(F, Record, Idx));
}

void ASTStmtReader::VisitConditionalOperator(ConditionalOperator *E) {
  VisitExpr(E);
  E->SubExprs[ConditionalOperator::COND] = Reader.ReadSubExpr();
  E->SubExprs[ConditionalOperator::LHS] = Reader.ReadSubExpr();
  E->SubExprs[ConditionalOperator::RHS] = Reader.ReadSubExpr();
  E->QuestionLoc = ReadSourceLocation(Record, Idx);
  E->ColonLoc = ReadSourceLocation(Record, Idx);
}

void
ASTStmtReader::VisitBinaryConditionalOperator(BinaryConditionalOperator *E) {
  VisitExpr(E);
  E->OpaqueValue = cast<OpaqueValueExpr>(Reader.ReadSubExpr());
  E->SubExprs[BinaryConditionalOperator::COMMON] = Reader.ReadSubExpr();
  E->SubExprs[BinaryConditionalOperator::COND] = Reader.ReadSubExpr();
  E->SubExprs[BinaryConditionalOperator::LHS] = Reader.ReadSubExpr();
  E->SubExprs[BinaryConditionalOperator::RHS] = Reader.ReadSubExpr();
  E->QuestionLoc = ReadSourceLocation(Record, Idx);
  E->ColonLoc = ReadSourceLocation(Record, Idx);
}

void ASTStmtReader::VisitImplicitCastExpr(ImplicitCastExpr *E) {
  VisitCastExpr(E);
}

void ASTStmtReader::VisitExplicitCastExpr(ExplicitCastExpr *E) {
  VisitCastExpr(E);
  E->setTypeInfoAsWritten(GetTypeSourceInfo(Record, Idx));
}

void ASTStmtReader::VisitCStyleCastExpr(CStyleCastExpr *E) {
  VisitExplicitCastExpr(E);
  E->setLParenLoc(ReadSourceLocation(Record, Idx));
  E->setRParenLoc(ReadSourceLocation(Record, Idx));
}

void ASTStmtReader::VisitCompoundLiteralExpr(CompoundLiteralExpr *E) {
  VisitExpr(E);
  E->setLParenLoc(ReadSourceLocation(Record, Idx));
  E->setTypeSourceInfo(GetTypeSourceInfo(Record, Idx));
  E->setInitializer(Reader.ReadSubExpr());
  E->setFileScope(Record[Idx++]);
}

void ASTStmtReader::VisitExtVectorElementExpr(ExtVectorElementExpr *E) {
  VisitExpr(E);
  E->setBase(Reader.ReadSubExpr());
  E->setAccessor(Reader.GetIdentifierInfo(F, Record, Idx));
  E->setAccessorLoc(ReadSourceLocation(Record, Idx));
}

void ASTStmtReader::VisitInitListExpr(InitListExpr *E) {
  VisitExpr(E);
  if (InitListExpr *SyntForm = cast_or_null<InitListExpr>(Reader.ReadSubStmt()))
    E->setSyntacticForm(SyntForm);
  E->setLBraceLoc(ReadSourceLocation(Record, Idx));
  E->setRBraceLoc(ReadSourceLocation(Record, Idx));
  bool isArrayFiller = Record[Idx++];
  Expr *filler = nullptr;
  if (isArrayFiller) {
    filler = Reader.ReadSubExpr();
    E->ArrayFillerOrUnionFieldInit = filler;
  } else
    E->ArrayFillerOrUnionFieldInit = ReadDeclAs<FieldDecl>(Record, Idx);
  E->sawArrayRangeDesignator(Record[Idx++]);
  unsigned NumInits = Record[Idx++];
  E->reserveInits(Reader.getContext(), NumInits);
  if (isArrayFiller) {
    for (unsigned I = 0; I != NumInits; ++I) {
      Expr *init = Reader.ReadSubExpr();
      E->updateInit(Reader.getContext(), I, init ? init : filler);
    }
  } else {
    for (unsigned I = 0; I != NumInits; ++I)
      E->updateInit(Reader.getContext(), I, Reader.ReadSubExpr());
  }
}

void ASTStmtReader::VisitDesignatedInitExpr(DesignatedInitExpr *E) {
  typedef DesignatedInitExpr::Designator Designator;

  VisitExpr(E);
  unsigned NumSubExprs = Record[Idx++];
  assert(NumSubExprs == E->getNumSubExprs() && "Wrong number of subexprs");
  for (unsigned I = 0; I != NumSubExprs; ++I)
    E->setSubExpr(I, Reader.ReadSubExpr());
  E->setEqualOrColonLoc(ReadSourceLocation(Record, Idx));
  E->setGNUSyntax(Record[Idx++]);

  SmallVector<Designator, 4> Designators;
  while (Idx < Record.size()) {
    switch ((DesignatorTypes)Record[Idx++]) {
    case DESIG_FIELD_DECL: {
      FieldDecl *Field = ReadDeclAs<FieldDecl>(Record, Idx);
      SourceLocation DotLoc
        = ReadSourceLocation(Record, Idx);
      SourceLocation FieldLoc
        = ReadSourceLocation(Record, Idx);
      Designators.push_back(Designator(Field->getIdentifier(), DotLoc,
                                       FieldLoc));
      Designators.back().setField(Field);
      break;
    }

    case DESIG_FIELD_NAME: {
      const IdentifierInfo *Name = Reader.GetIdentifierInfo(F, Record, Idx);
      SourceLocation DotLoc
        = ReadSourceLocation(Record, Idx);
      SourceLocation FieldLoc
        = ReadSourceLocation(Record, Idx);
      Designators.push_back(Designator(Name, DotLoc, FieldLoc));
      break;
    }

    case DESIG_ARRAY: {
      unsigned Index = Record[Idx++];
      SourceLocation LBracketLoc
        = ReadSourceLocation(Record, Idx);
      SourceLocation RBracketLoc
        = ReadSourceLocation(Record, Idx);
      Designators.push_back(Designator(Index, LBracketLoc, RBracketLoc));
      break;
    }

    case DESIG_ARRAY_RANGE: {
      unsigned Index = Record[Idx++];
      SourceLocation LBracketLoc
        = ReadSourceLocation(Record, Idx);
      SourceLocation EllipsisLoc
        = ReadSourceLocation(Record, Idx);
      SourceLocation RBracketLoc
        = ReadSourceLocation(Record, Idx);
      Designators.push_back(Designator(Index, LBracketLoc, EllipsisLoc,
                                       RBracketLoc));
      break;
    }
    }
  }
  E->setDesignators(Reader.getContext(), 
                    Designators.data(), Designators.size());
}

void ASTStmtReader::VisitDesignatedInitUpdateExpr(DesignatedInitUpdateExpr *E) {
  VisitExpr(E);
  E->setBase(Reader.ReadSubExpr());
  E->setUpdater(Reader.ReadSubExpr());
}

void ASTStmtReader::VisitNoInitExpr(NoInitExpr *E) {
  VisitExpr(E);
}

void ASTStmtReader::VisitArrayInitLoopExpr(ArrayInitLoopExpr *E) {
  VisitExpr(E);
  E->SubExprs[0] = Reader.ReadSubExpr();
  E->SubExprs[1] = Reader.ReadSubExpr();
}

void ASTStmtReader::VisitArrayInitIndexExpr(ArrayInitIndexExpr *E) {
  VisitExpr(E);
}

void ASTStmtReader::VisitImplicitValueInitExpr(ImplicitValueInitExpr *E) {
  VisitExpr(E);
}

void ASTStmtReader::VisitVAArgExpr(VAArgExpr *E) {
  VisitExpr(E);
  E->setSubExpr(Reader.ReadSubExpr());
  E->setWrittenTypeInfo(GetTypeSourceInfo(Record, Idx));
  E->setBuiltinLoc(ReadSourceLocation(Record, Idx));
  E->setRParenLoc(ReadSourceLocation(Record, Idx));
  E->setIsMicrosoftABI(Record[Idx++]);
}

void ASTStmtReader::VisitAddrLabelExpr(AddrLabelExpr *E) {
  VisitExpr(E);
  E->setAmpAmpLoc(ReadSourceLocation(Record, Idx));
  E->setLabelLoc(ReadSourceLocation(Record, Idx));
  E->setLabel(ReadDeclAs<LabelDecl>(Record, Idx));
}

void ASTStmtReader::VisitStmtExpr(StmtExpr *E) {
  VisitExpr(E);
  E->setLParenLoc(ReadSourceLocation(Record, Idx));
  E->setRParenLoc(ReadSourceLocation(Record, Idx));
  E->setSubStmt(cast_or_null<CompoundStmt>(Reader.ReadSubStmt()));
}

void ASTStmtReader::VisitChooseExpr(ChooseExpr *E) {
  VisitExpr(E);
  E->setCond(Reader.ReadSubExpr());
  E->setLHS(Reader.ReadSubExpr());
  E->setRHS(Reader.ReadSubExpr());
  E->setBuiltinLoc(ReadSourceLocation(Record, Idx));
  E->setRParenLoc(ReadSourceLocation(Record, Idx));
  E->setIsConditionTrue(Record[Idx++]);
}

void ASTStmtReader::VisitGNUNullExpr(GNUNullExpr *E) {
  VisitExpr(E);
  E->setTokenLocation(ReadSourceLocation(Record, Idx));
}

void ASTStmtReader::VisitShuffleVectorExpr(ShuffleVectorExpr *E) {
  VisitExpr(E);
  SmallVector<Expr *, 16> Exprs;
  unsigned NumExprs = Record[Idx++];
  while (NumExprs--)
    Exprs.push_back(Reader.ReadSubExpr());
  E->setExprs(Reader.getContext(), Exprs);
  E->setBuiltinLoc(ReadSourceLocation(Record, Idx));
  E->setRParenLoc(ReadSourceLocation(Record, Idx));
}

void ASTStmtReader::VisitConvertVectorExpr(ConvertVectorExpr *E) {
  VisitExpr(E);
  E->BuiltinLoc = ReadSourceLocation(Record, Idx);
  E->RParenLoc = ReadSourceLocation(Record, Idx);
  E->TInfo = GetTypeSourceInfo(Record, Idx);
  E->SrcExpr = Reader.ReadSubExpr();
}

void ASTStmtReader::VisitBlockExpr(BlockExpr *E) {
  VisitExpr(E);
  E->setBlockDecl(ReadDeclAs<BlockDecl>(Record, Idx));
}

void ASTStmtReader::VisitGenericSelectionExpr(GenericSelectionExpr *E) {
  VisitExpr(E);
  E->NumAssocs = Record[Idx++];
  E->AssocTypes = new (Reader.getContext()) TypeSourceInfo*[E->NumAssocs];
  E->SubExprs =
   new(Reader.getContext()) Stmt*[GenericSelectionExpr::END_EXPR+E->NumAssocs];

  E->SubExprs[GenericSelectionExpr::CONTROLLING] = Reader.ReadSubExpr();
  for (unsigned I = 0, N = E->getNumAssocs(); I != N; ++I) {
    E->AssocTypes[I] = GetTypeSourceInfo(Record, Idx);
    E->SubExprs[GenericSelectionExpr::END_EXPR+I] = Reader.ReadSubExpr();
  }
  E->ResultIndex = Record[Idx++];

  E->GenericLoc = ReadSourceLocation(Record, Idx);
  E->DefaultLoc = ReadSourceLocation(Record, Idx);
  E->RParenLoc = ReadSourceLocation(Record, Idx);
}

void ASTStmtReader::VisitPseudoObjectExpr(PseudoObjectExpr *E) {
  VisitExpr(E);
  unsigned numSemanticExprs = Record[Idx++];
  assert(numSemanticExprs + 1 == E->PseudoObjectExprBits.NumSubExprs);
  E->PseudoObjectExprBits.ResultIndex = Record[Idx++];

  // Read the syntactic expression.
  E->getSubExprsBuffer()[0] = Reader.ReadSubExpr();

  // Read all the semantic expressions.
  for (unsigned i = 0; i != numSemanticExprs; ++i) {
    Expr *subExpr = Reader.ReadSubExpr();
    E->getSubExprsBuffer()[i+1] = subExpr;
  }
}

void ASTStmtReader::VisitAtomicExpr(AtomicExpr *E) {
  VisitExpr(E);
  E->Op = AtomicExpr::AtomicOp(Record[Idx++]);
  E->NumSubExprs = AtomicExpr::getNumSubExprs(E->Op);
  for (unsigned I = 0; I != E->NumSubExprs; ++I)
    E->SubExprs[I] = Reader.ReadSubExpr();
  E->BuiltinLoc = ReadSourceLocation(Record, Idx);
  E->RParenLoc = ReadSourceLocation(Record, Idx);
}

//===----------------------------------------------------------------------===//
// Objective-C Expressions and Statements

void ASTStmtReader::VisitObjCStringLiteral(ObjCStringLiteral *E) {
  VisitExpr(E);
  E->setString(cast<StringLiteral>(Reader.ReadSubStmt()));
  E->setAtLoc(ReadSourceLocation(Record, Idx));
}

void ASTStmtReader::VisitObjCBoxedExpr(ObjCBoxedExpr *E) {
  VisitExpr(E);
  // could be one of several IntegerLiteral, FloatLiteral, etc.
  E->SubExpr = Reader.ReadSubStmt();
  E->BoxingMethod = ReadDeclAs<ObjCMethodDecl>(Record, Idx);
  E->Range = ReadSourceRange(Record, Idx);
}

void ASTStmtReader::VisitObjCArrayLiteral(ObjCArrayLiteral *E) {
  VisitExpr(E);
  unsigned NumElements = Record[Idx++];
  assert(NumElements == E->getNumElements() && "Wrong number of elements");
  Expr **Elements = E->getElements();
  for (unsigned I = 0, N = NumElements; I != N; ++I)
    Elements[I] = Reader.ReadSubExpr();
  E->ArrayWithObjectsMethod = ReadDeclAs<ObjCMethodDecl>(Record, Idx);
  E->Range = ReadSourceRange(Record, Idx);
}

void ASTStmtReader::VisitObjCDictionaryLiteral(ObjCDictionaryLiteral *E) {
  VisitExpr(E);
  unsigned NumElements = Record[Idx++];
  assert(NumElements == E->getNumElements() && "Wrong number of elements");
  bool HasPackExpansions = Record[Idx++];
  assert(HasPackExpansions == E->HasPackExpansions &&"Pack expansion mismatch");
  ObjCDictionaryLiteral::KeyValuePair *KeyValues =
      E->getTrailingObjects<ObjCDictionaryLiteral::KeyValuePair>();
  ObjCDictionaryLiteral::ExpansionData *Expansions =
      E->getTrailingObjects<ObjCDictionaryLiteral::ExpansionData>();
  for (unsigned I = 0; I != NumElements; ++I) {
    KeyValues[I].Key = Reader.ReadSubExpr();
    KeyValues[I].Value = Reader.ReadSubExpr();
    if (HasPackExpansions) {
      Expansions[I].EllipsisLoc = ReadSourceLocation(Record, Idx);
      Expansions[I].NumExpansionsPlusOne = Record[Idx++];
    }
  }
  E->DictWithObjectsMethod = ReadDeclAs<ObjCMethodDecl>(Record, Idx);
  E->Range = ReadSourceRange(Record, Idx);
}

void ASTStmtReader::VisitObjCEncodeExpr(ObjCEncodeExpr *E) {
  VisitExpr(E);
  E->setEncodedTypeSourceInfo(GetTypeSourceInfo(Record, Idx));
  E->setAtLoc(ReadSourceLocation(Record, Idx));
  E->setRParenLoc(ReadSourceLocation(Record, Idx));
}

void ASTStmtReader::VisitObjCSelectorExpr(ObjCSelectorExpr *E) {
  VisitExpr(E);
  E->setSelector(Reader.ReadSelector(F, Record, Idx));
  E->setAtLoc(ReadSourceLocation(Record, Idx));
  E->setRParenLoc(ReadSourceLocation(Record, Idx));
}

void ASTStmtReader::VisitObjCProtocolExpr(ObjCProtocolExpr *E) {
  VisitExpr(E);
  E->setProtocol(ReadDeclAs<ObjCProtocolDecl>(Record, Idx));
  E->setAtLoc(ReadSourceLocation(Record, Idx));
  E->ProtoLoc = ReadSourceLocation(Record, Idx);
  E->setRParenLoc(ReadSourceLocation(Record, Idx));
}

void ASTStmtReader::VisitObjCIvarRefExpr(ObjCIvarRefExpr *E) {
  VisitExpr(E);
  E->setDecl(ReadDeclAs<ObjCIvarDecl>(Record, Idx));
  E->setLocation(ReadSourceLocation(Record, Idx));
  E->setOpLoc(ReadSourceLocation(Record, Idx));
  E->setBase(Reader.ReadSubExpr());
  E->setIsArrow(Record[Idx++]);
  E->setIsFreeIvar(Record[Idx++]);
}

void ASTStmtReader::VisitObjCPropertyRefExpr(ObjCPropertyRefExpr *E) {
  VisitExpr(E);
  unsigned MethodRefFlags = Record[Idx++];
  bool Implicit = Record[Idx++] != 0;
  if (Implicit) {
    ObjCMethodDecl *Getter = ReadDeclAs<ObjCMethodDecl>(Record, Idx);
    ObjCMethodDecl *Setter = ReadDeclAs<ObjCMethodDecl>(Record, Idx);
    E->setImplicitProperty(Getter, Setter, MethodRefFlags);
  } else {
    E->setExplicitProperty(ReadDeclAs<ObjCPropertyDecl>(Record, Idx),
                           MethodRefFlags);
  }
  E->setLocation(ReadSourceLocation(Record, Idx));
  E->setReceiverLocation(ReadSourceLocation(Record, Idx));
  switch (Record[Idx++]) {
  case 0:
    E->setBase(Reader.ReadSubExpr());
    break;
  case 1:
    E->setSuperReceiver(Reader.readType(F, Record, Idx));
    break;
  case 2:
    E->setClassReceiver(ReadDeclAs<ObjCInterfaceDecl>(Record, Idx));
    break;
  }
}

void ASTStmtReader::VisitObjCSubscriptRefExpr(ObjCSubscriptRefExpr *E) {
  VisitExpr(E);
  E->setRBracket(ReadSourceLocation(Record, Idx));
  E->setBaseExpr(Reader.ReadSubExpr());
  E->setKeyExpr(Reader.ReadSubExpr());
  E->GetAtIndexMethodDecl = ReadDeclAs<ObjCMethodDecl>(Record, Idx);
  E->SetAtIndexMethodDecl = ReadDeclAs<ObjCMethodDecl>(Record, Idx);
}

void ASTStmtReader::VisitObjCMessageExpr(ObjCMessageExpr *E) {
  VisitExpr(E);
  assert(Record[Idx] == E->getNumArgs());
  ++Idx;
  unsigned NumStoredSelLocs = Record[Idx++];
  E->SelLocsKind = Record[Idx++]; 
  E->setDelegateInitCall(Record[Idx++]);
  E->IsImplicit = Record[Idx++];
  ObjCMessageExpr::ReceiverKind Kind
    = static_cast<ObjCMessageExpr::ReceiverKind>(Record[Idx++]);
  switch (Kind) {
  case ObjCMessageExpr::Instance:
    E->setInstanceReceiver(Reader.ReadSubExpr());
    break;

  case ObjCMessageExpr::Class:
    E->setClassReceiver(GetTypeSourceInfo(Record, Idx));
    break;

  case ObjCMessageExpr::SuperClass:
  case ObjCMessageExpr::SuperInstance: {
    QualType T = Reader.readType(F, Record, Idx);
    SourceLocation SuperLoc = ReadSourceLocation(Record, Idx);
    E->setSuper(SuperLoc, T, Kind == ObjCMessageExpr::SuperInstance);
    break;
  }
  }

  assert(Kind == E->getReceiverKind());

  if (Record[Idx++])
    E->setMethodDecl(ReadDeclAs<ObjCMethodDecl>(Record, Idx));
  else
    E->setSelector(Reader.ReadSelector(F, Record, Idx));

  E->LBracLoc = ReadSourceLocation(Record, Idx);
  E->RBracLoc = ReadSourceLocation(Record, Idx);

  for (unsigned I = 0, N = E->getNumArgs(); I != N; ++I)
    E->setArg(I, Reader.ReadSubExpr());

  SourceLocation *Locs = E->getStoredSelLocs();
  for (unsigned I = 0; I != NumStoredSelLocs; ++I)
    Locs[I] = ReadSourceLocation(Record, Idx);
}

void ASTStmtReader::VisitObjCForCollectionStmt(ObjCForCollectionStmt *S) {
  VisitStmt(S);
  S->setElement(Reader.ReadSubStmt());
  S->setCollection(Reader.ReadSubExpr());
  S->setBody(Reader.ReadSubStmt());
  S->setForLoc(ReadSourceLocation(Record, Idx));
  S->setRParenLoc(ReadSourceLocation(Record, Idx));
}

void ASTStmtReader::VisitObjCAtCatchStmt(ObjCAtCatchStmt *S) {
  VisitStmt(S);
  S->setCatchBody(Reader.ReadSubStmt());
  S->setCatchParamDecl(ReadDeclAs<VarDecl>(Record, Idx));
  S->setAtCatchLoc(ReadSourceLocation(Record, Idx));
  S->setRParenLoc(ReadSourceLocation(Record, Idx));
}

void ASTStmtReader::VisitObjCAtFinallyStmt(ObjCAtFinallyStmt *S) {
  VisitStmt(S);
  S->setFinallyBody(Reader.ReadSubStmt());
  S->setAtFinallyLoc(ReadSourceLocation(Record, Idx));
}

void ASTStmtReader::VisitObjCAutoreleasePoolStmt(ObjCAutoreleasePoolStmt *S) {
  VisitStmt(S);
  S->setSubStmt(Reader.ReadSubStmt());
  S->setAtLoc(ReadSourceLocation(Record, Idx));
}

void ASTStmtReader::VisitObjCAtTryStmt(ObjCAtTryStmt *S) {
  VisitStmt(S);
  assert(Record[Idx] == S->getNumCatchStmts());
  ++Idx;
  bool HasFinally = Record[Idx++];
  S->setTryBody(Reader.ReadSubStmt());
  for (unsigned I = 0, N = S->getNumCatchStmts(); I != N; ++I)
    S->setCatchStmt(I, cast_or_null<ObjCAtCatchStmt>(Reader.ReadSubStmt()));

  if (HasFinally)
    S->setFinallyStmt(Reader.ReadSubStmt());
  S->setAtTryLoc(ReadSourceLocation(Record, Idx));
}

void ASTStmtReader::VisitObjCAtSynchronizedStmt(ObjCAtSynchronizedStmt *S) {
  VisitStmt(S);
  S->setSynchExpr(Reader.ReadSubStmt());
  S->setSynchBody(Reader.ReadSubStmt());
  S->setAtSynchronizedLoc(ReadSourceLocation(Record, Idx));
}

void ASTStmtReader::VisitObjCAtThrowStmt(ObjCAtThrowStmt *S) {
  VisitStmt(S);
  S->setThrowExpr(Reader.ReadSubStmt());
  S->setThrowLoc(ReadSourceLocation(Record, Idx));
}

void ASTStmtReader::VisitObjCBoolLiteralExpr(ObjCBoolLiteralExpr *E) {
  VisitExpr(E);
  E->setValue(Record[Idx++]);
  E->setLocation(ReadSourceLocation(Record, Idx));
}

void ASTStmtReader::VisitObjCAvailabilityCheckExpr(ObjCAvailabilityCheckExpr *E) {
  VisitExpr(E);
  SourceRange R = Reader.ReadSourceRange(F, Record, Idx);
  E->AtLoc = R.getBegin();
  E->RParen = R.getEnd();
  E->VersionToCheck = Reader.ReadVersionTuple(Record, Idx);
}

//===----------------------------------------------------------------------===//
// C++ Expressions and Statements
//===----------------------------------------------------------------------===//

void ASTStmtReader::VisitCXXCatchStmt(CXXCatchStmt *S) {
  VisitStmt(S);
  S->CatchLoc = ReadSourceLocation(Record, Idx);
  S->ExceptionDecl = ReadDeclAs<VarDecl>(Record, Idx);
  S->HandlerBlock = Reader.ReadSubStmt();
}

void ASTStmtReader::VisitCXXTryStmt(CXXTryStmt *S) {
  VisitStmt(S);
  assert(Record[Idx] == S->getNumHandlers() && "NumStmtFields is wrong ?");
  ++Idx;
  S->TryLoc = ReadSourceLocation(Record, Idx);
  S->getStmts()[0] = Reader.ReadSubStmt();
  for (unsigned i = 0, e = S->getNumHandlers(); i != e; ++i)
    S->getStmts()[i + 1] = Reader.ReadSubStmt();
}

void ASTStmtReader::VisitCXXForRangeStmt(CXXForRangeStmt *S) {
  VisitStmt(S);
  S->ForLoc = ReadSourceLocation(Record, Idx);
  S->CoawaitLoc = ReadSourceLocation(Record, Idx);
  S->ColonLoc = ReadSourceLocation(Record, Idx);
  S->RParenLoc = ReadSourceLocation(Record, Idx);
  S->setRangeStmt(Reader.ReadSubStmt());
  S->setBeginStmt(Reader.ReadSubStmt());
  S->setEndStmt(Reader.ReadSubStmt());
  S->setCond(Reader.ReadSubExpr());
  S->setInc(Reader.ReadSubExpr());
  S->setLoopVarStmt(Reader.ReadSubStmt());
  S->setBody(Reader.ReadSubStmt());
}

void ASTStmtReader::VisitMSDependentExistsStmt(MSDependentExistsStmt *S) {
  VisitStmt(S);
  S->KeywordLoc = ReadSourceLocation(Record, Idx);
  S->IsIfExists = Record[Idx++];
  S->QualifierLoc = Reader.ReadNestedNameSpecifierLoc(F, Record, Idx);
  ReadDeclarationNameInfo(S->NameInfo, Record, Idx);
  S->SubStmt = Reader.ReadSubStmt();
}

void ASTStmtReader::VisitCXXOperatorCallExpr(CXXOperatorCallExpr *E) {
  VisitCallExpr(E);
  E->Operator = (OverloadedOperatorKind)Record[Idx++];
  E->Range = Reader.ReadSourceRange(F, Record, Idx);
  E->setFPContractable((bool)Record[Idx++]);
}

void ASTStmtReader::VisitCXXConstructExpr(CXXConstructExpr *E) {
  VisitExpr(E);
  E->NumArgs = Record[Idx++];
  if (E->NumArgs)
    E->Args = new (Reader.getContext()) Stmt*[E->NumArgs];
  for (unsigned I = 0, N = E->getNumArgs(); I != N; ++I)
    E->setArg(I, Reader.ReadSubExpr());
  E->setConstructor(ReadDeclAs<CXXConstructorDecl>(Record, Idx));
  E->setLocation(ReadSourceLocation(Record, Idx));
  E->setElidable(Record[Idx++]);
  E->setHadMultipleCandidates(Record[Idx++]);
  E->setListInitialization(Record[Idx++]);
  E->setStdInitListInitialization(Record[Idx++]);
  E->setRequiresZeroInitialization(Record[Idx++]);
  E->setConstructionKind((CXXConstructExpr::ConstructionKind)Record[Idx++]);
  E->ParenOrBraceRange = ReadSourceRange(Record, Idx);
}

void ASTStmtReader::VisitCXXInheritedCtorInitExpr(CXXInheritedCtorInitExpr *E) {
  VisitExpr(E);
  E->Constructor = ReadDeclAs<CXXConstructorDecl>(Record, Idx);
  E->Loc = ReadSourceLocation(Record, Idx);
  E->ConstructsVirtualBase = Record[Idx++];
  E->InheritedFromVirtualBase = Record[Idx++];
}

void ASTStmtReader::VisitCXXTemporaryObjectExpr(CXXTemporaryObjectExpr *E) {
  VisitCXXConstructExpr(E);
  E->Type = GetTypeSourceInfo(Record, Idx);
}

void ASTStmtReader::VisitLambdaExpr(LambdaExpr *E) {
  VisitExpr(E);
  unsigned NumCaptures = Record[Idx++];
  assert(NumCaptures == E->NumCaptures);(void)NumCaptures;
  unsigned NumArrayIndexVars = Record[Idx++];
  E->IntroducerRange = ReadSourceRange(Record, Idx);
  E->CaptureDefault = static_cast<LambdaCaptureDefault>(Record[Idx++]);
  E->CaptureDefaultLoc = ReadSourceLocation(Record, Idx);
  E->ExplicitParams = Record[Idx++];
  E->ExplicitResultType = Record[Idx++];
  E->ClosingBrace = ReadSourceLocation(Record, Idx);
  
  // Read capture initializers.
  for (LambdaExpr::capture_init_iterator C = E->capture_init_begin(),
                                      CEnd = E->capture_init_end();
       C != CEnd; ++C)
    *C = Reader.ReadSubExpr();
  
  // Read array capture index variables.
  if (NumArrayIndexVars > 0) {
    unsigned *ArrayIndexStarts = E->getArrayIndexStarts();
    for (unsigned I = 0; I != NumCaptures + 1; ++I)
      ArrayIndexStarts[I] = Record[Idx++];
    
    VarDecl **ArrayIndexVars = E->getArrayIndexVars();
    for (unsigned I = 0; I != NumArrayIndexVars; ++I)
      ArrayIndexVars[I] = ReadDeclAs<VarDecl>(Record, Idx);
  }
}

void
ASTStmtReader::VisitCXXStdInitializerListExpr(CXXStdInitializerListExpr *E) {
  VisitExpr(E);
  E->SubExpr = Reader.ReadSubExpr();
}

void ASTStmtReader::VisitCXXNamedCastExpr(CXXNamedCastExpr *E) {
  VisitExplicitCastExpr(E);
  SourceRange R = ReadSourceRange(Record, Idx);
  E->Loc = R.getBegin();
  E->RParenLoc = R.getEnd();
  R = ReadSourceRange(Record, Idx);
  E->AngleBrackets = R;
}

void ASTStmtReader::VisitCXXStaticCastExpr(CXXStaticCastExpr *E) {
  return VisitCXXNamedCastExpr(E);
}

void ASTStmtReader::VisitCXXDynamicCastExpr(CXXDynamicCastExpr *E) {
  return VisitCXXNamedCastExpr(E);
}

void ASTStmtReader::VisitCXXReinterpretCastExpr(CXXReinterpretCastExpr *E) {
  return VisitCXXNamedCastExpr(E);
}

void ASTStmtReader::VisitCXXConstCastExpr(CXXConstCastExpr *E) {
  return VisitCXXNamedCastExpr(E);
}

void ASTStmtReader::VisitCXXFunctionalCastExpr(CXXFunctionalCastExpr *E) {
  VisitExplicitCastExpr(E);
  E->setLParenLoc(ReadSourceLocation(Record, Idx));
  E->setRParenLoc(ReadSourceLocation(Record, Idx));
}

void ASTStmtReader::VisitUserDefinedLiteral(UserDefinedLiteral *E) {
  VisitCallExpr(E);
  E->UDSuffixLoc = ReadSourceLocation(Record, Idx);
}

void ASTStmtReader::VisitCXXBoolLiteralExpr(CXXBoolLiteralExpr *E) {
  VisitExpr(E);
  E->setValue(Record[Idx++]);
  E->setLocation(ReadSourceLocation(Record, Idx));
}

void ASTStmtReader::VisitCXXNullPtrLiteralExpr(CXXNullPtrLiteralExpr *E) {
  VisitExpr(E);
  E->setLocation(ReadSourceLocation(Record, Idx));
}

void ASTStmtReader::VisitCXXTypeidExpr(CXXTypeidExpr *E) {
  VisitExpr(E);
  E->setSourceRange(ReadSourceRange(Record, Idx));
  if (E->isTypeOperand()) { // typeid(int)
    E->setTypeOperandSourceInfo(
        GetTypeSourceInfo(Record, Idx));
    return;
  }
  
  // typeid(42+2)
  E->setExprOperand(Reader.ReadSubExpr());
}

void ASTStmtReader::VisitCXXThisExpr(CXXThisExpr *E) {
  VisitExpr(E);
  E->setLocation(ReadSourceLocation(Record, Idx));
  E->setImplicit(Record[Idx++]);
}

void ASTStmtReader::VisitCXXThrowExpr(CXXThrowExpr *E) {
  VisitExpr(E);
  E->ThrowLoc = ReadSourceLocation(Record, Idx);
  E->Op = Reader.ReadSubExpr();
  E->IsThrownVariableInScope = Record[Idx++];
}

void ASTStmtReader::VisitCXXDefaultArgExpr(CXXDefaultArgExpr *E) {
  VisitExpr(E);
  E->Param = ReadDeclAs<ParmVarDecl>(Record, Idx);
  E->Loc = ReadSourceLocation(Record, Idx);
}

void ASTStmtReader::VisitCXXDefaultInitExpr(CXXDefaultInitExpr *E) {
  VisitExpr(E);
  E->Field = ReadDeclAs<FieldDecl>(Record, Idx);
  E->Loc = ReadSourceLocation(Record, Idx);
}

void ASTStmtReader::VisitCXXBindTemporaryExpr(CXXBindTemporaryExpr *E) {
  VisitExpr(E);
  E->setTemporary(Reader.ReadCXXTemporary(F, Record, Idx));
  E->setSubExpr(Reader.ReadSubExpr());
}

void ASTStmtReader::VisitCXXScalarValueInitExpr(CXXScalarValueInitExpr *E) {
  VisitExpr(E);
  E->TypeInfo = GetTypeSourceInfo(Record, Idx);
  E->RParenLoc = ReadSourceLocation(Record, Idx);
}

void ASTStmtReader::VisitCXXNewExpr(CXXNewExpr *E) {
  VisitExpr(E);
  E->GlobalNew = Record[Idx++];
  bool isArray = Record[Idx++];
  E->PassAlignment = Record[Idx++];
  E->UsualArrayDeleteWantsSize = Record[Idx++];
  unsigned NumPlacementArgs = Record[Idx++];
  E->StoredInitializationStyle = Record[Idx++];
  E->setOperatorNew(ReadDeclAs<FunctionDecl>(Record, Idx));
  E->setOperatorDelete(ReadDeclAs<FunctionDecl>(Record, Idx));
  E->AllocatedTypeInfo = GetTypeSourceInfo(Record, Idx);
  E->TypeIdParens = ReadSourceRange(Record, Idx);
  E->Range = ReadSourceRange(Record, Idx);
  E->DirectInitRange = ReadSourceRange(Record, Idx);

  E->AllocateArgsArray(Reader.getContext(), isArray, NumPlacementArgs,
                       E->StoredInitializationStyle != 0);

  // Install all the subexpressions.
  for (CXXNewExpr::raw_arg_iterator I = E->raw_arg_begin(),e = E->raw_arg_end();
       I != e; ++I)
    *I = Reader.ReadSubStmt();
}

void ASTStmtReader::VisitCXXDeleteExpr(CXXDeleteExpr *E) {
  VisitExpr(E);
  E->GlobalDelete = Record[Idx++];
  E->ArrayForm = Record[Idx++];
  E->ArrayFormAsWritten = Record[Idx++];
  E->UsualArrayDeleteWantsSize = Record[Idx++];
  E->OperatorDelete = ReadDeclAs<FunctionDecl>(Record, Idx);
  E->Argument = Reader.ReadSubExpr();
  E->Loc = ReadSourceLocation(Record, Idx);
}

void ASTStmtReader::VisitCXXPseudoDestructorExpr(CXXPseudoDestructorExpr *E) {
  VisitExpr(E);

  E->Base = Reader.ReadSubExpr();
  E->IsArrow = Record[Idx++];
  E->OperatorLoc = ReadSourceLocation(Record, Idx);
  E->QualifierLoc = Reader.ReadNestedNameSpecifierLoc(F, Record, Idx);
  E->ScopeType = GetTypeSourceInfo(Record, Idx);
  E->ColonColonLoc = ReadSourceLocation(Record, Idx);
  E->TildeLoc = ReadSourceLocation(Record, Idx);
  
  IdentifierInfo *II = Reader.GetIdentifierInfo(F, Record, Idx);
  if (II)
    E->setDestroyedType(II, ReadSourceLocation(Record, Idx));
  else
    E->setDestroyedType(GetTypeSourceInfo(Record, Idx));
}

void ASTStmtReader::VisitExprWithCleanups(ExprWithCleanups *E) {
  VisitExpr(E);

  unsigned NumObjects = Record[Idx++];
  assert(NumObjects == E->getNumObjects());
  for (unsigned i = 0; i != NumObjects; ++i)
    E->getTrailingObjects<BlockDecl *>()[i] =
        ReadDeclAs<BlockDecl>(Record, Idx);

  E->ExprWithCleanupsBits.CleanupsHaveSideEffects = Record[Idx++];
  E->SubExpr = Reader.ReadSubExpr();
}

void
ASTStmtReader::VisitCXXDependentScopeMemberExpr(CXXDependentScopeMemberExpr *E){
  VisitExpr(E);

  if (Record[Idx++]) // HasTemplateKWAndArgsInfo
    ReadTemplateKWAndArgsInfo(
        *E->getTrailingObjects<ASTTemplateKWAndArgsInfo>(),
        E->getTrailingObjects<TemplateArgumentLoc>(),
        /*NumTemplateArgs=*/Record[Idx++]);

  E->Base = Reader.ReadSubExpr();
  E->BaseType = Reader.readType(F, Record, Idx);
  E->IsArrow = Record[Idx++];
  E->OperatorLoc = ReadSourceLocation(Record, Idx);
  E->QualifierLoc = Reader.ReadNestedNameSpecifierLoc(F, Record, Idx);
  E->FirstQualifierFoundInScope = ReadDeclAs<NamedDecl>(Record, Idx);
  ReadDeclarationNameInfo(E->MemberNameInfo, Record, Idx);
}

void
ASTStmtReader::VisitDependentScopeDeclRefExpr(DependentScopeDeclRefExpr *E) {
  VisitExpr(E);

  if (Record[Idx++]) // HasTemplateKWAndArgsInfo
    ReadTemplateKWAndArgsInfo(
        *E->getTrailingObjects<ASTTemplateKWAndArgsInfo>(),
        E->getTrailingObjects<TemplateArgumentLoc>(),
        /*NumTemplateArgs=*/Record[Idx++]);

  E->QualifierLoc = Reader.ReadNestedNameSpecifierLoc(F, Record, Idx);
  ReadDeclarationNameInfo(E->NameInfo, Record, Idx);
}

void
ASTStmtReader::VisitCXXUnresolvedConstructExpr(CXXUnresolvedConstructExpr *E) {
  VisitExpr(E);
  assert(Record[Idx] == E->arg_size() && "Read wrong record during creation ?");
  ++Idx; // NumArgs;
  for (unsigned I = 0, N = E->arg_size(); I != N; ++I)
    E->setArg(I, Reader.ReadSubExpr());
  E->Type = GetTypeSourceInfo(Record, Idx);
  E->setLParenLoc(ReadSourceLocation(Record, Idx));
  E->setRParenLoc(ReadSourceLocation(Record, Idx));
}

void ASTStmtReader::VisitOverloadExpr(OverloadExpr *E) {
  VisitExpr(E);

  if (Record[Idx++]) // HasTemplateKWAndArgsInfo
    ReadTemplateKWAndArgsInfo(*E->getTrailingASTTemplateKWAndArgsInfo(),
                              E->getTrailingTemplateArgumentLoc(),
                              /*NumTemplateArgs=*/Record[Idx++]);

  unsigned NumDecls = Record[Idx++];
  UnresolvedSet<8> Decls;
  for (unsigned i = 0; i != NumDecls; ++i) {
    NamedDecl *D = ReadDeclAs<NamedDecl>(Record, Idx);
    AccessSpecifier AS = (AccessSpecifier)Record[Idx++];
    Decls.addDecl(D, AS);
  }
  E->initializeResults(Reader.getContext(), Decls.begin(), Decls.end());

  ReadDeclarationNameInfo(E->NameInfo, Record, Idx);
  E->QualifierLoc = Reader.ReadNestedNameSpecifierLoc(F, Record, Idx);
}

void ASTStmtReader::VisitUnresolvedMemberExpr(UnresolvedMemberExpr *E) {
  VisitOverloadExpr(E);
  E->IsArrow = Record[Idx++];
  E->HasUnresolvedUsing = Record[Idx++];
  E->Base = Reader.ReadSubExpr();
  E->BaseType = Reader.readType(F, Record, Idx);
  E->OperatorLoc = ReadSourceLocation(Record, Idx);
}

void ASTStmtReader::VisitUnresolvedLookupExpr(UnresolvedLookupExpr *E) {
  VisitOverloadExpr(E);
  E->RequiresADL = Record[Idx++];
  E->Overloaded = Record[Idx++];
  E->NamingClass = ReadDeclAs<CXXRecordDecl>(Record, Idx);
}

void ASTStmtReader::VisitTypeTraitExpr(TypeTraitExpr *E) {
  VisitExpr(E);
  E->TypeTraitExprBits.NumArgs = Record[Idx++];
  E->TypeTraitExprBits.Kind = Record[Idx++];
  E->TypeTraitExprBits.Value = Record[Idx++];
  SourceRange Range = ReadSourceRange(Record, Idx);
  E->Loc = Range.getBegin();
  E->RParenLoc = Range.getEnd();

  TypeSourceInfo **Args = E->getTrailingObjects<TypeSourceInfo *>();
  for (unsigned I = 0, N = E->getNumArgs(); I != N; ++I)
    Args[I] = GetTypeSourceInfo(Record, Idx);
}

void ASTStmtReader::VisitArrayTypeTraitExpr(ArrayTypeTraitExpr *E) {
  VisitExpr(E);
  E->ATT = (ArrayTypeTrait)Record[Idx++];
  E->Value = (unsigned int)Record[Idx++];
  SourceRange Range = ReadSourceRange(Record, Idx);
  E->Loc = Range.getBegin();
  E->RParen = Range.getEnd();
  E->QueriedType = GetTypeSourceInfo(Record, Idx);
  E->Dimension = Reader.ReadSubExpr();
}

void ASTStmtReader::VisitExpressionTraitExpr(ExpressionTraitExpr *E) {
  VisitExpr(E);
  E->ET = (ExpressionTrait)Record[Idx++];
  E->Value = (bool)Record[Idx++];
  SourceRange Range = ReadSourceRange(Record, Idx);
  E->QueriedExpression = Reader.ReadSubExpr();
  E->Loc = Range.getBegin();
  E->RParen = Range.getEnd();
}

void ASTStmtReader::VisitCXXNoexceptExpr(CXXNoexceptExpr *E) {
  VisitExpr(E);
  E->Value = (bool)Record[Idx++];
  E->Range = ReadSourceRange(Record, Idx);
  E->Operand = Reader.ReadSubExpr();
}

void ASTStmtReader::VisitPackExpansionExpr(PackExpansionExpr *E) {
  VisitExpr(E);
  E->EllipsisLoc = ReadSourceLocation(Record, Idx);
  E->NumExpansions = Record[Idx++];
  E->Pattern = Reader.ReadSubExpr();  
}

void ASTStmtReader::VisitSizeOfPackExpr(SizeOfPackExpr *E) {
  VisitExpr(E);
  unsigned NumPartialArgs = Record[Idx++];
  E->OperatorLoc = ReadSourceLocation(Record, Idx);
  E->PackLoc = ReadSourceLocation(Record, Idx);
  E->RParenLoc = ReadSourceLocation(Record, Idx);
  E->Pack = Reader.ReadDeclAs<NamedDecl>(F, Record, Idx);
  if (E->isPartiallySubstituted()) {
    assert(E->Length == NumPartialArgs);
    for (auto *I = E->getTrailingObjects<TemplateArgument>(),
              *E = I + NumPartialArgs;
         I != E; ++I)
      new (I) TemplateArgument(Reader.ReadTemplateArgument(F, Record, Idx));
  } else if (!E->isValueDependent()) {
    E->Length = Record[Idx++];
  }
}

void ASTStmtReader::VisitSubstNonTypeTemplateParmExpr(
                                              SubstNonTypeTemplateParmExpr *E) {
  VisitExpr(E);
  E->Param = ReadDeclAs<NonTypeTemplateParmDecl>(Record, Idx);
  E->NameLoc = ReadSourceLocation(Record, Idx);
  E->Replacement = Reader.ReadSubExpr();
}

void ASTStmtReader::VisitSubstNonTypeTemplateParmPackExpr(
                                          SubstNonTypeTemplateParmPackExpr *E) {
  VisitExpr(E);
  E->Param = ReadDeclAs<NonTypeTemplateParmDecl>(Record, Idx);
  TemplateArgument ArgPack = Reader.ReadTemplateArgument(F, Record, Idx);
  if (ArgPack.getKind() != TemplateArgument::Pack)
    return;
  
  E->Arguments = ArgPack.pack_begin();
  E->NumArguments = ArgPack.pack_size();
  E->NameLoc = ReadSourceLocation(Record, Idx);
}

void ASTStmtReader::VisitFunctionParmPackExpr(FunctionParmPackExpr *E) {
  VisitExpr(E);
  E->NumParameters = Record[Idx++];
  E->ParamPack = ReadDeclAs<ParmVarDecl>(Record, Idx);
  E->NameLoc = ReadSourceLocation(Record, Idx);
  ParmVarDecl **Parms = E->getTrailingObjects<ParmVarDecl *>();
  for (unsigned i = 0, n = E->NumParameters; i != n; ++i)
    Parms[i] = ReadDeclAs<ParmVarDecl>(Record, Idx);
}

void ASTStmtReader::VisitMaterializeTemporaryExpr(MaterializeTemporaryExpr *E) {
  VisitExpr(E);
  E->State = Reader.ReadSubExpr();
  auto VD = ReadDeclAs<ValueDecl>(Record, Idx);
  unsigned ManglingNumber = Record[Idx++];
  E->setExtendingDecl(VD, ManglingNumber);
}

void ASTStmtReader::VisitCXXFoldExpr(CXXFoldExpr *E) {
  VisitExpr(E);
  E->LParenLoc = ReadSourceLocation(Record, Idx);
  E->EllipsisLoc = ReadSourceLocation(Record, Idx);
  E->RParenLoc = ReadSourceLocation(Record, Idx);
  E->SubExprs[0] = Reader.ReadSubExpr();
  E->SubExprs[1] = Reader.ReadSubExpr();
  E->Opcode = (BinaryOperatorKind)Record[Idx++];
}

void ASTStmtReader::VisitOpaqueValueExpr(OpaqueValueExpr *E) {
  VisitExpr(E);
  E->SourceExpr = Reader.ReadSubExpr();
  E->Loc = ReadSourceLocation(Record, Idx);
}

void ASTStmtReader::VisitTypoExpr(TypoExpr *E) {
  llvm_unreachable("Cannot read TypoExpr nodes");
}

//===----------------------------------------------------------------------===//
// Microsoft Expressions and Statements
//===----------------------------------------------------------------------===//
void ASTStmtReader::VisitMSPropertyRefExpr(MSPropertyRefExpr *E) {
  VisitExpr(E);
  E->IsArrow = (Record[Idx++] != 0);
  E->BaseExpr = Reader.ReadSubExpr();
  E->QualifierLoc = Reader.ReadNestedNameSpecifierLoc(F, Record, Idx);
  E->MemberLoc = ReadSourceLocation(Record, Idx);
  E->TheDecl = ReadDeclAs<MSPropertyDecl>(Record, Idx);
}

void ASTStmtReader::VisitMSPropertySubscriptExpr(MSPropertySubscriptExpr *E) {
  VisitExpr(E);
  E->setBase(Reader.ReadSubExpr());
  E->setIdx(Reader.ReadSubExpr());
  E->setRBracketLoc(ReadSourceLocation(Record, Idx));
}

void ASTStmtReader::VisitCXXUuidofExpr(CXXUuidofExpr *E) {
  VisitExpr(E);
  E->setSourceRange(ReadSourceRange(Record, Idx));
  std::string UuidStr = ReadString(Record, Idx);
  E->setUuidStr(StringRef(UuidStr).copy(Reader.getContext()));
  if (E->isTypeOperand()) { // __uuidof(ComType)
    E->setTypeOperandSourceInfo(
        GetTypeSourceInfo(Record, Idx));
    return;
  }
  
  // __uuidof(expr)
  E->setExprOperand(Reader.ReadSubExpr());
}

void ASTStmtReader::VisitSEHLeaveStmt(SEHLeaveStmt *S) {
  VisitStmt(S);
  S->setLeaveLoc(ReadSourceLocation(Record, Idx));
}

void ASTStmtReader::VisitSEHExceptStmt(SEHExceptStmt *S) {
  VisitStmt(S);
  S->Loc = ReadSourceLocation(Record, Idx);
  S->Children[SEHExceptStmt::FILTER_EXPR] = Reader.ReadSubStmt();
  S->Children[SEHExceptStmt::BLOCK] = Reader.ReadSubStmt();
}

void ASTStmtReader::VisitSEHFinallyStmt(SEHFinallyStmt *S) {
  VisitStmt(S);
  S->Loc = ReadSourceLocation(Record, Idx);
  S->Block = Reader.ReadSubStmt();
}

void ASTStmtReader::VisitSEHTryStmt(SEHTryStmt *S) {
  VisitStmt(S);
  S->IsCXXTry = Record[Idx++];
  S->TryLoc = ReadSourceLocation(Record, Idx);
  S->Children[SEHTryStmt::TRY] = Reader.ReadSubStmt();
  S->Children[SEHTryStmt::HANDLER] = Reader.ReadSubStmt();
}

//===----------------------------------------------------------------------===//
// CUDA Expressions and Statements
//===----------------------------------------------------------------------===//

void ASTStmtReader::VisitCUDAKernelCallExpr(CUDAKernelCallExpr *E) {
  VisitCallExpr(E);
  E->setConfig(cast<CallExpr>(Reader.ReadSubExpr()));
}

//===----------------------------------------------------------------------===//
// OpenCL Expressions and Statements.
//===----------------------------------------------------------------------===//
void ASTStmtReader::VisitAsTypeExpr(AsTypeExpr *E) {
  VisitExpr(E);
  E->BuiltinLoc = ReadSourceLocation(Record, Idx);
  E->RParenLoc = ReadSourceLocation(Record, Idx);
  E->SrcExpr = Reader.ReadSubExpr();
}

//===----------------------------------------------------------------------===//
// OpenMP Clauses.
//===----------------------------------------------------------------------===//

namespace clang {
class OMPClauseReader : public OMPClauseVisitor<OMPClauseReader> {
  ASTStmtReader *Reader;
  ASTContext &Context;
  const ASTReader::RecordData &Record;
  unsigned &Idx;
public:
  OMPClauseReader(ASTStmtReader *R, ASTContext &C,
                  const ASTReader::RecordData &Record, unsigned &Idx)
    : Reader(R), Context(C), Record(Record), Idx(Idx) { }
#define OPENMP_CLAUSE(Name, Class) void Visit##Class(Class *C);
#include "clang/Basic/OpenMPKinds.def"
  OMPClause *readClause();
  void VisitOMPClauseWithPreInit(OMPClauseWithPreInit *C);
  void VisitOMPClauseWithPostUpdate(OMPClauseWithPostUpdate *C);
};
}

OMPClause *OMPClauseReader::readClause() {
  OMPClause *C;
  switch (Record[Idx++]) {
  case OMPC_if:
    C = new (Context) OMPIfClause();
    break;
  case OMPC_final:
    C = new (Context) OMPFinalClause();
    break;
  case OMPC_num_threads:
    C = new (Context) OMPNumThreadsClause();
    break;
  case OMPC_safelen:
    C = new (Context) OMPSafelenClause();
    break;
  case OMPC_simdlen:
    C = new (Context) OMPSimdlenClause();
    break;
  case OMPC_collapse:
    C = new (Context) OMPCollapseClause();
    break;
  case OMPC_default:
    C = new (Context) OMPDefaultClause();
    break;
  case OMPC_proc_bind:
    C = new (Context) OMPProcBindClause();
    break;
  case OMPC_schedule:
    C = new (Context) OMPScheduleClause();
    break;
  case OMPC_ordered:
    C = new (Context) OMPOrderedClause();
    break;
  case OMPC_nowait:
    C = new (Context) OMPNowaitClause();
    break;
  case OMPC_untied:
    C = new (Context) OMPUntiedClause();
    break;
  case OMPC_mergeable:
    C = new (Context) OMPMergeableClause();
    break;
  case OMPC_read:
    C = new (Context) OMPReadClause();
    break;
  case OMPC_write:
    C = new (Context) OMPWriteClause();
    break;
  case OMPC_update:
    C = new (Context) OMPUpdateClause();
    break;
  case OMPC_capture:
    C = new (Context) OMPCaptureClause();
    break;
  case OMPC_seq_cst:
    C = new (Context) OMPSeqCstClause();
    break;
  case OMPC_threads:
    C = new (Context) OMPThreadsClause();
    break;
  case OMPC_simd:
    C = new (Context) OMPSIMDClause();
    break;
  case OMPC_nogroup:
    C = new (Context) OMPNogroupClause();
    break;
  case OMPC_private:
    C = OMPPrivateClause::CreateEmpty(Context, Record[Idx++]);
    break;
  case OMPC_firstprivate:
    C = OMPFirstprivateClause::CreateEmpty(Context, Record[Idx++]);
    break;
  case OMPC_lastprivate:
    C = OMPLastprivateClause::CreateEmpty(Context, Record[Idx++]);
    break;
  case OMPC_shared:
    C = OMPSharedClause::CreateEmpty(Context, Record[Idx++]);
    break;
  case OMPC_reduction:
    C = OMPReductionClause::CreateEmpty(Context, Record[Idx++]);
    break;
  case OMPC_linear:
    C = OMPLinearClause::CreateEmpty(Context, Record[Idx++]);
    break;
  case OMPC_aligned:
    C = OMPAlignedClause::CreateEmpty(Context, Record[Idx++]);
    break;
  case OMPC_copyin:
    C = OMPCopyinClause::CreateEmpty(Context, Record[Idx++]);
    break;
  case OMPC_copyprivate:
    C = OMPCopyprivateClause::CreateEmpty(Context, Record[Idx++]);
    break;
  case OMPC_flush:
    C = OMPFlushClause::CreateEmpty(Context, Record[Idx++]);
    break;
  case OMPC_depend:
    C = OMPDependClause::CreateEmpty(Context, Record[Idx++]);
    break;
  case OMPC_device:
    C = new (Context) OMPDeviceClause();
    break;
  case OMPC_map: {
    unsigned NumVars = Record[Idx++];
    unsigned NumDeclarations = Record[Idx++];
    unsigned NumLists = Record[Idx++];
    unsigned NumComponents = Record[Idx++];
    C = OMPMapClause::CreateEmpty(Context, NumVars, NumDeclarations, NumLists,
                                  NumComponents);
    break;
  }
  case OMPC_num_teams:
    C = new (Context) OMPNumTeamsClause();
    break;
  case OMPC_thread_limit:
    C = new (Context) OMPThreadLimitClause();
    break;
  case OMPC_priority:
    C = new (Context) OMPPriorityClause();
    break;
  case OMPC_grainsize:
    C = new (Context) OMPGrainsizeClause();
    break;
  case OMPC_num_tasks:
    C = new (Context) OMPNumTasksClause();
    break;
  case OMPC_hint:
    C = new (Context) OMPHintClause();
    break;
  case OMPC_dist_schedule:
    C = new (Context) OMPDistScheduleClause();
    break;
  case OMPC_defaultmap:
    C = new (Context) OMPDefaultmapClause();
    break;
  case OMPC_to: {
    unsigned NumVars = Record[Idx++];
    unsigned NumDeclarations = Record[Idx++];
    unsigned NumLists = Record[Idx++];
    unsigned NumComponents = Record[Idx++];
    C = OMPToClause::CreateEmpty(Context, NumVars, NumDeclarations, NumLists,
                                 NumComponents);
    break;
  }
  case OMPC_from: {
    unsigned NumVars = Record[Idx++];
    unsigned NumDeclarations = Record[Idx++];
    unsigned NumLists = Record[Idx++];
    unsigned NumComponents = Record[Idx++];
    C = OMPFromClause::CreateEmpty(Context, NumVars, NumDeclarations, NumLists,
                                   NumComponents);
    break;
  }
  case OMPC_use_device_ptr: {
    unsigned NumVars = Record[Idx++];
    unsigned NumDeclarations = Record[Idx++];
    unsigned NumLists = Record[Idx++];
    unsigned NumComponents = Record[Idx++];
    C = OMPUseDevicePtrClause::CreateEmpty(Context, NumVars, NumDeclarations,
                                           NumLists, NumComponents);
    break;
  }
  case OMPC_is_device_ptr: {
    unsigned NumVars = Record[Idx++];
    unsigned NumDeclarations = Record[Idx++];
    unsigned NumLists = Record[Idx++];
    unsigned NumComponents = Record[Idx++];
    C = OMPIsDevicePtrClause::CreateEmpty(Context, NumVars, NumDeclarations,
                                          NumLists, NumComponents);
    break;
  }
  }
  Visit(C);
  C->setLocStart(Reader->ReadSourceLocation(Record, Idx));
  C->setLocEnd(Reader->ReadSourceLocation(Record, Idx));

  return C;
}

void OMPClauseReader::VisitOMPClauseWithPreInit(OMPClauseWithPreInit *C) {
  C->setPreInitStmt(Reader->Reader.ReadSubStmt());
}

void OMPClauseReader::VisitOMPClauseWithPostUpdate(OMPClauseWithPostUpdate *C) {
  VisitOMPClauseWithPreInit(C);
  C->setPostUpdateExpr(Reader->Reader.ReadSubExpr());
}

void OMPClauseReader::VisitOMPIfClause(OMPIfClause *C) {
  VisitOMPClauseWithPreInit(C);
  C->setNameModifier(static_cast<OpenMPDirectiveKind>(Record[Idx++]));
  C->setNameModifierLoc(Reader->ReadSourceLocation(Record, Idx));
  C->setColonLoc(Reader->ReadSourceLocation(Record, Idx));
  C->setCondition(Reader->Reader.ReadSubExpr());
  C->setLParenLoc(Reader->ReadSourceLocation(Record, Idx));
}

void OMPClauseReader::VisitOMPFinalClause(OMPFinalClause *C) {
  C->setCondition(Reader->Reader.ReadSubExpr());
  C->setLParenLoc(Reader->ReadSourceLocation(Record, Idx));
}

void OMPClauseReader::VisitOMPNumThreadsClause(OMPNumThreadsClause *C) {
  VisitOMPClauseWithPreInit(C);
  C->setNumThreads(Reader->Reader.ReadSubExpr());
  C->setLParenLoc(Reader->ReadSourceLocation(Record, Idx));
}

void OMPClauseReader::VisitOMPSafelenClause(OMPSafelenClause *C) {
  C->setSafelen(Reader->Reader.ReadSubExpr());
  C->setLParenLoc(Reader->ReadSourceLocation(Record, Idx));
}

void OMPClauseReader::VisitOMPSimdlenClause(OMPSimdlenClause *C) {
  C->setSimdlen(Reader->Reader.ReadSubExpr());
  C->setLParenLoc(Reader->ReadSourceLocation(Record, Idx));
}

void OMPClauseReader::VisitOMPCollapseClause(OMPCollapseClause *C) {
  C->setNumForLoops(Reader->Reader.ReadSubExpr());
  C->setLParenLoc(Reader->ReadSourceLocation(Record, Idx));
}

void OMPClauseReader::VisitOMPDefaultClause(OMPDefaultClause *C) {
  C->setDefaultKind(
       static_cast<OpenMPDefaultClauseKind>(Record[Idx++]));
  C->setLParenLoc(Reader->ReadSourceLocation(Record, Idx));
  C->setDefaultKindKwLoc(Reader->ReadSourceLocation(Record, Idx));
}

void OMPClauseReader::VisitOMPProcBindClause(OMPProcBindClause *C) {
  C->setProcBindKind(
       static_cast<OpenMPProcBindClauseKind>(Record[Idx++]));
  C->setLParenLoc(Reader->ReadSourceLocation(Record, Idx));
  C->setProcBindKindKwLoc(Reader->ReadSourceLocation(Record, Idx));
}

void OMPClauseReader::VisitOMPScheduleClause(OMPScheduleClause *C) {
  VisitOMPClauseWithPreInit(C);
  C->setScheduleKind(
       static_cast<OpenMPScheduleClauseKind>(Record[Idx++]));
  C->setFirstScheduleModifier(
      static_cast<OpenMPScheduleClauseModifier>(Record[Idx++]));
  C->setSecondScheduleModifier(
      static_cast<OpenMPScheduleClauseModifier>(Record[Idx++]));
  C->setChunkSize(Reader->Reader.ReadSubExpr());
  C->setLParenLoc(Reader->ReadSourceLocation(Record, Idx));
  C->setFirstScheduleModifierLoc(Reader->ReadSourceLocation(Record, Idx));
  C->setSecondScheduleModifierLoc(Reader->ReadSourceLocation(Record, Idx));
  C->setScheduleKindLoc(Reader->ReadSourceLocation(Record, Idx));
  C->setCommaLoc(Reader->ReadSourceLocation(Record, Idx));
}

void OMPClauseReader::VisitOMPOrderedClause(OMPOrderedClause *C) {
  C->setNumForLoops(Reader->Reader.ReadSubExpr());
  C->setLParenLoc(Reader->ReadSourceLocation(Record, Idx));
}

void OMPClauseReader::VisitOMPNowaitClause(OMPNowaitClause *) {}

void OMPClauseReader::VisitOMPUntiedClause(OMPUntiedClause *) {}

void OMPClauseReader::VisitOMPMergeableClause(OMPMergeableClause *) {}

void OMPClauseReader::VisitOMPReadClause(OMPReadClause *) {}

void OMPClauseReader::VisitOMPWriteClause(OMPWriteClause *) {}

void OMPClauseReader::VisitOMPUpdateClause(OMPUpdateClause *) {}

void OMPClauseReader::VisitOMPCaptureClause(OMPCaptureClause *) {}

void OMPClauseReader::VisitOMPSeqCstClause(OMPSeqCstClause *) {}

void OMPClauseReader::VisitOMPThreadsClause(OMPThreadsClause *) {}

void OMPClauseReader::VisitOMPSIMDClause(OMPSIMDClause *) {}

void OMPClauseReader::VisitOMPNogroupClause(OMPNogroupClause *) {}

void OMPClauseReader::VisitOMPPrivateClause(OMPPrivateClause *C) {
  C->setLParenLoc(Reader->ReadSourceLocation(Record, Idx));
  unsigned NumVars = C->varlist_size();
  SmallVector<Expr *, 16> Vars;
  Vars.reserve(NumVars);
  for (unsigned i = 0; i != NumVars; ++i)
    Vars.push_back(Reader->Reader.ReadSubExpr());
  C->setVarRefs(Vars);
  Vars.clear();
  for (unsigned i = 0; i != NumVars; ++i)
    Vars.push_back(Reader->Reader.ReadSubExpr());
  C->setPrivateCopies(Vars);
}

void OMPClauseReader::VisitOMPFirstprivateClause(OMPFirstprivateClause *C) {
  VisitOMPClauseWithPreInit(C);
  C->setLParenLoc(Reader->ReadSourceLocation(Record, Idx));
  unsigned NumVars = C->varlist_size();
  SmallVector<Expr *, 16> Vars;
  Vars.reserve(NumVars);
  for (unsigned i = 0; i != NumVars; ++i)
    Vars.push_back(Reader->Reader.ReadSubExpr());
  C->setVarRefs(Vars);
  Vars.clear();
  for (unsigned i = 0; i != NumVars; ++i)
    Vars.push_back(Reader->Reader.ReadSubExpr());
  C->setPrivateCopies(Vars);
  Vars.clear();
  for (unsigned i = 0; i != NumVars; ++i)
    Vars.push_back(Reader->Reader.ReadSubExpr());
  C->setInits(Vars);
}

void OMPClauseReader::VisitOMPLastprivateClause(OMPLastprivateClause *C) {
  VisitOMPClauseWithPostUpdate(C);
  C->setLParenLoc(Reader->ReadSourceLocation(Record, Idx));
  unsigned NumVars = C->varlist_size();
  SmallVector<Expr *, 16> Vars;
  Vars.reserve(NumVars);
  for (unsigned i = 0; i != NumVars; ++i)
    Vars.push_back(Reader->Reader.ReadSubExpr());
  C->setVarRefs(Vars);
  Vars.clear();
  for (unsigned i = 0; i != NumVars; ++i)
    Vars.push_back(Reader->Reader.ReadSubExpr());
  C->setPrivateCopies(Vars);
  Vars.clear();
  for (unsigned i = 0; i != NumVars; ++i)
    Vars.push_back(Reader->Reader.ReadSubExpr());
  C->setSourceExprs(Vars);
  Vars.clear();
  for (unsigned i = 0; i != NumVars; ++i)
    Vars.push_back(Reader->Reader.ReadSubExpr());
  C->setDestinationExprs(Vars);
  Vars.clear();
  for (unsigned i = 0; i != NumVars; ++i)
    Vars.push_back(Reader->Reader.ReadSubExpr());
  C->setAssignmentOps(Vars);
}

void OMPClauseReader::VisitOMPSharedClause(OMPSharedClause *C) {
  C->setLParenLoc(Reader->ReadSourceLocation(Record, Idx));
  unsigned NumVars = C->varlist_size();
  SmallVector<Expr *, 16> Vars;
  Vars.reserve(NumVars);
  for (unsigned i = 0; i != NumVars; ++i)
    Vars.push_back(Reader->Reader.ReadSubExpr());
  C->setVarRefs(Vars);
}

void OMPClauseReader::VisitOMPReductionClause(OMPReductionClause *C) {
  VisitOMPClauseWithPostUpdate(C);
  C->setLParenLoc(Reader->ReadSourceLocation(Record, Idx));
  C->setColonLoc(Reader->ReadSourceLocation(Record, Idx));
  NestedNameSpecifierLoc NNSL =
    Reader->Reader.ReadNestedNameSpecifierLoc(Reader->F, Record, Idx);
  DeclarationNameInfo DNI;
  Reader->ReadDeclarationNameInfo(DNI, Record, Idx);
  C->setQualifierLoc(NNSL);
  C->setNameInfo(DNI);

  unsigned NumVars = C->varlist_size();
  SmallVector<Expr *, 16> Vars;
  Vars.reserve(NumVars);
  for (unsigned i = 0; i != NumVars; ++i)
    Vars.push_back(Reader->Reader.ReadSubExpr());
  C->setVarRefs(Vars);
  Vars.clear();
  for (unsigned i = 0; i != NumVars; ++i)
    Vars.push_back(Reader->Reader.ReadSubExpr());
  C->setPrivates(Vars);
  Vars.clear();
  for (unsigned i = 0; i != NumVars; ++i)
    Vars.push_back(Reader->Reader.ReadSubExpr());
  C->setLHSExprs(Vars);
  Vars.clear();
  for (unsigned i = 0; i != NumVars; ++i)
    Vars.push_back(Reader->Reader.ReadSubExpr());
  C->setRHSExprs(Vars);
  Vars.clear();
  for (unsigned i = 0; i != NumVars; ++i)
    Vars.push_back(Reader->Reader.ReadSubExpr());
  C->setReductionOps(Vars);
}

void OMPClauseReader::VisitOMPLinearClause(OMPLinearClause *C) {
  VisitOMPClauseWithPostUpdate(C);
  C->setLParenLoc(Reader->ReadSourceLocation(Record, Idx));
  C->setColonLoc(Reader->ReadSourceLocation(Record, Idx));
  C->setModifier(static_cast<OpenMPLinearClauseKind>(Record[Idx++]));
  C->setModifierLoc(Reader->ReadSourceLocation(Record, Idx));
  unsigned NumVars = C->varlist_size();
  SmallVector<Expr *, 16> Vars;
  Vars.reserve(NumVars);
  for (unsigned i = 0; i != NumVars; ++i)
    Vars.push_back(Reader->Reader.ReadSubExpr());
  C->setVarRefs(Vars);
  Vars.clear();
  for (unsigned i = 0; i != NumVars; ++i)
    Vars.push_back(Reader->Reader.ReadSubExpr());
  C->setPrivates(Vars);
  Vars.clear();
  for (unsigned i = 0; i != NumVars; ++i)
    Vars.push_back(Reader->Reader.ReadSubExpr());
  C->setInits(Vars);
  Vars.clear();
  for (unsigned i = 0; i != NumVars; ++i)
    Vars.push_back(Reader->Reader.ReadSubExpr());
  C->setUpdates(Vars);
  Vars.clear();
  for (unsigned i = 0; i != NumVars; ++i)
    Vars.push_back(Reader->Reader.ReadSubExpr());
  C->setFinals(Vars);
  C->setStep(Reader->Reader.ReadSubExpr());
  C->setCalcStep(Reader->Reader.ReadSubExpr());
}

void OMPClauseReader::VisitOMPAlignedClause(OMPAlignedClause *C) {
  C->setLParenLoc(Reader->ReadSourceLocation(Record, Idx));
  C->setColonLoc(Reader->ReadSourceLocation(Record, Idx));
  unsigned NumVars = C->varlist_size();
  SmallVector<Expr *, 16> Vars;
  Vars.reserve(NumVars);
  for (unsigned i = 0; i != NumVars; ++i)
    Vars.push_back(Reader->Reader.ReadSubExpr());
  C->setVarRefs(Vars);
  C->setAlignment(Reader->Reader.ReadSubExpr());
}

void OMPClauseReader::VisitOMPCopyinClause(OMPCopyinClause *C) {
  C->setLParenLoc(Reader->ReadSourceLocation(Record, Idx));
  unsigned NumVars = C->varlist_size();
  SmallVector<Expr *, 16> Exprs;
  Exprs.reserve(NumVars);
  for (unsigned i = 0; i != NumVars; ++i)
    Exprs.push_back(Reader->Reader.ReadSubExpr());
  C->setVarRefs(Exprs);
  Exprs.clear();
  for (unsigned i = 0; i != NumVars; ++i)
    Exprs.push_back(Reader->Reader.ReadSubExpr());
  C->setSourceExprs(Exprs);
  Exprs.clear();
  for (unsigned i = 0; i != NumVars; ++i)
    Exprs.push_back(Reader->Reader.ReadSubExpr());
  C->setDestinationExprs(Exprs);
  Exprs.clear();
  for (unsigned i = 0; i != NumVars; ++i)
    Exprs.push_back(Reader->Reader.ReadSubExpr());
  C->setAssignmentOps(Exprs);
}

void OMPClauseReader::VisitOMPCopyprivateClause(OMPCopyprivateClause *C) {
  C->setLParenLoc(Reader->ReadSourceLocation(Record, Idx));
  unsigned NumVars = C->varlist_size();
  SmallVector<Expr *, 16> Exprs;
  Exprs.reserve(NumVars);
  for (unsigned i = 0; i != NumVars; ++i)
    Exprs.push_back(Reader->Reader.ReadSubExpr());
  C->setVarRefs(Exprs);
  Exprs.clear();
  for (unsigned i = 0; i != NumVars; ++i)
    Exprs.push_back(Reader->Reader.ReadSubExpr());
  C->setSourceExprs(Exprs);
  Exprs.clear();
  for (unsigned i = 0; i != NumVars; ++i)
    Exprs.push_back(Reader->Reader.ReadSubExpr());
  C->setDestinationExprs(Exprs);
  Exprs.clear();
  for (unsigned i = 0; i != NumVars; ++i)
    Exprs.push_back(Reader->Reader.ReadSubExpr());
  C->setAssignmentOps(Exprs);
}

void OMPClauseReader::VisitOMPFlushClause(OMPFlushClause *C) {
  C->setLParenLoc(Reader->ReadSourceLocation(Record, Idx));
  unsigned NumVars = C->varlist_size();
  SmallVector<Expr *, 16> Vars;
  Vars.reserve(NumVars);
  for (unsigned i = 0; i != NumVars; ++i)
    Vars.push_back(Reader->Reader.ReadSubExpr());
  C->setVarRefs(Vars);
}

void OMPClauseReader::VisitOMPDependClause(OMPDependClause *C) {
  C->setLParenLoc(Reader->ReadSourceLocation(Record, Idx));
  C->setDependencyKind(static_cast<OpenMPDependClauseKind>(Record[Idx++]));
  C->setDependencyLoc(Reader->ReadSourceLocation(Record, Idx));
  C->setColonLoc(Reader->ReadSourceLocation(Record, Idx));
  unsigned NumVars = C->varlist_size();
  SmallVector<Expr *, 16> Vars;
  Vars.reserve(NumVars);
  for (unsigned i = 0; i != NumVars; ++i)
    Vars.push_back(Reader->Reader.ReadSubExpr());
  C->setVarRefs(Vars);
  C->setCounterValue(Reader->Reader.ReadSubExpr());
}

void OMPClauseReader::VisitOMPDeviceClause(OMPDeviceClause *C) {
  C->setDevice(Reader->Reader.ReadSubExpr());
  C->setLParenLoc(Reader->ReadSourceLocation(Record, Idx));
}

void OMPClauseReader::VisitOMPMapClause(OMPMapClause *C) {
  C->setLParenLoc(Reader->ReadSourceLocation(Record, Idx));
  C->setMapTypeModifier(
     static_cast<OpenMPMapClauseKind>(Record[Idx++]));
  C->setMapType(
     static_cast<OpenMPMapClauseKind>(Record[Idx++]));
  C->setMapLoc(Reader->ReadSourceLocation(Record, Idx));
  C->setColonLoc(Reader->ReadSourceLocation(Record, Idx));
  auto NumVars = C->varlist_size();
  auto UniqueDecls = C->getUniqueDeclarationsNum();
  auto TotalLists = C->getTotalComponentListNum();
  auto TotalComponents = C->getTotalComponentsNum();

  SmallVector<Expr *, 16> Vars;
  Vars.reserve(NumVars);
  for (unsigned i = 0; i != NumVars; ++i)
    Vars.push_back(Reader->Reader.ReadSubExpr());
  C->setVarRefs(Vars);

  SmallVector<ValueDecl *, 16> Decls;
  Decls.reserve(UniqueDecls);
  for (unsigned i = 0; i < UniqueDecls; ++i)
    Decls.push_back(
        Reader->Reader.ReadDeclAs<ValueDecl>(Reader->F, Record, Idx));
  C->setUniqueDecls(Decls);

  SmallVector<unsigned, 16> ListsPerDecl;
  ListsPerDecl.reserve(UniqueDecls);
  for (unsigned i = 0; i < UniqueDecls; ++i)
    ListsPerDecl.push_back(Record[Idx++]);
  C->setDeclNumLists(ListsPerDecl);

  SmallVector<unsigned, 32> ListSizes;
  ListSizes.reserve(TotalLists);
  for (unsigned i = 0; i < TotalLists; ++i)
    ListSizes.push_back(Record[Idx++]);
  C->setComponentListSizes(ListSizes);

  SmallVector<OMPClauseMappableExprCommon::MappableComponent, 32> Components;
  Components.reserve(TotalComponents);
  for (unsigned i = 0; i < TotalComponents; ++i) {
    Expr *AssociatedExpr = Reader->Reader.ReadSubExpr();
    ValueDecl *AssociatedDecl =
        Reader->Reader.ReadDeclAs<ValueDecl>(Reader->F, Record, Idx);
    Components.push_back(OMPClauseMappableExprCommon::MappableComponent(
        AssociatedExpr, AssociatedDecl));
  }
  C->setComponents(Components, ListSizes);
}

void OMPClauseReader::VisitOMPNumTeamsClause(OMPNumTeamsClause *C) {
  VisitOMPClauseWithPreInit(C);
  C->setNumTeams(Reader->Reader.ReadSubExpr());
  C->setLParenLoc(Reader->ReadSourceLocation(Record, Idx));
}

void OMPClauseReader::VisitOMPThreadLimitClause(OMPThreadLimitClause *C) {
  VisitOMPClauseWithPreInit(C);
  C->setThreadLimit(Reader->Reader.ReadSubExpr());
  C->setLParenLoc(Reader->ReadSourceLocation(Record, Idx));
}

void OMPClauseReader::VisitOMPPriorityClause(OMPPriorityClause *C) {
  C->setPriority(Reader->Reader.ReadSubExpr());
  C->setLParenLoc(Reader->ReadSourceLocation(Record, Idx));
}

void OMPClauseReader::VisitOMPGrainsizeClause(OMPGrainsizeClause *C) {
  C->setGrainsize(Reader->Reader.ReadSubExpr());
  C->setLParenLoc(Reader->ReadSourceLocation(Record, Idx));
}

void OMPClauseReader::VisitOMPNumTasksClause(OMPNumTasksClause *C) {
  C->setNumTasks(Reader->Reader.ReadSubExpr());
  C->setLParenLoc(Reader->ReadSourceLocation(Record, Idx));
}

void OMPClauseReader::VisitOMPHintClause(OMPHintClause *C) {
  C->setHint(Reader->Reader.ReadSubExpr());
  C->setLParenLoc(Reader->ReadSourceLocation(Record, Idx));
}

void OMPClauseReader::VisitOMPDistScheduleClause(OMPDistScheduleClause *C) {
  VisitOMPClauseWithPreInit(C);
  C->setDistScheduleKind(
      static_cast<OpenMPDistScheduleClauseKind>(Record[Idx++]));
  C->setChunkSize(Reader->Reader.ReadSubExpr());
  C->setLParenLoc(Reader->ReadSourceLocation(Record, Idx));
  C->setDistScheduleKindLoc(Reader->ReadSourceLocation(Record, Idx));
  C->setCommaLoc(Reader->ReadSourceLocation(Record, Idx));
}

void OMPClauseReader::VisitOMPDefaultmapClause(OMPDefaultmapClause *C) {
  C->setDefaultmapKind(
       static_cast<OpenMPDefaultmapClauseKind>(Record[Idx++]));
  C->setDefaultmapModifier(
      static_cast<OpenMPDefaultmapClauseModifier>(Record[Idx++]));
  C->setLParenLoc(Reader->ReadSourceLocation(Record, Idx));
  C->setDefaultmapModifierLoc(Reader->ReadSourceLocation(Record, Idx));
  C->setDefaultmapKindLoc(Reader->ReadSourceLocation(Record, Idx));
}

void OMPClauseReader::VisitOMPToClause(OMPToClause *C) {
  C->setLParenLoc(Reader->ReadSourceLocation(Record, Idx));
  auto NumVars = C->varlist_size();
  auto UniqueDecls = C->getUniqueDeclarationsNum();
  auto TotalLists = C->getTotalComponentListNum();
  auto TotalComponents = C->getTotalComponentsNum();

  SmallVector<Expr *, 16> Vars;
  Vars.reserve(NumVars);
  for (unsigned i = 0; i != NumVars; ++i)
    Vars.push_back(Reader->Reader.ReadSubExpr());
  C->setVarRefs(Vars);

  SmallVector<ValueDecl *, 16> Decls;
  Decls.reserve(UniqueDecls);
  for (unsigned i = 0; i < UniqueDecls; ++i)
    Decls.push_back(
        Reader->Reader.ReadDeclAs<ValueDecl>(Reader->F, Record, Idx));
  C->setUniqueDecls(Decls);

  SmallVector<unsigned, 16> ListsPerDecl;
  ListsPerDecl.reserve(UniqueDecls);
  for (unsigned i = 0; i < UniqueDecls; ++i)
    ListsPerDecl.push_back(Record[Idx++]);
  C->setDeclNumLists(ListsPerDecl);

  SmallVector<unsigned, 32> ListSizes;
  ListSizes.reserve(TotalLists);
  for (unsigned i = 0; i < TotalLists; ++i)
    ListSizes.push_back(Record[Idx++]);
  C->setComponentListSizes(ListSizes);

  SmallVector<OMPClauseMappableExprCommon::MappableComponent, 32> Components;
  Components.reserve(TotalComponents);
  for (unsigned i = 0; i < TotalComponents; ++i) {
    Expr *AssociatedExpr = Reader->Reader.ReadSubExpr();
    ValueDecl *AssociatedDecl =
        Reader->Reader.ReadDeclAs<ValueDecl>(Reader->F, Record, Idx);
    Components.push_back(OMPClauseMappableExprCommon::MappableComponent(
        AssociatedExpr, AssociatedDecl));
  }
  C->setComponents(Components, ListSizes);
}

void OMPClauseReader::VisitOMPFromClause(OMPFromClause *C) {
  C->setLParenLoc(Reader->ReadSourceLocation(Record, Idx));
  auto NumVars = C->varlist_size();
  auto UniqueDecls = C->getUniqueDeclarationsNum();
  auto TotalLists = C->getTotalComponentListNum();
  auto TotalComponents = C->getTotalComponentsNum();

  SmallVector<Expr *, 16> Vars;
  Vars.reserve(NumVars);
  for (unsigned i = 0; i != NumVars; ++i)
    Vars.push_back(Reader->Reader.ReadSubExpr());
  C->setVarRefs(Vars);

  SmallVector<ValueDecl *, 16> Decls;
  Decls.reserve(UniqueDecls);
  for (unsigned i = 0; i < UniqueDecls; ++i)
    Decls.push_back(
        Reader->Reader.ReadDeclAs<ValueDecl>(Reader->F, Record, Idx));
  C->setUniqueDecls(Decls);

  SmallVector<unsigned, 16> ListsPerDecl;
  ListsPerDecl.reserve(UniqueDecls);
  for (unsigned i = 0; i < UniqueDecls; ++i)
    ListsPerDecl.push_back(Record[Idx++]);
  C->setDeclNumLists(ListsPerDecl);

  SmallVector<unsigned, 32> ListSizes;
  ListSizes.reserve(TotalLists);
  for (unsigned i = 0; i < TotalLists; ++i)
    ListSizes.push_back(Record[Idx++]);
  C->setComponentListSizes(ListSizes);

  SmallVector<OMPClauseMappableExprCommon::MappableComponent, 32> Components;
  Components.reserve(TotalComponents);
  for (unsigned i = 0; i < TotalComponents; ++i) {
    Expr *AssociatedExpr = Reader->Reader.ReadSubExpr();
    ValueDecl *AssociatedDecl =
        Reader->Reader.ReadDeclAs<ValueDecl>(Reader->F, Record, Idx);
    Components.push_back(OMPClauseMappableExprCommon::MappableComponent(
        AssociatedExpr, AssociatedDecl));
  }
  C->setComponents(Components, ListSizes);
}

void OMPClauseReader::VisitOMPUseDevicePtrClause(OMPUseDevicePtrClause *C) {
  C->setLParenLoc(Reader->ReadSourceLocation(Record, Idx));
  auto NumVars = C->varlist_size();
  auto UniqueDecls = C->getUniqueDeclarationsNum();
  auto TotalLists = C->getTotalComponentListNum();
  auto TotalComponents = C->getTotalComponentsNum();

  SmallVector<Expr *, 16> Vars;
  Vars.reserve(NumVars);
  for (unsigned i = 0; i != NumVars; ++i)
    Vars.push_back(Reader->Reader.ReadSubExpr());
  C->setVarRefs(Vars);
  Vars.clear();
  for (unsigned i = 0; i != NumVars; ++i)
    Vars.push_back(Reader->Reader.ReadSubExpr());
  C->setPrivateCopies(Vars);
  Vars.clear();
  for (unsigned i = 0; i != NumVars; ++i)
    Vars.push_back(Reader->Reader.ReadSubExpr());
  C->setInits(Vars);

  SmallVector<ValueDecl *, 16> Decls;
  Decls.reserve(UniqueDecls);
  for (unsigned i = 0; i < UniqueDecls; ++i)
    Decls.push_back(
        Reader->Reader.ReadDeclAs<ValueDecl>(Reader->F, Record, Idx));
  C->setUniqueDecls(Decls);

  SmallVector<unsigned, 16> ListsPerDecl;
  ListsPerDecl.reserve(UniqueDecls);
  for (unsigned i = 0; i < UniqueDecls; ++i)
    ListsPerDecl.push_back(Record[Idx++]);
  C->setDeclNumLists(ListsPerDecl);

  SmallVector<unsigned, 32> ListSizes;
  ListSizes.reserve(TotalLists);
  for (unsigned i = 0; i < TotalLists; ++i)
    ListSizes.push_back(Record[Idx++]);
  C->setComponentListSizes(ListSizes);

  SmallVector<OMPClauseMappableExprCommon::MappableComponent, 32> Components;
  Components.reserve(TotalComponents);
  for (unsigned i = 0; i < TotalComponents; ++i) {
    Expr *AssociatedExpr = Reader->Reader.ReadSubExpr();
    ValueDecl *AssociatedDecl =
        Reader->Reader.ReadDeclAs<ValueDecl>(Reader->F, Record, Idx);
    Components.push_back(OMPClauseMappableExprCommon::MappableComponent(
        AssociatedExpr, AssociatedDecl));
  }
  C->setComponents(Components, ListSizes);
}

void OMPClauseReader::VisitOMPIsDevicePtrClause(OMPIsDevicePtrClause *C) {
  C->setLParenLoc(Reader->ReadSourceLocation(Record, Idx));
  auto NumVars = C->varlist_size();
  auto UniqueDecls = C->getUniqueDeclarationsNum();
  auto TotalLists = C->getTotalComponentListNum();
  auto TotalComponents = C->getTotalComponentsNum();

  SmallVector<Expr *, 16> Vars;
  Vars.reserve(NumVars);
  for (unsigned i = 0; i != NumVars; ++i)
    Vars.push_back(Reader->Reader.ReadSubExpr());
  C->setVarRefs(Vars);
  Vars.clear();

  SmallVector<ValueDecl *, 16> Decls;
  Decls.reserve(UniqueDecls);
  for (unsigned i = 0; i < UniqueDecls; ++i)
    Decls.push_back(
        Reader->Reader.ReadDeclAs<ValueDecl>(Reader->F, Record, Idx));
  C->setUniqueDecls(Decls);

  SmallVector<unsigned, 16> ListsPerDecl;
  ListsPerDecl.reserve(UniqueDecls);
  for (unsigned i = 0; i < UniqueDecls; ++i)
    ListsPerDecl.push_back(Record[Idx++]);
  C->setDeclNumLists(ListsPerDecl);

  SmallVector<unsigned, 32> ListSizes;
  ListSizes.reserve(TotalLists);
  for (unsigned i = 0; i < TotalLists; ++i)
    ListSizes.push_back(Record[Idx++]);
  C->setComponentListSizes(ListSizes);

  SmallVector<OMPClauseMappableExprCommon::MappableComponent, 32> Components;
  Components.reserve(TotalComponents);
  for (unsigned i = 0; i < TotalComponents; ++i) {
    Expr *AssociatedExpr = Reader->Reader.ReadSubExpr();
    ValueDecl *AssociatedDecl =
        Reader->Reader.ReadDeclAs<ValueDecl>(Reader->F, Record, Idx);
    Components.push_back(OMPClauseMappableExprCommon::MappableComponent(
        AssociatedExpr, AssociatedDecl));
  }
  C->setComponents(Components, ListSizes);
}

//===----------------------------------------------------------------------===//
// OpenMP Directives.
//===----------------------------------------------------------------------===//
void ASTStmtReader::VisitOMPExecutableDirective(OMPExecutableDirective *E) {
  E->setLocStart(ReadSourceLocation(Record, Idx));
  E->setLocEnd(ReadSourceLocation(Record, Idx));
  OMPClauseReader ClauseReader(this, Reader.getContext(), Record, Idx);
  SmallVector<OMPClause *, 5> Clauses;
  for (unsigned i = 0; i < E->getNumClauses(); ++i)
    Clauses.push_back(ClauseReader.readClause());
  E->setClauses(Clauses);
  if (E->hasAssociatedStmt())
    E->setAssociatedStmt(Reader.ReadSubStmt());
}

void ASTStmtReader::VisitOMPLoopDirective(OMPLoopDirective *D) {
  VisitStmt(D);
  // Two fields (NumClauses and CollapsedNum) were read in ReadStmtFromStream.
  Idx += 2;
  VisitOMPExecutableDirective(D);
  D->setIterationVariable(Reader.ReadSubExpr());
  D->setLastIteration(Reader.ReadSubExpr());
  D->setCalcLastIteration(Reader.ReadSubExpr());
  D->setPreCond(Reader.ReadSubExpr());
  D->setCond(Reader.ReadSubExpr());
  D->setInit(Reader.ReadSubExpr());
  D->setLaneInit(Reader.ReadSubExpr());
  D->setNumLanes(Reader.ReadSubExpr());
  D->setInc(Reader.ReadSubExpr());
  D->setPreInits(Reader.ReadSubStmt());
  if (isOpenMPWorksharingDirective(D->getDirectiveKind()) ||
      isOpenMPTaskLoopDirective(D->getDirectiveKind()) ||
      isOpenMPDistributeDirective(D->getDirectiveKind())) {
    D->setIsLastIterVariable(Reader.ReadSubExpr());
    D->setLowerBoundVariable(Reader.ReadSubExpr());
    D->setUpperBoundVariable(Reader.ReadSubExpr());
    D->setStrideVariable(Reader.ReadSubExpr());
    D->setEnsureUpperBound(Reader.ReadSubExpr());
    D->setNextLowerBound(Reader.ReadSubExpr());
    D->setNextUpperBound(Reader.ReadSubExpr());
    D->setPrevLowerBoundVariable(Reader.ReadSubExpr());
    D->setPrevUpperBoundVariable(Reader.ReadSubExpr());
    D->setDistCond(Reader.ReadSubExpr());
    D->setDistInc(Reader.ReadSubExpr());
    D->setPrevEnsureUpperBound(Reader.ReadSubExpr());
    D->setInnermostIterationVariable(Reader.ReadSubExpr());
    D->setNumIterations(Reader.ReadSubExpr());
  }
  SmallVector<Expr *, 4> Sub;
  unsigned CollapsedNum = D->getCollapsedNumber();
  Sub.reserve(CollapsedNum);
  for (unsigned i = 0; i < CollapsedNum; ++i)
    Sub.push_back(Reader.ReadSubExpr());
  D->setCounters(Sub);
  Sub.clear();
  for (unsigned i = 0; i < CollapsedNum; ++i)
    Sub.push_back(Reader.ReadSubExpr());
  D->setPrivateCounters(Sub);
  Sub.clear();
  for (unsigned i = 0; i < CollapsedNum; ++i)
    Sub.push_back(Reader.ReadSubExpr());
  D->setInits(Sub);
  Sub.clear();
  for (unsigned i = 0; i < CollapsedNum; ++i)
    Sub.push_back(Reader.ReadSubExpr());
  D->setUpdates(Sub);
  Sub.clear();
  for (unsigned i = 0; i < CollapsedNum; ++i)
    Sub.push_back(Reader.ReadSubExpr());
  D->setFinals(Sub);
}

void ASTStmtReader::VisitOMPParallelDirective(OMPParallelDirective *D) {
  VisitStmt(D);
  // The NumClauses field was read in ReadStmtFromStream.
  ++Idx;
  VisitOMPExecutableDirective(D);
  D->setHasCancel(Record[Idx++]);
}

void ASTStmtReader::VisitOMPSimdDirective(OMPSimdDirective *D) {
  VisitOMPLoopDirective(D);
}

void ASTStmtReader::VisitOMPForDirective(OMPForDirective *D) {
  VisitOMPLoopDirective(D);
  D->setHasCancel(Record[Idx++]);
}

void ASTStmtReader::VisitOMPForSimdDirective(OMPForSimdDirective *D) {
  VisitOMPLoopDirective(D);
}

void ASTStmtReader::VisitOMPSectionsDirective(OMPSectionsDirective *D) {
  VisitStmt(D);
  // The NumClauses field was read in ReadStmtFromStream.
  ++Idx;
  VisitOMPExecutableDirective(D);
  D->setHasCancel(Record[Idx++]);
}

void ASTStmtReader::VisitOMPSectionDirective(OMPSectionDirective *D) {
  VisitStmt(D);
  VisitOMPExecutableDirective(D);
  D->setHasCancel(Record[Idx++]);
}

void ASTStmtReader::VisitOMPSingleDirective(OMPSingleDirective *D) {
  VisitStmt(D);
  // The NumClauses field was read in ReadStmtFromStream.
  ++Idx;
  VisitOMPExecutableDirective(D);
}

void ASTStmtReader::VisitOMPMasterDirective(OMPMasterDirective *D) {
  VisitStmt(D);
  VisitOMPExecutableDirective(D);
}

void ASTStmtReader::VisitOMPCriticalDirective(OMPCriticalDirective *D) {
  VisitStmt(D);
  // The NumClauses field was read in ReadStmtFromStream.
  ++Idx;
  VisitOMPExecutableDirective(D);
  ReadDeclarationNameInfo(D->DirName, Record, Idx);
}

void ASTStmtReader::VisitOMPParallelForDirective(OMPParallelForDirective *D) {
  VisitOMPLoopDirective(D);
  D->setHasCancel(Record[Idx++]);
}

void ASTStmtReader::VisitOMPParallelForSimdDirective(
    OMPParallelForSimdDirective *D) {
  VisitOMPLoopDirective(D);
}

void ASTStmtReader::VisitOMPParallelSectionsDirective(
    OMPParallelSectionsDirective *D) {
  VisitStmt(D);
  // The NumClauses field was read in ReadStmtFromStream.
  ++Idx;
  VisitOMPExecutableDirective(D);
  D->setHasCancel(Record[Idx++]);
}

void ASTStmtReader::VisitOMPTaskDirective(OMPTaskDirective *D) {
  VisitStmt(D);
  // The NumClauses field was read in ReadStmtFromStream.
  ++Idx;
  VisitOMPExecutableDirective(D);
  D->setHasCancel(Record[Idx++]);
}

void ASTStmtReader::VisitOMPTaskyieldDirective(OMPTaskyieldDirective *D) {
  VisitStmt(D);
  VisitOMPExecutableDirective(D);
}

void ASTStmtReader::VisitOMPBarrierDirective(OMPBarrierDirective *D) {
  VisitStmt(D);
  VisitOMPExecutableDirective(D);
}

void ASTStmtReader::VisitOMPTaskwaitDirective(OMPTaskwaitDirective *D) {
  VisitStmt(D);
  VisitOMPExecutableDirective(D);
}

void ASTStmtReader::VisitOMPTaskgroupDirective(OMPTaskgroupDirective *D) {
  VisitStmt(D);
  VisitOMPExecutableDirective(D);
}

void ASTStmtReader::VisitOMPFlushDirective(OMPFlushDirective *D) {
  VisitStmt(D);
  // The NumClauses field was read in ReadStmtFromStream.
  ++Idx;
  VisitOMPExecutableDirective(D);
}

void ASTStmtReader::VisitOMPOrderedDirective(OMPOrderedDirective *D) {
  VisitStmt(D);
  // The NumClauses field was read in ReadStmtFromStream.
  ++Idx;
  VisitOMPExecutableDirective(D);
}

void ASTStmtReader::VisitOMPAtomicDirective(OMPAtomicDirective *D) {
  VisitStmt(D);
  // The NumClauses field was read in ReadStmtFromStream.
  ++Idx;
  VisitOMPExecutableDirective(D);
  D->setX(Reader.ReadSubExpr());
  D->setV(Reader.ReadSubExpr());
  D->setExpr(Reader.ReadSubExpr());
  D->setUpdateExpr(Reader.ReadSubExpr());
  D->IsXLHSInRHSPart = Record[Idx++] != 0;
  D->IsPostfixUpdate = Record[Idx++] != 0;
}

void ASTStmtReader::VisitOMPTargetDirective(OMPTargetDirective *D) {
  VisitStmt(D);
  // The NumClauses field was read in ReadStmtFromStream.
  ++Idx;
  VisitOMPExecutableDirective(D);
}

void ASTStmtReader::VisitOMPTargetDataDirective(OMPTargetDataDirective *D) {
  VisitStmt(D);
  ++Idx;
  VisitOMPExecutableDirective(D);
}

void ASTStmtReader::VisitOMPTargetEnterDataDirective(
    OMPTargetEnterDataDirective *D) {
  VisitStmt(D);
  ++Idx;
  VisitOMPExecutableDirective(D);
}

void ASTStmtReader::VisitOMPTargetExitDataDirective(
    OMPTargetExitDataDirective *D) {
  VisitStmt(D);
  ++Idx;
  VisitOMPExecutableDirective(D);
}

void ASTStmtReader::VisitOMPTargetParallelDirective(
    OMPTargetParallelDirective *D) {
  VisitStmt(D);
  ++Idx;
  VisitOMPExecutableDirective(D);
}

void ASTStmtReader::VisitOMPTargetParallelForDirective(
    OMPTargetParallelForDirective *D) {
  VisitOMPLoopDirective(D);
  D->setHasCancel(Record[Idx++]);
}

void ASTStmtReader::VisitOMPTeamsDirective(OMPTeamsDirective *D) {
  VisitStmt(D);
  // The NumClauses field was read in ReadStmtFromStream.
  ++Idx;
  VisitOMPExecutableDirective(D);
}

void ASTStmtReader::VisitOMPCancellationPointDirective(
    OMPCancellationPointDirective *D) {
  VisitStmt(D);
  VisitOMPExecutableDirective(D);
  D->setCancelRegion(static_cast<OpenMPDirectiveKind>(Record[Idx++]));
}

void ASTStmtReader::VisitOMPCancelDirective(OMPCancelDirective *D) {
  VisitStmt(D);
  // The NumClauses field was read in ReadStmtFromStream.
  ++Idx;
  VisitOMPExecutableDirective(D);
  D->setCancelRegion(static_cast<OpenMPDirectiveKind>(Record[Idx++]));
}

void ASTStmtReader::VisitOMPTaskLoopDirective(OMPTaskLoopDirective *D) {
  VisitOMPLoopDirective(D);
}

void ASTStmtReader::VisitOMPTaskLoopSimdDirective(OMPTaskLoopSimdDirective *D) {
  VisitOMPLoopDirective(D);
}

void ASTStmtReader::VisitOMPDistributeDirective(OMPDistributeDirective *D) {
  VisitOMPLoopDirective(D);
}

void ASTStmtReader::VisitOMPTargetUpdateDirective(OMPTargetUpdateDirective *D) {
  VisitStmt(D);
  ++Idx;
  VisitOMPExecutableDirective(D);
}
void ASTStmtReader::VisitOMPDistributeParallelForDirective(
    OMPDistributeParallelForDirective *D) {
  VisitOMPLoopDirective(D);
}

void ASTStmtReader::VisitOMPDistributeParallelForSimdDirective(
    OMPDistributeParallelForSimdDirective *D) {
  VisitOMPLoopDirective(D);
}

void ASTStmtReader::VisitOMPDistributeSimdDirective(
    OMPDistributeSimdDirective *D) {
  VisitOMPLoopDirective(D);
}

void ASTStmtReader::VisitOMPTargetParallelForSimdDirective(
    OMPTargetParallelForSimdDirective *D) {
  VisitOMPLoopDirective(D);
}

void ASTStmtReader::VisitOMPTargetSimdDirective(OMPTargetSimdDirective *D) {
  VisitOMPLoopDirective(D);
}

void ASTStmtReader::VisitOMPTeamsDistributeDirective(
    OMPTeamsDistributeDirective *D) {
  VisitOMPLoopDirective(D);
}

void ASTStmtReader::VisitOMPTeamsDistributeSimdDirective(
    OMPTeamsDistributeSimdDirective *D) {
  VisitOMPLoopDirective(D);
}

void ASTStmtReader::VisitOMPTeamsDistributeParallelForSimdDirective(
    OMPTeamsDistributeParallelForSimdDirective *D) {
  VisitOMPLoopDirective(D);
}

<<<<<<< HEAD
void ASTStmtReader::VisitOMPTargetTeamsDirective(OMPTargetTeamsDirective *D) {
  VisitStmt(D);
  // The NumClauses field was read in ReadStmtFromStream.
  ++Idx;
  VisitOMPExecutableDirective(D);
}

=======
>>>>>>> 6503e97e
void ASTStmtReader::VisitOMPTeamsDistributeParallelForDirective(
    OMPTeamsDistributeParallelForDirective *D) {
  VisitOMPLoopDirective(D);
}

<<<<<<< HEAD
void ASTStmtReader::VisitOMPTargetTeamsDistributeParallelForDirective(
    OMPTargetTeamsDistributeParallelForDirective *D) {
  VisitOMPLoopDirective(D);
}

void ASTStmtReader::VisitOMPTargetTeamsDistributeParallelForSimdDirective(
    OMPTargetTeamsDistributeParallelForSimdDirective *D) {
  VisitOMPLoopDirective(D);
}

void ASTStmtReader::VisitOMPTargetTeamsDistributeDirective(
    OMPTargetTeamsDistributeDirective *D) {
  VisitOMPLoopDirective(D);
}

void ASTStmtReader::VisitOMPTargetTeamsDistributeSimdDirective(
    OMPTargetTeamsDistributeSimdDirective *D) {
  VisitOMPLoopDirective(D);
}

=======
>>>>>>> 6503e97e
//===----------------------------------------------------------------------===//
// ASTReader Implementation
//===----------------------------------------------------------------------===//

Stmt *ASTReader::ReadStmt(ModuleFile &F) {
  switch (ReadingKind) {
  case Read_None:
    llvm_unreachable("should not call this when not reading anything");
  case Read_Decl:
  case Read_Type:
    return ReadStmtFromStream(F);
  case Read_Stmt:
    return ReadSubStmt();
  }

  llvm_unreachable("ReadingKind not set ?");
}

Expr *ASTReader::ReadExpr(ModuleFile &F) {
  return cast_or_null<Expr>(ReadStmt(F));
}

Expr *ASTReader::ReadSubExpr() {
  return cast_or_null<Expr>(ReadSubStmt());
}

// Within the bitstream, expressions are stored in Reverse Polish
// Notation, with each of the subexpressions preceding the
// expression they are stored in. Subexpressions are stored from last to first.
// To evaluate expressions, we continue reading expressions and placing them on
// the stack, with expressions having operands removing those operands from the
// stack. Evaluation terminates when we see a STMT_STOP record, and
// the single remaining expression on the stack is our result.
Stmt *ASTReader::ReadStmtFromStream(ModuleFile &F) {

  ReadingKindTracker ReadingKind(Read_Stmt, *this);
  llvm::BitstreamCursor &Cursor = F.DeclsCursor;
  
  // Map of offset to previously deserialized stmt. The offset points
  /// just after the stmt record.
  llvm::DenseMap<uint64_t, Stmt *> StmtEntries;

#ifndef NDEBUG
  unsigned PrevNumStmts = StmtStack.size();
#endif

  RecordData Record;
  unsigned Idx;
  ASTStmtReader Reader(*this, F, Cursor, Record, Idx);
  Stmt::EmptyShell Empty;

  while (true) {
    llvm::BitstreamEntry Entry = Cursor.advanceSkippingSubblocks();
    
    switch (Entry.Kind) {
    case llvm::BitstreamEntry::SubBlock: // Handled for us already.
    case llvm::BitstreamEntry::Error:
      Error("malformed block record in AST file");
      return nullptr;
    case llvm::BitstreamEntry::EndBlock:
      goto Done;
    case llvm::BitstreamEntry::Record:
      // The interesting case.
      break;
    }

    Stmt *S = nullptr;
    Idx = 0;
    Record.clear();
    bool Finished = false;
    bool IsStmtReference = false;
    switch ((StmtCode)Cursor.readRecord(Entry.ID, Record)) {
    case STMT_STOP:
      Finished = true;
      break;

    case STMT_REF_PTR:
      IsStmtReference = true;
      assert(StmtEntries.find(Record[0]) != StmtEntries.end() &&
             "No stmt was recorded for this offset reference!");
      S = StmtEntries[Record[Idx++]];
      break;

    case STMT_NULL_PTR:
      S = nullptr;
      break;

    case STMT_NULL:
      S = new (Context) NullStmt(Empty);
      break;

    case STMT_COMPOUND:
      S = new (Context) CompoundStmt(Empty);
      break;

    case STMT_CASE:
      S = new (Context) CaseStmt(Empty);
      break;

    case STMT_DEFAULT:
      S = new (Context) DefaultStmt(Empty);
      break;

    case STMT_LABEL:
      S = new (Context) LabelStmt(Empty);
      break;

    case STMT_ATTRIBUTED:
      S = AttributedStmt::CreateEmpty(
        Context,
        /*NumAttrs*/Record[ASTStmtReader::NumStmtFields]);
      break;

    case STMT_IF:
      S = new (Context) IfStmt(Empty);
      break;

    case STMT_SWITCH:
      S = new (Context) SwitchStmt(Empty);
      break;

    case STMT_WHILE:
      S = new (Context) WhileStmt(Empty);
      break;

    case STMT_DO:
      S = new (Context) DoStmt(Empty);
      break;

    case STMT_FOR:
      S = new (Context) ForStmt(Empty);
      break;

    case STMT_GOTO:
      S = new (Context) GotoStmt(Empty);
      break;

    case STMT_INDIRECT_GOTO:
      S = new (Context) IndirectGotoStmt(Empty);
      break;

    case STMT_CONTINUE:
      S = new (Context) ContinueStmt(Empty);
      break;

    case STMT_BREAK:
      S = new (Context) BreakStmt(Empty);
      break;

    case STMT_RETURN:
      S = new (Context) ReturnStmt(Empty);
      break;

    case STMT_DECL:
      S = new (Context) DeclStmt(Empty);
      break;

    case STMT_GCCASM:
      S = new (Context) GCCAsmStmt(Empty);
      break;

    case STMT_MSASM:
      S = new (Context) MSAsmStmt(Empty);
      break;

    case STMT_CAPTURED:
      S = CapturedStmt::CreateDeserialized(Context,
                                           Record[ASTStmtReader::NumStmtFields]);
      break;

    case EXPR_PREDEFINED:
      S = new (Context) PredefinedExpr(Empty);
      break;

    case EXPR_DECL_REF:
      S = DeclRefExpr::CreateEmpty(
        Context,
        /*HasQualifier=*/Record[ASTStmtReader::NumExprFields],
        /*HasFoundDecl=*/Record[ASTStmtReader::NumExprFields + 1],
        /*HasTemplateKWAndArgsInfo=*/Record[ASTStmtReader::NumExprFields + 2],
        /*NumTemplateArgs=*/Record[ASTStmtReader::NumExprFields + 2] ?
          Record[ASTStmtReader::NumExprFields + 5] : 0);
      break;

    case EXPR_INTEGER_LITERAL:
      S = IntegerLiteral::Create(Context, Empty);
      break;

    case EXPR_FLOATING_LITERAL:
      S = FloatingLiteral::Create(Context, Empty);
      break;

    case EXPR_IMAGINARY_LITERAL:
      S = new (Context) ImaginaryLiteral(Empty);
      break;

    case EXPR_STRING_LITERAL:
      S = StringLiteral::CreateEmpty(Context,
                                     Record[ASTStmtReader::NumExprFields + 1]);
      break;

    case EXPR_CHARACTER_LITERAL:
      S = new (Context) CharacterLiteral(Empty);
      break;

    case EXPR_PAREN:
      S = new (Context) ParenExpr(Empty);
      break;

    case EXPR_PAREN_LIST:
      S = new (Context) ParenListExpr(Empty);
      break;

    case EXPR_UNARY_OPERATOR:
      S = new (Context) UnaryOperator(Empty);
      break;

    case EXPR_OFFSETOF:
      S = OffsetOfExpr::CreateEmpty(Context, 
                                    Record[ASTStmtReader::NumExprFields],
                                    Record[ASTStmtReader::NumExprFields + 1]);
      break;
        
    case EXPR_SIZEOF_ALIGN_OF:
      S = new (Context) UnaryExprOrTypeTraitExpr(Empty);
      break;

    case EXPR_ARRAY_SUBSCRIPT:
      S = new (Context) ArraySubscriptExpr(Empty);
      break;

    case EXPR_OMP_ARRAY_SECTION:
      S = new (Context) OMPArraySectionExpr(Empty);
      break;

    case EXPR_CALL:
      S = new (Context) CallExpr(Context, Stmt::CallExprClass, Empty);
      break;

    case EXPR_MEMBER: {
      // We load everything here and fully initialize it at creation.
      // That way we can use MemberExpr::Create and don't have to duplicate its
      // logic with a MemberExpr::CreateEmpty.

      assert(Idx == 0);
      NestedNameSpecifierLoc QualifierLoc;
      if (Record[Idx++]) { // HasQualifier.
        QualifierLoc = ReadNestedNameSpecifierLoc(F, Record, Idx);
      }

      SourceLocation TemplateKWLoc;
      TemplateArgumentListInfo ArgInfo;
      bool HasTemplateKWAndArgsInfo = Record[Idx++];
      if (HasTemplateKWAndArgsInfo) {
        TemplateKWLoc = ReadSourceLocation(F, Record, Idx);
        unsigned NumTemplateArgs = Record[Idx++];
        ArgInfo.setLAngleLoc(ReadSourceLocation(F, Record, Idx));
        ArgInfo.setRAngleLoc(ReadSourceLocation(F, Record, Idx));
        for (unsigned i = 0; i != NumTemplateArgs; ++i)
          ArgInfo.addArgument(ReadTemplateArgumentLoc(F, Record, Idx));
      }

      bool HadMultipleCandidates = Record[Idx++];

      NamedDecl *FoundD = ReadDeclAs<NamedDecl>(F, Record, Idx);
      AccessSpecifier AS = (AccessSpecifier)Record[Idx++];
      DeclAccessPair FoundDecl = DeclAccessPair::make(FoundD, AS);

      QualType T = readType(F, Record, Idx);
      ExprValueKind VK = static_cast<ExprValueKind>(Record[Idx++]);
      ExprObjectKind OK = static_cast<ExprObjectKind>(Record[Idx++]);
      Expr *Base = ReadSubExpr();
      ValueDecl *MemberD = ReadDeclAs<ValueDecl>(F, Record, Idx);
      SourceLocation MemberLoc = ReadSourceLocation(F, Record, Idx);
      DeclarationNameInfo MemberNameInfo(MemberD->getDeclName(), MemberLoc);
      bool IsArrow = Record[Idx++];
      SourceLocation OperatorLoc = ReadSourceLocation(F, Record, Idx);

      S = MemberExpr::Create(Context, Base, IsArrow, OperatorLoc, QualifierLoc,
                             TemplateKWLoc, MemberD, FoundDecl, MemberNameInfo,
                             HasTemplateKWAndArgsInfo ? &ArgInfo : nullptr, T,
                             VK, OK);
      ReadDeclarationNameLoc(F, cast<MemberExpr>(S)->MemberDNLoc,
                             MemberD->getDeclName(), Record, Idx);
      if (HadMultipleCandidates)
        cast<MemberExpr>(S)->setHadMultipleCandidates(true);
      break;
    }

    case EXPR_BINARY_OPERATOR:
      S = new (Context) BinaryOperator(Empty);
      break;

    case EXPR_COMPOUND_ASSIGN_OPERATOR:
      S = new (Context) CompoundAssignOperator(Empty);
      break;

    case EXPR_CONDITIONAL_OPERATOR:
      S = new (Context) ConditionalOperator(Empty);
      break;

    case EXPR_BINARY_CONDITIONAL_OPERATOR:
      S = new (Context) BinaryConditionalOperator(Empty);
      break;

    case EXPR_IMPLICIT_CAST:
      S = ImplicitCastExpr::CreateEmpty(Context,
                       /*PathSize*/ Record[ASTStmtReader::NumExprFields]);
      break;

    case EXPR_CSTYLE_CAST:
      S = CStyleCastExpr::CreateEmpty(Context,
                       /*PathSize*/ Record[ASTStmtReader::NumExprFields]);
      break;

    case EXPR_COMPOUND_LITERAL:
      S = new (Context) CompoundLiteralExpr(Empty);
      break;

    case EXPR_EXT_VECTOR_ELEMENT:
      S = new (Context) ExtVectorElementExpr(Empty);
      break;

    case EXPR_INIT_LIST:
      S = new (Context) InitListExpr(Empty);
      break;

    case EXPR_DESIGNATED_INIT:
      S = DesignatedInitExpr::CreateEmpty(Context,
                                     Record[ASTStmtReader::NumExprFields] - 1);

      break;

    case EXPR_DESIGNATED_INIT_UPDATE:
      S = new (Context) DesignatedInitUpdateExpr(Empty);
      break;

    case EXPR_IMPLICIT_VALUE_INIT:
      S = new (Context) ImplicitValueInitExpr(Empty);
      break;

    case EXPR_NO_INIT:
      S = new (Context) NoInitExpr(Empty);
      break;

    case EXPR_ARRAY_INIT_LOOP:
      S = new (Context) ArrayInitLoopExpr(Empty);
      break;

    case EXPR_ARRAY_INIT_INDEX:
      S = new (Context) ArrayInitIndexExpr(Empty);
      break;

    case EXPR_VA_ARG:
      S = new (Context) VAArgExpr(Empty);
      break;

    case EXPR_ADDR_LABEL:
      S = new (Context) AddrLabelExpr(Empty);
      break;

    case EXPR_STMT:
      S = new (Context) StmtExpr(Empty);
      break;

    case EXPR_CHOOSE:
      S = new (Context) ChooseExpr(Empty);
      break;

    case EXPR_GNU_NULL:
      S = new (Context) GNUNullExpr(Empty);
      break;

    case EXPR_SHUFFLE_VECTOR:
      S = new (Context) ShuffleVectorExpr(Empty);
      break;

    case EXPR_CONVERT_VECTOR:
      S = new (Context) ConvertVectorExpr(Empty);
      break;

    case EXPR_BLOCK:
      S = new (Context) BlockExpr(Empty);
      break;

    case EXPR_GENERIC_SELECTION:
      S = new (Context) GenericSelectionExpr(Empty);
      break;

    case EXPR_OBJC_STRING_LITERAL:
      S = new (Context) ObjCStringLiteral(Empty);
      break;
    case EXPR_OBJC_BOXED_EXPRESSION:
      S = new (Context) ObjCBoxedExpr(Empty);
      break;
    case EXPR_OBJC_ARRAY_LITERAL:
      S = ObjCArrayLiteral::CreateEmpty(Context,
                                        Record[ASTStmtReader::NumExprFields]);
      break;
    case EXPR_OBJC_DICTIONARY_LITERAL:
      S = ObjCDictionaryLiteral::CreateEmpty(Context,
            Record[ASTStmtReader::NumExprFields],
            Record[ASTStmtReader::NumExprFields + 1]);
      break;
    case EXPR_OBJC_ENCODE:
      S = new (Context) ObjCEncodeExpr(Empty);
      break;
    case EXPR_OBJC_SELECTOR_EXPR:
      S = new (Context) ObjCSelectorExpr(Empty);
      break;
    case EXPR_OBJC_PROTOCOL_EXPR:
      S = new (Context) ObjCProtocolExpr(Empty);
      break;
    case EXPR_OBJC_IVAR_REF_EXPR:
      S = new (Context) ObjCIvarRefExpr(Empty);
      break;
    case EXPR_OBJC_PROPERTY_REF_EXPR:
      S = new (Context) ObjCPropertyRefExpr(Empty);
      break;
    case EXPR_OBJC_SUBSCRIPT_REF_EXPR:
      S = new (Context) ObjCSubscriptRefExpr(Empty);
      break;
    case EXPR_OBJC_KVC_REF_EXPR:
      llvm_unreachable("mismatching AST file");
    case EXPR_OBJC_MESSAGE_EXPR:
      S = ObjCMessageExpr::CreateEmpty(Context,
                                     Record[ASTStmtReader::NumExprFields],
                                     Record[ASTStmtReader::NumExprFields + 1]);
      break;
    case EXPR_OBJC_ISA:
      S = new (Context) ObjCIsaExpr(Empty);
      break;
    case EXPR_OBJC_INDIRECT_COPY_RESTORE:
      S = new (Context) ObjCIndirectCopyRestoreExpr(Empty);
      break;
    case EXPR_OBJC_BRIDGED_CAST:
      S = new (Context) ObjCBridgedCastExpr(Empty);
      break;
    case STMT_OBJC_FOR_COLLECTION:
      S = new (Context) ObjCForCollectionStmt(Empty);
      break;
    case STMT_OBJC_CATCH:
      S = new (Context) ObjCAtCatchStmt(Empty);
      break;
    case STMT_OBJC_FINALLY:
      S = new (Context) ObjCAtFinallyStmt(Empty);
      break;
    case STMT_OBJC_AT_TRY:
      S = ObjCAtTryStmt::CreateEmpty(Context, 
                                     Record[ASTStmtReader::NumStmtFields],
                                     Record[ASTStmtReader::NumStmtFields + 1]);
      break;
    case STMT_OBJC_AT_SYNCHRONIZED:
      S = new (Context) ObjCAtSynchronizedStmt(Empty);
      break;
    case STMT_OBJC_AT_THROW:
      S = new (Context) ObjCAtThrowStmt(Empty);
      break;
    case STMT_OBJC_AUTORELEASE_POOL:
      S = new (Context) ObjCAutoreleasePoolStmt(Empty);
      break;
    case EXPR_OBJC_BOOL_LITERAL:
      S = new (Context) ObjCBoolLiteralExpr(Empty);
      break;
    case EXPR_OBJC_AVAILABILITY_CHECK:
      S = new (Context) ObjCAvailabilityCheckExpr(Empty);
      break;
    case STMT_SEH_LEAVE:
      S = new (Context) SEHLeaveStmt(Empty);
      break;
    case STMT_SEH_EXCEPT:
      S = new (Context) SEHExceptStmt(Empty);
      break;
    case STMT_SEH_FINALLY:
      S = new (Context) SEHFinallyStmt(Empty);
      break;
    case STMT_SEH_TRY:
      S = new (Context) SEHTryStmt(Empty);
      break;
    case STMT_CXX_CATCH:
      S = new (Context) CXXCatchStmt(Empty);
      break;

    case STMT_CXX_TRY:
      S = CXXTryStmt::Create(Context, Empty,
             /*NumHandlers=*/Record[ASTStmtReader::NumStmtFields]);
      break;

    case STMT_CXX_FOR_RANGE:
      S = new (Context) CXXForRangeStmt(Empty);
      break;

    case STMT_MS_DEPENDENT_EXISTS:
      S = new (Context) MSDependentExistsStmt(SourceLocation(), true,
                                              NestedNameSpecifierLoc(),
                                              DeclarationNameInfo(),
                                              nullptr);
      break;

    case STMT_OMP_PARALLEL_DIRECTIVE:
      S =
        OMPParallelDirective::CreateEmpty(Context,
                                          Record[ASTStmtReader::NumStmtFields],
                                          Empty);
      break;

    case STMT_OMP_SIMD_DIRECTIVE: {
      unsigned NumClauses = Record[ASTStmtReader::NumStmtFields];
      unsigned CollapsedNum = Record[ASTStmtReader::NumStmtFields + 1];
      S = OMPSimdDirective::CreateEmpty(Context, NumClauses,
                                        CollapsedNum, Empty);
      break;
    }

    case STMT_OMP_FOR_DIRECTIVE: {
      unsigned NumClauses = Record[ASTStmtReader::NumStmtFields];
      unsigned CollapsedNum = Record[ASTStmtReader::NumStmtFields + 1];
      S = OMPForDirective::CreateEmpty(Context, NumClauses, CollapsedNum,
                                       Empty);
      break;
    }

    case STMT_OMP_FOR_SIMD_DIRECTIVE: {
      unsigned NumClauses = Record[ASTStmtReader::NumStmtFields];
      unsigned CollapsedNum = Record[ASTStmtReader::NumStmtFields + 1];
      S = OMPForSimdDirective::CreateEmpty(Context, NumClauses, CollapsedNum,
                                           Empty);
      break;
    }

    case STMT_OMP_SECTIONS_DIRECTIVE:
      S = OMPSectionsDirective::CreateEmpty(
          Context, Record[ASTStmtReader::NumStmtFields], Empty);
      break;

    case STMT_OMP_SECTION_DIRECTIVE:
      S = OMPSectionDirective::CreateEmpty(Context, Empty);
      break;

    case STMT_OMP_SINGLE_DIRECTIVE:
      S = OMPSingleDirective::CreateEmpty(
          Context, Record[ASTStmtReader::NumStmtFields], Empty);
      break;

    case STMT_OMP_MASTER_DIRECTIVE:
      S = OMPMasterDirective::CreateEmpty(Context, Empty);
      break;

    case STMT_OMP_CRITICAL_DIRECTIVE:
      S = OMPCriticalDirective::CreateEmpty(
          Context, Record[ASTStmtReader::NumStmtFields], Empty);
      break;

    case STMT_OMP_PARALLEL_FOR_DIRECTIVE: {
      unsigned NumClauses = Record[ASTStmtReader::NumStmtFields];
      unsigned CollapsedNum = Record[ASTStmtReader::NumStmtFields + 1];
      S = OMPParallelForDirective::CreateEmpty(Context, NumClauses,
                                               CollapsedNum, Empty);
      break;
    }

    case STMT_OMP_PARALLEL_FOR_SIMD_DIRECTIVE: {
      unsigned NumClauses = Record[ASTStmtReader::NumStmtFields];
      unsigned CollapsedNum = Record[ASTStmtReader::NumStmtFields + 1];
      S = OMPParallelForSimdDirective::CreateEmpty(Context, NumClauses,
                                                   CollapsedNum, Empty);
      break;
    }

    case STMT_OMP_PARALLEL_SECTIONS_DIRECTIVE:
      S = OMPParallelSectionsDirective::CreateEmpty(
          Context, Record[ASTStmtReader::NumStmtFields], Empty);
      break;

    case STMT_OMP_TASK_DIRECTIVE:
      S = OMPTaskDirective::CreateEmpty(
          Context, Record[ASTStmtReader::NumStmtFields], Empty);
      break;

    case STMT_OMP_TASKYIELD_DIRECTIVE:
      S = OMPTaskyieldDirective::CreateEmpty(Context, Empty);
      break;

    case STMT_OMP_BARRIER_DIRECTIVE:
      S = OMPBarrierDirective::CreateEmpty(Context, Empty);
      break;

    case STMT_OMP_TASKWAIT_DIRECTIVE:
      S = OMPTaskwaitDirective::CreateEmpty(Context, Empty);
      break;

    case STMT_OMP_TASKGROUP_DIRECTIVE:
      S = OMPTaskgroupDirective::CreateEmpty(Context, Empty);
      break;

    case STMT_OMP_FLUSH_DIRECTIVE:
      S = OMPFlushDirective::CreateEmpty(
          Context, Record[ASTStmtReader::NumStmtFields], Empty);
      break;

    case STMT_OMP_ORDERED_DIRECTIVE:
      S = OMPOrderedDirective::CreateEmpty(
          Context, Record[ASTStmtReader::NumStmtFields], Empty);
      break;

    case STMT_OMP_ATOMIC_DIRECTIVE:
      S = OMPAtomicDirective::CreateEmpty(
          Context, Record[ASTStmtReader::NumStmtFields], Empty);
      break;

    case STMT_OMP_TARGET_DIRECTIVE:
      S = OMPTargetDirective::CreateEmpty(
          Context, Record[ASTStmtReader::NumStmtFields], Empty);
      break;

    case STMT_OMP_TARGET_DATA_DIRECTIVE:
      S = OMPTargetDataDirective::CreateEmpty(
          Context, Record[ASTStmtReader::NumStmtFields], Empty);
      break;

    case STMT_OMP_TARGET_ENTER_DATA_DIRECTIVE:
      S = OMPTargetEnterDataDirective::CreateEmpty(
          Context, Record[ASTStmtReader::NumStmtFields], Empty);
      break;

    case STMT_OMP_TARGET_EXIT_DATA_DIRECTIVE:
      S = OMPTargetExitDataDirective::CreateEmpty(
          Context, Record[ASTStmtReader::NumStmtFields], Empty);
      break;

    case STMT_OMP_TARGET_PARALLEL_DIRECTIVE:
      S = OMPTargetParallelDirective::CreateEmpty(
          Context, Record[ASTStmtReader::NumStmtFields], Empty);
      break;

    case STMT_OMP_TARGET_PARALLEL_FOR_DIRECTIVE: {
      unsigned NumClauses = Record[ASTStmtReader::NumStmtFields];
      unsigned CollapsedNum = Record[ASTStmtReader::NumStmtFields + 1];
      S = OMPTargetParallelForDirective::CreateEmpty(Context, NumClauses,
                                                     CollapsedNum, Empty);
      break;
    }

    case STMT_OMP_TARGET_UPDATE_DIRECTIVE:
      S = OMPTargetUpdateDirective::CreateEmpty(
          Context, Record[ASTStmtReader::NumStmtFields], Empty);
      break;

    case STMT_OMP_TEAMS_DIRECTIVE:
      S = OMPTeamsDirective::CreateEmpty(
          Context, Record[ASTStmtReader::NumStmtFields], Empty);
      break;

    case STMT_OMP_CANCELLATION_POINT_DIRECTIVE:
      S = OMPCancellationPointDirective::CreateEmpty(Context, Empty);
      break;

    case STMT_OMP_CANCEL_DIRECTIVE:
      S = OMPCancelDirective::CreateEmpty(
          Context, Record[ASTStmtReader::NumStmtFields], Empty);
      break;

    case STMT_OMP_TASKLOOP_DIRECTIVE: {
      unsigned NumClauses = Record[ASTStmtReader::NumStmtFields];
      unsigned CollapsedNum = Record[ASTStmtReader::NumStmtFields + 1];
      S = OMPTaskLoopDirective::CreateEmpty(Context, NumClauses, CollapsedNum,
                                            Empty);
      break;
    }

    case STMT_OMP_TASKLOOP_SIMD_DIRECTIVE: {
      unsigned NumClauses = Record[ASTStmtReader::NumStmtFields];
      unsigned CollapsedNum = Record[ASTStmtReader::NumStmtFields + 1];
      S = OMPTaskLoopSimdDirective::CreateEmpty(Context, NumClauses,
                                                CollapsedNum, Empty);
      break;
    }

    case STMT_OMP_DISTRIBUTE_DIRECTIVE: {
      unsigned NumClauses = Record[ASTStmtReader::NumStmtFields];
      unsigned CollapsedNum = Record[ASTStmtReader::NumStmtFields + 1];
      S = OMPDistributeDirective::CreateEmpty(Context, NumClauses, CollapsedNum,
                                              Empty);
      break;
    }

    case STMT_OMP_DISTRIBUTE_PARALLEL_FOR_DIRECTIVE: {
      unsigned NumClauses = Record[ASTStmtReader::NumStmtFields];
      unsigned CollapsedNum = Record[ASTStmtReader::NumStmtFields + 1];
      S = OMPDistributeParallelForDirective::CreateEmpty(Context, NumClauses,
                                                         CollapsedNum, Empty);
      break;
    }

    case STMT_OMP_DISTRIBUTE_PARALLEL_FOR_SIMD_DIRECTIVE: {
      unsigned NumClauses = Record[ASTStmtReader::NumStmtFields];
      unsigned CollapsedNum = Record[ASTStmtReader::NumStmtFields + 1];
      S = OMPDistributeParallelForSimdDirective::CreateEmpty(Context, NumClauses,
                                                             CollapsedNum,
                                                             Empty);
      break;
    }

    case STMT_OMP_DISTRIBUTE_SIMD_DIRECTIVE: {
      unsigned NumClauses = Record[ASTStmtReader::NumStmtFields];
      unsigned CollapsedNum = Record[ASTStmtReader::NumStmtFields + 1];
      S = OMPDistributeSimdDirective::CreateEmpty(Context, NumClauses,
                                                  CollapsedNum, Empty);
      break;
    }

    case STMT_OMP_TARGET_PARALLEL_FOR_SIMD_DIRECTIVE: {
      unsigned NumClauses = Record[ASTStmtReader::NumStmtFields];
      unsigned CollapsedNum = Record[ASTStmtReader::NumStmtFields + 1];
      S = OMPTargetParallelForSimdDirective::CreateEmpty(Context, NumClauses,
                                                         CollapsedNum, Empty);
      break;
    }

    case STMT_OMP_TARGET_SIMD_DIRECTIVE: {
      auto NumClauses = Record[ASTStmtReader::NumStmtFields];
      auto CollapsedNum = Record[ASTStmtReader::NumStmtFields + 1];
      S = OMPTargetSimdDirective::CreateEmpty(Context, NumClauses, CollapsedNum,
                                              Empty);
      break;
    }

    case STMT_OMP_TEAMS_DISTRIBUTE_DIRECTIVE: {
      auto NumClauses = Record[ASTStmtReader::NumStmtFields];
      auto CollapsedNum = Record[ASTStmtReader::NumStmtFields + 1];
      S = OMPTeamsDistributeDirective::CreateEmpty(Context, NumClauses,
                                                   CollapsedNum, Empty);
      break;
    }

    case STMT_OMP_TEAMS_DISTRIBUTE_SIMD_DIRECTIVE: {
      unsigned NumClauses = Record[ASTStmtReader::NumStmtFields];
      unsigned CollapsedNum = Record[ASTStmtReader::NumStmtFields + 1];
      S = OMPTeamsDistributeSimdDirective::CreateEmpty(Context, NumClauses,
                                                       CollapsedNum, Empty);
      break;
    }

    case STMT_OMP_TEAMS_DISTRIBUTE_PARALLEL_FOR_SIMD_DIRECTIVE: {
      auto NumClauses = Record[ASTStmtReader::NumStmtFields];
      auto CollapsedNum = Record[ASTStmtReader::NumStmtFields + 1];
      S = OMPTeamsDistributeParallelForSimdDirective::CreateEmpty(
          Context, NumClauses, CollapsedNum, Empty);
      break;
    }

<<<<<<< HEAD
    case STMT_OMP_TARGET_TEAMS_DIRECTIVE:
      S = OMPTargetTeamsDirective::CreateEmpty(
          Context, Record[ASTStmtReader::NumStmtFields], Empty);
      break;

    case STMT_OMP_TEAMS_DISTRIBUTE_PARALLEL_FOR_DIRECTIVE: {
      unsigned NumClauses = Record[ASTStmtReader::NumStmtFields];
      unsigned CollapsedNum = Record[ASTStmtReader::NumStmtFields + 1];
=======
    case STMT_OMP_TEAMS_DISTRIBUTE_PARALLEL_FOR_DIRECTIVE: {
      auto NumClauses = Record[ASTStmtReader::NumStmtFields];
      auto CollapsedNum = Record[ASTStmtReader::NumStmtFields + 1];
>>>>>>> 6503e97e
      S = OMPTeamsDistributeParallelForDirective::CreateEmpty(
          Context, NumClauses, CollapsedNum, Empty);
      break;
    }

<<<<<<< HEAD
    case STMT_OMP_TARGET_TEAMS_DISTRIBUTE_PARALLEL_FOR_DIRECTIVE: {
      unsigned NumClauses = Record[ASTStmtReader::NumStmtFields];
      unsigned CollapsedNum = Record[ASTStmtReader::NumStmtFields + 1];
      S = OMPTargetTeamsDistributeParallelForDirective::CreateEmpty(
          Context, NumClauses, CollapsedNum, Empty);
      break;
    }

    case STMT_OMP_TARGET_TEAMS_DISTRIBUTE_PARALLEL_FOR_SIMD_DIRECTIVE: {
      unsigned NumClauses = Record[ASTStmtReader::NumStmtFields];
      unsigned CollapsedNum = Record[ASTStmtReader::NumStmtFields + 1];
      S = OMPTargetTeamsDistributeParallelForSimdDirective::CreateEmpty(
          Context, NumClauses, CollapsedNum, Empty);
      break;
    }

    case STMT_OMP_TARGET_TEAMS_DISTRIBUTE_DIRECTIVE: {
      unsigned NumClauses = Record[ASTStmtReader::NumStmtFields];
      unsigned CollapsedNum = Record[ASTStmtReader::NumStmtFields + 1];
      S = OMPTargetTeamsDistributeDirective::CreateEmpty(Context, NumClauses,
                                                         CollapsedNum, Empty);
      break;
    }

    case STMT_OMP_TARGET_TEAMS_DISTRIBUTE_SIMD_DIRECTIVE: {
      unsigned NumClauses = Record[ASTStmtReader::NumStmtFields];
      unsigned CollapsedNum = Record[ASTStmtReader::NumStmtFields + 1];
      S = OMPTargetTeamsDistributeSimdDirective::CreateEmpty(
          Context, NumClauses, CollapsedNum, Empty);
      break;
    }

=======
>>>>>>> 6503e97e
    case EXPR_CXX_OPERATOR_CALL:
      S = new (Context) CXXOperatorCallExpr(Context, Empty);
      break;

    case EXPR_CXX_MEMBER_CALL:
      S = new (Context) CXXMemberCallExpr(Context, Empty);
      break;

    case EXPR_CXX_CONSTRUCT:
      S = new (Context) CXXConstructExpr(Empty);
      break;

    case EXPR_CXX_INHERITED_CTOR_INIT:
      S = new (Context) CXXInheritedCtorInitExpr(Empty);
      break;

    case EXPR_CXX_TEMPORARY_OBJECT:
      S = new (Context) CXXTemporaryObjectExpr(Empty);
      break;

    case EXPR_CXX_STATIC_CAST:
      S = CXXStaticCastExpr::CreateEmpty(Context,
                       /*PathSize*/ Record[ASTStmtReader::NumExprFields]);
      break;

    case EXPR_CXX_DYNAMIC_CAST:
      S = CXXDynamicCastExpr::CreateEmpty(Context,
                       /*PathSize*/ Record[ASTStmtReader::NumExprFields]);
      break;

    case EXPR_CXX_REINTERPRET_CAST:
      S = CXXReinterpretCastExpr::CreateEmpty(Context,
                       /*PathSize*/ Record[ASTStmtReader::NumExprFields]);
      break;

    case EXPR_CXX_CONST_CAST:
      S = CXXConstCastExpr::CreateEmpty(Context);
      break;

    case EXPR_CXX_FUNCTIONAL_CAST:
      S = CXXFunctionalCastExpr::CreateEmpty(Context,
                       /*PathSize*/ Record[ASTStmtReader::NumExprFields]);
      break;

    case EXPR_USER_DEFINED_LITERAL:
      S = new (Context) UserDefinedLiteral(Context, Empty);
      break;

    case EXPR_CXX_STD_INITIALIZER_LIST:
      S = new (Context) CXXStdInitializerListExpr(Empty);
      break;

    case EXPR_CXX_BOOL_LITERAL:
      S = new (Context) CXXBoolLiteralExpr(Empty);
      break;

    case EXPR_CXX_NULL_PTR_LITERAL:
      S = new (Context) CXXNullPtrLiteralExpr(Empty);
      break;
    case EXPR_CXX_TYPEID_EXPR:
      S = new (Context) CXXTypeidExpr(Empty, true);
      break;
    case EXPR_CXX_TYPEID_TYPE:
      S = new (Context) CXXTypeidExpr(Empty, false);
      break;
    case EXPR_CXX_UUIDOF_EXPR:
      S = new (Context) CXXUuidofExpr(Empty, true);
      break;
    case EXPR_CXX_PROPERTY_REF_EXPR:
      S = new (Context) MSPropertyRefExpr(Empty);
      break;
    case EXPR_CXX_PROPERTY_SUBSCRIPT_EXPR:
      S = new (Context) MSPropertySubscriptExpr(Empty);
      break;
    case EXPR_CXX_UUIDOF_TYPE:
      S = new (Context) CXXUuidofExpr(Empty, false);
      break;
    case EXPR_CXX_THIS:
      S = new (Context) CXXThisExpr(Empty);
      break;
    case EXPR_CXX_THROW:
      S = new (Context) CXXThrowExpr(Empty);
      break;
    case EXPR_CXX_DEFAULT_ARG:
      S = new (Context) CXXDefaultArgExpr(Empty);
      break;
    case EXPR_CXX_DEFAULT_INIT:
      S = new (Context) CXXDefaultInitExpr(Empty);
      break;
    case EXPR_CXX_BIND_TEMPORARY:
      S = new (Context) CXXBindTemporaryExpr(Empty);
      break;
        
    case EXPR_CXX_SCALAR_VALUE_INIT:
      S = new (Context) CXXScalarValueInitExpr(Empty);
      break;
    case EXPR_CXX_NEW:
      S = new (Context) CXXNewExpr(Empty);
      break;
    case EXPR_CXX_DELETE:
      S = new (Context) CXXDeleteExpr(Empty);
      break;
    case EXPR_CXX_PSEUDO_DESTRUCTOR:
      S = new (Context) CXXPseudoDestructorExpr(Empty);
      break;
        
    case EXPR_EXPR_WITH_CLEANUPS:
      S = ExprWithCleanups::Create(Context, Empty,
                                   Record[ASTStmtReader::NumExprFields]);
      break;
      
    case EXPR_CXX_DEPENDENT_SCOPE_MEMBER:
      S = CXXDependentScopeMemberExpr::CreateEmpty(Context,
         /*HasTemplateKWAndArgsInfo=*/Record[ASTStmtReader::NumExprFields],
                  /*NumTemplateArgs=*/Record[ASTStmtReader::NumExprFields]
                                   ? Record[ASTStmtReader::NumExprFields + 1] 
                                   : 0);
      break;
      
    case EXPR_CXX_DEPENDENT_SCOPE_DECL_REF:
      S = DependentScopeDeclRefExpr::CreateEmpty(Context,
         /*HasTemplateKWAndArgsInfo=*/Record[ASTStmtReader::NumExprFields],
                  /*NumTemplateArgs=*/Record[ASTStmtReader::NumExprFields]
                                   ? Record[ASTStmtReader::NumExprFields + 1] 
                                   : 0);
      break;
      
    case EXPR_CXX_UNRESOLVED_CONSTRUCT:
      S = CXXUnresolvedConstructExpr::CreateEmpty(Context,
                              /*NumArgs=*/Record[ASTStmtReader::NumExprFields]);
      break;
      
    case EXPR_CXX_UNRESOLVED_MEMBER:
      S = UnresolvedMemberExpr::CreateEmpty(Context,
         /*HasTemplateKWAndArgsInfo=*/Record[ASTStmtReader::NumExprFields],
                  /*NumTemplateArgs=*/Record[ASTStmtReader::NumExprFields]
                                   ? Record[ASTStmtReader::NumExprFields + 1] 
                                   : 0);
      break;
      
    case EXPR_CXX_UNRESOLVED_LOOKUP:
      S = UnresolvedLookupExpr::CreateEmpty(Context,
         /*HasTemplateKWAndArgsInfo=*/Record[ASTStmtReader::NumExprFields],
                  /*NumTemplateArgs=*/Record[ASTStmtReader::NumExprFields]
                                   ? Record[ASTStmtReader::NumExprFields + 1] 
                                   : 0);
      break;

    case EXPR_TYPE_TRAIT:
      S = TypeTraitExpr::CreateDeserialized(Context, 
            Record[ASTStmtReader::NumExprFields]);
      break;
        
    case EXPR_ARRAY_TYPE_TRAIT:
      S = new (Context) ArrayTypeTraitExpr(Empty);
      break;

    case EXPR_CXX_EXPRESSION_TRAIT:
      S = new (Context) ExpressionTraitExpr(Empty);
      break;

    case EXPR_CXX_NOEXCEPT:
      S = new (Context) CXXNoexceptExpr(Empty);
      break;

    case EXPR_PACK_EXPANSION:
      S = new (Context) PackExpansionExpr(Empty);
      break;
        
    case EXPR_SIZEOF_PACK:
      S = SizeOfPackExpr::CreateDeserialized(
              Context,
              /*NumPartialArgs=*/Record[ASTStmtReader::NumExprFields]);
      break;
        
    case EXPR_SUBST_NON_TYPE_TEMPLATE_PARM:
      S = new (Context) SubstNonTypeTemplateParmExpr(Empty);
      break;
        
    case EXPR_SUBST_NON_TYPE_TEMPLATE_PARM_PACK:
      S = new (Context) SubstNonTypeTemplateParmPackExpr(Empty);
      break;

    case EXPR_FUNCTION_PARM_PACK:
      S = FunctionParmPackExpr::CreateEmpty(Context,
                                          Record[ASTStmtReader::NumExprFields]);
      break;
        
    case EXPR_MATERIALIZE_TEMPORARY:
      S = new (Context) MaterializeTemporaryExpr(Empty);
      break;

    case EXPR_CXX_FOLD:
      S = new (Context) CXXFoldExpr(Empty);
      break;

    case EXPR_OPAQUE_VALUE:
      S = new (Context) OpaqueValueExpr(Empty);
      break;

    case EXPR_CUDA_KERNEL_CALL:
      S = new (Context) CUDAKernelCallExpr(Context, Empty);
      break;
        
    case EXPR_ASTYPE:
      S = new (Context) AsTypeExpr(Empty);
      break;

    case EXPR_PSEUDO_OBJECT: {
      unsigned numSemanticExprs = Record[ASTStmtReader::NumExprFields];
      S = PseudoObjectExpr::Create(Context, Empty, numSemanticExprs);
      break;
    }

    case EXPR_ATOMIC:
      S = new (Context) AtomicExpr(Empty);
      break;
        
    case EXPR_LAMBDA: {
      unsigned NumCaptures = Record[ASTStmtReader::NumExprFields];
      unsigned NumArrayIndexVars = Record[ASTStmtReader::NumExprFields + 1];
      S = LambdaExpr::CreateDeserialized(Context, NumCaptures, 
                                         NumArrayIndexVars);
      break;
    }
    }
    
    // We hit a STMT_STOP, so we're done with this expression.
    if (Finished)
      break;

    ++NumStatementsRead;

    if (S && !IsStmtReference) {
      Reader.Visit(S);
      StmtEntries[Cursor.GetCurrentBitNo()] = S;
    }


    assert(Idx == Record.size() && "Invalid deserialization of statement");
    StmtStack.push_back(S);
  }
Done:
  assert(StmtStack.size() > PrevNumStmts && "Read too many sub-stmts!");
  assert(StmtStack.size() == PrevNumStmts + 1 && "Extra expressions on stack!");
  return StmtStack.pop_back_val();
}<|MERGE_RESOLUTION|>--- conflicted
+++ resolved
@@ -2899,7 +2899,11 @@
   VisitOMPLoopDirective(D);
 }
 
-<<<<<<< HEAD
+void ASTStmtReader::VisitOMPTeamsDistributeParallelForDirective(
+    OMPTeamsDistributeParallelForDirective *D) {
+  VisitOMPLoopDirective(D);
+}
+
 void ASTStmtReader::VisitOMPTargetTeamsDirective(OMPTargetTeamsDirective *D) {
   VisitStmt(D);
   // The NumClauses field was read in ReadStmtFromStream.
@@ -2907,14 +2911,6 @@
   VisitOMPExecutableDirective(D);
 }
 
-=======
->>>>>>> 6503e97e
-void ASTStmtReader::VisitOMPTeamsDistributeParallelForDirective(
-    OMPTeamsDistributeParallelForDirective *D) {
-  VisitOMPLoopDirective(D);
-}
-
-<<<<<<< HEAD
 void ASTStmtReader::VisitOMPTargetTeamsDistributeParallelForDirective(
     OMPTargetTeamsDistributeParallelForDirective *D) {
   VisitOMPLoopDirective(D);
@@ -2935,8 +2931,6 @@
   VisitOMPLoopDirective(D);
 }
 
-=======
->>>>>>> 6503e97e
 //===----------------------------------------------------------------------===//
 // ASTReader Implementation
 //===----------------------------------------------------------------------===//
@@ -3688,26 +3682,19 @@
       break;
     }
 
-<<<<<<< HEAD
+    case STMT_OMP_TEAMS_DISTRIBUTE_PARALLEL_FOR_DIRECTIVE: {
+      auto NumClauses = Record[ASTStmtReader::NumStmtFields];
+      auto CollapsedNum = Record[ASTStmtReader::NumStmtFields + 1];
+      S = OMPTeamsDistributeParallelForDirective::CreateEmpty(
+          Context, NumClauses, CollapsedNum, Empty);
+      break;
+    }
+
     case STMT_OMP_TARGET_TEAMS_DIRECTIVE:
       S = OMPTargetTeamsDirective::CreateEmpty(
           Context, Record[ASTStmtReader::NumStmtFields], Empty);
       break;
 
-    case STMT_OMP_TEAMS_DISTRIBUTE_PARALLEL_FOR_DIRECTIVE: {
-      unsigned NumClauses = Record[ASTStmtReader::NumStmtFields];
-      unsigned CollapsedNum = Record[ASTStmtReader::NumStmtFields + 1];
-=======
-    case STMT_OMP_TEAMS_DISTRIBUTE_PARALLEL_FOR_DIRECTIVE: {
-      auto NumClauses = Record[ASTStmtReader::NumStmtFields];
-      auto CollapsedNum = Record[ASTStmtReader::NumStmtFields + 1];
->>>>>>> 6503e97e
-      S = OMPTeamsDistributeParallelForDirective::CreateEmpty(
-          Context, NumClauses, CollapsedNum, Empty);
-      break;
-    }
-
-<<<<<<< HEAD
     case STMT_OMP_TARGET_TEAMS_DISTRIBUTE_PARALLEL_FOR_DIRECTIVE: {
       unsigned NumClauses = Record[ASTStmtReader::NumStmtFields];
       unsigned CollapsedNum = Record[ASTStmtReader::NumStmtFields + 1];
@@ -3740,8 +3727,6 @@
       break;
     }
 
-=======
->>>>>>> 6503e97e
     case EXPR_CXX_OPERATOR_CALL:
       S = new (Context) CXXOperatorCallExpr(Context, Empty);
       break;
