--- conflicted
+++ resolved
@@ -2876,7 +2876,11 @@
   VisitOMPLoopDirective(D);
 }
 
-<<<<<<< HEAD
+void ASTStmtReader::VisitOMPTeamsDistributeSimdDirective(
+    OMPTeamsDistributeSimdDirective *D) {
+  VisitOMPLoopDirective(D);
+}
+
 void ASTStmtReader::VisitOMPTargetTeamsDirective(OMPTargetTeamsDirective *D) {
   VisitStmt(D);
   // The NumClauses field was read in ReadStmtFromStream.
@@ -2899,21 +2903,11 @@
   VisitOMPLoopDirective(D);
 }
 
-=======
->>>>>>> c895678b
-void ASTStmtReader::VisitOMPTeamsDistributeSimdDirective(
-    OMPTeamsDistributeSimdDirective *D) {
-  VisitOMPLoopDirective(D);
-}
-
-<<<<<<< HEAD
 void ASTStmtReader::VisitOMPTargetTeamsDistributeDirective(
     OMPTargetTeamsDistributeDirective *D) {
   VisitOMPLoopDirective(D);
 }
 
-=======
->>>>>>> c895678b
 //===----------------------------------------------------------------------===//
 // ASTReader Implementation
 //===----------------------------------------------------------------------===//
@@ -3641,7 +3635,14 @@
       break;
     }
 
-<<<<<<< HEAD
+    case STMT_OMP_TEAMS_DISTRIBUTE_SIMD_DIRECTIVE: {
+      unsigned NumClauses = Record[ASTStmtReader::NumStmtFields];
+      unsigned CollapsedNum = Record[ASTStmtReader::NumStmtFields + 1];
+      S = OMPTeamsDistributeSimdDirective::CreateEmpty(Context, NumClauses,
+                                                       CollapsedNum, Empty);
+      break;
+    }
+
     case STMT_OMP_TARGET_TEAMS_DIRECTIVE:
       S = OMPTargetTeamsDirective::CreateEmpty(
           Context, Record[ASTStmtReader::NumStmtFields], Empty);
@@ -3671,17 +3672,6 @@
       break;
     }
 
-=======
->>>>>>> c895678b
-    case STMT_OMP_TEAMS_DISTRIBUTE_SIMD_DIRECTIVE: {
-      unsigned NumClauses = Record[ASTStmtReader::NumStmtFields];
-      unsigned CollapsedNum = Record[ASTStmtReader::NumStmtFields + 1];
-      S = OMPTeamsDistributeSimdDirective::CreateEmpty(Context, NumClauses,
-                                                       CollapsedNum, Empty);
-      break;
-    }
-
-<<<<<<< HEAD
     case STMT_OMP_TARGET_TEAMS_DISTRIBUTE_DIRECTIVE: {
       unsigned NumClauses = Record[ASTStmtReader::NumStmtFields];
       unsigned CollapsedNum = Record[ASTStmtReader::NumStmtFields + 1];
@@ -3690,8 +3680,6 @@
       break;
     }
 
-=======
->>>>>>> c895678b
     case EXPR_CXX_OPERATOR_CALL:
       S = new (Context) CXXOperatorCallExpr(Context, Empty);
       break;
