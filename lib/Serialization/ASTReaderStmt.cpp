--- conflicted
+++ resolved
@@ -2742,7 +2742,16 @@
   VisitOMPLoopDirective(D);
 }
 
-<<<<<<< HEAD
+void ASTStmtReader::VisitOMPDistributeParallelForSimdDirective(
+    OMPDistributeParallelForSimdDirective *D) {
+  VisitOMPLoopDirective(D);
+}
+
+void ASTStmtReader::VisitOMPDistributeSimdDirective(
+    OMPDistributeSimdDirective *D) {
+  VisitOMPLoopDirective(D);
+}
+
 void ASTStmtReader::VisitOMPTargetTeamsDirective(OMPTargetTeamsDirective *D) {
   VisitStmt(D);
   // The NumClauses field was read in ReadStmtFromStream.
@@ -2757,15 +2766,6 @@
 
 void ASTStmtReader::VisitOMPTargetTeamsDistributeParallelForDirective(
     OMPTargetTeamsDistributeParallelForDirective *D) {
-=======
-void ASTStmtReader::VisitOMPDistributeParallelForSimdDirective(
-    OMPDistributeParallelForSimdDirective *D) {
-  VisitOMPLoopDirective(D);
-}
-
-void ASTStmtReader::VisitOMPDistributeSimdDirective(
-    OMPDistributeSimdDirective *D) {
->>>>>>> 7142d85f
   VisitOMPLoopDirective(D);
 }
 
@@ -3452,26 +3452,6 @@
       break;
     }
 
-<<<<<<< HEAD
-    case STMT_OMP_TARGET_TEAMS_DIRECTIVE:
-      S = OMPTargetTeamsDirective::CreateEmpty(
-          Context, Record[ASTStmtReader::NumStmtFields], Empty);
-      break;
-
-    case STMT_OMP_TEAMS_DISTRIBUTE_PARALLEL_FOR_DIRECTIVE: {
-      unsigned NumClauses = Record[ASTStmtReader::NumStmtFields];
-      unsigned CollapsedNum = Record[ASTStmtReader::NumStmtFields + 1];
-      S = OMPTeamsDistributeParallelForDirective::CreateEmpty(
-          Context, NumClauses, CollapsedNum, Empty);
-      break;
-    }
-
-    case STMT_OMP_TARGET_TEAMS_DISTRIBUTE_PARALLEL_FOR_DIRECTIVE: {
-      unsigned NumClauses = Record[ASTStmtReader::NumStmtFields];
-      unsigned CollapsedNum = Record[ASTStmtReader::NumStmtFields + 1];
-      S = OMPTargetTeamsDistributeParallelForDirective::CreateEmpty(
-          Context, NumClauses, CollapsedNum, Empty);
-=======
     case STMT_OMP_DISTRIBUTE_PARALLEL_FOR_SIMD_DIRECTIVE: {
       unsigned NumClauses = Record[ASTStmtReader::NumStmtFields];
       unsigned CollapsedNum = Record[ASTStmtReader::NumStmtFields + 1];
@@ -3486,7 +3466,27 @@
       unsigned CollapsedNum = Record[ASTStmtReader::NumStmtFields + 1];
       S = OMPDistributeSimdDirective::CreateEmpty(Context, NumClauses,
                                                   CollapsedNum, Empty);
->>>>>>> 7142d85f
+      break;
+    }
+
+    case STMT_OMP_TARGET_TEAMS_DIRECTIVE:
+      S = OMPTargetTeamsDirective::CreateEmpty(
+          Context, Record[ASTStmtReader::NumStmtFields], Empty);
+      break;
+
+    case STMT_OMP_TEAMS_DISTRIBUTE_PARALLEL_FOR_DIRECTIVE: {
+      unsigned NumClauses = Record[ASTStmtReader::NumStmtFields];
+      unsigned CollapsedNum = Record[ASTStmtReader::NumStmtFields + 1];
+      S = OMPTeamsDistributeParallelForDirective::CreateEmpty(
+          Context, NumClauses, CollapsedNum, Empty);
+      break;
+    }
+
+    case STMT_OMP_TARGET_TEAMS_DISTRIBUTE_PARALLEL_FOR_DIRECTIVE: {
+      unsigned NumClauses = Record[ASTStmtReader::NumStmtFields];
+      unsigned CollapsedNum = Record[ASTStmtReader::NumStmtFields + 1];
+      S = OMPTargetTeamsDistributeParallelForDirective::CreateEmpty(
+          Context, NumClauses, CollapsedNum, Empty);
       break;
     }
 
