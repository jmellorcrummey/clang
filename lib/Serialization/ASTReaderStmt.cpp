--- conflicted
+++ resolved
@@ -2477,8 +2477,6 @@
     D->setIsLastIterVariable(Reader.ReadSubExpr());
     D->setLowerBoundVariable(Reader.ReadSubExpr());
     D->setUpperBoundVariable(Reader.ReadSubExpr());
-    D->setPrevLowerBoundVariable(Reader.ReadSubExpr());
-    D->setPrevUpperBoundVariable(Reader.ReadSubExpr());
     D->setStrideVariable(Reader.ReadSubExpr());
     D->setEnsureUpperBound(Reader.ReadSubExpr());
     D->setNextLowerBound(Reader.ReadSubExpr());
@@ -2486,13 +2484,8 @@
     D->setNumIterations(Reader.ReadSubExpr());
   }
   if (isOpenMPLoopBoundSharingDirective(D->getDirectiveKind())) {
-<<<<<<< HEAD
-      D->setPrevLowerBoundVariable(Reader.ReadSubExpr());
-      D->setPrevUpperBoundVariable(Reader.ReadSubExpr());
-=======
     D->setPrevLowerBoundVariable(Reader.ReadSubExpr());
     D->setPrevUpperBoundVariable(Reader.ReadSubExpr());
->>>>>>> 5be817d9
   }
   SmallVector<Expr *, 4> Sub;
   unsigned CollapsedNum = D->getCollapsedNumber();
@@ -2731,11 +2724,6 @@
   VisitOMPLoopDirective(D);
 }
 
-void ASTStmtReader::VisitOMPDistributeParallelForDirective(
-    OMPDistributeParallelForDirective *D) {
-  VisitOMPLoopDirective(D);
-}
-
 void ASTStmtReader::VisitOMPTargetTeamsDirective(OMPTargetTeamsDirective *D) {
   VisitStmt(D);
   // The NumClauses field was read in ReadStmtFromStream.
@@ -3436,7 +3424,6 @@
       break;
     }
 
-<<<<<<< HEAD
     case STMT_OMP_TARGET_TEAMS_DIRECTIVE:
       S = OMPTargetTeamsDirective::CreateEmpty(
           Context, Record[ASTStmtReader::NumStmtFields], Empty);
@@ -3458,8 +3445,6 @@
       break;
     }
 
-=======
->>>>>>> 5be817d9
     case EXPR_CXX_OPERATOR_CALL:
       S = new (Context) CXXOperatorCallExpr(Context, Empty);
       break;
