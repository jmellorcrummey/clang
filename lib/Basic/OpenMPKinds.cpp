//===--- OpenMPKinds.cpp - Token Kinds Support ----------------------------===//
//
//                     The LLVM Compiler Infrastructure
//
// This file is distributed under the University of Illinois Open Source
// License. See LICENSE.TXT for details.
//
//===----------------------------------------------------------------------===//
/// \file
/// \brief This file implements the OpenMP enum and support functions.
///
//===----------------------------------------------------------------------===//

#include "clang/Basic/OpenMPKinds.h"
#include "clang/Basic/IdentifierTable.h"
#include "llvm/ADT/StringRef.h"
#include "llvm/ADT/StringSwitch.h"
#include "llvm/Support/ErrorHandling.h"
#include <cassert>

using namespace clang;

OpenMPDirectiveKind clang::getOpenMPDirectiveKind(StringRef Str) {
  return llvm::StringSwitch<OpenMPDirectiveKind>(Str)
#define OPENMP_DIRECTIVE(Name) .Case(#Name, OMPD_##Name)
#define OPENMP_DIRECTIVE_EXT(Name, Str) .Case(Str, OMPD_##Name)
#include "clang/Basic/OpenMPKinds.def"
      .Default(OMPD_unknown);
}

const char *clang::getOpenMPDirectiveName(OpenMPDirectiveKind Kind) {
  assert(Kind <= OMPD_unknown);
  switch (Kind) {
  case OMPD_unknown:
    return "unknown";
#define OPENMP_DIRECTIVE(Name)                                                 \
  case OMPD_##Name:                                                            \
    return #Name;
#define OPENMP_DIRECTIVE_EXT(Name, Str)                                        \
  case OMPD_##Name:                                                            \
    return Str;
#include "clang/Basic/OpenMPKinds.def"
    break;
  }
  llvm_unreachable("Invalid OpenMP directive kind");
}

OpenMPClauseKind clang::getOpenMPClauseKind(StringRef Str) {
  // 'flush' clause cannot be specified explicitly, because this is an implicit
  // clause for 'flush' directive. If the 'flush' clause is explicitly specified
  // the Parser should generate a warning about extra tokens at the end of the
  // directive.
  if (Str == "flush")
    return OMPC_unknown;
  return llvm::StringSwitch<OpenMPClauseKind>(Str)
#define OPENMP_CLAUSE(Name, Class) .Case(#Name, OMPC_##Name)
#include "clang/Basic/OpenMPKinds.def"
      .Case("uniform", OMPC_uniform)
      .Default(OMPC_unknown);
}

const char *clang::getOpenMPClauseName(OpenMPClauseKind Kind) {
  assert(Kind <= OMPC_unknown);
  switch (Kind) {
  case OMPC_unknown:
    return "unknown";
#define OPENMP_CLAUSE(Name, Class)                                             \
  case OMPC_##Name:                                                            \
    return #Name;
#include "clang/Basic/OpenMPKinds.def"
  case OMPC_uniform:
    return "uniform";
  case OMPC_threadprivate:
    return "threadprivate or thread local";
  }
  llvm_unreachable("Invalid OpenMP clause kind");
}

unsigned clang::getOpenMPSimpleClauseType(OpenMPClauseKind Kind,
                                          StringRef Str) {
  switch (Kind) {
  case OMPC_default:
    return llvm::StringSwitch<OpenMPDefaultClauseKind>(Str)
#define OPENMP_DEFAULT_KIND(Name) .Case(#Name, OMPC_DEFAULT_##Name)
#include "clang/Basic/OpenMPKinds.def"
        .Default(OMPC_DEFAULT_unknown);
  case OMPC_proc_bind:
    return llvm::StringSwitch<OpenMPProcBindClauseKind>(Str)
#define OPENMP_PROC_BIND_KIND(Name) .Case(#Name, OMPC_PROC_BIND_##Name)
#include "clang/Basic/OpenMPKinds.def"
        .Default(OMPC_PROC_BIND_unknown);
  case OMPC_schedule:
    return llvm::StringSwitch<unsigned>(Str)
#define OPENMP_SCHEDULE_KIND(Name)                                             \
  .Case(#Name, static_cast<unsigned>(OMPC_SCHEDULE_##Name))
#define OPENMP_SCHEDULE_MODIFIER(Name)                                         \
  .Case(#Name, static_cast<unsigned>(OMPC_SCHEDULE_MODIFIER_##Name))
#include "clang/Basic/OpenMPKinds.def"
        .Default(OMPC_SCHEDULE_unknown);
  case OMPC_depend:
    return llvm::StringSwitch<OpenMPDependClauseKind>(Str)
#define OPENMP_DEPEND_KIND(Name) .Case(#Name, OMPC_DEPEND_##Name)
#include "clang/Basic/OpenMPKinds.def"
        .Default(OMPC_DEPEND_unknown);
  case OMPC_linear:
    return llvm::StringSwitch<OpenMPLinearClauseKind>(Str)
#define OPENMP_LINEAR_KIND(Name) .Case(#Name, OMPC_LINEAR_##Name)
#include "clang/Basic/OpenMPKinds.def"
        .Default(OMPC_LINEAR_unknown);
  case OMPC_map:
    return llvm::StringSwitch<OpenMPMapClauseKind>(Str)
#define OPENMP_MAP_KIND(Name) .Case(#Name, OMPC_MAP_##Name)
#include "clang/Basic/OpenMPKinds.def"
        .Default(OMPC_MAP_unknown);
  case OMPC_dist_schedule:
    return llvm::StringSwitch<OpenMPDistScheduleClauseKind>(Str)
#define OPENMP_DIST_SCHEDULE_KIND(Name) .Case(#Name, OMPC_DIST_SCHEDULE_##Name)
#include "clang/Basic/OpenMPKinds.def"
        .Default(OMPC_DIST_SCHEDULE_unknown);
  case OMPC_defaultmap:
    return llvm::StringSwitch<unsigned>(Str)
#define OPENMP_DEFAULTMAP_KIND(Name)                                           \
  .Case(#Name, static_cast<unsigned>(OMPC_DEFAULTMAP_##Name))
#define OPENMP_DEFAULTMAP_MODIFIER(Name)                                       \
  .Case(#Name, static_cast<unsigned>(OMPC_DEFAULTMAP_MODIFIER_##Name))
#include "clang/Basic/OpenMPKinds.def"
        .Default(OMPC_DEFAULTMAP_unknown);
  case OMPC_unknown:
  case OMPC_threadprivate:
  case OMPC_if:
  case OMPC_final:
  case OMPC_num_threads:
  case OMPC_safelen:
  case OMPC_simdlen:
  case OMPC_collapse:
  case OMPC_private:
  case OMPC_firstprivate:
  case OMPC_lastprivate:
  case OMPC_shared:
  case OMPC_reduction:
  case OMPC_aligned:
  case OMPC_copyin:
  case OMPC_copyprivate:
  case OMPC_ordered:
  case OMPC_nowait:
  case OMPC_untied:
  case OMPC_mergeable:
  case OMPC_flush:
  case OMPC_read:
  case OMPC_write:
  case OMPC_update:
  case OMPC_capture:
  case OMPC_seq_cst:
  case OMPC_device:
  case OMPC_threads:
  case OMPC_simd:
  case OMPC_num_teams:
  case OMPC_thread_limit:
  case OMPC_priority:
  case OMPC_grainsize:
  case OMPC_nogroup:
  case OMPC_num_tasks:
  case OMPC_hint:
  case OMPC_uniform:
  case OMPC_to:
  case OMPC_from:
  case OMPC_use_device_ptr:
  case OMPC_is_device_ptr:
    break;
  }
  llvm_unreachable("Invalid OpenMP simple clause kind");
}

const char *clang::getOpenMPSimpleClauseTypeName(OpenMPClauseKind Kind,
                                                 unsigned Type) {
  switch (Kind) {
  case OMPC_default:
    switch (Type) {
    case OMPC_DEFAULT_unknown:
      return "unknown";
#define OPENMP_DEFAULT_KIND(Name)                                              \
  case OMPC_DEFAULT_##Name:                                                    \
    return #Name;
#include "clang/Basic/OpenMPKinds.def"
    }
    llvm_unreachable("Invalid OpenMP 'default' clause type");
  case OMPC_proc_bind:
    switch (Type) {
    case OMPC_PROC_BIND_unknown:
      return "unknown";
#define OPENMP_PROC_BIND_KIND(Name)                                            \
  case OMPC_PROC_BIND_##Name:                                                  \
    return #Name;
#include "clang/Basic/OpenMPKinds.def"
    }
    llvm_unreachable("Invalid OpenMP 'proc_bind' clause type");
  case OMPC_schedule:
    switch (Type) {
    case OMPC_SCHEDULE_unknown:
    case OMPC_SCHEDULE_MODIFIER_last:
      return "unknown";
#define OPENMP_SCHEDULE_KIND(Name)                                             \
    case OMPC_SCHEDULE_##Name:                                                 \
      return #Name;
#define OPENMP_SCHEDULE_MODIFIER(Name)                                         \
    case OMPC_SCHEDULE_MODIFIER_##Name:                                        \
      return #Name;
#include "clang/Basic/OpenMPKinds.def"
    }
    llvm_unreachable("Invalid OpenMP 'schedule' clause type");
  case OMPC_depend:
    switch (Type) {
    case OMPC_DEPEND_unknown:
      return "unknown";
#define OPENMP_DEPEND_KIND(Name)                                             \
  case OMPC_DEPEND_##Name:                                                   \
    return #Name;
#include "clang/Basic/OpenMPKinds.def"
    }
    llvm_unreachable("Invalid OpenMP 'depend' clause type");
  case OMPC_linear:
    switch (Type) {
    case OMPC_LINEAR_unknown:
      return "unknown";
#define OPENMP_LINEAR_KIND(Name)                                             \
  case OMPC_LINEAR_##Name:                                                   \
    return #Name;
#include "clang/Basic/OpenMPKinds.def"
    }
    llvm_unreachable("Invalid OpenMP 'linear' clause type");
  case OMPC_map:
    switch (Type) {
    case OMPC_MAP_unknown:
      return "unknown";
#define OPENMP_MAP_KIND(Name)                                                \
  case OMPC_MAP_##Name:                                                      \
    return #Name;
#include "clang/Basic/OpenMPKinds.def"
    default:
      break;
    }
    llvm_unreachable("Invalid OpenMP 'map' clause type");
  case OMPC_dist_schedule:
    switch (Type) {
    case OMPC_DIST_SCHEDULE_unknown:
      return "unknown";
#define OPENMP_DIST_SCHEDULE_KIND(Name)                                      \
  case OMPC_DIST_SCHEDULE_##Name:                                            \
    return #Name;
#include "clang/Basic/OpenMPKinds.def"
    }
    llvm_unreachable("Invalid OpenMP 'dist_schedule' clause type");
  case OMPC_defaultmap:
    switch (Type) {
    case OMPC_DEFAULTMAP_unknown:
    case OMPC_DEFAULTMAP_MODIFIER_last:
      return "unknown";
#define OPENMP_DEFAULTMAP_KIND(Name)                                         \
    case OMPC_DEFAULTMAP_##Name:                                             \
      return #Name;
#define OPENMP_DEFAULTMAP_MODIFIER(Name)                                     \
    case OMPC_DEFAULTMAP_MODIFIER_##Name:                                    \
      return #Name;
#include "clang/Basic/OpenMPKinds.def"
    }
    llvm_unreachable("Invalid OpenMP 'schedule' clause type");
  case OMPC_unknown:
  case OMPC_threadprivate:
  case OMPC_if:
  case OMPC_final:
  case OMPC_num_threads:
  case OMPC_safelen:
  case OMPC_simdlen:
  case OMPC_collapse:
  case OMPC_private:
  case OMPC_firstprivate:
  case OMPC_lastprivate:
  case OMPC_shared:
  case OMPC_reduction:
  case OMPC_aligned:
  case OMPC_copyin:
  case OMPC_copyprivate:
  case OMPC_ordered:
  case OMPC_nowait:
  case OMPC_untied:
  case OMPC_mergeable:
  case OMPC_flush:
  case OMPC_read:
  case OMPC_write:
  case OMPC_update:
  case OMPC_capture:
  case OMPC_seq_cst:
  case OMPC_device:
  case OMPC_threads:
  case OMPC_simd:
  case OMPC_num_teams:
  case OMPC_thread_limit:
  case OMPC_priority:
  case OMPC_grainsize:
  case OMPC_nogroup:
  case OMPC_num_tasks:
  case OMPC_hint:
  case OMPC_uniform:
  case OMPC_to:
  case OMPC_from:
  case OMPC_use_device_ptr:
  case OMPC_is_device_ptr:
    break;
  }
  llvm_unreachable("Invalid OpenMP simple clause kind");
}

bool clang::isAllowedClauseForDirective(OpenMPDirectiveKind DKind,
                                        OpenMPClauseKind CKind) {
  assert(DKind <= OMPD_unknown);
  assert(CKind <= OMPC_unknown);
  switch (DKind) {
  case OMPD_parallel:
    switch (CKind) {
#define OPENMP_PARALLEL_CLAUSE(Name)                                           \
  case OMPC_##Name:                                                            \
    return true;
#include "clang/Basic/OpenMPKinds.def"
    default:
      break;
    }
    break;
  case OMPD_simd:
    switch (CKind) {
#define OPENMP_SIMD_CLAUSE(Name)                                               \
  case OMPC_##Name:                                                            \
    return true;
#include "clang/Basic/OpenMPKinds.def"
    default:
      break;
    }
    break;
  case OMPD_for:
    switch (CKind) {
#define OPENMP_FOR_CLAUSE(Name)                                                \
  case OMPC_##Name:                                                            \
    return true;
#include "clang/Basic/OpenMPKinds.def"
    default:
      break;
    }
    break;
  case OMPD_for_simd:
    switch (CKind) {
#define OPENMP_FOR_SIMD_CLAUSE(Name)                                           \
  case OMPC_##Name:                                                            \
    return true;
#include "clang/Basic/OpenMPKinds.def"
    default:
      break;
    }
    break;
  case OMPD_sections:
    switch (CKind) {
#define OPENMP_SECTIONS_CLAUSE(Name)                                           \
  case OMPC_##Name:                                                            \
    return true;
#include "clang/Basic/OpenMPKinds.def"
    default:
      break;
    }
    break;
  case OMPD_single:
    switch (CKind) {
#define OPENMP_SINGLE_CLAUSE(Name)                                             \
  case OMPC_##Name:                                                            \
    return true;
#include "clang/Basic/OpenMPKinds.def"
    default:
      break;
    }
    break;
  case OMPD_parallel_for:
    switch (CKind) {
#define OPENMP_PARALLEL_FOR_CLAUSE(Name)                                       \
  case OMPC_##Name:                                                            \
    return true;
#include "clang/Basic/OpenMPKinds.def"
    default:
      break;
    }
    break;
  case OMPD_parallel_for_simd:
    switch (CKind) {
#define OPENMP_PARALLEL_FOR_SIMD_CLAUSE(Name)                                  \
  case OMPC_##Name:                                                            \
    return true;
#include "clang/Basic/OpenMPKinds.def"
    default:
      break;
    }
    break;
  case OMPD_parallel_sections:
    switch (CKind) {
#define OPENMP_PARALLEL_SECTIONS_CLAUSE(Name)                                  \
  case OMPC_##Name:                                                            \
    return true;
#include "clang/Basic/OpenMPKinds.def"
    default:
      break;
    }
    break;
  case OMPD_task:
    switch (CKind) {
#define OPENMP_TASK_CLAUSE(Name)                                               \
  case OMPC_##Name:                                                            \
    return true;
#include "clang/Basic/OpenMPKinds.def"
    default:
      break;
    }
    break;
  case OMPD_flush:
    return CKind == OMPC_flush;
    break;
  case OMPD_atomic:
    switch (CKind) {
#define OPENMP_ATOMIC_CLAUSE(Name)                                             \
  case OMPC_##Name:                                                            \
    return true;
#include "clang/Basic/OpenMPKinds.def"
    default:
      break;
    }
    break;
  case OMPD_target:
    switch (CKind) {
#define OPENMP_TARGET_CLAUSE(Name)                                             \
  case OMPC_##Name:                                                            \
    return true;
#include "clang/Basic/OpenMPKinds.def"
    default:
      break;
    }
    break;
  case OMPD_target_data:
    switch (CKind) {
#define OPENMP_TARGET_DATA_CLAUSE(Name)                                        \
  case OMPC_##Name:                                                            \
    return true;
#include "clang/Basic/OpenMPKinds.def"
    default:
      break;
    }
    break;
  case OMPD_target_enter_data:
    switch (CKind) {
#define OPENMP_TARGET_ENTER_DATA_CLAUSE(Name)                                  \
  case OMPC_##Name:                                                            \
    return true;
#include "clang/Basic/OpenMPKinds.def"
    default:
      break;
    }
    break;
  case OMPD_target_exit_data:
    switch (CKind) {
#define OPENMP_TARGET_EXIT_DATA_CLAUSE(Name)                                   \
  case OMPC_##Name:                                                            \
    return true;
#include "clang/Basic/OpenMPKinds.def"
    default:
      break;
    }
    break;
  case OMPD_target_parallel:
    switch (CKind) {
#define OPENMP_TARGET_PARALLEL_CLAUSE(Name)                                    \
  case OMPC_##Name:                                                            \
    return true;
#include "clang/Basic/OpenMPKinds.def"
    default:
      break;
    }
    break;
  case OMPD_target_parallel_for:
    switch (CKind) {
#define OPENMP_TARGET_PARALLEL_FOR_CLAUSE(Name)                                \
  case OMPC_##Name:                                                            \
    return true;
#include "clang/Basic/OpenMPKinds.def"
    default:
      break;
    }
    break;
  case OMPD_target_update:
    switch (CKind) {
#define OPENMP_TARGET_UPDATE_CLAUSE(Name)                                      \
  case OMPC_##Name:                                                            \
    return true;
#include "clang/Basic/OpenMPKinds.def"
    default:
      break;
    }
    break;
  case OMPD_teams:
    switch (CKind) {
#define OPENMP_TEAMS_CLAUSE(Name)                                              \
  case OMPC_##Name:                                                            \
    return true;
#include "clang/Basic/OpenMPKinds.def"
    default:
      break;
    }
    break;
  case OMPD_declare_simd:
    break;
  case OMPD_cancel:
    switch (CKind) {
#define OPENMP_CANCEL_CLAUSE(Name)                                             \
  case OMPC_##Name:                                                            \
    return true;
#include "clang/Basic/OpenMPKinds.def"
    default:
      break;
    }
    break;
  case OMPD_ordered:
    switch (CKind) {
#define OPENMP_ORDERED_CLAUSE(Name)                                            \
  case OMPC_##Name:                                                            \
    return true;
#include "clang/Basic/OpenMPKinds.def"
    default:
      break;
    }
    break;
  case OMPD_taskloop:
    switch (CKind) {
#define OPENMP_TASKLOOP_CLAUSE(Name)                                           \
  case OMPC_##Name:                                                            \
    return true;
#include "clang/Basic/OpenMPKinds.def"
    default:
      break;
    }
    break;
  case OMPD_taskloop_simd:
    switch (CKind) {
#define OPENMP_TASKLOOP_SIMD_CLAUSE(Name)                                      \
  case OMPC_##Name:                                                            \
    return true;
#include "clang/Basic/OpenMPKinds.def"
    default:
      break;
    }
    break;
  case OMPD_critical:
    switch (CKind) {
#define OPENMP_CRITICAL_CLAUSE(Name)                                           \
  case OMPC_##Name:                                                            \
    return true;
#include "clang/Basic/OpenMPKinds.def"
    default:
      break;
    }
    break;
  case OMPD_distribute:
    switch (CKind) {
#define OPENMP_DISTRIBUTE_CLAUSE(Name)                                         \
  case OMPC_##Name:                                                            \
    return true;
#include "clang/Basic/OpenMPKinds.def"
    default:
      break;
    }
    break;
  case OMPD_distribute_parallel_for:
    switch (CKind) {
#define OPENMP_DISTRIBUTE_PARALLEL_FOR_CLAUSE(Name)                            \
  case OMPC_##Name:                                                            \
    return true;
#include "clang/Basic/OpenMPKinds.def"
    default:
      break;
    }
    break;
  case OMPD_distribute_parallel_for_simd:
    switch (CKind) {
#define OPENMP_DISTRIBUTE_PARALLEL_FOR_SIMD_CLAUSE(Name)                       \
  case OMPC_##Name:                                                            \
    return true;
#include "clang/Basic/OpenMPKinds.def"
    default:
      break;
    }
    break;
  case OMPD_distribute_simd:
    switch (CKind) {
#define OPENMP_DISTRIBUTE_SIMD_CLAUSE(Name)                                    \
  case OMPC_##Name:                                                            \
    return true;
#include "clang/Basic/OpenMPKinds.def"
    default:
      break;
    }
    break;
  case OMPD_target_parallel_for_simd:
    switch (CKind) {
#define OPENMP_TARGET_PARALLEL_FOR_SIMD_CLAUSE(Name)                           \
  case OMPC_##Name:                                                            \
    return true;
#include "clang/Basic/OpenMPKinds.def"
    default:
      break;
    }
    break;
  case OMPD_target_simd:
    switch (CKind) {
#define OPENMP_TARGET_SIMD_CLAUSE(Name)                                        \
  case OMPC_##Name:                                                            \
    return true;
#include "clang/Basic/OpenMPKinds.def"
    default:
      break;
    }
    break;
  case OMPD_teams_distribute:
    switch (CKind) {
#define OPENMP_TEAMS_DISTRIBUTE_CLAUSE(Name)                                   \
  case OMPC_##Name:                                                            \
    return true;
#include "clang/Basic/OpenMPKinds.def"
    default:
      break;
    }
    break;
  case OMPD_teams_distribute_simd:
    switch (CKind) {
#define OPENMP_TEAMS_DISTRIBUTE_SIMD_CLAUSE(Name)                              \
  case OMPC_##Name:                                                            \
    return true;
#include "clang/Basic/OpenMPKinds.def"
    default:
      break;
    }
    break;
<<<<<<< HEAD
  case OMPD_target_teams:
    switch (CKind) {
#define OPENMP_TARGET_TEAMS_CLAUSE(Name)                                       \
  case OMPC_##Name:                                                            \
    return true;
#include "clang/Basic/OpenMPKinds.def"
    default:
      break;
    }
    break;
  case OMPD_teams_distribute_parallel_for:
    switch (CKind) {
#define OPENMP_TEAMS_DISTRIBUTE_PARALLEL_FOR_CLAUSE(Name)                      \
  case OMPC_##Name:                                                            \
    return true;
#include "clang/Basic/OpenMPKinds.def"
    default:
      break;
    }
    break;
  case OMPD_target_teams_distribute_parallel_for:
    switch (CKind) {
#define OPENMP_TARGET_TEAMS_DISTRIBUTE_PARALLEL_FOR_CLAUSE(Name)               \
  case OMPC_##Name:                                                            \
    return true;
#include "clang/Basic/OpenMPKinds.def"
    default:
      break;
    }
    break;
  case OMPD_target_teams_distribute_parallel_for_simd:
    switch (CKind) {
#define OPENMP_TARGET_TEAMS_DISTRIBUTE_PARALLEL_FOR_SIMD_CLAUSE(Name)          \
  case OMPC_##Name:                                                            \
    return true;
#include "clang/Basic/OpenMPKinds.def"
    default:
      break;
    }
    break;
  case OMPD_target_teams_distribute:
    switch (CKind) {
#define OPENMP_TARGET_TEAMS_DISTRIBUTE_CLAUSE(Name)                            \
  case OMPC_##Name:                                                            \
    return true;
#include "clang/Basic/OpenMPKinds.def"
    default:
      break;
    }
    break;
  case OMPD_target_teams_distribute_simd:
    switch (CKind) {
#define OPENMP_TARGET_TEAMS_DISTRIBUTE_SIMD_CLAUSE(Name)                       \
  case OMPC_##Name:                                                            \
    return true;
#include "clang/Basic/OpenMPKinds.def"
    default:
      break;
    }
    break;
=======
>>>>>>> 0eded94a
  case OMPD_teams_distribute_parallel_for_simd:
    switch (CKind) {
#define OPENMP_TEAMS_DISTRIBUTE_PARALLEL_FOR_SIMD_CLAUSE(Name)                 \
  case OMPC_##Name:                                                            \
    return true;
#include "clang/Basic/OpenMPKinds.def"
    default:
      break;
    }
    break;
  case OMPD_declare_target:
  case OMPD_end_declare_target:
  case OMPD_unknown:
  case OMPD_threadprivate:
  case OMPD_section:
  case OMPD_master:
  case OMPD_taskyield:
  case OMPD_barrier:
  case OMPD_taskwait:
  case OMPD_taskgroup:
  case OMPD_cancellation_point:
  case OMPD_declare_reduction:
    break;
  }
  return false;
}

bool clang::isOpenMPLoopDirective(OpenMPDirectiveKind DKind) {
  return DKind == OMPD_simd || DKind == OMPD_for || DKind == OMPD_for_simd ||
         DKind == OMPD_parallel_for || DKind == OMPD_parallel_for_simd ||
         DKind == OMPD_taskloop || DKind == OMPD_taskloop_simd ||
         DKind == OMPD_distribute || DKind == OMPD_target_parallel_for ||
         DKind == OMPD_distribute_parallel_for ||
         DKind == OMPD_distribute_parallel_for_simd ||
         DKind == OMPD_distribute_simd ||
         DKind == OMPD_target_parallel_for_simd || DKind == OMPD_target_simd ||
         DKind == OMPD_teams_distribute ||
         DKind == OMPD_teams_distribute_simd ||
<<<<<<< HEAD
         DKind == OMPD_teams_distribute_parallel_for ||
         DKind == OMPD_target_teams_distribute_parallel_for ||
         DKind == OMPD_target_teams_distribute_parallel_for_simd ||
         DKind == OMPD_target_teams_distribute ||
         DKind == OMPD_target_teams_distribute_simd ||
=======
>>>>>>> 0eded94a
         DKind == OMPD_teams_distribute_parallel_for_simd;
  // TODO add next directives.
}

bool clang::isOpenMPWorksharingDirective(OpenMPDirectiveKind DKind) {
  return DKind == OMPD_for || DKind == OMPD_for_simd ||
         DKind == OMPD_sections || DKind == OMPD_section ||
         DKind == OMPD_single || DKind == OMPD_parallel_for ||
         DKind == OMPD_parallel_for_simd || DKind == OMPD_parallel_sections ||
         DKind == OMPD_target_parallel_for ||
         DKind == OMPD_distribute_parallel_for ||
         DKind == OMPD_distribute_parallel_for_simd ||
         DKind == OMPD_target_parallel_for_simd ||
<<<<<<< HEAD
         DKind == OMPD_teams_distribute_parallel_for ||
         DKind == OMPD_target_teams_distribute_parallel_for ||
         DKind == OMPD_target_teams_distribute_parallel_for_simd ||
=======
>>>>>>> 0eded94a
         DKind == OMPD_teams_distribute_parallel_for_simd;
  // TODO add next directives.
}

bool clang::isOpenMPTaskLoopDirective(OpenMPDirectiveKind DKind) {
  return DKind == OMPD_taskloop || DKind == OMPD_taskloop_simd;
}

bool clang::isOpenMPParallelDirective(OpenMPDirectiveKind DKind) {
  return DKind == OMPD_parallel || DKind == OMPD_parallel_for ||
         DKind == OMPD_parallel_for_simd || DKind == OMPD_parallel_sections ||
         DKind == OMPD_target_parallel || DKind == OMPD_target_parallel_for ||
         DKind == OMPD_distribute_parallel_for ||
         DKind == OMPD_distribute_parallel_for_simd ||
         DKind == OMPD_target_parallel_for_simd ||
         DKind == OMPD_teams_distribute_parallel_for ||
         DKind == OMPD_target_teams_distribute_parallel_for ||
         DKind == OMPD_target_teams_distribute_parallel_for_simd ||
         DKind == OMPD_teams_distribute_parallel_for_simd;
  // TODO add next directives.
}

bool clang::isOpenMPTargetExecutionDirective(OpenMPDirectiveKind DKind) {
  // TODO add next directives.
  return DKind == OMPD_target || DKind == OMPD_target_parallel ||
         DKind == OMPD_target_parallel_for ||
         DKind == OMPD_target_parallel_for_simd || DKind == OMPD_target_simd ||
         DKind == OMPD_target_teams ||
         DKind == OMPD_target_teams_distribute_parallel_for ||
         DKind == OMPD_target_teams_distribute_parallel_for_simd ||
         DKind == OMPD_target_teams_distribute ||
         DKind == OMPD_target_teams_distribute_simd;
}

bool clang::isOpenMPTargetDataManagementDirective(OpenMPDirectiveKind DKind) {
  return DKind == OMPD_target_data || DKind == OMPD_target_enter_data ||
         DKind == OMPD_target_exit_data || DKind == OMPD_target_update;
}

bool clang::isOpenMPTeamsDirective(OpenMPDirectiveKind DKind) {
  return DKind == OMPD_teams || DKind == OMPD_teams_distribute ||
<<<<<<< HEAD
         DKind == OMPD_teams_distribute_simd || DKind == OMPD_target_teams ||
         DKind == OMPD_teams_distribute_parallel_for ||
         DKind == OMPD_target_teams_distribute_parallel_for ||
         DKind == OMPD_target_teams_distribute_parallel_for_simd ||
         DKind == OMPD_target_teams_distribute ||
         DKind == OMPD_target_teams_distribute_simd ||
=======
         DKind == OMPD_teams_distribute_simd ||
>>>>>>> 0eded94a
         DKind == OMPD_teams_distribute_parallel_for_simd;
  // TODO add next directives.
}

bool clang::isOpenMPSimdDirective(OpenMPDirectiveKind DKind) {
  return DKind == OMPD_simd || DKind == OMPD_for_simd ||
         DKind == OMPD_parallel_for_simd || DKind == OMPD_taskloop_simd ||
         DKind == OMPD_distribute_parallel_for_simd ||
         DKind == OMPD_distribute_simd || DKind == OMPD_target_simd ||
         DKind == OMPD_teams_distribute_simd ||
<<<<<<< HEAD
         DKind == OMPD_target_parallel_for_simd ||
         DKind == OMPD_target_teams_distribute_simd ||
=======
>>>>>>> 0eded94a
         DKind == OMPD_teams_distribute_parallel_for_simd;
  // TODO add next directives.
}

bool clang::isOpenMPNestingDistributeDirective(OpenMPDirectiveKind Kind) {
  return Kind == OMPD_distribute || Kind == OMPD_distribute_parallel_for ||
         Kind == OMPD_distribute_parallel_for_simd ||
         Kind == OMPD_distribute_simd;
  // TODO add next directives.
}

bool clang::isOpenMPDistributeDirective(OpenMPDirectiveKind Kind) {
  return isOpenMPNestingDistributeDirective(Kind) ||
         Kind == OMPD_teams_distribute || Kind == OMPD_teams_distribute_simd ||
<<<<<<< HEAD
         Kind == OMPD_target_teams_distribute ||
         Kind == OMPD_target_teams_distribute_simd ||
=======
>>>>>>> 0eded94a
         Kind == OMPD_teams_distribute_parallel_for_simd;
  // TODO add next directives.
}

bool clang::isOpenMPPrivate(OpenMPClauseKind Kind) {
  return Kind == OMPC_private || Kind == OMPC_firstprivate ||
         Kind == OMPC_lastprivate || Kind == OMPC_linear ||
         Kind == OMPC_reduction; // TODO add next clauses like 'reduction'.
}

bool clang::isOpenMPThreadPrivate(OpenMPClauseKind Kind) {
  return Kind == OMPC_threadprivate || Kind == OMPC_copyin;
}

bool clang::isOpenMPTaskingDirective(OpenMPDirectiveKind Kind) {
  return Kind == OMPD_task || isOpenMPTaskLoopDirective(Kind);
}

bool clang::isOpenMPLoopBoundSharingDirective(OpenMPDirectiveKind Kind) {
  return Kind == OMPD_distribute_parallel_for ||
         Kind == OMPD_distribute_parallel_for_simd ||
<<<<<<< HEAD
         Kind == OMPD_distribute_simd || Kind == OMPD_teams_distribute_simd ||
         Kind == OMPD_teams_distribute_parallel_for ||
         Kind == OMPD_target_teams_distribute_parallel_for ||
         Kind == OMPD_target_teams_distribute_parallel_for_simd ||
         Kind == OMPD_target_teams_distribute_simd ||
         Kind == OMPD_teams_distribute_parallel_for_simd;
}

bool clang::requiresAdditionalIterationVar(OpenMPDirectiveKind DKind) {
  return DKind == OMPD_distribute_simd || DKind == OMPD_teams_distribute_simd ||
         DKind == OMPD_target_teams_distribute_simd ||
         DKind == OMPD_teams_distribute_parallel_for_simd;
  // TODO add more directives if we detect any other cases.
=======
         Kind == OMPD_distribute_simd || Kind == OMPD_teams_distribute ||
         Kind == OMPD_teams_distribute_simd ||
         Kind == OMPD_teams_distribute_parallel_for_simd;
>>>>>>> 0eded94a
}<|MERGE_RESOLUTION|>--- conflicted
+++ resolved
@@ -640,7 +640,16 @@
       break;
     }
     break;
-<<<<<<< HEAD
+  case OMPD_teams_distribute_parallel_for_simd:
+    switch (CKind) {
+#define OPENMP_TEAMS_DISTRIBUTE_PARALLEL_FOR_SIMD_CLAUSE(Name)                 \
+  case OMPC_##Name:                                                            \
+    return true;
+#include "clang/Basic/OpenMPKinds.def"
+    default:
+      break;
+    }
+    break;
   case OMPD_target_teams:
     switch (CKind) {
 #define OPENMP_TARGET_TEAMS_CLAUSE(Name)                                       \
@@ -694,18 +703,6 @@
   case OMPD_target_teams_distribute_simd:
     switch (CKind) {
 #define OPENMP_TARGET_TEAMS_DISTRIBUTE_SIMD_CLAUSE(Name)                       \
-  case OMPC_##Name:                                                            \
-    return true;
-#include "clang/Basic/OpenMPKinds.def"
-    default:
-      break;
-    }
-    break;
-=======
->>>>>>> 0eded94a
-  case OMPD_teams_distribute_parallel_for_simd:
-    switch (CKind) {
-#define OPENMP_TEAMS_DISTRIBUTE_PARALLEL_FOR_SIMD_CLAUSE(Name)                 \
   case OMPC_##Name:                                                            \
     return true;
 #include "clang/Basic/OpenMPKinds.def"
@@ -741,15 +738,12 @@
          DKind == OMPD_target_parallel_for_simd || DKind == OMPD_target_simd ||
          DKind == OMPD_teams_distribute ||
          DKind == OMPD_teams_distribute_simd ||
-<<<<<<< HEAD
+         DKind == OMPD_teams_distribute_parallel_for_simd ||
          DKind == OMPD_teams_distribute_parallel_for ||
          DKind == OMPD_target_teams_distribute_parallel_for ||
          DKind == OMPD_target_teams_distribute_parallel_for_simd ||
          DKind == OMPD_target_teams_distribute ||
-         DKind == OMPD_target_teams_distribute_simd ||
-=======
->>>>>>> 0eded94a
-         DKind == OMPD_teams_distribute_parallel_for_simd;
+         DKind == OMPD_target_teams_distribute_simd;
   // TODO add next directives.
 }
 
@@ -762,13 +756,10 @@
          DKind == OMPD_distribute_parallel_for ||
          DKind == OMPD_distribute_parallel_for_simd ||
          DKind == OMPD_target_parallel_for_simd ||
-<<<<<<< HEAD
+         DKind == OMPD_teams_distribute_parallel_for_simd ||
          DKind == OMPD_teams_distribute_parallel_for ||
          DKind == OMPD_target_teams_distribute_parallel_for ||
-         DKind == OMPD_target_teams_distribute_parallel_for_simd ||
-=======
->>>>>>> 0eded94a
-         DKind == OMPD_teams_distribute_parallel_for_simd;
+         DKind == OMPD_target_teams_distribute_parallel_for_simd;
   // TODO add next directives.
 }
 
@@ -809,17 +800,14 @@
 
 bool clang::isOpenMPTeamsDirective(OpenMPDirectiveKind DKind) {
   return DKind == OMPD_teams || DKind == OMPD_teams_distribute ||
-<<<<<<< HEAD
-         DKind == OMPD_teams_distribute_simd || DKind == OMPD_target_teams ||
+         DKind == OMPD_teams_distribute_simd ||
+         DKind == OMPD_teams_distribute_parallel_for_simd || 
+         DKind == OMPD_target_teams ||
          DKind == OMPD_teams_distribute_parallel_for ||
          DKind == OMPD_target_teams_distribute_parallel_for ||
          DKind == OMPD_target_teams_distribute_parallel_for_simd ||
          DKind == OMPD_target_teams_distribute ||
-         DKind == OMPD_target_teams_distribute_simd ||
-=======
-         DKind == OMPD_teams_distribute_simd ||
->>>>>>> 0eded94a
-         DKind == OMPD_teams_distribute_parallel_for_simd;
+         DKind == OMPD_target_teams_distribute_simd;
   // TODO add next directives.
 }
 
@@ -829,12 +817,9 @@
          DKind == OMPD_distribute_parallel_for_simd ||
          DKind == OMPD_distribute_simd || DKind == OMPD_target_simd ||
          DKind == OMPD_teams_distribute_simd ||
-<<<<<<< HEAD
+         DKind == OMPD_teams_distribute_parallel_for_simd ||
          DKind == OMPD_target_parallel_for_simd ||
-         DKind == OMPD_target_teams_distribute_simd ||
-=======
->>>>>>> 0eded94a
-         DKind == OMPD_teams_distribute_parallel_for_simd;
+         DKind == OMPD_target_teams_distribute_simd;
   // TODO add next directives.
 }
 
@@ -848,12 +833,9 @@
 bool clang::isOpenMPDistributeDirective(OpenMPDirectiveKind Kind) {
   return isOpenMPNestingDistributeDirective(Kind) ||
          Kind == OMPD_teams_distribute || Kind == OMPD_teams_distribute_simd ||
-<<<<<<< HEAD
+         Kind == OMPD_teams_distribute_parallel_for_simd ||
          Kind == OMPD_target_teams_distribute ||
-         Kind == OMPD_target_teams_distribute_simd ||
-=======
->>>>>>> 0eded94a
-         Kind == OMPD_teams_distribute_parallel_for_simd;
+         Kind == OMPD_target_teams_distribute_simd;
   // TODO add next directives.
 }
 
@@ -874,13 +856,12 @@
 bool clang::isOpenMPLoopBoundSharingDirective(OpenMPDirectiveKind Kind) {
   return Kind == OMPD_distribute_parallel_for ||
          Kind == OMPD_distribute_parallel_for_simd ||
-<<<<<<< HEAD
          Kind == OMPD_distribute_simd || Kind == OMPD_teams_distribute_simd ||
+         Kind == OMPD_teams_distribute_parallel_for_simd ||
          Kind == OMPD_teams_distribute_parallel_for ||
          Kind == OMPD_target_teams_distribute_parallel_for ||
          Kind == OMPD_target_teams_distribute_parallel_for_simd ||
-         Kind == OMPD_target_teams_distribute_simd ||
-         Kind == OMPD_teams_distribute_parallel_for_simd;
+         Kind == OMPD_target_teams_distribute_simd;
 }
 
 bool clang::requiresAdditionalIterationVar(OpenMPDirectiveKind DKind) {
@@ -888,9 +869,4 @@
          DKind == OMPD_target_teams_distribute_simd ||
          DKind == OMPD_teams_distribute_parallel_for_simd;
   // TODO add more directives if we detect any other cases.
-=======
-         Kind == OMPD_distribute_simd || Kind == OMPD_teams_distribute ||
-         Kind == OMPD_teams_distribute_simd ||
-         Kind == OMPD_teams_distribute_parallel_for_simd;
->>>>>>> 0eded94a
 }