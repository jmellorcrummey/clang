//===--- OpenMPKinds.cpp - Token Kinds Support ----------------------------===//
//
//                     The LLVM Compiler Infrastructure
//
// This file is distributed under the University of Illinois Open Source
// License. See LICENSE.TXT for details.
//
//===----------------------------------------------------------------------===//
/// \file
/// \brief This file implements the OpenMP enum and support functions.
///
//===----------------------------------------------------------------------===//

#include "clang/Basic/OpenMPKinds.h"
#include "clang/Basic/IdentifierTable.h"
#include "llvm/ADT/StringRef.h"
#include "llvm/ADT/StringSwitch.h"
#include "llvm/Support/ErrorHandling.h"
#include <cassert>

using namespace clang;

OpenMPDirectiveKind clang::getOpenMPDirectiveKind(StringRef Str) {
  return llvm::StringSwitch<OpenMPDirectiveKind>(Str)
#define OPENMP_DIRECTIVE(Name) .Case(#Name, OMPD_##Name)
#define OPENMP_DIRECTIVE_EXT(Name, Str) .Case(Str, OMPD_##Name)
#include "clang/Basic/OpenMPKinds.def"
      .Default(OMPD_unknown);
}

const char *clang::getOpenMPDirectiveName(OpenMPDirectiveKind Kind) {
  assert(Kind <= OMPD_unknown);
  switch (Kind) {
  case OMPD_unknown:
    return "unknown";
#define OPENMP_DIRECTIVE(Name)                                                 \
  case OMPD_##Name:                                                            \
    return #Name;
#define OPENMP_DIRECTIVE_EXT(Name, Str)                                        \
  case OMPD_##Name:                                                            \
    return Str;
#include "clang/Basic/OpenMPKinds.def"
    break;
  }
  llvm_unreachable("Invalid OpenMP directive kind");
}

OpenMPClauseKind clang::getOpenMPClauseKind(StringRef Str) {
  // 'flush' clause cannot be specified explicitly, because this is an implicit
  // clause for 'flush' directive. If the 'flush' clause is explicitly specified
  // the Parser should generate a warning about extra tokens at the end of the
  // directive.
  if (Str == "flush")
    return OMPC_unknown;
  return llvm::StringSwitch<OpenMPClauseKind>(Str)
#define OPENMP_CLAUSE(Name, Class) .Case(#Name, OMPC_##Name)
#include "clang/Basic/OpenMPKinds.def"
      .Case("uniform", OMPC_uniform)
      .Default(OMPC_unknown);
}

const char *clang::getOpenMPClauseName(OpenMPClauseKind Kind) {
  assert(Kind <= OMPC_unknown);
  switch (Kind) {
  case OMPC_unknown:
    return "unknown";
#define OPENMP_CLAUSE(Name, Class)                                             \
  case OMPC_##Name:                                                            \
    return #Name;
#include "clang/Basic/OpenMPKinds.def"
  case OMPC_uniform:
    return "uniform";
  case OMPC_threadprivate:
    return "threadprivate or thread local";
  }
  llvm_unreachable("Invalid OpenMP clause kind");
}

unsigned clang::getOpenMPSimpleClauseType(OpenMPClauseKind Kind,
                                          StringRef Str) {
  switch (Kind) {
  case OMPC_default:
    return llvm::StringSwitch<OpenMPDefaultClauseKind>(Str)
#define OPENMP_DEFAULT_KIND(Name) .Case(#Name, OMPC_DEFAULT_##Name)
#include "clang/Basic/OpenMPKinds.def"
        .Default(OMPC_DEFAULT_unknown);
  case OMPC_proc_bind:
    return llvm::StringSwitch<OpenMPProcBindClauseKind>(Str)
#define OPENMP_PROC_BIND_KIND(Name) .Case(#Name, OMPC_PROC_BIND_##Name)
#include "clang/Basic/OpenMPKinds.def"
        .Default(OMPC_PROC_BIND_unknown);
  case OMPC_schedule:
    return llvm::StringSwitch<unsigned>(Str)
#define OPENMP_SCHEDULE_KIND(Name)                                             \
  .Case(#Name, static_cast<unsigned>(OMPC_SCHEDULE_##Name))
#define OPENMP_SCHEDULE_MODIFIER(Name)                                         \
  .Case(#Name, static_cast<unsigned>(OMPC_SCHEDULE_MODIFIER_##Name))
#include "clang/Basic/OpenMPKinds.def"
        .Default(OMPC_SCHEDULE_unknown);
  case OMPC_depend:
    return llvm::StringSwitch<OpenMPDependClauseKind>(Str)
#define OPENMP_DEPEND_KIND(Name) .Case(#Name, OMPC_DEPEND_##Name)
#include "clang/Basic/OpenMPKinds.def"
        .Default(OMPC_DEPEND_unknown);
  case OMPC_linear:
    return llvm::StringSwitch<OpenMPLinearClauseKind>(Str)
#define OPENMP_LINEAR_KIND(Name) .Case(#Name, OMPC_LINEAR_##Name)
#include "clang/Basic/OpenMPKinds.def"
        .Default(OMPC_LINEAR_unknown);
  case OMPC_map:
    return llvm::StringSwitch<OpenMPMapClauseKind>(Str)
#define OPENMP_MAP_KIND(Name) .Case(#Name, OMPC_MAP_##Name)
#include "clang/Basic/OpenMPKinds.def"
        .Default(OMPC_MAP_unknown);
  case OMPC_dist_schedule:
    return llvm::StringSwitch<OpenMPDistScheduleClauseKind>(Str)
#define OPENMP_DIST_SCHEDULE_KIND(Name) .Case(#Name, OMPC_DIST_SCHEDULE_##Name)
#include "clang/Basic/OpenMPKinds.def"
        .Default(OMPC_DIST_SCHEDULE_unknown);
  case OMPC_defaultmap:
    return llvm::StringSwitch<unsigned>(Str)
#define OPENMP_DEFAULTMAP_KIND(Name)                                           \
  .Case(#Name, static_cast<unsigned>(OMPC_DEFAULTMAP_##Name))
#define OPENMP_DEFAULTMAP_MODIFIER(Name)                                       \
  .Case(#Name, static_cast<unsigned>(OMPC_DEFAULTMAP_MODIFIER_##Name))
#include "clang/Basic/OpenMPKinds.def"
        .Default(OMPC_DEFAULTMAP_unknown);
  case OMPC_unknown:
  case OMPC_threadprivate:
  case OMPC_if:
  case OMPC_final:
  case OMPC_num_threads:
  case OMPC_safelen:
  case OMPC_simdlen:
  case OMPC_collapse:
  case OMPC_private:
  case OMPC_firstprivate:
  case OMPC_lastprivate:
  case OMPC_shared:
  case OMPC_reduction:
  case OMPC_aligned:
  case OMPC_copyin:
  case OMPC_copyprivate:
  case OMPC_ordered:
  case OMPC_nowait:
  case OMPC_untied:
  case OMPC_mergeable:
  case OMPC_flush:
  case OMPC_read:
  case OMPC_write:
  case OMPC_update:
  case OMPC_capture:
  case OMPC_seq_cst:
  case OMPC_device:
  case OMPC_threads:
  case OMPC_simd:
  case OMPC_num_teams:
  case OMPC_thread_limit:
  case OMPC_priority:
  case OMPC_grainsize:
  case OMPC_nogroup:
  case OMPC_num_tasks:
  case OMPC_hint:
  case OMPC_uniform:
  case OMPC_to:
  case OMPC_from:
    break;
  }
  llvm_unreachable("Invalid OpenMP simple clause kind");
}

const char *clang::getOpenMPSimpleClauseTypeName(OpenMPClauseKind Kind,
                                                 unsigned Type) {
  switch (Kind) {
  case OMPC_default:
    switch (Type) {
    case OMPC_DEFAULT_unknown:
      return "unknown";
#define OPENMP_DEFAULT_KIND(Name)                                              \
  case OMPC_DEFAULT_##Name:                                                    \
    return #Name;
#include "clang/Basic/OpenMPKinds.def"
    }
    llvm_unreachable("Invalid OpenMP 'default' clause type");
  case OMPC_proc_bind:
    switch (Type) {
    case OMPC_PROC_BIND_unknown:
      return "unknown";
#define OPENMP_PROC_BIND_KIND(Name)                                            \
  case OMPC_PROC_BIND_##Name:                                                  \
    return #Name;
#include "clang/Basic/OpenMPKinds.def"
    }
    llvm_unreachable("Invalid OpenMP 'proc_bind' clause type");
  case OMPC_schedule:
    switch (Type) {
    case OMPC_SCHEDULE_unknown:
    case OMPC_SCHEDULE_MODIFIER_last:
      return "unknown";
#define OPENMP_SCHEDULE_KIND(Name)                                             \
    case OMPC_SCHEDULE_##Name:                                                 \
      return #Name;
#define OPENMP_SCHEDULE_MODIFIER(Name)                                         \
    case OMPC_SCHEDULE_MODIFIER_##Name:                                        \
      return #Name;
#include "clang/Basic/OpenMPKinds.def"
    }
    llvm_unreachable("Invalid OpenMP 'schedule' clause type");
  case OMPC_depend:
    switch (Type) {
    case OMPC_DEPEND_unknown:
      return "unknown";
#define OPENMP_DEPEND_KIND(Name)                                             \
  case OMPC_DEPEND_##Name:                                                   \
    return #Name;
#include "clang/Basic/OpenMPKinds.def"
    }
    llvm_unreachable("Invalid OpenMP 'depend' clause type");
  case OMPC_linear:
    switch (Type) {
    case OMPC_LINEAR_unknown:
      return "unknown";
#define OPENMP_LINEAR_KIND(Name)                                             \
  case OMPC_LINEAR_##Name:                                                   \
    return #Name;
#include "clang/Basic/OpenMPKinds.def"
    }
    llvm_unreachable("Invalid OpenMP 'linear' clause type");
  case OMPC_map:
    switch (Type) {
    case OMPC_MAP_unknown:
      return "unknown";
#define OPENMP_MAP_KIND(Name)                                                \
  case OMPC_MAP_##Name:                                                      \
    return #Name;
#include "clang/Basic/OpenMPKinds.def"
    default:
      break;
    }
    llvm_unreachable("Invalid OpenMP 'map' clause type");
  case OMPC_dist_schedule:
    switch (Type) {
    case OMPC_DIST_SCHEDULE_unknown:
      return "unknown";
#define OPENMP_DIST_SCHEDULE_KIND(Name)                                      \
  case OMPC_DIST_SCHEDULE_##Name:                                            \
    return #Name;
#include "clang/Basic/OpenMPKinds.def"
    }
    llvm_unreachable("Invalid OpenMP 'dist_schedule' clause type");
  case OMPC_defaultmap:
    switch (Type) {
    case OMPC_DEFAULTMAP_unknown:
    case OMPC_DEFAULTMAP_MODIFIER_last:
      return "unknown";
#define OPENMP_DEFAULTMAP_KIND(Name)                                         \
    case OMPC_DEFAULTMAP_##Name:                                             \
      return #Name;
#define OPENMP_DEFAULTMAP_MODIFIER(Name)                                     \
    case OMPC_DEFAULTMAP_MODIFIER_##Name:                                    \
      return #Name;
#include "clang/Basic/OpenMPKinds.def"
    }
    llvm_unreachable("Invalid OpenMP 'schedule' clause type");
  case OMPC_unknown:
  case OMPC_threadprivate:
  case OMPC_if:
  case OMPC_final:
  case OMPC_num_threads:
  case OMPC_safelen:
  case OMPC_simdlen:
  case OMPC_collapse:
  case OMPC_private:
  case OMPC_firstprivate:
  case OMPC_lastprivate:
  case OMPC_shared:
  case OMPC_reduction:
  case OMPC_aligned:
  case OMPC_copyin:
  case OMPC_copyprivate:
  case OMPC_ordered:
  case OMPC_nowait:
  case OMPC_untied:
  case OMPC_mergeable:
  case OMPC_flush:
  case OMPC_read:
  case OMPC_write:
  case OMPC_update:
  case OMPC_capture:
  case OMPC_seq_cst:
  case OMPC_device:
  case OMPC_threads:
  case OMPC_simd:
  case OMPC_num_teams:
  case OMPC_thread_limit:
  case OMPC_priority:
  case OMPC_grainsize:
  case OMPC_nogroup:
  case OMPC_num_tasks:
  case OMPC_hint:
  case OMPC_uniform:
  case OMPC_to:
  case OMPC_from:
    break;
  }
  llvm_unreachable("Invalid OpenMP simple clause kind");
}

bool clang::isAllowedClauseForDirective(OpenMPDirectiveKind DKind,
                                        OpenMPClauseKind CKind) {
  assert(DKind <= OMPD_unknown);
  assert(CKind <= OMPC_unknown);
  switch (DKind) {
  case OMPD_parallel:
    switch (CKind) {
#define OPENMP_PARALLEL_CLAUSE(Name)                                           \
  case OMPC_##Name:                                                            \
    return true;
#include "clang/Basic/OpenMPKinds.def"
    default:
      break;
    }
    break;
  case OMPD_simd:
    switch (CKind) {
#define OPENMP_SIMD_CLAUSE(Name)                                               \
  case OMPC_##Name:                                                            \
    return true;
#include "clang/Basic/OpenMPKinds.def"
    default:
      break;
    }
    break;
  case OMPD_for:
    switch (CKind) {
#define OPENMP_FOR_CLAUSE(Name)                                                \
  case OMPC_##Name:                                                            \
    return true;
#include "clang/Basic/OpenMPKinds.def"
    default:
      break;
    }
    break;
  case OMPD_for_simd:
    switch (CKind) {
#define OPENMP_FOR_SIMD_CLAUSE(Name)                                           \
  case OMPC_##Name:                                                            \
    return true;
#include "clang/Basic/OpenMPKinds.def"
    default:
      break;
    }
    break;
  case OMPD_sections:
    switch (CKind) {
#define OPENMP_SECTIONS_CLAUSE(Name)                                           \
  case OMPC_##Name:                                                            \
    return true;
#include "clang/Basic/OpenMPKinds.def"
    default:
      break;
    }
    break;
  case OMPD_single:
    switch (CKind) {
#define OPENMP_SINGLE_CLAUSE(Name)                                             \
  case OMPC_##Name:                                                            \
    return true;
#include "clang/Basic/OpenMPKinds.def"
    default:
      break;
    }
    break;
  case OMPD_parallel_for:
    switch (CKind) {
#define OPENMP_PARALLEL_FOR_CLAUSE(Name)                                       \
  case OMPC_##Name:                                                            \
    return true;
#include "clang/Basic/OpenMPKinds.def"
    default:
      break;
    }
    break;
  case OMPD_parallel_for_simd:
    switch (CKind) {
#define OPENMP_PARALLEL_FOR_SIMD_CLAUSE(Name)                                  \
  case OMPC_##Name:                                                            \
    return true;
#include "clang/Basic/OpenMPKinds.def"
    default:
      break;
    }
    break;
  case OMPD_parallel_sections:
    switch (CKind) {
#define OPENMP_PARALLEL_SECTIONS_CLAUSE(Name)                                  \
  case OMPC_##Name:                                                            \
    return true;
#include "clang/Basic/OpenMPKinds.def"
    default:
      break;
    }
    break;
  case OMPD_task:
    switch (CKind) {
#define OPENMP_TASK_CLAUSE(Name)                                               \
  case OMPC_##Name:                                                            \
    return true;
#include "clang/Basic/OpenMPKinds.def"
    default:
      break;
    }
    break;
  case OMPD_flush:
    return CKind == OMPC_flush;
    break;
  case OMPD_atomic:
    switch (CKind) {
#define OPENMP_ATOMIC_CLAUSE(Name)                                             \
  case OMPC_##Name:                                                            \
    return true;
#include "clang/Basic/OpenMPKinds.def"
    default:
      break;
    }
    break;
  case OMPD_target:
    switch (CKind) {
#define OPENMP_TARGET_CLAUSE(Name)                                             \
  case OMPC_##Name:                                                            \
    return true;
#include "clang/Basic/OpenMPKinds.def"
    default:
      break;
    }
    break;
  case OMPD_target_data:
    switch (CKind) {
#define OPENMP_TARGET_DATA_CLAUSE(Name)                                        \
  case OMPC_##Name:                                                            \
    return true;
#include "clang/Basic/OpenMPKinds.def"
    default:
      break;
    }
    break;
  case OMPD_target_enter_data:
    switch (CKind) {
#define OPENMP_TARGET_ENTER_DATA_CLAUSE(Name)                                  \
  case OMPC_##Name:                                                            \
    return true;
#include "clang/Basic/OpenMPKinds.def"
    default:
      break;
    }
    break;
  case OMPD_target_exit_data:
    switch (CKind) {
#define OPENMP_TARGET_EXIT_DATA_CLAUSE(Name)                                   \
  case OMPC_##Name:                                                            \
    return true;
#include "clang/Basic/OpenMPKinds.def"
    default:
      break;
    }
    break;
  case OMPD_target_parallel:
    switch (CKind) {
#define OPENMP_TARGET_PARALLEL_CLAUSE(Name)                                    \
  case OMPC_##Name:                                                            \
    return true;
#include "clang/Basic/OpenMPKinds.def"
    default:
      break;
    }
    break;
  case OMPD_target_parallel_for:
    switch (CKind) {
#define OPENMP_TARGET_PARALLEL_FOR_CLAUSE(Name)                                \
  case OMPC_##Name:                                                            \
    return true;
#include "clang/Basic/OpenMPKinds.def"
    default:
      break;
    }
    break;
  case OMPD_target_update:
    switch (CKind) {
#define OPENMP_TARGET_UPDATE_CLAUSE(Name)                                      \
  case OMPC_##Name:                                                            \
    return true;
#include "clang/Basic/OpenMPKinds.def"
    default:
      break;
    }
    break;
  case OMPD_teams:
    switch (CKind) {
#define OPENMP_TEAMS_CLAUSE(Name)                                              \
  case OMPC_##Name:                                                            \
    return true;
#include "clang/Basic/OpenMPKinds.def"
    default:
      break;
    }
    break;
  case OMPD_declare_simd:
    break;
  case OMPD_cancel:
    switch (CKind) {
#define OPENMP_CANCEL_CLAUSE(Name)                                             \
  case OMPC_##Name:                                                            \
    return true;
#include "clang/Basic/OpenMPKinds.def"
    default:
      break;
    }
    break;
  case OMPD_ordered:
    switch (CKind) {
#define OPENMP_ORDERED_CLAUSE(Name)                                            \
  case OMPC_##Name:                                                            \
    return true;
#include "clang/Basic/OpenMPKinds.def"
    default:
      break;
    }
    break;
  case OMPD_taskloop:
    switch (CKind) {
#define OPENMP_TASKLOOP_CLAUSE(Name)                                           \
  case OMPC_##Name:                                                            \
    return true;
#include "clang/Basic/OpenMPKinds.def"
    default:
      break;
    }
    break;
  case OMPD_taskloop_simd:
    switch (CKind) {
#define OPENMP_TASKLOOP_SIMD_CLAUSE(Name)                                      \
  case OMPC_##Name:                                                            \
    return true;
#include "clang/Basic/OpenMPKinds.def"
    default:
      break;
    }
    break;
  case OMPD_critical:
    switch (CKind) {
#define OPENMP_CRITICAL_CLAUSE(Name)                                           \
  case OMPC_##Name:                                                            \
    return true;
#include "clang/Basic/OpenMPKinds.def"
    default:
      break;
    }
    break;
  case OMPD_distribute:
    switch (CKind) {
#define OPENMP_DISTRIBUTE_CLAUSE(Name)                                         \
  case OMPC_##Name:                                                            \
    return true;
#include "clang/Basic/OpenMPKinds.def"
    default:
      break;
    }
    break;
  case OMPD_distribute_parallel_for:
    switch (CKind) {
#define OPENMP_DISTRIBUTE_PARALLEL_FOR_CLAUSE(Name)                            \
  case OMPC_##Name:                                                            \
    return true;
#include "clang/Basic/OpenMPKinds.def"
    default:
      break;
    }
    break;
<<<<<<< HEAD
  case OMPD_target_teams:
    switch (CKind) {
#define OPENMP_TARGET_TEAMS_CLAUSE(Name)                                       \
  case OMPC_##Name:                                                            \
    return true;
#include "clang/Basic/OpenMPKinds.def"
    default:
      break;
    }
    break;
  case OMPD_teams_distribute_parallel_for:
    switch (CKind) {
#define OPENMP_TEAMS_DISTRIBUTE_PARALLEL_FOR_CLAUSE(Name)                      \
  case OMPC_##Name:                                                            \
    return true;
#include "clang/Basic/OpenMPKinds.def"
    default:
      break;
    }
    break;
  case OMPD_target_teams_distribute_parallel_for:
    switch (CKind) {
#define OPENMP_TARGET_TEAMS_DISTRIBUTE_PARALLEL_FOR_CLAUSE(Name)               \
  case OMPC_##Name:                                                            \
    return true;
#include "clang/Basic/OpenMPKinds.def"
    default:
      break;
    }
    break;
=======
>>>>>>> 5be817d9
  case OMPD_declare_target:
  case OMPD_end_declare_target:
  case OMPD_unknown:
  case OMPD_threadprivate:
  case OMPD_section:
  case OMPD_master:
  case OMPD_taskyield:
  case OMPD_barrier:
  case OMPD_taskwait:
  case OMPD_taskgroup:
  case OMPD_cancellation_point:
  case OMPD_declare_reduction:
    break;
  }
  return false;
}

bool clang::isOpenMPLoopDirective(OpenMPDirectiveKind DKind) {
  return DKind == OMPD_simd || DKind == OMPD_for || DKind == OMPD_for_simd ||
         DKind == OMPD_parallel_for || DKind == OMPD_parallel_for_simd ||
         DKind == OMPD_taskloop || DKind == OMPD_taskloop_simd ||
         DKind == OMPD_distribute || DKind == OMPD_target_parallel_for ||
<<<<<<< HEAD
         DKind == OMPD_distribute_parallel_for ||
         DKind == OMPD_teams_distribute_parallel_for ||
         DKind == OMPD_target_teams_distribute_parallel_for;
  // TODO add next directives.
=======
         DKind == OMPD_distribute_parallel_for; // TODO add next directives.
>>>>>>> 5be817d9
}

bool clang::isOpenMPWorksharingDirective(OpenMPDirectiveKind DKind) {
  return DKind == OMPD_for || DKind == OMPD_for_simd ||
         DKind == OMPD_sections || DKind == OMPD_section ||
         DKind == OMPD_single || DKind == OMPD_parallel_for ||
         DKind == OMPD_parallel_for_simd || DKind == OMPD_parallel_sections ||
         DKind == OMPD_target_parallel_for ||
<<<<<<< HEAD
         DKind == OMPD_distribute_parallel_for ||
         DKind == OMPD_teams_distribute_parallel_for ||
         DKind == OMPD_target_teams_distribute_parallel_for;
  // TODO add next directives.
=======
         DKind == OMPD_distribute_parallel_for; // TODO add next directives.
>>>>>>> 5be817d9
}

bool clang::isOpenMPTaskLoopDirective(OpenMPDirectiveKind DKind) {
  return DKind == OMPD_taskloop || DKind == OMPD_taskloop_simd;
}

bool clang::isOpenMPParallelDirective(OpenMPDirectiveKind DKind) {
  return DKind == OMPD_parallel || DKind == OMPD_parallel_for ||
         DKind == OMPD_parallel_for_simd || DKind == OMPD_parallel_sections ||
         DKind == OMPD_target_parallel || DKind == OMPD_target_parallel_for ||
<<<<<<< HEAD
         DKind == OMPD_distribute_parallel_for ||
         DKind == OMPD_teams_distribute_parallel_for ||
         DKind == OMPD_target_teams_distribute_parallel_for;
=======
         DKind == OMPD_distribute_parallel_for;
>>>>>>> 5be817d9
  // TODO add next directives.
}

bool clang::isOpenMPTargetExecutionDirective(OpenMPDirectiveKind DKind) {
  // TODO add next directives.
  return DKind == OMPD_target || DKind == OMPD_target_parallel ||
         DKind == OMPD_target_parallel_for || DKind == OMPD_target_teams ||
         DKind == OMPD_target_teams_distribute_parallel_for;
}

bool clang::isOpenMPTargetDataManagementDirective(OpenMPDirectiveKind DKind) {
  // TODO add target update directive check.
  return DKind == OMPD_target_data || DKind == OMPD_target_enter_data ||
         DKind == OMPD_target_exit_data || DKind == OMPD_target_update;
}

bool clang::isOpenMPTeamsDirective(OpenMPDirectiveKind DKind) {
  return DKind == OMPD_teams || DKind == OMPD_target_teams ||
         DKind == OMPD_teams_distribute_parallel_for ||
         DKind == OMPD_target_teams_distribute_parallel_for;
  // TODO add next directives.
}

bool clang::isOpenMPSimdDirective(OpenMPDirectiveKind DKind) {
  return DKind == OMPD_simd || DKind == OMPD_for_simd ||
         DKind == OMPD_parallel_for_simd ||
         DKind == OMPD_taskloop_simd; // TODO add next directives.
}

bool clang::isOpenMPDistributeDirective(OpenMPDirectiveKind Kind) {
  return Kind == OMPD_distribute ||
         Kind == OMPD_distribute_parallel_for; // TODO add next directives.
}

bool clang::isOpenMPPrivate(OpenMPClauseKind Kind) {
  return Kind == OMPC_private || Kind == OMPC_firstprivate ||
         Kind == OMPC_lastprivate || Kind == OMPC_linear ||
         Kind == OMPC_reduction; // TODO add next clauses like 'reduction'.
}

bool clang::isOpenMPThreadPrivate(OpenMPClauseKind Kind) {
  return Kind == OMPC_threadprivate || Kind == OMPC_copyin;
}

bool clang::isOpenMPTaskingDirective(OpenMPDirectiveKind Kind) {
  return Kind == OMPD_task || isOpenMPTaskLoopDirective(Kind);
}

bool clang::isOpenMPLoopBoundSharingDirective(OpenMPDirectiveKind Kind) {
<<<<<<< HEAD
	return Kind == OMPD_distribute_parallel_for;
=======
  return Kind == OMPD_distribute_parallel_for;
>>>>>>> 5be817d9
}<|MERGE_RESOLUTION|>--- conflicted
+++ resolved
@@ -576,7 +576,6 @@
       break;
     }
     break;
-<<<<<<< HEAD
   case OMPD_target_teams:
     switch (CKind) {
 #define OPENMP_TARGET_TEAMS_CLAUSE(Name)                                       \
@@ -607,8 +606,6 @@
       break;
     }
     break;
-=======
->>>>>>> 5be817d9
   case OMPD_declare_target:
   case OMPD_end_declare_target:
   case OMPD_unknown:
@@ -631,14 +628,10 @@
          DKind == OMPD_parallel_for || DKind == OMPD_parallel_for_simd ||
          DKind == OMPD_taskloop || DKind == OMPD_taskloop_simd ||
          DKind == OMPD_distribute || DKind == OMPD_target_parallel_for ||
-<<<<<<< HEAD
          DKind == OMPD_distribute_parallel_for ||
          DKind == OMPD_teams_distribute_parallel_for ||
          DKind == OMPD_target_teams_distribute_parallel_for;
   // TODO add next directives.
-=======
-         DKind == OMPD_distribute_parallel_for; // TODO add next directives.
->>>>>>> 5be817d9
 }
 
 bool clang::isOpenMPWorksharingDirective(OpenMPDirectiveKind DKind) {
@@ -647,14 +640,10 @@
          DKind == OMPD_single || DKind == OMPD_parallel_for ||
          DKind == OMPD_parallel_for_simd || DKind == OMPD_parallel_sections ||
          DKind == OMPD_target_parallel_for ||
-<<<<<<< HEAD
          DKind == OMPD_distribute_parallel_for ||
          DKind == OMPD_teams_distribute_parallel_for ||
          DKind == OMPD_target_teams_distribute_parallel_for;
   // TODO add next directives.
-=======
-         DKind == OMPD_distribute_parallel_for; // TODO add next directives.
->>>>>>> 5be817d9
 }
 
 bool clang::isOpenMPTaskLoopDirective(OpenMPDirectiveKind DKind) {
@@ -665,13 +654,9 @@
   return DKind == OMPD_parallel || DKind == OMPD_parallel_for ||
          DKind == OMPD_parallel_for_simd || DKind == OMPD_parallel_sections ||
          DKind == OMPD_target_parallel || DKind == OMPD_target_parallel_for ||
-<<<<<<< HEAD
          DKind == OMPD_distribute_parallel_for ||
          DKind == OMPD_teams_distribute_parallel_for ||
          DKind == OMPD_target_teams_distribute_parallel_for;
-=======
-         DKind == OMPD_distribute_parallel_for;
->>>>>>> 5be817d9
   // TODO add next directives.
 }
 
@@ -721,9 +706,5 @@
 }
 
 bool clang::isOpenMPLoopBoundSharingDirective(OpenMPDirectiveKind Kind) {
-<<<<<<< HEAD
 	return Kind == OMPD_distribute_parallel_for;
-=======
-  return Kind == OMPD_distribute_parallel_for;
->>>>>>> 5be817d9
 }