--- conflicted
+++ resolved
@@ -2586,7 +2586,9 @@
 DEF_TRAVERSE_STMT(OMPTargetParallelForSimdDirective,
                   { TRY_TO(TraverseOMPExecutableDirective(S)); })
 
-<<<<<<< HEAD
+DEF_TRAVERSE_STMT(OMPTargetSimdDirective,
+                  { TRY_TO(TraverseOMPExecutableDirective(S)); })
+
 DEF_TRAVERSE_STMT(OMPTargetTeamsDirective,
                   { TRY_TO(TraverseOMPExecutableDirective(S)); })
 
@@ -2594,9 +2596,6 @@
                   { TRY_TO(TraverseOMPExecutableDirective(S)); })
 
 DEF_TRAVERSE_STMT(OMPTargetTeamsDistributeParallelForDirective,
-=======
-DEF_TRAVERSE_STMT(OMPTargetSimdDirective,
->>>>>>> 0ace2a2a
                   { TRY_TO(TraverseOMPExecutableDirective(S)); })
 
 // OpenMP clauses.
