//===--- RecursiveASTVisitor.h - Recursive AST Visitor ----------*- C++ -*-===//
//
//                     The LLVM Compiler Infrastructure
//
// This file is distributed under the University of Illinois Open Source
// License. See LICENSE.TXT for details.
//
//===----------------------------------------------------------------------===//
//
//  This file defines the RecursiveASTVisitor interface, which recursively
//  traverses the entire AST.
//
//===----------------------------------------------------------------------===//
#ifndef LLVM_CLANG_AST_RECURSIVEASTVISITOR_H
#define LLVM_CLANG_AST_RECURSIVEASTVISITOR_H

#include <type_traits>

#include "clang/AST/Attr.h"
#include "clang/AST/Decl.h"
#include "clang/AST/DeclCXX.h"
#include "clang/AST/DeclFriend.h"
#include "clang/AST/DeclObjC.h"
#include "clang/AST/DeclOpenMP.h"
#include "clang/AST/DeclTemplate.h"
#include "clang/AST/Expr.h"
#include "clang/AST/ExprCXX.h"
#include "clang/AST/ExprObjC.h"
#include "clang/AST/ExprOpenMP.h"
#include "clang/AST/NestedNameSpecifier.h"
#include "clang/AST/Stmt.h"
#include "clang/AST/StmtCXX.h"
#include "clang/AST/StmtObjC.h"
#include "clang/AST/StmtOpenMP.h"
#include "clang/AST/TemplateBase.h"
#include "clang/AST/TemplateName.h"
#include "clang/AST/Type.h"
#include "clang/AST/TypeLoc.h"

// The following three macros are used for meta programming.  The code
// using them is responsible for defining macro OPERATOR().

// All unary operators.
#define UNARYOP_LIST()                                                         \
  OPERATOR(PostInc) OPERATOR(PostDec) OPERATOR(PreInc) OPERATOR(PreDec)        \
      OPERATOR(AddrOf) OPERATOR(Deref) OPERATOR(Plus) OPERATOR(Minus)          \
      OPERATOR(Not) OPERATOR(LNot) OPERATOR(Real) OPERATOR(Imag)               \
      OPERATOR(Extension) OPERATOR(Coawait)

// All binary operators (excluding compound assign operators).
#define BINOP_LIST()                                                           \
  OPERATOR(PtrMemD) OPERATOR(PtrMemI) OPERATOR(Mul) OPERATOR(Div)              \
      OPERATOR(Rem) OPERATOR(Add) OPERATOR(Sub) OPERATOR(Shl) OPERATOR(Shr)    \
      OPERATOR(LT) OPERATOR(GT) OPERATOR(LE) OPERATOR(GE) OPERATOR(EQ)         \
      OPERATOR(NE) OPERATOR(And) OPERATOR(Xor) OPERATOR(Or) OPERATOR(LAnd)     \
      OPERATOR(LOr) OPERATOR(Assign) OPERATOR(Comma)

// All compound assign operators.
#define CAO_LIST()                                                             \
  OPERATOR(Mul) OPERATOR(Div) OPERATOR(Rem) OPERATOR(Add) OPERATOR(Sub)        \
      OPERATOR(Shl) OPERATOR(Shr) OPERATOR(And) OPERATOR(Or) OPERATOR(Xor)

namespace clang {

// A helper macro to implement short-circuiting when recursing.  It
// invokes CALL_EXPR, which must be a method call, on the derived
// object (s.t. a user of RecursiveASTVisitor can override the method
// in CALL_EXPR).
#define TRY_TO(CALL_EXPR)                                                      \
  do {                                                                         \
    if (!getDerived().CALL_EXPR)                                               \
      return false;                                                            \
  } while (0)

/// \brief A class that does preordor or postorder
/// depth-first traversal on the entire Clang AST and visits each node.
///
/// This class performs three distinct tasks:
///   1. traverse the AST (i.e. go to each node);
///   2. at a given node, walk up the class hierarchy, starting from
///      the node's dynamic type, until the top-most class (e.g. Stmt,
///      Decl, or Type) is reached.
///   3. given a (node, class) combination, where 'class' is some base
///      class of the dynamic type of 'node', call a user-overridable
///      function to actually visit the node.
///
/// These tasks are done by three groups of methods, respectively:
///   1. TraverseDecl(Decl *x) does task #1.  It is the entry point
///      for traversing an AST rooted at x.  This method simply
///      dispatches (i.e. forwards) to TraverseFoo(Foo *x) where Foo
///      is the dynamic type of *x, which calls WalkUpFromFoo(x) and
///      then recursively visits the child nodes of x.
///      TraverseStmt(Stmt *x) and TraverseType(QualType x) work
///      similarly.
///   2. WalkUpFromFoo(Foo *x) does task #2.  It does not try to visit
///      any child node of x.  Instead, it first calls WalkUpFromBar(x)
///      where Bar is the direct parent class of Foo (unless Foo has
///      no parent), and then calls VisitFoo(x) (see the next list item).
///   3. VisitFoo(Foo *x) does task #3.
///
/// These three method groups are tiered (Traverse* > WalkUpFrom* >
/// Visit*).  A method (e.g. Traverse*) may call methods from the same
/// tier (e.g. other Traverse*) or one tier lower (e.g. WalkUpFrom*).
/// It may not call methods from a higher tier.
///
/// Note that since WalkUpFromFoo() calls WalkUpFromBar() (where Bar
/// is Foo's super class) before calling VisitFoo(), the result is
/// that the Visit*() methods for a given node are called in the
/// top-down order (e.g. for a node of type NamespaceDecl, the order will
/// be VisitDecl(), VisitNamedDecl(), and then VisitNamespaceDecl()).
///
/// This scheme guarantees that all Visit*() calls for the same AST
/// node are grouped together.  In other words, Visit*() methods for
/// different nodes are never interleaved.
///
/// Clients of this visitor should subclass the visitor (providing
/// themselves as the template argument, using the curiously recurring
/// template pattern) and override any of the Traverse*, WalkUpFrom*,
/// and Visit* methods for declarations, types, statements,
/// expressions, or other AST nodes where the visitor should customize
/// behavior.  Most users only need to override Visit*.  Advanced
/// users may override Traverse* and WalkUpFrom* to implement custom
/// traversal strategies.  Returning false from one of these overridden
/// functions will abort the entire traversal.
///
/// By default, this visitor tries to visit every part of the explicit
/// source code exactly once.  The default policy towards templates
/// is to descend into the 'pattern' class or function body, not any
/// explicit or implicit instantiations.  Explicit specializations
/// are still visited, and the patterns of partial specializations
/// are visited separately.  This behavior can be changed by
/// overriding shouldVisitTemplateInstantiations() in the derived class
/// to return true, in which case all known implicit and explicit
/// instantiations will be visited at the same time as the pattern
/// from which they were produced.
///
/// By default, this visitor preorder traverses the AST. If postorder traversal
/// is needed, the \c shouldTraversePostOrder method needs to be overriden
/// to return \c true.
template <typename Derived> class RecursiveASTVisitor {
public:
  /// A queue used for performing data recursion over statements.
  /// Parameters involving this type are used to implement data
  /// recursion over Stmts and Exprs within this class, and should
  /// typically not be explicitly specified by derived classes.
  /// The bool bit indicates whether the statement has been traversed or not.
  typedef SmallVectorImpl<llvm::PointerIntPair<Stmt *, 1, bool>>
    DataRecursionQueue;

  /// \brief Return a reference to the derived class.
  Derived &getDerived() { return *static_cast<Derived *>(this); }

  /// \brief Return whether this visitor should recurse into
  /// template instantiations.
  bool shouldVisitTemplateInstantiations() const { return false; }

  /// \brief Return whether this visitor should recurse into the types of
  /// TypeLocs.
  bool shouldWalkTypesOfTypeLocs() const { return true; }

  /// \brief Return whether this visitor should recurse into implicit
  /// code, e.g., implicit constructors and destructors.
  bool shouldVisitImplicitCode() const { return false; }

  /// \brief Return whether this visitor should traverse post-order.
  bool shouldTraversePostOrder() const { return false; }

  /// \brief Recursively visit a statement or expression, by
  /// dispatching to Traverse*() based on the argument's dynamic type.
  ///
  /// \returns false if the visitation was terminated early, true
  /// otherwise (including when the argument is nullptr).
  bool TraverseStmt(Stmt *S, DataRecursionQueue *Queue = nullptr);

  /// Invoked before visiting a statement or expression via data recursion.
  ///
  /// \returns false to skip visiting the node, true otherwise.
  bool dataTraverseStmtPre(Stmt *S) { return true; }

  /// Invoked after visiting a statement or expression via data recursion.
  /// This is not invoked if the previously invoked \c dataTraverseStmtPre
  /// returned false.
  ///
  /// \returns false if the visitation was terminated early, true otherwise.
  bool dataTraverseStmtPost(Stmt *S) { return true; }

  /// \brief Recursively visit a type, by dispatching to
  /// Traverse*Type() based on the argument's getTypeClass() property.
  ///
  /// \returns false if the visitation was terminated early, true
  /// otherwise (including when the argument is a Null type).
  bool TraverseType(QualType T);

  /// \brief Recursively visit a type with location, by dispatching to
  /// Traverse*TypeLoc() based on the argument type's getTypeClass() property.
  ///
  /// \returns false if the visitation was terminated early, true
  /// otherwise (including when the argument is a Null type location).
  bool TraverseTypeLoc(TypeLoc TL);

  /// \brief Recursively visit an attribute, by dispatching to
  /// Traverse*Attr() based on the argument's dynamic type.
  ///
  /// \returns false if the visitation was terminated early, true
  /// otherwise (including when the argument is a Null type location).
  bool TraverseAttr(Attr *At);

  /// \brief Recursively visit a declaration, by dispatching to
  /// Traverse*Decl() based on the argument's dynamic type.
  ///
  /// \returns false if the visitation was terminated early, true
  /// otherwise (including when the argument is NULL).
  bool TraverseDecl(Decl *D);

  /// \brief Recursively visit a C++ nested-name-specifier.
  ///
  /// \returns false if the visitation was terminated early, true otherwise.
  bool TraverseNestedNameSpecifier(NestedNameSpecifier *NNS);

  /// \brief Recursively visit a C++ nested-name-specifier with location
  /// information.
  ///
  /// \returns false if the visitation was terminated early, true otherwise.
  bool TraverseNestedNameSpecifierLoc(NestedNameSpecifierLoc NNS);

  /// \brief Recursively visit a name with its location information.
  ///
  /// \returns false if the visitation was terminated early, true otherwise.
  bool TraverseDeclarationNameInfo(DeclarationNameInfo NameInfo);

  /// \brief Recursively visit a template name and dispatch to the
  /// appropriate method.
  ///
  /// \returns false if the visitation was terminated early, true otherwise.
  bool TraverseTemplateName(TemplateName Template);

  /// \brief Recursively visit a template argument and dispatch to the
  /// appropriate method for the argument type.
  ///
  /// \returns false if the visitation was terminated early, true otherwise.
  // FIXME: migrate callers to TemplateArgumentLoc instead.
  bool TraverseTemplateArgument(const TemplateArgument &Arg);

  /// \brief Recursively visit a template argument location and dispatch to the
  /// appropriate method for the argument type.
  ///
  /// \returns false if the visitation was terminated early, true otherwise.
  bool TraverseTemplateArgumentLoc(const TemplateArgumentLoc &ArgLoc);

  /// \brief Recursively visit a set of template arguments.
  /// This can be overridden by a subclass, but it's not expected that
  /// will be needed -- this visitor always dispatches to another.
  ///
  /// \returns false if the visitation was terminated early, true otherwise.
  // FIXME: take a TemplateArgumentLoc* (or TemplateArgumentListInfo) instead.
  bool TraverseTemplateArguments(const TemplateArgument *Args,
                                 unsigned NumArgs);

  /// \brief Recursively visit a constructor initializer.  This
  /// automatically dispatches to another visitor for the initializer
  /// expression, but not for the name of the initializer, so may
  /// be overridden for clients that need access to the name.
  ///
  /// \returns false if the visitation was terminated early, true otherwise.
  bool TraverseConstructorInitializer(CXXCtorInitializer *Init);

  /// \brief Recursively visit a lambda capture.
  ///
  /// \returns false if the visitation was terminated early, true otherwise.
  bool TraverseLambdaCapture(LambdaExpr *LE, const LambdaCapture *C);

  /// \brief Recursively visit the body of a lambda expression.
  ///
  /// This provides a hook for visitors that need more context when visiting
  /// \c LE->getBody().
  ///
  /// \returns false if the visitation was terminated early, true otherwise.
  bool TraverseLambdaBody(LambdaExpr *LE, DataRecursionQueue *Queue = nullptr);

  /// \brief Recursively visit the syntactic or semantic form of an
  /// initialization list.
  ///
  /// \returns false if the visitation was terminated early, true otherwise.
  bool TraverseSynOrSemInitListExpr(InitListExpr *S,
                                    DataRecursionQueue *Queue = nullptr);

  // ---- Methods on Attrs ----

  // \brief Visit an attribute.
  bool VisitAttr(Attr *A) { return true; }

// Declare Traverse* and empty Visit* for all Attr classes.
#define ATTR_VISITOR_DECLS_ONLY
#include "clang/AST/AttrVisitor.inc"
#undef ATTR_VISITOR_DECLS_ONLY

// ---- Methods on Stmts ----

private:
  template<typename T, typename U>
  struct has_same_member_pointer_type : std::false_type {};
  template<typename T, typename U, typename R, typename... P>
  struct has_same_member_pointer_type<R (T::*)(P...), R (U::*)(P...)>
      : std::true_type {};

  // Traverse the given statement. If the most-derived traverse function takes a
  // data recursion queue, pass it on; otherwise, discard it. Note that the
  // first branch of this conditional must compile whether or not the derived
  // class can take a queue, so if we're taking the second arm, make the first
  // arm call our function rather than the derived class version.
#define TRAVERSE_STMT_BASE(NAME, CLASS, VAR, QUEUE)                            \
  (has_same_member_pointer_type<decltype(                                      \
                                    &RecursiveASTVisitor::Traverse##NAME),     \
                                decltype(&Derived::Traverse##NAME)>::value     \
       ? static_cast<typename std::conditional<                                \
             has_same_member_pointer_type<                                     \
                 decltype(&RecursiveASTVisitor::Traverse##NAME),               \
                 decltype(&Derived::Traverse##NAME)>::value,                   \
             Derived &, RecursiveASTVisitor &>::type>(*this)                   \
             .Traverse##NAME(static_cast<CLASS *>(VAR), QUEUE)                 \
       : getDerived().Traverse##NAME(static_cast<CLASS *>(VAR)))

// Try to traverse the given statement, or enqueue it if we're performing data
// recursion in the middle of traversing another statement. Can only be called
// from within a DEF_TRAVERSE_STMT body or similar context.
#define TRY_TO_TRAVERSE_OR_ENQUEUE_STMT(S)                                     \
  do {                                                                         \
    if (!TRAVERSE_STMT_BASE(Stmt, Stmt, S, Queue))                             \
      return false;                                                            \
  } while (0)

public:
// Declare Traverse*() for all concrete Stmt classes.
#define ABSTRACT_STMT(STMT)
#define STMT(CLASS, PARENT) \
  bool Traverse##CLASS(CLASS *S, DataRecursionQueue *Queue = nullptr);
#include "clang/AST/StmtNodes.inc"
  // The above header #undefs ABSTRACT_STMT and STMT upon exit.

  // Define WalkUpFrom*() and empty Visit*() for all Stmt classes.
  bool WalkUpFromStmt(Stmt *S) { return getDerived().VisitStmt(S); }
  bool VisitStmt(Stmt *S) { return true; }
#define STMT(CLASS, PARENT)                                                    \
  bool WalkUpFrom##CLASS(CLASS *S) {                                           \
    TRY_TO(WalkUpFrom##PARENT(S));                                             \
    TRY_TO(Visit##CLASS(S));                                                   \
    return true;                                                               \
  }                                                                            \
  bool Visit##CLASS(CLASS *S) { return true; }
#include "clang/AST/StmtNodes.inc"

// Define Traverse*(), WalkUpFrom*(), and Visit*() for unary
// operator methods.  Unary operators are not classes in themselves
// (they're all opcodes in UnaryOperator) but do have visitors.
#define OPERATOR(NAME)                                                         \
  bool TraverseUnary##NAME(UnaryOperator *S,                                   \
                           DataRecursionQueue *Queue = nullptr) {              \
    TRY_TO(WalkUpFromUnary##NAME(S));                                          \
    TRY_TO_TRAVERSE_OR_ENQUEUE_STMT(S->getSubExpr());                          \
    return true;                                                               \
  }                                                                            \
  bool WalkUpFromUnary##NAME(UnaryOperator *S) {                               \
    TRY_TO(WalkUpFromUnaryOperator(S));                                        \
    TRY_TO(VisitUnary##NAME(S));                                               \
    return true;                                                               \
  }                                                                            \
  bool VisitUnary##NAME(UnaryOperator *S) { return true; }

  UNARYOP_LIST()
#undef OPERATOR

// Define Traverse*(), WalkUpFrom*(), and Visit*() for binary
// operator methods.  Binary operators are not classes in themselves
// (they're all opcodes in BinaryOperator) but do have visitors.
#define GENERAL_BINOP_FALLBACK(NAME, BINOP_TYPE)                               \
  bool TraverseBin##NAME(BINOP_TYPE *S, DataRecursionQueue *Queue = nullptr) { \
    if (!getDerived().shouldTraversePostOrder())                               \
      TRY_TO(WalkUpFromBin##NAME(S));                                          \
    TRY_TO_TRAVERSE_OR_ENQUEUE_STMT(S->getLHS());                              \
    TRY_TO_TRAVERSE_OR_ENQUEUE_STMT(S->getRHS());                              \
    return true;                                                               \
  }                                                                            \
  bool WalkUpFromBin##NAME(BINOP_TYPE *S) {                                    \
    TRY_TO(WalkUpFrom##BINOP_TYPE(S));                                         \
    TRY_TO(VisitBin##NAME(S));                                                 \
    return true;                                                               \
  }                                                                            \
  bool VisitBin##NAME(BINOP_TYPE *S) { return true; }

#define OPERATOR(NAME) GENERAL_BINOP_FALLBACK(NAME, BinaryOperator)
  BINOP_LIST()
#undef OPERATOR

// Define Traverse*(), WalkUpFrom*(), and Visit*() for compound
// assignment methods.  Compound assignment operators are not
// classes in themselves (they're all opcodes in
// CompoundAssignOperator) but do have visitors.
#define OPERATOR(NAME)                                                         \
  GENERAL_BINOP_FALLBACK(NAME##Assign, CompoundAssignOperator)

  CAO_LIST()
#undef OPERATOR
#undef GENERAL_BINOP_FALLBACK

// ---- Methods on Types ----
// FIXME: revamp to take TypeLoc's rather than Types.

// Declare Traverse*() for all concrete Type classes.
#define ABSTRACT_TYPE(CLASS, BASE)
#define TYPE(CLASS, BASE) bool Traverse##CLASS##Type(CLASS##Type *T);
#include "clang/AST/TypeNodes.def"
  // The above header #undefs ABSTRACT_TYPE and TYPE upon exit.

  // Define WalkUpFrom*() and empty Visit*() for all Type classes.
  bool WalkUpFromType(Type *T) { return getDerived().VisitType(T); }
  bool VisitType(Type *T) { return true; }
#define TYPE(CLASS, BASE)                                                      \
  bool WalkUpFrom##CLASS##Type(CLASS##Type *T) {                               \
    TRY_TO(WalkUpFrom##BASE(T));                                               \
    TRY_TO(Visit##CLASS##Type(T));                                             \
    return true;                                                               \
  }                                                                            \
  bool Visit##CLASS##Type(CLASS##Type *T) { return true; }
#include "clang/AST/TypeNodes.def"

// ---- Methods on TypeLocs ----
// FIXME: this currently just calls the matching Type methods

// Declare Traverse*() for all concrete TypeLoc classes.
#define ABSTRACT_TYPELOC(CLASS, BASE)
#define TYPELOC(CLASS, BASE) bool Traverse##CLASS##TypeLoc(CLASS##TypeLoc TL);
#include "clang/AST/TypeLocNodes.def"
  // The above header #undefs ABSTRACT_TYPELOC and TYPELOC upon exit.

  // Define WalkUpFrom*() and empty Visit*() for all TypeLoc classes.
  bool WalkUpFromTypeLoc(TypeLoc TL) { return getDerived().VisitTypeLoc(TL); }
  bool VisitTypeLoc(TypeLoc TL) { return true; }

  // QualifiedTypeLoc and UnqualTypeLoc are not declared in
  // TypeNodes.def and thus need to be handled specially.
  bool WalkUpFromQualifiedTypeLoc(QualifiedTypeLoc TL) {
    return getDerived().VisitUnqualTypeLoc(TL.getUnqualifiedLoc());
  }
  bool VisitQualifiedTypeLoc(QualifiedTypeLoc TL) { return true; }
  bool WalkUpFromUnqualTypeLoc(UnqualTypeLoc TL) {
    return getDerived().VisitUnqualTypeLoc(TL.getUnqualifiedLoc());
  }
  bool VisitUnqualTypeLoc(UnqualTypeLoc TL) { return true; }

// Note that BASE includes trailing 'Type' which CLASS doesn't.
#define TYPE(CLASS, BASE)                                                      \
  bool WalkUpFrom##CLASS##TypeLoc(CLASS##TypeLoc TL) {                         \
    TRY_TO(WalkUpFrom##BASE##Loc(TL));                                         \
    TRY_TO(Visit##CLASS##TypeLoc(TL));                                         \
    return true;                                                               \
  }                                                                            \
  bool Visit##CLASS##TypeLoc(CLASS##TypeLoc TL) { return true; }
#include "clang/AST/TypeNodes.def"

// ---- Methods on Decls ----

// Declare Traverse*() for all concrete Decl classes.
#define ABSTRACT_DECL(DECL)
#define DECL(CLASS, BASE) bool Traverse##CLASS##Decl(CLASS##Decl *D);
#include "clang/AST/DeclNodes.inc"
  // The above header #undefs ABSTRACT_DECL and DECL upon exit.

  // Define WalkUpFrom*() and empty Visit*() for all Decl classes.
  bool WalkUpFromDecl(Decl *D) { return getDerived().VisitDecl(D); }
  bool VisitDecl(Decl *D) { return true; }
#define DECL(CLASS, BASE)                                                      \
  bool WalkUpFrom##CLASS##Decl(CLASS##Decl *D) {                               \
    TRY_TO(WalkUpFrom##BASE(D));                                               \
    TRY_TO(Visit##CLASS##Decl(D));                                             \
    return true;                                                               \
  }                                                                            \
  bool Visit##CLASS##Decl(CLASS##Decl *D) { return true; }
#include "clang/AST/DeclNodes.inc"

private:
  // These are helper methods used by more than one Traverse* method.
  bool TraverseTemplateParameterListHelper(TemplateParameterList *TPL);
#define DEF_TRAVERSE_TMPL_INST(TMPLDECLKIND)                                   \
  bool TraverseTemplateInstantiations(TMPLDECLKIND##TemplateDecl *D);
  DEF_TRAVERSE_TMPL_INST(Class)
  DEF_TRAVERSE_TMPL_INST(Var)
  DEF_TRAVERSE_TMPL_INST(Function)
#undef DEF_TRAVERSE_TMPL_INST
  bool TraverseTemplateArgumentLocsHelper(const TemplateArgumentLoc *TAL,
                                          unsigned Count);
  bool TraverseArrayTypeLocHelper(ArrayTypeLoc TL);
  bool TraverseRecordHelper(RecordDecl *D);
  bool TraverseCXXRecordHelper(CXXRecordDecl *D);
  bool TraverseDeclaratorHelper(DeclaratorDecl *D);
  bool TraverseDeclContextHelper(DeclContext *DC);
  bool TraverseFunctionHelper(FunctionDecl *D);
  bool TraverseVarHelper(VarDecl *D);
  bool TraverseOMPExecutableDirective(OMPExecutableDirective *S);
  bool TraverseOMPLoopDirective(OMPLoopDirective *S);
  bool TraverseOMPClause(OMPClause *C);
#define OPENMP_CLAUSE(Name, Class) bool Visit##Class(Class *C);
#include "clang/Basic/OpenMPKinds.def"
  /// \brief Process clauses with list of variables.
  template <typename T> bool VisitOMPClauseList(T *Node);
  /// Process clauses with pre-initis.
  bool VisitOMPClauseWithPreInit(OMPClauseWithPreInit *Node);
  bool VisitOMPClauseWithPostUpdate(OMPClauseWithPostUpdate *Node);

  bool dataTraverseNode(Stmt *S, DataRecursionQueue *Queue);
  bool PostVisitStmt(Stmt *S);
};

template <typename Derived>
bool RecursiveASTVisitor<Derived>::dataTraverseNode(Stmt *S,
                                                    DataRecursionQueue *Queue) {
#define DISPATCH_STMT(NAME, CLASS, VAR)                                        \
  return TRAVERSE_STMT_BASE(NAME, CLASS, VAR, Queue);

  // If we have a binary expr, dispatch to the subcode of the binop.  A smart
  // optimizer (e.g. LLVM) will fold this comparison into the switch stmt
  // below.
  if (BinaryOperator *BinOp = dyn_cast<BinaryOperator>(S)) {
    switch (BinOp->getOpcode()) {
#define OPERATOR(NAME)                                                         \
  case BO_##NAME:                                                              \
    DISPATCH_STMT(Bin##NAME, BinaryOperator, S);

      BINOP_LIST()
#undef OPERATOR
#undef BINOP_LIST

#define OPERATOR(NAME)                                                         \
  case BO_##NAME##Assign:                                                      \
    DISPATCH_STMT(Bin##NAME##Assign, CompoundAssignOperator, S);

      CAO_LIST()
#undef OPERATOR
#undef CAO_LIST
    }
  } else if (UnaryOperator *UnOp = dyn_cast<UnaryOperator>(S)) {
    switch (UnOp->getOpcode()) {
#define OPERATOR(NAME)                                                         \
  case UO_##NAME:                                                              \
    DISPATCH_STMT(Unary##NAME, UnaryOperator, S);

      UNARYOP_LIST()
#undef OPERATOR
#undef UNARYOP_LIST
    }
  }

  // Top switch stmt: dispatch to TraverseFooStmt for each concrete FooStmt.
  switch (S->getStmtClass()) {
  case Stmt::NoStmtClass:
    break;
#define ABSTRACT_STMT(STMT)
#define STMT(CLASS, PARENT)                                                    \
  case Stmt::CLASS##Class:                                                     \
    DISPATCH_STMT(CLASS, CLASS, S);
#include "clang/AST/StmtNodes.inc"
  }

  return true;
}

#undef DISPATCH_STMT


template <typename Derived>
bool RecursiveASTVisitor<Derived>::PostVisitStmt(Stmt *S) {
  switch (S->getStmtClass()) {
  case Stmt::NoStmtClass:
    break;
#define ABSTRACT_STMT(STMT)
#define STMT(CLASS, PARENT)                                                    \
  case Stmt::CLASS##Class:                                                     \
    TRY_TO(WalkUpFrom##CLASS(static_cast<CLASS *>(S))); break;
#include "clang/AST/StmtNodes.inc"
  }

  return true;
}

#undef DISPATCH_STMT

template <typename Derived>
bool RecursiveASTVisitor<Derived>::TraverseStmt(Stmt *S,
                                                DataRecursionQueue *Queue) {
  if (!S)
    return true;

  if (Queue) {
    Queue->push_back({S, false});
    return true;
  }

  SmallVector<llvm::PointerIntPair<Stmt *, 1, bool>, 8> LocalQueue;
  LocalQueue.push_back({S, false});

  while (!LocalQueue.empty()) {
    auto &CurrSAndVisited = LocalQueue.back();
    Stmt *CurrS = CurrSAndVisited.getPointer();
    bool Visited = CurrSAndVisited.getInt();
    if (Visited) {
      LocalQueue.pop_back();
      TRY_TO(dataTraverseStmtPost(CurrS));
      if (getDerived().shouldTraversePostOrder()) {
        TRY_TO(PostVisitStmt(CurrS));
      }
      continue;
    }

    if (getDerived().dataTraverseStmtPre(CurrS)) {
      CurrSAndVisited.setInt(true);
      size_t N = LocalQueue.size();
      TRY_TO(dataTraverseNode(CurrS, &LocalQueue));
      // Process new children in the order they were added.
      std::reverse(LocalQueue.begin() + N, LocalQueue.end());
    } else {
      LocalQueue.pop_back();
    }
  }

  return true;
}

#define DISPATCH(NAME, CLASS, VAR)                                             \
  return getDerived().Traverse##NAME(static_cast<CLASS *>(VAR))

template <typename Derived>
bool RecursiveASTVisitor<Derived>::TraverseType(QualType T) {
  if (T.isNull())
    return true;

  switch (T->getTypeClass()) {
#define ABSTRACT_TYPE(CLASS, BASE)
#define TYPE(CLASS, BASE)                                                      \
  case Type::CLASS:                                                            \
    DISPATCH(CLASS##Type, CLASS##Type, const_cast<Type *>(T.getTypePtr()));
#include "clang/AST/TypeNodes.def"
  }

  return true;
}

template <typename Derived>
bool RecursiveASTVisitor<Derived>::TraverseTypeLoc(TypeLoc TL) {
  if (TL.isNull())
    return true;

  switch (TL.getTypeLocClass()) {
#define ABSTRACT_TYPELOC(CLASS, BASE)
#define TYPELOC(CLASS, BASE)                                                   \
  case TypeLoc::CLASS:                                                         \
    return getDerived().Traverse##CLASS##TypeLoc(TL.castAs<CLASS##TypeLoc>());
#include "clang/AST/TypeLocNodes.def"
  }

  return true;
}

// Define the Traverse*Attr(Attr* A) methods
#define VISITORCLASS RecursiveASTVisitor
#include "clang/AST/AttrVisitor.inc"
#undef VISITORCLASS

template <typename Derived>
bool RecursiveASTVisitor<Derived>::TraverseDecl(Decl *D) {
  if (!D)
    return true;

  // As a syntax visitor, by default we want to ignore declarations for
  // implicit declarations (ones not typed explicitly by the user).
  if (!getDerived().shouldVisitImplicitCode() && D->isImplicit())
    return true;

  switch (D->getKind()) {
#define ABSTRACT_DECL(DECL)
#define DECL(CLASS, BASE)                                                      \
  case Decl::CLASS:                                                            \
    if (!getDerived().Traverse##CLASS##Decl(static_cast<CLASS##Decl *>(D)))    \
      return false;                                                            \
    break;
#include "clang/AST/DeclNodes.inc"
  }

  // Visit any attributes attached to this declaration.
  for (auto *I : D->attrs()) {
    if (!getDerived().TraverseAttr(I))
      return false;
  }
  return true;
}

#undef DISPATCH

template <typename Derived>
bool RecursiveASTVisitor<Derived>::TraverseNestedNameSpecifier(
    NestedNameSpecifier *NNS) {
  if (!NNS)
    return true;

  if (NNS->getPrefix())
    TRY_TO(TraverseNestedNameSpecifier(NNS->getPrefix()));

  switch (NNS->getKind()) {
  case NestedNameSpecifier::Identifier:
  case NestedNameSpecifier::Namespace:
  case NestedNameSpecifier::NamespaceAlias:
  case NestedNameSpecifier::Global:
  case NestedNameSpecifier::Super:
    return true;

  case NestedNameSpecifier::TypeSpec:
  case NestedNameSpecifier::TypeSpecWithTemplate:
    TRY_TO(TraverseType(QualType(NNS->getAsType(), 0)));
  }

  return true;
}

template <typename Derived>
bool RecursiveASTVisitor<Derived>::TraverseNestedNameSpecifierLoc(
    NestedNameSpecifierLoc NNS) {
  if (!NNS)
    return true;

  if (NestedNameSpecifierLoc Prefix = NNS.getPrefix())
    TRY_TO(TraverseNestedNameSpecifierLoc(Prefix));

  switch (NNS.getNestedNameSpecifier()->getKind()) {
  case NestedNameSpecifier::Identifier:
  case NestedNameSpecifier::Namespace:
  case NestedNameSpecifier::NamespaceAlias:
  case NestedNameSpecifier::Global:
  case NestedNameSpecifier::Super:
    return true;

  case NestedNameSpecifier::TypeSpec:
  case NestedNameSpecifier::TypeSpecWithTemplate:
    TRY_TO(TraverseTypeLoc(NNS.getTypeLoc()));
    break;
  }

  return true;
}

template <typename Derived>
bool RecursiveASTVisitor<Derived>::TraverseDeclarationNameInfo(
    DeclarationNameInfo NameInfo) {
  switch (NameInfo.getName().getNameKind()) {
  case DeclarationName::CXXConstructorName:
  case DeclarationName::CXXDestructorName:
  case DeclarationName::CXXConversionFunctionName:
    if (TypeSourceInfo *TSInfo = NameInfo.getNamedTypeInfo())
      TRY_TO(TraverseTypeLoc(TSInfo->getTypeLoc()));

    break;

  case DeclarationName::Identifier:
  case DeclarationName::ObjCZeroArgSelector:
  case DeclarationName::ObjCOneArgSelector:
  case DeclarationName::ObjCMultiArgSelector:
  case DeclarationName::CXXOperatorName:
  case DeclarationName::CXXLiteralOperatorName:
  case DeclarationName::CXXUsingDirective:
    break;
  }

  return true;
}

template <typename Derived>
bool RecursiveASTVisitor<Derived>::TraverseTemplateName(TemplateName Template) {
  if (DependentTemplateName *DTN = Template.getAsDependentTemplateName())
    TRY_TO(TraverseNestedNameSpecifier(DTN->getQualifier()));
  else if (QualifiedTemplateName *QTN = Template.getAsQualifiedTemplateName())
    TRY_TO(TraverseNestedNameSpecifier(QTN->getQualifier()));

  return true;
}

template <typename Derived>
bool RecursiveASTVisitor<Derived>::TraverseTemplateArgument(
    const TemplateArgument &Arg) {
  switch (Arg.getKind()) {
  case TemplateArgument::Null:
  case TemplateArgument::Declaration:
  case TemplateArgument::Integral:
  case TemplateArgument::NullPtr:
    return true;

  case TemplateArgument::Type:
    return getDerived().TraverseType(Arg.getAsType());

  case TemplateArgument::Template:
  case TemplateArgument::TemplateExpansion:
    return getDerived().TraverseTemplateName(
        Arg.getAsTemplateOrTemplatePattern());

  case TemplateArgument::Expression:
    return getDerived().TraverseStmt(Arg.getAsExpr());

  case TemplateArgument::Pack:
    return getDerived().TraverseTemplateArguments(Arg.pack_begin(),
                                                  Arg.pack_size());
  }

  return true;
}

// FIXME: no template name location?
// FIXME: no source locations for a template argument pack?
template <typename Derived>
bool RecursiveASTVisitor<Derived>::TraverseTemplateArgumentLoc(
    const TemplateArgumentLoc &ArgLoc) {
  const TemplateArgument &Arg = ArgLoc.getArgument();

  switch (Arg.getKind()) {
  case TemplateArgument::Null:
  case TemplateArgument::Declaration:
  case TemplateArgument::Integral:
  case TemplateArgument::NullPtr:
    return true;

  case TemplateArgument::Type: {
    // FIXME: how can TSI ever be NULL?
    if (TypeSourceInfo *TSI = ArgLoc.getTypeSourceInfo())
      return getDerived().TraverseTypeLoc(TSI->getTypeLoc());
    else
      return getDerived().TraverseType(Arg.getAsType());
  }

  case TemplateArgument::Template:
  case TemplateArgument::TemplateExpansion:
    if (ArgLoc.getTemplateQualifierLoc())
      TRY_TO(getDerived().TraverseNestedNameSpecifierLoc(
          ArgLoc.getTemplateQualifierLoc()));
    return getDerived().TraverseTemplateName(
        Arg.getAsTemplateOrTemplatePattern());

  case TemplateArgument::Expression:
    return getDerived().TraverseStmt(ArgLoc.getSourceExpression());

  case TemplateArgument::Pack:
    return getDerived().TraverseTemplateArguments(Arg.pack_begin(),
                                                  Arg.pack_size());
  }

  return true;
}

template <typename Derived>
bool RecursiveASTVisitor<Derived>::TraverseTemplateArguments(
    const TemplateArgument *Args, unsigned NumArgs) {
  for (unsigned I = 0; I != NumArgs; ++I) {
    TRY_TO(TraverseTemplateArgument(Args[I]));
  }

  return true;
}

template <typename Derived>
bool RecursiveASTVisitor<Derived>::TraverseConstructorInitializer(
    CXXCtorInitializer *Init) {
  if (TypeSourceInfo *TInfo = Init->getTypeSourceInfo())
    TRY_TO(TraverseTypeLoc(TInfo->getTypeLoc()));

  if (Init->isWritten() || getDerived().shouldVisitImplicitCode())
    TRY_TO(TraverseStmt(Init->getInit()));

  if (getDerived().shouldVisitImplicitCode())
    // The braces for this one-line loop are required for MSVC2013.  It
    // refuses to compile
    //     for (int i : int_vec)
    //       do {} while(false);
    // without braces on the for loop.
    for (VarDecl *VD : Init->getArrayIndices()) {
      TRY_TO(TraverseDecl(VD));
    }

  return true;
}

template <typename Derived>
bool
RecursiveASTVisitor<Derived>::TraverseLambdaCapture(LambdaExpr *LE,
                                                    const LambdaCapture *C) {
  if (LE->isInitCapture(C))
    TRY_TO(TraverseDecl(C->getCapturedVar()));
  return true;
}

template <typename Derived>
bool RecursiveASTVisitor<Derived>::TraverseLambdaBody(
    LambdaExpr *LE, DataRecursionQueue *Queue) {
  TRY_TO_TRAVERSE_OR_ENQUEUE_STMT(LE->getBody());
  return true;
}

// ----------------- Type traversal -----------------

// This macro makes available a variable T, the passed-in type.
#define DEF_TRAVERSE_TYPE(TYPE, CODE)                                          \
  template <typename Derived>                                                  \
  bool RecursiveASTVisitor<Derived>::Traverse##TYPE(TYPE *T) {                 \
    if (!getDerived().shouldTraversePostOrder())                               \
      TRY_TO(WalkUpFrom##TYPE(T));                                             \
    { CODE; }                                                                  \
    if (getDerived().shouldTraversePostOrder())                                \
      TRY_TO(WalkUpFrom##TYPE(T));                                             \
    return true;                                                               \
  }

DEF_TRAVERSE_TYPE(BuiltinType, {})

DEF_TRAVERSE_TYPE(ComplexType, { TRY_TO(TraverseType(T->getElementType())); })

DEF_TRAVERSE_TYPE(PointerType, { TRY_TO(TraverseType(T->getPointeeType())); })

DEF_TRAVERSE_TYPE(BlockPointerType,
                  { TRY_TO(TraverseType(T->getPointeeType())); })

DEF_TRAVERSE_TYPE(LValueReferenceType,
                  { TRY_TO(TraverseType(T->getPointeeType())); })

DEF_TRAVERSE_TYPE(RValueReferenceType,
                  { TRY_TO(TraverseType(T->getPointeeType())); })

DEF_TRAVERSE_TYPE(MemberPointerType, {
  TRY_TO(TraverseType(QualType(T->getClass(), 0)));
  TRY_TO(TraverseType(T->getPointeeType()));
})

DEF_TRAVERSE_TYPE(AdjustedType, { TRY_TO(TraverseType(T->getOriginalType())); })

DEF_TRAVERSE_TYPE(DecayedType, { TRY_TO(TraverseType(T->getOriginalType())); })

DEF_TRAVERSE_TYPE(ConstantArrayType,
                  { TRY_TO(TraverseType(T->getElementType())); })

DEF_TRAVERSE_TYPE(IncompleteArrayType,
                  { TRY_TO(TraverseType(T->getElementType())); })

DEF_TRAVERSE_TYPE(VariableArrayType, {
  TRY_TO(TraverseType(T->getElementType()));
  TRY_TO(TraverseStmt(T->getSizeExpr()));
})

DEF_TRAVERSE_TYPE(DependentSizedArrayType, {
  TRY_TO(TraverseType(T->getElementType()));
  if (T->getSizeExpr())
    TRY_TO(TraverseStmt(T->getSizeExpr()));
})

DEF_TRAVERSE_TYPE(DependentSizedExtVectorType, {
  if (T->getSizeExpr())
    TRY_TO(TraverseStmt(T->getSizeExpr()));
  TRY_TO(TraverseType(T->getElementType()));
})

DEF_TRAVERSE_TYPE(VectorType, { TRY_TO(TraverseType(T->getElementType())); })

DEF_TRAVERSE_TYPE(ExtVectorType, { TRY_TO(TraverseType(T->getElementType())); })

DEF_TRAVERSE_TYPE(FunctionNoProtoType,
                  { TRY_TO(TraverseType(T->getReturnType())); })

DEF_TRAVERSE_TYPE(FunctionProtoType, {
  TRY_TO(TraverseType(T->getReturnType()));

  for (const auto &A : T->param_types()) {
    TRY_TO(TraverseType(A));
  }

  for (const auto &E : T->exceptions()) {
    TRY_TO(TraverseType(E));
  }

  if (Expr *NE = T->getNoexceptExpr())
    TRY_TO(TraverseStmt(NE));
})

DEF_TRAVERSE_TYPE(UnresolvedUsingType, {})
DEF_TRAVERSE_TYPE(TypedefType, {})

DEF_TRAVERSE_TYPE(TypeOfExprType,
                  { TRY_TO(TraverseStmt(T->getUnderlyingExpr())); })

DEF_TRAVERSE_TYPE(TypeOfType, { TRY_TO(TraverseType(T->getUnderlyingType())); })

DEF_TRAVERSE_TYPE(DecltypeType,
                  { TRY_TO(TraverseStmt(T->getUnderlyingExpr())); })

DEF_TRAVERSE_TYPE(UnaryTransformType, {
  TRY_TO(TraverseType(T->getBaseType()));
  TRY_TO(TraverseType(T->getUnderlyingType()));
})

DEF_TRAVERSE_TYPE(AutoType, { TRY_TO(TraverseType(T->getDeducedType())); })

DEF_TRAVERSE_TYPE(RecordType, {})
DEF_TRAVERSE_TYPE(EnumType, {})
DEF_TRAVERSE_TYPE(TemplateTypeParmType, {})
DEF_TRAVERSE_TYPE(SubstTemplateTypeParmType, {})
DEF_TRAVERSE_TYPE(SubstTemplateTypeParmPackType, {})

DEF_TRAVERSE_TYPE(TemplateSpecializationType, {
  TRY_TO(TraverseTemplateName(T->getTemplateName()));
  TRY_TO(TraverseTemplateArguments(T->getArgs(), T->getNumArgs()));
})

DEF_TRAVERSE_TYPE(InjectedClassNameType, {})

DEF_TRAVERSE_TYPE(AttributedType,
                  { TRY_TO(TraverseType(T->getModifiedType())); })

DEF_TRAVERSE_TYPE(ParenType, { TRY_TO(TraverseType(T->getInnerType())); })

DEF_TRAVERSE_TYPE(ElaboratedType, {
  if (T->getQualifier()) {
    TRY_TO(TraverseNestedNameSpecifier(T->getQualifier()));
  }
  TRY_TO(TraverseType(T->getNamedType()));
})

DEF_TRAVERSE_TYPE(DependentNameType,
                  { TRY_TO(TraverseNestedNameSpecifier(T->getQualifier())); })

DEF_TRAVERSE_TYPE(DependentTemplateSpecializationType, {
  TRY_TO(TraverseNestedNameSpecifier(T->getQualifier()));
  TRY_TO(TraverseTemplateArguments(T->getArgs(), T->getNumArgs()));
})

DEF_TRAVERSE_TYPE(PackExpansionType, { TRY_TO(TraverseType(T->getPattern())); })

DEF_TRAVERSE_TYPE(ObjCInterfaceType, {})

DEF_TRAVERSE_TYPE(ObjCObjectType, {
  // We have to watch out here because an ObjCInterfaceType's base
  // type is itself.
  if (T->getBaseType().getTypePtr() != T)
    TRY_TO(TraverseType(T->getBaseType()));
  for (auto typeArg : T->getTypeArgsAsWritten()) {
    TRY_TO(TraverseType(typeArg));
  }
})

DEF_TRAVERSE_TYPE(ObjCObjectPointerType,
                  { TRY_TO(TraverseType(T->getPointeeType())); })

DEF_TRAVERSE_TYPE(AtomicType, { TRY_TO(TraverseType(T->getValueType())); })

DEF_TRAVERSE_TYPE(PipeType, { TRY_TO(TraverseType(T->getElementType())); })

#undef DEF_TRAVERSE_TYPE

// ----------------- TypeLoc traversal -----------------

// This macro makes available a variable TL, the passed-in TypeLoc.
// If requested, it calls WalkUpFrom* for the Type in the given TypeLoc,
// in addition to WalkUpFrom* for the TypeLoc itself, such that existing
// clients that override the WalkUpFrom*Type() and/or Visit*Type() methods
// continue to work.
#define DEF_TRAVERSE_TYPELOC(TYPE, CODE)                                       \
  template <typename Derived>                                                  \
  bool RecursiveASTVisitor<Derived>::Traverse##TYPE##Loc(TYPE##Loc TL) {       \
    if (getDerived().shouldWalkTypesOfTypeLocs())                              \
      TRY_TO(WalkUpFrom##TYPE(const_cast<TYPE *>(TL.getTypePtr())));           \
    TRY_TO(WalkUpFrom##TYPE##Loc(TL));                                         \
    { CODE; }                                                                  \
    return true;                                                               \
  }

template <typename Derived>
bool
RecursiveASTVisitor<Derived>::TraverseQualifiedTypeLoc(QualifiedTypeLoc TL) {
  // Move this over to the 'main' typeloc tree.  Note that this is a
  // move -- we pretend that we were really looking at the unqualified
  // typeloc all along -- rather than a recursion, so we don't follow
  // the normal CRTP plan of going through
  // getDerived().TraverseTypeLoc.  If we did, we'd be traversing
  // twice for the same type (once as a QualifiedTypeLoc version of
  // the type, once as an UnqualifiedTypeLoc version of the type),
  // which in effect means we'd call VisitTypeLoc twice with the
  // 'same' type.  This solves that problem, at the cost of never
  // seeing the qualified version of the type (unless the client
  // subclasses TraverseQualifiedTypeLoc themselves).  It's not a
  // perfect solution.  A perfect solution probably requires making
  // QualifiedTypeLoc a wrapper around TypeLoc -- like QualType is a
  // wrapper around Type* -- rather than being its own class in the
  // type hierarchy.
  return TraverseTypeLoc(TL.getUnqualifiedLoc());
}

DEF_TRAVERSE_TYPELOC(BuiltinType, {})

// FIXME: ComplexTypeLoc is unfinished
DEF_TRAVERSE_TYPELOC(ComplexType, {
  TRY_TO(TraverseType(TL.getTypePtr()->getElementType()));
})

DEF_TRAVERSE_TYPELOC(PointerType,
                     { TRY_TO(TraverseTypeLoc(TL.getPointeeLoc())); })

DEF_TRAVERSE_TYPELOC(BlockPointerType,
                     { TRY_TO(TraverseTypeLoc(TL.getPointeeLoc())); })

DEF_TRAVERSE_TYPELOC(LValueReferenceType,
                     { TRY_TO(TraverseTypeLoc(TL.getPointeeLoc())); })

DEF_TRAVERSE_TYPELOC(RValueReferenceType,
                     { TRY_TO(TraverseTypeLoc(TL.getPointeeLoc())); })

// FIXME: location of base class?
// We traverse this in the type case as well, but how is it not reached through
// the pointee type?
DEF_TRAVERSE_TYPELOC(MemberPointerType, {
  TRY_TO(TraverseType(QualType(TL.getTypePtr()->getClass(), 0)));
  TRY_TO(TraverseTypeLoc(TL.getPointeeLoc()));
})

DEF_TRAVERSE_TYPELOC(AdjustedType,
                     { TRY_TO(TraverseTypeLoc(TL.getOriginalLoc())); })

DEF_TRAVERSE_TYPELOC(DecayedType,
                     { TRY_TO(TraverseTypeLoc(TL.getOriginalLoc())); })

template <typename Derived>
bool RecursiveASTVisitor<Derived>::TraverseArrayTypeLocHelper(ArrayTypeLoc TL) {
  // This isn't available for ArrayType, but is for the ArrayTypeLoc.
  TRY_TO(TraverseStmt(TL.getSizeExpr()));
  return true;
}

DEF_TRAVERSE_TYPELOC(ConstantArrayType, {
  TRY_TO(TraverseTypeLoc(TL.getElementLoc()));
  return TraverseArrayTypeLocHelper(TL);
})

DEF_TRAVERSE_TYPELOC(IncompleteArrayType, {
  TRY_TO(TraverseTypeLoc(TL.getElementLoc()));
  return TraverseArrayTypeLocHelper(TL);
})

DEF_TRAVERSE_TYPELOC(VariableArrayType, {
  TRY_TO(TraverseTypeLoc(TL.getElementLoc()));
  return TraverseArrayTypeLocHelper(TL);
})

DEF_TRAVERSE_TYPELOC(DependentSizedArrayType, {
  TRY_TO(TraverseTypeLoc(TL.getElementLoc()));
  return TraverseArrayTypeLocHelper(TL);
})

// FIXME: order? why not size expr first?
// FIXME: base VectorTypeLoc is unfinished
DEF_TRAVERSE_TYPELOC(DependentSizedExtVectorType, {
  if (TL.getTypePtr()->getSizeExpr())
    TRY_TO(TraverseStmt(TL.getTypePtr()->getSizeExpr()));
  TRY_TO(TraverseType(TL.getTypePtr()->getElementType()));
})

// FIXME: VectorTypeLoc is unfinished
DEF_TRAVERSE_TYPELOC(VectorType, {
  TRY_TO(TraverseType(TL.getTypePtr()->getElementType()));
})

// FIXME: size and attributes
// FIXME: base VectorTypeLoc is unfinished
DEF_TRAVERSE_TYPELOC(ExtVectorType, {
  TRY_TO(TraverseType(TL.getTypePtr()->getElementType()));
})

DEF_TRAVERSE_TYPELOC(FunctionNoProtoType,
                     { TRY_TO(TraverseTypeLoc(TL.getReturnLoc())); })

// FIXME: location of exception specifications (attributes?)
DEF_TRAVERSE_TYPELOC(FunctionProtoType, {
  TRY_TO(TraverseTypeLoc(TL.getReturnLoc()));

  const FunctionProtoType *T = TL.getTypePtr();

  for (unsigned I = 0, E = TL.getNumParams(); I != E; ++I) {
    if (TL.getParam(I)) {
      TRY_TO(TraverseDecl(TL.getParam(I)));
    } else if (I < T->getNumParams()) {
      TRY_TO(TraverseType(T->getParamType(I)));
    }
  }

  for (const auto &E : T->exceptions()) {
    TRY_TO(TraverseType(E));
  }

  if (Expr *NE = T->getNoexceptExpr())
    TRY_TO(TraverseStmt(NE));
})

DEF_TRAVERSE_TYPELOC(UnresolvedUsingType, {})
DEF_TRAVERSE_TYPELOC(TypedefType, {})

DEF_TRAVERSE_TYPELOC(TypeOfExprType,
                     { TRY_TO(TraverseStmt(TL.getUnderlyingExpr())); })

DEF_TRAVERSE_TYPELOC(TypeOfType, {
  TRY_TO(TraverseTypeLoc(TL.getUnderlyingTInfo()->getTypeLoc()));
})

// FIXME: location of underlying expr
DEF_TRAVERSE_TYPELOC(DecltypeType, {
  TRY_TO(TraverseStmt(TL.getTypePtr()->getUnderlyingExpr()));
})

DEF_TRAVERSE_TYPELOC(UnaryTransformType, {
  TRY_TO(TraverseTypeLoc(TL.getUnderlyingTInfo()->getTypeLoc()));
})

DEF_TRAVERSE_TYPELOC(AutoType, {
  TRY_TO(TraverseType(TL.getTypePtr()->getDeducedType()));
})

DEF_TRAVERSE_TYPELOC(RecordType, {})
DEF_TRAVERSE_TYPELOC(EnumType, {})
DEF_TRAVERSE_TYPELOC(TemplateTypeParmType, {})
DEF_TRAVERSE_TYPELOC(SubstTemplateTypeParmType, {})
DEF_TRAVERSE_TYPELOC(SubstTemplateTypeParmPackType, {})

// FIXME: use the loc for the template name?
DEF_TRAVERSE_TYPELOC(TemplateSpecializationType, {
  TRY_TO(TraverseTemplateName(TL.getTypePtr()->getTemplateName()));
  for (unsigned I = 0, E = TL.getNumArgs(); I != E; ++I) {
    TRY_TO(TraverseTemplateArgumentLoc(TL.getArgLoc(I)));
  }
})

DEF_TRAVERSE_TYPELOC(InjectedClassNameType, {})

DEF_TRAVERSE_TYPELOC(ParenType, { TRY_TO(TraverseTypeLoc(TL.getInnerLoc())); })

DEF_TRAVERSE_TYPELOC(AttributedType,
                     { TRY_TO(TraverseTypeLoc(TL.getModifiedLoc())); })

DEF_TRAVERSE_TYPELOC(ElaboratedType, {
  if (TL.getQualifierLoc()) {
    TRY_TO(TraverseNestedNameSpecifierLoc(TL.getQualifierLoc()));
  }
  TRY_TO(TraverseTypeLoc(TL.getNamedTypeLoc()));
})

DEF_TRAVERSE_TYPELOC(DependentNameType, {
  TRY_TO(TraverseNestedNameSpecifierLoc(TL.getQualifierLoc()));
})

DEF_TRAVERSE_TYPELOC(DependentTemplateSpecializationType, {
  if (TL.getQualifierLoc()) {
    TRY_TO(TraverseNestedNameSpecifierLoc(TL.getQualifierLoc()));
  }

  for (unsigned I = 0, E = TL.getNumArgs(); I != E; ++I) {
    TRY_TO(TraverseTemplateArgumentLoc(TL.getArgLoc(I)));
  }
})

DEF_TRAVERSE_TYPELOC(PackExpansionType,
                     { TRY_TO(TraverseTypeLoc(TL.getPatternLoc())); })

DEF_TRAVERSE_TYPELOC(ObjCInterfaceType, {})

DEF_TRAVERSE_TYPELOC(ObjCObjectType, {
  // We have to watch out here because an ObjCInterfaceType's base
  // type is itself.
  if (TL.getTypePtr()->getBaseType().getTypePtr() != TL.getTypePtr())
    TRY_TO(TraverseTypeLoc(TL.getBaseLoc()));
  for (unsigned i = 0, n = TL.getNumTypeArgs(); i != n; ++i)
    TRY_TO(TraverseTypeLoc(TL.getTypeArgTInfo(i)->getTypeLoc()));
})

DEF_TRAVERSE_TYPELOC(ObjCObjectPointerType,
                     { TRY_TO(TraverseTypeLoc(TL.getPointeeLoc())); })

DEF_TRAVERSE_TYPELOC(AtomicType, { TRY_TO(TraverseTypeLoc(TL.getValueLoc())); })

DEF_TRAVERSE_TYPELOC(PipeType, { TRY_TO(TraverseTypeLoc(TL.getValueLoc())); })

#undef DEF_TRAVERSE_TYPELOC

// ----------------- Decl traversal -----------------
//
// For a Decl, we automate (in the DEF_TRAVERSE_DECL macro) traversing
// the children that come from the DeclContext associated with it.
// Therefore each Traverse* only needs to worry about children other
// than those.

template <typename Derived>
bool RecursiveASTVisitor<Derived>::TraverseDeclContextHelper(DeclContext *DC) {
  if (!DC)
    return true;

  for (auto *Child : DC->decls()) {
    // BlockDecls and CapturedDecls are traversed through BlockExprs and
    // CapturedStmts respectively.
    if (!isa<BlockDecl>(Child) && !isa<CapturedDecl>(Child))
      TRY_TO(TraverseDecl(Child));
  }

  return true;
}

// This macro makes available a variable D, the passed-in decl.
#define DEF_TRAVERSE_DECL(DECL, CODE)                                          \
  template <typename Derived>                                                  \
  bool RecursiveASTVisitor<Derived>::Traverse##DECL(DECL *D) {                 \
    bool ShouldVisitChildren = true;                                           \
    bool ReturnValue = true;                                                   \
    if (!getDerived().shouldTraversePostOrder())                               \
      TRY_TO(WalkUpFrom##DECL(D));                                             \
    { CODE; }                                                                  \
    if (ReturnValue && ShouldVisitChildren)                                    \
      TRY_TO(TraverseDeclContextHelper(dyn_cast<DeclContext>(D)));             \
    if (ReturnValue && getDerived().shouldTraversePostOrder())                 \
      TRY_TO(WalkUpFrom##DECL(D));                                             \
    return ReturnValue;                                                        \
  }

DEF_TRAVERSE_DECL(AccessSpecDecl, {})

DEF_TRAVERSE_DECL(BlockDecl, {
  if (TypeSourceInfo *TInfo = D->getSignatureAsWritten())
    TRY_TO(TraverseTypeLoc(TInfo->getTypeLoc()));
  TRY_TO(TraverseStmt(D->getBody()));
  for (const auto &I : D->captures()) {
    if (I.hasCopyExpr()) {
      TRY_TO(TraverseStmt(I.getCopyExpr()));
    }
  }
  ShouldVisitChildren = false;
})

DEF_TRAVERSE_DECL(CapturedDecl, {
  TRY_TO(TraverseStmt(D->getBody()));
  ShouldVisitChildren = false;
})

DEF_TRAVERSE_DECL(EmptyDecl, {})

DEF_TRAVERSE_DECL(FileScopeAsmDecl,
                  { TRY_TO(TraverseStmt(D->getAsmString())); })

DEF_TRAVERSE_DECL(ImportDecl, {})

DEF_TRAVERSE_DECL(FriendDecl, {
  // Friend is either decl or a type.
  if (D->getFriendType())
    TRY_TO(TraverseTypeLoc(D->getFriendType()->getTypeLoc()));
  else
    TRY_TO(TraverseDecl(D->getFriendDecl()));
})

DEF_TRAVERSE_DECL(FriendTemplateDecl, {
  if (D->getFriendType())
    TRY_TO(TraverseTypeLoc(D->getFriendType()->getTypeLoc()));
  else
    TRY_TO(TraverseDecl(D->getFriendDecl()));
  for (unsigned I = 0, E = D->getNumTemplateParameters(); I < E; ++I) {
    TemplateParameterList *TPL = D->getTemplateParameterList(I);
    for (TemplateParameterList::iterator ITPL = TPL->begin(), ETPL = TPL->end();
         ITPL != ETPL; ++ITPL) {
      TRY_TO(TraverseDecl(*ITPL));
    }
  }
})

DEF_TRAVERSE_DECL(ClassScopeFunctionSpecializationDecl, {
  TRY_TO(TraverseDecl(D->getSpecialization()));

  if (D->hasExplicitTemplateArgs()) {
    const TemplateArgumentListInfo &args = D->templateArgs();
    TRY_TO(TraverseTemplateArgumentLocsHelper(args.getArgumentArray(),
                                              args.size()));
  }
})

DEF_TRAVERSE_DECL(LinkageSpecDecl, {})

DEF_TRAVERSE_DECL(ObjCPropertyImplDecl, {// FIXME: implement this
                                        })

DEF_TRAVERSE_DECL(StaticAssertDecl, {
  TRY_TO(TraverseStmt(D->getAssertExpr()));
  TRY_TO(TraverseStmt(D->getMessage()));
})

DEF_TRAVERSE_DECL(
    TranslationUnitDecl,
    {// Code in an unnamed namespace shows up automatically in
     // decls_begin()/decls_end().  Thus we don't need to recurse on
     // D->getAnonymousNamespace().
    })

DEF_TRAVERSE_DECL(PragmaCommentDecl, {})

DEF_TRAVERSE_DECL(PragmaDetectMismatchDecl, {})

DEF_TRAVERSE_DECL(ExternCContextDecl, {})

DEF_TRAVERSE_DECL(NamespaceAliasDecl, {
  TRY_TO(TraverseNestedNameSpecifierLoc(D->getQualifierLoc()));

  // We shouldn't traverse an aliased namespace, since it will be
  // defined (and, therefore, traversed) somewhere else.
  ShouldVisitChildren = false;
})

DEF_TRAVERSE_DECL(LabelDecl, {// There is no code in a LabelDecl.
                             })

DEF_TRAVERSE_DECL(
    NamespaceDecl,
    {// Code in an unnamed namespace shows up automatically in
     // decls_begin()/decls_end().  Thus we don't need to recurse on
     // D->getAnonymousNamespace().
    })

DEF_TRAVERSE_DECL(ObjCCompatibleAliasDecl, {// FIXME: implement
                                           })

DEF_TRAVERSE_DECL(ObjCCategoryDecl, {// FIXME: implement
  if (ObjCTypeParamList *typeParamList = D->getTypeParamList()) {
    for (auto typeParam : *typeParamList) {
      TRY_TO(TraverseObjCTypeParamDecl(typeParam));
    }
  }
})

DEF_TRAVERSE_DECL(ObjCCategoryImplDecl, {// FIXME: implement
                                        })

DEF_TRAVERSE_DECL(ObjCImplementationDecl, {// FIXME: implement
                                          })

DEF_TRAVERSE_DECL(ObjCInterfaceDecl, {// FIXME: implement
  if (ObjCTypeParamList *typeParamList = D->getTypeParamListAsWritten()) {
    for (auto typeParam : *typeParamList) {
      TRY_TO(TraverseObjCTypeParamDecl(typeParam));
    }
  }

  if (TypeSourceInfo *superTInfo = D->getSuperClassTInfo()) {
    TRY_TO(TraverseTypeLoc(superTInfo->getTypeLoc()));
  }
})

DEF_TRAVERSE_DECL(ObjCProtocolDecl, {// FIXME: implement
                                    })

DEF_TRAVERSE_DECL(ObjCMethodDecl, {
  if (D->getReturnTypeSourceInfo()) {
    TRY_TO(TraverseTypeLoc(D->getReturnTypeSourceInfo()->getTypeLoc()));
  }
  for (ParmVarDecl *Parameter : D->parameters()) {
    TRY_TO(TraverseDecl(Parameter));
  }
  if (D->isThisDeclarationADefinition()) {
    TRY_TO(TraverseStmt(D->getBody()));
  }
  ShouldVisitChildren = false;
})

DEF_TRAVERSE_DECL(ObjCTypeParamDecl, {
  if (D->hasExplicitBound()) {
    TRY_TO(TraverseTypeLoc(D->getTypeSourceInfo()->getTypeLoc()));
    // We shouldn't traverse D->getTypeForDecl(); it's a result of
    // declaring the type alias, not something that was written in the
    // source.
  }
})

DEF_TRAVERSE_DECL(ObjCPropertyDecl, {
  if (D->getTypeSourceInfo())
    TRY_TO(TraverseTypeLoc(D->getTypeSourceInfo()->getTypeLoc()));
  else
    TRY_TO(TraverseType(D->getType()));
  ShouldVisitChildren = false;
})

DEF_TRAVERSE_DECL(UsingDecl, {
  TRY_TO(TraverseNestedNameSpecifierLoc(D->getQualifierLoc()));
  TRY_TO(TraverseDeclarationNameInfo(D->getNameInfo()));
})

DEF_TRAVERSE_DECL(UsingDirectiveDecl, {
  TRY_TO(TraverseNestedNameSpecifierLoc(D->getQualifierLoc()));
})

DEF_TRAVERSE_DECL(UsingShadowDecl, {})

DEF_TRAVERSE_DECL(ConstructorUsingShadowDecl, {})

DEF_TRAVERSE_DECL(OMPThreadPrivateDecl, {
  for (auto *I : D->varlists()) {
    TRY_TO(TraverseStmt(I));
  }
})

DEF_TRAVERSE_DECL(OMPDeclareReductionDecl, {
  TRY_TO(TraverseStmt(D->getCombiner()));
  if (auto *Initializer = D->getInitializer())
    TRY_TO(TraverseStmt(Initializer));
  TRY_TO(TraverseType(D->getType()));
  return true;
})

DEF_TRAVERSE_DECL(OMPCapturedExprDecl, { TRY_TO(TraverseVarHelper(D)); })

// A helper method for TemplateDecl's children.
template <typename Derived>
bool RecursiveASTVisitor<Derived>::TraverseTemplateParameterListHelper(
    TemplateParameterList *TPL) {
  if (TPL) {
    for (TemplateParameterList::iterator I = TPL->begin(), E = TPL->end();
         I != E; ++I) {
      TRY_TO(TraverseDecl(*I));
    }
  }
  return true;
}

template <typename Derived>
bool RecursiveASTVisitor<Derived>::TraverseTemplateInstantiations(
    ClassTemplateDecl *D) {
  for (auto *SD : D->specializations()) {
    for (auto *RD : SD->redecls()) {
      // We don't want to visit injected-class-names in this traversal.
      if (cast<CXXRecordDecl>(RD)->isInjectedClassName())
        continue;

      switch (
          cast<ClassTemplateSpecializationDecl>(RD)->getSpecializationKind()) {
      // Visit the implicit instantiations with the requested pattern.
      case TSK_Undeclared:
      case TSK_ImplicitInstantiation:
        TRY_TO(TraverseDecl(RD));
        break;

      // We don't need to do anything on an explicit instantiation
      // or explicit specialization because there will be an explicit
      // node for it elsewhere.
      case TSK_ExplicitInstantiationDeclaration:
      case TSK_ExplicitInstantiationDefinition:
      case TSK_ExplicitSpecialization:
        break;
      }
    }
  }

  return true;
}

template <typename Derived>
bool RecursiveASTVisitor<Derived>::TraverseTemplateInstantiations(
    VarTemplateDecl *D) {
  for (auto *SD : D->specializations()) {
    for (auto *RD : SD->redecls()) {
      switch (
          cast<VarTemplateSpecializationDecl>(RD)->getSpecializationKind()) {
      case TSK_Undeclared:
      case TSK_ImplicitInstantiation:
        TRY_TO(TraverseDecl(RD));
        break;

      case TSK_ExplicitInstantiationDeclaration:
      case TSK_ExplicitInstantiationDefinition:
      case TSK_ExplicitSpecialization:
        break;
      }
    }
  }

  return true;
}

// A helper method for traversing the instantiations of a
// function while skipping its specializations.
template <typename Derived>
bool RecursiveASTVisitor<Derived>::TraverseTemplateInstantiations(
    FunctionTemplateDecl *D) {
  for (auto *FD : D->specializations()) {
    for (auto *RD : FD->redecls()) {
      switch (RD->getTemplateSpecializationKind()) {
      case TSK_Undeclared:
      case TSK_ImplicitInstantiation:
        // We don't know what kind of FunctionDecl this is.
        TRY_TO(TraverseDecl(RD));
        break;

      // FIXME: For now traverse explicit instantiations here. Change that
      // once they are represented as dedicated nodes in the AST.
      case TSK_ExplicitInstantiationDeclaration:
      case TSK_ExplicitInstantiationDefinition:
        TRY_TO(TraverseDecl(RD));
        break;

      case TSK_ExplicitSpecialization:
        break;
      }
    }
  }

  return true;
}

// This macro unifies the traversal of class, variable and function
// template declarations.
#define DEF_TRAVERSE_TMPL_DECL(TMPLDECLKIND)                                   \
  DEF_TRAVERSE_DECL(TMPLDECLKIND##TemplateDecl, {                              \
    TRY_TO(TraverseDecl(D->getTemplatedDecl()));                               \
    TRY_TO(TraverseTemplateParameterListHelper(D->getTemplateParameters()));   \
                                                                               \
    /* By default, we do not traverse the instantiations of                    \
       class templates since they do not appear in the user code. The          \
       following code optionally traverses them.                               \
                                                                               \
       We only traverse the class instantiations when we see the canonical     \
       declaration of the template, to ensure we only visit them once. */      \
    if (getDerived().shouldVisitTemplateInstantiations() &&                    \
        D == D->getCanonicalDecl())                                            \
      TRY_TO(TraverseTemplateInstantiations(D));                               \
                                                                               \
    /* Note that getInstantiatedFromMemberTemplate() is just a link            \
       from a template instantiation back to the template from which           \
       it was instantiated, and thus should not be traversed. */               \
  })

DEF_TRAVERSE_TMPL_DECL(Class)
DEF_TRAVERSE_TMPL_DECL(Var)
DEF_TRAVERSE_TMPL_DECL(Function)

DEF_TRAVERSE_DECL(TemplateTemplateParmDecl, {
  // D is the "T" in something like
  //   template <template <typename> class T> class container { };
  TRY_TO(TraverseDecl(D->getTemplatedDecl()));
  if (D->hasDefaultArgument() && !D->defaultArgumentWasInherited()) {
    TRY_TO(TraverseTemplateArgumentLoc(D->getDefaultArgument()));
  }
  TRY_TO(TraverseTemplateParameterListHelper(D->getTemplateParameters()));
})

DEF_TRAVERSE_DECL(BuiltinTemplateDecl, {
  TRY_TO(TraverseTemplateParameterListHelper(D->getTemplateParameters()));
})

DEF_TRAVERSE_DECL(TemplateTypeParmDecl, {
  // D is the "T" in something like "template<typename T> class vector;"
  if (D->getTypeForDecl())
    TRY_TO(TraverseType(QualType(D->getTypeForDecl(), 0)));
  if (D->hasDefaultArgument() && !D->defaultArgumentWasInherited())
    TRY_TO(TraverseTypeLoc(D->getDefaultArgumentInfo()->getTypeLoc()));
})

DEF_TRAVERSE_DECL(TypedefDecl, {
  TRY_TO(TraverseTypeLoc(D->getTypeSourceInfo()->getTypeLoc()));
  // We shouldn't traverse D->getTypeForDecl(); it's a result of
  // declaring the typedef, not something that was written in the
  // source.
})

DEF_TRAVERSE_DECL(TypeAliasDecl, {
  TRY_TO(TraverseTypeLoc(D->getTypeSourceInfo()->getTypeLoc()));
  // We shouldn't traverse D->getTypeForDecl(); it's a result of
  // declaring the type alias, not something that was written in the
  // source.
})

DEF_TRAVERSE_DECL(TypeAliasTemplateDecl, {
  TRY_TO(TraverseDecl(D->getTemplatedDecl()));
  TRY_TO(TraverseTemplateParameterListHelper(D->getTemplateParameters()));
})

DEF_TRAVERSE_DECL(UnresolvedUsingTypenameDecl, {
  // A dependent using declaration which was marked with 'typename'.
  //   template<class T> class A : public B<T> { using typename B<T>::foo; };
  TRY_TO(TraverseNestedNameSpecifierLoc(D->getQualifierLoc()));
  // We shouldn't traverse D->getTypeForDecl(); it's a result of
  // declaring the type, not something that was written in the
  // source.
})

DEF_TRAVERSE_DECL(EnumDecl, {
  if (D->getTypeForDecl())
    TRY_TO(TraverseType(QualType(D->getTypeForDecl(), 0)));

  TRY_TO(TraverseNestedNameSpecifierLoc(D->getQualifierLoc()));
  // The enumerators are already traversed by
  // decls_begin()/decls_end().
})

// Helper methods for RecordDecl and its children.
template <typename Derived>
bool RecursiveASTVisitor<Derived>::TraverseRecordHelper(RecordDecl *D) {
  // We shouldn't traverse D->getTypeForDecl(); it's a result of
  // declaring the type, not something that was written in the source.

  TRY_TO(TraverseNestedNameSpecifierLoc(D->getQualifierLoc()));
  return true;
}

template <typename Derived>
bool RecursiveASTVisitor<Derived>::TraverseCXXRecordHelper(CXXRecordDecl *D) {
  if (!TraverseRecordHelper(D))
    return false;
  if (D->isCompleteDefinition()) {
    for (const auto &I : D->bases()) {
      TRY_TO(TraverseTypeLoc(I.getTypeSourceInfo()->getTypeLoc()));
    }
    // We don't traverse the friends or the conversions, as they are
    // already in decls_begin()/decls_end().
  }
  return true;
}

DEF_TRAVERSE_DECL(RecordDecl, { TRY_TO(TraverseRecordHelper(D)); })

DEF_TRAVERSE_DECL(CXXRecordDecl, { TRY_TO(TraverseCXXRecordHelper(D)); })

#define DEF_TRAVERSE_TMPL_SPEC_DECL(TMPLDECLKIND)                              \
  DEF_TRAVERSE_DECL(TMPLDECLKIND##TemplateSpecializationDecl, {                \
    /* For implicit instantiations ("set<int> x;"), we don't want to           \
       recurse at all, since the instatiated template isn't written in         \
       the source code anywhere.  (Note the instatiated *type* --              \
       set<int> -- is written, and will still get a callback of                \
       TemplateSpecializationType).  For explicit instantiations               \
       ("template set<int>;"), we do need a callback, since this               \
       is the only callback that's made for this instantiation.                \
       We use getTypeAsWritten() to distinguish. */                            \
    if (TypeSourceInfo *TSI = D->getTypeAsWritten())                           \
      TRY_TO(TraverseTypeLoc(TSI->getTypeLoc()));                              \
                                                                               \
    if (!getDerived().shouldVisitTemplateInstantiations() &&                   \
        D->getTemplateSpecializationKind() != TSK_ExplicitSpecialization)      \
      /* Returning from here skips traversing the                              \
         declaration context of the *TemplateSpecializationDecl                \
         (embedded in the DEF_TRAVERSE_DECL() macro)                           \
         which contains the instantiated members of the template. */           \
      return true;                                                             \
  })

DEF_TRAVERSE_TMPL_SPEC_DECL(Class)
DEF_TRAVERSE_TMPL_SPEC_DECL(Var)

template <typename Derived>
bool RecursiveASTVisitor<Derived>::TraverseTemplateArgumentLocsHelper(
    const TemplateArgumentLoc *TAL, unsigned Count) {
  for (unsigned I = 0; I < Count; ++I) {
    TRY_TO(TraverseTemplateArgumentLoc(TAL[I]));
  }
  return true;
}

#define DEF_TRAVERSE_TMPL_PART_SPEC_DECL(TMPLDECLKIND, DECLKIND)               \
  DEF_TRAVERSE_DECL(TMPLDECLKIND##TemplatePartialSpecializationDecl, {         \
    /* The partial specialization. */                                          \
    if (TemplateParameterList *TPL = D->getTemplateParameters()) {             \
      for (TemplateParameterList::iterator I = TPL->begin(), E = TPL->end();   \
           I != E; ++I) {                                                      \
        TRY_TO(TraverseDecl(*I));                                              \
      }                                                                        \
    }                                                                          \
    /* The args that remains unspecialized. */                                 \
    TRY_TO(TraverseTemplateArgumentLocsHelper(                                 \
        D->getTemplateArgsAsWritten()->getTemplateArgs(),                      \
        D->getTemplateArgsAsWritten()->NumTemplateArgs));                      \
                                                                               \
    /* Don't need the *TemplatePartialSpecializationHelper, even               \
       though that's our parent class -- we already visit all the              \
       template args here. */                                                  \
    TRY_TO(Traverse##DECLKIND##Helper(D));                                     \
                                                                               \
    /* Instantiations will have been visited with the primary template. */     \
  })

DEF_TRAVERSE_TMPL_PART_SPEC_DECL(Class, CXXRecord)
DEF_TRAVERSE_TMPL_PART_SPEC_DECL(Var, Var)

DEF_TRAVERSE_DECL(EnumConstantDecl, { TRY_TO(TraverseStmt(D->getInitExpr())); })

DEF_TRAVERSE_DECL(UnresolvedUsingValueDecl, {
  // Like UnresolvedUsingTypenameDecl, but without the 'typename':
  //    template <class T> Class A : public Base<T> { using Base<T>::foo; };
  TRY_TO(TraverseNestedNameSpecifierLoc(D->getQualifierLoc()));
  TRY_TO(TraverseDeclarationNameInfo(D->getNameInfo()));
})

DEF_TRAVERSE_DECL(IndirectFieldDecl, {})

template <typename Derived>
bool RecursiveASTVisitor<Derived>::TraverseDeclaratorHelper(DeclaratorDecl *D) {
  TRY_TO(TraverseNestedNameSpecifierLoc(D->getQualifierLoc()));
  if (D->getTypeSourceInfo())
    TRY_TO(TraverseTypeLoc(D->getTypeSourceInfo()->getTypeLoc()));
  else
    TRY_TO(TraverseType(D->getType()));
  return true;
}

DEF_TRAVERSE_DECL(MSPropertyDecl, { TRY_TO(TraverseDeclaratorHelper(D)); })

DEF_TRAVERSE_DECL(FieldDecl, {
  TRY_TO(TraverseDeclaratorHelper(D));
  if (D->isBitField())
    TRY_TO(TraverseStmt(D->getBitWidth()));
  else if (D->hasInClassInitializer())
    TRY_TO(TraverseStmt(D->getInClassInitializer()));
})

DEF_TRAVERSE_DECL(ObjCAtDefsFieldDecl, {
  TRY_TO(TraverseDeclaratorHelper(D));
  if (D->isBitField())
    TRY_TO(TraverseStmt(D->getBitWidth()));
  // FIXME: implement the rest.
})

DEF_TRAVERSE_DECL(ObjCIvarDecl, {
  TRY_TO(TraverseDeclaratorHelper(D));
  if (D->isBitField())
    TRY_TO(TraverseStmt(D->getBitWidth()));
  // FIXME: implement the rest.
})

template <typename Derived>
bool RecursiveASTVisitor<Derived>::TraverseFunctionHelper(FunctionDecl *D) {
  TRY_TO(TraverseNestedNameSpecifierLoc(D->getQualifierLoc()));
  TRY_TO(TraverseDeclarationNameInfo(D->getNameInfo()));

  // If we're an explicit template specialization, iterate over the
  // template args that were explicitly specified.  If we were doing
  // this in typing order, we'd do it between the return type and
  // the function args, but both are handled by the FunctionTypeLoc
  // above, so we have to choose one side.  I've decided to do before.
  if (const FunctionTemplateSpecializationInfo *FTSI =
          D->getTemplateSpecializationInfo()) {
    if (FTSI->getTemplateSpecializationKind() != TSK_Undeclared &&
        FTSI->getTemplateSpecializationKind() != TSK_ImplicitInstantiation) {
      // A specialization might not have explicit template arguments if it has
      // a templated return type and concrete arguments.
      if (const ASTTemplateArgumentListInfo *TALI =
              FTSI->TemplateArgumentsAsWritten) {
        TRY_TO(TraverseTemplateArgumentLocsHelper(TALI->getTemplateArgs(),
                                                  TALI->NumTemplateArgs));
      }
    }
  }

  // Visit the function type itself, which can be either
  // FunctionNoProtoType or FunctionProtoType, or a typedef.  This
  // also covers the return type and the function parameters,
  // including exception specifications.
  if (TypeSourceInfo *TSI = D->getTypeSourceInfo()) {
    TRY_TO(TraverseTypeLoc(TSI->getTypeLoc()));
  } else if (getDerived().shouldVisitImplicitCode()) {
    // Visit parameter variable declarations of the implicit function
    // if the traverser is visiting implicit code. Parameter variable
    // declarations do not have valid TypeSourceInfo, so to visit them
    // we need to traverse the declarations explicitly.
    for (ParmVarDecl *Parameter : D->parameters()) {
      TRY_TO(TraverseDecl(Parameter));
    }
  }

  if (CXXConstructorDecl *Ctor = dyn_cast<CXXConstructorDecl>(D)) {
    // Constructor initializers.
    for (auto *I : Ctor->inits()) {
      TRY_TO(TraverseConstructorInitializer(I));
    }
  }

  if (D->isThisDeclarationADefinition()) {
    TRY_TO(TraverseStmt(D->getBody())); // Function body.
  }
  return true;
}

DEF_TRAVERSE_DECL(FunctionDecl, {
  // We skip decls_begin/decls_end, which are already covered by
  // TraverseFunctionHelper().
  ShouldVisitChildren = false;
  ReturnValue = TraverseFunctionHelper(D);
})

DEF_TRAVERSE_DECL(CXXMethodDecl, {
  // We skip decls_begin/decls_end, which are already covered by
  // TraverseFunctionHelper().
  ShouldVisitChildren = false;
  ReturnValue = TraverseFunctionHelper(D);
})

DEF_TRAVERSE_DECL(CXXConstructorDecl, {
  // We skip decls_begin/decls_end, which are already covered by
  // TraverseFunctionHelper().
  ShouldVisitChildren = false;
  ReturnValue = TraverseFunctionHelper(D);
})

// CXXConversionDecl is the declaration of a type conversion operator.
// It's not a cast expression.
DEF_TRAVERSE_DECL(CXXConversionDecl, {
  // We skip decls_begin/decls_end, which are already covered by
  // TraverseFunctionHelper().
  ShouldVisitChildren = false;
  ReturnValue = TraverseFunctionHelper(D);
})

DEF_TRAVERSE_DECL(CXXDestructorDecl, {
  // We skip decls_begin/decls_end, which are already covered by
  // TraverseFunctionHelper().
  ShouldVisitChildren = false;
  ReturnValue = TraverseFunctionHelper(D);
})

template <typename Derived>
bool RecursiveASTVisitor<Derived>::TraverseVarHelper(VarDecl *D) {
  TRY_TO(TraverseDeclaratorHelper(D));
  // Default params are taken care of when we traverse the ParmVarDecl.
  if (!isa<ParmVarDecl>(D) &&
      (!D->isCXXForRangeDecl() || getDerived().shouldVisitImplicitCode()))
    TRY_TO(TraverseStmt(D->getInit()));
  return true;
}

DEF_TRAVERSE_DECL(VarDecl, { TRY_TO(TraverseVarHelper(D)); })

DEF_TRAVERSE_DECL(ImplicitParamDecl, { TRY_TO(TraverseVarHelper(D)); })

DEF_TRAVERSE_DECL(NonTypeTemplateParmDecl, {
  // A non-type template parameter, e.g. "S" in template<int S> class Foo ...
  TRY_TO(TraverseDeclaratorHelper(D));
  if (D->hasDefaultArgument() && !D->defaultArgumentWasInherited())
    TRY_TO(TraverseStmt(D->getDefaultArgument()));
})

DEF_TRAVERSE_DECL(ParmVarDecl, {
  TRY_TO(TraverseVarHelper(D));

  if (D->hasDefaultArg() && D->hasUninstantiatedDefaultArg() &&
      !D->hasUnparsedDefaultArg())
    TRY_TO(TraverseStmt(D->getUninstantiatedDefaultArg()));

  if (D->hasDefaultArg() && !D->hasUninstantiatedDefaultArg() &&
      !D->hasUnparsedDefaultArg())
    TRY_TO(TraverseStmt(D->getDefaultArg()));
})

#undef DEF_TRAVERSE_DECL

// ----------------- Stmt traversal -----------------
//
// For stmts, we automate (in the DEF_TRAVERSE_STMT macro) iterating
// over the children defined in children() (every stmt defines these,
// though sometimes the range is empty).  Each individual Traverse*
// method only needs to worry about children other than those.  To see
// what children() does for a given class, see, e.g.,
//   http://clang.llvm.org/doxygen/Stmt_8cpp_source.html

// This macro makes available a variable S, the passed-in stmt.
#define DEF_TRAVERSE_STMT(STMT, CODE)                                          \
  template <typename Derived>                                                  \
  bool RecursiveASTVisitor<Derived>::Traverse##STMT(                           \
      STMT *S, DataRecursionQueue *Queue) {                                    \
    bool ShouldVisitChildren = true;                                           \
    bool ReturnValue = true;                                                   \
    if (!getDerived().shouldTraversePostOrder())                               \
      TRY_TO(WalkUpFrom##STMT(S));                                             \
    { CODE; }                                                                  \
    if (ShouldVisitChildren) {                                                 \
      for (Stmt *SubStmt : S->children()) {                                    \
        TRY_TO_TRAVERSE_OR_ENQUEUE_STMT(SubStmt);                              \
      }                                                                        \
    }                                                                          \
    if (!Queue && ReturnValue && getDerived().shouldTraversePostOrder())       \
      TRY_TO(WalkUpFrom##STMT(S));                                             \
    return ReturnValue;                                                        \
  }

DEF_TRAVERSE_STMT(GCCAsmStmt, {
  TRY_TO_TRAVERSE_OR_ENQUEUE_STMT(S->getAsmString());
  for (unsigned I = 0, E = S->getNumInputs(); I < E; ++I) {
    TRY_TO_TRAVERSE_OR_ENQUEUE_STMT(S->getInputConstraintLiteral(I));
  }
  for (unsigned I = 0, E = S->getNumOutputs(); I < E; ++I) {
    TRY_TO_TRAVERSE_OR_ENQUEUE_STMT(S->getOutputConstraintLiteral(I));
  }
  for (unsigned I = 0, E = S->getNumClobbers(); I < E; ++I) {
    TRY_TO_TRAVERSE_OR_ENQUEUE_STMT(S->getClobberStringLiteral(I));
  }
  // children() iterates over inputExpr and outputExpr.
})

DEF_TRAVERSE_STMT(
    MSAsmStmt,
    {// FIXME: MS Asm doesn't currently parse Constraints, Clobbers, etc.  Once
     // added this needs to be implemented.
    })

DEF_TRAVERSE_STMT(CXXCatchStmt, {
  TRY_TO(TraverseDecl(S->getExceptionDecl()));
  // children() iterates over the handler block.
})

DEF_TRAVERSE_STMT(DeclStmt, {
  for (auto *I : S->decls()) {
    TRY_TO(TraverseDecl(I));
  }
  // Suppress the default iteration over children() by
  // returning.  Here's why: A DeclStmt looks like 'type var [=
  // initializer]'.  The decls above already traverse over the
  // initializers, so we don't have to do it again (which
  // children() would do).
  ShouldVisitChildren = false;
})

// These non-expr stmts (most of them), do not need any action except
// iterating over the children.
DEF_TRAVERSE_STMT(BreakStmt, {})
DEF_TRAVERSE_STMT(CXXTryStmt, {})
DEF_TRAVERSE_STMT(CaseStmt, {})
DEF_TRAVERSE_STMT(CompoundStmt, {})
DEF_TRAVERSE_STMT(ContinueStmt, {})
DEF_TRAVERSE_STMT(DefaultStmt, {})
DEF_TRAVERSE_STMT(DoStmt, {})
DEF_TRAVERSE_STMT(ForStmt, {})
DEF_TRAVERSE_STMT(GotoStmt, {})
DEF_TRAVERSE_STMT(IfStmt, {})
DEF_TRAVERSE_STMT(IndirectGotoStmt, {})
DEF_TRAVERSE_STMT(LabelStmt, {})
DEF_TRAVERSE_STMT(AttributedStmt, {})
DEF_TRAVERSE_STMT(NullStmt, {})
DEF_TRAVERSE_STMT(ObjCAtCatchStmt, {})
DEF_TRAVERSE_STMT(ObjCAtFinallyStmt, {})
DEF_TRAVERSE_STMT(ObjCAtSynchronizedStmt, {})
DEF_TRAVERSE_STMT(ObjCAtThrowStmt, {})
DEF_TRAVERSE_STMT(ObjCAtTryStmt, {})
DEF_TRAVERSE_STMT(ObjCForCollectionStmt, {})
DEF_TRAVERSE_STMT(ObjCAutoreleasePoolStmt, {})
DEF_TRAVERSE_STMT(CXXForRangeStmt, {
  if (!getDerived().shouldVisitImplicitCode()) {
    TRY_TO_TRAVERSE_OR_ENQUEUE_STMT(S->getLoopVarStmt());
    TRY_TO_TRAVERSE_OR_ENQUEUE_STMT(S->getRangeInit());
    TRY_TO_TRAVERSE_OR_ENQUEUE_STMT(S->getBody());
    // Visit everything else only if shouldVisitImplicitCode().
    ShouldVisitChildren = false;
  }
})
DEF_TRAVERSE_STMT(MSDependentExistsStmt, {
  TRY_TO(TraverseNestedNameSpecifierLoc(S->getQualifierLoc()));
  TRY_TO(TraverseDeclarationNameInfo(S->getNameInfo()));
})
DEF_TRAVERSE_STMT(ReturnStmt, {})
DEF_TRAVERSE_STMT(SwitchStmt, {})
DEF_TRAVERSE_STMT(WhileStmt, {})

DEF_TRAVERSE_STMT(CXXDependentScopeMemberExpr, {
  TRY_TO(TraverseNestedNameSpecifierLoc(S->getQualifierLoc()));
  TRY_TO(TraverseDeclarationNameInfo(S->getMemberNameInfo()));
  if (S->hasExplicitTemplateArgs()) {
    TRY_TO(TraverseTemplateArgumentLocsHelper(S->getTemplateArgs(),
                                              S->getNumTemplateArgs()));
  }
})

DEF_TRAVERSE_STMT(DeclRefExpr, {
  TRY_TO(TraverseNestedNameSpecifierLoc(S->getQualifierLoc()));
  TRY_TO(TraverseDeclarationNameInfo(S->getNameInfo()));
  TRY_TO(TraverseTemplateArgumentLocsHelper(S->getTemplateArgs(),
                                            S->getNumTemplateArgs()));
})

DEF_TRAVERSE_STMT(DependentScopeDeclRefExpr, {
  TRY_TO(TraverseNestedNameSpecifierLoc(S->getQualifierLoc()));
  TRY_TO(TraverseDeclarationNameInfo(S->getNameInfo()));
  if (S->hasExplicitTemplateArgs()) {
    TRY_TO(TraverseTemplateArgumentLocsHelper(S->getTemplateArgs(),
                                              S->getNumTemplateArgs()));
  }
})

DEF_TRAVERSE_STMT(MemberExpr, {
  TRY_TO(TraverseNestedNameSpecifierLoc(S->getQualifierLoc()));
  TRY_TO(TraverseDeclarationNameInfo(S->getMemberNameInfo()));
  TRY_TO(TraverseTemplateArgumentLocsHelper(S->getTemplateArgs(),
                                            S->getNumTemplateArgs()));
})

DEF_TRAVERSE_STMT(
    ImplicitCastExpr,
    {// We don't traverse the cast type, as it's not written in the
     // source code.
    })

DEF_TRAVERSE_STMT(CStyleCastExpr, {
  TRY_TO(TraverseTypeLoc(S->getTypeInfoAsWritten()->getTypeLoc()));
})

DEF_TRAVERSE_STMT(CXXFunctionalCastExpr, {
  TRY_TO(TraverseTypeLoc(S->getTypeInfoAsWritten()->getTypeLoc()));
})

DEF_TRAVERSE_STMT(CXXConstCastExpr, {
  TRY_TO(TraverseTypeLoc(S->getTypeInfoAsWritten()->getTypeLoc()));
})

DEF_TRAVERSE_STMT(CXXDynamicCastExpr, {
  TRY_TO(TraverseTypeLoc(S->getTypeInfoAsWritten()->getTypeLoc()));
})

DEF_TRAVERSE_STMT(CXXReinterpretCastExpr, {
  TRY_TO(TraverseTypeLoc(S->getTypeInfoAsWritten()->getTypeLoc()));
})

DEF_TRAVERSE_STMT(CXXStaticCastExpr, {
  TRY_TO(TraverseTypeLoc(S->getTypeInfoAsWritten()->getTypeLoc()));
})

template <typename Derived>
bool RecursiveASTVisitor<Derived>::TraverseSynOrSemInitListExpr(
    InitListExpr *S, DataRecursionQueue *Queue) {
  if (S) {
    // Skip this if we traverse postorder. We will visit it later
    // in PostVisitStmt.
    if (!getDerived().shouldTraversePostOrder())
      TRY_TO(WalkUpFromInitListExpr(S));

    // All we need are the default actions.  FIXME: use a helper function.
    for (Stmt *SubStmt : S->children()) {
      TRY_TO_TRAVERSE_OR_ENQUEUE_STMT(SubStmt);
    }
  }
  return true;
}

// This method is called once for each pair of syntactic and semantic
// InitListExpr, and it traverses the subtrees defined by the two forms. This
// may cause some of the children to be visited twice, if they appear both in
// the syntactic and the semantic form.
//
// There is no guarantee about which form \p S takes when this method is called.
DEF_TRAVERSE_STMT(InitListExpr, {
  TRY_TO(TraverseSynOrSemInitListExpr(
      S->isSemanticForm() ? S->getSyntacticForm() : S, Queue));
  TRY_TO(TraverseSynOrSemInitListExpr(
      S->isSemanticForm() ? S : S->getSemanticForm(), Queue));
  ShouldVisitChildren = false;
})

// GenericSelectionExpr is a special case because the types and expressions
// are interleaved.  We also need to watch out for null types (default
// generic associations).
DEF_TRAVERSE_STMT(GenericSelectionExpr, {
  TRY_TO(TraverseStmt(S->getControllingExpr()));
  for (unsigned i = 0; i != S->getNumAssocs(); ++i) {
    if (TypeSourceInfo *TS = S->getAssocTypeSourceInfo(i))
      TRY_TO(TraverseTypeLoc(TS->getTypeLoc()));
    TRY_TO_TRAVERSE_OR_ENQUEUE_STMT(S->getAssocExpr(i));
  }
  ShouldVisitChildren = false;
})

// PseudoObjectExpr is a special case because of the weirdness with
// syntactic expressions and opaque values.
DEF_TRAVERSE_STMT(PseudoObjectExpr, {
  TRY_TO_TRAVERSE_OR_ENQUEUE_STMT(S->getSyntacticForm());
  for (PseudoObjectExpr::semantics_iterator i = S->semantics_begin(),
                                            e = S->semantics_end();
       i != e; ++i) {
    Expr *sub = *i;
    if (OpaqueValueExpr *OVE = dyn_cast<OpaqueValueExpr>(sub))
      sub = OVE->getSourceExpr();
    TRY_TO_TRAVERSE_OR_ENQUEUE_STMT(sub);
  }
  ShouldVisitChildren = false;
})

DEF_TRAVERSE_STMT(CXXScalarValueInitExpr, {
  // This is called for code like 'return T()' where T is a built-in
  // (i.e. non-class) type.
  TRY_TO(TraverseTypeLoc(S->getTypeSourceInfo()->getTypeLoc()));
})

DEF_TRAVERSE_STMT(CXXNewExpr, {
  // The child-iterator will pick up the other arguments.
  TRY_TO(TraverseTypeLoc(S->getAllocatedTypeSourceInfo()->getTypeLoc()));
})

DEF_TRAVERSE_STMT(OffsetOfExpr, {
  // The child-iterator will pick up the expression representing
  // the field.
  // FIMXE: for code like offsetof(Foo, a.b.c), should we get
  // making a MemberExpr callbacks for Foo.a, Foo.a.b, and Foo.a.b.c?
  TRY_TO(TraverseTypeLoc(S->getTypeSourceInfo()->getTypeLoc()));
})

DEF_TRAVERSE_STMT(UnaryExprOrTypeTraitExpr, {
  // The child-iterator will pick up the arg if it's an expression,
  // but not if it's a type.
  if (S->isArgumentType())
    TRY_TO(TraverseTypeLoc(S->getArgumentTypeInfo()->getTypeLoc()));
})

DEF_TRAVERSE_STMT(CXXTypeidExpr, {
  // The child-iterator will pick up the arg if it's an expression,
  // but not if it's a type.
  if (S->isTypeOperand())
    TRY_TO(TraverseTypeLoc(S->getTypeOperandSourceInfo()->getTypeLoc()));
})

DEF_TRAVERSE_STMT(MSPropertyRefExpr, {
  TRY_TO(TraverseNestedNameSpecifierLoc(S->getQualifierLoc()));
})

DEF_TRAVERSE_STMT(MSPropertySubscriptExpr, {})

DEF_TRAVERSE_STMT(CXXUuidofExpr, {
  // The child-iterator will pick up the arg if it's an expression,
  // but not if it's a type.
  if (S->isTypeOperand())
    TRY_TO(TraverseTypeLoc(S->getTypeOperandSourceInfo()->getTypeLoc()));
})

DEF_TRAVERSE_STMT(TypeTraitExpr, {
  for (unsigned I = 0, N = S->getNumArgs(); I != N; ++I)
    TRY_TO(TraverseTypeLoc(S->getArg(I)->getTypeLoc()));
})

DEF_TRAVERSE_STMT(ArrayTypeTraitExpr, {
  TRY_TO(TraverseTypeLoc(S->getQueriedTypeSourceInfo()->getTypeLoc()));
})

DEF_TRAVERSE_STMT(ExpressionTraitExpr,
                  { TRY_TO_TRAVERSE_OR_ENQUEUE_STMT(S->getQueriedExpression()); })

DEF_TRAVERSE_STMT(VAArgExpr, {
  // The child-iterator will pick up the expression argument.
  TRY_TO(TraverseTypeLoc(S->getWrittenTypeInfo()->getTypeLoc()));
})

DEF_TRAVERSE_STMT(CXXTemporaryObjectExpr, {
  // This is called for code like 'return T()' where T is a class type.
  TRY_TO(TraverseTypeLoc(S->getTypeSourceInfo()->getTypeLoc()));
})

// Walk only the visible parts of lambda expressions.
DEF_TRAVERSE_STMT(LambdaExpr, {
  for (LambdaExpr::capture_iterator C = S->explicit_capture_begin(),
                                    CEnd = S->explicit_capture_end();
       C != CEnd; ++C) {
    TRY_TO(TraverseLambdaCapture(S, C));
  }

  TypeLoc TL = S->getCallOperator()->getTypeSourceInfo()->getTypeLoc();
  FunctionProtoTypeLoc Proto = TL.castAs<FunctionProtoTypeLoc>();

  if (S->hasExplicitParameters() && S->hasExplicitResultType()) {
    // Visit the whole type.
    TRY_TO(TraverseTypeLoc(TL));
  } else {
    if (S->hasExplicitParameters()) {
      // Visit parameters.
      for (unsigned I = 0, N = Proto.getNumParams(); I != N; ++I) {
        TRY_TO(TraverseDecl(Proto.getParam(I)));
      }
    } else if (S->hasExplicitResultType()) {
      TRY_TO(TraverseTypeLoc(Proto.getReturnLoc()));
    }

    auto *T = Proto.getTypePtr();
    for (const auto &E : T->exceptions()) {
      TRY_TO(TraverseType(E));
    }

    if (Expr *NE = T->getNoexceptExpr())
      TRY_TO_TRAVERSE_OR_ENQUEUE_STMT(NE);
  }

  ReturnValue = TRAVERSE_STMT_BASE(LambdaBody, LambdaExpr, S, Queue);
  ShouldVisitChildren = false;
})

DEF_TRAVERSE_STMT(CXXUnresolvedConstructExpr, {
  // This is called for code like 'T()', where T is a template argument.
  TRY_TO(TraverseTypeLoc(S->getTypeSourceInfo()->getTypeLoc()));
})

// These expressions all might take explicit template arguments.
// We traverse those if so.  FIXME: implement these.
DEF_TRAVERSE_STMT(CXXConstructExpr, {})
DEF_TRAVERSE_STMT(CallExpr, {})
DEF_TRAVERSE_STMT(CXXMemberCallExpr, {})

// These exprs (most of them), do not need any action except iterating
// over the children.
DEF_TRAVERSE_STMT(AddrLabelExpr, {})
DEF_TRAVERSE_STMT(ArraySubscriptExpr, {})
DEF_TRAVERSE_STMT(OMPArraySectionExpr, {})
DEF_TRAVERSE_STMT(BlockExpr, {
  TRY_TO(TraverseDecl(S->getBlockDecl()));
  return true; // no child statements to loop through.
})
DEF_TRAVERSE_STMT(ChooseExpr, {})
DEF_TRAVERSE_STMT(CompoundLiteralExpr, {
  TRY_TO(TraverseTypeLoc(S->getTypeSourceInfo()->getTypeLoc()));
})
DEF_TRAVERSE_STMT(CXXBindTemporaryExpr, {})
DEF_TRAVERSE_STMT(CXXBoolLiteralExpr, {})
DEF_TRAVERSE_STMT(CXXDefaultArgExpr, {})
DEF_TRAVERSE_STMT(CXXDefaultInitExpr, {})
DEF_TRAVERSE_STMT(CXXDeleteExpr, {})
DEF_TRAVERSE_STMT(ExprWithCleanups, {})
DEF_TRAVERSE_STMT(CXXInheritedCtorInitExpr, {})
DEF_TRAVERSE_STMT(CXXNullPtrLiteralExpr, {})
DEF_TRAVERSE_STMT(CXXStdInitializerListExpr, {})
DEF_TRAVERSE_STMT(CXXPseudoDestructorExpr, {
  TRY_TO(TraverseNestedNameSpecifierLoc(S->getQualifierLoc()));
  if (TypeSourceInfo *ScopeInfo = S->getScopeTypeInfo())
    TRY_TO(TraverseTypeLoc(ScopeInfo->getTypeLoc()));
  if (TypeSourceInfo *DestroyedTypeInfo = S->getDestroyedTypeInfo())
    TRY_TO(TraverseTypeLoc(DestroyedTypeInfo->getTypeLoc()));
})
DEF_TRAVERSE_STMT(CXXThisExpr, {})
DEF_TRAVERSE_STMT(CXXThrowExpr, {})
DEF_TRAVERSE_STMT(UserDefinedLiteral, {})
DEF_TRAVERSE_STMT(DesignatedInitExpr, {})
DEF_TRAVERSE_STMT(DesignatedInitUpdateExpr, {})
DEF_TRAVERSE_STMT(ExtVectorElementExpr, {})
DEF_TRAVERSE_STMT(GNUNullExpr, {})
DEF_TRAVERSE_STMT(ImplicitValueInitExpr, {})
DEF_TRAVERSE_STMT(NoInitExpr, {})
DEF_TRAVERSE_STMT(ObjCBoolLiteralExpr, {})
DEF_TRAVERSE_STMT(ObjCEncodeExpr, {
  if (TypeSourceInfo *TInfo = S->getEncodedTypeSourceInfo())
    TRY_TO(TraverseTypeLoc(TInfo->getTypeLoc()));
})
DEF_TRAVERSE_STMT(ObjCIsaExpr, {})
DEF_TRAVERSE_STMT(ObjCIvarRefExpr, {})
DEF_TRAVERSE_STMT(ObjCMessageExpr, {
  if (TypeSourceInfo *TInfo = S->getClassReceiverTypeInfo())
    TRY_TO(TraverseTypeLoc(TInfo->getTypeLoc()));
})
DEF_TRAVERSE_STMT(ObjCPropertyRefExpr, {})
DEF_TRAVERSE_STMT(ObjCSubscriptRefExpr, {})
DEF_TRAVERSE_STMT(ObjCProtocolExpr, {})
DEF_TRAVERSE_STMT(ObjCSelectorExpr, {})
DEF_TRAVERSE_STMT(ObjCIndirectCopyRestoreExpr, {})
DEF_TRAVERSE_STMT(ObjCBridgedCastExpr, {
  TRY_TO(TraverseTypeLoc(S->getTypeInfoAsWritten()->getTypeLoc()));
})
DEF_TRAVERSE_STMT(ParenExpr, {})
DEF_TRAVERSE_STMT(ParenListExpr, {})
DEF_TRAVERSE_STMT(PredefinedExpr, {})
DEF_TRAVERSE_STMT(ShuffleVectorExpr, {})
DEF_TRAVERSE_STMT(ConvertVectorExpr, {})
DEF_TRAVERSE_STMT(StmtExpr, {})
DEF_TRAVERSE_STMT(UnresolvedLookupExpr, {
  TRY_TO(TraverseNestedNameSpecifierLoc(S->getQualifierLoc()));
  if (S->hasExplicitTemplateArgs()) {
    TRY_TO(TraverseTemplateArgumentLocsHelper(S->getTemplateArgs(),
                                              S->getNumTemplateArgs()));
  }
})

DEF_TRAVERSE_STMT(UnresolvedMemberExpr, {
  TRY_TO(TraverseNestedNameSpecifierLoc(S->getQualifierLoc()));
  if (S->hasExplicitTemplateArgs()) {
    TRY_TO(TraverseTemplateArgumentLocsHelper(S->getTemplateArgs(),
                                              S->getNumTemplateArgs()));
  }
})

DEF_TRAVERSE_STMT(SEHTryStmt, {})
DEF_TRAVERSE_STMT(SEHExceptStmt, {})
DEF_TRAVERSE_STMT(SEHFinallyStmt, {})
DEF_TRAVERSE_STMT(SEHLeaveStmt, {})
DEF_TRAVERSE_STMT(CapturedStmt, { TRY_TO(TraverseDecl(S->getCapturedDecl())); })

DEF_TRAVERSE_STMT(CXXOperatorCallExpr, {})
DEF_TRAVERSE_STMT(OpaqueValueExpr, {})
DEF_TRAVERSE_STMT(TypoExpr, {})
DEF_TRAVERSE_STMT(CUDAKernelCallExpr, {})

// These operators (all of them) do not need any action except
// iterating over the children.
DEF_TRAVERSE_STMT(BinaryConditionalOperator, {})
DEF_TRAVERSE_STMT(ConditionalOperator, {})
DEF_TRAVERSE_STMT(UnaryOperator, {})
DEF_TRAVERSE_STMT(BinaryOperator, {})
DEF_TRAVERSE_STMT(CompoundAssignOperator, {})
DEF_TRAVERSE_STMT(CXXNoexceptExpr, {})
DEF_TRAVERSE_STMT(PackExpansionExpr, {})
DEF_TRAVERSE_STMT(SizeOfPackExpr, {})
DEF_TRAVERSE_STMT(SubstNonTypeTemplateParmPackExpr, {})
DEF_TRAVERSE_STMT(SubstNonTypeTemplateParmExpr, {})
DEF_TRAVERSE_STMT(FunctionParmPackExpr, {})
DEF_TRAVERSE_STMT(MaterializeTemporaryExpr, {})
DEF_TRAVERSE_STMT(CXXFoldExpr, {})
DEF_TRAVERSE_STMT(AtomicExpr, {})

// For coroutines expressions, traverse either the operand
// as written or the implied calls, depending on what the
// derived class requests.
DEF_TRAVERSE_STMT(CoroutineBodyStmt, {
  if (!getDerived().shouldVisitImplicitCode()) {
    TRY_TO_TRAVERSE_OR_ENQUEUE_STMT(S->getBody());
    ShouldVisitChildren = false;
  }
})
DEF_TRAVERSE_STMT(CoreturnStmt, {
  if (!getDerived().shouldVisitImplicitCode()) {
    TRY_TO_TRAVERSE_OR_ENQUEUE_STMT(S->getOperand());
    ShouldVisitChildren = false;
  }
})
DEF_TRAVERSE_STMT(CoawaitExpr, {
  if (!getDerived().shouldVisitImplicitCode()) {
    TRY_TO_TRAVERSE_OR_ENQUEUE_STMT(S->getOperand());
    ShouldVisitChildren = false;
  }
})
DEF_TRAVERSE_STMT(CoyieldExpr, {
  if (!getDerived().shouldVisitImplicitCode()) {
    TRY_TO_TRAVERSE_OR_ENQUEUE_STMT(S->getOperand());
    ShouldVisitChildren = false;
  }
})

// These literals (all of them) do not need any action.
DEF_TRAVERSE_STMT(IntegerLiteral, {})
DEF_TRAVERSE_STMT(CharacterLiteral, {})
DEF_TRAVERSE_STMT(FloatingLiteral, {})
DEF_TRAVERSE_STMT(ImaginaryLiteral, {})
DEF_TRAVERSE_STMT(StringLiteral, {})
DEF_TRAVERSE_STMT(ObjCStringLiteral, {})
DEF_TRAVERSE_STMT(ObjCBoxedExpr, {})
DEF_TRAVERSE_STMT(ObjCArrayLiteral, {})
DEF_TRAVERSE_STMT(ObjCDictionaryLiteral, {})

// Traverse OpenCL: AsType, Convert.
DEF_TRAVERSE_STMT(AsTypeExpr, {})

// OpenMP directives.
template <typename Derived>
bool RecursiveASTVisitor<Derived>::TraverseOMPExecutableDirective(
    OMPExecutableDirective *S) {
  for (auto *C : S->clauses()) {
    TRY_TO(TraverseOMPClause(C));
  }
  return true;
}

template <typename Derived>
bool
RecursiveASTVisitor<Derived>::TraverseOMPLoopDirective(OMPLoopDirective *S) {
  return TraverseOMPExecutableDirective(S);
}

DEF_TRAVERSE_STMT(OMPParallelDirective,
                  { TRY_TO(TraverseOMPExecutableDirective(S)); })

DEF_TRAVERSE_STMT(OMPSimdDirective,
                  { TRY_TO(TraverseOMPExecutableDirective(S)); })

DEF_TRAVERSE_STMT(OMPForDirective,
                  { TRY_TO(TraverseOMPExecutableDirective(S)); })

DEF_TRAVERSE_STMT(OMPForSimdDirective,
                  { TRY_TO(TraverseOMPExecutableDirective(S)); })

DEF_TRAVERSE_STMT(OMPSectionsDirective,
                  { TRY_TO(TraverseOMPExecutableDirective(S)); })

DEF_TRAVERSE_STMT(OMPSectionDirective,
                  { TRY_TO(TraverseOMPExecutableDirective(S)); })

DEF_TRAVERSE_STMT(OMPSingleDirective,
                  { TRY_TO(TraverseOMPExecutableDirective(S)); })

DEF_TRAVERSE_STMT(OMPMasterDirective,
                  { TRY_TO(TraverseOMPExecutableDirective(S)); })

DEF_TRAVERSE_STMT(OMPCriticalDirective, {
  TRY_TO(TraverseDeclarationNameInfo(S->getDirectiveName()));
  TRY_TO(TraverseOMPExecutableDirective(S));
})

DEF_TRAVERSE_STMT(OMPParallelForDirective,
                  { TRY_TO(TraverseOMPExecutableDirective(S)); })

DEF_TRAVERSE_STMT(OMPParallelForSimdDirective,
                  { TRY_TO(TraverseOMPExecutableDirective(S)); })

DEF_TRAVERSE_STMT(OMPParallelSectionsDirective,
                  { TRY_TO(TraverseOMPExecutableDirective(S)); })

DEF_TRAVERSE_STMT(OMPTaskDirective,
                  { TRY_TO(TraverseOMPExecutableDirective(S)); })

DEF_TRAVERSE_STMT(OMPTaskyieldDirective,
                  { TRY_TO(TraverseOMPExecutableDirective(S)); })

DEF_TRAVERSE_STMT(OMPBarrierDirective,
                  { TRY_TO(TraverseOMPExecutableDirective(S)); })

DEF_TRAVERSE_STMT(OMPTaskwaitDirective,
                  { TRY_TO(TraverseOMPExecutableDirective(S)); })

DEF_TRAVERSE_STMT(OMPTaskgroupDirective,
                  { TRY_TO(TraverseOMPExecutableDirective(S)); })

DEF_TRAVERSE_STMT(OMPCancellationPointDirective,
                  { TRY_TO(TraverseOMPExecutableDirective(S)); })

DEF_TRAVERSE_STMT(OMPCancelDirective,
                  { TRY_TO(TraverseOMPExecutableDirective(S)); })

DEF_TRAVERSE_STMT(OMPFlushDirective,
                  { TRY_TO(TraverseOMPExecutableDirective(S)); })

DEF_TRAVERSE_STMT(OMPOrderedDirective,
                  { TRY_TO(TraverseOMPExecutableDirective(S)); })

DEF_TRAVERSE_STMT(OMPAtomicDirective,
                  { TRY_TO(TraverseOMPExecutableDirective(S)); })

DEF_TRAVERSE_STMT(OMPTargetDirective,
                  { TRY_TO(TraverseOMPExecutableDirective(S)); })

DEF_TRAVERSE_STMT(OMPTargetDataDirective,
                  { TRY_TO(TraverseOMPExecutableDirective(S)); })

DEF_TRAVERSE_STMT(OMPTargetEnterDataDirective,
                  { TRY_TO(TraverseOMPExecutableDirective(S)); })

DEF_TRAVERSE_STMT(OMPTargetExitDataDirective,
                  { TRY_TO(TraverseOMPExecutableDirective(S)); })

DEF_TRAVERSE_STMT(OMPTargetParallelDirective,
                  { TRY_TO(TraverseOMPExecutableDirective(S)); })

DEF_TRAVERSE_STMT(OMPTargetParallelForDirective,
                  { TRY_TO(TraverseOMPExecutableDirective(S)); })

DEF_TRAVERSE_STMT(OMPTeamsDirective,
                  { TRY_TO(TraverseOMPExecutableDirective(S)); })

DEF_TRAVERSE_STMT(OMPTargetUpdateDirective,
                  { TRY_TO(TraverseOMPExecutableDirective(S)); })

DEF_TRAVERSE_STMT(OMPTaskLoopDirective,
                  { TRY_TO(TraverseOMPExecutableDirective(S)); })

DEF_TRAVERSE_STMT(OMPTaskLoopSimdDirective,
                  { TRY_TO(TraverseOMPExecutableDirective(S)); })

DEF_TRAVERSE_STMT(OMPDistributeDirective,
                  { TRY_TO(TraverseOMPExecutableDirective(S)); })

DEF_TRAVERSE_STMT(OMPDistributeParallelForDirective,
                  { TRY_TO(TraverseOMPExecutableDirective(S)); })

DEF_TRAVERSE_STMT(OMPDistributeParallelForSimdDirective,
                  { TRY_TO(TraverseOMPExecutableDirective(S)); })

DEF_TRAVERSE_STMT(OMPDistributeSimdDirective,
                  { TRY_TO(TraverseOMPExecutableDirective(S)); })

DEF_TRAVERSE_STMT(OMPTargetTeamsDirective,
                  { TRY_TO(TraverseOMPExecutableDirective(S)); })

DEF_TRAVERSE_STMT(OMPTeamsDistributeParallelForDirective,
                  { TRY_TO(TraverseOMPExecutableDirective(S)); })

DEF_TRAVERSE_STMT(OMPTargetTeamsDistributeParallelForDirective,
                  { TRY_TO(TraverseOMPExecutableDirective(S)); })

// OpenMP clauses.
template <typename Derived>
bool RecursiveASTVisitor<Derived>::TraverseOMPClause(OMPClause *C) {
  if (!C)
    return true;
  switch (C->getClauseKind()) {
#define OPENMP_CLAUSE(Name, Class)                                             \
  case OMPC_##Name:                                                            \
    TRY_TO(Visit##Class(static_cast<Class *>(C)));                             \
    break;
#include "clang/Basic/OpenMPKinds.def"
  case OMPC_threadprivate:
  case OMPC_uniform:
  case OMPC_unknown:
    break;
  }
  return true;
}

template <typename Derived>
bool RecursiveASTVisitor<Derived>::VisitOMPClauseWithPreInit(
    OMPClauseWithPreInit *Node) {
  TRY_TO(TraverseStmt(Node->getPreInitStmt()));
  return true;
}

template <typename Derived>
bool RecursiveASTVisitor<Derived>::VisitOMPClauseWithPostUpdate(
    OMPClauseWithPostUpdate *Node) {
  TRY_TO(VisitOMPClauseWithPreInit(Node));
  TRY_TO(TraverseStmt(Node->getPostUpdateExpr()));
  return true;
}

template <typename Derived>
bool RecursiveASTVisitor<Derived>::VisitOMPIfClause(OMPIfClause *C) {
  TRY_TO(VisitOMPClauseWithPreInit(C));
  TRY_TO(TraverseStmt(C->getCondition()));
  return true;
}

template <typename Derived>
bool RecursiveASTVisitor<Derived>::VisitOMPFinalClause(OMPFinalClause *C) {
  TRY_TO(TraverseStmt(C->getCondition()));
  return true;
}

template <typename Derived>
bool
RecursiveASTVisitor<Derived>::VisitOMPNumThreadsClause(OMPNumThreadsClause *C) {
  TRY_TO(VisitOMPClauseWithPreInit(C));
  TRY_TO(TraverseStmt(C->getNumThreads()));
  return true;
}

template <typename Derived>
bool RecursiveASTVisitor<Derived>::VisitOMPSafelenClause(OMPSafelenClause *C) {
  TRY_TO(TraverseStmt(C->getSafelen()));
  return true;
}

template <typename Derived>
bool RecursiveASTVisitor<Derived>::VisitOMPSimdlenClause(OMPSimdlenClause *C) {
  TRY_TO(TraverseStmt(C->getSimdlen()));
  return true;
}

template <typename Derived>
bool
RecursiveASTVisitor<Derived>::VisitOMPCollapseClause(OMPCollapseClause *C) {
  TRY_TO(TraverseStmt(C->getNumForLoops()));
  return true;
}

template <typename Derived>
bool RecursiveASTVisitor<Derived>::VisitOMPDefaultClause(OMPDefaultClause *) {
  return true;
}

template <typename Derived>
bool RecursiveASTVisitor<Derived>::VisitOMPProcBindClause(OMPProcBindClause *) {
  return true;
}

template <typename Derived>
bool
RecursiveASTVisitor<Derived>::VisitOMPScheduleClause(OMPScheduleClause *C) {
  TRY_TO(VisitOMPClauseWithPreInit(C));
  TRY_TO(TraverseStmt(C->getChunkSize()));
  return true;
}

template <typename Derived>
bool RecursiveASTVisitor<Derived>::VisitOMPOrderedClause(OMPOrderedClause *C) {
  TRY_TO(TraverseStmt(C->getNumForLoops()));
  return true;
}

template <typename Derived>
bool RecursiveASTVisitor<Derived>::VisitOMPNowaitClause(OMPNowaitClause *) {
  return true;
}

template <typename Derived>
bool RecursiveASTVisitor<Derived>::VisitOMPUntiedClause(OMPUntiedClause *) {
  return true;
}

template <typename Derived>
bool
RecursiveASTVisitor<Derived>::VisitOMPMergeableClause(OMPMergeableClause *) {
  return true;
}

template <typename Derived>
bool RecursiveASTVisitor<Derived>::VisitOMPReadClause(OMPReadClause *) {
  return true;
}

template <typename Derived>
bool RecursiveASTVisitor<Derived>::VisitOMPWriteClause(OMPWriteClause *) {
  return true;
}

template <typename Derived>
bool RecursiveASTVisitor<Derived>::VisitOMPUpdateClause(OMPUpdateClause *) {
  return true;
}

template <typename Derived>
bool RecursiveASTVisitor<Derived>::VisitOMPCaptureClause(OMPCaptureClause *) {
  return true;
}

template <typename Derived>
bool RecursiveASTVisitor<Derived>::VisitOMPSeqCstClause(OMPSeqCstClause *) {
  return true;
}

template <typename Derived>
bool RecursiveASTVisitor<Derived>::VisitOMPThreadsClause(OMPThreadsClause *) {
  return true;
}

template <typename Derived>
bool RecursiveASTVisitor<Derived>::VisitOMPSIMDClause(OMPSIMDClause *) {
  return true;
}

template <typename Derived>
bool RecursiveASTVisitor<Derived>::VisitOMPNogroupClause(OMPNogroupClause *) {
  return true;
}

template <typename Derived>
template <typename T>
bool RecursiveASTVisitor<Derived>::VisitOMPClauseList(T *Node) {
  for (auto *E : Node->varlists()) {
    TRY_TO(TraverseStmt(E));
  }
  return true;
}

template <typename Derived>
bool RecursiveASTVisitor<Derived>::VisitOMPPrivateClause(OMPPrivateClause *C) {
  TRY_TO(VisitOMPClauseList(C));
  for (auto *E : C->private_copies()) {
    TRY_TO(TraverseStmt(E));
  }
  return true;
}

template <typename Derived>
bool RecursiveASTVisitor<Derived>::VisitOMPFirstprivateClause(
    OMPFirstprivateClause *C) {
  TRY_TO(VisitOMPClauseList(C));
  TRY_TO(VisitOMPClauseWithPreInit(C));
  for (auto *E : C->private_copies()) {
    TRY_TO(TraverseStmt(E));
  }
  for (auto *E : C->inits()) {
    TRY_TO(TraverseStmt(E));
  }
  return true;
}

template <typename Derived>
bool RecursiveASTVisitor<Derived>::VisitOMPLastprivateClause(
    OMPLastprivateClause *C) {
  TRY_TO(VisitOMPClauseList(C));
  TRY_TO(VisitOMPClauseWithPostUpdate(C));
  for (auto *E : C->private_copies()) {
    TRY_TO(TraverseStmt(E));
  }
  for (auto *E : C->source_exprs()) {
    TRY_TO(TraverseStmt(E));
  }
  for (auto *E : C->destination_exprs()) {
    TRY_TO(TraverseStmt(E));
  }
  for (auto *E : C->assignment_ops()) {
    TRY_TO(TraverseStmt(E));
  }
  return true;
}

template <typename Derived>
bool RecursiveASTVisitor<Derived>::VisitOMPSharedClause(OMPSharedClause *C) {
  TRY_TO(VisitOMPClauseList(C));
  return true;
}

template <typename Derived>
bool RecursiveASTVisitor<Derived>::VisitOMPLinearClause(OMPLinearClause *C) {
  TRY_TO(TraverseStmt(C->getStep()));
  TRY_TO(TraverseStmt(C->getCalcStep()));
  TRY_TO(VisitOMPClauseList(C));
  TRY_TO(VisitOMPClauseWithPostUpdate(C));
  for (auto *E : C->privates()) {
    TRY_TO(TraverseStmt(E));
  }
  for (auto *E : C->inits()) {
    TRY_TO(TraverseStmt(E));
  }
  for (auto *E : C->updates()) {
    TRY_TO(TraverseStmt(E));
  }
  for (auto *E : C->finals()) {
    TRY_TO(TraverseStmt(E));
  }
  return true;
}

template <typename Derived>
bool RecursiveASTVisitor<Derived>::VisitOMPAlignedClause(OMPAlignedClause *C) {
  TRY_TO(TraverseStmt(C->getAlignment()));
  TRY_TO(VisitOMPClauseList(C));
  return true;
}

template <typename Derived>
bool RecursiveASTVisitor<Derived>::VisitOMPCopyinClause(OMPCopyinClause *C) {
  TRY_TO(VisitOMPClauseList(C));
  for (auto *E : C->source_exprs()) {
    TRY_TO(TraverseStmt(E));
  }
  for (auto *E : C->destination_exprs()) {
    TRY_TO(TraverseStmt(E));
  }
  for (auto *E : C->assignment_ops()) {
    TRY_TO(TraverseStmt(E));
  }
  return true;
}

template <typename Derived>
bool RecursiveASTVisitor<Derived>::VisitOMPCopyprivateClause(
    OMPCopyprivateClause *C) {
  TRY_TO(VisitOMPClauseList(C));
  for (auto *E : C->source_exprs()) {
    TRY_TO(TraverseStmt(E));
  }
  for (auto *E : C->destination_exprs()) {
    TRY_TO(TraverseStmt(E));
  }
  for (auto *E : C->assignment_ops()) {
    TRY_TO(TraverseStmt(E));
  }
  return true;
}

template <typename Derived>
bool
RecursiveASTVisitor<Derived>::VisitOMPReductionClause(OMPReductionClause *C) {
  TRY_TO(TraverseNestedNameSpecifierLoc(C->getQualifierLoc()));
  TRY_TO(TraverseDeclarationNameInfo(C->getNameInfo()));
  TRY_TO(VisitOMPClauseList(C));
  TRY_TO(VisitOMPClauseWithPostUpdate(C));
  for (auto *E : C->privates()) {
    TRY_TO(TraverseStmt(E));
  }
  for (auto *E : C->lhs_exprs()) {
    TRY_TO(TraverseStmt(E));
  }
  for (auto *E : C->rhs_exprs()) {
    TRY_TO(TraverseStmt(E));
  }
  for (auto *E : C->reduction_ops()) {
    TRY_TO(TraverseStmt(E));
  }
  return true;
}

template <typename Derived>
bool RecursiveASTVisitor<Derived>::VisitOMPFlushClause(OMPFlushClause *C) {
  TRY_TO(VisitOMPClauseList(C));
  return true;
}

template <typename Derived>
bool RecursiveASTVisitor<Derived>::VisitOMPDependClause(OMPDependClause *C) {
  TRY_TO(VisitOMPClauseList(C));
  return true;
}

template <typename Derived>
bool RecursiveASTVisitor<Derived>::VisitOMPDeviceClause(OMPDeviceClause *C) {
  TRY_TO(TraverseStmt(C->getDevice()));
  return true;
}

template <typename Derived>
bool RecursiveASTVisitor<Derived>::VisitOMPMapClause(OMPMapClause *C) {
  TRY_TO(VisitOMPClauseList(C));
  return true;
}

template <typename Derived>
bool RecursiveASTVisitor<Derived>::VisitOMPNumTeamsClause(
    OMPNumTeamsClause *C) {
  TRY_TO(VisitOMPClauseWithPreInit(C));
  TRY_TO(TraverseStmt(C->getNumTeams()));
  return true;
}

template <typename Derived>
bool RecursiveASTVisitor<Derived>::VisitOMPThreadLimitClause(
    OMPThreadLimitClause *C) {
  TRY_TO(VisitOMPClauseWithPreInit(C));
  TRY_TO(TraverseStmt(C->getThreadLimit()));
  return true;
}

template <typename Derived>
bool RecursiveASTVisitor<Derived>::VisitOMPPriorityClause(
    OMPPriorityClause *C) {
  TRY_TO(TraverseStmt(C->getPriority()));
  return true;
}

template <typename Derived>
bool RecursiveASTVisitor<Derived>::VisitOMPGrainsizeClause(
    OMPGrainsizeClause *C) {
  TRY_TO(TraverseStmt(C->getGrainsize()));
  return true;
}

template <typename Derived>
bool RecursiveASTVisitor<Derived>::VisitOMPNumTasksClause(
    OMPNumTasksClause *C) {
  TRY_TO(TraverseStmt(C->getNumTasks()));
  return true;
}

template <typename Derived>
bool RecursiveASTVisitor<Derived>::VisitOMPHintClause(OMPHintClause *C) {
  TRY_TO(TraverseStmt(C->getHint()));
  return true;
}

template <typename Derived>
bool RecursiveASTVisitor<Derived>::VisitOMPDistScheduleClause(
    OMPDistScheduleClause *C) {
  TRY_TO(VisitOMPClauseWithPreInit(C));
  TRY_TO(TraverseStmt(C->getChunkSize()));
  return true;
}

template <typename Derived>
bool
RecursiveASTVisitor<Derived>::VisitOMPDefaultmapClause(OMPDefaultmapClause *C) {
  return true;
}

template <typename Derived>
bool RecursiveASTVisitor<Derived>::VisitOMPToClause(OMPToClause *C) {
  TRY_TO(VisitOMPClauseList(C));
  return true;
}

template <typename Derived>
bool RecursiveASTVisitor<Derived>::VisitOMPFromClause(OMPFromClause *C) {
  TRY_TO(VisitOMPClauseList(C));
  return true;
}

template <typename Derived>
bool RecursiveASTVisitor<Derived>::VisitOMPUseDevicePtrClause(
    OMPUseDevicePtrClause *C) {
  TRY_TO(VisitOMPClauseList(C));
  return true;
}

<<<<<<< HEAD
=======
template <typename Derived>
bool RecursiveASTVisitor<Derived>::VisitOMPIsDevicePtrClause(
    OMPIsDevicePtrClause *C) {
  TRY_TO(VisitOMPClauseList(C));
  return true;
}

>>>>>>> d42f2ae1
// FIXME: look at the following tricky-seeming exprs to see if we
// need to recurse on anything.  These are ones that have methods
// returning decls or qualtypes or nestednamespecifier -- though I'm
// not sure if they own them -- or just seemed very complicated, or
// had lots of sub-types to explore.
//
// VisitOverloadExpr and its children: recurse on template args? etc?

// FIXME: go through all the stmts and exprs again, and see which of them
// create new types, and recurse on the types (TypeLocs?) of those.
// Candidates:
//
//    http://clang.llvm.org/doxygen/classclang_1_1CXXTypeidExpr.html
//    http://clang.llvm.org/doxygen/classclang_1_1UnaryExprOrTypeTraitExpr.html
//    http://clang.llvm.org/doxygen/classclang_1_1TypesCompatibleExpr.html
//    Every class that has getQualifier.

#undef DEF_TRAVERSE_STMT
#undef TRAVERSE_STMT
#undef TRAVERSE_STMT_BASE

#undef TRY_TO

} // end namespace clang

#endif // LLVM_CLANG_AST_RECURSIVEASTVISITOR_H<|MERGE_RESOLUTION|>--- conflicted
+++ resolved
@@ -2972,8 +2972,6 @@
   return true;
 }
 
-<<<<<<< HEAD
-=======
 template <typename Derived>
 bool RecursiveASTVisitor<Derived>::VisitOMPIsDevicePtrClause(
     OMPIsDevicePtrClause *C) {
@@ -2981,7 +2979,6 @@
   return true;
 }
 
->>>>>>> d42f2ae1
 // FIXME: look at the following tricky-seeming exprs to see if we
 // need to recurse on anything.  These are ones that have methods
 // returning decls or qualtypes or nestednamespecifier -- though I'm
