//===--- RecursiveASTVisitor.h - Recursive AST Visitor ----------*- C++ -*-===//
//
//                     The LLVM Compiler Infrastructure
//
// This file is distributed under the University of Illinois Open Source
// License. See LICENSE.TXT for details.
//
//===----------------------------------------------------------------------===//
//
//  This file defines the RecursiveASTVisitor interface, which recursively
//  traverses the entire AST.
//
//===----------------------------------------------------------------------===//
#ifndef LLVM_CLANG_AST_RECURSIVEASTVISITOR_H
#define LLVM_CLANG_AST_RECURSIVEASTVISITOR_H

#include <type_traits>

#include "clang/AST/Attr.h"
#include "clang/AST/Decl.h"
#include "clang/AST/DeclCXX.h"
#include "clang/AST/DeclFriend.h"
#include "clang/AST/DeclObjC.h"
#include "clang/AST/DeclOpenMP.h"
#include "clang/AST/DeclTemplate.h"
#include "clang/AST/Expr.h"
#include "clang/AST/ExprCXX.h"
#include "clang/AST/ExprObjC.h"
#include "clang/AST/ExprOpenMP.h"
#include "clang/AST/NestedNameSpecifier.h"
#include "clang/AST/Stmt.h"
#include "clang/AST/StmtCXX.h"
#include "clang/AST/StmtObjC.h"
#include "clang/AST/StmtOpenMP.h"
#include "clang/AST/TemplateBase.h"
#include "clang/AST/TemplateName.h"
#include "clang/AST/Type.h"
#include "clang/AST/TypeLoc.h"

// The following three macros are used for meta programming.  The code
// using them is responsible for defining macro OPERATOR().

// All unary operators.
#define UNARYOP_LIST()                                                         \
  OPERATOR(PostInc) OPERATOR(PostDec) OPERATOR(PreInc) OPERATOR(PreDec)        \
      OPERATOR(AddrOf) OPERATOR(Deref) OPERATOR(Plus) OPERATOR(Minus)          \
      OPERATOR(Not) OPERATOR(LNot) OPERATOR(Real) OPERATOR(Imag)               \
      OPERATOR(Extension) OPERATOR(Coawait)

// All binary operators (excluding compound assign operators).
#define BINOP_LIST()                                                           \
  OPERATOR(PtrMemD) OPERATOR(PtrMemI) OPERATOR(Mul) OPERATOR(Div)              \
      OPERATOR(Rem) OPERATOR(Add) OPERATOR(Sub) OPERATOR(Shl) OPERATOR(Shr)    \
      OPERATOR(LT) OPERATOR(GT) OPERATOR(LE) OPERATOR(GE) OPERATOR(EQ)         \
      OPERATOR(NE) OPERATOR(And) OPERATOR(Xor) OPERATOR(Or) OPERATOR(LAnd)     \
      OPERATOR(LOr) OPERATOR(Assign) OPERATOR(Comma)

// All compound assign operators.
#define CAO_LIST()                                                             \
  OPERATOR(Mul) OPERATOR(Div) OPERATOR(Rem) OPERATOR(Add) OPERATOR(Sub)        \
      OPERATOR(Shl) OPERATOR(Shr) OPERATOR(And) OPERATOR(Or) OPERATOR(Xor)

namespace clang {

// A helper macro to implement short-circuiting when recursing.  It
// invokes CALL_EXPR, which must be a method call, on the derived
// object (s.t. a user of RecursiveASTVisitor can override the method
// in CALL_EXPR).
#define TRY_TO(CALL_EXPR)                                                      \
  do {                                                                         \
    if (!getDerived().CALL_EXPR)                                               \
      return false;                                                            \
  } while (0)

/// \brief A class that does preordor or postorder
/// depth-first traversal on the entire Clang AST and visits each node.
///
/// This class performs three distinct tasks:
///   1. traverse the AST (i.e. go to each node);
///   2. at a given node, walk up the class hierarchy, starting from
///      the node's dynamic type, until the top-most class (e.g. Stmt,
///      Decl, or Type) is reached.
///   3. given a (node, class) combination, where 'class' is some base
///      class of the dynamic type of 'node', call a user-overridable
///      function to actually visit the node.
///
/// These tasks are done by three groups of methods, respectively:
///   1. TraverseDecl(Decl *x) does task #1.  It is the entry point
///      for traversing an AST rooted at x.  This method simply
///      dispatches (i.e. forwards) to TraverseFoo(Foo *x) where Foo
///      is the dynamic type of *x, which calls WalkUpFromFoo(x) and
///      then recursively visits the child nodes of x.
///      TraverseStmt(Stmt *x) and TraverseType(QualType x) work
///      similarly.
///   2. WalkUpFromFoo(Foo *x) does task #2.  It does not try to visit
///      any child node of x.  Instead, it first calls WalkUpFromBar(x)
///      where Bar is the direct parent class of Foo (unless Foo has
///      no parent), and then calls VisitFoo(x) (see the next list item).
///   3. VisitFoo(Foo *x) does task #3.
///
/// These three method groups are tiered (Traverse* > WalkUpFrom* >
/// Visit*).  A method (e.g. Traverse*) may call methods from the same
/// tier (e.g. other Traverse*) or one tier lower (e.g. WalkUpFrom*).
/// It may not call methods from a higher tier.
///
/// Note that since WalkUpFromFoo() calls WalkUpFromBar() (where Bar
/// is Foo's super class) before calling VisitFoo(), the result is
/// that the Visit*() methods for a given node are called in the
/// top-down order (e.g. for a node of type NamespaceDecl, the order will
/// be VisitDecl(), VisitNamedDecl(), and then VisitNamespaceDecl()).
///
/// This scheme guarantees that all Visit*() calls for the same AST
/// node are grouped together.  In other words, Visit*() methods for
/// different nodes are never interleaved.
///
/// Clients of this visitor should subclass the visitor (providing
/// themselves as the template argument, using the curiously recurring
/// template pattern) and override any of the Traverse*, WalkUpFrom*,
/// and Visit* methods for declarations, types, statements,
/// expressions, or other AST nodes where the visitor should customize
/// behavior.  Most users only need to override Visit*.  Advanced
/// users may override Traverse* and WalkUpFrom* to implement custom
/// traversal strategies.  Returning false from one of these overridden
/// functions will abort the entire traversal.
///
/// By default, this visitor tries to visit every part of the explicit
/// source code exactly once.  The default policy towards templates
/// is to descend into the 'pattern' class or function body, not any
/// explicit or implicit instantiations.  Explicit specializations
/// are still visited, and the patterns of partial specializations
/// are visited separately.  This behavior can be changed by
/// overriding shouldVisitTemplateInstantiations() in the derived class
/// to return true, in which case all known implicit and explicit
/// instantiations will be visited at the same time as the pattern
/// from which they were produced.
///
/// By default, this visitor preorder traverses the AST. If postorder traversal
/// is needed, the \c shouldTraversePostOrder method needs to be overriden
/// to return \c true.
template <typename Derived> class RecursiveASTVisitor {
public:
  /// A queue used for performing data recursion over statements.
  /// Parameters involving this type are used to implement data
  /// recursion over Stmts and Exprs within this class, and should
  /// typically not be explicitly specified by derived classes.
  /// The bool bit indicates whether the statement has been traversed or not.
  typedef SmallVectorImpl<llvm::PointerIntPair<Stmt *, 1, bool>>
    DataRecursionQueue;

  /// \brief Return a reference to the derived class.
  Derived &getDerived() { return *static_cast<Derived *>(this); }

  /// \brief Return whether this visitor should recurse into
  /// template instantiations.
  bool shouldVisitTemplateInstantiations() const { return false; }

  /// \brief Return whether this visitor should recurse into the types of
  /// TypeLocs.
  bool shouldWalkTypesOfTypeLocs() const { return true; }

  /// \brief Return whether this visitor should recurse into implicit
  /// code, e.g., implicit constructors and destructors.
  bool shouldVisitImplicitCode() const { return false; }

  /// \brief Return whether this visitor should traverse post-order.
  bool shouldTraversePostOrder() const { return false; }

  /// \brief Recursively visit a statement or expression, by
  /// dispatching to Traverse*() based on the argument's dynamic type.
  ///
  /// \returns false if the visitation was terminated early, true
  /// otherwise (including when the argument is nullptr).
  bool TraverseStmt(Stmt *S, DataRecursionQueue *Queue = nullptr);

  /// Invoked before visiting a statement or expression via data recursion.
  ///
  /// \returns false to skip visiting the node, true otherwise.
  bool dataTraverseStmtPre(Stmt *S) { return true; }

  /// Invoked after visiting a statement or expression via data recursion.
  /// This is not invoked if the previously invoked \c dataTraverseStmtPre
  /// returned false.
  ///
  /// \returns false if the visitation was terminated early, true otherwise.
  bool dataTraverseStmtPost(Stmt *S) { return true; }

  /// \brief Recursively visit a type, by dispatching to
  /// Traverse*Type() based on the argument's getTypeClass() property.
  ///
  /// \returns false if the visitation was terminated early, true
  /// otherwise (including when the argument is a Null type).
  bool TraverseType(QualType T);

  /// \brief Recursively visit a type with location, by dispatching to
  /// Traverse*TypeLoc() based on the argument type's getTypeClass() property.
  ///
  /// \returns false if the visitation was terminated early, true
  /// otherwise (including when the argument is a Null type location).
  bool TraverseTypeLoc(TypeLoc TL);

  /// \brief Recursively visit an attribute, by dispatching to
  /// Traverse*Attr() based on the argument's dynamic type.
  ///
  /// \returns false if the visitation was terminated early, true
  /// otherwise (including when the argument is a Null type location).
  bool TraverseAttr(Attr *At);

  /// \brief Recursively visit a declaration, by dispatching to
  /// Traverse*Decl() based on the argument's dynamic type.
  ///
  /// \returns false if the visitation was terminated early, true
  /// otherwise (including when the argument is NULL).
  bool TraverseDecl(Decl *D);

  /// \brief Recursively visit a C++ nested-name-specifier.
  ///
  /// \returns false if the visitation was terminated early, true otherwise.
  bool TraverseNestedNameSpecifier(NestedNameSpecifier *NNS);

  /// \brief Recursively visit a C++ nested-name-specifier with location
  /// information.
  ///
  /// \returns false if the visitation was terminated early, true otherwise.
  bool TraverseNestedNameSpecifierLoc(NestedNameSpecifierLoc NNS);

  /// \brief Recursively visit a name with its location information.
  ///
  /// \returns false if the visitation was terminated early, true otherwise.
  bool TraverseDeclarationNameInfo(DeclarationNameInfo NameInfo);

  /// \brief Recursively visit a template name and dispatch to the
  /// appropriate method.
  ///
  /// \returns false if the visitation was terminated early, true otherwise.
  bool TraverseTemplateName(TemplateName Template);

  /// \brief Recursively visit a template argument and dispatch to the
  /// appropriate method for the argument type.
  ///
  /// \returns false if the visitation was terminated early, true otherwise.
  // FIXME: migrate callers to TemplateArgumentLoc instead.
  bool TraverseTemplateArgument(const TemplateArgument &Arg);

  /// \brief Recursively visit a template argument location and dispatch to the
  /// appropriate method for the argument type.
  ///
  /// \returns false if the visitation was terminated early, true otherwise.
  bool TraverseTemplateArgumentLoc(const TemplateArgumentLoc &ArgLoc);

  /// \brief Recursively visit a set of template arguments.
  /// This can be overridden by a subclass, but it's not expected that
  /// will be needed -- this visitor always dispatches to another.
  ///
  /// \returns false if the visitation was terminated early, true otherwise.
  // FIXME: take a TemplateArgumentLoc* (or TemplateArgumentListInfo) instead.
  bool TraverseTemplateArguments(const TemplateArgument *Args,
                                 unsigned NumArgs);

  /// \brief Recursively visit a constructor initializer.  This
  /// automatically dispatches to another visitor for the initializer
  /// expression, but not for the name of the initializer, so may
  /// be overridden for clients that need access to the name.
  ///
  /// \returns false if the visitation was terminated early, true otherwise.
  bool TraverseConstructorInitializer(CXXCtorInitializer *Init);

  /// \brief Recursively visit a lambda capture.
  ///
  /// \returns false if the visitation was terminated early, true otherwise.
  bool TraverseLambdaCapture(LambdaExpr *LE, const LambdaCapture *C);

  /// \brief Recursively visit the body of a lambda expression.
  ///
  /// This provides a hook for visitors that need more context when visiting
  /// \c LE->getBody().
  ///
  /// \returns false if the visitation was terminated early, true otherwise.
  bool TraverseLambdaBody(LambdaExpr *LE, DataRecursionQueue *Queue = nullptr);

  /// \brief Recursively visit the syntactic or semantic form of an
  /// initialization list.
  ///
  /// \returns false if the visitation was terminated early, true otherwise.
  bool TraverseSynOrSemInitListExpr(InitListExpr *S,
                                    DataRecursionQueue *Queue = nullptr);

  // ---- Methods on Attrs ----

  // \brief Visit an attribute.
  bool VisitAttr(Attr *A) { return true; }

// Declare Traverse* and empty Visit* for all Attr classes.
#define ATTR_VISITOR_DECLS_ONLY
#include "clang/AST/AttrVisitor.inc"
#undef ATTR_VISITOR_DECLS_ONLY

// ---- Methods on Stmts ----

private:
  template<typename T, typename U>
  struct has_same_member_pointer_type : std::false_type {};
  template<typename T, typename U, typename R, typename... P>
  struct has_same_member_pointer_type<R (T::*)(P...), R (U::*)(P...)>
      : std::true_type {};

  // Traverse the given statement. If the most-derived traverse function takes a
  // data recursion queue, pass it on; otherwise, discard it. Note that the
  // first branch of this conditional must compile whether or not the derived
  // class can take a queue, so if we're taking the second arm, make the first
  // arm call our function rather than the derived class version.
#define TRAVERSE_STMT_BASE(NAME, CLASS, VAR, QUEUE)                            \
  (has_same_member_pointer_type<decltype(                                      \
                                    &RecursiveASTVisitor::Traverse##NAME),     \
                                decltype(&Derived::Traverse##NAME)>::value     \
       ? static_cast<typename std::conditional<                                \
             has_same_member_pointer_type<                                     \
                 decltype(&RecursiveASTVisitor::Traverse##NAME),               \
                 decltype(&Derived::Traverse##NAME)>::value,                   \
             Derived &, RecursiveASTVisitor &>::type>(*this)                   \
             .Traverse##NAME(static_cast<CLASS *>(VAR), QUEUE)                 \
       : getDerived().Traverse##NAME(static_cast<CLASS *>(VAR)))

// Try to traverse the given statement, or enqueue it if we're performing data
// recursion in the middle of traversing another statement. Can only be called
// from within a DEF_TRAVERSE_STMT body or similar context.
#define TRY_TO_TRAVERSE_OR_ENQUEUE_STMT(S)                                     \
  do {                                                                         \
    if (!TRAVERSE_STMT_BASE(Stmt, Stmt, S, Queue))                             \
      return false;                                                            \
  } while (0)

public:
// Declare Traverse*() for all concrete Stmt classes.
#define ABSTRACT_STMT(STMT)
#define STMT(CLASS, PARENT) \
  bool Traverse##CLASS(CLASS *S, DataRecursionQueue *Queue = nullptr);
#include "clang/AST/StmtNodes.inc"
  // The above header #undefs ABSTRACT_STMT and STMT upon exit.

  // Define WalkUpFrom*() and empty Visit*() for all Stmt classes.
  bool WalkUpFromStmt(Stmt *S) { return getDerived().VisitStmt(S); }
  bool VisitStmt(Stmt *S) { return true; }
#define STMT(CLASS, PARENT)                                                    \
  bool WalkUpFrom##CLASS(CLASS *S) {                                           \
    TRY_TO(WalkUpFrom##PARENT(S));                                             \
    TRY_TO(Visit##CLASS(S));                                                   \
    return true;                                                               \
  }                                                                            \
  bool Visit##CLASS(CLASS *S) { return true; }
#include "clang/AST/StmtNodes.inc"

// Define Traverse*(), WalkUpFrom*(), and Visit*() for unary
// operator methods.  Unary operators are not classes in themselves
// (they're all opcodes in UnaryOperator) but do have visitors.
#define OPERATOR(NAME)                                                         \
  bool TraverseUnary##NAME(UnaryOperator *S,                                   \
                           DataRecursionQueue *Queue = nullptr) {              \
    TRY_TO(WalkUpFromUnary##NAME(S));                                          \
    TRY_TO_TRAVERSE_OR_ENQUEUE_STMT(S->getSubExpr());                          \
    return true;                                                               \
  }                                                                            \
  bool WalkUpFromUnary##NAME(UnaryOperator *S) {                               \
    TRY_TO(WalkUpFromUnaryOperator(S));                                        \
    TRY_TO(VisitUnary##NAME(S));                                               \
    return true;                                                               \
  }                                                                            \
  bool VisitUnary##NAME(UnaryOperator *S) { return true; }

  UNARYOP_LIST()
#undef OPERATOR

// Define Traverse*(), WalkUpFrom*(), and Visit*() for binary
// operator methods.  Binary operators are not classes in themselves
// (they're all opcodes in BinaryOperator) but do have visitors.
#define GENERAL_BINOP_FALLBACK(NAME, BINOP_TYPE)                               \
  bool TraverseBin##NAME(BINOP_TYPE *S, DataRecursionQueue *Queue = nullptr) { \
    if (!getDerived().shouldTraversePostOrder())                               \
      TRY_TO(WalkUpFromBin##NAME(S));                                          \
    TRY_TO_TRAVERSE_OR_ENQUEUE_STMT(S->getLHS());                              \
    TRY_TO_TRAVERSE_OR_ENQUEUE_STMT(S->getRHS());                              \
    return true;                                                               \
  }                                                                            \
  bool WalkUpFromBin##NAME(BINOP_TYPE *S) {                                    \
    TRY_TO(WalkUpFrom##BINOP_TYPE(S));                                         \
    TRY_TO(VisitBin##NAME(S));                                                 \
    return true;                                                               \
  }                                                                            \
  bool VisitBin##NAME(BINOP_TYPE *S) { return true; }

#define OPERATOR(NAME) GENERAL_BINOP_FALLBACK(NAME, BinaryOperator)
  BINOP_LIST()
#undef OPERATOR

// Define Traverse*(), WalkUpFrom*(), and Visit*() for compound
// assignment methods.  Compound assignment operators are not
// classes in themselves (they're all opcodes in
// CompoundAssignOperator) but do have visitors.
#define OPERATOR(NAME)                                                         \
  GENERAL_BINOP_FALLBACK(NAME##Assign, CompoundAssignOperator)

  CAO_LIST()
#undef OPERATOR
#undef GENERAL_BINOP_FALLBACK

// ---- Methods on Types ----
// FIXME: revamp to take TypeLoc's rather than Types.

// Declare Traverse*() for all concrete Type classes.
#define ABSTRACT_TYPE(CLASS, BASE)
#define TYPE(CLASS, BASE) bool Traverse##CLASS##Type(CLASS##Type *T);
#include "clang/AST/TypeNodes.def"
  // The above header #undefs ABSTRACT_TYPE and TYPE upon exit.

  // Define WalkUpFrom*() and empty Visit*() for all Type classes.
  bool WalkUpFromType(Type *T) { return getDerived().VisitType(T); }
  bool VisitType(Type *T) { return true; }
#define TYPE(CLASS, BASE)                                                      \
  bool WalkUpFrom##CLASS##Type(CLASS##Type *T) {                               \
    TRY_TO(WalkUpFrom##BASE(T));                                               \
    TRY_TO(Visit##CLASS##Type(T));                                             \
    return true;                                                               \
  }                                                                            \
  bool Visit##CLASS##Type(CLASS##Type *T) { return true; }
#include "clang/AST/TypeNodes.def"

// ---- Methods on TypeLocs ----
// FIXME: this currently just calls the matching Type methods

// Declare Traverse*() for all concrete TypeLoc classes.
#define ABSTRACT_TYPELOC(CLASS, BASE)
#define TYPELOC(CLASS, BASE) bool Traverse##CLASS##TypeLoc(CLASS##TypeLoc TL);
#include "clang/AST/TypeLocNodes.def"
  // The above header #undefs ABSTRACT_TYPELOC and TYPELOC upon exit.

  // Define WalkUpFrom*() and empty Visit*() for all TypeLoc classes.
  bool WalkUpFromTypeLoc(TypeLoc TL) { return getDerived().VisitTypeLoc(TL); }
  bool VisitTypeLoc(TypeLoc TL) { return true; }

  // QualifiedTypeLoc and UnqualTypeLoc are not declared in
  // TypeNodes.def and thus need to be handled specially.
  bool WalkUpFromQualifiedTypeLoc(QualifiedTypeLoc TL) {
    return getDerived().VisitUnqualTypeLoc(TL.getUnqualifiedLoc());
  }
  bool VisitQualifiedTypeLoc(QualifiedTypeLoc TL) { return true; }
  bool WalkUpFromUnqualTypeLoc(UnqualTypeLoc TL) {
    return getDerived().VisitUnqualTypeLoc(TL.getUnqualifiedLoc());
  }
  bool VisitUnqualTypeLoc(UnqualTypeLoc TL) { return true; }

// Note that BASE includes trailing 'Type' which CLASS doesn't.
#define TYPE(CLASS, BASE)                                                      \
  bool WalkUpFrom##CLASS##TypeLoc(CLASS##TypeLoc TL) {                         \
    TRY_TO(WalkUpFrom##BASE##Loc(TL));                                         \
    TRY_TO(Visit##CLASS##TypeLoc(TL));                                         \
    return true;                                                               \
  }                                                                            \
  bool Visit##CLASS##TypeLoc(CLASS##TypeLoc TL) { return true; }
#include "clang/AST/TypeNodes.def"

// ---- Methods on Decls ----

// Declare Traverse*() for all concrete Decl classes.
#define ABSTRACT_DECL(DECL)
#define DECL(CLASS, BASE) bool Traverse##CLASS##Decl(CLASS##Decl *D);
#include "clang/AST/DeclNodes.inc"
  // The above header #undefs ABSTRACT_DECL and DECL upon exit.

  // Define WalkUpFrom*() and empty Visit*() for all Decl classes.
  bool WalkUpFromDecl(Decl *D) { return getDerived().VisitDecl(D); }
  bool VisitDecl(Decl *D) { return true; }
#define DECL(CLASS, BASE)                                                      \
  bool WalkUpFrom##CLASS##Decl(CLASS##Decl *D) {                               \
    TRY_TO(WalkUpFrom##BASE(D));                                               \
    TRY_TO(Visit##CLASS##Decl(D));                                             \
    return true;                                                               \
  }                                                                            \
  bool Visit##CLASS##Decl(CLASS##Decl *D) { return true; }
#include "clang/AST/DeclNodes.inc"

private:
  // These are helper methods used by more than one Traverse* method.
  bool TraverseTemplateParameterListHelper(TemplateParameterList *TPL);
#define DEF_TRAVERSE_TMPL_INST(TMPLDECLKIND)                                   \
  bool TraverseTemplateInstantiations(TMPLDECLKIND##TemplateDecl *D);
  DEF_TRAVERSE_TMPL_INST(Class)
  DEF_TRAVERSE_TMPL_INST(Var)
  DEF_TRAVERSE_TMPL_INST(Function)
#undef DEF_TRAVERSE_TMPL_INST
  bool TraverseTemplateArgumentLocsHelper(const TemplateArgumentLoc *TAL,
                                          unsigned Count);
  bool TraverseArrayTypeLocHelper(ArrayTypeLoc TL);
  bool TraverseRecordHelper(RecordDecl *D);
  bool TraverseCXXRecordHelper(CXXRecordDecl *D);
  bool TraverseDeclaratorHelper(DeclaratorDecl *D);
  bool TraverseDeclContextHelper(DeclContext *DC);
  bool TraverseFunctionHelper(FunctionDecl *D);
  bool TraverseVarHelper(VarDecl *D);
  bool TraverseOMPExecutableDirective(OMPExecutableDirective *S);
  bool TraverseOMPLoopDirective(OMPLoopDirective *S);
  bool TraverseOMPClause(OMPClause *C);
#define OPENMP_CLAUSE(Name, Class) bool Visit##Class(Class *C);
#include "clang/Basic/OpenMPKinds.def"
  /// \brief Process clauses with list of variables.
  template <typename T> bool VisitOMPClauseList(T *Node);
  /// Process clauses with pre-initis.
  bool VisitOMPClauseWithPreInit(OMPClauseWithPreInit *Node);
  bool VisitOMPClauseWithPostUpdate(OMPClauseWithPostUpdate *Node);

  bool dataTraverseNode(Stmt *S, DataRecursionQueue *Queue);
  bool PostVisitStmt(Stmt *S);
};

template <typename Derived>
bool RecursiveASTVisitor<Derived>::dataTraverseNode(Stmt *S,
                                                    DataRecursionQueue *Queue) {
#define DISPATCH_STMT(NAME, CLASS, VAR)                                        \
  return TRAVERSE_STMT_BASE(NAME, CLASS, VAR, Queue);

  // If we have a binary expr, dispatch to the subcode of the binop.  A smart
  // optimizer (e.g. LLVM) will fold this comparison into the switch stmt
  // below.
  if (BinaryOperator *BinOp = dyn_cast<BinaryOperator>(S)) {
    switch (BinOp->getOpcode()) {
#define OPERATOR(NAME)                                                         \
  case BO_##NAME:                                                              \
    DISPATCH_STMT(Bin##NAME, BinaryOperator, S);

      BINOP_LIST()
#undef OPERATOR
#undef BINOP_LIST

#define OPERATOR(NAME)                                                         \
  case BO_##NAME##Assign:                                                      \
    DISPATCH_STMT(Bin##NAME##Assign, CompoundAssignOperator, S);

      CAO_LIST()
#undef OPERATOR
#undef CAO_LIST
    }
  } else if (UnaryOperator *UnOp = dyn_cast<UnaryOperator>(S)) {
    switch (UnOp->getOpcode()) {
#define OPERATOR(NAME)                                                         \
  case UO_##NAME:                                                              \
    DISPATCH_STMT(Unary##NAME, UnaryOperator, S);

      UNARYOP_LIST()
#undef OPERATOR
#undef UNARYOP_LIST
    }
  }

  // Top switch stmt: dispatch to TraverseFooStmt for each concrete FooStmt.
  switch (S->getStmtClass()) {
  case Stmt::NoStmtClass:
    break;
#define ABSTRACT_STMT(STMT)
#define STMT(CLASS, PARENT)                                                    \
  case Stmt::CLASS##Class:                                                     \
    DISPATCH_STMT(CLASS, CLASS, S);
#include "clang/AST/StmtNodes.inc"
  }

  return true;
}

#undef DISPATCH_STMT


template <typename Derived>
bool RecursiveASTVisitor<Derived>::PostVisitStmt(Stmt *S) {
  switch (S->getStmtClass()) {
  case Stmt::NoStmtClass:
    break;
#define ABSTRACT_STMT(STMT)
#define STMT(CLASS, PARENT)                                                    \
  case Stmt::CLASS##Class:                                                     \
    TRY_TO(WalkUpFrom##CLASS(static_cast<CLASS *>(S))); break;
#include "clang/AST/StmtNodes.inc"
  }

  return true;
}

#undef DISPATCH_STMT

template <typename Derived>
bool RecursiveASTVisitor<Derived>::TraverseStmt(Stmt *S,
                                                DataRecursionQueue *Queue) {
  if (!S)
    return true;

  if (Queue) {
    Queue->push_back({S, false});
    return true;
  }

  SmallVector<llvm::PointerIntPair<Stmt *, 1, bool>, 8> LocalQueue;
  LocalQueue.push_back({S, false});

  while (!LocalQueue.empty()) {
    auto &CurrSAndVisited = LocalQueue.back();
    Stmt *CurrS = CurrSAndVisited.getPointer();
    bool Visited = CurrSAndVisited.getInt();
    if (Visited) {
      LocalQueue.pop_back();
      TRY_TO(dataTraverseStmtPost(CurrS));
      if (getDerived().shouldTraversePostOrder()) {
        TRY_TO(PostVisitStmt(CurrS));
      }
      continue;
    }

    if (getDerived().dataTraverseStmtPre(CurrS)) {
      CurrSAndVisited.setInt(true);
      size_t N = LocalQueue.size();
      TRY_TO(dataTraverseNode(CurrS, &LocalQueue));
      // Process new children in the order they were added.
      std::reverse(LocalQueue.begin() + N, LocalQueue.end());
    } else {
      LocalQueue.pop_back();
    }
  }

  return true;
}

#define DISPATCH(NAME, CLASS, VAR)                                             \
  return getDerived().Traverse##NAME(static_cast<CLASS *>(VAR))

template <typename Derived>
bool RecursiveASTVisitor<Derived>::TraverseType(QualType T) {
  if (T.isNull())
    return true;

  switch (T->getTypeClass()) {
#define ABSTRACT_TYPE(CLASS, BASE)
#define TYPE(CLASS, BASE)                                                      \
  case Type::CLASS:                                                            \
    DISPATCH(CLASS##Type, CLASS##Type, const_cast<Type *>(T.getTypePtr()));
#include "clang/AST/TypeNodes.def"
  }

  return true;
}

template <typename Derived>
bool RecursiveASTVisitor<Derived>::TraverseTypeLoc(TypeLoc TL) {
  if (TL.isNull())
    return true;

  switch (TL.getTypeLocClass()) {
#define ABSTRACT_TYPELOC(CLASS, BASE)
#define TYPELOC(CLASS, BASE)                                                   \
  case TypeLoc::CLASS:                                                         \
    return getDerived().Traverse##CLASS##TypeLoc(TL.castAs<CLASS##TypeLoc>());
#include "clang/AST/TypeLocNodes.def"
  }

  return true;
}

// Define the Traverse*Attr(Attr* A) methods
#define VISITORCLASS RecursiveASTVisitor
#include "clang/AST/AttrVisitor.inc"
#undef VISITORCLASS

template <typename Derived>
bool RecursiveASTVisitor<Derived>::TraverseDecl(Decl *D) {
  if (!D)
    return true;

  // As a syntax visitor, by default we want to ignore declarations for
  // implicit declarations (ones not typed explicitly by the user).
  if (!getDerived().shouldVisitImplicitCode() && D->isImplicit())
    return true;

  switch (D->getKind()) {
#define ABSTRACT_DECL(DECL)
#define DECL(CLASS, BASE)                                                      \
  case Decl::CLASS:                                                            \
    if (!getDerived().Traverse##CLASS##Decl(static_cast<CLASS##Decl *>(D)))    \
      return false;                                                            \
    break;
#include "clang/AST/DeclNodes.inc"
  }

  // Visit any attributes attached to this declaration.
  for (auto *I : D->attrs()) {
    if (!getDerived().TraverseAttr(I))
      return false;
  }
  return true;
}

#undef DISPATCH

template <typename Derived>
bool RecursiveASTVisitor<Derived>::TraverseNestedNameSpecifier(
    NestedNameSpecifier *NNS) {
  if (!NNS)
    return true;

  if (NNS->getPrefix())
    TRY_TO(TraverseNestedNameSpecifier(NNS->getPrefix()));

  switch (NNS->getKind()) {
  case NestedNameSpecifier::Identifier:
  case NestedNameSpecifier::Namespace:
  case NestedNameSpecifier::NamespaceAlias:
  case NestedNameSpecifier::Global:
  case NestedNameSpecifier::Super:
    return true;

  case NestedNameSpecifier::TypeSpec:
  case NestedNameSpecifier::TypeSpecWithTemplate:
    TRY_TO(TraverseType(QualType(NNS->getAsType(), 0)));
  }

  return true;
}

template <typename Derived>
bool RecursiveASTVisitor<Derived>::TraverseNestedNameSpecifierLoc(
    NestedNameSpecifierLoc NNS) {
  if (!NNS)
    return true;

  if (NestedNameSpecifierLoc Prefix = NNS.getPrefix())
    TRY_TO(TraverseNestedNameSpecifierLoc(Prefix));

  switch (NNS.getNestedNameSpecifier()->getKind()) {
  case NestedNameSpecifier::Identifier:
  case NestedNameSpecifier::Namespace:
  case NestedNameSpecifier::NamespaceAlias:
  case NestedNameSpecifier::Global:
  case NestedNameSpecifier::Super:
    return true;

  case NestedNameSpecifier::TypeSpec:
  case NestedNameSpecifier::TypeSpecWithTemplate:
    TRY_TO(TraverseTypeLoc(NNS.getTypeLoc()));
    break;
  }

  return true;
}

template <typename Derived>
bool RecursiveASTVisitor<Derived>::TraverseDeclarationNameInfo(
    DeclarationNameInfo NameInfo) {
  switch (NameInfo.getName().getNameKind()) {
  case DeclarationName::CXXConstructorName:
  case DeclarationName::CXXDestructorName:
  case DeclarationName::CXXConversionFunctionName:
    if (TypeSourceInfo *TSInfo = NameInfo.getNamedTypeInfo())
      TRY_TO(TraverseTypeLoc(TSInfo->getTypeLoc()));

    break;

  case DeclarationName::Identifier:
  case DeclarationName::ObjCZeroArgSelector:
  case DeclarationName::ObjCOneArgSelector:
  case DeclarationName::ObjCMultiArgSelector:
  case DeclarationName::CXXOperatorName:
  case DeclarationName::CXXLiteralOperatorName:
  case DeclarationName::CXXUsingDirective:
    break;
  }

  return true;
}

template <typename Derived>
bool RecursiveASTVisitor<Derived>::TraverseTemplateName(TemplateName Template) {
  if (DependentTemplateName *DTN = Template.getAsDependentTemplateName())
    TRY_TO(TraverseNestedNameSpecifier(DTN->getQualifier()));
  else if (QualifiedTemplateName *QTN = Template.getAsQualifiedTemplateName())
    TRY_TO(TraverseNestedNameSpecifier(QTN->getQualifier()));

  return true;
}

template <typename Derived>
bool RecursiveASTVisitor<Derived>::TraverseTemplateArgument(
    const TemplateArgument &Arg) {
  switch (Arg.getKind()) {
  case TemplateArgument::Null:
  case TemplateArgument::Declaration:
  case TemplateArgument::Integral:
  case TemplateArgument::NullPtr:
    return true;

  case TemplateArgument::Type:
    return getDerived().TraverseType(Arg.getAsType());

  case TemplateArgument::Template:
  case TemplateArgument::TemplateExpansion:
    return getDerived().TraverseTemplateName(
        Arg.getAsTemplateOrTemplatePattern());

  case TemplateArgument::Expression:
    return getDerived().TraverseStmt(Arg.getAsExpr());

  case TemplateArgument::Pack:
    return getDerived().TraverseTemplateArguments(Arg.pack_begin(),
                                                  Arg.pack_size());
  }

  return true;
}

// FIXME: no template name location?
// FIXME: no source locations for a template argument pack?
template <typename Derived>
bool RecursiveASTVisitor<Derived>::TraverseTemplateArgumentLoc(
    const TemplateArgumentLoc &ArgLoc) {
  const TemplateArgument &Arg = ArgLoc.getArgument();

  switch (Arg.getKind()) {
  case TemplateArgument::Null:
  case TemplateArgument::Declaration:
  case TemplateArgument::Integral:
  case TemplateArgument::NullPtr:
    return true;

  case TemplateArgument::Type: {
    // FIXME: how can TSI ever be NULL?
    if (TypeSourceInfo *TSI = ArgLoc.getTypeSourceInfo())
      return getDerived().TraverseTypeLoc(TSI->getTypeLoc());
    else
      return getDerived().TraverseType(Arg.getAsType());
  }

  case TemplateArgument::Template:
  case TemplateArgument::TemplateExpansion:
    if (ArgLoc.getTemplateQualifierLoc())
      TRY_TO(getDerived().TraverseNestedNameSpecifierLoc(
          ArgLoc.getTemplateQualifierLoc()));
    return getDerived().TraverseTemplateName(
        Arg.getAsTemplateOrTemplatePattern());

  case TemplateArgument::Expression:
    return getDerived().TraverseStmt(ArgLoc.getSourceExpression());

  case TemplateArgument::Pack:
    return getDerived().TraverseTemplateArguments(Arg.pack_begin(),
                                                  Arg.pack_size());
  }

  return true;
}

template <typename Derived>
bool RecursiveASTVisitor<Derived>::TraverseTemplateArguments(
    const TemplateArgument *Args, unsigned NumArgs) {
  for (unsigned I = 0; I != NumArgs; ++I) {
    TRY_TO(TraverseTemplateArgument(Args[I]));
  }

  return true;
}

template <typename Derived>
bool RecursiveASTVisitor<Derived>::TraverseConstructorInitializer(
    CXXCtorInitializer *Init) {
  if (TypeSourceInfo *TInfo = Init->getTypeSourceInfo())
    TRY_TO(TraverseTypeLoc(TInfo->getTypeLoc()));

  if (Init->isWritten() || getDerived().shouldVisitImplicitCode())
    TRY_TO(TraverseStmt(Init->getInit()));

  if (getDerived().shouldVisitImplicitCode())
    // The braces for this one-line loop are required for MSVC2013.  It
    // refuses to compile
    //     for (int i : int_vec)
    //       do {} while(false);
    // without braces on the for loop.
    for (VarDecl *VD : Init->getArrayIndices()) {
      TRY_TO(TraverseDecl(VD));
    }

  return true;
}

template <typename Derived>
bool
RecursiveASTVisitor<Derived>::TraverseLambdaCapture(LambdaExpr *LE,
                                                    const LambdaCapture *C) {
  if (LE->isInitCapture(C))
    TRY_TO(TraverseDecl(C->getCapturedVar()));
  return true;
}

template <typename Derived>
bool RecursiveASTVisitor<Derived>::TraverseLambdaBody(
    LambdaExpr *LE, DataRecursionQueue *Queue) {
  TRY_TO_TRAVERSE_OR_ENQUEUE_STMT(LE->getBody());
  return true;
}

// ----------------- Type traversal -----------------

// This macro makes available a variable T, the passed-in type.
#define DEF_TRAVERSE_TYPE(TYPE, CODE)                                          \
  template <typename Derived>                                                  \
  bool RecursiveASTVisitor<Derived>::Traverse##TYPE(TYPE *T) {                 \
    if (!getDerived().shouldTraversePostOrder())                               \
      TRY_TO(WalkUpFrom##TYPE(T));                                             \
    { CODE; }                                                                  \
    if (getDerived().shouldTraversePostOrder())                                \
      TRY_TO(WalkUpFrom##TYPE(T));                                             \
    return true;                                                               \
  }

DEF_TRAVERSE_TYPE(BuiltinType, {})

DEF_TRAVERSE_TYPE(ComplexType, { TRY_TO(TraverseType(T->getElementType())); })

DEF_TRAVERSE_TYPE(PointerType, { TRY_TO(TraverseType(T->getPointeeType())); })

DEF_TRAVERSE_TYPE(BlockPointerType,
                  { TRY_TO(TraverseType(T->getPointeeType())); })

DEF_TRAVERSE_TYPE(LValueReferenceType,
                  { TRY_TO(TraverseType(T->getPointeeType())); })

DEF_TRAVERSE_TYPE(RValueReferenceType,
                  { TRY_TO(TraverseType(T->getPointeeType())); })

DEF_TRAVERSE_TYPE(MemberPointerType, {
  TRY_TO(TraverseType(QualType(T->getClass(), 0)));
  TRY_TO(TraverseType(T->getPointeeType()));
})

DEF_TRAVERSE_TYPE(AdjustedType, { TRY_TO(TraverseType(T->getOriginalType())); })

DEF_TRAVERSE_TYPE(DecayedType, { TRY_TO(TraverseType(T->getOriginalType())); })

DEF_TRAVERSE_TYPE(ConstantArrayType,
                  { TRY_TO(TraverseType(T->getElementType())); })

DEF_TRAVERSE_TYPE(IncompleteArrayType,
                  { TRY_TO(TraverseType(T->getElementType())); })

DEF_TRAVERSE_TYPE(VariableArrayType, {
  TRY_TO(TraverseType(T->getElementType()));
  TRY_TO(TraverseStmt(T->getSizeExpr()));
})

DEF_TRAVERSE_TYPE(DependentSizedArrayType, {
  TRY_TO(TraverseType(T->getElementType()));
  if (T->getSizeExpr())
    TRY_TO(TraverseStmt(T->getSizeExpr()));
})

DEF_TRAVERSE_TYPE(DependentSizedExtVectorType, {
  if (T->getSizeExpr())
    TRY_TO(TraverseStmt(T->getSizeExpr()));
  TRY_TO(TraverseType(T->getElementType()));
})

DEF_TRAVERSE_TYPE(VectorType, { TRY_TO(TraverseType(T->getElementType())); })

DEF_TRAVERSE_TYPE(ExtVectorType, { TRY_TO(TraverseType(T->getElementType())); })

DEF_TRAVERSE_TYPE(FunctionNoProtoType,
                  { TRY_TO(TraverseType(T->getReturnType())); })

DEF_TRAVERSE_TYPE(FunctionProtoType, {
  TRY_TO(TraverseType(T->getReturnType()));

  for (const auto &A : T->param_types()) {
    TRY_TO(TraverseType(A));
  }

  for (const auto &E : T->exceptions()) {
    TRY_TO(TraverseType(E));
  }

  if (Expr *NE = T->getNoexceptExpr())
    TRY_TO(TraverseStmt(NE));
})

DEF_TRAVERSE_TYPE(UnresolvedUsingType, {})
DEF_TRAVERSE_TYPE(TypedefType, {})

DEF_TRAVERSE_TYPE(TypeOfExprType,
                  { TRY_TO(TraverseStmt(T->getUnderlyingExpr())); })

DEF_TRAVERSE_TYPE(TypeOfType, { TRY_TO(TraverseType(T->getUnderlyingType())); })

DEF_TRAVERSE_TYPE(DecltypeType,
                  { TRY_TO(TraverseStmt(T->getUnderlyingExpr())); })

DEF_TRAVERSE_TYPE(UnaryTransformType, {
  TRY_TO(TraverseType(T->getBaseType()));
  TRY_TO(TraverseType(T->getUnderlyingType()));
})

DEF_TRAVERSE_TYPE(AutoType, { TRY_TO(TraverseType(T->getDeducedType())); })

DEF_TRAVERSE_TYPE(RecordType, {})
DEF_TRAVERSE_TYPE(EnumType, {})
DEF_TRAVERSE_TYPE(TemplateTypeParmType, {})
DEF_TRAVERSE_TYPE(SubstTemplateTypeParmType, {})
DEF_TRAVERSE_TYPE(SubstTemplateTypeParmPackType, {})

DEF_TRAVERSE_TYPE(TemplateSpecializationType, {
  TRY_TO(TraverseTemplateName(T->getTemplateName()));
  TRY_TO(TraverseTemplateArguments(T->getArgs(), T->getNumArgs()));
})

DEF_TRAVERSE_TYPE(InjectedClassNameType, {})

DEF_TRAVERSE_TYPE(AttributedType,
                  { TRY_TO(TraverseType(T->getModifiedType())); })

DEF_TRAVERSE_TYPE(ParenType, { TRY_TO(TraverseType(T->getInnerType())); })

DEF_TRAVERSE_TYPE(ElaboratedType, {
  if (T->getQualifier()) {
    TRY_TO(TraverseNestedNameSpecifier(T->getQualifier()));
  }
  TRY_TO(TraverseType(T->getNamedType()));
})

DEF_TRAVERSE_TYPE(DependentNameType,
                  { TRY_TO(TraverseNestedNameSpecifier(T->getQualifier())); })

DEF_TRAVERSE_TYPE(DependentTemplateSpecializationType, {
  TRY_TO(TraverseNestedNameSpecifier(T->getQualifier()));
  TRY_TO(TraverseTemplateArguments(T->getArgs(), T->getNumArgs()));
})

DEF_TRAVERSE_TYPE(PackExpansionType, { TRY_TO(TraverseType(T->getPattern())); })

DEF_TRAVERSE_TYPE(ObjCInterfaceType, {})

DEF_TRAVERSE_TYPE(ObjCObjectType, {
  // We have to watch out here because an ObjCInterfaceType's base
  // type is itself.
  if (T->getBaseType().getTypePtr() != T)
    TRY_TO(TraverseType(T->getBaseType()));
  for (auto typeArg : T->getTypeArgsAsWritten()) {
    TRY_TO(TraverseType(typeArg));
  }
})

DEF_TRAVERSE_TYPE(ObjCObjectPointerType,
                  { TRY_TO(TraverseType(T->getPointeeType())); })

DEF_TRAVERSE_TYPE(AtomicType, { TRY_TO(TraverseType(T->getValueType())); })

DEF_TRAVERSE_TYPE(PipeType, { TRY_TO(TraverseType(T->getElementType())); })

#undef DEF_TRAVERSE_TYPE

// ----------------- TypeLoc traversal -----------------

// This macro makes available a variable TL, the passed-in TypeLoc.
// If requested, it calls WalkUpFrom* for the Type in the given TypeLoc,
// in addition to WalkUpFrom* for the TypeLoc itself, such that existing
// clients that override the WalkUpFrom*Type() and/or Visit*Type() methods
// continue to work.
#define DEF_TRAVERSE_TYPELOC(TYPE, CODE)                                       \
  template <typename Derived>                                                  \
  bool RecursiveASTVisitor<Derived>::Traverse##TYPE##Loc(TYPE##Loc TL) {       \
    if (getDerived().shouldWalkTypesOfTypeLocs())                              \
      TRY_TO(WalkUpFrom##TYPE(const_cast<TYPE *>(TL.getTypePtr())));           \
    TRY_TO(WalkUpFrom##TYPE##Loc(TL));                                         \
    { CODE; }                                                                  \
    return true;                                                               \
  }

template <typename Derived>
bool
RecursiveASTVisitor<Derived>::TraverseQualifiedTypeLoc(QualifiedTypeLoc TL) {
  // Move this over to the 'main' typeloc tree.  Note that this is a
  // move -- we pretend that we were really looking at the unqualified
  // typeloc all along -- rather than a recursion, so we don't follow
  // the normal CRTP plan of going through
  // getDerived().TraverseTypeLoc.  If we did, we'd be traversing
  // twice for the same type (once as a QualifiedTypeLoc version of
  // the type, once as an UnqualifiedTypeLoc version of the type),
  // which in effect means we'd call VisitTypeLoc twice with the
  // 'same' type.  This solves that problem, at the cost of never
  // seeing the qualified version of the type (unless the client
  // subclasses TraverseQualifiedTypeLoc themselves).  It's not a
  // perfect solution.  A perfect solution probably requires making
  // QualifiedTypeLoc a wrapper around TypeLoc -- like QualType is a
  // wrapper around Type* -- rather than being its own class in the
  // type hierarchy.
  return TraverseTypeLoc(TL.getUnqualifiedLoc());
}

DEF_TRAVERSE_TYPELOC(BuiltinType, {})

// FIXME: ComplexTypeLoc is unfinished
DEF_TRAVERSE_TYPELOC(ComplexType, {
  TRY_TO(TraverseType(TL.getTypePtr()->getElementType()));
})

DEF_TRAVERSE_TYPELOC(PointerType,
                     { TRY_TO(TraverseTypeLoc(TL.getPointeeLoc())); })

DEF_TRAVERSE_TYPELOC(BlockPointerType,
                     { TRY_TO(TraverseTypeLoc(TL.getPointeeLoc())); })

DEF_TRAVERSE_TYPELOC(LValueReferenceType,
                     { TRY_TO(TraverseTypeLoc(TL.getPointeeLoc())); })

DEF_TRAVERSE_TYPELOC(RValueReferenceType,
                     { TRY_TO(TraverseTypeLoc(TL.getPointeeLoc())); })

// FIXME: location of base class?
// We traverse this in the type case as well, but how is it not reached through
// the pointee type?
DEF_TRAVERSE_TYPELOC(MemberPointerType, {
  TRY_TO(TraverseType(QualType(TL.getTypePtr()->getClass(), 0)));
  TRY_TO(TraverseTypeLoc(TL.getPointeeLoc()));
})

DEF_TRAVERSE_TYPELOC(AdjustedType,
                     { TRY_TO(TraverseTypeLoc(TL.getOriginalLoc())); })

DEF_TRAVERSE_TYPELOC(DecayedType,
                     { TRY_TO(TraverseTypeLoc(TL.getOriginalLoc())); })

template <typename Derived>
bool RecursiveASTVisitor<Derived>::TraverseArrayTypeLocHelper(ArrayTypeLoc TL) {
  // This isn't available for ArrayType, but is for the ArrayTypeLoc.
  TRY_TO(TraverseStmt(TL.getSizeExpr()));
  return true;
}

DEF_TRAVERSE_TYPELOC(ConstantArrayType, {
  TRY_TO(TraverseTypeLoc(TL.getElementLoc()));
  return TraverseArrayTypeLocHelper(TL);
})

DEF_TRAVERSE_TYPELOC(IncompleteArrayType, {
  TRY_TO(TraverseTypeLoc(TL.getElementLoc()));
  return TraverseArrayTypeLocHelper(TL);
})

DEF_TRAVERSE_TYPELOC(VariableArrayType, {
  TRY_TO(TraverseTypeLoc(TL.getElementLoc()));
  return TraverseArrayTypeLocHelper(TL);
})

DEF_TRAVERSE_TYPELOC(DependentSizedArrayType, {
  TRY_TO(TraverseTypeLoc(TL.getElementLoc()));
  return TraverseArrayTypeLocHelper(TL);
})

// FIXME: order? why not size expr first?
// FIXME: base VectorTypeLoc is unfinished
DEF_TRAVERSE_TYPELOC(DependentSizedExtVectorType, {
  if (TL.getTypePtr()->getSizeExpr())
    TRY_TO(TraverseStmt(TL.getTypePtr()->getSizeExpr()));
  TRY_TO(TraverseType(TL.getTypePtr()->getElementType()));
})

// FIXME: VectorTypeLoc is unfinished
DEF_TRAVERSE_TYPELOC(VectorType, {
  TRY_TO(TraverseType(TL.getTypePtr()->getElementType()));
})

// FIXME: size and attributes
// FIXME: base VectorTypeLoc is unfinished
DEF_TRAVERSE_TYPELOC(ExtVectorType, {
  TRY_TO(TraverseType(TL.getTypePtr()->getElementType()));
})

DEF_TRAVERSE_TYPELOC(FunctionNoProtoType,
                     { TRY_TO(TraverseTypeLoc(TL.getReturnLoc())); })

// FIXME: location of exception specifications (attributes?)
DEF_TRAVERSE_TYPELOC(FunctionProtoType, {
  TRY_TO(TraverseTypeLoc(TL.getReturnLoc()));

  const FunctionProtoType *T = TL.getTypePtr();

  for (unsigned I = 0, E = TL.getNumParams(); I != E; ++I) {
    if (TL.getParam(I)) {
      TRY_TO(TraverseDecl(TL.getParam(I)));
    } else if (I < T->getNumParams()) {
      TRY_TO(TraverseType(T->getParamType(I)));
    }
  }

  for (const auto &E : T->exceptions()) {
    TRY_TO(TraverseType(E));
  }

  if (Expr *NE = T->getNoexceptExpr())
    TRY_TO(TraverseStmt(NE));
})

DEF_TRAVERSE_TYPELOC(UnresolvedUsingType, {})
DEF_TRAVERSE_TYPELOC(TypedefType, {})

DEF_TRAVERSE_TYPELOC(TypeOfExprType,
                     { TRY_TO(TraverseStmt(TL.getUnderlyingExpr())); })

DEF_TRAVERSE_TYPELOC(TypeOfType, {
  TRY_TO(TraverseTypeLoc(TL.getUnderlyingTInfo()->getTypeLoc()));
})

// FIXME: location of underlying expr
DEF_TRAVERSE_TYPELOC(DecltypeType, {
  TRY_TO(TraverseStmt(TL.getTypePtr()->getUnderlyingExpr()));
})

DEF_TRAVERSE_TYPELOC(UnaryTransformType, {
  TRY_TO(TraverseTypeLoc(TL.getUnderlyingTInfo()->getTypeLoc()));
})

DEF_TRAVERSE_TYPELOC(AutoType, {
  TRY_TO(TraverseType(TL.getTypePtr()->getDeducedType()));
})

DEF_TRAVERSE_TYPELOC(RecordType, {})
DEF_TRAVERSE_TYPELOC(EnumType, {})
DEF_TRAVERSE_TYPELOC(TemplateTypeParmType, {})
DEF_TRAVERSE_TYPELOC(SubstTemplateTypeParmType, {})
DEF_TRAVERSE_TYPELOC(SubstTemplateTypeParmPackType, {})

// FIXME: use the loc for the template name?
DEF_TRAVERSE_TYPELOC(TemplateSpecializationType, {
  TRY_TO(TraverseTemplateName(TL.getTypePtr()->getTemplateName()));
  for (unsigned I = 0, E = TL.getNumArgs(); I != E; ++I) {
    TRY_TO(TraverseTemplateArgumentLoc(TL.getArgLoc(I)));
  }
})

DEF_TRAVERSE_TYPELOC(InjectedClassNameType, {})

DEF_TRAVERSE_TYPELOC(ParenType, { TRY_TO(TraverseTypeLoc(TL.getInnerLoc())); })

DEF_TRAVERSE_TYPELOC(AttributedType,
                     { TRY_TO(TraverseTypeLoc(TL.getModifiedLoc())); })

DEF_TRAVERSE_TYPELOC(ElaboratedType, {
  if (TL.getQualifierLoc()) {
    TRY_TO(TraverseNestedNameSpecifierLoc(TL.getQualifierLoc()));
  }
  TRY_TO(TraverseTypeLoc(TL.getNamedTypeLoc()));
})

DEF_TRAVERSE_TYPELOC(DependentNameType, {
  TRY_TO(TraverseNestedNameSpecifierLoc(TL.getQualifierLoc()));
})

DEF_TRAVERSE_TYPELOC(DependentTemplateSpecializationType, {
  if (TL.getQualifierLoc()) {
    TRY_TO(TraverseNestedNameSpecifierLoc(TL.getQualifierLoc()));
  }

  for (unsigned I = 0, E = TL.getNumArgs(); I != E; ++I) {
    TRY_TO(TraverseTemplateArgumentLoc(TL.getArgLoc(I)));
  }
})

DEF_TRAVERSE_TYPELOC(PackExpansionType,
                     { TRY_TO(TraverseTypeLoc(TL.getPatternLoc())); })

DEF_TRAVERSE_TYPELOC(ObjCInterfaceType, {})

DEF_TRAVERSE_TYPELOC(ObjCObjectType, {
  // We have to watch out here because an ObjCInterfaceType's base
  // type is itself.
  if (TL.getTypePtr()->getBaseType().getTypePtr() != TL.getTypePtr())
    TRY_TO(TraverseTypeLoc(TL.getBaseLoc()));
  for (unsigned i = 0, n = TL.getNumTypeArgs(); i != n; ++i)
    TRY_TO(TraverseTypeLoc(TL.getTypeArgTInfo(i)->getTypeLoc()));
})

DEF_TRAVERSE_TYPELOC(ObjCObjectPointerType,
                     { TRY_TO(TraverseTypeLoc(TL.getPointeeLoc())); })

DEF_TRAVERSE_TYPELOC(AtomicType, { TRY_TO(TraverseTypeLoc(TL.getValueLoc())); })

DEF_TRAVERSE_TYPELOC(PipeType, { TRY_TO(TraverseTypeLoc(TL.getValueLoc())); })

#undef DEF_TRAVERSE_TYPELOC

// ----------------- Decl traversal -----------------
//
// For a Decl, we automate (in the DEF_TRAVERSE_DECL macro) traversing
// the children that come from the DeclContext associated with it.
// Therefore each Traverse* only needs to worry about children other
// than those.

template <typename Derived>
bool RecursiveASTVisitor<Derived>::TraverseDeclContextHelper(DeclContext *DC) {
  if (!DC)
    return true;

  for (auto *Child : DC->decls()) {
    // BlockDecls and CapturedDecls are traversed through BlockExprs and
    // CapturedStmts respectively.
    if (!isa<BlockDecl>(Child) && !isa<CapturedDecl>(Child))
      TRY_TO(TraverseDecl(Child));
  }

  return true;
}

// This macro makes available a variable D, the passed-in decl.
#define DEF_TRAVERSE_DECL(DECL, CODE)                                          \
  template <typename Derived>                                                  \
  bool RecursiveASTVisitor<Derived>::Traverse##DECL(DECL *D) {                 \
    bool ShouldVisitChildren = true;                                           \
    bool ReturnValue = true;                                                   \
    if (!getDerived().shouldTraversePostOrder())                               \
      TRY_TO(WalkUpFrom##DECL(D));                                             \
    { CODE; }                                                                  \
    if (ReturnValue && ShouldVisitChildren)                                    \
      TRY_TO(TraverseDeclContextHelper(dyn_cast<DeclContext>(D)));             \
    if (ReturnValue && getDerived().shouldTraversePostOrder())                 \
      TRY_TO(WalkUpFrom##DECL(D));                                             \
    return ReturnValue;                                                        \
  }

DEF_TRAVERSE_DECL(AccessSpecDecl, {})

DEF_TRAVERSE_DECL(BlockDecl, {
  if (TypeSourceInfo *TInfo = D->getSignatureAsWritten())
    TRY_TO(TraverseTypeLoc(TInfo->getTypeLoc()));
  TRY_TO(TraverseStmt(D->getBody()));
  for (const auto &I : D->captures()) {
    if (I.hasCopyExpr()) {
      TRY_TO(TraverseStmt(I.getCopyExpr()));
    }
  }
  ShouldVisitChildren = false;
})

DEF_TRAVERSE_DECL(CapturedDecl, {
  TRY_TO(TraverseStmt(D->getBody()));
  ShouldVisitChildren = false;
})

DEF_TRAVERSE_DECL(EmptyDecl, {})

DEF_TRAVERSE_DECL(FileScopeAsmDecl,
                  { TRY_TO(TraverseStmt(D->getAsmString())); })

DEF_TRAVERSE_DECL(ImportDecl, {})

DEF_TRAVERSE_DECL(FriendDecl, {
  // Friend is either decl or a type.
  if (D->getFriendType())
    TRY_TO(TraverseTypeLoc(D->getFriendType()->getTypeLoc()));
  else
    TRY_TO(TraverseDecl(D->getFriendDecl()));
})

DEF_TRAVERSE_DECL(FriendTemplateDecl, {
  if (D->getFriendType())
    TRY_TO(TraverseTypeLoc(D->getFriendType()->getTypeLoc()));
  else
    TRY_TO(TraverseDecl(D->getFriendDecl()));
  for (unsigned I = 0, E = D->getNumTemplateParameters(); I < E; ++I) {
    TemplateParameterList *TPL = D->getTemplateParameterList(I);
    for (TemplateParameterList::iterator ITPL = TPL->begin(), ETPL = TPL->end();
         ITPL != ETPL; ++ITPL) {
      TRY_TO(TraverseDecl(*ITPL));
    }
  }
})

DEF_TRAVERSE_DECL(ClassScopeFunctionSpecializationDecl, {
  TRY_TO(TraverseDecl(D->getSpecialization()));

  if (D->hasExplicitTemplateArgs()) {
    const TemplateArgumentListInfo &args = D->templateArgs();
    TRY_TO(TraverseTemplateArgumentLocsHelper(args.getArgumentArray(),
                                              args.size()));
  }
})

DEF_TRAVERSE_DECL(LinkageSpecDecl, {})

DEF_TRAVERSE_DECL(ObjCPropertyImplDecl, {// FIXME: implement this
                                        })

DEF_TRAVERSE_DECL(StaticAssertDecl, {
  TRY_TO(TraverseStmt(D->getAssertExpr()));
  TRY_TO(TraverseStmt(D->getMessage()));
})

DEF_TRAVERSE_DECL(
    TranslationUnitDecl,
    {// Code in an unnamed namespace shows up automatically in
     // decls_begin()/decls_end().  Thus we don't need to recurse on
     // D->getAnonymousNamespace().
    })

DEF_TRAVERSE_DECL(PragmaCommentDecl, {})

DEF_TRAVERSE_DECL(PragmaDetectMismatchDecl, {})

DEF_TRAVERSE_DECL(ExternCContextDecl, {})

DEF_TRAVERSE_DECL(NamespaceAliasDecl, {
  TRY_TO(TraverseNestedNameSpecifierLoc(D->getQualifierLoc()));

  // We shouldn't traverse an aliased namespace, since it will be
  // defined (and, therefore, traversed) somewhere else.
  ShouldVisitChildren = false;
})

DEF_TRAVERSE_DECL(LabelDecl, {// There is no code in a LabelDecl.
                             })

DEF_TRAVERSE_DECL(
    NamespaceDecl,
    {// Code in an unnamed namespace shows up automatically in
     // decls_begin()/decls_end().  Thus we don't need to recurse on
     // D->getAnonymousNamespace().
    })

DEF_TRAVERSE_DECL(ObjCCompatibleAliasDecl, {// FIXME: implement
                                           })

DEF_TRAVERSE_DECL(ObjCCategoryDecl, {// FIXME: implement
  if (ObjCTypeParamList *typeParamList = D->getTypeParamList()) {
    for (auto typeParam : *typeParamList) {
      TRY_TO(TraverseObjCTypeParamDecl(typeParam));
    }
  }
})

DEF_TRAVERSE_DECL(ObjCCategoryImplDecl, {// FIXME: implement
                                        })

DEF_TRAVERSE_DECL(ObjCImplementationDecl, {// FIXME: implement
                                          })

DEF_TRAVERSE_DECL(ObjCInterfaceDecl, {// FIXME: implement
  if (ObjCTypeParamList *typeParamList = D->getTypeParamListAsWritten()) {
    for (auto typeParam : *typeParamList) {
      TRY_TO(TraverseObjCTypeParamDecl(typeParam));
    }
  }

  if (TypeSourceInfo *superTInfo = D->getSuperClassTInfo()) {
    TRY_TO(TraverseTypeLoc(superTInfo->getTypeLoc()));
  }
})

DEF_TRAVERSE_DECL(ObjCProtocolDecl, {// FIXME: implement
                                    })

DEF_TRAVERSE_DECL(ObjCMethodDecl, {
  if (D->getReturnTypeSourceInfo()) {
    TRY_TO(TraverseTypeLoc(D->getReturnTypeSourceInfo()->getTypeLoc()));
  }
  for (ParmVarDecl *Parameter : D->parameters()) {
    TRY_TO(TraverseDecl(Parameter));
  }
  if (D->isThisDeclarationADefinition()) {
    TRY_TO(TraverseStmt(D->getBody()));
  }
  ShouldVisitChildren = false;
})

DEF_TRAVERSE_DECL(ObjCTypeParamDecl, {
  if (D->hasExplicitBound()) {
    TRY_TO(TraverseTypeLoc(D->getTypeSourceInfo()->getTypeLoc()));
    // We shouldn't traverse D->getTypeForDecl(); it's a result of
    // declaring the type alias, not something that was written in the
    // source.
  }
})

DEF_TRAVERSE_DECL(ObjCPropertyDecl, {
  if (D->getTypeSourceInfo())
    TRY_TO(TraverseTypeLoc(D->getTypeSourceInfo()->getTypeLoc()));
  else
    TRY_TO(TraverseType(D->getType()));
  ShouldVisitChildren = false;
})

DEF_TRAVERSE_DECL(UsingDecl, {
  TRY_TO(TraverseNestedNameSpecifierLoc(D->getQualifierLoc()));
  TRY_TO(TraverseDeclarationNameInfo(D->getNameInfo()));
})

DEF_TRAVERSE_DECL(UsingDirectiveDecl, {
  TRY_TO(TraverseNestedNameSpecifierLoc(D->getQualifierLoc()));
})

DEF_TRAVERSE_DECL(UsingShadowDecl, {})

DEF_TRAVERSE_DECL(ConstructorUsingShadowDecl, {})

DEF_TRAVERSE_DECL(OMPThreadPrivateDecl, {
  for (auto *I : D->varlists()) {
    TRY_TO(TraverseStmt(I));
  }
})

DEF_TRAVERSE_DECL(OMPDeclareReductionDecl, {
  TRY_TO(TraverseStmt(D->getCombiner()));
  if (auto *Initializer = D->getInitializer())
    TRY_TO(TraverseStmt(Initializer));
  TRY_TO(TraverseType(D->getType()));
  return true;
})

DEF_TRAVERSE_DECL(OMPCapturedExprDecl, { TRY_TO(TraverseVarHelper(D)); })

// A helper method for TemplateDecl's children.
template <typename Derived>
bool RecursiveASTVisitor<Derived>::TraverseTemplateParameterListHelper(
    TemplateParameterList *TPL) {
  if (TPL) {
    for (TemplateParameterList::iterator I = TPL->begin(), E = TPL->end();
         I != E; ++I) {
      TRY_TO(TraverseDecl(*I));
    }
  }
  return true;
}

template <typename Derived>
bool RecursiveASTVisitor<Derived>::TraverseTemplateInstantiations(
    ClassTemplateDecl *D) {
  for (auto *SD : D->specializations()) {
    for (auto *RD : SD->redecls()) {
      // We don't want to visit injected-class-names in this traversal.
      if (cast<CXXRecordDecl>(RD)->isInjectedClassName())
        continue;

      switch (
          cast<ClassTemplateSpecializationDecl>(RD)->getSpecializationKind()) {
      // Visit the implicit instantiations with the requested pattern.
      case TSK_Undeclared:
      case TSK_ImplicitInstantiation:
        TRY_TO(TraverseDecl(RD));
        break;

      // We don't need to do anything on an explicit instantiation
      // or explicit specialization because there will be an explicit
      // node for it elsewhere.
      case TSK_ExplicitInstantiationDeclaration:
      case TSK_ExplicitInstantiationDefinition:
      case TSK_ExplicitSpecialization:
        break;
      }
    }
  }

  return true;
}

template <typename Derived>
bool RecursiveASTVisitor<Derived>::TraverseTemplateInstantiations(
    VarTemplateDecl *D) {
  for (auto *SD : D->specializations()) {
    for (auto *RD : SD->redecls()) {
      switch (
          cast<VarTemplateSpecializationDecl>(RD)->getSpecializationKind()) {
      case TSK_Undeclared:
      case TSK_ImplicitInstantiation:
        TRY_TO(TraverseDecl(RD));
        break;

      case TSK_ExplicitInstantiationDeclaration:
      case TSK_ExplicitInstantiationDefinition:
      case TSK_ExplicitSpecialization:
        break;
      }
    }
  }

  return true;
}

// A helper method for traversing the instantiations of a
// function while skipping its specializations.
template <typename Derived>
bool RecursiveASTVisitor<Derived>::TraverseTemplateInstantiations(
    FunctionTemplateDecl *D) {
  for (auto *FD : D->specializations()) {
    for (auto *RD : FD->redecls()) {
      switch (RD->getTemplateSpecializationKind()) {
      case TSK_Undeclared:
      case TSK_ImplicitInstantiation:
        // We don't know what kind of FunctionDecl this is.
        TRY_TO(TraverseDecl(RD));
        break;

      // FIXME: For now traverse explicit instantiations here. Change that
      // once they are represented as dedicated nodes in the AST.
      case TSK_ExplicitInstantiationDeclaration:
      case TSK_ExplicitInstantiationDefinition:
        TRY_TO(TraverseDecl(RD));
        break;

      case TSK_ExplicitSpecialization:
        break;
      }
    }
  }

  return true;
}

// This macro unifies the traversal of class, variable and function
// template declarations.
#define DEF_TRAVERSE_TMPL_DECL(TMPLDECLKIND)                                   \
  DEF_TRAVERSE_DECL(TMPLDECLKIND##TemplateDecl, {                              \
    TRY_TO(TraverseDecl(D->getTemplatedDecl()));                               \
    TRY_TO(TraverseTemplateParameterListHelper(D->getTemplateParameters()));   \
                                                                               \
    /* By default, we do not traverse the instantiations of                    \
       class templates since they do not appear in the user code. The          \
       following code optionally traverses them.                               \
                                                                               \
       We only traverse the class instantiations when we see the canonical     \
       declaration of the template, to ensure we only visit them once. */      \
    if (getDerived().shouldVisitTemplateInstantiations() &&                    \
        D == D->getCanonicalDecl())                                            \
      TRY_TO(TraverseTemplateInstantiations(D));                               \
                                                                               \
    /* Note that getInstantiatedFromMemberTemplate() is just a link            \
       from a template instantiation back to the template from which           \
       it was instantiated, and thus should not be traversed. */               \
  })

DEF_TRAVERSE_TMPL_DECL(Class)
DEF_TRAVERSE_TMPL_DECL(Var)
DEF_TRAVERSE_TMPL_DECL(Function)

DEF_TRAVERSE_DECL(TemplateTemplateParmDecl, {
  // D is the "T" in something like
  //   template <template <typename> class T> class container { };
  TRY_TO(TraverseDecl(D->getTemplatedDecl()));
  if (D->hasDefaultArgument() && !D->defaultArgumentWasInherited()) {
    TRY_TO(TraverseTemplateArgumentLoc(D->getDefaultArgument()));
  }
  TRY_TO(TraverseTemplateParameterListHelper(D->getTemplateParameters()));
})

DEF_TRAVERSE_DECL(BuiltinTemplateDecl, {
  TRY_TO(TraverseTemplateParameterListHelper(D->getTemplateParameters()));
})

DEF_TRAVERSE_DECL(TemplateTypeParmDecl, {
  // D is the "T" in something like "template<typename T> class vector;"
  if (D->getTypeForDecl())
    TRY_TO(TraverseType(QualType(D->getTypeForDecl(), 0)));
  if (D->hasDefaultArgument() && !D->defaultArgumentWasInherited())
    TRY_TO(TraverseTypeLoc(D->getDefaultArgumentInfo()->getTypeLoc()));
})

DEF_TRAVERSE_DECL(TypedefDecl, {
  TRY_TO(TraverseTypeLoc(D->getTypeSourceInfo()->getTypeLoc()));
  // We shouldn't traverse D->getTypeForDecl(); it's a result of
  // declaring the typedef, not something that was written in the
  // source.
})

DEF_TRAVERSE_DECL(TypeAliasDecl, {
  TRY_TO(TraverseTypeLoc(D->getTypeSourceInfo()->getTypeLoc()));
  // We shouldn't traverse D->getTypeForDecl(); it's a result of
  // declaring the type alias, not something that was written in the
  // source.
})

DEF_TRAVERSE_DECL(TypeAliasTemplateDecl, {
  TRY_TO(TraverseDecl(D->getTemplatedDecl()));
  TRY_TO(TraverseTemplateParameterListHelper(D->getTemplateParameters()));
})

DEF_TRAVERSE_DECL(UnresolvedUsingTypenameDecl, {
  // A dependent using declaration which was marked with 'typename'.
  //   template<class T> class A : public B<T> { using typename B<T>::foo; };
  TRY_TO(TraverseNestedNameSpecifierLoc(D->getQualifierLoc()));
  // We shouldn't traverse D->getTypeForDecl(); it's a result of
  // declaring the type, not something that was written in the
  // source.
})

DEF_TRAVERSE_DECL(EnumDecl, {
  if (D->getTypeForDecl())
    TRY_TO(TraverseType(QualType(D->getTypeForDecl(), 0)));

  TRY_TO(TraverseNestedNameSpecifierLoc(D->getQualifierLoc()));
  // The enumerators are already traversed by
  // decls_begin()/decls_end().
})

// Helper methods for RecordDecl and its children.
template <typename Derived>
bool RecursiveASTVisitor<Derived>::TraverseRecordHelper(RecordDecl *D) {
  // We shouldn't traverse D->getTypeForDecl(); it's a result of
  // declaring the type, not something that was written in the source.

  TRY_TO(TraverseNestedNameSpecifierLoc(D->getQualifierLoc()));
  return true;
}

template <typename Derived>
bool RecursiveASTVisitor<Derived>::TraverseCXXRecordHelper(CXXRecordDecl *D) {
  if (!TraverseRecordHelper(D))
    return false;
  if (D->isCompleteDefinition()) {
    for (const auto &I : D->bases()) {
      TRY_TO(TraverseTypeLoc(I.getTypeSourceInfo()->getTypeLoc()));
    }
    // We don't traverse the friends or the conversions, as they are
    // already in decls_begin()/decls_end().
  }
  return true;
}

DEF_TRAVERSE_DECL(RecordDecl, { TRY_TO(TraverseRecordHelper(D)); })

DEF_TRAVERSE_DECL(CXXRecordDecl, { TRY_TO(TraverseCXXRecordHelper(D)); })

#define DEF_TRAVERSE_TMPL_SPEC_DECL(TMPLDECLKIND)                              \
  DEF_TRAVERSE_DECL(TMPLDECLKIND##TemplateSpecializationDecl, {                \
    /* For implicit instantiations ("set<int> x;"), we don't want to           \
       recurse at all, since the instatiated template isn't written in         \
       the source code anywhere.  (Note the instatiated *type* --              \
       set<int> -- is written, and will still get a callback of                \
       TemplateSpecializationType).  For explicit instantiations               \
       ("template set<int>;"), we do need a callback, since this               \
       is the only callback that's made for this instantiation.                \
       We use getTypeAsWritten() to distinguish. */                            \
    if (TypeSourceInfo *TSI = D->getTypeAsWritten())                           \
      TRY_TO(TraverseTypeLoc(TSI->getTypeLoc()));                              \
                                                                               \
    if (!getDerived().shouldVisitTemplateInstantiations() &&                   \
        D->getTemplateSpecializationKind() != TSK_ExplicitSpecialization)      \
      /* Returning from here skips traversing the                              \
         declaration context of the *TemplateSpecializationDecl                \
         (embedded in the DEF_TRAVERSE_DECL() macro)                           \
         which contains the instantiated members of the template. */           \
      return true;                                                             \
  })

DEF_TRAVERSE_TMPL_SPEC_DECL(Class)
DEF_TRAVERSE_TMPL_SPEC_DECL(Var)

template <typename Derived>
bool RecursiveASTVisitor<Derived>::TraverseTemplateArgumentLocsHelper(
    const TemplateArgumentLoc *TAL, unsigned Count) {
  for (unsigned I = 0; I < Count; ++I) {
    TRY_TO(TraverseTemplateArgumentLoc(TAL[I]));
  }
  return true;
}

#define DEF_TRAVERSE_TMPL_PART_SPEC_DECL(TMPLDECLKIND, DECLKIND)               \
  DEF_TRAVERSE_DECL(TMPLDECLKIND##TemplatePartialSpecializationDecl, {         \
    /* The partial specialization. */                                          \
    if (TemplateParameterList *TPL = D->getTemplateParameters()) {             \
      for (TemplateParameterList::iterator I = TPL->begin(), E = TPL->end();   \
           I != E; ++I) {                                                      \
        TRY_TO(TraverseDecl(*I));                                              \
      }                                                                        \
    }                                                                          \
    /* The args that remains unspecialized. */                                 \
    TRY_TO(TraverseTemplateArgumentLocsHelper(                                 \
        D->getTemplateArgsAsWritten()->getTemplateArgs(),                      \
        D->getTemplateArgsAsWritten()->NumTemplateArgs));                      \
                                                                               \
    /* Don't need the *TemplatePartialSpecializationHelper, even               \
       though that's our parent class -- we already visit all the              \
       template args here. */                                                  \
    TRY_TO(Traverse##DECLKIND##Helper(D));                                     \
                                                                               \
    /* Instantiations will have been visited with the primary template. */     \
  })

DEF_TRAVERSE_TMPL_PART_SPEC_DECL(Class, CXXRecord)
DEF_TRAVERSE_TMPL_PART_SPEC_DECL(Var, Var)

DEF_TRAVERSE_DECL(EnumConstantDecl, { TRY_TO(TraverseStmt(D->getInitExpr())); })

DEF_TRAVERSE_DECL(UnresolvedUsingValueDecl, {
  // Like UnresolvedUsingTypenameDecl, but without the 'typename':
  //    template <class T> Class A : public Base<T> { using Base<T>::foo; };
  TRY_TO(TraverseNestedNameSpecifierLoc(D->getQualifierLoc()));
  TRY_TO(TraverseDeclarationNameInfo(D->getNameInfo()));
})

DEF_TRAVERSE_DECL(IndirectFieldDecl, {})

template <typename Derived>
bool RecursiveASTVisitor<Derived>::TraverseDeclaratorHelper(DeclaratorDecl *D) {
  TRY_TO(TraverseNestedNameSpecifierLoc(D->getQualifierLoc()));
  if (D->getTypeSourceInfo())
    TRY_TO(TraverseTypeLoc(D->getTypeSourceInfo()->getTypeLoc()));
  else
    TRY_TO(TraverseType(D->getType()));
  return true;
}

DEF_TRAVERSE_DECL(DecompositionDecl, {
  TRY_TO(TraverseVarHelper(D));
  for (auto *Binding : D->bindings()) {
    TRY_TO(TraverseDecl(Binding));
  }
})

DEF_TRAVERSE_DECL(BindingDecl, {
  if (getDerived().shouldVisitImplicitCode())
    TRY_TO(TraverseStmt(D->getBinding()));
})

DEF_TRAVERSE_DECL(MSPropertyDecl, { TRY_TO(TraverseDeclaratorHelper(D)); })

DEF_TRAVERSE_DECL(FieldDecl, {
  TRY_TO(TraverseDeclaratorHelper(D));
  if (D->isBitField())
    TRY_TO(TraverseStmt(D->getBitWidth()));
  else if (D->hasInClassInitializer())
    TRY_TO(TraverseStmt(D->getInClassInitializer()));
})

DEF_TRAVERSE_DECL(ObjCAtDefsFieldDecl, {
  TRY_TO(TraverseDeclaratorHelper(D));
  if (D->isBitField())
    TRY_TO(TraverseStmt(D->getBitWidth()));
  // FIXME: implement the rest.
})

DEF_TRAVERSE_DECL(ObjCIvarDecl, {
  TRY_TO(TraverseDeclaratorHelper(D));
  if (D->isBitField())
    TRY_TO(TraverseStmt(D->getBitWidth()));
  // FIXME: implement the rest.
})

template <typename Derived>
bool RecursiveASTVisitor<Derived>::TraverseFunctionHelper(FunctionDecl *D) {
  TRY_TO(TraverseNestedNameSpecifierLoc(D->getQualifierLoc()));
  TRY_TO(TraverseDeclarationNameInfo(D->getNameInfo()));

  // If we're an explicit template specialization, iterate over the
  // template args that were explicitly specified.  If we were doing
  // this in typing order, we'd do it between the return type and
  // the function args, but both are handled by the FunctionTypeLoc
  // above, so we have to choose one side.  I've decided to do before.
  if (const FunctionTemplateSpecializationInfo *FTSI =
          D->getTemplateSpecializationInfo()) {
    if (FTSI->getTemplateSpecializationKind() != TSK_Undeclared &&
        FTSI->getTemplateSpecializationKind() != TSK_ImplicitInstantiation) {
      // A specialization might not have explicit template arguments if it has
      // a templated return type and concrete arguments.
      if (const ASTTemplateArgumentListInfo *TALI =
              FTSI->TemplateArgumentsAsWritten) {
        TRY_TO(TraverseTemplateArgumentLocsHelper(TALI->getTemplateArgs(),
                                                  TALI->NumTemplateArgs));
      }
    }
  }

  // Visit the function type itself, which can be either
  // FunctionNoProtoType or FunctionProtoType, or a typedef.  This
  // also covers the return type and the function parameters,
  // including exception specifications.
  if (TypeSourceInfo *TSI = D->getTypeSourceInfo()) {
    TRY_TO(TraverseTypeLoc(TSI->getTypeLoc()));
  } else if (getDerived().shouldVisitImplicitCode()) {
    // Visit parameter variable declarations of the implicit function
    // if the traverser is visiting implicit code. Parameter variable
    // declarations do not have valid TypeSourceInfo, so to visit them
    // we need to traverse the declarations explicitly.
    for (ParmVarDecl *Parameter : D->parameters()) {
      TRY_TO(TraverseDecl(Parameter));
    }
  }

  if (CXXConstructorDecl *Ctor = dyn_cast<CXXConstructorDecl>(D)) {
    // Constructor initializers.
    for (auto *I : Ctor->inits()) {
      TRY_TO(TraverseConstructorInitializer(I));
    }
  }

  if (D->isThisDeclarationADefinition()) {
    TRY_TO(TraverseStmt(D->getBody())); // Function body.
  }
  return true;
}

DEF_TRAVERSE_DECL(FunctionDecl, {
  // We skip decls_begin/decls_end, which are already covered by
  // TraverseFunctionHelper().
  ShouldVisitChildren = false;
  ReturnValue = TraverseFunctionHelper(D);
})

DEF_TRAVERSE_DECL(CXXMethodDecl, {
  // We skip decls_begin/decls_end, which are already covered by
  // TraverseFunctionHelper().
  ShouldVisitChildren = false;
  ReturnValue = TraverseFunctionHelper(D);
})

DEF_TRAVERSE_DECL(CXXConstructorDecl, {
  // We skip decls_begin/decls_end, which are already covered by
  // TraverseFunctionHelper().
  ShouldVisitChildren = false;
  ReturnValue = TraverseFunctionHelper(D);
})

// CXXConversionDecl is the declaration of a type conversion operator.
// It's not a cast expression.
DEF_TRAVERSE_DECL(CXXConversionDecl, {
  // We skip decls_begin/decls_end, which are already covered by
  // TraverseFunctionHelper().
  ShouldVisitChildren = false;
  ReturnValue = TraverseFunctionHelper(D);
})

DEF_TRAVERSE_DECL(CXXDestructorDecl, {
  // We skip decls_begin/decls_end, which are already covered by
  // TraverseFunctionHelper().
  ShouldVisitChildren = false;
  ReturnValue = TraverseFunctionHelper(D);
})

template <typename Derived>
bool RecursiveASTVisitor<Derived>::TraverseVarHelper(VarDecl *D) {
  TRY_TO(TraverseDeclaratorHelper(D));
  // Default params are taken care of when we traverse the ParmVarDecl.
  if (!isa<ParmVarDecl>(D) &&
      (!D->isCXXForRangeDecl() || getDerived().shouldVisitImplicitCode()))
    TRY_TO(TraverseStmt(D->getInit()));
  return true;
}

DEF_TRAVERSE_DECL(VarDecl, { TRY_TO(TraverseVarHelper(D)); })

DEF_TRAVERSE_DECL(ImplicitParamDecl, { TRY_TO(TraverseVarHelper(D)); })

DEF_TRAVERSE_DECL(NonTypeTemplateParmDecl, {
  // A non-type template parameter, e.g. "S" in template<int S> class Foo ...
  TRY_TO(TraverseDeclaratorHelper(D));
  if (D->hasDefaultArgument() && !D->defaultArgumentWasInherited())
    TRY_TO(TraverseStmt(D->getDefaultArgument()));
})

DEF_TRAVERSE_DECL(ParmVarDecl, {
  TRY_TO(TraverseVarHelper(D));

  if (D->hasDefaultArg() && D->hasUninstantiatedDefaultArg() &&
      !D->hasUnparsedDefaultArg())
    TRY_TO(TraverseStmt(D->getUninstantiatedDefaultArg()));

  if (D->hasDefaultArg() && !D->hasUninstantiatedDefaultArg() &&
      !D->hasUnparsedDefaultArg())
    TRY_TO(TraverseStmt(D->getDefaultArg()));
})

#undef DEF_TRAVERSE_DECL

// ----------------- Stmt traversal -----------------
//
// For stmts, we automate (in the DEF_TRAVERSE_STMT macro) iterating
// over the children defined in children() (every stmt defines these,
// though sometimes the range is empty).  Each individual Traverse*
// method only needs to worry about children other than those.  To see
// what children() does for a given class, see, e.g.,
//   http://clang.llvm.org/doxygen/Stmt_8cpp_source.html

// This macro makes available a variable S, the passed-in stmt.
#define DEF_TRAVERSE_STMT(STMT, CODE)                                          \
  template <typename Derived>                                                  \
  bool RecursiveASTVisitor<Derived>::Traverse##STMT(                           \
      STMT *S, DataRecursionQueue *Queue) {                                    \
    bool ShouldVisitChildren = true;                                           \
    bool ReturnValue = true;                                                   \
    if (!getDerived().shouldTraversePostOrder())                               \
      TRY_TO(WalkUpFrom##STMT(S));                                             \
    { CODE; }                                                                  \
    if (ShouldVisitChildren) {                                                 \
      for (Stmt *SubStmt : S->children()) {                                    \
        TRY_TO_TRAVERSE_OR_ENQUEUE_STMT(SubStmt);                              \
      }                                                                        \
    }                                                                          \
    if (!Queue && ReturnValue && getDerived().shouldTraversePostOrder())       \
      TRY_TO(WalkUpFrom##STMT(S));                                             \
    return ReturnValue;                                                        \
  }

DEF_TRAVERSE_STMT(GCCAsmStmt, {
  TRY_TO_TRAVERSE_OR_ENQUEUE_STMT(S->getAsmString());
  for (unsigned I = 0, E = S->getNumInputs(); I < E; ++I) {
    TRY_TO_TRAVERSE_OR_ENQUEUE_STMT(S->getInputConstraintLiteral(I));
  }
  for (unsigned I = 0, E = S->getNumOutputs(); I < E; ++I) {
    TRY_TO_TRAVERSE_OR_ENQUEUE_STMT(S->getOutputConstraintLiteral(I));
  }
  for (unsigned I = 0, E = S->getNumClobbers(); I < E; ++I) {
    TRY_TO_TRAVERSE_OR_ENQUEUE_STMT(S->getClobberStringLiteral(I));
  }
  // children() iterates over inputExpr and outputExpr.
})

DEF_TRAVERSE_STMT(
    MSAsmStmt,
    {// FIXME: MS Asm doesn't currently parse Constraints, Clobbers, etc.  Once
     // added this needs to be implemented.
    })

DEF_TRAVERSE_STMT(CXXCatchStmt, {
  TRY_TO(TraverseDecl(S->getExceptionDecl()));
  // children() iterates over the handler block.
})

DEF_TRAVERSE_STMT(DeclStmt, {
  for (auto *I : S->decls()) {
    TRY_TO(TraverseDecl(I));
  }
  // Suppress the default iteration over children() by
  // returning.  Here's why: A DeclStmt looks like 'type var [=
  // initializer]'.  The decls above already traverse over the
  // initializers, so we don't have to do it again (which
  // children() would do).
  ShouldVisitChildren = false;
})

// These non-expr stmts (most of them), do not need any action except
// iterating over the children.
DEF_TRAVERSE_STMT(BreakStmt, {})
DEF_TRAVERSE_STMT(CXXTryStmt, {})
DEF_TRAVERSE_STMT(CaseStmt, {})
DEF_TRAVERSE_STMT(CompoundStmt, {})
DEF_TRAVERSE_STMT(ContinueStmt, {})
DEF_TRAVERSE_STMT(DefaultStmt, {})
DEF_TRAVERSE_STMT(DoStmt, {})
DEF_TRAVERSE_STMT(ForStmt, {})
DEF_TRAVERSE_STMT(GotoStmt, {})
DEF_TRAVERSE_STMT(IfStmt, {})
DEF_TRAVERSE_STMT(IndirectGotoStmt, {})
DEF_TRAVERSE_STMT(LabelStmt, {})
DEF_TRAVERSE_STMT(AttributedStmt, {})
DEF_TRAVERSE_STMT(NullStmt, {})
DEF_TRAVERSE_STMT(ObjCAtCatchStmt, {})
DEF_TRAVERSE_STMT(ObjCAtFinallyStmt, {})
DEF_TRAVERSE_STMT(ObjCAtSynchronizedStmt, {})
DEF_TRAVERSE_STMT(ObjCAtThrowStmt, {})
DEF_TRAVERSE_STMT(ObjCAtTryStmt, {})
DEF_TRAVERSE_STMT(ObjCForCollectionStmt, {})
DEF_TRAVERSE_STMT(ObjCAutoreleasePoolStmt, {})
DEF_TRAVERSE_STMT(CXXForRangeStmt, {
  if (!getDerived().shouldVisitImplicitCode()) {
    TRY_TO_TRAVERSE_OR_ENQUEUE_STMT(S->getLoopVarStmt());
    TRY_TO_TRAVERSE_OR_ENQUEUE_STMT(S->getRangeInit());
    TRY_TO_TRAVERSE_OR_ENQUEUE_STMT(S->getBody());
    // Visit everything else only if shouldVisitImplicitCode().
    ShouldVisitChildren = false;
  }
})
DEF_TRAVERSE_STMT(MSDependentExistsStmt, {
  TRY_TO(TraverseNestedNameSpecifierLoc(S->getQualifierLoc()));
  TRY_TO(TraverseDeclarationNameInfo(S->getNameInfo()));
})
DEF_TRAVERSE_STMT(ReturnStmt, {})
DEF_TRAVERSE_STMT(SwitchStmt, {})
DEF_TRAVERSE_STMT(WhileStmt, {})

DEF_TRAVERSE_STMT(CXXDependentScopeMemberExpr, {
  TRY_TO(TraverseNestedNameSpecifierLoc(S->getQualifierLoc()));
  TRY_TO(TraverseDeclarationNameInfo(S->getMemberNameInfo()));
  if (S->hasExplicitTemplateArgs()) {
    TRY_TO(TraverseTemplateArgumentLocsHelper(S->getTemplateArgs(),
                                              S->getNumTemplateArgs()));
  }
})

DEF_TRAVERSE_STMT(DeclRefExpr, {
  TRY_TO(TraverseNestedNameSpecifierLoc(S->getQualifierLoc()));
  TRY_TO(TraverseDeclarationNameInfo(S->getNameInfo()));
  TRY_TO(TraverseTemplateArgumentLocsHelper(S->getTemplateArgs(),
                                            S->getNumTemplateArgs()));
})

DEF_TRAVERSE_STMT(DependentScopeDeclRefExpr, {
  TRY_TO(TraverseNestedNameSpecifierLoc(S->getQualifierLoc()));
  TRY_TO(TraverseDeclarationNameInfo(S->getNameInfo()));
  if (S->hasExplicitTemplateArgs()) {
    TRY_TO(TraverseTemplateArgumentLocsHelper(S->getTemplateArgs(),
                                              S->getNumTemplateArgs()));
  }
})

DEF_TRAVERSE_STMT(MemberExpr, {
  TRY_TO(TraverseNestedNameSpecifierLoc(S->getQualifierLoc()));
  TRY_TO(TraverseDeclarationNameInfo(S->getMemberNameInfo()));
  TRY_TO(TraverseTemplateArgumentLocsHelper(S->getTemplateArgs(),
                                            S->getNumTemplateArgs()));
})

DEF_TRAVERSE_STMT(
    ImplicitCastExpr,
    {// We don't traverse the cast type, as it's not written in the
     // source code.
    })

DEF_TRAVERSE_STMT(CStyleCastExpr, {
  TRY_TO(TraverseTypeLoc(S->getTypeInfoAsWritten()->getTypeLoc()));
})

DEF_TRAVERSE_STMT(CXXFunctionalCastExpr, {
  TRY_TO(TraverseTypeLoc(S->getTypeInfoAsWritten()->getTypeLoc()));
})

DEF_TRAVERSE_STMT(CXXConstCastExpr, {
  TRY_TO(TraverseTypeLoc(S->getTypeInfoAsWritten()->getTypeLoc()));
})

DEF_TRAVERSE_STMT(CXXDynamicCastExpr, {
  TRY_TO(TraverseTypeLoc(S->getTypeInfoAsWritten()->getTypeLoc()));
})

DEF_TRAVERSE_STMT(CXXReinterpretCastExpr, {
  TRY_TO(TraverseTypeLoc(S->getTypeInfoAsWritten()->getTypeLoc()));
})

DEF_TRAVERSE_STMT(CXXStaticCastExpr, {
  TRY_TO(TraverseTypeLoc(S->getTypeInfoAsWritten()->getTypeLoc()));
})

template <typename Derived>
bool RecursiveASTVisitor<Derived>::TraverseSynOrSemInitListExpr(
    InitListExpr *S, DataRecursionQueue *Queue) {
  if (S) {
    // Skip this if we traverse postorder. We will visit it later
    // in PostVisitStmt.
    if (!getDerived().shouldTraversePostOrder())
      TRY_TO(WalkUpFromInitListExpr(S));

    // All we need are the default actions.  FIXME: use a helper function.
    for (Stmt *SubStmt : S->children()) {
      TRY_TO_TRAVERSE_OR_ENQUEUE_STMT(SubStmt);
    }
  }
  return true;
}

// This method is called once for each pair of syntactic and semantic
// InitListExpr, and it traverses the subtrees defined by the two forms. This
// may cause some of the children to be visited twice, if they appear both in
// the syntactic and the semantic form.
//
// There is no guarantee about which form \p S takes when this method is called.
DEF_TRAVERSE_STMT(InitListExpr, {
  TRY_TO(TraverseSynOrSemInitListExpr(
      S->isSemanticForm() ? S->getSyntacticForm() : S, Queue));
  TRY_TO(TraverseSynOrSemInitListExpr(
      S->isSemanticForm() ? S : S->getSemanticForm(), Queue));
  ShouldVisitChildren = false;
})

// GenericSelectionExpr is a special case because the types and expressions
// are interleaved.  We also need to watch out for null types (default
// generic associations).
DEF_TRAVERSE_STMT(GenericSelectionExpr, {
  TRY_TO(TraverseStmt(S->getControllingExpr()));
  for (unsigned i = 0; i != S->getNumAssocs(); ++i) {
    if (TypeSourceInfo *TS = S->getAssocTypeSourceInfo(i))
      TRY_TO(TraverseTypeLoc(TS->getTypeLoc()));
    TRY_TO_TRAVERSE_OR_ENQUEUE_STMT(S->getAssocExpr(i));
  }
  ShouldVisitChildren = false;
})

// PseudoObjectExpr is a special case because of the weirdness with
// syntactic expressions and opaque values.
DEF_TRAVERSE_STMT(PseudoObjectExpr, {
  TRY_TO_TRAVERSE_OR_ENQUEUE_STMT(S->getSyntacticForm());
  for (PseudoObjectExpr::semantics_iterator i = S->semantics_begin(),
                                            e = S->semantics_end();
       i != e; ++i) {
    Expr *sub = *i;
    if (OpaqueValueExpr *OVE = dyn_cast<OpaqueValueExpr>(sub))
      sub = OVE->getSourceExpr();
    TRY_TO_TRAVERSE_OR_ENQUEUE_STMT(sub);
  }
  ShouldVisitChildren = false;
})

DEF_TRAVERSE_STMT(CXXScalarValueInitExpr, {
  // This is called for code like 'return T()' where T is a built-in
  // (i.e. non-class) type.
  TRY_TO(TraverseTypeLoc(S->getTypeSourceInfo()->getTypeLoc()));
})

DEF_TRAVERSE_STMT(CXXNewExpr, {
  // The child-iterator will pick up the other arguments.
  TRY_TO(TraverseTypeLoc(S->getAllocatedTypeSourceInfo()->getTypeLoc()));
})

DEF_TRAVERSE_STMT(OffsetOfExpr, {
  // The child-iterator will pick up the expression representing
  // the field.
  // FIMXE: for code like offsetof(Foo, a.b.c), should we get
  // making a MemberExpr callbacks for Foo.a, Foo.a.b, and Foo.a.b.c?
  TRY_TO(TraverseTypeLoc(S->getTypeSourceInfo()->getTypeLoc()));
})

DEF_TRAVERSE_STMT(UnaryExprOrTypeTraitExpr, {
  // The child-iterator will pick up the arg if it's an expression,
  // but not if it's a type.
  if (S->isArgumentType())
    TRY_TO(TraverseTypeLoc(S->getArgumentTypeInfo()->getTypeLoc()));
})

DEF_TRAVERSE_STMT(CXXTypeidExpr, {
  // The child-iterator will pick up the arg if it's an expression,
  // but not if it's a type.
  if (S->isTypeOperand())
    TRY_TO(TraverseTypeLoc(S->getTypeOperandSourceInfo()->getTypeLoc()));
})

DEF_TRAVERSE_STMT(MSPropertyRefExpr, {
  TRY_TO(TraverseNestedNameSpecifierLoc(S->getQualifierLoc()));
})

DEF_TRAVERSE_STMT(MSPropertySubscriptExpr, {})

DEF_TRAVERSE_STMT(CXXUuidofExpr, {
  // The child-iterator will pick up the arg if it's an expression,
  // but not if it's a type.
  if (S->isTypeOperand())
    TRY_TO(TraverseTypeLoc(S->getTypeOperandSourceInfo()->getTypeLoc()));
})

DEF_TRAVERSE_STMT(TypeTraitExpr, {
  for (unsigned I = 0, N = S->getNumArgs(); I != N; ++I)
    TRY_TO(TraverseTypeLoc(S->getArg(I)->getTypeLoc()));
})

DEF_TRAVERSE_STMT(ArrayTypeTraitExpr, {
  TRY_TO(TraverseTypeLoc(S->getQueriedTypeSourceInfo()->getTypeLoc()));
})

DEF_TRAVERSE_STMT(ExpressionTraitExpr,
                  { TRY_TO_TRAVERSE_OR_ENQUEUE_STMT(S->getQueriedExpression()); })

DEF_TRAVERSE_STMT(VAArgExpr, {
  // The child-iterator will pick up the expression argument.
  TRY_TO(TraverseTypeLoc(S->getWrittenTypeInfo()->getTypeLoc()));
})

DEF_TRAVERSE_STMT(CXXTemporaryObjectExpr, {
  // This is called for code like 'return T()' where T is a class type.
  TRY_TO(TraverseTypeLoc(S->getTypeSourceInfo()->getTypeLoc()));
})

// Walk only the visible parts of lambda expressions.
DEF_TRAVERSE_STMT(LambdaExpr, {
  for (LambdaExpr::capture_iterator C = S->explicit_capture_begin(),
                                    CEnd = S->explicit_capture_end();
       C != CEnd; ++C) {
    TRY_TO(TraverseLambdaCapture(S, C));
  }
  for (Expr *Init : S->capture_inits()) {
    TRY_TO_TRAVERSE_OR_ENQUEUE_STMT(Init);
  }

  TypeLoc TL = S->getCallOperator()->getTypeSourceInfo()->getTypeLoc();
  FunctionProtoTypeLoc Proto = TL.castAs<FunctionProtoTypeLoc>();

  if (S->hasExplicitParameters() && S->hasExplicitResultType()) {
    // Visit the whole type.
    TRY_TO(TraverseTypeLoc(TL));
  } else {
    if (S->hasExplicitParameters()) {
      // Visit parameters.
      for (unsigned I = 0, N = Proto.getNumParams(); I != N; ++I) {
        TRY_TO(TraverseDecl(Proto.getParam(I)));
      }
    } else if (S->hasExplicitResultType()) {
      TRY_TO(TraverseTypeLoc(Proto.getReturnLoc()));
    }

    auto *T = Proto.getTypePtr();
    for (const auto &E : T->exceptions()) {
      TRY_TO(TraverseType(E));
    }

    if (Expr *NE = T->getNoexceptExpr())
      TRY_TO_TRAVERSE_OR_ENQUEUE_STMT(NE);
  }

  ReturnValue = TRAVERSE_STMT_BASE(LambdaBody, LambdaExpr, S, Queue);
  ShouldVisitChildren = false;
})

DEF_TRAVERSE_STMT(CXXUnresolvedConstructExpr, {
  // This is called for code like 'T()', where T is a template argument.
  TRY_TO(TraverseTypeLoc(S->getTypeSourceInfo()->getTypeLoc()));
})

// These expressions all might take explicit template arguments.
// We traverse those if so.  FIXME: implement these.
DEF_TRAVERSE_STMT(CXXConstructExpr, {})
DEF_TRAVERSE_STMT(CallExpr, {})
DEF_TRAVERSE_STMT(CXXMemberCallExpr, {})

// These exprs (most of them), do not need any action except iterating
// over the children.
DEF_TRAVERSE_STMT(AddrLabelExpr, {})
DEF_TRAVERSE_STMT(ArraySubscriptExpr, {})
DEF_TRAVERSE_STMT(OMPArraySectionExpr, {})
DEF_TRAVERSE_STMT(BlockExpr, {
  TRY_TO(TraverseDecl(S->getBlockDecl()));
  return true; // no child statements to loop through.
})
DEF_TRAVERSE_STMT(ChooseExpr, {})
DEF_TRAVERSE_STMT(CompoundLiteralExpr, {
  TRY_TO(TraverseTypeLoc(S->getTypeSourceInfo()->getTypeLoc()));
})
DEF_TRAVERSE_STMT(CXXBindTemporaryExpr, {})
DEF_TRAVERSE_STMT(CXXBoolLiteralExpr, {})
DEF_TRAVERSE_STMT(CXXDefaultArgExpr, {})
DEF_TRAVERSE_STMT(CXXDefaultInitExpr, {})
DEF_TRAVERSE_STMT(CXXDeleteExpr, {})
DEF_TRAVERSE_STMT(ExprWithCleanups, {})
DEF_TRAVERSE_STMT(CXXInheritedCtorInitExpr, {})
DEF_TRAVERSE_STMT(CXXNullPtrLiteralExpr, {})
DEF_TRAVERSE_STMT(CXXStdInitializerListExpr, {})
DEF_TRAVERSE_STMT(CXXPseudoDestructorExpr, {
  TRY_TO(TraverseNestedNameSpecifierLoc(S->getQualifierLoc()));
  if (TypeSourceInfo *ScopeInfo = S->getScopeTypeInfo())
    TRY_TO(TraverseTypeLoc(ScopeInfo->getTypeLoc()));
  if (TypeSourceInfo *DestroyedTypeInfo = S->getDestroyedTypeInfo())
    TRY_TO(TraverseTypeLoc(DestroyedTypeInfo->getTypeLoc()));
})
DEF_TRAVERSE_STMT(CXXThisExpr, {})
DEF_TRAVERSE_STMT(CXXThrowExpr, {})
DEF_TRAVERSE_STMT(UserDefinedLiteral, {})
DEF_TRAVERSE_STMT(DesignatedInitExpr, {})
DEF_TRAVERSE_STMT(DesignatedInitUpdateExpr, {})
DEF_TRAVERSE_STMT(ExtVectorElementExpr, {})
DEF_TRAVERSE_STMT(GNUNullExpr, {})
DEF_TRAVERSE_STMT(ImplicitValueInitExpr, {})
DEF_TRAVERSE_STMT(NoInitExpr, {})
DEF_TRAVERSE_STMT(ObjCBoolLiteralExpr, {})
DEF_TRAVERSE_STMT(ObjCEncodeExpr, {
  if (TypeSourceInfo *TInfo = S->getEncodedTypeSourceInfo())
    TRY_TO(TraverseTypeLoc(TInfo->getTypeLoc()));
})
DEF_TRAVERSE_STMT(ObjCIsaExpr, {})
DEF_TRAVERSE_STMT(ObjCIvarRefExpr, {})
DEF_TRAVERSE_STMT(ObjCMessageExpr, {
  if (TypeSourceInfo *TInfo = S->getClassReceiverTypeInfo())
    TRY_TO(TraverseTypeLoc(TInfo->getTypeLoc()));
})
DEF_TRAVERSE_STMT(ObjCPropertyRefExpr, {})
DEF_TRAVERSE_STMT(ObjCSubscriptRefExpr, {})
DEF_TRAVERSE_STMT(ObjCProtocolExpr, {})
DEF_TRAVERSE_STMT(ObjCSelectorExpr, {})
DEF_TRAVERSE_STMT(ObjCIndirectCopyRestoreExpr, {})
DEF_TRAVERSE_STMT(ObjCBridgedCastExpr, {
  TRY_TO(TraverseTypeLoc(S->getTypeInfoAsWritten()->getTypeLoc()));
})
DEF_TRAVERSE_STMT(ObjCAvailabilityCheckExpr, {})
DEF_TRAVERSE_STMT(ParenExpr, {})
DEF_TRAVERSE_STMT(ParenListExpr, {})
DEF_TRAVERSE_STMT(PredefinedExpr, {})
DEF_TRAVERSE_STMT(ShuffleVectorExpr, {})
DEF_TRAVERSE_STMT(ConvertVectorExpr, {})
DEF_TRAVERSE_STMT(StmtExpr, {})
DEF_TRAVERSE_STMT(UnresolvedLookupExpr, {
  TRY_TO(TraverseNestedNameSpecifierLoc(S->getQualifierLoc()));
  if (S->hasExplicitTemplateArgs()) {
    TRY_TO(TraverseTemplateArgumentLocsHelper(S->getTemplateArgs(),
                                              S->getNumTemplateArgs()));
  }
})

DEF_TRAVERSE_STMT(UnresolvedMemberExpr, {
  TRY_TO(TraverseNestedNameSpecifierLoc(S->getQualifierLoc()));
  if (S->hasExplicitTemplateArgs()) {
    TRY_TO(TraverseTemplateArgumentLocsHelper(S->getTemplateArgs(),
                                              S->getNumTemplateArgs()));
  }
})

DEF_TRAVERSE_STMT(SEHTryStmt, {})
DEF_TRAVERSE_STMT(SEHExceptStmt, {})
DEF_TRAVERSE_STMT(SEHFinallyStmt, {})
DEF_TRAVERSE_STMT(SEHLeaveStmt, {})
DEF_TRAVERSE_STMT(CapturedStmt, { TRY_TO(TraverseDecl(S->getCapturedDecl())); })

DEF_TRAVERSE_STMT(CXXOperatorCallExpr, {})
DEF_TRAVERSE_STMT(OpaqueValueExpr, {})
DEF_TRAVERSE_STMT(TypoExpr, {})
DEF_TRAVERSE_STMT(CUDAKernelCallExpr, {})

// These operators (all of them) do not need any action except
// iterating over the children.
DEF_TRAVERSE_STMT(BinaryConditionalOperator, {})
DEF_TRAVERSE_STMT(ConditionalOperator, {})
DEF_TRAVERSE_STMT(UnaryOperator, {})
DEF_TRAVERSE_STMT(BinaryOperator, {})
DEF_TRAVERSE_STMT(CompoundAssignOperator, {})
DEF_TRAVERSE_STMT(CXXNoexceptExpr, {})
DEF_TRAVERSE_STMT(PackExpansionExpr, {})
DEF_TRAVERSE_STMT(SizeOfPackExpr, {})
DEF_TRAVERSE_STMT(SubstNonTypeTemplateParmPackExpr, {})
DEF_TRAVERSE_STMT(SubstNonTypeTemplateParmExpr, {})
DEF_TRAVERSE_STMT(FunctionParmPackExpr, {})
DEF_TRAVERSE_STMT(MaterializeTemporaryExpr, {})
DEF_TRAVERSE_STMT(CXXFoldExpr, {})
DEF_TRAVERSE_STMT(AtomicExpr, {})

// For coroutines expressions, traverse either the operand
// as written or the implied calls, depending on what the
// derived class requests.
DEF_TRAVERSE_STMT(CoroutineBodyStmt, {
  if (!getDerived().shouldVisitImplicitCode()) {
    TRY_TO_TRAVERSE_OR_ENQUEUE_STMT(S->getBody());
    ShouldVisitChildren = false;
  }
})
DEF_TRAVERSE_STMT(CoreturnStmt, {
  if (!getDerived().shouldVisitImplicitCode()) {
    TRY_TO_TRAVERSE_OR_ENQUEUE_STMT(S->getOperand());
    ShouldVisitChildren = false;
  }
})
DEF_TRAVERSE_STMT(CoawaitExpr, {
  if (!getDerived().shouldVisitImplicitCode()) {
    TRY_TO_TRAVERSE_OR_ENQUEUE_STMT(S->getOperand());
    ShouldVisitChildren = false;
  }
})
DEF_TRAVERSE_STMT(CoyieldExpr, {
  if (!getDerived().shouldVisitImplicitCode()) {
    TRY_TO_TRAVERSE_OR_ENQUEUE_STMT(S->getOperand());
    ShouldVisitChildren = false;
  }
})

// These literals (all of them) do not need any action.
DEF_TRAVERSE_STMT(IntegerLiteral, {})
DEF_TRAVERSE_STMT(CharacterLiteral, {})
DEF_TRAVERSE_STMT(FloatingLiteral, {})
DEF_TRAVERSE_STMT(ImaginaryLiteral, {})
DEF_TRAVERSE_STMT(StringLiteral, {})
DEF_TRAVERSE_STMT(ObjCStringLiteral, {})
DEF_TRAVERSE_STMT(ObjCBoxedExpr, {})
DEF_TRAVERSE_STMT(ObjCArrayLiteral, {})
DEF_TRAVERSE_STMT(ObjCDictionaryLiteral, {})

// Traverse OpenCL: AsType, Convert.
DEF_TRAVERSE_STMT(AsTypeExpr, {})

// OpenMP directives.
template <typename Derived>
bool RecursiveASTVisitor<Derived>::TraverseOMPExecutableDirective(
    OMPExecutableDirective *S) {
  for (auto *C : S->clauses()) {
    TRY_TO(TraverseOMPClause(C));
  }
  return true;
}

template <typename Derived>
bool
RecursiveASTVisitor<Derived>::TraverseOMPLoopDirective(OMPLoopDirective *S) {
  return TraverseOMPExecutableDirective(S);
}

DEF_TRAVERSE_STMT(OMPParallelDirective,
                  { TRY_TO(TraverseOMPExecutableDirective(S)); })

DEF_TRAVERSE_STMT(OMPSimdDirective,
                  { TRY_TO(TraverseOMPExecutableDirective(S)); })

DEF_TRAVERSE_STMT(OMPForDirective,
                  { TRY_TO(TraverseOMPExecutableDirective(S)); })

DEF_TRAVERSE_STMT(OMPForSimdDirective,
                  { TRY_TO(TraverseOMPExecutableDirective(S)); })

DEF_TRAVERSE_STMT(OMPSectionsDirective,
                  { TRY_TO(TraverseOMPExecutableDirective(S)); })

DEF_TRAVERSE_STMT(OMPSectionDirective,
                  { TRY_TO(TraverseOMPExecutableDirective(S)); })

DEF_TRAVERSE_STMT(OMPSingleDirective,
                  { TRY_TO(TraverseOMPExecutableDirective(S)); })

DEF_TRAVERSE_STMT(OMPMasterDirective,
                  { TRY_TO(TraverseOMPExecutableDirective(S)); })

DEF_TRAVERSE_STMT(OMPCriticalDirective, {
  TRY_TO(TraverseDeclarationNameInfo(S->getDirectiveName()));
  TRY_TO(TraverseOMPExecutableDirective(S));
})

DEF_TRAVERSE_STMT(OMPParallelForDirective,
                  { TRY_TO(TraverseOMPExecutableDirective(S)); })

DEF_TRAVERSE_STMT(OMPParallelForSimdDirective,
                  { TRY_TO(TraverseOMPExecutableDirective(S)); })

DEF_TRAVERSE_STMT(OMPParallelSectionsDirective,
                  { TRY_TO(TraverseOMPExecutableDirective(S)); })

DEF_TRAVERSE_STMT(OMPTaskDirective,
                  { TRY_TO(TraverseOMPExecutableDirective(S)); })

DEF_TRAVERSE_STMT(OMPTaskyieldDirective,
                  { TRY_TO(TraverseOMPExecutableDirective(S)); })

DEF_TRAVERSE_STMT(OMPBarrierDirective,
                  { TRY_TO(TraverseOMPExecutableDirective(S)); })

DEF_TRAVERSE_STMT(OMPTaskwaitDirective,
                  { TRY_TO(TraverseOMPExecutableDirective(S)); })

DEF_TRAVERSE_STMT(OMPTaskgroupDirective,
                  { TRY_TO(TraverseOMPExecutableDirective(S)); })

DEF_TRAVERSE_STMT(OMPCancellationPointDirective,
                  { TRY_TO(TraverseOMPExecutableDirective(S)); })

DEF_TRAVERSE_STMT(OMPCancelDirective,
                  { TRY_TO(TraverseOMPExecutableDirective(S)); })

DEF_TRAVERSE_STMT(OMPFlushDirective,
                  { TRY_TO(TraverseOMPExecutableDirective(S)); })

DEF_TRAVERSE_STMT(OMPOrderedDirective,
                  { TRY_TO(TraverseOMPExecutableDirective(S)); })

DEF_TRAVERSE_STMT(OMPAtomicDirective,
                  { TRY_TO(TraverseOMPExecutableDirective(S)); })

DEF_TRAVERSE_STMT(OMPTargetDirective,
                  { TRY_TO(TraverseOMPExecutableDirective(S)); })

DEF_TRAVERSE_STMT(OMPTargetDataDirective,
                  { TRY_TO(TraverseOMPExecutableDirective(S)); })

DEF_TRAVERSE_STMT(OMPTargetEnterDataDirective,
                  { TRY_TO(TraverseOMPExecutableDirective(S)); })

DEF_TRAVERSE_STMT(OMPTargetExitDataDirective,
                  { TRY_TO(TraverseOMPExecutableDirective(S)); })

DEF_TRAVERSE_STMT(OMPTargetParallelDirective,
                  { TRY_TO(TraverseOMPExecutableDirective(S)); })

DEF_TRAVERSE_STMT(OMPTargetParallelForDirective,
                  { TRY_TO(TraverseOMPExecutableDirective(S)); })

DEF_TRAVERSE_STMT(OMPTeamsDirective,
                  { TRY_TO(TraverseOMPExecutableDirective(S)); })

DEF_TRAVERSE_STMT(OMPTargetUpdateDirective,
                  { TRY_TO(TraverseOMPExecutableDirective(S)); })

DEF_TRAVERSE_STMT(OMPTaskLoopDirective,
                  { TRY_TO(TraverseOMPExecutableDirective(S)); })

DEF_TRAVERSE_STMT(OMPTaskLoopSimdDirective,
                  { TRY_TO(TraverseOMPExecutableDirective(S)); })

DEF_TRAVERSE_STMT(OMPDistributeDirective,
                  { TRY_TO(TraverseOMPExecutableDirective(S)); })

DEF_TRAVERSE_STMT(OMPDistributeParallelForDirective,
                  { TRY_TO(TraverseOMPExecutableDirective(S)); })

DEF_TRAVERSE_STMT(OMPDistributeParallelForSimdDirective,
                  { TRY_TO(TraverseOMPExecutableDirective(S)); })

DEF_TRAVERSE_STMT(OMPDistributeSimdDirective,
                  { TRY_TO(TraverseOMPExecutableDirective(S)); })

DEF_TRAVERSE_STMT(OMPTargetParallelForSimdDirective,
                  { TRY_TO(TraverseOMPExecutableDirective(S)); })

DEF_TRAVERSE_STMT(OMPTargetSimdDirective,
                  { TRY_TO(TraverseOMPExecutableDirective(S)); })

<<<<<<< HEAD
DEF_TRAVERSE_STMT(OMPTargetTeamsDirective,
                  { TRY_TO(TraverseOMPExecutableDirective(S)); })

DEF_TRAVERSE_STMT(OMPTeamsDistributeParallelForDirective,
                  { TRY_TO(TraverseOMPExecutableDirective(S)); })

DEF_TRAVERSE_STMT(OMPTargetTeamsDistributeParallelForDirective,
                  { TRY_TO(TraverseOMPExecutableDirective(S)); })

DEF_TRAVERSE_STMT(OMPTargetTeamsDistributeParallelForSimdDirective,
                  { TRY_TO(TraverseOMPExecutableDirective(S)); })

DEF_TRAVERSE_STMT(OMPTeamsDistributeSimdDirective,
=======
DEF_TRAVERSE_STMT(OMPTeamsDistributeDirective,
>>>>>>> 3f11b2c1
                  { TRY_TO(TraverseOMPExecutableDirective(S)); })

// OpenMP clauses.
template <typename Derived>
bool RecursiveASTVisitor<Derived>::TraverseOMPClause(OMPClause *C) {
  if (!C)
    return true;
  switch (C->getClauseKind()) {
#define OPENMP_CLAUSE(Name, Class)                                             \
  case OMPC_##Name:                                                            \
    TRY_TO(Visit##Class(static_cast<Class *>(C)));                             \
    break;
#include "clang/Basic/OpenMPKinds.def"
  case OMPC_threadprivate:
  case OMPC_uniform:
  case OMPC_unknown:
    break;
  }
  return true;
}

template <typename Derived>
bool RecursiveASTVisitor<Derived>::VisitOMPClauseWithPreInit(
    OMPClauseWithPreInit *Node) {
  TRY_TO(TraverseStmt(Node->getPreInitStmt()));
  return true;
}

template <typename Derived>
bool RecursiveASTVisitor<Derived>::VisitOMPClauseWithPostUpdate(
    OMPClauseWithPostUpdate *Node) {
  TRY_TO(VisitOMPClauseWithPreInit(Node));
  TRY_TO(TraverseStmt(Node->getPostUpdateExpr()));
  return true;
}

template <typename Derived>
bool RecursiveASTVisitor<Derived>::VisitOMPIfClause(OMPIfClause *C) {
  TRY_TO(VisitOMPClauseWithPreInit(C));
  TRY_TO(TraverseStmt(C->getCondition()));
  return true;
}

template <typename Derived>
bool RecursiveASTVisitor<Derived>::VisitOMPFinalClause(OMPFinalClause *C) {
  TRY_TO(TraverseStmt(C->getCondition()));
  return true;
}

template <typename Derived>
bool
RecursiveASTVisitor<Derived>::VisitOMPNumThreadsClause(OMPNumThreadsClause *C) {
  TRY_TO(VisitOMPClauseWithPreInit(C));
  TRY_TO(TraverseStmt(C->getNumThreads()));
  return true;
}

template <typename Derived>
bool RecursiveASTVisitor<Derived>::VisitOMPSafelenClause(OMPSafelenClause *C) {
  TRY_TO(TraverseStmt(C->getSafelen()));
  return true;
}

template <typename Derived>
bool RecursiveASTVisitor<Derived>::VisitOMPSimdlenClause(OMPSimdlenClause *C) {
  TRY_TO(TraverseStmt(C->getSimdlen()));
  return true;
}

template <typename Derived>
bool
RecursiveASTVisitor<Derived>::VisitOMPCollapseClause(OMPCollapseClause *C) {
  TRY_TO(TraverseStmt(C->getNumForLoops()));
  return true;
}

template <typename Derived>
bool RecursiveASTVisitor<Derived>::VisitOMPDefaultClause(OMPDefaultClause *) {
  return true;
}

template <typename Derived>
bool RecursiveASTVisitor<Derived>::VisitOMPProcBindClause(OMPProcBindClause *) {
  return true;
}

template <typename Derived>
bool
RecursiveASTVisitor<Derived>::VisitOMPScheduleClause(OMPScheduleClause *C) {
  TRY_TO(VisitOMPClauseWithPreInit(C));
  TRY_TO(TraverseStmt(C->getChunkSize()));
  return true;
}

template <typename Derived>
bool RecursiveASTVisitor<Derived>::VisitOMPOrderedClause(OMPOrderedClause *C) {
  TRY_TO(TraverseStmt(C->getNumForLoops()));
  return true;
}

template <typename Derived>
bool RecursiveASTVisitor<Derived>::VisitOMPNowaitClause(OMPNowaitClause *) {
  return true;
}

template <typename Derived>
bool RecursiveASTVisitor<Derived>::VisitOMPUntiedClause(OMPUntiedClause *) {
  return true;
}

template <typename Derived>
bool
RecursiveASTVisitor<Derived>::VisitOMPMergeableClause(OMPMergeableClause *) {
  return true;
}

template <typename Derived>
bool RecursiveASTVisitor<Derived>::VisitOMPReadClause(OMPReadClause *) {
  return true;
}

template <typename Derived>
bool RecursiveASTVisitor<Derived>::VisitOMPWriteClause(OMPWriteClause *) {
  return true;
}

template <typename Derived>
bool RecursiveASTVisitor<Derived>::VisitOMPUpdateClause(OMPUpdateClause *) {
  return true;
}

template <typename Derived>
bool RecursiveASTVisitor<Derived>::VisitOMPCaptureClause(OMPCaptureClause *) {
  return true;
}

template <typename Derived>
bool RecursiveASTVisitor<Derived>::VisitOMPSeqCstClause(OMPSeqCstClause *) {
  return true;
}

template <typename Derived>
bool RecursiveASTVisitor<Derived>::VisitOMPThreadsClause(OMPThreadsClause *) {
  return true;
}

template <typename Derived>
bool RecursiveASTVisitor<Derived>::VisitOMPSIMDClause(OMPSIMDClause *) {
  return true;
}

template <typename Derived>
bool RecursiveASTVisitor<Derived>::VisitOMPNogroupClause(OMPNogroupClause *) {
  return true;
}

template <typename Derived>
template <typename T>
bool RecursiveASTVisitor<Derived>::VisitOMPClauseList(T *Node) {
  for (auto *E : Node->varlists()) {
    TRY_TO(TraverseStmt(E));
  }
  return true;
}

template <typename Derived>
bool RecursiveASTVisitor<Derived>::VisitOMPPrivateClause(OMPPrivateClause *C) {
  TRY_TO(VisitOMPClauseList(C));
  for (auto *E : C->private_copies()) {
    TRY_TO(TraverseStmt(E));
  }
  return true;
}

template <typename Derived>
bool RecursiveASTVisitor<Derived>::VisitOMPFirstprivateClause(
    OMPFirstprivateClause *C) {
  TRY_TO(VisitOMPClauseList(C));
  TRY_TO(VisitOMPClauseWithPreInit(C));
  for (auto *E : C->private_copies()) {
    TRY_TO(TraverseStmt(E));
  }
  for (auto *E : C->inits()) {
    TRY_TO(TraverseStmt(E));
  }
  return true;
}

template <typename Derived>
bool RecursiveASTVisitor<Derived>::VisitOMPLastprivateClause(
    OMPLastprivateClause *C) {
  TRY_TO(VisitOMPClauseList(C));
  TRY_TO(VisitOMPClauseWithPostUpdate(C));
  for (auto *E : C->private_copies()) {
    TRY_TO(TraverseStmt(E));
  }
  for (auto *E : C->source_exprs()) {
    TRY_TO(TraverseStmt(E));
  }
  for (auto *E : C->destination_exprs()) {
    TRY_TO(TraverseStmt(E));
  }
  for (auto *E : C->assignment_ops()) {
    TRY_TO(TraverseStmt(E));
  }
  return true;
}

template <typename Derived>
bool RecursiveASTVisitor<Derived>::VisitOMPSharedClause(OMPSharedClause *C) {
  TRY_TO(VisitOMPClauseList(C));
  return true;
}

template <typename Derived>
bool RecursiveASTVisitor<Derived>::VisitOMPLinearClause(OMPLinearClause *C) {
  TRY_TO(TraverseStmt(C->getStep()));
  TRY_TO(TraverseStmt(C->getCalcStep()));
  TRY_TO(VisitOMPClauseList(C));
  TRY_TO(VisitOMPClauseWithPostUpdate(C));
  for (auto *E : C->privates()) {
    TRY_TO(TraverseStmt(E));
  }
  for (auto *E : C->inits()) {
    TRY_TO(TraverseStmt(E));
  }
  for (auto *E : C->updates()) {
    TRY_TO(TraverseStmt(E));
  }
  for (auto *E : C->finals()) {
    TRY_TO(TraverseStmt(E));
  }
  return true;
}

template <typename Derived>
bool RecursiveASTVisitor<Derived>::VisitOMPAlignedClause(OMPAlignedClause *C) {
  TRY_TO(TraverseStmt(C->getAlignment()));
  TRY_TO(VisitOMPClauseList(C));
  return true;
}

template <typename Derived>
bool RecursiveASTVisitor<Derived>::VisitOMPCopyinClause(OMPCopyinClause *C) {
  TRY_TO(VisitOMPClauseList(C));
  for (auto *E : C->source_exprs()) {
    TRY_TO(TraverseStmt(E));
  }
  for (auto *E : C->destination_exprs()) {
    TRY_TO(TraverseStmt(E));
  }
  for (auto *E : C->assignment_ops()) {
    TRY_TO(TraverseStmt(E));
  }
  return true;
}

template <typename Derived>
bool RecursiveASTVisitor<Derived>::VisitOMPCopyprivateClause(
    OMPCopyprivateClause *C) {
  TRY_TO(VisitOMPClauseList(C));
  for (auto *E : C->source_exprs()) {
    TRY_TO(TraverseStmt(E));
  }
  for (auto *E : C->destination_exprs()) {
    TRY_TO(TraverseStmt(E));
  }
  for (auto *E : C->assignment_ops()) {
    TRY_TO(TraverseStmt(E));
  }
  return true;
}

template <typename Derived>
bool
RecursiveASTVisitor<Derived>::VisitOMPReductionClause(OMPReductionClause *C) {
  TRY_TO(TraverseNestedNameSpecifierLoc(C->getQualifierLoc()));
  TRY_TO(TraverseDeclarationNameInfo(C->getNameInfo()));
  TRY_TO(VisitOMPClauseList(C));
  TRY_TO(VisitOMPClauseWithPostUpdate(C));
  for (auto *E : C->privates()) {
    TRY_TO(TraverseStmt(E));
  }
  for (auto *E : C->lhs_exprs()) {
    TRY_TO(TraverseStmt(E));
  }
  for (auto *E : C->rhs_exprs()) {
    TRY_TO(TraverseStmt(E));
  }
  for (auto *E : C->reduction_ops()) {
    TRY_TO(TraverseStmt(E));
  }
  return true;
}

template <typename Derived>
bool RecursiveASTVisitor<Derived>::VisitOMPFlushClause(OMPFlushClause *C) {
  TRY_TO(VisitOMPClauseList(C));
  return true;
}

template <typename Derived>
bool RecursiveASTVisitor<Derived>::VisitOMPDependClause(OMPDependClause *C) {
  TRY_TO(VisitOMPClauseList(C));
  return true;
}

template <typename Derived>
bool RecursiveASTVisitor<Derived>::VisitOMPDeviceClause(OMPDeviceClause *C) {
  TRY_TO(TraverseStmt(C->getDevice()));
  return true;
}

template <typename Derived>
bool RecursiveASTVisitor<Derived>::VisitOMPMapClause(OMPMapClause *C) {
  TRY_TO(VisitOMPClauseList(C));
  return true;
}

template <typename Derived>
bool RecursiveASTVisitor<Derived>::VisitOMPNumTeamsClause(
    OMPNumTeamsClause *C) {
  TRY_TO(VisitOMPClauseWithPreInit(C));
  TRY_TO(TraverseStmt(C->getNumTeams()));
  return true;
}

template <typename Derived>
bool RecursiveASTVisitor<Derived>::VisitOMPThreadLimitClause(
    OMPThreadLimitClause *C) {
  TRY_TO(VisitOMPClauseWithPreInit(C));
  TRY_TO(TraverseStmt(C->getThreadLimit()));
  return true;
}

template <typename Derived>
bool RecursiveASTVisitor<Derived>::VisitOMPPriorityClause(
    OMPPriorityClause *C) {
  TRY_TO(TraverseStmt(C->getPriority()));
  return true;
}

template <typename Derived>
bool RecursiveASTVisitor<Derived>::VisitOMPGrainsizeClause(
    OMPGrainsizeClause *C) {
  TRY_TO(TraverseStmt(C->getGrainsize()));
  return true;
}

template <typename Derived>
bool RecursiveASTVisitor<Derived>::VisitOMPNumTasksClause(
    OMPNumTasksClause *C) {
  TRY_TO(TraverseStmt(C->getNumTasks()));
  return true;
}

template <typename Derived>
bool RecursiveASTVisitor<Derived>::VisitOMPHintClause(OMPHintClause *C) {
  TRY_TO(TraverseStmt(C->getHint()));
  return true;
}

template <typename Derived>
bool RecursiveASTVisitor<Derived>::VisitOMPDistScheduleClause(
    OMPDistScheduleClause *C) {
  TRY_TO(VisitOMPClauseWithPreInit(C));
  TRY_TO(TraverseStmt(C->getChunkSize()));
  return true;
}

template <typename Derived>
bool
RecursiveASTVisitor<Derived>::VisitOMPDefaultmapClause(OMPDefaultmapClause *C) {
  return true;
}

template <typename Derived>
bool RecursiveASTVisitor<Derived>::VisitOMPToClause(OMPToClause *C) {
  TRY_TO(VisitOMPClauseList(C));
  return true;
}

template <typename Derived>
bool RecursiveASTVisitor<Derived>::VisitOMPFromClause(OMPFromClause *C) {
  TRY_TO(VisitOMPClauseList(C));
  return true;
}

template <typename Derived>
bool RecursiveASTVisitor<Derived>::VisitOMPUseDevicePtrClause(
    OMPUseDevicePtrClause *C) {
  TRY_TO(VisitOMPClauseList(C));
  return true;
}

template <typename Derived>
bool RecursiveASTVisitor<Derived>::VisitOMPIsDevicePtrClause(
    OMPIsDevicePtrClause *C) {
  TRY_TO(VisitOMPClauseList(C));
  return true;
}

// FIXME: look at the following tricky-seeming exprs to see if we
// need to recurse on anything.  These are ones that have methods
// returning decls or qualtypes or nestednamespecifier -- though I'm
// not sure if they own them -- or just seemed very complicated, or
// had lots of sub-types to explore.
//
// VisitOverloadExpr and its children: recurse on template args? etc?

// FIXME: go through all the stmts and exprs again, and see which of them
// create new types, and recurse on the types (TypeLocs?) of those.
// Candidates:
//
//    http://clang.llvm.org/doxygen/classclang_1_1CXXTypeidExpr.html
//    http://clang.llvm.org/doxygen/classclang_1_1UnaryExprOrTypeTraitExpr.html
//    http://clang.llvm.org/doxygen/classclang_1_1TypesCompatibleExpr.html
//    Every class that has getQualifier.

#undef DEF_TRAVERSE_STMT
#undef TRAVERSE_STMT
#undef TRAVERSE_STMT_BASE

#undef TRY_TO

} // end namespace clang

#endif // LLVM_CLANG_AST_RECURSIVEASTVISITOR_H<|MERGE_RESOLUTION|>--- conflicted
+++ resolved
@@ -2592,7 +2592,9 @@
 DEF_TRAVERSE_STMT(OMPTargetSimdDirective,
                   { TRY_TO(TraverseOMPExecutableDirective(S)); })
 
-<<<<<<< HEAD
+DEF_TRAVERSE_STMT(OMPTeamsDistributeDirective,
+                  { TRY_TO(TraverseOMPExecutableDirective(S)); })
+
 DEF_TRAVERSE_STMT(OMPTargetTeamsDirective,
                   { TRY_TO(TraverseOMPExecutableDirective(S)); })
 
@@ -2606,9 +2608,6 @@
                   { TRY_TO(TraverseOMPExecutableDirective(S)); })
 
 DEF_TRAVERSE_STMT(OMPTeamsDistributeSimdDirective,
-=======
-DEF_TRAVERSE_STMT(OMPTeamsDistributeDirective,
->>>>>>> 3f11b2c1
                   { TRY_TO(TraverseOMPExecutableDirective(S)); })
 
 // OpenMP clauses.
