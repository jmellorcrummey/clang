--- conflicted
+++ resolved
@@ -2570,7 +2570,9 @@
 DEF_TRAVERSE_STMT(OMPDistributeSimdDirective,
                   { TRY_TO(TraverseOMPExecutableDirective(S)); })
 
-<<<<<<< HEAD
+DEF_TRAVERSE_STMT(OMPTargetParallelForSimdDirective,
+                  { TRY_TO(TraverseOMPExecutableDirective(S)); })
+
 DEF_TRAVERSE_STMT(OMPTargetTeamsDirective,
                   { TRY_TO(TraverseOMPExecutableDirective(S)); })
 
@@ -2578,9 +2580,6 @@
                   { TRY_TO(TraverseOMPExecutableDirective(S)); })
 
 DEF_TRAVERSE_STMT(OMPTargetTeamsDistributeParallelForDirective,
-=======
-DEF_TRAVERSE_STMT(OMPTargetParallelForSimdDirective,
->>>>>>> 3b88d6c6
                   { TRY_TO(TraverseOMPExecutableDirective(S)); })
 
 // OpenMP clauses.
