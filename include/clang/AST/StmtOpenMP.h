//===- StmtOpenMP.h - Classes for OpenMP directives  ------------*- C++ -*-===//
//
//                     The LLVM Compiler Infrastructure
//
// This file is distributed under the University of Illinois Open Source
// License. See LICENSE.TXT for details.
//
//===----------------------------------------------------------------------===//
/// \file
/// \brief This file defines OpenMP AST classes for executable directives and
/// clauses.
///
//===----------------------------------------------------------------------===//

#ifndef LLVM_CLANG_AST_STMTOPENMP_H
#define LLVM_CLANG_AST_STMTOPENMP_H

#include "clang/AST/Expr.h"
#include "clang/AST/OpenMPClause.h"
#include "clang/AST/Stmt.h"
#include "clang/Basic/OpenMPKinds.h"
#include "clang/Basic/SourceLocation.h"

namespace clang {

//===----------------------------------------------------------------------===//
// AST classes for directives.
//===----------------------------------------------------------------------===//

/// \brief This is a basic class for representing single OpenMP executable
/// directive.
///
class OMPExecutableDirective : public Stmt {
  friend class ASTStmtReader;
  /// \brief Kind of the directive.
  OpenMPDirectiveKind Kind;
  /// \brief Starting location of the directive (directive keyword).
  SourceLocation StartLoc;
  /// \brief Ending location of the directive.
  SourceLocation EndLoc;
  /// \brief Numbers of clauses.
  const unsigned NumClauses;
  /// \brief Number of child expressions/stmts.
  const unsigned NumChildren;
  /// \brief Offset from this to the start of clauses.
  /// There are NumClauses pointers to clauses, they are followed by
  /// NumChildren pointers to child stmts/exprs (if the directive type
  /// requires an associated stmt, then it has to be the first of them).
  const unsigned ClausesOffset;

  /// \brief Get the clauses storage.
  MutableArrayRef<OMPClause *> getClauses() {
    OMPClause **ClauseStorage = reinterpret_cast<OMPClause **>(
        reinterpret_cast<char *>(this) + ClausesOffset);
    return MutableArrayRef<OMPClause *>(ClauseStorage, NumClauses);
  }

protected:
  /// \brief Build instance of directive of class \a K.
  ///
  /// \param SC Statement class.
  /// \param K Kind of OpenMP directive.
  /// \param StartLoc Starting location of the directive (directive keyword).
  /// \param EndLoc Ending location of the directive.
  ///
  template <typename T>
  OMPExecutableDirective(const T *, StmtClass SC, OpenMPDirectiveKind K,
                         SourceLocation StartLoc, SourceLocation EndLoc,
                         unsigned NumClauses, unsigned NumChildren)
      : Stmt(SC), Kind(K), StartLoc(std::move(StartLoc)),
        EndLoc(std::move(EndLoc)), NumClauses(NumClauses),
        NumChildren(NumChildren),
        ClausesOffset(llvm::alignTo(sizeof(T), alignof(OMPClause *))) {}

  /// \brief Sets the list of variables for this clause.
  ///
  /// \param Clauses The list of clauses for the directive.
  ///
  void setClauses(ArrayRef<OMPClause *> Clauses);

  /// \brief Set the associated statement for the directive.
  ///
  /// /param S Associated statement.
  ///
  void setAssociatedStmt(Stmt *S) {
    assert(hasAssociatedStmt() && "no associated statement.");
    *child_begin() = S;
  }

public:
  /// \brief Iterates over a filtered subrange of clauses applied to a
  /// directive.
  ///
  /// This iterator visits only clauses of type SpecificClause.
  template <typename SpecificClause>
  class specific_clause_iterator
      : public llvm::iterator_adaptor_base<
            specific_clause_iterator<SpecificClause>,
            ArrayRef<OMPClause *>::const_iterator, std::forward_iterator_tag,
            const SpecificClause *, ptrdiff_t, const SpecificClause *,
            const SpecificClause *> {
    ArrayRef<OMPClause *>::const_iterator End;

    void SkipToNextClause() {
      while (this->I != End && !isa<SpecificClause>(*this->I))
        ++this->I;
    }

  public:
    explicit specific_clause_iterator(ArrayRef<OMPClause *> Clauses)
        : specific_clause_iterator::iterator_adaptor_base(Clauses.begin()),
          End(Clauses.end()) {
      SkipToNextClause();
    }

    const SpecificClause *operator*() const {
      return cast<SpecificClause>(*this->I);
    }
    const SpecificClause *operator->() const { return **this; }

    specific_clause_iterator &operator++() {
      ++this->I;
      SkipToNextClause();
      return *this;
    }
  };

  template <typename SpecificClause>
  static llvm::iterator_range<specific_clause_iterator<SpecificClause>>
  getClausesOfKind(ArrayRef<OMPClause *> Clauses) {
    return {specific_clause_iterator<SpecificClause>(Clauses),
            specific_clause_iterator<SpecificClause>(
                llvm::makeArrayRef(Clauses.end(), 0))};
  }

  template <typename SpecificClause>
  llvm::iterator_range<specific_clause_iterator<SpecificClause>>
  getClausesOfKind() const {
    return getClausesOfKind<SpecificClause>(clauses());
  }

  /// Gets a single clause of the specified kind associated with the
  /// current directive iff there is only one clause of this kind (and assertion
  /// is fired if there is more than one clause is associated with the
  /// directive). Returns nullptr if no clause of this kind is associated with
  /// the directive.
  template <typename SpecificClause>
  const SpecificClause *getSingleClause() const {
    auto Clauses = getClausesOfKind<SpecificClause>();

    if (Clauses.begin() != Clauses.end()) {
      assert(std::next(Clauses.begin()) == Clauses.end() &&
             "There are at least 2 clauses of the specified kind");
      return *Clauses.begin();
    }
    return nullptr;
  }

  /// Returns true if the current directive has one or more clauses of a
  /// specific kind.
  template <typename SpecificClause>
  bool hasClausesOfKind() const {
    auto Clauses = getClausesOfKind<SpecificClause>();
    return Clauses.begin() != Clauses.end();
  }

  /// \brief Returns starting location of directive kind.
  SourceLocation getLocStart() const { return StartLoc; }
  /// \brief Returns ending location of directive.
  SourceLocation getLocEnd() const { return EndLoc; }

  /// \brief Set starting location of directive kind.
  ///
  /// \param Loc New starting location of directive.
  ///
  void setLocStart(SourceLocation Loc) { StartLoc = Loc; }
  /// \brief Set ending location of directive.
  ///
  /// \param Loc New ending location of directive.
  ///
  void setLocEnd(SourceLocation Loc) { EndLoc = Loc; }

  /// \brief Get number of clauses.
  unsigned getNumClauses() const { return NumClauses; }

  /// \brief Returns specified clause.
  ///
  /// \param i Number of clause.
  ///
  OMPClause *getClause(unsigned i) const { return clauses()[i]; }

  /// \brief Returns true if directive has associated statement.
  bool hasAssociatedStmt() const { return NumChildren > 0; }

  /// \brief Returns statement associated with the directive.
  Stmt *getAssociatedStmt() const {
    assert(hasAssociatedStmt() && "no associated statement.");
    return const_cast<Stmt *>(*child_begin());
  }

  OpenMPDirectiveKind getDirectiveKind() const { return Kind; }

  static bool classof(const Stmt *S) {
    return S->getStmtClass() >= firstOMPExecutableDirectiveConstant &&
           S->getStmtClass() <= lastOMPExecutableDirectiveConstant;
  }

  child_range children() {
    if (!hasAssociatedStmt())
      return child_range(child_iterator(), child_iterator());
    Stmt **ChildStorage = reinterpret_cast<Stmt **>(getClauses().end());
    return child_range(ChildStorage, ChildStorage + NumChildren);
  }

  ArrayRef<OMPClause *> clauses() { return getClauses(); }

  ArrayRef<OMPClause *> clauses() const {
    return const_cast<OMPExecutableDirective *>(this)->getClauses();
  }
};

/// \brief This represents '#pragma omp parallel' directive.
///
/// \code
/// #pragma omp parallel private(a,b) reduction(+: c,d)
/// \endcode
/// In this example directive '#pragma omp parallel' has clauses 'private'
/// with the variables 'a' and 'b' and 'reduction' with operator '+' and
/// variables 'c' and 'd'.
///
class OMPParallelDirective : public OMPExecutableDirective {
  friend class ASTStmtReader;
  /// \brief true if the construct has inner cancel directive.
  bool HasCancel;

  /// \brief Build directive with the given start and end location.
  ///
  /// \param StartLoc Starting location of the directive (directive keyword).
  /// \param EndLoc Ending Location of the directive.
  ///
  OMPParallelDirective(SourceLocation StartLoc, SourceLocation EndLoc,
                       unsigned NumClauses)
      : OMPExecutableDirective(this, OMPParallelDirectiveClass, OMPD_parallel,
                               StartLoc, EndLoc, NumClauses, 1),
        HasCancel(false) {}

  /// \brief Build an empty directive.
  ///
  /// \param NumClauses Number of clauses.
  ///
  explicit OMPParallelDirective(unsigned NumClauses)
      : OMPExecutableDirective(this, OMPParallelDirectiveClass, OMPD_parallel,
                               SourceLocation(), SourceLocation(), NumClauses,
                               1),
        HasCancel(false) {}

  /// \brief Set cancel state.
  void setHasCancel(bool Has) { HasCancel = Has; }

public:
  /// \brief Creates directive with a list of \a Clauses.
  ///
  /// \param C AST context.
  /// \param StartLoc Starting location of the directive kind.
  /// \param EndLoc Ending Location of the directive.
  /// \param Clauses List of clauses.
  /// \param AssociatedStmt Statement associated with the directive.
  /// \param HasCancel true if this directive has inner cancel directive.
  ///
  static OMPParallelDirective *
  Create(const ASTContext &C, SourceLocation StartLoc, SourceLocation EndLoc,
         ArrayRef<OMPClause *> Clauses, Stmt *AssociatedStmt, bool HasCancel);

  /// \brief Creates an empty directive with the place for \a N clauses.
  ///
  /// \param C AST context.
  /// \param NumClauses Number of clauses.
  ///
  static OMPParallelDirective *CreateEmpty(const ASTContext &C,
                                           unsigned NumClauses, EmptyShell);

  /// \brief Return true if current directive has inner cancel directive.
  bool hasCancel() const { return HasCancel; }

  static bool classof(const Stmt *T) {
    return T->getStmtClass() == OMPParallelDirectiveClass;
  }
};

/// \brief This is a common base class for loop directives ('omp simd', 'omp
/// for', 'omp for simd' etc.). It is responsible for the loop code generation.
///
class OMPLoopDirective : public OMPExecutableDirective {
  friend class ASTStmtReader;
  /// \brief Number of collapsed loops as specified by 'collapse' clause.
  unsigned CollapsedNum;

  /// \brief Offsets to the stored exprs.
  /// This enumeration contains offsets to all the pointers to children
  /// expressions stored in OMPLoopDirective.
  /// The first 9 children are nesessary for all the loop directives, and
  /// the next 10 are specific to the worksharing ones.
  /// After the fixed children, three arrays of length CollapsedNum are
  /// allocated: loop counters, their updates and final values.
  /// PrevLowerBound and PrevUpperBound are used to communicate blocking
  /// information in composite constructs which require loop blocking
  ///
  enum {
    AssociatedStmtOffset = 0,
    IterationVariableOffset = 1,
    LastIterationOffset = 2,
    CalcLastIterationOffset = 3,
    PreConditionOffset = 4,
    CondOffset = 5,
    InitOffset = 6,
    LaneInitOffset = 7,
    NumLanesOffset = 8,
    IncOffset = 9,
    PreInitsOffset = 10,
    // The '...End' enumerators do not correspond to child expressions - they
    // specify the offset to the end (and start of the following counters/
    // updates/finals arrays).
    DefaultEnd = 11,
    // The following 7 exprs are used by worksharing loops only.
    IsLastIterVariableOffset = 11,
    LowerBoundVariableOffset = 12,
    UpperBoundVariableOffset = 13,
    StrideVariableOffset = 14,
    EnsureUpperBoundOffset = 15,
    NextLowerBoundOffset = 16,
    NextUpperBoundOffset = 17,
    NumIterationsOffset = 18,
    PrevLowerBoundVariableOffset = 19,
    PrevUpperBoundVariableOffset = 20,
    DistCondOffset = 21,
    DistIncOffset = 22,
    PrevEnsureUpperBoundOffset = 23,
    InnermostIterationVariableOffset = 24,
    // Offset to the end (and start of the following counters/updates/finals
    // arrays) for worksharing loop directives.
    WorksharingEnd = 25,
  };

  /// \brief Get the counters storage.
  MutableArrayRef<Expr *> getCounters() {
    Expr **Storage = reinterpret_cast<Expr **>(
        &(*(std::next(child_begin(), getArraysOffset(getDirectiveKind())))));
    return MutableArrayRef<Expr *>(Storage, CollapsedNum);
  }

  /// \brief Get the private counters storage.
  MutableArrayRef<Expr *> getPrivateCounters() {
    Expr **Storage = reinterpret_cast<Expr **>(&*std::next(
        child_begin(), getArraysOffset(getDirectiveKind()) + CollapsedNum));
    return MutableArrayRef<Expr *>(Storage, CollapsedNum);
  }

  /// \brief Get the updates storage.
  MutableArrayRef<Expr *> getInits() {
    Expr **Storage = reinterpret_cast<Expr **>(
        &*std::next(child_begin(),
                    getArraysOffset(getDirectiveKind()) + 2 * CollapsedNum));
    return MutableArrayRef<Expr *>(Storage, CollapsedNum);
  }

  /// \brief Get the updates storage.
  MutableArrayRef<Expr *> getUpdates() {
    Expr **Storage = reinterpret_cast<Expr **>(
        &*std::next(child_begin(),
                    getArraysOffset(getDirectiveKind()) + 3 * CollapsedNum));
    return MutableArrayRef<Expr *>(Storage, CollapsedNum);
  }

  /// \brief Get the final counter updates storage.
  MutableArrayRef<Expr *> getFinals() {
    Expr **Storage = reinterpret_cast<Expr **>(
        &*std::next(child_begin(),
                    getArraysOffset(getDirectiveKind()) + 4 * CollapsedNum));
    return MutableArrayRef<Expr *>(Storage, CollapsedNum);
  }

protected:
  /// \brief Build instance of loop directive of class \a Kind.
  ///
  /// \param SC Statement class.
  /// \param Kind Kind of OpenMP directive.
  /// \param StartLoc Starting location of the directive (directive keyword).
  /// \param EndLoc Ending location of the directive.
  /// \param CollapsedNum Number of collapsed loops from 'collapse' clause.
  /// \param NumClauses Number of clauses.
  /// \param NumSpecialChildren Number of additional directive-specific stmts.
  ///
  template <typename T>
  OMPLoopDirective(const T *That, StmtClass SC, OpenMPDirectiveKind Kind,
                   SourceLocation StartLoc, SourceLocation EndLoc,
                   unsigned CollapsedNum, unsigned NumClauses,
                   unsigned NumSpecialChildren = 0)
      : OMPExecutableDirective(That, SC, Kind, StartLoc, EndLoc, NumClauses,
                               numLoopChildren(CollapsedNum, Kind) +
                                   NumSpecialChildren),
        CollapsedNum(CollapsedNum) {}

  /// \brief Offset to the start of children expression arrays.
  static unsigned getArraysOffset(OpenMPDirectiveKind Kind) {
    return (isOpenMPWorksharingDirective(Kind) ||
            isOpenMPTaskLoopDirective(Kind) ||
            isOpenMPDistributeDirective(Kind))
               ? WorksharingEnd
               : DefaultEnd;
  }

  /// \brief Children number.
  static unsigned numLoopChildren(unsigned CollapsedNum,
                                  OpenMPDirectiveKind Kind) {
    return getArraysOffset(Kind) + 5 * CollapsedNum; // Counters,
                                                     // PrivateCounters, Inits,
                                                     // Updates and Finals
  }

  void setIterationVariable(Expr *IV) {
    *std::next(child_begin(), IterationVariableOffset) = IV;
  }
  void setLastIteration(Expr *LI) {
    *std::next(child_begin(), LastIterationOffset) = LI;
  }
  void setCalcLastIteration(Expr *CLI) {
    *std::next(child_begin(), CalcLastIterationOffset) = CLI;
  }
  void setPreCond(Expr *PC) {
    *std::next(child_begin(), PreConditionOffset) = PC;
  }
  void setCond(Expr *Cond) {
    *std::next(child_begin(), CondOffset) = Cond;
  }
  void setInit(Expr *Init) { *std::next(child_begin(), InitOffset) = Init; }
  void setLaneInit(Expr *LaneInit) {
    *std::next(child_begin(), LaneInitOffset) = LaneInit;
  }
  void setNumLanes(Expr *NumLanes) {
    *std::next(child_begin(), NumLanesOffset) = NumLanes;
  }
  void setInc(Expr *Inc) { *std::next(child_begin(), IncOffset) = Inc; }
  void setPreInits(Stmt *PreInits) {
    *std::next(child_begin(), PreInitsOffset) = PreInits;
  }
  void setIsLastIterVariable(Expr *IL) {
    assert((isOpenMPWorksharingDirective(getDirectiveKind()) ||
            isOpenMPTaskLoopDirective(getDirectiveKind()) ||
            isOpenMPDistributeDirective(getDirectiveKind())) &&
           "expected worksharing loop directive");
    *std::next(child_begin(), IsLastIterVariableOffset) = IL;
  }
  void setLowerBoundVariable(Expr *LB) {
    assert((isOpenMPWorksharingDirective(getDirectiveKind()) ||
            isOpenMPTaskLoopDirective(getDirectiveKind()) ||
            isOpenMPDistributeDirective(getDirectiveKind())) &&
           "expected worksharing loop directive");
    *std::next(child_begin(), LowerBoundVariableOffset) = LB;
  }
  void setUpperBoundVariable(Expr *UB) {
    assert((isOpenMPWorksharingDirective(getDirectiveKind()) ||
            isOpenMPTaskLoopDirective(getDirectiveKind()) ||
            isOpenMPDistributeDirective(getDirectiveKind())) &&
           "expected worksharing loop directive");
    *std::next(child_begin(), UpperBoundVariableOffset) = UB;
  }
  void setStrideVariable(Expr *ST) {
    assert((isOpenMPWorksharingDirective(getDirectiveKind()) ||
            isOpenMPTaskLoopDirective(getDirectiveKind()) ||
            isOpenMPDistributeDirective(getDirectiveKind())) &&
           "expected worksharing loop directive");
    *std::next(child_begin(), StrideVariableOffset) = ST;
  }
  void setEnsureUpperBound(Expr *EUB) {
    assert((isOpenMPWorksharingDirective(getDirectiveKind()) ||
            isOpenMPTaskLoopDirective(getDirectiveKind()) ||
            isOpenMPDistributeDirective(getDirectiveKind())) &&
           "expected worksharing loop directive");
    *std::next(child_begin(), EnsureUpperBoundOffset) = EUB;
  }
  void setNextLowerBound(Expr *NLB) {
    assert((isOpenMPWorksharingDirective(getDirectiveKind()) ||
            isOpenMPTaskLoopDirective(getDirectiveKind()) ||
            isOpenMPDistributeDirective(getDirectiveKind())) &&
           "expected worksharing loop directive");
    *std::next(child_begin(), NextLowerBoundOffset) = NLB;
  }
  void setNextUpperBound(Expr *NUB) {
    assert((isOpenMPWorksharingDirective(getDirectiveKind()) ||
            isOpenMPTaskLoopDirective(getDirectiveKind()) ||
            isOpenMPDistributeDirective(getDirectiveKind())) &&
           "expected worksharing loop directive");
    *std::next(child_begin(), NextUpperBoundOffset) = NUB;
  }
  void setNumIterations(Expr *NI) {
    assert((isOpenMPWorksharingDirective(getDirectiveKind()) ||
            isOpenMPTaskLoopDirective(getDirectiveKind()) ||
            isOpenMPDistributeDirective(getDirectiveKind())) &&
           "expected worksharing loop directive");
    *std::next(child_begin(), NumIterationsOffset) = NI;
  }
  void setPrevLowerBoundVariable(Expr *PrevLB) {
    assert((isOpenMPWorksharingDirective(getDirectiveKind()) ||
            isOpenMPTaskLoopDirective(getDirectiveKind()) ||
            isOpenMPDistributeDirective(getDirectiveKind())) &&
           "expected worksharing loop directive");
    *std::next(child_begin(), PrevLowerBoundVariableOffset) = PrevLB;
  }
  void setPrevUpperBoundVariable(Expr *PrevUB) {
    assert((isOpenMPWorksharingDirective(getDirectiveKind()) ||
            isOpenMPTaskLoopDirective(getDirectiveKind()) ||
            isOpenMPDistributeDirective(getDirectiveKind())) &&
           "expected worksharing loop directive");
    *std::next(child_begin(), PrevUpperBoundVariableOffset) = PrevUB;
  }
  void setDistCond(Expr *Cond) {
    assert((isOpenMPWorksharingDirective(getDirectiveKind()) ||
            isOpenMPTaskLoopDirective(getDirectiveKind()) ||
            isOpenMPDistributeDirective(getDirectiveKind())) &&
           "expected worksharing loop directive");
    *std::next(child_begin(), DistCondOffset) = Cond;
  }
  void setDistInc(Expr *Inc) {
    assert((isOpenMPWorksharingDirective(getDirectiveKind()) ||
            isOpenMPTaskLoopDirective(getDirectiveKind()) ||
            isOpenMPDistributeDirective(getDirectiveKind())) &&
           "expected worksharing loop directive");
    *std::next(child_begin(), DistIncOffset) = Inc;
  }
  void setPrevEnsureUpperBound(Expr *PrevEUB) {
    assert((isOpenMPWorksharingDirective(getDirectiveKind()) ||
            isOpenMPTaskLoopDirective(getDirectiveKind()) ||
            isOpenMPDistributeDirective(getDirectiveKind())) &&
           "expected worksharing loop directive");
    *std::next(child_begin(), PrevEnsureUpperBoundOffset) = PrevEUB;
  }
  void setInnermostIterationVariable(Expr *CombIV) {
    assert((isOpenMPWorksharingDirective(getDirectiveKind()) ||
            isOpenMPTaskLoopDirective(getDirectiveKind()) ||
            isOpenMPDistributeDirective(getDirectiveKind())) &&
           "expected worksharing loop directive");
    *std::next(child_begin(), InnermostIterationVariableOffset) = CombIV;
  }
  void setCounters(ArrayRef<Expr *> A);
  void setPrivateCounters(ArrayRef<Expr *> A);
  void setInits(ArrayRef<Expr *> A);
  void setUpdates(ArrayRef<Expr *> A);
  void setFinals(ArrayRef<Expr *> A);

public:
  /// \brief The expressions built for the OpenMP loop CodeGen for the
  /// whole collapsed loop nest.
  struct HelperExprs {
    /// \brief Loop iteration variable.
    Expr *IterationVarRef;
    /// \brief Loop last iteration number.
    Expr *LastIteration;
    /// \brief Loop number of iterations.
    Expr *NumIterations;
    /// \brief Calculation of last iteration.
    Expr *CalcLastIteration;
    /// \brief Loop pre-condition.
    Expr *PreCond;
    /// \brief Loop condition.
    Expr *Cond;
    /// \brief Loop iteration variable init.
    Expr *Init;
    /// \brief Loop iteration variable init for a simd lane.
    Expr *LaneInit;
    /// \brief Loop increment in outlined simd region: # simd lanes.
    Expr *NumLanes;
    /// \brief Loop increment.
    Expr *Inc;
    /// \brief IsLastIteration - local flag variable passed to runtime.
    Expr *IL;
    /// \brief LowerBound - local variable passed to runtime.
    Expr *LB;
    /// \brief UpperBound - local variable passed to runtime.
    Expr *UB;
    /// \brief Stride - local variable passed to runtime.
    Expr *ST;
    /// \brief EnsureUpperBound -- expression LB = min(LB, NumIterations).
    Expr *EUB;
    /// \brief Update of LowerBound for statically sheduled 'omp for' loops.
    Expr *NLB;
    /// \brief Update of UpperBound for statically sheduled 'omp for' loops.
    Expr *NUB;
    /// \brief PreviousLowerBound - local variable passed to runtime in the
    /// enclosing schedule or null if that does not apply.
    Expr *PrevLB;
    /// \brief PreviousUpperBound - local variable passed to runtime in the
    /// enclosing schedule or null if that does not apply.
    Expr *PrevUB;
    /// \brief Additional iteration variable for worksharing constructs.
    Expr *InnermostIterationVarRef;
    /// \brief Dist Loop condition.
    Expr *DistCond;
    /// \brief Dist Loop increment.
    Expr *DistInc;
    /// \brief PreviousEnsureUpperBound -- expression LB = min(LB,
    /// NumIterations).
    Expr *PrevEUB;
    /// \brief Counters Loop counters.
    SmallVector<Expr *, 4> Counters;
    /// \brief PrivateCounters Loop counters.
    SmallVector<Expr *, 4> PrivateCounters;
    /// \brief Expressions for loop counters inits for CodeGen.
    SmallVector<Expr *, 4> Inits;
    /// \brief Expressions for loop counters update for CodeGen.
    SmallVector<Expr *, 4> Updates;
    /// \brief Final loop counter values for GodeGen.
    SmallVector<Expr *, 4> Finals;
    /// Init statement for all captured expressions.
    Stmt *PreInits;

    /// \brief Check if all the expressions are built (does not check the
    /// worksharing ones).
    bool builtAll() {
      return IterationVarRef != nullptr && LastIteration != nullptr &&
             NumIterations != nullptr && PreCond != nullptr &&
             Cond != nullptr && Init != nullptr && Inc != nullptr;
    }

    /// \brief Initialize all the fields to null.
    /// \param Size Number of elements in the counters/finals/updates arrays.
    void clear(unsigned Size) {
      IterationVarRef = nullptr;
      LastIteration = nullptr;
      CalcLastIteration = nullptr;
      PreCond = nullptr;
      Cond = nullptr;
      Init = nullptr;
      LaneInit = nullptr;
      NumLanes = nullptr;
      Inc = nullptr;
      IL = nullptr;
      LB = nullptr;
      UB = nullptr;
      ST = nullptr;
      EUB = nullptr;
      NLB = nullptr;
      NUB = nullptr;
      NumIterations = nullptr;
      PrevLB = nullptr;
      PrevUB = nullptr;
      DistCond = nullptr;
      DistInc = nullptr;
      PrevEUB = nullptr;
      InnermostIterationVarRef = nullptr;
      Counters.resize(Size);
      PrivateCounters.resize(Size);
      Inits.resize(Size);
      Updates.resize(Size);
      Finals.resize(Size);
      for (unsigned i = 0; i < Size; ++i) {
        Counters[i] = nullptr;
        PrivateCounters[i] = nullptr;
        Inits[i] = nullptr;
        Updates[i] = nullptr;
        Finals[i] = nullptr;
      }
      PreInits = nullptr;
    }
  };

  /// \brief Get number of collapsed loops.
  unsigned getCollapsedNumber() const { return CollapsedNum; }

  Expr *getIterationVariable() const {
    return const_cast<Expr *>(reinterpret_cast<const Expr *>(
        *std::next(child_begin(), IterationVariableOffset)));
  }
  Expr *getLastIteration() const {
    return const_cast<Expr *>(reinterpret_cast<const Expr *>(
        *std::next(child_begin(), LastIterationOffset)));
  }
  Expr *getCalcLastIteration() const {
    return const_cast<Expr *>(reinterpret_cast<const Expr *>(
        *std::next(child_begin(), CalcLastIterationOffset)));
  }
  Expr *getPreCond() const {
    return const_cast<Expr *>(reinterpret_cast<const Expr *>(
        *std::next(child_begin(), PreConditionOffset)));
  }
  Expr *getCond() const {
    return const_cast<Expr *>(
        reinterpret_cast<const Expr *>(*std::next(child_begin(), CondOffset)));
  }
  Expr *getInit() const {
    return const_cast<Expr *>(
        reinterpret_cast<const Expr *>(*std::next(child_begin(), InitOffset)));
  }
  Expr *getLaneInit() const {
    return const_cast<Expr *>(reinterpret_cast<const Expr *>(
        *std::next(child_begin(), LaneInitOffset)));
  }
  Expr *getNumLanes() const {
    return const_cast<Expr *>(reinterpret_cast<const Expr *>(
        *std::next(child_begin(), NumLanesOffset)));
  }
  Expr *getInc() const {
    return const_cast<Expr *>(
        reinterpret_cast<const Expr *>(*std::next(child_begin(), IncOffset)));
  }
  const Stmt *getPreInits() const {
    return *std::next(child_begin(), PreInitsOffset);
  }
  Stmt *getPreInits() { return *std::next(child_begin(), PreInitsOffset); }
  Expr *getIsLastIterVariable() const {
    assert((isOpenMPWorksharingDirective(getDirectiveKind()) ||
            isOpenMPTaskLoopDirective(getDirectiveKind()) ||
            isOpenMPDistributeDirective(getDirectiveKind())) &&
           "expected worksharing loop directive");
    return const_cast<Expr *>(reinterpret_cast<const Expr *>(
        *std::next(child_begin(), IsLastIterVariableOffset)));
  }
  Expr *getLowerBoundVariable() const {
    assert((isOpenMPWorksharingDirective(getDirectiveKind()) ||
            isOpenMPTaskLoopDirective(getDirectiveKind()) ||
            isOpenMPDistributeDirective(getDirectiveKind())) &&
           "expected worksharing loop directive");
    return const_cast<Expr *>(reinterpret_cast<const Expr *>(
        *std::next(child_begin(), LowerBoundVariableOffset)));
  }
  Expr *getUpperBoundVariable() const {
    assert((isOpenMPWorksharingDirective(getDirectiveKind()) ||
            isOpenMPTaskLoopDirective(getDirectiveKind()) ||
            isOpenMPDistributeDirective(getDirectiveKind())) &&
           "expected worksharing loop directive");
    return const_cast<Expr *>(reinterpret_cast<const Expr *>(
        *std::next(child_begin(), UpperBoundVariableOffset)));
  }
  Expr *getStrideVariable() const {
    assert((isOpenMPWorksharingDirective(getDirectiveKind()) ||
            isOpenMPTaskLoopDirective(getDirectiveKind()) ||
            isOpenMPDistributeDirective(getDirectiveKind())) &&
           "expected worksharing loop directive");
    return const_cast<Expr *>(reinterpret_cast<const Expr *>(
        *std::next(child_begin(), StrideVariableOffset)));
  }
  Expr *getEnsureUpperBound() const {
    assert((isOpenMPWorksharingDirective(getDirectiveKind()) ||
            isOpenMPTaskLoopDirective(getDirectiveKind()) ||
            isOpenMPDistributeDirective(getDirectiveKind())) &&
           "expected worksharing loop directive");
    return const_cast<Expr *>(reinterpret_cast<const Expr *>(
        *std::next(child_begin(), EnsureUpperBoundOffset)));
  }
  Expr *getNextLowerBound() const {
    assert((isOpenMPWorksharingDirective(getDirectiveKind()) ||
            isOpenMPTaskLoopDirective(getDirectiveKind()) ||
            isOpenMPDistributeDirective(getDirectiveKind())) &&
           "expected worksharing loop directive");
    return const_cast<Expr *>(reinterpret_cast<const Expr *>(
        *std::next(child_begin(), NextLowerBoundOffset)));
  }
  Expr *getNextUpperBound() const {
    assert((isOpenMPWorksharingDirective(getDirectiveKind()) ||
            isOpenMPTaskLoopDirective(getDirectiveKind()) ||
            isOpenMPDistributeDirective(getDirectiveKind())) &&
           "expected worksharing loop directive");
    return const_cast<Expr *>(reinterpret_cast<const Expr *>(
        *std::next(child_begin(), NextUpperBoundOffset)));
  }
  Expr *getNumIterations() const {
    assert((isOpenMPWorksharingDirective(getDirectiveKind()) ||
            isOpenMPTaskLoopDirective(getDirectiveKind()) ||
            isOpenMPDistributeDirective(getDirectiveKind())) &&
           "expected worksharing loop directive");
    return const_cast<Expr *>(reinterpret_cast<const Expr *>(
        *std::next(child_begin(), NumIterationsOffset)));
  }
  Expr *getPrevLowerBoundVariable() const {
    assert((isOpenMPWorksharingDirective(getDirectiveKind()) ||
            isOpenMPTaskLoopDirective(getDirectiveKind()) ||
            isOpenMPDistributeDirective(getDirectiveKind())) &&
           "expected worksharing loop directive");
    return const_cast<Expr *>(reinterpret_cast<const Expr *>(
        *std::next(child_begin(), PrevLowerBoundVariableOffset)));
  }
  Expr *getPrevUpperBoundVariable() const {
    assert((isOpenMPWorksharingDirective(getDirectiveKind()) ||
            isOpenMPTaskLoopDirective(getDirectiveKind()) ||
            isOpenMPDistributeDirective(getDirectiveKind())) &&
           "expected worksharing loop directive");
    return const_cast<Expr *>(reinterpret_cast<const Expr *>(
        *std::next(child_begin(), PrevUpperBoundVariableOffset)));
  }
  Expr *getDistCond() const {
    assert((isOpenMPWorksharingDirective(getDirectiveKind()) ||
            isOpenMPTaskLoopDirective(getDirectiveKind()) ||
            isOpenMPDistributeDirective(getDirectiveKind())) &&
           "expected worksharing loop directive");
    return const_cast<Expr *>(reinterpret_cast<const Expr *>(
        *std::next(child_begin(), DistCondOffset)));
  }
  Expr *getDistInc() const {
    assert((isOpenMPWorksharingDirective(getDirectiveKind()) ||
            isOpenMPTaskLoopDirective(getDirectiveKind()) ||
            isOpenMPDistributeDirective(getDirectiveKind())) &&
           "expected worksharing loop directive");
    return const_cast<Expr *>(reinterpret_cast<const Expr *>(
        *std::next(child_begin(), DistIncOffset)));
  }
  Expr *getPrevEnsureUpperBound() const {
    assert((isOpenMPWorksharingDirective(getDirectiveKind()) ||
            isOpenMPTaskLoopDirective(getDirectiveKind()) ||
            isOpenMPDistributeDirective(getDirectiveKind())) &&
           "expected worksharing loop directive");
    return const_cast<Expr *>(reinterpret_cast<const Expr *>(
        *std::next(child_begin(), PrevEnsureUpperBoundOffset)));
  }
  Expr *getInnermostIterationVariable() const {
    assert((isOpenMPWorksharingDirective(getDirectiveKind()) ||
            isOpenMPTaskLoopDirective(getDirectiveKind()) ||
            isOpenMPDistributeDirective(getDirectiveKind())) &&
           "expected worksharing loop directive");
    return const_cast<Expr *>(reinterpret_cast<const Expr *>(
        *std::next(child_begin(), InnermostIterationVariableOffset)));
  }
  const Stmt *getBody() const {
    // This relies on the loop form is already checked by Sema.
    Stmt *Body = getAssociatedStmt()->IgnoreContainers(true);
    Body = cast<ForStmt>(Body)->getBody();
    for (unsigned Cnt = 1; Cnt < CollapsedNum; ++Cnt) {
      Body = Body->IgnoreContainers();
      Body = cast<ForStmt>(Body)->getBody();
    }
    return Body;
  }

  ArrayRef<Expr *> counters() { return getCounters(); }

  ArrayRef<Expr *> counters() const {
    return const_cast<OMPLoopDirective *>(this)->getCounters();
  }

  ArrayRef<Expr *> private_counters() { return getPrivateCounters(); }

  ArrayRef<Expr *> private_counters() const {
    return const_cast<OMPLoopDirective *>(this)->getPrivateCounters();
  }

  ArrayRef<Expr *> inits() { return getInits(); }

  ArrayRef<Expr *> inits() const {
    return const_cast<OMPLoopDirective *>(this)->getInits();
  }

  ArrayRef<Expr *> updates() { return getUpdates(); }

  ArrayRef<Expr *> updates() const {
    return const_cast<OMPLoopDirective *>(this)->getUpdates();
  }

  ArrayRef<Expr *> finals() { return getFinals(); }

  ArrayRef<Expr *> finals() const {
    return const_cast<OMPLoopDirective *>(this)->getFinals();
  }

  static bool classof(const Stmt *T) {
    return T->getStmtClass() == OMPSimdDirectiveClass ||
           T->getStmtClass() == OMPForDirectiveClass ||
           T->getStmtClass() == OMPForSimdDirectiveClass ||
           T->getStmtClass() == OMPParallelForDirectiveClass ||
           T->getStmtClass() == OMPParallelForSimdDirectiveClass ||
           T->getStmtClass() == OMPTaskLoopDirectiveClass ||
           T->getStmtClass() == OMPTaskLoopSimdDirectiveClass ||
           T->getStmtClass() == OMPDistributeDirectiveClass ||
           T->getStmtClass() == OMPTargetParallelForDirectiveClass ||
           T->getStmtClass() == OMPDistributeParallelForDirectiveClass ||
           T->getStmtClass() == OMPDistributeParallelForSimdDirectiveClass ||
           T->getStmtClass() == OMPDistributeSimdDirectiveClass ||
           T->getStmtClass() == OMPTargetParallelForSimdDirectiveClass ||
           T->getStmtClass() == OMPTargetSimdDirectiveClass ||
           T->getStmtClass() == OMPTeamsDistributeDirectiveClass ||
           T->getStmtClass() == OMPTeamsDistributeSimdDirectiveClass ||
<<<<<<< HEAD
           T->getStmtClass() == OMPTeamsDistributeParallelForDirectiveClass ||
           T->getStmtClass() ==
               OMPTargetTeamsDistributeParallelForDirectiveClass ||
           T->getStmtClass() ==
               OMPTargetTeamsDistributeParallelForSimdDirectiveClass ||
           T->getStmtClass() ==
               OMPTeamsDistributeParallelForSimdDirectiveClass ||
           T->getStmtClass() == OMPTargetTeamsDistributeDirectiveClass||
           T->getStmtClass() == OMPTargetTeamsDistributeSimdDirectiveClass;
=======
           T->getStmtClass() == OMPTeamsDistributeParallelForSimdDirectiveClass;
>>>>>>> 0eded94a
  }
};

/// \brief This represents '#pragma omp simd' directive.
///
/// \code
/// #pragma omp simd private(a,b) linear(i,j:s) reduction(+:c,d)
/// \endcode
/// In this example directive '#pragma omp simd' has clauses 'private'
/// with the variables 'a' and 'b', 'linear' with variables 'i', 'j' and
/// linear step 's', 'reduction' with operator '+' and variables 'c' and 'd'.
///
class OMPSimdDirective : public OMPLoopDirective {
  friend class ASTStmtReader;
  /// \brief Build directive with the given start and end location.
  ///
  /// \param StartLoc Starting location of the directive kind.
  /// \param EndLoc Ending location of the directive.
  /// \param CollapsedNum Number of collapsed nested loops.
  /// \param NumClauses Number of clauses.
  ///
  OMPSimdDirective(SourceLocation StartLoc, SourceLocation EndLoc,
                   unsigned CollapsedNum, unsigned NumClauses)
      : OMPLoopDirective(this, OMPSimdDirectiveClass, OMPD_simd, StartLoc,
                         EndLoc, CollapsedNum, NumClauses) {}

  /// \brief Build an empty directive.
  ///
  /// \param CollapsedNum Number of collapsed nested loops.
  /// \param NumClauses Number of clauses.
  ///
  explicit OMPSimdDirective(unsigned CollapsedNum, unsigned NumClauses)
      : OMPLoopDirective(this, OMPSimdDirectiveClass, OMPD_simd,
                         SourceLocation(), SourceLocation(), CollapsedNum,
                         NumClauses) {}

public:
  /// \brief Creates directive with a list of \a Clauses.
  ///
  /// \param C AST context.
  /// \param StartLoc Starting location of the directive kind.
  /// \param EndLoc Ending Location of the directive.
  /// \param CollapsedNum Number of collapsed loops.
  /// \param Clauses List of clauses.
  /// \param AssociatedStmt Statement, associated with the directive.
  /// \param Exprs Helper expressions for CodeGen.
  ///
  static OMPSimdDirective *Create(const ASTContext &C, SourceLocation StartLoc,
                                  SourceLocation EndLoc, unsigned CollapsedNum,
                                  ArrayRef<OMPClause *> Clauses,
                                  Stmt *AssociatedStmt,
                                  const HelperExprs &Exprs);

  /// \brief Creates an empty directive with the place
  /// for \a NumClauses clauses.
  ///
  /// \param C AST context.
  /// \param CollapsedNum Number of collapsed nested loops.
  /// \param NumClauses Number of clauses.
  ///
  static OMPSimdDirective *CreateEmpty(const ASTContext &C, unsigned NumClauses,
                                       unsigned CollapsedNum, EmptyShell);

  static bool classof(const Stmt *T) {
    return T->getStmtClass() == OMPSimdDirectiveClass;
  }
};

/// \brief This represents '#pragma omp for' directive.
///
/// \code
/// #pragma omp for private(a,b) reduction(+:c,d)
/// \endcode
/// In this example directive '#pragma omp for' has clauses 'private' with the
/// variables 'a' and 'b' and 'reduction' with operator '+' and variables 'c'
/// and 'd'.
///
class OMPForDirective : public OMPLoopDirective {
  friend class ASTStmtReader;

  /// \brief true if current directive has inner cancel directive.
  bool HasCancel;

  /// \brief Build directive with the given start and end location.
  ///
  /// \param StartLoc Starting location of the directive kind.
  /// \param EndLoc Ending location of the directive.
  /// \param CollapsedNum Number of collapsed nested loops.
  /// \param NumClauses Number of clauses.
  ///
  OMPForDirective(SourceLocation StartLoc, SourceLocation EndLoc,
                  unsigned CollapsedNum, unsigned NumClauses)
      : OMPLoopDirective(this, OMPForDirectiveClass, OMPD_for, StartLoc, EndLoc,
                         CollapsedNum, NumClauses),
        HasCancel(false) {}

  /// \brief Build an empty directive.
  ///
  /// \param CollapsedNum Number of collapsed nested loops.
  /// \param NumClauses Number of clauses.
  ///
  explicit OMPForDirective(unsigned CollapsedNum, unsigned NumClauses)
      : OMPLoopDirective(this, OMPForDirectiveClass, OMPD_for, SourceLocation(),
                         SourceLocation(), CollapsedNum, NumClauses),
        HasCancel(false) {}

  /// \brief Set cancel state.
  void setHasCancel(bool Has) { HasCancel = Has; }

public:
  /// \brief Creates directive with a list of \a Clauses.
  ///
  /// \param C AST context.
  /// \param StartLoc Starting location of the directive kind.
  /// \param EndLoc Ending Location of the directive.
  /// \param CollapsedNum Number of collapsed loops.
  /// \param Clauses List of clauses.
  /// \param AssociatedStmt Statement, associated with the directive.
  /// \param Exprs Helper expressions for CodeGen.
  /// \param HasCancel true if current directive has inner cancel directive.
  ///
  static OMPForDirective *Create(const ASTContext &C, SourceLocation StartLoc,
                                 SourceLocation EndLoc, unsigned CollapsedNum,
                                 ArrayRef<OMPClause *> Clauses,
                                 Stmt *AssociatedStmt, const HelperExprs &Exprs,
                                 bool HasCancel);

  /// \brief Creates an empty directive with the place
  /// for \a NumClauses clauses.
  ///
  /// \param C AST context.
  /// \param CollapsedNum Number of collapsed nested loops.
  /// \param NumClauses Number of clauses.
  ///
  static OMPForDirective *CreateEmpty(const ASTContext &C, unsigned NumClauses,
                                      unsigned CollapsedNum, EmptyShell);

  /// \brief Return true if current directive has inner cancel directive.
  bool hasCancel() const { return HasCancel; }

  static bool classof(const Stmt *T) {
    return T->getStmtClass() == OMPForDirectiveClass;
  }
};

/// \brief This represents '#pragma omp for simd' directive.
///
/// \code
/// #pragma omp for simd private(a,b) linear(i,j:s) reduction(+:c,d)
/// \endcode
/// In this example directive '#pragma omp for simd' has clauses 'private'
/// with the variables 'a' and 'b', 'linear' with variables 'i', 'j' and
/// linear step 's', 'reduction' with operator '+' and variables 'c' and 'd'.
///
class OMPForSimdDirective : public OMPLoopDirective {
  friend class ASTStmtReader;
  /// \brief Build directive with the given start and end location.
  ///
  /// \param StartLoc Starting location of the directive kind.
  /// \param EndLoc Ending location of the directive.
  /// \param CollapsedNum Number of collapsed nested loops.
  /// \param NumClauses Number of clauses.
  ///
  OMPForSimdDirective(SourceLocation StartLoc, SourceLocation EndLoc,
                      unsigned CollapsedNum, unsigned NumClauses)
      : OMPLoopDirective(this, OMPForSimdDirectiveClass, OMPD_for_simd,
                         StartLoc, EndLoc, CollapsedNum, NumClauses) {}

  /// \brief Build an empty directive.
  ///
  /// \param CollapsedNum Number of collapsed nested loops.
  /// \param NumClauses Number of clauses.
  ///
  explicit OMPForSimdDirective(unsigned CollapsedNum, unsigned NumClauses)
      : OMPLoopDirective(this, OMPForSimdDirectiveClass, OMPD_for_simd,
                         SourceLocation(), SourceLocation(), CollapsedNum,
                         NumClauses) {}

public:
  /// \brief Creates directive with a list of \a Clauses.
  ///
  /// \param C AST context.
  /// \param StartLoc Starting location of the directive kind.
  /// \param EndLoc Ending Location of the directive.
  /// \param CollapsedNum Number of collapsed loops.
  /// \param Clauses List of clauses.
  /// \param AssociatedStmt Statement, associated with the directive.
  /// \param Exprs Helper expressions for CodeGen.
  ///
  static OMPForSimdDirective *
  Create(const ASTContext &C, SourceLocation StartLoc, SourceLocation EndLoc,
         unsigned CollapsedNum, ArrayRef<OMPClause *> Clauses,
         Stmt *AssociatedStmt, const HelperExprs &Exprs);

  /// \brief Creates an empty directive with the place
  /// for \a NumClauses clauses.
  ///
  /// \param C AST context.
  /// \param CollapsedNum Number of collapsed nested loops.
  /// \param NumClauses Number of clauses.
  ///
  static OMPForSimdDirective *CreateEmpty(const ASTContext &C,
                                          unsigned NumClauses,
                                          unsigned CollapsedNum, EmptyShell);

  static bool classof(const Stmt *T) {
    return T->getStmtClass() == OMPForSimdDirectiveClass;
  }
};

/// \brief This represents '#pragma omp sections' directive.
///
/// \code
/// #pragma omp sections private(a,b) reduction(+:c,d)
/// \endcode
/// In this example directive '#pragma omp sections' has clauses 'private' with
/// the variables 'a' and 'b' and 'reduction' with operator '+' and variables
/// 'c' and 'd'.
///
class OMPSectionsDirective : public OMPExecutableDirective {
  friend class ASTStmtReader;

  /// \brief true if current directive has inner cancel directive.
  bool HasCancel;

  /// \brief Build directive with the given start and end location.
  ///
  /// \param StartLoc Starting location of the directive kind.
  /// \param EndLoc Ending location of the directive.
  /// \param NumClauses Number of clauses.
  ///
  OMPSectionsDirective(SourceLocation StartLoc, SourceLocation EndLoc,
                       unsigned NumClauses)
      : OMPExecutableDirective(this, OMPSectionsDirectiveClass, OMPD_sections,
                               StartLoc, EndLoc, NumClauses, 1),
        HasCancel(false) {}

  /// \brief Build an empty directive.
  ///
  /// \param NumClauses Number of clauses.
  ///
  explicit OMPSectionsDirective(unsigned NumClauses)
      : OMPExecutableDirective(this, OMPSectionsDirectiveClass, OMPD_sections,
                               SourceLocation(), SourceLocation(), NumClauses,
                               1),
        HasCancel(false) {}

  /// \brief Set cancel state.
  void setHasCancel(bool Has) { HasCancel = Has; }

public:
  /// \brief Creates directive with a list of \a Clauses.
  ///
  /// \param C AST context.
  /// \param StartLoc Starting location of the directive kind.
  /// \param EndLoc Ending Location of the directive.
  /// \param Clauses List of clauses.
  /// \param AssociatedStmt Statement, associated with the directive.
  /// \param HasCancel true if current directive has inner directive.
  ///
  static OMPSectionsDirective *
  Create(const ASTContext &C, SourceLocation StartLoc, SourceLocation EndLoc,
         ArrayRef<OMPClause *> Clauses, Stmt *AssociatedStmt, bool HasCancel);

  /// \brief Creates an empty directive with the place for \a NumClauses
  /// clauses.
  ///
  /// \param C AST context.
  /// \param NumClauses Number of clauses.
  ///
  static OMPSectionsDirective *CreateEmpty(const ASTContext &C,
                                           unsigned NumClauses, EmptyShell);

  /// \brief Return true if current directive has inner cancel directive.
  bool hasCancel() const { return HasCancel; }

  static bool classof(const Stmt *T) {
    return T->getStmtClass() == OMPSectionsDirectiveClass;
  }
};

/// \brief This represents '#pragma omp section' directive.
///
/// \code
/// #pragma omp section
/// \endcode
///
class OMPSectionDirective : public OMPExecutableDirective {
  friend class ASTStmtReader;

  /// \brief true if current directive has inner cancel directive.
  bool HasCancel;

  /// \brief Build directive with the given start and end location.
  ///
  /// \param StartLoc Starting location of the directive kind.
  /// \param EndLoc Ending location of the directive.
  ///
  OMPSectionDirective(SourceLocation StartLoc, SourceLocation EndLoc)
      : OMPExecutableDirective(this, OMPSectionDirectiveClass, OMPD_section,
                               StartLoc, EndLoc, 0, 1),
        HasCancel(false) {}

  /// \brief Build an empty directive.
  ///
  explicit OMPSectionDirective()
      : OMPExecutableDirective(this, OMPSectionDirectiveClass, OMPD_section,
                               SourceLocation(), SourceLocation(), 0, 1),
        HasCancel(false) {}

public:
  /// \brief Creates directive.
  ///
  /// \param C AST context.
  /// \param StartLoc Starting location of the directive kind.
  /// \param EndLoc Ending Location of the directive.
  /// \param AssociatedStmt Statement, associated with the directive.
  /// \param HasCancel true if current directive has inner directive.
  ///
  static OMPSectionDirective *Create(const ASTContext &C,
                                     SourceLocation StartLoc,
                                     SourceLocation EndLoc,
                                     Stmt *AssociatedStmt, bool HasCancel);

  /// \brief Creates an empty directive.
  ///
  /// \param C AST context.
  ///
  static OMPSectionDirective *CreateEmpty(const ASTContext &C, EmptyShell);

  /// \brief Set cancel state.
  void setHasCancel(bool Has) { HasCancel = Has; }

  /// \brief Return true if current directive has inner cancel directive.
  bool hasCancel() const { return HasCancel; }

  static bool classof(const Stmt *T) {
    return T->getStmtClass() == OMPSectionDirectiveClass;
  }
};

/// \brief This represents '#pragma omp single' directive.
///
/// \code
/// #pragma omp single private(a,b) copyprivate(c,d)
/// \endcode
/// In this example directive '#pragma omp single' has clauses 'private' with
/// the variables 'a' and 'b' and 'copyprivate' with variables 'c' and 'd'.
///
class OMPSingleDirective : public OMPExecutableDirective {
  friend class ASTStmtReader;
  /// \brief Build directive with the given start and end location.
  ///
  /// \param StartLoc Starting location of the directive kind.
  /// \param EndLoc Ending location of the directive.
  /// \param NumClauses Number of clauses.
  ///
  OMPSingleDirective(SourceLocation StartLoc, SourceLocation EndLoc,
                     unsigned NumClauses)
      : OMPExecutableDirective(this, OMPSingleDirectiveClass, OMPD_single,
                               StartLoc, EndLoc, NumClauses, 1) {}

  /// \brief Build an empty directive.
  ///
  /// \param NumClauses Number of clauses.
  ///
  explicit OMPSingleDirective(unsigned NumClauses)
      : OMPExecutableDirective(this, OMPSingleDirectiveClass, OMPD_single,
                               SourceLocation(), SourceLocation(), NumClauses,
                               1) {}

public:
  /// \brief Creates directive with a list of \a Clauses.
  ///
  /// \param C AST context.
  /// \param StartLoc Starting location of the directive kind.
  /// \param EndLoc Ending Location of the directive.
  /// \param Clauses List of clauses.
  /// \param AssociatedStmt Statement, associated with the directive.
  ///
  static OMPSingleDirective *
  Create(const ASTContext &C, SourceLocation StartLoc, SourceLocation EndLoc,
         ArrayRef<OMPClause *> Clauses, Stmt *AssociatedStmt);

  /// \brief Creates an empty directive with the place for \a NumClauses
  /// clauses.
  ///
  /// \param C AST context.
  /// \param NumClauses Number of clauses.
  ///
  static OMPSingleDirective *CreateEmpty(const ASTContext &C,
                                         unsigned NumClauses, EmptyShell);

  static bool classof(const Stmt *T) {
    return T->getStmtClass() == OMPSingleDirectiveClass;
  }
};

/// \brief This represents '#pragma omp master' directive.
///
/// \code
/// #pragma omp master
/// \endcode
///
class OMPMasterDirective : public OMPExecutableDirective {
  friend class ASTStmtReader;
  /// \brief Build directive with the given start and end location.
  ///
  /// \param StartLoc Starting location of the directive kind.
  /// \param EndLoc Ending location of the directive.
  ///
  OMPMasterDirective(SourceLocation StartLoc, SourceLocation EndLoc)
      : OMPExecutableDirective(this, OMPMasterDirectiveClass, OMPD_master,
                               StartLoc, EndLoc, 0, 1) {}

  /// \brief Build an empty directive.
  ///
  explicit OMPMasterDirective()
      : OMPExecutableDirective(this, OMPMasterDirectiveClass, OMPD_master,
                               SourceLocation(), SourceLocation(), 0, 1) {}

public:
  /// \brief Creates directive.
  ///
  /// \param C AST context.
  /// \param StartLoc Starting location of the directive kind.
  /// \param EndLoc Ending Location of the directive.
  /// \param AssociatedStmt Statement, associated with the directive.
  ///
  static OMPMasterDirective *Create(const ASTContext &C,
                                    SourceLocation StartLoc,
                                    SourceLocation EndLoc,
                                    Stmt *AssociatedStmt);

  /// \brief Creates an empty directive.
  ///
  /// \param C AST context.
  ///
  static OMPMasterDirective *CreateEmpty(const ASTContext &C, EmptyShell);

  static bool classof(const Stmt *T) {
    return T->getStmtClass() == OMPMasterDirectiveClass;
  }
};

/// \brief This represents '#pragma omp critical' directive.
///
/// \code
/// #pragma omp critical
/// \endcode
///
class OMPCriticalDirective : public OMPExecutableDirective {
  friend class ASTStmtReader;
  /// \brief Name of the directive.
  DeclarationNameInfo DirName;
  /// \brief Build directive with the given start and end location.
  ///
  /// \param Name Name of the directive.
  /// \param StartLoc Starting location of the directive kind.
  /// \param EndLoc Ending location of the directive.
  /// \param NumClauses Number of clauses.
  ///
  OMPCriticalDirective(const DeclarationNameInfo &Name, SourceLocation StartLoc,
                       SourceLocation EndLoc, unsigned NumClauses)
      : OMPExecutableDirective(this, OMPCriticalDirectiveClass, OMPD_critical,
                               StartLoc, EndLoc, NumClauses, 1),
        DirName(Name) {}

  /// \brief Build an empty directive.
  ///
  /// \param NumClauses Number of clauses.
  ///
  explicit OMPCriticalDirective(unsigned NumClauses)
      : OMPExecutableDirective(this, OMPCriticalDirectiveClass, OMPD_critical,
                               SourceLocation(), SourceLocation(), NumClauses,
                               1),
        DirName() {}

  /// \brief Set name of the directive.
  ///
  /// \param Name Name of the directive.
  ///
  void setDirectiveName(const DeclarationNameInfo &Name) { DirName = Name; }

public:
  /// \brief Creates directive.
  ///
  /// \param C AST context.
  /// \param Name Name of the directive.
  /// \param StartLoc Starting location of the directive kind.
  /// \param EndLoc Ending Location of the directive.
  /// \param Clauses List of clauses.
  /// \param AssociatedStmt Statement, associated with the directive.
  ///
  static OMPCriticalDirective *
  Create(const ASTContext &C, const DeclarationNameInfo &Name,
         SourceLocation StartLoc, SourceLocation EndLoc,
         ArrayRef<OMPClause *> Clauses, Stmt *AssociatedStmt);

  /// \brief Creates an empty directive.
  ///
  /// \param C AST context.
  /// \param NumClauses Number of clauses.
  ///
  static OMPCriticalDirective *CreateEmpty(const ASTContext &C,
                                           unsigned NumClauses, EmptyShell);

  /// \brief Return name of the directive.
  ///
  DeclarationNameInfo getDirectiveName() const { return DirName; }

  static bool classof(const Stmt *T) {
    return T->getStmtClass() == OMPCriticalDirectiveClass;
  }
};

/// \brief This represents '#pragma omp parallel for' directive.
///
/// \code
/// #pragma omp parallel for private(a,b) reduction(+:c,d)
/// \endcode
/// In this example directive '#pragma omp parallel for' has clauses 'private'
/// with the variables 'a' and 'b' and 'reduction' with operator '+' and
/// variables 'c' and 'd'.
///
class OMPParallelForDirective : public OMPLoopDirective {
  friend class ASTStmtReader;

  /// \brief true if current region has inner cancel directive.
  bool HasCancel;

  /// \brief Build directive with the given start and end location.
  ///
  /// \param StartLoc Starting location of the directive kind.
  /// \param EndLoc Ending location of the directive.
  /// \param CollapsedNum Number of collapsed nested loops.
  /// \param NumClauses Number of clauses.
  ///
  OMPParallelForDirective(SourceLocation StartLoc, SourceLocation EndLoc,
                          unsigned CollapsedNum, unsigned NumClauses)
      : OMPLoopDirective(this, OMPParallelForDirectiveClass, OMPD_parallel_for,
                         StartLoc, EndLoc, CollapsedNum, NumClauses),
        HasCancel(false) {}

  /// \brief Build an empty directive.
  ///
  /// \param CollapsedNum Number of collapsed nested loops.
  /// \param NumClauses Number of clauses.
  ///
  explicit OMPParallelForDirective(unsigned CollapsedNum, unsigned NumClauses)
      : OMPLoopDirective(this, OMPParallelForDirectiveClass, OMPD_parallel_for,
                         SourceLocation(), SourceLocation(), CollapsedNum,
                         NumClauses),
        HasCancel(false) {}

  /// \brief Set cancel state.
  void setHasCancel(bool Has) { HasCancel = Has; }

public:
  /// \brief Creates directive with a list of \a Clauses.
  ///
  /// \param C AST context.
  /// \param StartLoc Starting location of the directive kind.
  /// \param EndLoc Ending Location of the directive.
  /// \param CollapsedNum Number of collapsed loops.
  /// \param Clauses List of clauses.
  /// \param AssociatedStmt Statement, associated with the directive.
  /// \param Exprs Helper expressions for CodeGen.
  /// \param HasCancel true if current directive has inner cancel directive.
  ///
  static OMPParallelForDirective *
  Create(const ASTContext &C, SourceLocation StartLoc, SourceLocation EndLoc,
         unsigned CollapsedNum, ArrayRef<OMPClause *> Clauses,
         Stmt *AssociatedStmt, const HelperExprs &Exprs, bool HasCancel);

  /// \brief Creates an empty directive with the place
  /// for \a NumClauses clauses.
  ///
  /// \param C AST context.
  /// \param CollapsedNum Number of collapsed nested loops.
  /// \param NumClauses Number of clauses.
  ///
  static OMPParallelForDirective *CreateEmpty(const ASTContext &C,
                                              unsigned NumClauses,
                                              unsigned CollapsedNum,
                                              EmptyShell);

  /// \brief Return true if current directive has inner cancel directive.
  bool hasCancel() const { return HasCancel; }

  static bool classof(const Stmt *T) {
    return T->getStmtClass() == OMPParallelForDirectiveClass;
  }
};

/// \brief This represents '#pragma omp parallel for simd' directive.
///
/// \code
/// #pragma omp parallel for simd private(a,b) linear(i,j:s) reduction(+:c,d)
/// \endcode
/// In this example directive '#pragma omp parallel for simd' has clauses
/// 'private' with the variables 'a' and 'b', 'linear' with variables 'i', 'j'
/// and linear step 's', 'reduction' with operator '+' and variables 'c' and
/// 'd'.
///
class OMPParallelForSimdDirective : public OMPLoopDirective {
  friend class ASTStmtReader;
  /// \brief Build directive with the given start and end location.
  ///
  /// \param StartLoc Starting location of the directive kind.
  /// \param EndLoc Ending location of the directive.
  /// \param CollapsedNum Number of collapsed nested loops.
  /// \param NumClauses Number of clauses.
  ///
  OMPParallelForSimdDirective(SourceLocation StartLoc, SourceLocation EndLoc,
                              unsigned CollapsedNum, unsigned NumClauses)
      : OMPLoopDirective(this, OMPParallelForSimdDirectiveClass,
                         OMPD_parallel_for_simd, StartLoc, EndLoc, CollapsedNum,
                         NumClauses) {}

  /// \brief Build an empty directive.
  ///
  /// \param CollapsedNum Number of collapsed nested loops.
  /// \param NumClauses Number of clauses.
  ///
  explicit OMPParallelForSimdDirective(unsigned CollapsedNum,
                                       unsigned NumClauses)
      : OMPLoopDirective(this, OMPParallelForSimdDirectiveClass,
                         OMPD_parallel_for_simd, SourceLocation(),
                         SourceLocation(), CollapsedNum, NumClauses) {}

public:
  /// \brief Creates directive with a list of \a Clauses.
  ///
  /// \param C AST context.
  /// \param StartLoc Starting location of the directive kind.
  /// \param EndLoc Ending Location of the directive.
  /// \param CollapsedNum Number of collapsed loops.
  /// \param Clauses List of clauses.
  /// \param AssociatedStmt Statement, associated with the directive.
  /// \param Exprs Helper expressions for CodeGen.
  ///
  static OMPParallelForSimdDirective *
  Create(const ASTContext &C, SourceLocation StartLoc, SourceLocation EndLoc,
         unsigned CollapsedNum, ArrayRef<OMPClause *> Clauses,
         Stmt *AssociatedStmt, const HelperExprs &Exprs);

  /// \brief Creates an empty directive with the place
  /// for \a NumClauses clauses.
  ///
  /// \param C AST context.
  /// \param CollapsedNum Number of collapsed nested loops.
  /// \param NumClauses Number of clauses.
  ///
  static OMPParallelForSimdDirective *CreateEmpty(const ASTContext &C,
                                                  unsigned NumClauses,
                                                  unsigned CollapsedNum,
                                                  EmptyShell);

  static bool classof(const Stmt *T) {
    return T->getStmtClass() == OMPParallelForSimdDirectiveClass;
  }
};

/// \brief This represents '#pragma omp parallel sections' directive.
///
/// \code
/// #pragma omp parallel sections private(a,b) reduction(+:c,d)
/// \endcode
/// In this example directive '#pragma omp parallel sections' has clauses
/// 'private' with the variables 'a' and 'b' and 'reduction' with operator '+'
/// and variables 'c' and 'd'.
///
class OMPParallelSectionsDirective : public OMPExecutableDirective {
  friend class ASTStmtReader;

  /// \brief true if current directive has inner cancel directive.
  bool HasCancel;

  /// \brief Build directive with the given start and end location.
  ///
  /// \param StartLoc Starting location of the directive kind.
  /// \param EndLoc Ending location of the directive.
  /// \param NumClauses Number of clauses.
  ///
  OMPParallelSectionsDirective(SourceLocation StartLoc, SourceLocation EndLoc,
                               unsigned NumClauses)
      : OMPExecutableDirective(this, OMPParallelSectionsDirectiveClass,
                               OMPD_parallel_sections, StartLoc, EndLoc,
                               NumClauses, 1),
        HasCancel(false) {}

  /// \brief Build an empty directive.
  ///
  /// \param NumClauses Number of clauses.
  ///
  explicit OMPParallelSectionsDirective(unsigned NumClauses)
      : OMPExecutableDirective(this, OMPParallelSectionsDirectiveClass,
                               OMPD_parallel_sections, SourceLocation(),
                               SourceLocation(), NumClauses, 1),
        HasCancel(false) {}

  /// \brief Set cancel state.
  void setHasCancel(bool Has) { HasCancel = Has; }

public:
  /// \brief Creates directive with a list of \a Clauses.
  ///
  /// \param C AST context.
  /// \param StartLoc Starting location of the directive kind.
  /// \param EndLoc Ending Location of the directive.
  /// \param Clauses List of clauses.
  /// \param AssociatedStmt Statement, associated with the directive.
  /// \param HasCancel true if current directive has inner cancel directive.
  ///
  static OMPParallelSectionsDirective *
  Create(const ASTContext &C, SourceLocation StartLoc, SourceLocation EndLoc,
         ArrayRef<OMPClause *> Clauses, Stmt *AssociatedStmt, bool HasCancel);

  /// \brief Creates an empty directive with the place for \a NumClauses
  /// clauses.
  ///
  /// \param C AST context.
  /// \param NumClauses Number of clauses.
  ///
  static OMPParallelSectionsDirective *
  CreateEmpty(const ASTContext &C, unsigned NumClauses, EmptyShell);

  /// \brief Return true if current directive has inner cancel directive.
  bool hasCancel() const { return HasCancel; }

  static bool classof(const Stmt *T) {
    return T->getStmtClass() == OMPParallelSectionsDirectiveClass;
  }
};

/// \brief This represents '#pragma omp task' directive.
///
/// \code
/// #pragma omp task private(a,b) final(d)
/// \endcode
/// In this example directive '#pragma omp task' has clauses 'private' with the
/// variables 'a' and 'b' and 'final' with condition 'd'.
///
class OMPTaskDirective : public OMPExecutableDirective {
  friend class ASTStmtReader;
  /// \brief true if this directive has inner cancel directive.
  bool HasCancel;

  /// \brief Build directive with the given start and end location.
  ///
  /// \param StartLoc Starting location of the directive kind.
  /// \param EndLoc Ending location of the directive.
  /// \param NumClauses Number of clauses.
  ///
  OMPTaskDirective(SourceLocation StartLoc, SourceLocation EndLoc,
                   unsigned NumClauses)
      : OMPExecutableDirective(this, OMPTaskDirectiveClass, OMPD_task, StartLoc,
                               EndLoc, NumClauses, 1),
        HasCancel(false) {}

  /// \brief Build an empty directive.
  ///
  /// \param NumClauses Number of clauses.
  ///
  explicit OMPTaskDirective(unsigned NumClauses)
      : OMPExecutableDirective(this, OMPTaskDirectiveClass, OMPD_task,
                               SourceLocation(), SourceLocation(), NumClauses,
                               1),
        HasCancel(false) {}

  /// \brief Set cancel state.
  void setHasCancel(bool Has) { HasCancel = Has; }

public:
  /// \brief Creates directive with a list of \a Clauses.
  ///
  /// \param C AST context.
  /// \param StartLoc Starting location of the directive kind.
  /// \param EndLoc Ending Location of the directive.
  /// \param Clauses List of clauses.
  /// \param AssociatedStmt Statement, associated with the directive.
  /// \param HasCancel true, if current directive has inner cancel directive.
  ///
  static OMPTaskDirective *Create(const ASTContext &C, SourceLocation StartLoc,
                                  SourceLocation EndLoc,
                                  ArrayRef<OMPClause *> Clauses,
                                  Stmt *AssociatedStmt, bool HasCancel);

  /// \brief Creates an empty directive with the place for \a NumClauses
  /// clauses.
  ///
  /// \param C AST context.
  /// \param NumClauses Number of clauses.
  ///
  static OMPTaskDirective *CreateEmpty(const ASTContext &C, unsigned NumClauses,
                                       EmptyShell);

  /// \brief Return true if current directive has inner cancel directive.
  bool hasCancel() const { return HasCancel; }

  static bool classof(const Stmt *T) {
    return T->getStmtClass() == OMPTaskDirectiveClass;
  }
};

/// \brief This represents '#pragma omp taskyield' directive.
///
/// \code
/// #pragma omp taskyield
/// \endcode
///
class OMPTaskyieldDirective : public OMPExecutableDirective {
  friend class ASTStmtReader;
  /// \brief Build directive with the given start and end location.
  ///
  /// \param StartLoc Starting location of the directive kind.
  /// \param EndLoc Ending location of the directive.
  ///
  OMPTaskyieldDirective(SourceLocation StartLoc, SourceLocation EndLoc)
      : OMPExecutableDirective(this, OMPTaskyieldDirectiveClass, OMPD_taskyield,
                               StartLoc, EndLoc, 0, 0) {}

  /// \brief Build an empty directive.
  ///
  explicit OMPTaskyieldDirective()
      : OMPExecutableDirective(this, OMPTaskyieldDirectiveClass, OMPD_taskyield,
                               SourceLocation(), SourceLocation(), 0, 0) {}

public:
  /// \brief Creates directive.
  ///
  /// \param C AST context.
  /// \param StartLoc Starting location of the directive kind.
  /// \param EndLoc Ending Location of the directive.
  ///
  static OMPTaskyieldDirective *
  Create(const ASTContext &C, SourceLocation StartLoc, SourceLocation EndLoc);

  /// \brief Creates an empty directive.
  ///
  /// \param C AST context.
  ///
  static OMPTaskyieldDirective *CreateEmpty(const ASTContext &C, EmptyShell);

  static bool classof(const Stmt *T) {
    return T->getStmtClass() == OMPTaskyieldDirectiveClass;
  }
};

/// \brief This represents '#pragma omp barrier' directive.
///
/// \code
/// #pragma omp barrier
/// \endcode
///
class OMPBarrierDirective : public OMPExecutableDirective {
  friend class ASTStmtReader;
  /// \brief Build directive with the given start and end location.
  ///
  /// \param StartLoc Starting location of the directive kind.
  /// \param EndLoc Ending location of the directive.
  ///
  OMPBarrierDirective(SourceLocation StartLoc, SourceLocation EndLoc)
      : OMPExecutableDirective(this, OMPBarrierDirectiveClass, OMPD_barrier,
                               StartLoc, EndLoc, 0, 0) {}

  /// \brief Build an empty directive.
  ///
  explicit OMPBarrierDirective()
      : OMPExecutableDirective(this, OMPBarrierDirectiveClass, OMPD_barrier,
                               SourceLocation(), SourceLocation(), 0, 0) {}

public:
  /// \brief Creates directive.
  ///
  /// \param C AST context.
  /// \param StartLoc Starting location of the directive kind.
  /// \param EndLoc Ending Location of the directive.
  ///
  static OMPBarrierDirective *
  Create(const ASTContext &C, SourceLocation StartLoc, SourceLocation EndLoc);

  /// \brief Creates an empty directive.
  ///
  /// \param C AST context.
  ///
  static OMPBarrierDirective *CreateEmpty(const ASTContext &C, EmptyShell);

  static bool classof(const Stmt *T) {
    return T->getStmtClass() == OMPBarrierDirectiveClass;
  }
};

/// \brief This represents '#pragma omp taskwait' directive.
///
/// \code
/// #pragma omp taskwait
/// \endcode
///
class OMPTaskwaitDirective : public OMPExecutableDirective {
  friend class ASTStmtReader;
  /// \brief Build directive with the given start and end location.
  ///
  /// \param StartLoc Starting location of the directive kind.
  /// \param EndLoc Ending location of the directive.
  ///
  OMPTaskwaitDirective(SourceLocation StartLoc, SourceLocation EndLoc)
      : OMPExecutableDirective(this, OMPTaskwaitDirectiveClass, OMPD_taskwait,
                               StartLoc, EndLoc, 0, 0) {}

  /// \brief Build an empty directive.
  ///
  explicit OMPTaskwaitDirective()
      : OMPExecutableDirective(this, OMPTaskwaitDirectiveClass, OMPD_taskwait,
                               SourceLocation(), SourceLocation(), 0, 0) {}

public:
  /// \brief Creates directive.
  ///
  /// \param C AST context.
  /// \param StartLoc Starting location of the directive kind.
  /// \param EndLoc Ending Location of the directive.
  ///
  static OMPTaskwaitDirective *
  Create(const ASTContext &C, SourceLocation StartLoc, SourceLocation EndLoc);

  /// \brief Creates an empty directive.
  ///
  /// \param C AST context.
  ///
  static OMPTaskwaitDirective *CreateEmpty(const ASTContext &C, EmptyShell);

  static bool classof(const Stmt *T) {
    return T->getStmtClass() == OMPTaskwaitDirectiveClass;
  }
};

/// \brief This represents '#pragma omp taskgroup' directive.
///
/// \code
/// #pragma omp taskgroup
/// \endcode
///
class OMPTaskgroupDirective : public OMPExecutableDirective {
  friend class ASTStmtReader;
  /// \brief Build directive with the given start and end location.
  ///
  /// \param StartLoc Starting location of the directive kind.
  /// \param EndLoc Ending location of the directive.
  ///
  OMPTaskgroupDirective(SourceLocation StartLoc, SourceLocation EndLoc)
      : OMPExecutableDirective(this, OMPTaskgroupDirectiveClass, OMPD_taskgroup,
                               StartLoc, EndLoc, 0, 1) {}

  /// \brief Build an empty directive.
  ///
  explicit OMPTaskgroupDirective()
      : OMPExecutableDirective(this, OMPTaskgroupDirectiveClass, OMPD_taskgroup,
                               SourceLocation(), SourceLocation(), 0, 1) {}

public:
  /// \brief Creates directive.
  ///
  /// \param C AST context.
  /// \param StartLoc Starting location of the directive kind.
  /// \param EndLoc Ending Location of the directive.
  /// \param AssociatedStmt Statement, associated with the directive.
  ///
  static OMPTaskgroupDirective *Create(const ASTContext &C,
                                       SourceLocation StartLoc,
                                       SourceLocation EndLoc,
                                       Stmt *AssociatedStmt);

  /// \brief Creates an empty directive.
  ///
  /// \param C AST context.
  ///
  static OMPTaskgroupDirective *CreateEmpty(const ASTContext &C, EmptyShell);

  static bool classof(const Stmt *T) {
    return T->getStmtClass() == OMPTaskgroupDirectiveClass;
  }
};

/// \brief This represents '#pragma omp flush' directive.
///
/// \code
/// #pragma omp flush(a,b)
/// \endcode
/// In this example directive '#pragma omp flush' has 2 arguments- variables 'a'
/// and 'b'.
/// 'omp flush' directive does not have clauses but have an optional list of
/// variables to flush. This list of variables is stored within some fake clause
/// FlushClause.
class OMPFlushDirective : public OMPExecutableDirective {
  friend class ASTStmtReader;
  /// \brief Build directive with the given start and end location.
  ///
  /// \param StartLoc Starting location of the directive kind.
  /// \param EndLoc Ending location of the directive.
  /// \param NumClauses Number of clauses.
  ///
  OMPFlushDirective(SourceLocation StartLoc, SourceLocation EndLoc,
                    unsigned NumClauses)
      : OMPExecutableDirective(this, OMPFlushDirectiveClass, OMPD_flush,
                               StartLoc, EndLoc, NumClauses, 0) {}

  /// \brief Build an empty directive.
  ///
  /// \param NumClauses Number of clauses.
  ///
  explicit OMPFlushDirective(unsigned NumClauses)
      : OMPExecutableDirective(this, OMPFlushDirectiveClass, OMPD_flush,
                               SourceLocation(), SourceLocation(), NumClauses,
                               0) {}

public:
  /// \brief Creates directive with a list of \a Clauses.
  ///
  /// \param C AST context.
  /// \param StartLoc Starting location of the directive kind.
  /// \param EndLoc Ending Location of the directive.
  /// \param Clauses List of clauses (only single OMPFlushClause clause is
  /// allowed).
  ///
  static OMPFlushDirective *Create(const ASTContext &C, SourceLocation StartLoc,
                                   SourceLocation EndLoc,
                                   ArrayRef<OMPClause *> Clauses);

  /// \brief Creates an empty directive with the place for \a NumClauses
  /// clauses.
  ///
  /// \param C AST context.
  /// \param NumClauses Number of clauses.
  ///
  static OMPFlushDirective *CreateEmpty(const ASTContext &C,
                                        unsigned NumClauses, EmptyShell);

  static bool classof(const Stmt *T) {
    return T->getStmtClass() == OMPFlushDirectiveClass;
  }
};

/// \brief This represents '#pragma omp ordered' directive.
///
/// \code
/// #pragma omp ordered
/// \endcode
///
class OMPOrderedDirective : public OMPExecutableDirective {
  friend class ASTStmtReader;
  /// \brief Build directive with the given start and end location.
  ///
  /// \param StartLoc Starting location of the directive kind.
  /// \param EndLoc Ending location of the directive.
  /// \param NumClauses Number of clauses.
  ///
  OMPOrderedDirective(SourceLocation StartLoc, SourceLocation EndLoc,
                      unsigned NumClauses)
      : OMPExecutableDirective(this, OMPOrderedDirectiveClass, OMPD_ordered,
                               StartLoc, EndLoc, NumClauses, 1) {}

  /// \brief Build an empty directive.
  ///
  /// \param NumClauses Number of clauses.
  ///
  explicit OMPOrderedDirective(unsigned NumClauses)
      : OMPExecutableDirective(this, OMPOrderedDirectiveClass, OMPD_ordered,
                               SourceLocation(), SourceLocation(), NumClauses,
                               1) {}

public:
  /// \brief Creates directive.
  ///
  /// \param C AST context.
  /// \param StartLoc Starting location of the directive kind.
  /// \param EndLoc Ending Location of the directive.
  /// \param Clauses List of clauses.
  /// \param AssociatedStmt Statement, associated with the directive.
  ///
  static OMPOrderedDirective *
  Create(const ASTContext &C, SourceLocation StartLoc, SourceLocation EndLoc,
         ArrayRef<OMPClause *> Clauses, Stmt *AssociatedStmt);

  /// \brief Creates an empty directive.
  ///
  /// \param C AST context.
  /// \param NumClauses Number of clauses.
  ///
  static OMPOrderedDirective *CreateEmpty(const ASTContext &C,
                                          unsigned NumClauses, EmptyShell);

  static bool classof(const Stmt *T) {
    return T->getStmtClass() == OMPOrderedDirectiveClass;
  }
};

/// \brief This represents '#pragma omp atomic' directive.
///
/// \code
/// #pragma omp atomic capture
/// \endcode
/// In this example directive '#pragma omp atomic' has clause 'capture'.
///
class OMPAtomicDirective : public OMPExecutableDirective {
  friend class ASTStmtReader;
  /// \brief Used for 'atomic update' or 'atomic capture' constructs. They may
  /// have atomic expressions of forms
  /// \code
  /// x = x binop expr;
  /// x = expr binop x;
  /// \endcode
  /// This field is true for the first form of the expression and false for the
  /// second. Required for correct codegen of non-associative operations (like
  /// << or >>).
  bool IsXLHSInRHSPart;
  /// \brief Used for 'atomic update' or 'atomic capture' constructs. They may
  /// have atomic expressions of forms
  /// \code
  /// v = x; <update x>;
  /// <update x>; v = x;
  /// \endcode
  /// This field is true for the first(postfix) form of the expression and false
  /// otherwise.
  bool IsPostfixUpdate;

  /// \brief Build directive with the given start and end location.
  ///
  /// \param StartLoc Starting location of the directive kind.
  /// \param EndLoc Ending location of the directive.
  /// \param NumClauses Number of clauses.
  ///
  OMPAtomicDirective(SourceLocation StartLoc, SourceLocation EndLoc,
                     unsigned NumClauses)
      : OMPExecutableDirective(this, OMPAtomicDirectiveClass, OMPD_atomic,
                               StartLoc, EndLoc, NumClauses, 5),
        IsXLHSInRHSPart(false), IsPostfixUpdate(false) {}

  /// \brief Build an empty directive.
  ///
  /// \param NumClauses Number of clauses.
  ///
  explicit OMPAtomicDirective(unsigned NumClauses)
      : OMPExecutableDirective(this, OMPAtomicDirectiveClass, OMPD_atomic,
                               SourceLocation(), SourceLocation(), NumClauses,
                               5),
        IsXLHSInRHSPart(false), IsPostfixUpdate(false) {}

  /// \brief Set 'x' part of the associated expression/statement.
  void setX(Expr *X) { *std::next(child_begin()) = X; }
  /// \brief Set helper expression of the form
  /// 'OpaqueValueExpr(x) binop OpaqueValueExpr(expr)' or
  /// 'OpaqueValueExpr(expr) binop OpaqueValueExpr(x)'.
  void setUpdateExpr(Expr *UE) { *std::next(child_begin(), 2) = UE; }
  /// \brief Set 'v' part of the associated expression/statement.
  void setV(Expr *V) { *std::next(child_begin(), 3) = V; }
  /// \brief Set 'expr' part of the associated expression/statement.
  void setExpr(Expr *E) { *std::next(child_begin(), 4) = E; }

public:
  /// \brief Creates directive with a list of \a Clauses and 'x', 'v' and 'expr'
  /// parts of the atomic construct (see Section 2.12.6, atomic Construct, for
  /// detailed description of 'x', 'v' and 'expr').
  ///
  /// \param C AST context.
  /// \param StartLoc Starting location of the directive kind.
  /// \param EndLoc Ending Location of the directive.
  /// \param Clauses List of clauses.
  /// \param AssociatedStmt Statement, associated with the directive.
  /// \param X 'x' part of the associated expression/statement.
  /// \param V 'v' part of the associated expression/statement.
  /// \param E 'expr' part of the associated expression/statement.
  /// \param UE Helper expression of the form
  /// 'OpaqueValueExpr(x) binop OpaqueValueExpr(expr)' or
  /// 'OpaqueValueExpr(expr) binop OpaqueValueExpr(x)'.
  /// \param IsXLHSInRHSPart true if \a UE has the first form and false if the
  /// second.
  /// \param IsPostfixUpdate true if original value of 'x' must be stored in
  /// 'v', not an updated one.
  static OMPAtomicDirective *
  Create(const ASTContext &C, SourceLocation StartLoc, SourceLocation EndLoc,
         ArrayRef<OMPClause *> Clauses, Stmt *AssociatedStmt, Expr *X, Expr *V,
         Expr *E, Expr *UE, bool IsXLHSInRHSPart, bool IsPostfixUpdate);

  /// \brief Creates an empty directive with the place for \a NumClauses
  /// clauses.
  ///
  /// \param C AST context.
  /// \param NumClauses Number of clauses.
  ///
  static OMPAtomicDirective *CreateEmpty(const ASTContext &C,
                                         unsigned NumClauses, EmptyShell);

  /// \brief Get 'x' part of the associated expression/statement.
  Expr *getX() { return cast_or_null<Expr>(*std::next(child_begin())); }
  const Expr *getX() const {
    return cast_or_null<Expr>(*std::next(child_begin()));
  }
  /// \brief Get helper expression of the form
  /// 'OpaqueValueExpr(x) binop OpaqueValueExpr(expr)' or
  /// 'OpaqueValueExpr(expr) binop OpaqueValueExpr(x)'.
  Expr *getUpdateExpr() {
    return cast_or_null<Expr>(*std::next(child_begin(), 2));
  }
  const Expr *getUpdateExpr() const {
    return cast_or_null<Expr>(*std::next(child_begin(), 2));
  }
  /// \brief Return true if helper update expression has form
  /// 'OpaqueValueExpr(x) binop OpaqueValueExpr(expr)' and false if it has form
  /// 'OpaqueValueExpr(expr) binop OpaqueValueExpr(x)'.
  bool isXLHSInRHSPart() const { return IsXLHSInRHSPart; }
  /// \brief Return true if 'v' expression must be updated to original value of
  /// 'x', false if 'v' must be updated to the new value of 'x'.
  bool isPostfixUpdate() const { return IsPostfixUpdate; }
  /// \brief Get 'v' part of the associated expression/statement.
  Expr *getV() { return cast_or_null<Expr>(*std::next(child_begin(), 3)); }
  const Expr *getV() const {
    return cast_or_null<Expr>(*std::next(child_begin(), 3));
  }
  /// \brief Get 'expr' part of the associated expression/statement.
  Expr *getExpr() { return cast_or_null<Expr>(*std::next(child_begin(), 4)); }
  const Expr *getExpr() const {
    return cast_or_null<Expr>(*std::next(child_begin(), 4));
  }

  static bool classof(const Stmt *T) {
    return T->getStmtClass() == OMPAtomicDirectiveClass;
  }
};

/// \brief This represents '#pragma omp target' directive.
///
/// \code
/// #pragma omp target if(a)
/// \endcode
/// In this example directive '#pragma omp target' has clause 'if' with
/// condition 'a'.
///
class OMPTargetDirective : public OMPExecutableDirective {
  friend class ASTStmtReader;
  /// \brief Build directive with the given start and end location.
  ///
  /// \param StartLoc Starting location of the directive kind.
  /// \param EndLoc Ending location of the directive.
  /// \param NumClauses Number of clauses.
  ///
  OMPTargetDirective(SourceLocation StartLoc, SourceLocation EndLoc,
                     unsigned NumClauses)
      : OMPExecutableDirective(this, OMPTargetDirectiveClass, OMPD_target,
                               StartLoc, EndLoc, NumClauses, 1) {}

  /// \brief Build an empty directive.
  ///
  /// \param NumClauses Number of clauses.
  ///
  explicit OMPTargetDirective(unsigned NumClauses)
      : OMPExecutableDirective(this, OMPTargetDirectiveClass, OMPD_target,
                               SourceLocation(), SourceLocation(), NumClauses,
                               1) {}

public:
  /// \brief Creates directive with a list of \a Clauses.
  ///
  /// \param C AST context.
  /// \param StartLoc Starting location of the directive kind.
  /// \param EndLoc Ending Location of the directive.
  /// \param Clauses List of clauses.
  /// \param AssociatedStmt Statement, associated with the directive.
  ///
  static OMPTargetDirective *
  Create(const ASTContext &C, SourceLocation StartLoc, SourceLocation EndLoc,
         ArrayRef<OMPClause *> Clauses, Stmt *AssociatedStmt);

  /// \brief Creates an empty directive with the place for \a NumClauses
  /// clauses.
  ///
  /// \param C AST context.
  /// \param NumClauses Number of clauses.
  ///
  static OMPTargetDirective *CreateEmpty(const ASTContext &C,
                                         unsigned NumClauses, EmptyShell);

  static bool classof(const Stmt *T) {
    return T->getStmtClass() == OMPTargetDirectiveClass;
  }
};

/// \brief This represents '#pragma omp target data' directive.
///
/// \code
/// #pragma omp target data device(0) if(a) map(b[:])
/// \endcode
/// In this example directive '#pragma omp target data' has clauses 'device'
/// with the value '0', 'if' with condition 'a' and 'map' with array
/// section 'b[:]'.
///
class OMPTargetDataDirective : public OMPExecutableDirective {
  friend class ASTStmtReader;
  /// \brief Build directive with the given start and end location.
  ///
  /// \param StartLoc Starting location of the directive kind.
  /// \param EndLoc Ending Location of the directive.
  /// \param NumClauses The number of clauses.
  ///
  OMPTargetDataDirective(SourceLocation StartLoc, SourceLocation EndLoc,
                         unsigned NumClauses)
      : OMPExecutableDirective(this, OMPTargetDataDirectiveClass, 
                               OMPD_target_data, StartLoc, EndLoc, NumClauses,
                               1) {}

  /// \brief Build an empty directive.
  ///
  /// \param NumClauses Number of clauses.
  ///
  explicit OMPTargetDataDirective(unsigned NumClauses)
      : OMPExecutableDirective(this, OMPTargetDataDirectiveClass, 
                               OMPD_target_data, SourceLocation(),
                               SourceLocation(), NumClauses, 1) {}

public:
  /// \brief Creates directive with a list of \a Clauses.
  ///
  /// \param C AST context.
  /// \param StartLoc Starting location of the directive kind.
  /// \param EndLoc Ending Location of the directive.
  /// \param Clauses List of clauses.
  /// \param AssociatedStmt Statement, associated with the directive.
  ///
  static OMPTargetDataDirective *
  Create(const ASTContext &C, SourceLocation StartLoc, SourceLocation EndLoc,
         ArrayRef<OMPClause *> Clauses, Stmt *AssociatedStmt);

  /// \brief Creates an empty directive with the place for \a N clauses.
  ///
  /// \param C AST context.
  /// \param N The number of clauses.
  ///
  static OMPTargetDataDirective *CreateEmpty(const ASTContext &C, unsigned N,
                                             EmptyShell);

  static bool classof(const Stmt *T) {
    return T->getStmtClass() == OMPTargetDataDirectiveClass;
  }
};

/// \brief This represents '#pragma omp target enter data' directive.
///
/// \code
/// #pragma omp target enter data device(0) if(a) map(b[:])
/// \endcode
/// In this example directive '#pragma omp target enter data' has clauses
/// 'device' with the value '0', 'if' with condition 'a' and 'map' with array
/// section 'b[:]'.
///
class OMPTargetEnterDataDirective : public OMPExecutableDirective {
  friend class ASTStmtReader;
  /// \brief Build directive with the given start and end location.
  ///
  /// \param StartLoc Starting location of the directive kind.
  /// \param EndLoc Ending Location of the directive.
  /// \param NumClauses The number of clauses.
  ///
  OMPTargetEnterDataDirective(SourceLocation StartLoc, SourceLocation EndLoc,
                              unsigned NumClauses)
      : OMPExecutableDirective(this, OMPTargetEnterDataDirectiveClass,
                               OMPD_target_enter_data, StartLoc, EndLoc,
                               NumClauses, /*NumChildren=*/0) {}

  /// \brief Build an empty directive.
  ///
  /// \param NumClauses Number of clauses.
  ///
  explicit OMPTargetEnterDataDirective(unsigned NumClauses)
      : OMPExecutableDirective(this, OMPTargetEnterDataDirectiveClass,
                               OMPD_target_enter_data, SourceLocation(),
                               SourceLocation(), NumClauses,
                               /*NumChildren=*/0) {}

public:
  /// \brief Creates directive with a list of \a Clauses.
  ///
  /// \param C AST context.
  /// \param StartLoc Starting location of the directive kind.
  /// \param EndLoc Ending Location of the directive.
  /// \param Clauses List of clauses.
  ///
  static OMPTargetEnterDataDirective *Create(const ASTContext &C,
                                             SourceLocation StartLoc,
                                             SourceLocation EndLoc,
                                             ArrayRef<OMPClause *> Clauses);

  /// \brief Creates an empty directive with the place for \a N clauses.
  ///
  /// \param C AST context.
  /// \param N The number of clauses.
  ///
  static OMPTargetEnterDataDirective *CreateEmpty(const ASTContext &C,
                                                  unsigned N, EmptyShell);

  static bool classof(const Stmt *T) {
    return T->getStmtClass() == OMPTargetEnterDataDirectiveClass;
  }
};

/// \brief This represents '#pragma omp target exit data' directive.
///
/// \code
/// #pragma omp target exit data device(0) if(a) map(b[:])
/// \endcode
/// In this example directive '#pragma omp target exit data' has clauses
/// 'device' with the value '0', 'if' with condition 'a' and 'map' with array
/// section 'b[:]'.
///
class OMPTargetExitDataDirective : public OMPExecutableDirective {
  friend class ASTStmtReader;
  /// \brief Build directive with the given start and end location.
  ///
  /// \param StartLoc Starting location of the directive kind.
  /// \param EndLoc Ending Location of the directive.
  /// \param NumClauses The number of clauses.
  ///
  OMPTargetExitDataDirective(SourceLocation StartLoc, SourceLocation EndLoc,
                             unsigned NumClauses)
      : OMPExecutableDirective(this, OMPTargetExitDataDirectiveClass,
                               OMPD_target_exit_data, StartLoc, EndLoc,
                               NumClauses, /*NumChildren=*/0) {}

  /// \brief Build an empty directive.
  ///
  /// \param NumClauses Number of clauses.
  ///
  explicit OMPTargetExitDataDirective(unsigned NumClauses)
      : OMPExecutableDirective(this, OMPTargetExitDataDirectiveClass,
                               OMPD_target_exit_data, SourceLocation(),
                               SourceLocation(), NumClauses,
                               /*NumChildren=*/0) {}

public:
  /// \brief Creates directive with a list of \a Clauses.
  ///
  /// \param C AST context.
  /// \param StartLoc Starting location of the directive kind.
  /// \param EndLoc Ending Location of the directive.
  /// \param Clauses List of clauses.
  ///
  static OMPTargetExitDataDirective *Create(const ASTContext &C,
                                            SourceLocation StartLoc,
                                            SourceLocation EndLoc,
                                            ArrayRef<OMPClause *> Clauses);

  /// \brief Creates an empty directive with the place for \a N clauses.
  ///
  /// \param C AST context.
  /// \param N The number of clauses.
  ///
  static OMPTargetExitDataDirective *CreateEmpty(const ASTContext &C,
                                                 unsigned N, EmptyShell);

  static bool classof(const Stmt *T) {
    return T->getStmtClass() == OMPTargetExitDataDirectiveClass;
  }
};

/// \brief This represents '#pragma omp target parallel' directive.
///
/// \code
/// #pragma omp target parallel if(a)
/// \endcode
/// In this example directive '#pragma omp target parallel' has clause 'if' with
/// condition 'a'.
///
class OMPTargetParallelDirective : public OMPExecutableDirective {
  friend class ASTStmtReader;
  /// \brief Build directive with the given start and end location.
  ///
  /// \param StartLoc Starting location of the directive kind.
  /// \param EndLoc Ending location of the directive.
  /// \param NumClauses Number of clauses.
  ///
  OMPTargetParallelDirective(SourceLocation StartLoc, SourceLocation EndLoc,
                             unsigned NumClauses)
      : OMPExecutableDirective(this, OMPTargetParallelDirectiveClass,
                               OMPD_target_parallel, StartLoc, EndLoc,
                               NumClauses, /*NumChildren=*/1) {}

  /// \brief Build an empty directive.
  ///
  /// \param NumClauses Number of clauses.
  ///
  explicit OMPTargetParallelDirective(unsigned NumClauses)
      : OMPExecutableDirective(this, OMPTargetParallelDirectiveClass,
                               OMPD_target_parallel, SourceLocation(),
                               SourceLocation(), NumClauses,
                               /*NumChildren=*/1) {}

public:
  /// \brief Creates directive with a list of \a Clauses.
  ///
  /// \param C AST context.
  /// \param StartLoc Starting location of the directive kind.
  /// \param EndLoc Ending Location of the directive.
  /// \param Clauses List of clauses.
  /// \param AssociatedStmt Statement, associated with the directive.
  ///
  static OMPTargetParallelDirective *
  Create(const ASTContext &C, SourceLocation StartLoc, SourceLocation EndLoc,
         ArrayRef<OMPClause *> Clauses, Stmt *AssociatedStmt);

  /// \brief Creates an empty directive with the place for \a NumClauses
  /// clauses.
  ///
  /// \param C AST context.
  /// \param NumClauses Number of clauses.
  ///
  static OMPTargetParallelDirective *
  CreateEmpty(const ASTContext &C, unsigned NumClauses, EmptyShell);

  static bool classof(const Stmt *T) {
    return T->getStmtClass() == OMPTargetParallelDirectiveClass;
  }
};

/// \brief This represents '#pragma omp target parallel for' directive.
///
/// \code
/// #pragma omp target parallel for private(a,b) reduction(+:c,d)
/// \endcode
/// In this example directive '#pragma omp target parallel for' has clauses
/// 'private' with the variables 'a' and 'b' and 'reduction' with operator '+'
/// and variables 'c' and 'd'.
///
class OMPTargetParallelForDirective : public OMPLoopDirective {
  friend class ASTStmtReader;

  /// \brief true if current region has inner cancel directive.
  bool HasCancel;

  /// \brief Build directive with the given start and end location.
  ///
  /// \param StartLoc Starting location of the directive kind.
  /// \param EndLoc Ending location of the directive.
  /// \param CollapsedNum Number of collapsed nested loops.
  /// \param NumClauses Number of clauses.
  ///
  OMPTargetParallelForDirective(SourceLocation StartLoc, SourceLocation EndLoc,
                                unsigned CollapsedNum, unsigned NumClauses)
      : OMPLoopDirective(this, OMPTargetParallelForDirectiveClass,
                         OMPD_target_parallel_for, StartLoc, EndLoc,
                         CollapsedNum, NumClauses),
        HasCancel(false) {}

  /// \brief Build an empty directive.
  ///
  /// \param CollapsedNum Number of collapsed nested loops.
  /// \param NumClauses Number of clauses.
  ///
  explicit OMPTargetParallelForDirective(unsigned CollapsedNum,
                                         unsigned NumClauses)
      : OMPLoopDirective(this, OMPTargetParallelForDirectiveClass,
                         OMPD_target_parallel_for, SourceLocation(),
                         SourceLocation(), CollapsedNum, NumClauses),
        HasCancel(false) {}

  /// \brief Set cancel state.
  void setHasCancel(bool Has) { HasCancel = Has; }

public:
  /// \brief Creates directive with a list of \a Clauses.
  ///
  /// \param C AST context.
  /// \param StartLoc Starting location of the directive kind.
  /// \param EndLoc Ending Location of the directive.
  /// \param CollapsedNum Number of collapsed loops.
  /// \param Clauses List of clauses.
  /// \param AssociatedStmt Statement, associated with the directive.
  /// \param Exprs Helper expressions for CodeGen.
  /// \param HasCancel true if current directive has inner cancel directive.
  ///
  static OMPTargetParallelForDirective *
  Create(const ASTContext &C, SourceLocation StartLoc, SourceLocation EndLoc,
         unsigned CollapsedNum, ArrayRef<OMPClause *> Clauses,
         Stmt *AssociatedStmt, const HelperExprs &Exprs, bool HasCancel);

  /// \brief Creates an empty directive with the place
  /// for \a NumClauses clauses.
  ///
  /// \param C AST context.
  /// \param CollapsedNum Number of collapsed nested loops.
  /// \param NumClauses Number of clauses.
  ///
  static OMPTargetParallelForDirective *CreateEmpty(const ASTContext &C,
                                                    unsigned NumClauses,
                                                    unsigned CollapsedNum,
                                                    EmptyShell);

  /// \brief Return true if current directive has inner cancel directive.
  bool hasCancel() const { return HasCancel; }

  static bool classof(const Stmt *T) {
    return T->getStmtClass() == OMPTargetParallelForDirectiveClass;
  }
};

/// \brief This represents '#pragma omp teams' directive.
///
/// \code
/// #pragma omp teams if(a)
/// \endcode
/// In this example directive '#pragma omp teams' has clause 'if' with
/// condition 'a'.
///
class OMPTeamsDirective : public OMPExecutableDirective {
  friend class ASTStmtReader;
  /// \brief Build directive with the given start and end location.
  ///
  /// \param StartLoc Starting location of the directive kind.
  /// \param EndLoc Ending location of the directive.
  /// \param NumClauses Number of clauses.
  ///
  OMPTeamsDirective(SourceLocation StartLoc, SourceLocation EndLoc,
                    unsigned NumClauses)
      : OMPExecutableDirective(this, OMPTeamsDirectiveClass, OMPD_teams,
                               StartLoc, EndLoc, NumClauses, 1) {}

  /// \brief Build an empty directive.
  ///
  /// \param NumClauses Number of clauses.
  ///
  explicit OMPTeamsDirective(unsigned NumClauses)
      : OMPExecutableDirective(this, OMPTeamsDirectiveClass, OMPD_teams,
                               SourceLocation(), SourceLocation(), NumClauses,
                               1) {}

public:
  /// \brief Creates directive with a list of \a Clauses.
  ///
  /// \param C AST context.
  /// \param StartLoc Starting location of the directive kind.
  /// \param EndLoc Ending Location of the directive.
  /// \param Clauses List of clauses.
  /// \param AssociatedStmt Statement, associated with the directive.
  ///
  static OMPTeamsDirective *Create(const ASTContext &C, SourceLocation StartLoc,
                                   SourceLocation EndLoc,
                                   ArrayRef<OMPClause *> Clauses,
                                   Stmt *AssociatedStmt);

  /// \brief Creates an empty directive with the place for \a NumClauses
  /// clauses.
  ///
  /// \param C AST context.
  /// \param NumClauses Number of clauses.
  ///
  static OMPTeamsDirective *CreateEmpty(const ASTContext &C,
                                        unsigned NumClauses, EmptyShell);

  static bool classof(const Stmt *T) {
    return T->getStmtClass() == OMPTeamsDirectiveClass;
  }
};

/// \brief This represents '#pragma omp cancellation point' directive.
///
/// \code
/// #pragma omp cancellation point for
/// \endcode
///
/// In this example a cancellation point is created for innermost 'for' region.
class OMPCancellationPointDirective : public OMPExecutableDirective {
  friend class ASTStmtReader;
  OpenMPDirectiveKind CancelRegion;
  /// \brief Build directive with the given start and end location.
  ///
  /// \param StartLoc Starting location of the directive kind.
  /// \param EndLoc Ending location of the directive.
  ///
  OMPCancellationPointDirective(SourceLocation StartLoc, SourceLocation EndLoc)
      : OMPExecutableDirective(this, OMPCancellationPointDirectiveClass,
                               OMPD_cancellation_point, StartLoc, EndLoc, 0, 0),
        CancelRegion(OMPD_unknown) {}

  /// \brief Build an empty directive.
  ///
  explicit OMPCancellationPointDirective()
      : OMPExecutableDirective(this, OMPCancellationPointDirectiveClass,
                               OMPD_cancellation_point, SourceLocation(),
                               SourceLocation(), 0, 0),
        CancelRegion(OMPD_unknown) {}

  /// \brief Set cancel region for current cancellation point.
  /// \param CR Cancellation region.
  void setCancelRegion(OpenMPDirectiveKind CR) { CancelRegion = CR; }

public:
  /// \brief Creates directive.
  ///
  /// \param C AST context.
  /// \param StartLoc Starting location of the directive kind.
  /// \param EndLoc Ending Location of the directive.
  ///
  static OMPCancellationPointDirective *
  Create(const ASTContext &C, SourceLocation StartLoc, SourceLocation EndLoc,
         OpenMPDirectiveKind CancelRegion);

  /// \brief Creates an empty directive.
  ///
  /// \param C AST context.
  ///
  static OMPCancellationPointDirective *CreateEmpty(const ASTContext &C,
                                                    EmptyShell);

  /// \brief Get cancellation region for the current cancellation point.
  OpenMPDirectiveKind getCancelRegion() const { return CancelRegion; }

  static bool classof(const Stmt *T) {
    return T->getStmtClass() == OMPCancellationPointDirectiveClass;
  }
};

/// \brief This represents '#pragma omp cancel' directive.
///
/// \code
/// #pragma omp cancel for
/// \endcode
///
/// In this example a cancel is created for innermost 'for' region.
class OMPCancelDirective : public OMPExecutableDirective {
  friend class ASTStmtReader;
  OpenMPDirectiveKind CancelRegion;
  /// \brief Build directive with the given start and end location.
  ///
  /// \param StartLoc Starting location of the directive kind.
  /// \param EndLoc Ending location of the directive.
  /// \param NumClauses Number of clauses.
  ///
  OMPCancelDirective(SourceLocation StartLoc, SourceLocation EndLoc,
                     unsigned NumClauses)
      : OMPExecutableDirective(this, OMPCancelDirectiveClass, OMPD_cancel,
                               StartLoc, EndLoc, NumClauses, 0),
        CancelRegion(OMPD_unknown) {}

  /// \brief Build an empty directive.
  ///
  /// \param NumClauses Number of clauses.
  explicit OMPCancelDirective(unsigned NumClauses)
      : OMPExecutableDirective(this, OMPCancelDirectiveClass, OMPD_cancel,
                               SourceLocation(), SourceLocation(), NumClauses,
                               0),
        CancelRegion(OMPD_unknown) {}

  /// \brief Set cancel region for current cancellation point.
  /// \param CR Cancellation region.
  void setCancelRegion(OpenMPDirectiveKind CR) { CancelRegion = CR; }

public:
  /// \brief Creates directive.
  ///
  /// \param C AST context.
  /// \param StartLoc Starting location of the directive kind.
  /// \param EndLoc Ending Location of the directive.
  /// \param Clauses List of clauses.
  ///
  static OMPCancelDirective *
  Create(const ASTContext &C, SourceLocation StartLoc, SourceLocation EndLoc,
         ArrayRef<OMPClause *> Clauses, OpenMPDirectiveKind CancelRegion);

  /// \brief Creates an empty directive.
  ///
  /// \param C AST context.
  /// \param NumClauses Number of clauses.
  ///
  static OMPCancelDirective *CreateEmpty(const ASTContext &C,
                                         unsigned NumClauses, EmptyShell);

  /// \brief Get cancellation region for the current cancellation point.
  OpenMPDirectiveKind getCancelRegion() const { return CancelRegion; }

  static bool classof(const Stmt *T) {
    return T->getStmtClass() == OMPCancelDirectiveClass;
  }
};

/// \brief This represents '#pragma omp taskloop' directive.
///
/// \code
/// #pragma omp taskloop private(a,b) grainsize(val) num_tasks(num)
/// \endcode
/// In this example directive '#pragma omp taskloop' has clauses 'private'
/// with the variables 'a' and 'b', 'grainsize' with expression 'val' and
/// 'num_tasks' with expression 'num'.
///
class OMPTaskLoopDirective : public OMPLoopDirective {
  friend class ASTStmtReader;
  /// \brief Build directive with the given start and end location.
  ///
  /// \param StartLoc Starting location of the directive kind.
  /// \param EndLoc Ending location of the directive.
  /// \param CollapsedNum Number of collapsed nested loops.
  /// \param NumClauses Number of clauses.
  ///
  OMPTaskLoopDirective(SourceLocation StartLoc, SourceLocation EndLoc,
                       unsigned CollapsedNum, unsigned NumClauses)
      : OMPLoopDirective(this, OMPTaskLoopDirectiveClass, OMPD_taskloop,
                         StartLoc, EndLoc, CollapsedNum, NumClauses) {}

  /// \brief Build an empty directive.
  ///
  /// \param CollapsedNum Number of collapsed nested loops.
  /// \param NumClauses Number of clauses.
  ///
  explicit OMPTaskLoopDirective(unsigned CollapsedNum, unsigned NumClauses)
      : OMPLoopDirective(this, OMPTaskLoopDirectiveClass, OMPD_taskloop,
                         SourceLocation(), SourceLocation(), CollapsedNum,
                         NumClauses) {}

public:
  /// \brief Creates directive with a list of \a Clauses.
  ///
  /// \param C AST context.
  /// \param StartLoc Starting location of the directive kind.
  /// \param EndLoc Ending Location of the directive.
  /// \param CollapsedNum Number of collapsed loops.
  /// \param Clauses List of clauses.
  /// \param AssociatedStmt Statement, associated with the directive.
  /// \param Exprs Helper expressions for CodeGen.
  ///
  static OMPTaskLoopDirective *
  Create(const ASTContext &C, SourceLocation StartLoc, SourceLocation EndLoc,
         unsigned CollapsedNum, ArrayRef<OMPClause *> Clauses,
         Stmt *AssociatedStmt, const HelperExprs &Exprs);

  /// \brief Creates an empty directive with the place
  /// for \a NumClauses clauses.
  ///
  /// \param C AST context.
  /// \param CollapsedNum Number of collapsed nested loops.
  /// \param NumClauses Number of clauses.
  ///
  static OMPTaskLoopDirective *CreateEmpty(const ASTContext &C,
                                           unsigned NumClauses,
                                           unsigned CollapsedNum, EmptyShell);

  static bool classof(const Stmt *T) {
    return T->getStmtClass() == OMPTaskLoopDirectiveClass;
  }
};

/// \brief This represents '#pragma omp taskloop simd' directive.
///
/// \code
/// #pragma omp taskloop simd private(a,b) grainsize(val) num_tasks(num)
/// \endcode
/// In this example directive '#pragma omp taskloop simd' has clauses 'private'
/// with the variables 'a' and 'b', 'grainsize' with expression 'val' and
/// 'num_tasks' with expression 'num'.
///
class OMPTaskLoopSimdDirective : public OMPLoopDirective {
  friend class ASTStmtReader;
  /// \brief Build directive with the given start and end location.
  ///
  /// \param StartLoc Starting location of the directive kind.
  /// \param EndLoc Ending location of the directive.
  /// \param CollapsedNum Number of collapsed nested loops.
  /// \param NumClauses Number of clauses.
  ///
  OMPTaskLoopSimdDirective(SourceLocation StartLoc, SourceLocation EndLoc,
                           unsigned CollapsedNum, unsigned NumClauses)
      : OMPLoopDirective(this, OMPTaskLoopSimdDirectiveClass,
                         OMPD_taskloop_simd, StartLoc, EndLoc, CollapsedNum,
                         NumClauses) {}

  /// \brief Build an empty directive.
  ///
  /// \param CollapsedNum Number of collapsed nested loops.
  /// \param NumClauses Number of clauses.
  ///
  explicit OMPTaskLoopSimdDirective(unsigned CollapsedNum, unsigned NumClauses)
      : OMPLoopDirective(this, OMPTaskLoopSimdDirectiveClass,
                         OMPD_taskloop_simd, SourceLocation(), SourceLocation(),
                         CollapsedNum, NumClauses) {}

public:
  /// \brief Creates directive with a list of \a Clauses.
  ///
  /// \param C AST context.
  /// \param StartLoc Starting location of the directive kind.
  /// \param EndLoc Ending Location of the directive.
  /// \param CollapsedNum Number of collapsed loops.
  /// \param Clauses List of clauses.
  /// \param AssociatedStmt Statement, associated with the directive.
  /// \param Exprs Helper expressions for CodeGen.
  ///
  static OMPTaskLoopSimdDirective *
  Create(const ASTContext &C, SourceLocation StartLoc, SourceLocation EndLoc,
         unsigned CollapsedNum, ArrayRef<OMPClause *> Clauses,
         Stmt *AssociatedStmt, const HelperExprs &Exprs);

  /// \brief Creates an empty directive with the place
  /// for \a NumClauses clauses.
  ///
  /// \param C AST context.
  /// \param CollapsedNum Number of collapsed nested loops.
  /// \param NumClauses Number of clauses.
  ///
  static OMPTaskLoopSimdDirective *CreateEmpty(const ASTContext &C,
                                               unsigned NumClauses,
                                               unsigned CollapsedNum,
                                               EmptyShell);

  static bool classof(const Stmt *T) {
    return T->getStmtClass() == OMPTaskLoopSimdDirectiveClass;
  }
};

/// \brief This represents '#pragma omp distribute' directive.
///
/// \code
/// #pragma omp distribute private(a,b)
/// \endcode
/// In this example directive '#pragma omp distribute' has clauses 'private'
/// with the variables 'a' and 'b'
///
class OMPDistributeDirective : public OMPLoopDirective {
  friend class ASTStmtReader;

  /// \brief Build directive with the given start and end location.
  ///
  /// \param StartLoc Starting location of the directive kind.
  /// \param EndLoc Ending location of the directive.
  /// \param CollapsedNum Number of collapsed nested loops.
  /// \param NumClauses Number of clauses.
  ///
  OMPDistributeDirective(SourceLocation StartLoc, SourceLocation EndLoc,
                         unsigned CollapsedNum, unsigned NumClauses)
      : OMPLoopDirective(this, OMPDistributeDirectiveClass, OMPD_distribute,
                         StartLoc, EndLoc, CollapsedNum, NumClauses)
        {}

  /// \brief Build an empty directive.
  ///
  /// \param CollapsedNum Number of collapsed nested loops.
  /// \param NumClauses Number of clauses.
  ///
  explicit OMPDistributeDirective(unsigned CollapsedNum, unsigned NumClauses)
      : OMPLoopDirective(this, OMPDistributeDirectiveClass, OMPD_distribute,
                         SourceLocation(), SourceLocation(), CollapsedNum,
                         NumClauses)
        {}

public:
  /// \brief Creates directive with a list of \a Clauses.
  ///
  /// \param C AST context.
  /// \param StartLoc Starting location of the directive kind.
  /// \param EndLoc Ending Location of the directive.
  /// \param CollapsedNum Number of collapsed loops.
  /// \param Clauses List of clauses.
  /// \param AssociatedStmt Statement, associated with the directive.
  /// \param Exprs Helper expressions for CodeGen.
  ///
  static OMPDistributeDirective *
  Create(const ASTContext &C, SourceLocation StartLoc, SourceLocation EndLoc,
         unsigned CollapsedNum, ArrayRef<OMPClause *> Clauses,
         Stmt *AssociatedStmt, const HelperExprs &Exprs);

  /// \brief Creates an empty directive with the place
  /// for \a NumClauses clauses.
  ///
  /// \param C AST context.
  /// \param CollapsedNum Number of collapsed nested loops.
  /// \param NumClauses Number of clauses.
  ///
  static OMPDistributeDirective *CreateEmpty(const ASTContext &C,
                                             unsigned NumClauses,
                                             unsigned CollapsedNum, EmptyShell);

  static bool classof(const Stmt *T) {
    return T->getStmtClass() == OMPDistributeDirectiveClass;
  }
};

/// \brief This represents '#pragma omp target update' directive.
///
/// \code
/// #pragma omp target update to(a) from(b) device(1)
/// \endcode
/// In this example directive '#pragma omp target update' has clause 'to' with
/// argument 'a', clause 'from' with argument 'b' and clause 'device' with
/// argument '1'.
///
class OMPTargetUpdateDirective : public OMPExecutableDirective {
  friend class ASTStmtReader;
  /// \brief Build directive with the given start and end location.
  ///
  /// \param StartLoc Starting location of the directive kind.
  /// \param EndLoc Ending Location of the directive.
  /// \param NumClauses The number of clauses.
  ///
  OMPTargetUpdateDirective(SourceLocation StartLoc, SourceLocation EndLoc,
                           unsigned NumClauses)
      : OMPExecutableDirective(this, OMPTargetUpdateDirectiveClass,
                               OMPD_target_update, StartLoc, EndLoc, NumClauses,
                               0) {}

  /// \brief Build an empty directive.
  ///
  /// \param NumClauses Number of clauses.
  ///
  explicit OMPTargetUpdateDirective(unsigned NumClauses)
      : OMPExecutableDirective(this, OMPTargetUpdateDirectiveClass,
                               OMPD_target_update, SourceLocation(),
                               SourceLocation(), NumClauses, 0) {}

public:
  /// \brief Creates directive with a list of \a Clauses.
  ///
  /// \param C AST context.
  /// \param StartLoc Starting location of the directive kind.
  /// \param EndLoc Ending Location of the directive.
  /// \param Clauses List of clauses.
  ///
  static OMPTargetUpdateDirective *Create(const ASTContext &C,
                                          SourceLocation StartLoc,
                                          SourceLocation EndLoc,
                                          ArrayRef<OMPClause *> Clauses);

  /// \brief Creates an empty directive with the place for \a NumClauses
  /// clauses.
  ///
  /// \param C AST context.
  /// \param NumClauses The number of clauses.
  ///
  static OMPTargetUpdateDirective *CreateEmpty(const ASTContext &C,
                                               unsigned NumClauses, EmptyShell);

  static bool classof(const Stmt *T) {
    return T->getStmtClass() == OMPTargetUpdateDirectiveClass;
  }
};

/// \brief This represents '#pragma omp distribute parallel for' composite
///  directive.
///
/// \code
/// #pragma omp distribute parallel for private(a,b)
/// \endcode
/// In this example directive '#pragma omp distribute parallel for' has clause
/// 'private' with the variables 'a' and 'b'
///
class OMPDistributeParallelForDirective : public OMPLoopDirective {
  friend class ASTStmtReader;

  /// \brief Build directive with the given start and end location.
  ///
  /// \param StartLoc Starting location of the directive kind.
  /// \param EndLoc Ending location of the directive.
  /// \param CollapsedNum Number of collapsed nested loops.
  /// \param NumClauses Number of clauses.
  ///
  OMPDistributeParallelForDirective(SourceLocation StartLoc,
                                    SourceLocation EndLoc,
                                    unsigned CollapsedNum, unsigned NumClauses)
      : OMPLoopDirective(this, OMPDistributeParallelForDirectiveClass,
                         OMPD_distribute_parallel_for, StartLoc, EndLoc,
                         CollapsedNum, NumClauses) {}

  /// \brief Build an empty directive.
  ///
  /// \param CollapsedNum Number of collapsed nested loops.
  /// \param NumClauses Number of clauses.
  ///
  explicit OMPDistributeParallelForDirective(unsigned CollapsedNum,
                                             unsigned NumClauses)
      : OMPLoopDirective(this, OMPDistributeParallelForDirectiveClass,
                         OMPD_distribute_parallel_for, SourceLocation(),
                         SourceLocation(), CollapsedNum, NumClauses) {}

public:
  /// \brief Creates directive with a list of \a Clauses.
  ///
  /// \param C AST context.
  /// \param StartLoc Starting location of the directive kind.
  /// \param EndLoc Ending Location of the directive.
  /// \param CollapsedNum Number of collapsed loops.
  /// \param Clauses List of clauses.
  /// \param AssociatedStmt Statement, associated with the directive.
  /// \param Exprs Helper expressions for CodeGen.
  ///
  static OMPDistributeParallelForDirective *
  Create(const ASTContext &C, SourceLocation StartLoc, SourceLocation EndLoc,
         unsigned CollapsedNum, ArrayRef<OMPClause *> Clauses,
         Stmt *AssociatedStmt, const HelperExprs &Exprs);

  /// \brief Creates an empty directive with the place
  /// for \a NumClauses clauses.
  ///
  /// \param C AST context.
  /// \param CollapsedNum Number of collapsed nested loops.
  /// \param NumClauses Number of clauses.
  ///
  static OMPDistributeParallelForDirective *CreateEmpty(const ASTContext &C,
                                                        unsigned NumClauses,
                                                        unsigned CollapsedNum,
                                                        EmptyShell);

  static bool classof(const Stmt *T) {
    return T->getStmtClass() == OMPDistributeParallelForDirectiveClass;
  }
};

/// This represents '#pragma omp distribute parallel for simd' composite
/// directive.
///
/// \code
/// #pragma omp distribute parallel for simd private(x)
/// \endcode
/// In this example directive '#pragma omp distribute parallel for simd' has
/// clause 'private' with the variables 'x'
///
class OMPDistributeParallelForSimdDirective final : public OMPLoopDirective {
  friend class ASTStmtReader;

  /// Build directive with the given start and end location.
  ///
  /// \param StartLoc Starting location of the directive kind.
  /// \param EndLoc Ending location of the directive.
  /// \param CollapsedNum Number of collapsed nested loops.
  /// \param NumClauses Number of clauses.
  ///
  OMPDistributeParallelForSimdDirective(SourceLocation StartLoc,
                                        SourceLocation EndLoc,
                                        unsigned CollapsedNum,
                                        unsigned NumClauses)
      : OMPLoopDirective(this, OMPDistributeParallelForSimdDirectiveClass,
                         OMPD_distribute_parallel_for_simd, StartLoc, 
                         EndLoc, CollapsedNum, NumClauses) {}

  /// Build an empty directive.
  ///
  /// \param CollapsedNum Number of collapsed nested loops.
  /// \param NumClauses Number of clauses.
  ///
  explicit OMPDistributeParallelForSimdDirective(unsigned CollapsedNum,
                                                 unsigned NumClauses)
      : OMPLoopDirective(this, OMPDistributeParallelForSimdDirectiveClass,
                         OMPD_distribute_parallel_for_simd, 
                         SourceLocation(), SourceLocation(), CollapsedNum,
                         NumClauses) {}

public:
  /// Creates directive with a list of \a Clauses.
  ///
  /// \param C AST context.
  /// \param StartLoc Starting location of the directive kind.
  /// \param EndLoc Ending Location of the directive.
  /// \param CollapsedNum Number of collapsed loops.
  /// \param Clauses List of clauses.
  /// \param AssociatedStmt Statement, associated with the directive.
  /// \param Exprs Helper expressions for CodeGen.
  ///
  static OMPDistributeParallelForSimdDirective *Create(
      const ASTContext &C, SourceLocation StartLoc, SourceLocation EndLoc,
      unsigned CollapsedNum, ArrayRef<OMPClause *> Clauses,
      Stmt *AssociatedStmt, const HelperExprs &Exprs);

  /// Creates an empty directive with the place for \a NumClauses clauses.
  ///
  /// \param C AST context.
  /// \param CollapsedNum Number of collapsed nested loops.
  /// \param NumClauses Number of clauses.
  ///
  static OMPDistributeParallelForSimdDirective *CreateEmpty(
      const ASTContext &C, unsigned NumClauses, unsigned CollapsedNum,
      EmptyShell);

  static bool classof(const Stmt *T) {
    return T->getStmtClass() == OMPDistributeParallelForSimdDirectiveClass;
  }
};

/// This represents '#pragma omp distribute simd' composite directive.
///
/// \code
/// #pragma omp distribute simd private(x)
/// \endcode
/// In this example directive '#pragma omp distribute simd' has clause
/// 'private' with the variables 'x'
///
class OMPDistributeSimdDirective final : public OMPLoopDirective {
  friend class ASTStmtReader;

  /// Build directive with the given start and end location.
  ///
  /// \param StartLoc Starting location of the directive kind.
  /// \param EndLoc Ending location of the directive.
  /// \param CollapsedNum Number of collapsed nested loops.
  /// \param NumClauses Number of clauses.
  ///
  OMPDistributeSimdDirective(SourceLocation StartLoc, SourceLocation EndLoc,
                             unsigned CollapsedNum, unsigned NumClauses)
      : OMPLoopDirective(this, OMPDistributeSimdDirectiveClass,
                         OMPD_distribute_simd, StartLoc, EndLoc, CollapsedNum,
                         NumClauses) {}

  /// Build an empty directive.
  ///
  /// \param CollapsedNum Number of collapsed nested loops.
  /// \param NumClauses Number of clauses.
  ///
  explicit OMPDistributeSimdDirective(unsigned CollapsedNum, 
                                      unsigned NumClauses)
      : OMPLoopDirective(this, OMPDistributeSimdDirectiveClass,
                         OMPD_distribute_simd, SourceLocation(),
                         SourceLocation(), CollapsedNum, NumClauses) {}

public:
  /// Creates directive with a list of \a Clauses.
  ///
  /// \param C AST context.
  /// \param StartLoc Starting location of the directive kind.
  /// \param EndLoc Ending Location of the directive.
  /// \param CollapsedNum Number of collapsed loops.
  /// \param Clauses List of clauses.
  /// \param AssociatedStmt Statement, associated with the directive.
  /// \param Exprs Helper expressions for CodeGen.
  ///
  static OMPDistributeSimdDirective *
  Create(const ASTContext &C, SourceLocation StartLoc, SourceLocation EndLoc,
         unsigned CollapsedNum, ArrayRef<OMPClause *> Clauses,
         Stmt *AssociatedStmt, const HelperExprs &Exprs);

  /// Creates an empty directive with the place for \a NumClauses clauses.
  ///
  /// \param C AST context.
  /// \param CollapsedNum Number of collapsed nested loops.
  /// \param NumClauses Number of clauses.
  ///
  static OMPDistributeSimdDirective *CreateEmpty(const ASTContext &C,
                                                 unsigned NumClauses,
                                                 unsigned CollapsedNum,
                                                 EmptyShell);

  static bool classof(const Stmt *T) {
    return T->getStmtClass() == OMPDistributeSimdDirectiveClass;
  }
};

/// This represents '#pragma omp target parallel for simd' directive.
///
/// \code
/// #pragma omp target parallel for simd private(a) map(b) safelen(c)
/// \endcode
/// In this example directive '#pragma omp target parallel for simd' has clauses
/// 'private' with the variable 'a', 'map' with the variable 'b' and 'safelen'
/// with the variable 'c'.
///
class OMPTargetParallelForSimdDirective final : public OMPLoopDirective {
  friend class ASTStmtReader;

  /// Build directive with the given start and end location.
  ///
  /// \param StartLoc Starting location of the directive kind.
  /// \param EndLoc Ending location of the directive.
  /// \param CollapsedNum Number of collapsed nested loops.
  /// \param NumClauses Number of clauses.
  ///
  OMPTargetParallelForSimdDirective(SourceLocation StartLoc, SourceLocation EndLoc,
                                unsigned CollapsedNum, unsigned NumClauses)
      : OMPLoopDirective(this, OMPTargetParallelForSimdDirectiveClass,
                         OMPD_target_parallel_for_simd, StartLoc, EndLoc,
                         CollapsedNum, NumClauses) {}

  /// Build an empty directive.
  ///
  /// \param CollapsedNum Number of collapsed nested loops.
  /// \param NumClauses Number of clauses.
  ///
  explicit OMPTargetParallelForSimdDirective(unsigned CollapsedNum,
                                             unsigned NumClauses)
      : OMPLoopDirective(this, OMPTargetParallelForSimdDirectiveClass,
                         OMPD_target_parallel_for_simd, SourceLocation(),
                         SourceLocation(), CollapsedNum, NumClauses) {}

public:
  /// Creates directive with a list of \a Clauses.
  ///
  /// \param C AST context.
  /// \param StartLoc Starting location of the directive kind.
  /// \param EndLoc Ending Location of the directive.
  /// \param CollapsedNum Number of collapsed loops.
  /// \param Clauses List of clauses.
  /// \param AssociatedStmt Statement, associated with the directive.
  /// \param Exprs Helper expressions for CodeGen.
  ///
  static OMPTargetParallelForSimdDirective *
  Create(const ASTContext &C, SourceLocation StartLoc, SourceLocation EndLoc,
         unsigned CollapsedNum, ArrayRef<OMPClause *> Clauses,
         Stmt *AssociatedStmt, const HelperExprs &Exprs);

  /// Creates an empty directive with the place for \a NumClauses clauses.
  ///
  /// \param C AST context.
  /// \param CollapsedNum Number of collapsed nested loops.
  /// \param NumClauses Number of clauses.
  ///
  static OMPTargetParallelForSimdDirective *CreateEmpty(const ASTContext &C,
                                                        unsigned NumClauses,
                                                        unsigned CollapsedNum,
                                                        EmptyShell);

  static bool classof(const Stmt *T) {
    return T->getStmtClass() == OMPTargetParallelForSimdDirectiveClass;
  }
};

/// This represents '#pragma omp target simd' directive.
///
/// \code
/// #pragma omp target simd private(a) map(b) safelen(c)
/// \endcode
/// In this example directive '#pragma omp target simd' has clauses 'private'
/// with the variable 'a', 'map' with the variable 'b' and 'safelen' with
/// the variable 'c'.
///
class OMPTargetSimdDirective final : public OMPLoopDirective {
  friend class ASTStmtReader;

  /// Build directive with the given start and end location.
  ///
  /// \param StartLoc Starting location of the directive kind.
  /// \param EndLoc Ending location of the directive.
  /// \param CollapsedNum Number of collapsed nested loops.
  /// \param NumClauses Number of clauses.
  ///
  OMPTargetSimdDirective(SourceLocation StartLoc, SourceLocation EndLoc,
                         unsigned CollapsedNum, unsigned NumClauses)
      : OMPLoopDirective(this, OMPTargetSimdDirectiveClass,
                         OMPD_target_simd, StartLoc, EndLoc, CollapsedNum,
                         NumClauses) {}

  /// Build an empty directive.
  ///
  /// \param CollapsedNum Number of collapsed nested loops.
  /// \param NumClauses Number of clauses.
  ///
  explicit OMPTargetSimdDirective(unsigned CollapsedNum, unsigned NumClauses)
      : OMPLoopDirective(this, OMPTargetSimdDirectiveClass, OMPD_target_simd, 
                         SourceLocation(),SourceLocation(), CollapsedNum,
                         NumClauses) {}

public:
  /// Creates directive with a list of \a Clauses.
  ///
  /// \param C AST context.
  /// \param StartLoc Starting location of the directive kind.
  /// \param EndLoc Ending Location of the directive.
  /// \param CollapsedNum Number of collapsed loops.
  /// \param Clauses List of clauses.
  /// \param AssociatedStmt Statement, associated with the directive.
  /// \param Exprs Helper expressions for CodeGen.
  ///
  static OMPTargetSimdDirective *
  Create(const ASTContext &C, SourceLocation StartLoc, SourceLocation EndLoc,
         unsigned CollapsedNum, ArrayRef<OMPClause *> Clauses,
         Stmt *AssociatedStmt, const HelperExprs &Exprs);

  /// Creates an empty directive with the place for \a NumClauses clauses.
  ///
  /// \param C AST context.
  /// \param CollapsedNum Number of collapsed nested loops.
  /// \param NumClauses Number of clauses.
  ///
  static OMPTargetSimdDirective *CreateEmpty(const ASTContext &C,
                                             unsigned NumClauses,
                                             unsigned CollapsedNum,
                                             EmptyShell);

  static bool classof(const Stmt *T) {
    return T->getStmtClass() == OMPTargetSimdDirectiveClass;
  }
};

/// This represents '#pragma omp teams distribute' directive.
///
/// \code
/// #pragma omp teams distribute private(a,b)
/// \endcode
/// In this example directive '#pragma omp teams distribute' has clauses
/// 'private' with the variables 'a' and 'b'
///
class OMPTeamsDistributeDirective final : public OMPLoopDirective {
  friend class ASTStmtReader;

  /// Build directive with the given start and end location.
  ///
  /// \param StartLoc Starting location of the directive kind.
  /// \param EndLoc Ending location of the directive.
  /// \param CollapsedNum Number of collapsed nested loops.
  /// \param NumClauses Number of clauses.
  ///
  OMPTeamsDistributeDirective(SourceLocation StartLoc, SourceLocation EndLoc,
                              unsigned CollapsedNum, unsigned NumClauses)
      : OMPLoopDirective(this, OMPTeamsDistributeDirectiveClass, 
                         OMPD_teams_distribute, StartLoc, EndLoc, 
                         CollapsedNum, NumClauses) {}

  /// Build an empty directive.
  ///
  /// \param CollapsedNum Number of collapsed nested loops.
  /// \param NumClauses Number of clauses.
  ///
  explicit OMPTeamsDistributeDirective(unsigned CollapsedNum,
                                       unsigned NumClauses)
      : OMPLoopDirective(this, OMPTeamsDistributeDirectiveClass,
                         OMPD_teams_distribute, SourceLocation(),
                         SourceLocation(), CollapsedNum, NumClauses) {}

public:
  /// Creates directive with a list of \a Clauses.
  ///
  /// \param C AST context.
  /// \param StartLoc Starting location of the directive kind.
  /// \param EndLoc Ending Location of the directive.
  /// \param CollapsedNum Number of collapsed loops.
  /// \param Clauses List of clauses.
  /// \param AssociatedStmt Statement, associated with the directive.
  /// \param Exprs Helper expressions for CodeGen.
  ///
  static OMPTeamsDistributeDirective *
  Create(const ASTContext &C, SourceLocation StartLoc, SourceLocation EndLoc,
         unsigned CollapsedNum, ArrayRef<OMPClause *> Clauses,
         Stmt *AssociatedStmt, const HelperExprs &Exprs);

  /// Creates an empty directive with the place for \a NumClauses clauses.
  ///
  /// \param C AST context.
  /// \param CollapsedNum Number of collapsed nested loops.
  /// \param NumClauses Number of clauses.
  ///
  static OMPTeamsDistributeDirective *CreateEmpty(const ASTContext &C,
                                                  unsigned NumClauses,
                                                  unsigned CollapsedNum,
                                                  EmptyShell);

  static bool classof(const Stmt *T) {
    return T->getStmtClass() == OMPTeamsDistributeDirectiveClass;
  }
};

/// This represents '#pragma omp teams distribute simd'
/// combined directive.
///
/// \code
/// #pragma omp teams distribute simd private(a,b)
/// \endcode
/// In this example directive '#pragma omp teams distribute simd'
/// has clause 'private' with the variables 'a' and 'b'
///
class OMPTeamsDistributeSimdDirective final : public OMPLoopDirective {
  friend class ASTStmtReader;

  /// Build directive with the given start and end location.
  ///
  /// \param StartLoc Starting location of the directive kind.
  /// \param EndLoc Ending location of the directive.
  /// \param CollapsedNum Number of collapsed nested loops.
  /// \param NumClauses Number of clauses.
  ///
  OMPTeamsDistributeSimdDirective(SourceLocation StartLoc,
                                  SourceLocation EndLoc, unsigned CollapsedNum,
                                  unsigned NumClauses)
      : OMPLoopDirective(this, OMPTeamsDistributeSimdDirectiveClass,
                         OMPD_teams_distribute_simd, StartLoc, EndLoc,
                         CollapsedNum, NumClauses) {}

  /// Build an empty directive.
  ///
  /// \param CollapsedNum Number of collapsed nested loops.
  /// \param NumClauses Number of clauses.
  ///
  explicit OMPTeamsDistributeSimdDirective(unsigned CollapsedNum,
                                           unsigned NumClauses)
      : OMPLoopDirective(this, OMPTeamsDistributeSimdDirectiveClass,
                         OMPD_teams_distribute_simd, SourceLocation(),
                         SourceLocation(), CollapsedNum, NumClauses) {}

public:
  /// Creates directive with a list of \a Clauses.
  ///
  /// \param C AST context.
  /// \param StartLoc Starting location of the directive kind.
  /// \param EndLoc Ending Location of the directive.
  /// \param CollapsedNum Number of collapsed loops.
  /// \param Clauses List of clauses.
  /// \param AssociatedStmt Statement, associated with the directive.
  /// \param Exprs Helper expressions for CodeGen.
  ///
  static OMPTeamsDistributeSimdDirective *
  Create(const ASTContext &C, SourceLocation StartLoc, SourceLocation EndLoc,
         unsigned CollapsedNum, ArrayRef<OMPClause *> Clauses,
         Stmt *AssociatedStmt, const HelperExprs &Exprs);

  /// Creates an empty directive with the place
  /// for \a NumClauses clauses.
  ///
  /// \param C AST context.
  /// \param CollapsedNum Number of collapsed nested loops.
  /// \param NumClauses Number of clauses.
  ///
  static OMPTeamsDistributeSimdDirective *CreateEmpty(const ASTContext &C,
                                                      unsigned NumClauses,
                                                      unsigned CollapsedNum,
                                                      EmptyShell);

  static bool classof(const Stmt *T) {
    return T->getStmtClass() == OMPTeamsDistributeSimdDirectiveClass;
  }
};

<<<<<<< HEAD
/// \brief This represents '#pragma omp target teams' directive.
///
/// \code
/// #pragma omp target teams if(a)
/// \endcode
/// In this example directive '#pragma omp target teams' has clause 'if' with
/// condition 'a'.
///
class OMPTargetTeamsDirective : public OMPExecutableDirective {
  friend class ASTStmtReader;
  /// \brief Build directive with the given start and end location.
  ///
  /// \param StartLoc Starting location of the directive kind.
  /// \param EndLoc Ending location of the directive.
  /// \param NumClauses Number of clauses.
  ///
  OMPTargetTeamsDirective(SourceLocation StartLoc, SourceLocation EndLoc,
                          unsigned NumClauses)
      : OMPExecutableDirective(this, OMPTargetTeamsDirectiveClass,
                               OMPD_target_teams, StartLoc, EndLoc, NumClauses,
                               1) {}

  /// \brief Build an empty directive.
  ///
  /// \param NumClauses Number of clauses.
  ///
  explicit OMPTargetTeamsDirective(unsigned NumClauses)
      : OMPExecutableDirective(this, OMPTargetTeamsDirectiveClass,
                               OMPD_target_teams, SourceLocation(),
                               SourceLocation(), NumClauses, 1) {}

public:
  /// \brief Creates directive with a list of \a Clauses.
  ///
  /// \param C AST context.
  /// \param StartLoc Starting location of the directive kind.
  /// \param EndLoc Ending Location of the directive.
  /// \param Clauses List of clauses.
  /// \param AssociatedStmt Statement, associated with the directive.
  ///
  static OMPTargetTeamsDirective *
  Create(const ASTContext &C, SourceLocation StartLoc, SourceLocation EndLoc,
         ArrayRef<OMPClause *> Clauses, Stmt *AssociatedStmt);

  /// \brief Creates an empty directive with the place for \a NumClauses
  /// clauses.
  ///
  /// \param C AST context.
  /// \param NumClauses Number of clauses.
  ///
  static OMPTargetTeamsDirective *CreateEmpty(const ASTContext &C,
                                              unsigned NumClauses, EmptyShell);

  static bool classof(const Stmt *T) {
    return T->getStmtClass() == OMPTargetTeamsDirectiveClass;
  }
};

/// \brief This represents '#pragma omp teams distribute parallel for' combined
///  directive.
///
/// \code
/// #pragma omp teams distribute parallel for private(a,b)
/// \endcode
/// In this example directive '#pragma omp teams distribute parallel for' has
/// clause 'private' with the variables 'a' and 'b'
///
class OMPTeamsDistributeParallelForDirective : public OMPLoopDirective {
  friend class ASTStmtReader;

  /// \brief Build directive with the given start and end location.
  ///
  /// \param StartLoc Starting location of the directive kind.
  /// \param EndLoc Ending location of the directive.
  /// \param CollapsedNum Number of collapsed nested loops.
  /// \param NumClauses Number of clauses.
  ///
  OMPTeamsDistributeParallelForDirective(SourceLocation StartLoc,
                                         SourceLocation EndLoc,
                                         unsigned CollapsedNum,
                                         unsigned NumClauses)
      : OMPLoopDirective(this, OMPTeamsDistributeParallelForDirectiveClass,
                         OMPD_teams_distribute_parallel_for, StartLoc, EndLoc,
                         CollapsedNum, NumClauses) {}

  /// \brief Build an empty directive.
  ///
  /// \param CollapsedNum Number of collapsed nested loops.
  /// \param NumClauses Number of clauses.
  ///
  explicit OMPTeamsDistributeParallelForDirective(unsigned CollapsedNum,
                                                  unsigned NumClauses)
      : OMPLoopDirective(this, OMPTeamsDistributeParallelForDirectiveClass,
                         OMPD_teams_distribute_parallel_for, SourceLocation(),
                         SourceLocation(), CollapsedNum, NumClauses) {}

public:
  /// \brief Creates directive with a list of \a Clauses.
  ///
  /// \param C AST context.
  /// \param StartLoc Starting location of the directive kind.
  /// \param EndLoc Ending Location of the directive.
  /// \param CollapsedNum Number of collapsed loops.
  /// \param Clauses List of clauses.
  /// \param AssociatedStmt Statement, associated with the directive.
  /// \param Exprs Helper expressions for CodeGen.
  ///
  static OMPTeamsDistributeParallelForDirective *
  Create(const ASTContext &C, SourceLocation StartLoc, SourceLocation EndLoc,
         unsigned CollapsedNum, ArrayRef<OMPClause *> Clauses,
         Stmt *AssociatedStmt, const HelperExprs &Exprs);

  /// \brief Creates an empty directive with the place
  /// for \a NumClauses clauses.
  ///
  /// \param C AST context.
  /// \param CollapsedNum Number of collapsed nested loops.
  /// \param NumClauses Number of clauses.
  ///
  static OMPTeamsDistributeParallelForDirective *
  CreateEmpty(const ASTContext &C, unsigned NumClauses, unsigned CollapsedNum,
              EmptyShell);

  static bool classof(const Stmt *T) {
    return T->getStmtClass() == OMPTeamsDistributeParallelForDirectiveClass;
  }
};

/// \brief This represents '#pragma omp target teams distribute parallel for'
/// combined directive.
///
/// \code
/// #pragma omp target teams distribute parallel for private(a,b)
/// \endcode
/// In this example directive '#pragma omp target teams distribute parallel for'
/// has clause 'private' with the variables 'a' and 'b'
///
class OMPTargetTeamsDistributeParallelForDirective : public OMPLoopDirective {
  friend class ASTStmtReader;

  /// \brief Build directive with the given start and end location.
  ///
  /// \param StartLoc Starting location of the directive kind.
  /// \param EndLoc Ending location of the directive.
  /// \param CollapsedNum Number of collapsed nested loops.
  /// \param NumClauses Number of clauses.
  ///
  OMPTargetTeamsDistributeParallelForDirective(SourceLocation StartLoc,
                                               SourceLocation EndLoc,
                                               unsigned CollapsedNum,
                                               unsigned NumClauses)
      : OMPLoopDirective(this,
                         OMPTargetTeamsDistributeParallelForDirectiveClass,
                         OMPD_target_teams_distribute_parallel_for, StartLoc,
                         EndLoc, CollapsedNum, NumClauses) {}

  /// \brief Build an empty directive.
  ///
  /// \param CollapsedNum Number of collapsed nested loops.
  /// \param NumClauses Number of clauses.
  ///
  explicit OMPTargetTeamsDistributeParallelForDirective(unsigned CollapsedNum,
                                                        unsigned NumClauses)
      : OMPLoopDirective(
            this, OMPTargetTeamsDistributeParallelForDirectiveClass,
            OMPD_target_teams_distribute_parallel_for, SourceLocation(),
            SourceLocation(), CollapsedNum, NumClauses) {}

public:
  /// \brief Creates directive with a list of \a Clauses.
  ///
  /// \param C AST context.
  /// \param StartLoc Starting location of the directive kind.
  /// \param EndLoc Ending Location of the directive.
  /// \param CollapsedNum Number of collapsed loops.
  /// \param Clauses List of clauses.
  /// \param AssociatedStmt Statement, associated with the directive.
  /// \param Exprs Helper expressions for CodeGen.
  ///
  static OMPTargetTeamsDistributeParallelForDirective *
  Create(const ASTContext &C, SourceLocation StartLoc, SourceLocation EndLoc,
         unsigned CollapsedNum, ArrayRef<OMPClause *> Clauses,
         Stmt *AssociatedStmt, const HelperExprs &Exprs);

  /// \brief Creates an empty directive with the place
  /// for \a NumClauses clauses.
  ///
  /// \param C AST context.
  /// \param CollapsedNum Number of collapsed nested loops.
  /// \param NumClauses Number of clauses.
  ///
  static OMPTargetTeamsDistributeParallelForDirective *
  CreateEmpty(const ASTContext &C, unsigned NumClauses, unsigned CollapsedNum,
              EmptyShell);

  static bool classof(const Stmt *T) {
    return T->getStmtClass() ==
           OMPTargetTeamsDistributeParallelForDirectiveClass;
  }
};

/// This represents '#pragma omp target teams distribute parallel for simd'
/// combined directive.
///
/// \code
/// #pragma omp target teams distribute parallel for simd private(a,b)
/// \endcode
/// In this example directive '#pragma omp target teams distribute parallel for
/// simd'
/// has clause 'private' with the variables 'a' and 'b'
///
class OMPTargetTeamsDistributeParallelForSimdDirective
=======
/// This represents '#pragma omp teams distribute parallel for simd' composite
/// directive.
///
/// \code
/// #pragma omp teams distribute parallel for simd private(x)
/// \endcode
/// In this example directive '#pragma omp teams distribute parallel for simd'
/// has clause 'private' with the variables 'x'
///
class OMPTeamsDistributeParallelForSimdDirective final
>>>>>>> 0eded94a
    : public OMPLoopDirective {
  friend class ASTStmtReader;

  /// Build directive with the given start and end location.
  ///
  /// \param StartLoc Starting location of the directive kind.
  /// \param EndLoc Ending location of the directive.
  /// \param CollapsedNum Number of collapsed nested loops.
  /// \param NumClauses Number of clauses.
  ///
<<<<<<< HEAD
  OMPTargetTeamsDistributeParallelForSimdDirective(SourceLocation StartLoc,
                                                   SourceLocation EndLoc,
                                                   unsigned CollapsedNum,
                                                   unsigned NumClauses)
      : OMPLoopDirective(this,
                         OMPTargetTeamsDistributeParallelForSimdDirectiveClass,
                         OMPD_target_teams_distribute_parallel_for_simd,
                         StartLoc, EndLoc, CollapsedNum, NumClauses) {}

  /// Build an empty directive.
  ///
  /// \param CollapsedNum Number of collapsed nested loops.
  /// \param NumClauses Number of clauses.
  ///
  explicit OMPTargetTeamsDistributeParallelForSimdDirective(
      unsigned CollapsedNum, unsigned NumClauses)
      : OMPLoopDirective(
            this, OMPTargetTeamsDistributeParallelForSimdDirectiveClass,
            OMPD_target_teams_distribute_parallel_for_simd, SourceLocation(),
            SourceLocation(), CollapsedNum, NumClauses) {}

public:
  /// Creates directive with a list of \a Clauses.
  ///
  /// \param C AST context.
  /// \param StartLoc Starting location of the directive kind.
  /// \param EndLoc Ending Location of the directive.
  /// \param CollapsedNum Number of collapsed loops.
  /// \param Clauses List of clauses.
  /// \param AssociatedStmt Statement, associated with the directive.
  /// \param Exprs Helper expressions for CodeGen.
  ///
  static OMPTargetTeamsDistributeParallelForSimdDirective *
  Create(const ASTContext &C, SourceLocation StartLoc, SourceLocation EndLoc,
         unsigned CollapsedNum, ArrayRef<OMPClause *> Clauses,
         Stmt *AssociatedStmt, const HelperExprs &Exprs);

  /// Creates an empty directive with the place
  /// for \a NumClauses clauses.
  ///
  /// \param C AST context.
  /// \param CollapsedNum Number of collapsed nested loops.
  /// \param NumClauses Number of clauses.
  ///
  static OMPTargetTeamsDistributeParallelForSimdDirective *
  CreateEmpty(const ASTContext &C, unsigned NumClauses, unsigned CollapsedNum,
              EmptyShell);

  static bool classof(const Stmt *T) {
    return T->getStmtClass() ==
           OMPTargetTeamsDistributeParallelForSimdDirectiveClass;
  }
};

/// This represents '#pragma omp target teams distribute'
/// combined directive.
///
/// \code
/// #pragma omp target teams distribute private(a,b)
/// \endcode
/// In this example directive '#pragma omp target teams distribute'
/// has clause 'private' with the variables 'a' and 'b'
///
class OMPTargetTeamsDistributeDirective : public OMPLoopDirective {
  friend class ASTStmtReader;

  /// Build directive with the given start and end location.
  ///
  /// \param StartLoc Starting location of the directive kind.
  /// \param EndLoc Ending location of the directive.
  /// \param CollapsedNum Number of collapsed nested loops.
  /// \param NumClauses Number of clauses.
  ///
  OMPTargetTeamsDistributeDirective(SourceLocation StartLoc,
                                    SourceLocation EndLoc,
                                    unsigned CollapsedNum, unsigned NumClauses)
      : OMPLoopDirective(this, OMPTargetTeamsDistributeDirectiveClass,
                         OMPD_target_teams_distribute, StartLoc, EndLoc,
                         CollapsedNum, NumClauses) {}

  /// Build an empty directive.
  ///
  /// \param CollapsedNum Number of collapsed nested loops.
  /// \param NumClauses Number of clauses.
  ///
  explicit OMPTargetTeamsDistributeDirective(unsigned CollapsedNum,
                                             unsigned NumClauses)
      : OMPLoopDirective(this, OMPTargetTeamsDistributeDirectiveClass,
                         OMPD_target_teams_distribute, SourceLocation(),
                         SourceLocation(), CollapsedNum, NumClauses) {}

public:
  /// Creates directive with a list of \a Clauses.
  ///
  /// \param C AST context.
  /// \param StartLoc Starting location of the directive kind.
  /// \param EndLoc Ending Location of the directive.
  /// \param CollapsedNum Number of collapsed loops.
  /// \param Clauses List of clauses.
  /// \param AssociatedStmt Statement, associated with the directive.
  /// \param Exprs Helper expressions for CodeGen.
  ///
  static OMPTargetTeamsDistributeDirective *
  Create(const ASTContext &C, SourceLocation StartLoc, SourceLocation EndLoc,
         unsigned CollapsedNum, ArrayRef<OMPClause *> Clauses,
         Stmt *AssociatedStmt, const HelperExprs &Exprs);

  /// Creates an empty directive with the place
  /// for \a NumClauses clauses.
  ///
  /// \param C AST context.
  /// \param CollapsedNum Number of collapsed nested loops.
  /// \param NumClauses Number of clauses.
  ///
  static OMPTargetTeamsDistributeDirective *CreateEmpty(const ASTContext &C,
                                                        unsigned NumClauses,
                                                        unsigned CollapsedNum,
                                                        EmptyShell);

  static bool classof(const Stmt *T) {
    return T->getStmtClass() == OMPTargetTeamsDistributeDirectiveClass;
  }
};

/// This represents '#pragma omp target teams distribute simd'
/// combined directive.
///
/// \code
/// #pragma omp target teams distribute simd private(a,b)
/// \endcode
/// In this example directive '#pragma omp target teams distribute simd'
/// has clause 'private' with the variables 'a' and 'b'
///
class OMPTargetTeamsDistributeSimdDirective : public OMPLoopDirective {
  friend class ASTStmtReader;

  /// Build directive with the given start and end location.
  ///
  /// \param StartLoc Starting location of the directive kind.
  /// \param EndLoc Ending location of the directive.
  /// \param CollapsedNum Number of collapsed nested loops.
  /// \param NumClauses Number of clauses.
  ///
  OMPTargetTeamsDistributeSimdDirective(SourceLocation StartLoc,
                                        SourceLocation EndLoc,
                                        unsigned CollapsedNum,
                                        unsigned NumClauses)
      : OMPLoopDirective(this, OMPTargetTeamsDistributeSimdDirectiveClass,
                         OMPD_target_teams_distribute_simd, StartLoc, EndLoc,
                         CollapsedNum, NumClauses) {}

  /// Build an empty directive.
  ///
  /// \param CollapsedNum Number of collapsed nested loops.
  /// \param NumClauses Number of clauses.
  ///
  explicit OMPTargetTeamsDistributeSimdDirective(unsigned CollapsedNum,
                                                 unsigned NumClauses)
      : OMPLoopDirective(this, OMPTargetTeamsDistributeSimdDirectiveClass,
                         OMPD_target_teams_distribute_simd, SourceLocation(),
                         SourceLocation(), CollapsedNum, NumClauses) {}

public:
  /// Creates directive with a list of \a Clauses.
  ///
  /// \param C AST context.
  /// \param StartLoc Starting location of the directive kind.
  /// \param EndLoc Ending Location of the directive.
  /// \param CollapsedNum Number of collapsed loops.
  /// \param Clauses List of clauses.
  /// \param AssociatedStmt Statement, associated with the directive.
  /// \param Exprs Helper expressions for CodeGen.
  ///
  static OMPTargetTeamsDistributeSimdDirective *
  Create(const ASTContext &C, SourceLocation StartLoc, SourceLocation EndLoc,
         unsigned CollapsedNum, ArrayRef<OMPClause *> Clauses,
         Stmt *AssociatedStmt, const HelperExprs &Exprs);

  /// Creates an empty directive with the place
  /// for \a NumClauses clauses.
  ///
  /// \param C AST context.
  /// \param CollapsedNum Number of collapsed nested loops.
  /// \param NumClauses Number of clauses.
  ///
  static OMPTargetTeamsDistributeSimdDirective *
  CreateEmpty(const ASTContext &C, unsigned NumClauses, unsigned CollapsedNum,
              EmptyShell);

  static bool classof(const Stmt *T) {
    return T->getStmtClass() == OMPTargetTeamsDistributeSimdDirectiveClass;
  }
};

/// \brief This represents '#pragma omp teams distribute parallel for simd'
///  combined directive.
///
/// \code
/// #pragma omp teams distribute parallel for simd private(a,b)
/// \endcode
/// In this example directive '#pragma omp teams distribute parallel for simd'
/// has clause 'private' with the variables 'a' and 'b'
///
class OMPTeamsDistributeParallelForSimdDirective : public OMPLoopDirective {
  friend class ASTStmtReader;

  /// \brief Build directive with the given start and end location.
  ///
  /// \param StartLoc Starting location of the directive kind.
  /// \param EndLoc Ending location of the directive.
  /// \param CollapsedNum Number of collapsed nested loops.
  /// \param NumClauses Number of clauses.
  ///
=======
>>>>>>> 0eded94a
  OMPTeamsDistributeParallelForSimdDirective(SourceLocation StartLoc,
                                             SourceLocation EndLoc,
                                             unsigned CollapsedNum,
                                             unsigned NumClauses)
      : OMPLoopDirective(this, OMPTeamsDistributeParallelForSimdDirectiveClass,
<<<<<<< HEAD
                         OMPD_teams_distribute_parallel_for_simd, StartLoc,
                         EndLoc, CollapsedNum, NumClauses) {}

  /// \brief Build an empty directive.
=======
                         OMPD_teams_distribute_parallel_for_simd, StartLoc, 
                         EndLoc, CollapsedNum, NumClauses) {}

  /// Build an empty directive.
>>>>>>> 0eded94a
  ///
  /// \param CollapsedNum Number of collapsed nested loops.
  /// \param NumClauses Number of clauses.
  ///
  explicit OMPTeamsDistributeParallelForSimdDirective(unsigned CollapsedNum,
                                                      unsigned NumClauses)
      : OMPLoopDirective(this, OMPTeamsDistributeParallelForSimdDirectiveClass,
<<<<<<< HEAD
                         OMPD_teams_distribute_parallel_for_simd,
=======
                         OMPD_teams_distribute_parallel_for_simd, 
>>>>>>> 0eded94a
                         SourceLocation(), SourceLocation(), CollapsedNum,
                         NumClauses) {}

public:
<<<<<<< HEAD
  /// \brief Creates directive with a list of \a Clauses.
=======
  /// Creates directive with a list of \a Clauses.
>>>>>>> 0eded94a
  ///
  /// \param C AST context.
  /// \param StartLoc Starting location of the directive kind.
  /// \param EndLoc Ending Location of the directive.
  /// \param CollapsedNum Number of collapsed loops.
  /// \param Clauses List of clauses.
  /// \param AssociatedStmt Statement, associated with the directive.
  /// \param Exprs Helper expressions for CodeGen.
  ///
  static OMPTeamsDistributeParallelForSimdDirective *
  Create(const ASTContext &C, SourceLocation StartLoc, SourceLocation EndLoc,
         unsigned CollapsedNum, ArrayRef<OMPClause *> Clauses,
         Stmt *AssociatedStmt, const HelperExprs &Exprs);

<<<<<<< HEAD
  /// \brief Creates an empty directive with the place
  /// for \a NumClauses clauses.
=======
  /// Creates an empty directive with the place for \a NumClauses clauses.
>>>>>>> 0eded94a
  ///
  /// \param C AST context.
  /// \param CollapsedNum Number of collapsed nested loops.
  /// \param NumClauses Number of clauses.
  ///
  static OMPTeamsDistributeParallelForSimdDirective *
  CreateEmpty(const ASTContext &C, unsigned NumClauses, unsigned CollapsedNum,
              EmptyShell);

  static bool classof(const Stmt *T) {
    return T->getStmtClass() == OMPTeamsDistributeParallelForSimdDirectiveClass;
  }
};

} // end namespace clang

#endif<|MERGE_RESOLUTION|>--- conflicted
+++ resolved
@@ -876,19 +876,15 @@
            T->getStmtClass() == OMPTargetSimdDirectiveClass ||
            T->getStmtClass() == OMPTeamsDistributeDirectiveClass ||
            T->getStmtClass() == OMPTeamsDistributeSimdDirectiveClass ||
-<<<<<<< HEAD
+           T->getStmtClass() ==
+               OMPTeamsDistributeParallelForSimdDirectiveClass ||
            T->getStmtClass() == OMPTeamsDistributeParallelForDirectiveClass ||
            T->getStmtClass() ==
                OMPTargetTeamsDistributeParallelForDirectiveClass ||
            T->getStmtClass() ==
                OMPTargetTeamsDistributeParallelForSimdDirectiveClass ||
-           T->getStmtClass() ==
-               OMPTeamsDistributeParallelForSimdDirectiveClass ||
            T->getStmtClass() == OMPTargetTeamsDistributeDirectiveClass||
            T->getStmtClass() == OMPTargetTeamsDistributeSimdDirectiveClass;
-=======
-           T->getStmtClass() == OMPTeamsDistributeParallelForSimdDirectiveClass;
->>>>>>> 0eded94a
   }
 };
 
@@ -3409,7 +3405,77 @@
   }
 };
 
-<<<<<<< HEAD
+/// This represents '#pragma omp teams distribute parallel for simd' composite
+/// directive.
+///
+/// \code
+/// #pragma omp teams distribute parallel for simd private(x)
+/// \endcode
+/// In this example directive '#pragma omp teams distribute parallel for simd'
+/// has clause 'private' with the variables 'x'
+///
+class OMPTeamsDistributeParallelForSimdDirective final
+    : public OMPLoopDirective {
+  friend class ASTStmtReader;
+
+  /// Build directive with the given start and end location.
+  ///
+  /// \param StartLoc Starting location of the directive kind.
+  /// \param EndLoc Ending location of the directive.
+  /// \param CollapsedNum Number of collapsed nested loops.
+  /// \param NumClauses Number of clauses.
+  ///
+  OMPTeamsDistributeParallelForSimdDirective(SourceLocation StartLoc,
+                                             SourceLocation EndLoc,
+                                             unsigned CollapsedNum,
+                                             unsigned NumClauses)
+      : OMPLoopDirective(this, OMPTeamsDistributeParallelForSimdDirectiveClass,
+                         OMPD_teams_distribute_parallel_for_simd, StartLoc, 
+                         EndLoc, CollapsedNum, NumClauses) {}
+
+  /// Build an empty directive.
+  ///
+  /// \param CollapsedNum Number of collapsed nested loops.
+  /// \param NumClauses Number of clauses.
+  ///
+  explicit OMPTeamsDistributeParallelForSimdDirective(unsigned CollapsedNum,
+                                                      unsigned NumClauses)
+      : OMPLoopDirective(this, OMPTeamsDistributeParallelForSimdDirectiveClass,
+                         OMPD_teams_distribute_parallel_for_simd, 
+                         SourceLocation(), SourceLocation(), CollapsedNum,
+                         NumClauses) {}
+
+public:
+  /// Creates directive with a list of \a Clauses.
+  ///
+  /// \param C AST context.
+  /// \param StartLoc Starting location of the directive kind.
+  /// \param EndLoc Ending Location of the directive.
+  /// \param CollapsedNum Number of collapsed loops.
+  /// \param Clauses List of clauses.
+  /// \param AssociatedStmt Statement, associated with the directive.
+  /// \param Exprs Helper expressions for CodeGen.
+  ///
+  static OMPTeamsDistributeParallelForSimdDirective *
+  Create(const ASTContext &C, SourceLocation StartLoc, SourceLocation EndLoc,
+         unsigned CollapsedNum, ArrayRef<OMPClause *> Clauses,
+         Stmt *AssociatedStmt, const HelperExprs &Exprs);
+
+  /// Creates an empty directive with the place for \a NumClauses clauses.
+  ///
+  /// \param C AST context.
+  /// \param CollapsedNum Number of collapsed nested loops.
+  /// \param NumClauses Number of clauses.
+  ///
+  static OMPTeamsDistributeParallelForSimdDirective *
+  CreateEmpty(const ASTContext &C, unsigned NumClauses, unsigned CollapsedNum,
+              EmptyShell);
+
+  static bool classof(const Stmt *T) {
+    return T->getStmtClass() == OMPTeamsDistributeParallelForSimdDirectiveClass;
+  }
+};
+
 /// \brief This represents '#pragma omp target teams' directive.
 ///
 /// \code
@@ -3622,18 +3688,6 @@
 /// has clause 'private' with the variables 'a' and 'b'
 ///
 class OMPTargetTeamsDistributeParallelForSimdDirective
-=======
-/// This represents '#pragma omp teams distribute parallel for simd' composite
-/// directive.
-///
-/// \code
-/// #pragma omp teams distribute parallel for simd private(x)
-/// \endcode
-/// In this example directive '#pragma omp teams distribute parallel for simd'
-/// has clause 'private' with the variables 'x'
-///
-class OMPTeamsDistributeParallelForSimdDirective final
->>>>>>> 0eded94a
     : public OMPLoopDirective {
   friend class ASTStmtReader;
 
@@ -3644,7 +3698,6 @@
   /// \param CollapsedNum Number of collapsed nested loops.
   /// \param NumClauses Number of clauses.
   ///
-<<<<<<< HEAD
   OMPTargetTeamsDistributeParallelForSimdDirective(SourceLocation StartLoc,
                                                    SourceLocation EndLoc,
                                                    unsigned CollapsedNum,
@@ -3839,98 +3892,6 @@
   }
 };
 
-/// \brief This represents '#pragma omp teams distribute parallel for simd'
-///  combined directive.
-///
-/// \code
-/// #pragma omp teams distribute parallel for simd private(a,b)
-/// \endcode
-/// In this example directive '#pragma omp teams distribute parallel for simd'
-/// has clause 'private' with the variables 'a' and 'b'
-///
-class OMPTeamsDistributeParallelForSimdDirective : public OMPLoopDirective {
-  friend class ASTStmtReader;
-
-  /// \brief Build directive with the given start and end location.
-  ///
-  /// \param StartLoc Starting location of the directive kind.
-  /// \param EndLoc Ending location of the directive.
-  /// \param CollapsedNum Number of collapsed nested loops.
-  /// \param NumClauses Number of clauses.
-  ///
-=======
->>>>>>> 0eded94a
-  OMPTeamsDistributeParallelForSimdDirective(SourceLocation StartLoc,
-                                             SourceLocation EndLoc,
-                                             unsigned CollapsedNum,
-                                             unsigned NumClauses)
-      : OMPLoopDirective(this, OMPTeamsDistributeParallelForSimdDirectiveClass,
-<<<<<<< HEAD
-                         OMPD_teams_distribute_parallel_for_simd, StartLoc,
-                         EndLoc, CollapsedNum, NumClauses) {}
-
-  /// \brief Build an empty directive.
-=======
-                         OMPD_teams_distribute_parallel_for_simd, StartLoc, 
-                         EndLoc, CollapsedNum, NumClauses) {}
-
-  /// Build an empty directive.
->>>>>>> 0eded94a
-  ///
-  /// \param CollapsedNum Number of collapsed nested loops.
-  /// \param NumClauses Number of clauses.
-  ///
-  explicit OMPTeamsDistributeParallelForSimdDirective(unsigned CollapsedNum,
-                                                      unsigned NumClauses)
-      : OMPLoopDirective(this, OMPTeamsDistributeParallelForSimdDirectiveClass,
-<<<<<<< HEAD
-                         OMPD_teams_distribute_parallel_for_simd,
-=======
-                         OMPD_teams_distribute_parallel_for_simd, 
->>>>>>> 0eded94a
-                         SourceLocation(), SourceLocation(), CollapsedNum,
-                         NumClauses) {}
-
-public:
-<<<<<<< HEAD
-  /// \brief Creates directive with a list of \a Clauses.
-=======
-  /// Creates directive with a list of \a Clauses.
->>>>>>> 0eded94a
-  ///
-  /// \param C AST context.
-  /// \param StartLoc Starting location of the directive kind.
-  /// \param EndLoc Ending Location of the directive.
-  /// \param CollapsedNum Number of collapsed loops.
-  /// \param Clauses List of clauses.
-  /// \param AssociatedStmt Statement, associated with the directive.
-  /// \param Exprs Helper expressions for CodeGen.
-  ///
-  static OMPTeamsDistributeParallelForSimdDirective *
-  Create(const ASTContext &C, SourceLocation StartLoc, SourceLocation EndLoc,
-         unsigned CollapsedNum, ArrayRef<OMPClause *> Clauses,
-         Stmt *AssociatedStmt, const HelperExprs &Exprs);
-
-<<<<<<< HEAD
-  /// \brief Creates an empty directive with the place
-  /// for \a NumClauses clauses.
-=======
-  /// Creates an empty directive with the place for \a NumClauses clauses.
->>>>>>> 0eded94a
-  ///
-  /// \param C AST context.
-  /// \param CollapsedNum Number of collapsed nested loops.
-  /// \param NumClauses Number of clauses.
-  ///
-  static OMPTeamsDistributeParallelForSimdDirective *
-  CreateEmpty(const ASTContext &C, unsigned NumClauses, unsigned CollapsedNum,
-              EmptyShell);
-
-  static bool classof(const Stmt *T) {
-    return T->getStmtClass() == OMPTeamsDistributeParallelForSimdDirectiveClass;
-  }
-};
-
 } // end namespace clang
 
 #endif