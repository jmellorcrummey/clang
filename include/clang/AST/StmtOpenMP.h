--- conflicted
+++ resolved
@@ -853,14 +853,11 @@
            T->getStmtClass() == OMPDistributeDirectiveClass ||
            T->getStmtClass() == OMPTargetParallelForDirectiveClass ||
            T->getStmtClass() == OMPDistributeParallelForDirectiveClass ||
-<<<<<<< HEAD
+           T->getStmtClass() == OMPDistributeParallelForSimdDirectiveClass ||
+           T->getStmtClass() == OMPDistributeSimdDirectiveClass ||
            T->getStmtClass() == OMPTeamsDistributeParallelForDirectiveClass ||
            T->getStmtClass() ==
                OMPTargetTeamsDistributeParallelForDirectiveClass;
-=======
-           T->getStmtClass() == OMPDistributeParallelForSimdDirectiveClass ||
-           T->getStmtClass() == OMPDistributeSimdDirectiveClass;
->>>>>>> 7142d85f
   }
 };
 
@@ -2972,7 +2969,142 @@
   }
 };
 
-<<<<<<< HEAD
+/// This represents '#pragma omp distribute parallel for simd' composite
+/// directive.
+///
+/// \code
+/// #pragma omp distribute parallel for simd private(x)
+/// \endcode
+/// In this example directive '#pragma omp distribute parallel for simd' has
+/// clause 'private' with the variables 'x'
+///
+class OMPDistributeParallelForSimdDirective final : public OMPLoopDirective {
+  friend class ASTStmtReader;
+
+  /// Build directive with the given start and end location.
+  ///
+  /// \param StartLoc Starting location of the directive kind.
+  /// \param EndLoc Ending location of the directive.
+  /// \param CollapsedNum Number of collapsed nested loops.
+  /// \param NumClauses Number of clauses.
+  ///
+  OMPDistributeParallelForSimdDirective(SourceLocation StartLoc,
+                                        SourceLocation EndLoc,
+                                        unsigned CollapsedNum,
+                                        unsigned NumClauses)
+      : OMPLoopDirective(this, OMPDistributeParallelForSimdDirectiveClass,
+                         OMPD_distribute_parallel_for_simd, StartLoc, 
+                         EndLoc, CollapsedNum, NumClauses) {}
+
+  /// Build an empty directive.
+  ///
+  /// \param CollapsedNum Number of collapsed nested loops.
+  /// \param NumClauses Number of clauses.
+  ///
+  explicit OMPDistributeParallelForSimdDirective(unsigned CollapsedNum,
+                                                 unsigned NumClauses)
+      : OMPLoopDirective(this, OMPDistributeParallelForSimdDirectiveClass,
+                         OMPD_distribute_parallel_for_simd, 
+                         SourceLocation(), SourceLocation(), CollapsedNum,
+                         NumClauses) {}
+
+public:
+  /// Creates directive with a list of \a Clauses.
+  ///
+  /// \param C AST context.
+  /// \param StartLoc Starting location of the directive kind.
+  /// \param EndLoc Ending Location of the directive.
+  /// \param CollapsedNum Number of collapsed loops.
+  /// \param Clauses List of clauses.
+  /// \param AssociatedStmt Statement, associated with the directive.
+  /// \param Exprs Helper expressions for CodeGen.
+  ///
+  static OMPDistributeParallelForSimdDirective *Create(
+      const ASTContext &C, SourceLocation StartLoc, SourceLocation EndLoc,
+      unsigned CollapsedNum, ArrayRef<OMPClause *> Clauses,
+      Stmt *AssociatedStmt, const HelperExprs &Exprs);
+
+  /// Creates an empty directive with the place for \a NumClauses clauses.
+  ///
+  /// \param C AST context.
+  /// \param CollapsedNum Number of collapsed nested loops.
+  /// \param NumClauses Number of clauses.
+  ///
+  static OMPDistributeParallelForSimdDirective *CreateEmpty(
+      const ASTContext &C, unsigned NumClauses, unsigned CollapsedNum,
+      EmptyShell);
+
+  static bool classof(const Stmt *T) {
+    return T->getStmtClass() == OMPDistributeParallelForSimdDirectiveClass;
+  }
+};
+
+/// This represents '#pragma omp distribute simd' composite directive.
+///
+/// \code
+/// #pragma omp distribute simd private(x)
+/// \endcode
+/// In this example directive '#pragma omp distribute simd' has clause
+/// 'private' with the variables 'x'
+///
+class OMPDistributeSimdDirective final : public OMPLoopDirective {
+  friend class ASTStmtReader;
+
+  /// Build directive with the given start and end location.
+  ///
+  /// \param StartLoc Starting location of the directive kind.
+  /// \param EndLoc Ending location of the directive.
+  /// \param CollapsedNum Number of collapsed nested loops.
+  /// \param NumClauses Number of clauses.
+  ///
+  OMPDistributeSimdDirective(SourceLocation StartLoc, SourceLocation EndLoc,
+                             unsigned CollapsedNum, unsigned NumClauses)
+      : OMPLoopDirective(this, OMPDistributeSimdDirectiveClass,
+                         OMPD_distribute_simd, StartLoc, EndLoc, CollapsedNum,
+                         NumClauses) {}
+
+  /// Build an empty directive.
+  ///
+  /// \param CollapsedNum Number of collapsed nested loops.
+  /// \param NumClauses Number of clauses.
+  ///
+  explicit OMPDistributeSimdDirective(unsigned CollapsedNum, 
+                                      unsigned NumClauses)
+      : OMPLoopDirective(this, OMPDistributeSimdDirectiveClass,
+                         OMPD_distribute_simd, SourceLocation(),
+                         SourceLocation(), CollapsedNum, NumClauses) {}
+
+public:
+  /// Creates directive with a list of \a Clauses.
+  ///
+  /// \param C AST context.
+  /// \param StartLoc Starting location of the directive kind.
+  /// \param EndLoc Ending Location of the directive.
+  /// \param CollapsedNum Number of collapsed loops.
+  /// \param Clauses List of clauses.
+  /// \param AssociatedStmt Statement, associated with the directive.
+  /// \param Exprs Helper expressions for CodeGen.
+  ///
+  static OMPDistributeSimdDirective *
+  Create(const ASTContext &C, SourceLocation StartLoc, SourceLocation EndLoc,
+         unsigned CollapsedNum, ArrayRef<OMPClause *> Clauses,
+         Stmt *AssociatedStmt, const HelperExprs &Exprs);
+
+  /// Creates an empty directive with the place for \a NumClauses clauses.
+  ///
+  /// \param C AST context.
+  /// \param CollapsedNum Number of collapsed nested loops.
+  /// \param NumClauses Number of clauses.
+  ///
+  static OMPDistributeSimdDirective *CreateEmpty(const ASTContext &C,
+                                                 unsigned NumClauses,
+                                                 unsigned CollapsedNum,
+                                                 EmptyShell);
+
+  static bool classof(const Stmt *T) {
+    return T->getStmtClass() == OMPDistributeSimdDirectiveClass;
+  }
+};
 /// \brief This represents '#pragma omp target teams' directive.
 ///
 /// \code
@@ -3044,28 +3176,12 @@
   friend class ASTStmtReader;
 
   /// \brief Build directive with the given start and end location.
-=======
-/// This represents '#pragma omp distribute parallel for simd' composite
-/// directive.
-///
-/// \code
-/// #pragma omp distribute parallel for simd private(x)
-/// \endcode
-/// In this example directive '#pragma omp distribute parallel for simd' has
-/// clause 'private' with the variables 'x'
-///
-class OMPDistributeParallelForSimdDirective final : public OMPLoopDirective {
-  friend class ASTStmtReader;
-
-  /// Build directive with the given start and end location.
->>>>>>> 7142d85f
-  ///
-  /// \param StartLoc Starting location of the directive kind.
-  /// \param EndLoc Ending location of the directive.
-  /// \param CollapsedNum Number of collapsed nested loops.
-  /// \param NumClauses Number of clauses.
-  ///
-<<<<<<< HEAD
+  ///
+  /// \param StartLoc Starting location of the directive kind.
+  /// \param EndLoc Ending location of the directive.
+  /// \param CollapsedNum Number of collapsed nested loops.
+  /// \param NumClauses Number of clauses.
+  ///
   OMPTeamsDistributeParallelForDirective(SourceLocation StartLoc,
                                          SourceLocation EndLoc,
                                          unsigned CollapsedNum,
@@ -3075,22 +3191,10 @@
                          CollapsedNum, NumClauses) {}
 
   /// \brief Build an empty directive.
-=======
-  OMPDistributeParallelForSimdDirective(SourceLocation StartLoc,
-                                        SourceLocation EndLoc,
-                                        unsigned CollapsedNum,
-                                        unsigned NumClauses)
-      : OMPLoopDirective(this, OMPDistributeParallelForSimdDirectiveClass,
-                         OMPD_distribute_parallel_for_simd, StartLoc, 
-                         EndLoc, CollapsedNum, NumClauses) {}
-
-  /// Build an empty directive.
->>>>>>> 7142d85f
-  ///
-  /// \param CollapsedNum Number of collapsed nested loops.
-  /// \param NumClauses Number of clauses.
-  ///
-<<<<<<< HEAD
+  ///
+  /// \param CollapsedNum Number of collapsed nested loops.
+  /// \param NumClauses Number of clauses.
+  ///
   explicit OMPTeamsDistributeParallelForDirective(unsigned CollapsedNum,
                                                   unsigned NumClauses)
       : OMPLoopDirective(this, OMPTeamsDistributeParallelForDirectiveClass,
@@ -3099,17 +3203,6 @@
 
 public:
   /// \brief Creates directive with a list of \a Clauses.
-=======
-  explicit OMPDistributeParallelForSimdDirective(unsigned CollapsedNum,
-                                                 unsigned NumClauses)
-      : OMPLoopDirective(this, OMPDistributeParallelForSimdDirectiveClass,
-                         OMPD_distribute_parallel_for_simd, 
-                         SourceLocation(), SourceLocation(), CollapsedNum,
-                         NumClauses) {}
-
-public:
-  /// Creates directive with a list of \a Clauses.
->>>>>>> 7142d85f
   ///
   /// \param C AST context.
   /// \param StartLoc Starting location of the directive kind.
@@ -3119,7 +3212,6 @@
   /// \param AssociatedStmt Statement, associated with the directive.
   /// \param Exprs Helper expressions for CodeGen.
   ///
-<<<<<<< HEAD
   static OMPTeamsDistributeParallelForDirective *
   Create(const ASTContext &C, SourceLocation StartLoc, SourceLocation EndLoc,
          unsigned CollapsedNum, ArrayRef<OMPClause *> Clauses,
@@ -3127,20 +3219,11 @@
 
   /// \brief Creates an empty directive with the place
   /// for \a NumClauses clauses.
-=======
-  static OMPDistributeParallelForSimdDirective *Create(
-      const ASTContext &C, SourceLocation StartLoc, SourceLocation EndLoc,
-      unsigned CollapsedNum, ArrayRef<OMPClause *> Clauses,
-      Stmt *AssociatedStmt, const HelperExprs &Exprs);
-
-  /// Creates an empty directive with the place for \a NumClauses clauses.
->>>>>>> 7142d85f
-  ///
-  /// \param C AST context.
-  /// \param CollapsedNum Number of collapsed nested loops.
-  /// \param NumClauses Number of clauses.
-  ///
-<<<<<<< HEAD
+  ///
+  /// \param C AST context.
+  /// \param CollapsedNum Number of collapsed nested loops.
+  /// \param NumClauses Number of clauses.
+  ///
   static OMPTeamsDistributeParallelForDirective *
   CreateEmpty(const ASTContext &C, unsigned NumClauses, unsigned CollapsedNum,
               EmptyShell);
@@ -3163,36 +3246,12 @@
   friend class ASTStmtReader;
 
   /// \brief Build directive with the given start and end location.
-=======
-  static OMPDistributeParallelForSimdDirective *CreateEmpty(
-      const ASTContext &C, unsigned NumClauses, unsigned CollapsedNum,
-      EmptyShell);
-
-  static bool classof(const Stmt *T) {
-    return T->getStmtClass() == OMPDistributeParallelForSimdDirectiveClass;
-  }
-};
-
-/// This represents '#pragma omp distribute simd' composite directive.
-///
-/// \code
-/// #pragma omp distribute simd private(x)
-/// \endcode
-/// In this example directive '#pragma omp distribute simd' has clause
-/// 'private' with the variables 'x'
-///
-class OMPDistributeSimdDirective final : public OMPLoopDirective {
-  friend class ASTStmtReader;
-
-  /// Build directive with the given start and end location.
->>>>>>> 7142d85f
-  ///
-  /// \param StartLoc Starting location of the directive kind.
-  /// \param EndLoc Ending location of the directive.
-  /// \param CollapsedNum Number of collapsed nested loops.
-  /// \param NumClauses Number of clauses.
-  ///
-<<<<<<< HEAD
+  ///
+  /// \param StartLoc Starting location of the directive kind.
+  /// \param EndLoc Ending location of the directive.
+  /// \param CollapsedNum Number of collapsed nested loops.
+  /// \param NumClauses Number of clauses.
+  ///
   OMPTargetTeamsDistributeParallelForDirective(SourceLocation StartLoc,
                                                SourceLocation EndLoc,
                                                unsigned CollapsedNum,
@@ -3203,20 +3262,10 @@
                          EndLoc, CollapsedNum, NumClauses) {}
 
   /// \brief Build an empty directive.
-=======
-  OMPDistributeSimdDirective(SourceLocation StartLoc, SourceLocation EndLoc,
-                             unsigned CollapsedNum, unsigned NumClauses)
-      : OMPLoopDirective(this, OMPDistributeSimdDirectiveClass,
-                         OMPD_distribute_simd, StartLoc, EndLoc, CollapsedNum,
-                         NumClauses) {}
-
-  /// Build an empty directive.
->>>>>>> 7142d85f
-  ///
-  /// \param CollapsedNum Number of collapsed nested loops.
-  /// \param NumClauses Number of clauses.
-  ///
-<<<<<<< HEAD
+  ///
+  /// \param CollapsedNum Number of collapsed nested loops.
+  /// \param NumClauses Number of clauses.
+  ///
   explicit OMPTargetTeamsDistributeParallelForDirective(unsigned CollapsedNum,
                                                         unsigned NumClauses)
       : OMPLoopDirective(
@@ -3226,16 +3275,6 @@
 
 public:
   /// \brief Creates directive with a list of \a Clauses.
-=======
-  explicit OMPDistributeSimdDirective(unsigned CollapsedNum, 
-                                      unsigned NumClauses)
-      : OMPLoopDirective(this, OMPDistributeSimdDirectiveClass,
-                         OMPD_distribute_simd, SourceLocation(),
-                         SourceLocation(), CollapsedNum, NumClauses) {}
-
-public:
-  /// Creates directive with a list of \a Clauses.
->>>>>>> 7142d85f
   ///
   /// \param C AST context.
   /// \param StartLoc Starting location of the directive kind.
@@ -3245,27 +3284,18 @@
   /// \param AssociatedStmt Statement, associated with the directive.
   /// \param Exprs Helper expressions for CodeGen.
   ///
-<<<<<<< HEAD
   static OMPTargetTeamsDistributeParallelForDirective *
-=======
-  static OMPDistributeSimdDirective *
->>>>>>> 7142d85f
   Create(const ASTContext &C, SourceLocation StartLoc, SourceLocation EndLoc,
          unsigned CollapsedNum, ArrayRef<OMPClause *> Clauses,
          Stmt *AssociatedStmt, const HelperExprs &Exprs);
 
-<<<<<<< HEAD
   /// \brief Creates an empty directive with the place
   /// for \a NumClauses clauses.
-=======
-  /// Creates an empty directive with the place for \a NumClauses clauses.
->>>>>>> 7142d85f
-  ///
-  /// \param C AST context.
-  /// \param CollapsedNum Number of collapsed nested loops.
-  /// \param NumClauses Number of clauses.
-  ///
-<<<<<<< HEAD
+  ///
+  /// \param C AST context.
+  /// \param CollapsedNum Number of collapsed nested loops.
+  /// \param NumClauses Number of clauses.
+  ///
   static OMPTargetTeamsDistributeParallelForDirective *
   CreateEmpty(const ASTContext &C, unsigned NumClauses, unsigned CollapsedNum,
               EmptyShell);
@@ -3273,15 +3303,6 @@
   static bool classof(const Stmt *T) {
     return T->getStmtClass() ==
            OMPTargetTeamsDistributeParallelForDirectiveClass;
-=======
-  static OMPDistributeSimdDirective *CreateEmpty(const ASTContext &C,
-                                                 unsigned NumClauses,
-                                                 unsigned CollapsedNum,
-                                                 EmptyShell);
-
-  static bool classof(const Stmt *T) {
-    return T->getStmtClass() == OMPDistributeSimdDirectiveClass;
->>>>>>> 7142d85f
   }
 };
 
