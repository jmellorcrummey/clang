//===- StmtOpenMP.h - Classes for OpenMP directives  ------------*- C++ -*-===//
//
//                     The LLVM Compiler Infrastructure
//
// This file is distributed under the University of Illinois Open Source
// License. See LICENSE.TXT for details.
//
//===----------------------------------------------------------------------===//
/// \file
/// \brief This file defines OpenMP AST classes for executable directives and
/// clauses.
///
//===----------------------------------------------------------------------===//

#ifndef LLVM_CLANG_AST_STMTOPENMP_H
#define LLVM_CLANG_AST_STMTOPENMP_H

#include "clang/AST/Expr.h"
#include "clang/AST/OpenMPClause.h"
#include "clang/AST/Stmt.h"
#include "clang/Basic/OpenMPKinds.h"
#include "clang/Basic/SourceLocation.h"

namespace clang {

//===----------------------------------------------------------------------===//
// AST classes for directives.
//===----------------------------------------------------------------------===//

/// \brief This is a basic class for representing single OpenMP executable
/// directive.
///
class OMPExecutableDirective : public Stmt {
  friend class ASTStmtReader;
  /// \brief Kind of the directive.
  OpenMPDirectiveKind Kind;
  /// \brief Starting location of the directive (directive keyword).
  SourceLocation StartLoc;
  /// \brief Ending location of the directive.
  SourceLocation EndLoc;
  /// \brief Numbers of clauses.
  const unsigned NumClauses;
  /// \brief Number of child expressions/stmts.
  const unsigned NumChildren;
  /// \brief Offset from this to the start of clauses.
  /// There are NumClauses pointers to clauses, they are followed by
  /// NumChildren pointers to child stmts/exprs (if the directive type
  /// requires an associated stmt, then it has to be the first of them).
  const unsigned ClausesOffset;

  /// \brief Get the clauses storage.
  MutableArrayRef<OMPClause *> getClauses() {
    OMPClause **ClauseStorage = reinterpret_cast<OMPClause **>(
        reinterpret_cast<char *>(this) + ClausesOffset);
    return MutableArrayRef<OMPClause *>(ClauseStorage, NumClauses);
  }

protected:
  /// \brief Build instance of directive of class \a K.
  ///
  /// \param SC Statement class.
  /// \param K Kind of OpenMP directive.
  /// \param StartLoc Starting location of the directive (directive keyword).
  /// \param EndLoc Ending location of the directive.
  ///
  template <typename T>
  OMPExecutableDirective(const T *, StmtClass SC, OpenMPDirectiveKind K,
                         SourceLocation StartLoc, SourceLocation EndLoc,
                         unsigned NumClauses, unsigned NumChildren)
      : Stmt(SC), Kind(K), StartLoc(std::move(StartLoc)),
        EndLoc(std::move(EndLoc)), NumClauses(NumClauses),
        NumChildren(NumChildren),
        ClausesOffset(llvm::alignTo(sizeof(T), llvm::alignOf<OMPClause *>())) {}

  /// \brief Sets the list of variables for this clause.
  ///
  /// \param Clauses The list of clauses for the directive.
  ///
  void setClauses(ArrayRef<OMPClause *> Clauses);

  /// \brief Set the associated statement for the directive.
  ///
  /// /param S Associated statement.
  ///
  void setAssociatedStmt(Stmt *S) {
    assert(hasAssociatedStmt() && "no associated statement.");
    *child_begin() = S;
  }

public:
  /// \brief Iterates over a filtered subrange of clauses applied to a
  /// directive.
  ///
  /// This iterator visits only clauses of type SpecificClause.
  template <typename SpecificClause>
  class specific_clause_iterator
      : public llvm::iterator_adaptor_base<
            specific_clause_iterator<SpecificClause>,
            ArrayRef<OMPClause *>::const_iterator, std::forward_iterator_tag,
            const SpecificClause *, ptrdiff_t, const SpecificClause *,
            const SpecificClause *> {
    ArrayRef<OMPClause *>::const_iterator End;

    void SkipToNextClause() {
      while (this->I != End && !isa<SpecificClause>(*this->I))
        ++this->I;
    }

  public:
    explicit specific_clause_iterator(ArrayRef<OMPClause *> Clauses)
        : specific_clause_iterator::iterator_adaptor_base(Clauses.begin()),
          End(Clauses.end()) {
      SkipToNextClause();
    }

    const SpecificClause *operator*() const {
      return cast<SpecificClause>(*this->I);
    }
    const SpecificClause *operator->() const { return **this; }

    specific_clause_iterator &operator++() {
      ++this->I;
      SkipToNextClause();
      return *this;
    }
  };

  template <typename SpecificClause>
  static llvm::iterator_range<specific_clause_iterator<SpecificClause>>
  getClausesOfKind(ArrayRef<OMPClause *> Clauses) {
    return {specific_clause_iterator<SpecificClause>(Clauses),
            specific_clause_iterator<SpecificClause>(
                llvm::makeArrayRef(Clauses.end(), 0))};
  }

  template <typename SpecificClause>
  llvm::iterator_range<specific_clause_iterator<SpecificClause>>
  getClausesOfKind() const {
    return getClausesOfKind<SpecificClause>(clauses());
  }

  /// Gets a single clause of the specified kind associated with the
  /// current directive iff there is only one clause of this kind (and assertion
  /// is fired if there is more than one clause is associated with the
  /// directive). Returns nullptr if no clause of this kind is associated with
  /// the directive.
  template <typename SpecificClause>
  const SpecificClause *getSingleClause() const {
    auto Clauses = getClausesOfKind<SpecificClause>();

    if (Clauses.begin() != Clauses.end()) {
      assert(std::next(Clauses.begin()) == Clauses.end() &&
             "There are at least 2 clauses of the specified kind");
      return *Clauses.begin();
    }
    return nullptr;
  }

  /// Returns true if the current directive has one or more clauses of a
  /// specific kind.
  template <typename SpecificClause>
  bool hasClausesOfKind() const {
    auto Clauses = getClausesOfKind<SpecificClause>();
    return Clauses.begin() != Clauses.end();
  }

  /// \brief Returns starting location of directive kind.
  SourceLocation getLocStart() const { return StartLoc; }
  /// \brief Returns ending location of directive.
  SourceLocation getLocEnd() const { return EndLoc; }

  /// \brief Set starting location of directive kind.
  ///
  /// \param Loc New starting location of directive.
  ///
  void setLocStart(SourceLocation Loc) { StartLoc = Loc; }
  /// \brief Set ending location of directive.
  ///
  /// \param Loc New ending location of directive.
  ///
  void setLocEnd(SourceLocation Loc) { EndLoc = Loc; }

  /// \brief Get number of clauses.
  unsigned getNumClauses() const { return NumClauses; }

  /// \brief Returns specified clause.
  ///
  /// \param i Number of clause.
  ///
  OMPClause *getClause(unsigned i) const { return clauses()[i]; }

  /// \brief Returns true if directive has associated statement.
  bool hasAssociatedStmt() const { return NumChildren > 0; }

  /// \brief Returns statement associated with the directive.
  Stmt *getAssociatedStmt() const {
    assert(hasAssociatedStmt() && "no associated statement.");
    return const_cast<Stmt *>(*child_begin());
  }

  OpenMPDirectiveKind getDirectiveKind() const { return Kind; }

  static bool classof(const Stmt *S) {
    return S->getStmtClass() >= firstOMPExecutableDirectiveConstant &&
           S->getStmtClass() <= lastOMPExecutableDirectiveConstant;
  }

  child_range children() {
    if (!hasAssociatedStmt())
      return child_range(child_iterator(), child_iterator());
    Stmt **ChildStorage = reinterpret_cast<Stmt **>(getClauses().end());
    return child_range(ChildStorage, ChildStorage + NumChildren);
  }

  ArrayRef<OMPClause *> clauses() { return getClauses(); }

  ArrayRef<OMPClause *> clauses() const {
    return const_cast<OMPExecutableDirective *>(this)->getClauses();
  }
};

/// \brief This represents '#pragma omp parallel' directive.
///
/// \code
/// #pragma omp parallel private(a,b) reduction(+: c,d)
/// \endcode
/// In this example directive '#pragma omp parallel' has clauses 'private'
/// with the variables 'a' and 'b' and 'reduction' with operator '+' and
/// variables 'c' and 'd'.
///
class OMPParallelDirective : public OMPExecutableDirective {
  friend class ASTStmtReader;
  /// \brief true if the construct has inner cancel directive.
  bool HasCancel;

  /// \brief Build directive with the given start and end location.
  ///
  /// \param StartLoc Starting location of the directive (directive keyword).
  /// \param EndLoc Ending Location of the directive.
  ///
  OMPParallelDirective(SourceLocation StartLoc, SourceLocation EndLoc,
                       unsigned NumClauses)
      : OMPExecutableDirective(this, OMPParallelDirectiveClass, OMPD_parallel,
                               StartLoc, EndLoc, NumClauses, 1),
        HasCancel(false) {}

  /// \brief Build an empty directive.
  ///
  /// \param NumClauses Number of clauses.
  ///
  explicit OMPParallelDirective(unsigned NumClauses)
      : OMPExecutableDirective(this, OMPParallelDirectiveClass, OMPD_parallel,
                               SourceLocation(), SourceLocation(), NumClauses,
                               1),
        HasCancel(false) {}

  /// \brief Set cancel state.
  void setHasCancel(bool Has) { HasCancel = Has; }

public:
  /// \brief Creates directive with a list of \a Clauses.
  ///
  /// \param C AST context.
  /// \param StartLoc Starting location of the directive kind.
  /// \param EndLoc Ending Location of the directive.
  /// \param Clauses List of clauses.
  /// \param AssociatedStmt Statement associated with the directive.
  /// \param HasCancel true if this directive has inner cancel directive.
  ///
  static OMPParallelDirective *
  Create(const ASTContext &C, SourceLocation StartLoc, SourceLocation EndLoc,
         ArrayRef<OMPClause *> Clauses, Stmt *AssociatedStmt, bool HasCancel);

  /// \brief Creates an empty directive with the place for \a N clauses.
  ///
  /// \param C AST context.
  /// \param NumClauses Number of clauses.
  ///
  static OMPParallelDirective *CreateEmpty(const ASTContext &C,
                                           unsigned NumClauses, EmptyShell);

  /// \brief Return true if current directive has inner cancel directive.
  bool hasCancel() const { return HasCancel; }

  static bool classof(const Stmt *T) {
    return T->getStmtClass() == OMPParallelDirectiveClass;
  }
};

/// \brief This is a common base class for loop directives ('omp simd', 'omp
/// for', 'omp for simd' etc.). It is responsible for the loop code generation.
///
class OMPLoopDirective : public OMPExecutableDirective {
  friend class ASTStmtReader;
  /// \brief Number of collapsed loops as specified by 'collapse' clause.
  unsigned CollapsedNum;

  /// \brief Offsets to the stored exprs.
  /// This enumeration contains offsets to all the pointers to children
  /// expressions stored in OMPLoopDirective.
  /// The first 9 children are nesessary for all the loop directives, and
  /// the next 7 are specific to the worksharing ones.
  /// After the fixed children, three arrays of length CollapsedNum are
  /// allocated: loop counters, their updates and final values.
  ///
  enum {
    AssociatedStmtOffset = 0,
    IterationVariableOffset = 1,
    LastIterationOffset = 2,
    CalcLastIterationOffset = 3,
    PreConditionOffset = 4,
    CondOffset = 5,
    InitOffset = 6,
    LaneInitOffset = 7,
    NumLanesOffset = 8,
    IncOffset = 9,
    PreInitsOffset = 10,
    // The '...End' enumerators do not correspond to child expressions - they
    // specify the offset to the end (and start of the following counters/
    // updates/finals arrays).
    DefaultEnd = 11,
    // The following 7 exprs are used by worksharing loops only.
    IsLastIterVariableOffset = 11,
    LowerBoundVariableOffset = 12,
    UpperBoundVariableOffset = 13,
    StrideVariableOffset = 14,
    EnsureUpperBoundOffset = 15,
    NextLowerBoundOffset = 16,
    NextUpperBoundOffset = 17,
    NumIterationsOffset = 18,
    // Offset to the end (and start of the following counters/updates/finals
    // arrays) for worksharing loop directives.
    WorksharingEnd = 19,
  };

  /// \brief Get the counters storage.
  MutableArrayRef<Expr *> getCounters() {
    Expr **Storage = reinterpret_cast<Expr **>(
        &(*(std::next(child_begin(), getArraysOffset(getDirectiveKind())))));
    return MutableArrayRef<Expr *>(Storage, CollapsedNum);
  }

  /// \brief Get the private counters storage.
  MutableArrayRef<Expr *> getPrivateCounters() {
    Expr **Storage = reinterpret_cast<Expr **>(&*std::next(
        child_begin(), getArraysOffset(getDirectiveKind()) + CollapsedNum));
    return MutableArrayRef<Expr *>(Storage, CollapsedNum);
  }

  /// \brief Get the updates storage.
  MutableArrayRef<Expr *> getInits() {
    Expr **Storage = reinterpret_cast<Expr **>(
        &*std::next(child_begin(),
                    getArraysOffset(getDirectiveKind()) + 2 * CollapsedNum));
    return MutableArrayRef<Expr *>(Storage, CollapsedNum);
  }

  /// \brief Get the updates storage.
  MutableArrayRef<Expr *> getUpdates() {
    Expr **Storage = reinterpret_cast<Expr **>(
        &*std::next(child_begin(),
                    getArraysOffset(getDirectiveKind()) + 3 * CollapsedNum));
    return MutableArrayRef<Expr *>(Storage, CollapsedNum);
  }

  /// \brief Get the final counter updates storage.
  MutableArrayRef<Expr *> getFinals() {
    Expr **Storage = reinterpret_cast<Expr **>(
        &*std::next(child_begin(),
                    getArraysOffset(getDirectiveKind()) + 4 * CollapsedNum));
    return MutableArrayRef<Expr *>(Storage, CollapsedNum);
  }

protected:
  /// \brief Build instance of loop directive of class \a Kind.
  ///
  /// \param SC Statement class.
  /// \param Kind Kind of OpenMP directive.
  /// \param StartLoc Starting location of the directive (directive keyword).
  /// \param EndLoc Ending location of the directive.
  /// \param CollapsedNum Number of collapsed loops from 'collapse' clause.
  /// \param NumClauses Number of clauses.
  /// \param NumSpecialChildren Number of additional directive-specific stmts.
  ///
  template <typename T>
  OMPLoopDirective(const T *That, StmtClass SC, OpenMPDirectiveKind Kind,
                   SourceLocation StartLoc, SourceLocation EndLoc,
                   unsigned CollapsedNum, unsigned NumClauses,
                   unsigned NumSpecialChildren = 0)
      : OMPExecutableDirective(That, SC, Kind, StartLoc, EndLoc, NumClauses,
                               numLoopChildren(CollapsedNum, Kind) +
                                   NumSpecialChildren),
        CollapsedNum(CollapsedNum) {}

  /// \brief Offset to the start of children expression arrays.
  static unsigned getArraysOffset(OpenMPDirectiveKind Kind) {
    return (isOpenMPWorksharingDirective(Kind) ||
            isOpenMPTaskLoopDirective(Kind) ||
            isOpenMPDistributeDirective(Kind))
               ? WorksharingEnd
               : DefaultEnd;
  }

  /// \brief Children number.
  static unsigned numLoopChildren(unsigned CollapsedNum,
                                  OpenMPDirectiveKind Kind) {
    return getArraysOffset(Kind) + 5 * CollapsedNum; // Counters,
                                                     // PrivateCounters, Inits,
                                                     // Updates and Finals
  }

  void setIterationVariable(Expr *IV) {
    *std::next(child_begin(), IterationVariableOffset) = IV;
  }
  void setLastIteration(Expr *LI) {
    *std::next(child_begin(), LastIterationOffset) = LI;
  }
  void setCalcLastIteration(Expr *CLI) {
    *std::next(child_begin(), CalcLastIterationOffset) = CLI;
  }
  void setPreCond(Expr *PC) {
    *std::next(child_begin(), PreConditionOffset) = PC;
  }
  void setCond(Expr *Cond) {
    *std::next(child_begin(), CondOffset) = Cond;
  }
  void setInit(Expr *Init) { *std::next(child_begin(), InitOffset) = Init; }
  void setLaneInit(Expr *LaneInit) {
    *std::next(child_begin(), LaneInitOffset) = LaneInit;
  }
  void setNumLanes(Expr *NumLanes) {
    *std::next(child_begin(), NumLanesOffset) = NumLanes;
  }
  void setInc(Expr *Inc) { *std::next(child_begin(), IncOffset) = Inc; }
  void setPreInits(Stmt *PreInits) {
    *std::next(child_begin(), PreInitsOffset) = PreInits;
  }
  void setIsLastIterVariable(Expr *IL) {
    assert((isOpenMPWorksharingDirective(getDirectiveKind()) ||
            isOpenMPTaskLoopDirective(getDirectiveKind()) ||
            isOpenMPDistributeDirective(getDirectiveKind())) &&
           "expected worksharing loop directive");
    *std::next(child_begin(), IsLastIterVariableOffset) = IL;
  }
  void setLowerBoundVariable(Expr *LB) {
    assert((isOpenMPWorksharingDirective(getDirectiveKind()) ||
            isOpenMPTaskLoopDirective(getDirectiveKind()) ||
            isOpenMPDistributeDirective(getDirectiveKind())) &&
           "expected worksharing loop directive");
    *std::next(child_begin(), LowerBoundVariableOffset) = LB;
  }
  void setUpperBoundVariable(Expr *UB) {
    assert((isOpenMPWorksharingDirective(getDirectiveKind()) ||
            isOpenMPTaskLoopDirective(getDirectiveKind()) ||
            isOpenMPDistributeDirective(getDirectiveKind())) &&
           "expected worksharing loop directive");
    *std::next(child_begin(), UpperBoundVariableOffset) = UB;
  }
  void setStrideVariable(Expr *ST) {
    assert((isOpenMPWorksharingDirective(getDirectiveKind()) ||
            isOpenMPTaskLoopDirective(getDirectiveKind()) ||
            isOpenMPDistributeDirective(getDirectiveKind())) &&
           "expected worksharing loop directive");
    *std::next(child_begin(), StrideVariableOffset) = ST;
  }
  void setEnsureUpperBound(Expr *EUB) {
    assert((isOpenMPWorksharingDirective(getDirectiveKind()) ||
            isOpenMPTaskLoopDirective(getDirectiveKind()) ||
            isOpenMPDistributeDirective(getDirectiveKind())) &&
           "expected worksharing loop directive");
    *std::next(child_begin(), EnsureUpperBoundOffset) = EUB;
  }
  void setNextLowerBound(Expr *NLB) {
    assert((isOpenMPWorksharingDirective(getDirectiveKind()) ||
            isOpenMPTaskLoopDirective(getDirectiveKind()) ||
            isOpenMPDistributeDirective(getDirectiveKind())) &&
           "expected worksharing loop directive");
    *std::next(child_begin(), NextLowerBoundOffset) = NLB;
  }
  void setNextUpperBound(Expr *NUB) {
    assert((isOpenMPWorksharingDirective(getDirectiveKind()) ||
            isOpenMPTaskLoopDirective(getDirectiveKind()) ||
            isOpenMPDistributeDirective(getDirectiveKind())) &&
           "expected worksharing loop directive");
    *std::next(child_begin(), NextUpperBoundOffset) = NUB;
  }
  void setNumIterations(Expr *NI) {
    assert((isOpenMPWorksharingDirective(getDirectiveKind()) ||
            isOpenMPTaskLoopDirective(getDirectiveKind()) ||
            isOpenMPDistributeDirective(getDirectiveKind())) &&
           "expected worksharing loop directive");
    *std::next(child_begin(), NumIterationsOffset) = NI;
  }
  void setCounters(ArrayRef<Expr *> A);
  void setPrivateCounters(ArrayRef<Expr *> A);
  void setInits(ArrayRef<Expr *> A);
  void setUpdates(ArrayRef<Expr *> A);
  void setFinals(ArrayRef<Expr *> A);

public:
  /// \brief The expressions built for the OpenMP loop CodeGen for the
  /// whole collapsed loop nest.
  struct HelperExprs {
    /// \brief Loop iteration variable.
    Expr *IterationVarRef;
    /// \brief Loop last iteration number.
    Expr *LastIteration;
    /// \brief Loop number of iterations.
    Expr *NumIterations;
    /// \brief Calculation of last iteration.
    Expr *CalcLastIteration;
    /// \brief Loop pre-condition.
    Expr *PreCond;
    /// \brief Loop condition.
    Expr *Cond;
    /// \brief Loop iteration variable init.
    Expr *Init;
    /// \brief Loop iteration variable init for a simd lane.
    Expr *LaneInit;
    /// \brief Loop increment in outlined simd region: # simd lanes.
    Expr *NumLanes;
    /// \brief Loop increment.
    Expr *Inc;
    /// \brief IsLastIteration - local flag variable passed to runtime.
    Expr *IL;
    /// \brief LowerBound - local variable passed to runtime.
    Expr *LB;
    /// \brief UpperBound - local variable passed to runtime.
    Expr *UB;
    /// \brief Stride - local variable passed to runtime.
    Expr *ST;
    /// \brief EnsureUpperBound -- expression LB = min(LB, NumIterations).
    Expr *EUB;
    /// \brief Update of LowerBound for statically sheduled 'omp for' loops.
    Expr *NLB;
    /// \brief Update of UpperBound for statically sheduled 'omp for' loops.
    Expr *NUB;
    /// \brief Counters Loop counters.
    SmallVector<Expr *, 4> Counters;
    /// \brief PrivateCounters Loop counters.
    SmallVector<Expr *, 4> PrivateCounters;
    /// \brief Expressions for loop counters inits for CodeGen.
    SmallVector<Expr *, 4> Inits;
    /// \brief Expressions for loop counters update for CodeGen.
    SmallVector<Expr *, 4> Updates;
    /// \brief Final loop counter values for GodeGen.
    SmallVector<Expr *, 4> Finals;
    /// Init statement for all captured expressions.
    Stmt *PreInits;

    /// \brief Check if all the expressions are built (does not check the
    /// worksharing ones).
    bool builtAll() {
      return IterationVarRef != nullptr && LastIteration != nullptr &&
             NumIterations != nullptr && PreCond != nullptr &&
             Cond != nullptr && Init != nullptr && Inc != nullptr;
    }

    /// \brief Initialize all the fields to null.
    /// \param Size Number of elements in the counters/finals/updates arrays.
    void clear(unsigned Size) {
      IterationVarRef = nullptr;
      LastIteration = nullptr;
      CalcLastIteration = nullptr;
      PreCond = nullptr;
      Cond = nullptr;
      Init = nullptr;
      LaneInit = nullptr;
      NumLanes = nullptr;
      Inc = nullptr;
      IL = nullptr;
      LB = nullptr;
      UB = nullptr;
      ST = nullptr;
      EUB = nullptr;
      NLB = nullptr;
      NUB = nullptr;
      NumIterations = nullptr;
      Counters.resize(Size);
      PrivateCounters.resize(Size);
      Inits.resize(Size);
      Updates.resize(Size);
      Finals.resize(Size);
      for (unsigned i = 0; i < Size; ++i) {
        Counters[i] = nullptr;
        PrivateCounters[i] = nullptr;
        Inits[i] = nullptr;
        Updates[i] = nullptr;
        Finals[i] = nullptr;
      }
      PreInits = nullptr;
    }
  };

  /// \brief Get number of collapsed loops.
  unsigned getCollapsedNumber() const { return CollapsedNum; }

  Expr *getIterationVariable() const {
    return const_cast<Expr *>(reinterpret_cast<const Expr *>(
        *std::next(child_begin(), IterationVariableOffset)));
  }
  Expr *getLastIteration() const {
    return const_cast<Expr *>(reinterpret_cast<const Expr *>(
        *std::next(child_begin(), LastIterationOffset)));
  }
  Expr *getCalcLastIteration() const {
    return const_cast<Expr *>(reinterpret_cast<const Expr *>(
        *std::next(child_begin(), CalcLastIterationOffset)));
  }
  Expr *getPreCond() const {
    return const_cast<Expr *>(reinterpret_cast<const Expr *>(
        *std::next(child_begin(), PreConditionOffset)));
  }
  Expr *getCond() const {
    return const_cast<Expr *>(
        reinterpret_cast<const Expr *>(*std::next(child_begin(), CondOffset)));
  }
  Expr *getInit() const {
    return const_cast<Expr *>(
        reinterpret_cast<const Expr *>(*std::next(child_begin(), InitOffset)));
  }
  Expr *getLaneInit() const {
    return const_cast<Expr *>(reinterpret_cast<const Expr *>(
        *std::next(child_begin(), LaneInitOffset)));
  }
  Expr *getNumLanes() const {
    return const_cast<Expr *>(reinterpret_cast<const Expr *>(
        *std::next(child_begin(), NumLanesOffset)));
  }
  Expr *getInc() const {
    return const_cast<Expr *>(
        reinterpret_cast<const Expr *>(*std::next(child_begin(), IncOffset)));
  }
  const Stmt *getPreInits() const {
    return *std::next(child_begin(), PreInitsOffset);
  }
  Stmt *getPreInits() { return *std::next(child_begin(), PreInitsOffset); }
  Expr *getIsLastIterVariable() const {
    assert((isOpenMPWorksharingDirective(getDirectiveKind()) ||
            isOpenMPTaskLoopDirective(getDirectiveKind()) ||
            isOpenMPDistributeDirective(getDirectiveKind())) &&
           "expected worksharing loop directive");
    return const_cast<Expr *>(reinterpret_cast<const Expr *>(
        *std::next(child_begin(), IsLastIterVariableOffset)));
  }
  Expr *getLowerBoundVariable() const {
    assert((isOpenMPWorksharingDirective(getDirectiveKind()) ||
            isOpenMPTaskLoopDirective(getDirectiveKind()) ||
            isOpenMPDistributeDirective(getDirectiveKind())) &&
           "expected worksharing loop directive");
    return const_cast<Expr *>(reinterpret_cast<const Expr *>(
        *std::next(child_begin(), LowerBoundVariableOffset)));
  }
  Expr *getUpperBoundVariable() const {
    assert((isOpenMPWorksharingDirective(getDirectiveKind()) ||
            isOpenMPTaskLoopDirective(getDirectiveKind()) ||
            isOpenMPDistributeDirective(getDirectiveKind())) &&
           "expected worksharing loop directive");
    return const_cast<Expr *>(reinterpret_cast<const Expr *>(
        *std::next(child_begin(), UpperBoundVariableOffset)));
  }
  Expr *getStrideVariable() const {
    assert((isOpenMPWorksharingDirective(getDirectiveKind()) ||
            isOpenMPTaskLoopDirective(getDirectiveKind()) ||
            isOpenMPDistributeDirective(getDirectiveKind())) &&
           "expected worksharing loop directive");
    return const_cast<Expr *>(reinterpret_cast<const Expr *>(
        *std::next(child_begin(), StrideVariableOffset)));
  }
  Expr *getEnsureUpperBound() const {
    assert((isOpenMPWorksharingDirective(getDirectiveKind()) ||
            isOpenMPTaskLoopDirective(getDirectiveKind()) ||
            isOpenMPDistributeDirective(getDirectiveKind())) &&
           "expected worksharing loop directive");
    return const_cast<Expr *>(reinterpret_cast<const Expr *>(
        *std::next(child_begin(), EnsureUpperBoundOffset)));
  }
  Expr *getNextLowerBound() const {
    assert((isOpenMPWorksharingDirective(getDirectiveKind()) ||
            isOpenMPTaskLoopDirective(getDirectiveKind()) ||
            isOpenMPDistributeDirective(getDirectiveKind())) &&
           "expected worksharing loop directive");
    return const_cast<Expr *>(reinterpret_cast<const Expr *>(
        *std::next(child_begin(), NextLowerBoundOffset)));
  }
  Expr *getNextUpperBound() const {
    assert((isOpenMPWorksharingDirective(getDirectiveKind()) ||
            isOpenMPTaskLoopDirective(getDirectiveKind()) ||
            isOpenMPDistributeDirective(getDirectiveKind())) &&
           "expected worksharing loop directive");
    return const_cast<Expr *>(reinterpret_cast<const Expr *>(
        *std::next(child_begin(), NextUpperBoundOffset)));
  }
  Expr *getNumIterations() const {
    assert((isOpenMPWorksharingDirective(getDirectiveKind()) ||
            isOpenMPTaskLoopDirective(getDirectiveKind()) ||
            isOpenMPDistributeDirective(getDirectiveKind())) &&
           "expected worksharing loop directive");
    return const_cast<Expr *>(reinterpret_cast<const Expr *>(
        *std::next(child_begin(), NumIterationsOffset)));
  }
  const Stmt *getBody() const {
    // This relies on the loop form is already checked by Sema.
    Stmt *Body = getAssociatedStmt()->IgnoreContainers(true);
    Body = cast<ForStmt>(Body)->getBody();
    for (unsigned Cnt = 1; Cnt < CollapsedNum; ++Cnt) {
      Body = Body->IgnoreContainers();
      Body = cast<ForStmt>(Body)->getBody();
    }
    return Body;
  }

  ArrayRef<Expr *> counters() { return getCounters(); }

  ArrayRef<Expr *> counters() const {
    return const_cast<OMPLoopDirective *>(this)->getCounters();
  }

  ArrayRef<Expr *> private_counters() { return getPrivateCounters(); }

  ArrayRef<Expr *> private_counters() const {
    return const_cast<OMPLoopDirective *>(this)->getPrivateCounters();
  }

  ArrayRef<Expr *> inits() { return getInits(); }

  ArrayRef<Expr *> inits() const {
    return const_cast<OMPLoopDirective *>(this)->getInits();
  }

  ArrayRef<Expr *> updates() { return getUpdates(); }

  ArrayRef<Expr *> updates() const {
    return const_cast<OMPLoopDirective *>(this)->getUpdates();
  }

  ArrayRef<Expr *> finals() { return getFinals(); }

  ArrayRef<Expr *> finals() const {
    return const_cast<OMPLoopDirective *>(this)->getFinals();
  }

  static bool classof(const Stmt *T) {
    return T->getStmtClass() == OMPSimdDirectiveClass ||
           T->getStmtClass() == OMPForDirectiveClass ||
           T->getStmtClass() == OMPForSimdDirectiveClass ||
           T->getStmtClass() == OMPParallelForDirectiveClass ||
           T->getStmtClass() == OMPParallelForSimdDirectiveClass ||
           T->getStmtClass() == OMPTaskLoopDirectiveClass ||
           T->getStmtClass() == OMPTaskLoopSimdDirectiveClass ||
           T->getStmtClass() == OMPDistributeDirectiveClass ||
           T->getStmtClass() == OMPTargetParallelForDirectiveClass ||
           T->getStmtClass() == OMPDistributeParallelForDirectiveClass ||
           T->getStmtClass() == OMPTeamsDistributeParallelForDirectiveClass ||
           T->getStmtClass() ==
               OMPTargetTeamsDistributeParallelForDirectiveClass;
  }
};

/// \brief This represents '#pragma omp simd' directive.
///
/// \code
/// #pragma omp simd private(a,b) linear(i,j:s) reduction(+:c,d)
/// \endcode
/// In this example directive '#pragma omp simd' has clauses 'private'
/// with the variables 'a' and 'b', 'linear' with variables 'i', 'j' and
/// linear step 's', 'reduction' with operator '+' and variables 'c' and 'd'.
///
class OMPSimdDirective : public OMPLoopDirective {
  friend class ASTStmtReader;
  /// \brief Build directive with the given start and end location.
  ///
  /// \param StartLoc Starting location of the directive kind.
  /// \param EndLoc Ending location of the directive.
  /// \param CollapsedNum Number of collapsed nested loops.
  /// \param NumClauses Number of clauses.
  ///
  OMPSimdDirective(SourceLocation StartLoc, SourceLocation EndLoc,
                   unsigned CollapsedNum, unsigned NumClauses)
      : OMPLoopDirective(this, OMPSimdDirectiveClass, OMPD_simd, StartLoc,
                         EndLoc, CollapsedNum, NumClauses) {}

  /// \brief Build an empty directive.
  ///
  /// \param CollapsedNum Number of collapsed nested loops.
  /// \param NumClauses Number of clauses.
  ///
  explicit OMPSimdDirective(unsigned CollapsedNum, unsigned NumClauses)
      : OMPLoopDirective(this, OMPSimdDirectiveClass, OMPD_simd,
                         SourceLocation(), SourceLocation(), CollapsedNum,
                         NumClauses) {}

public:
  /// \brief Creates directive with a list of \a Clauses.
  ///
  /// \param C AST context.
  /// \param StartLoc Starting location of the directive kind.
  /// \param EndLoc Ending Location of the directive.
  /// \param CollapsedNum Number of collapsed loops.
  /// \param Clauses List of clauses.
  /// \param AssociatedStmt Statement, associated with the directive.
  /// \param Exprs Helper expressions for CodeGen.
  ///
  static OMPSimdDirective *Create(const ASTContext &C, SourceLocation StartLoc,
                                  SourceLocation EndLoc, unsigned CollapsedNum,
                                  ArrayRef<OMPClause *> Clauses,
                                  Stmt *AssociatedStmt,
                                  const HelperExprs &Exprs);

  /// \brief Creates an empty directive with the place
  /// for \a NumClauses clauses.
  ///
  /// \param C AST context.
  /// \param CollapsedNum Number of collapsed nested loops.
  /// \param NumClauses Number of clauses.
  ///
  static OMPSimdDirective *CreateEmpty(const ASTContext &C, unsigned NumClauses,
                                       unsigned CollapsedNum, EmptyShell);

  static bool classof(const Stmt *T) {
    return T->getStmtClass() == OMPSimdDirectiveClass;
  }
};

/// \brief This represents '#pragma omp for' directive.
///
/// \code
/// #pragma omp for private(a,b) reduction(+:c,d)
/// \endcode
/// In this example directive '#pragma omp for' has clauses 'private' with the
/// variables 'a' and 'b' and 'reduction' with operator '+' and variables 'c'
/// and 'd'.
///
class OMPForDirective : public OMPLoopDirective {
  friend class ASTStmtReader;

  /// \brief true if current directive has inner cancel directive.
  bool HasCancel;

  /// \brief Build directive with the given start and end location.
  ///
  /// \param StartLoc Starting location of the directive kind.
  /// \param EndLoc Ending location of the directive.
  /// \param CollapsedNum Number of collapsed nested loops.
  /// \param NumClauses Number of clauses.
  ///
  OMPForDirective(SourceLocation StartLoc, SourceLocation EndLoc,
                  unsigned CollapsedNum, unsigned NumClauses)
      : OMPLoopDirective(this, OMPForDirectiveClass, OMPD_for, StartLoc, EndLoc,
                         CollapsedNum, NumClauses),
        HasCancel(false) {}

  /// \brief Build an empty directive.
  ///
  /// \param CollapsedNum Number of collapsed nested loops.
  /// \param NumClauses Number of clauses.
  ///
  explicit OMPForDirective(unsigned CollapsedNum, unsigned NumClauses)
      : OMPLoopDirective(this, OMPForDirectiveClass, OMPD_for, SourceLocation(),
                         SourceLocation(), CollapsedNum, NumClauses),
        HasCancel(false) {}

  /// \brief Set cancel state.
  void setHasCancel(bool Has) { HasCancel = Has; }

public:
  /// \brief Creates directive with a list of \a Clauses.
  ///
  /// \param C AST context.
  /// \param StartLoc Starting location of the directive kind.
  /// \param EndLoc Ending Location of the directive.
  /// \param CollapsedNum Number of collapsed loops.
  /// \param Clauses List of clauses.
  /// \param AssociatedStmt Statement, associated with the directive.
  /// \param Exprs Helper expressions for CodeGen.
  /// \param HasCancel true if current directive has inner cancel directive.
  ///
  static OMPForDirective *Create(const ASTContext &C, SourceLocation StartLoc,
                                 SourceLocation EndLoc, unsigned CollapsedNum,
                                 ArrayRef<OMPClause *> Clauses,
                                 Stmt *AssociatedStmt, const HelperExprs &Exprs,
                                 bool HasCancel);

  /// \brief Creates an empty directive with the place
  /// for \a NumClauses clauses.
  ///
  /// \param C AST context.
  /// \param CollapsedNum Number of collapsed nested loops.
  /// \param NumClauses Number of clauses.
  ///
  static OMPForDirective *CreateEmpty(const ASTContext &C, unsigned NumClauses,
                                      unsigned CollapsedNum, EmptyShell);

  /// \brief Return true if current directive has inner cancel directive.
  bool hasCancel() const { return HasCancel; }

  static bool classof(const Stmt *T) {
    return T->getStmtClass() == OMPForDirectiveClass;
  }
};

/// \brief This represents '#pragma omp for simd' directive.
///
/// \code
/// #pragma omp for simd private(a,b) linear(i,j:s) reduction(+:c,d)
/// \endcode
/// In this example directive '#pragma omp for simd' has clauses 'private'
/// with the variables 'a' and 'b', 'linear' with variables 'i', 'j' and
/// linear step 's', 'reduction' with operator '+' and variables 'c' and 'd'.
///
class OMPForSimdDirective : public OMPLoopDirective {
  friend class ASTStmtReader;
  /// \brief Build directive with the given start and end location.
  ///
  /// \param StartLoc Starting location of the directive kind.
  /// \param EndLoc Ending location of the directive.
  /// \param CollapsedNum Number of collapsed nested loops.
  /// \param NumClauses Number of clauses.
  ///
  OMPForSimdDirective(SourceLocation StartLoc, SourceLocation EndLoc,
                      unsigned CollapsedNum, unsigned NumClauses)
      : OMPLoopDirective(this, OMPForSimdDirectiveClass, OMPD_for_simd,
                         StartLoc, EndLoc, CollapsedNum, NumClauses) {}

  /// \brief Build an empty directive.
  ///
  /// \param CollapsedNum Number of collapsed nested loops.
  /// \param NumClauses Number of clauses.
  ///
  explicit OMPForSimdDirective(unsigned CollapsedNum, unsigned NumClauses)
      : OMPLoopDirective(this, OMPForSimdDirectiveClass, OMPD_for_simd,
                         SourceLocation(), SourceLocation(), CollapsedNum,
                         NumClauses) {}

public:
  /// \brief Creates directive with a list of \a Clauses.
  ///
  /// \param C AST context.
  /// \param StartLoc Starting location of the directive kind.
  /// \param EndLoc Ending Location of the directive.
  /// \param CollapsedNum Number of collapsed loops.
  /// \param Clauses List of clauses.
  /// \param AssociatedStmt Statement, associated with the directive.
  /// \param Exprs Helper expressions for CodeGen.
  ///
  static OMPForSimdDirective *
  Create(const ASTContext &C, SourceLocation StartLoc, SourceLocation EndLoc,
         unsigned CollapsedNum, ArrayRef<OMPClause *> Clauses,
         Stmt *AssociatedStmt, const HelperExprs &Exprs);

  /// \brief Creates an empty directive with the place
  /// for \a NumClauses clauses.
  ///
  /// \param C AST context.
  /// \param CollapsedNum Number of collapsed nested loops.
  /// \param NumClauses Number of clauses.
  ///
  static OMPForSimdDirective *CreateEmpty(const ASTContext &C,
                                          unsigned NumClauses,
                                          unsigned CollapsedNum, EmptyShell);

  static bool classof(const Stmt *T) {
    return T->getStmtClass() == OMPForSimdDirectiveClass;
  }
};

/// \brief This represents '#pragma omp sections' directive.
///
/// \code
/// #pragma omp sections private(a,b) reduction(+:c,d)
/// \endcode
/// In this example directive '#pragma omp sections' has clauses 'private' with
/// the variables 'a' and 'b' and 'reduction' with operator '+' and variables
/// 'c' and 'd'.
///
class OMPSectionsDirective : public OMPExecutableDirective {
  friend class ASTStmtReader;

  /// \brief true if current directive has inner cancel directive.
  bool HasCancel;

  /// \brief Build directive with the given start and end location.
  ///
  /// \param StartLoc Starting location of the directive kind.
  /// \param EndLoc Ending location of the directive.
  /// \param NumClauses Number of clauses.
  ///
  OMPSectionsDirective(SourceLocation StartLoc, SourceLocation EndLoc,
                       unsigned NumClauses)
      : OMPExecutableDirective(this, OMPSectionsDirectiveClass, OMPD_sections,
                               StartLoc, EndLoc, NumClauses, 1),
        HasCancel(false) {}

  /// \brief Build an empty directive.
  ///
  /// \param NumClauses Number of clauses.
  ///
  explicit OMPSectionsDirective(unsigned NumClauses)
      : OMPExecutableDirective(this, OMPSectionsDirectiveClass, OMPD_sections,
                               SourceLocation(), SourceLocation(), NumClauses,
                               1),
        HasCancel(false) {}

  /// \brief Set cancel state.
  void setHasCancel(bool Has) { HasCancel = Has; }

public:
  /// \brief Creates directive with a list of \a Clauses.
  ///
  /// \param C AST context.
  /// \param StartLoc Starting location of the directive kind.
  /// \param EndLoc Ending Location of the directive.
  /// \param Clauses List of clauses.
  /// \param AssociatedStmt Statement, associated with the directive.
  /// \param HasCancel true if current directive has inner directive.
  ///
  static OMPSectionsDirective *
  Create(const ASTContext &C, SourceLocation StartLoc, SourceLocation EndLoc,
         ArrayRef<OMPClause *> Clauses, Stmt *AssociatedStmt, bool HasCancel);

  /// \brief Creates an empty directive with the place for \a NumClauses
  /// clauses.
  ///
  /// \param C AST context.
  /// \param NumClauses Number of clauses.
  ///
  static OMPSectionsDirective *CreateEmpty(const ASTContext &C,
                                           unsigned NumClauses, EmptyShell);

  /// \brief Return true if current directive has inner cancel directive.
  bool hasCancel() const { return HasCancel; }

  static bool classof(const Stmt *T) {
    return T->getStmtClass() == OMPSectionsDirectiveClass;
  }
};

/// \brief This represents '#pragma omp section' directive.
///
/// \code
/// #pragma omp section
/// \endcode
///
class OMPSectionDirective : public OMPExecutableDirective {
  friend class ASTStmtReader;

  /// \brief true if current directive has inner cancel directive.
  bool HasCancel;

  /// \brief Build directive with the given start and end location.
  ///
  /// \param StartLoc Starting location of the directive kind.
  /// \param EndLoc Ending location of the directive.
  ///
  OMPSectionDirective(SourceLocation StartLoc, SourceLocation EndLoc)
      : OMPExecutableDirective(this, OMPSectionDirectiveClass, OMPD_section,
                               StartLoc, EndLoc, 0, 1),
        HasCancel(false) {}

  /// \brief Build an empty directive.
  ///
  explicit OMPSectionDirective()
      : OMPExecutableDirective(this, OMPSectionDirectiveClass, OMPD_section,
                               SourceLocation(), SourceLocation(), 0, 1),
        HasCancel(false) {}

public:
  /// \brief Creates directive.
  ///
  /// \param C AST context.
  /// \param StartLoc Starting location of the directive kind.
  /// \param EndLoc Ending Location of the directive.
  /// \param AssociatedStmt Statement, associated with the directive.
  /// \param HasCancel true if current directive has inner directive.
  ///
  static OMPSectionDirective *Create(const ASTContext &C,
                                     SourceLocation StartLoc,
                                     SourceLocation EndLoc,
                                     Stmt *AssociatedStmt, bool HasCancel);

  /// \brief Creates an empty directive.
  ///
  /// \param C AST context.
  ///
  static OMPSectionDirective *CreateEmpty(const ASTContext &C, EmptyShell);

  /// \brief Set cancel state.
  void setHasCancel(bool Has) { HasCancel = Has; }

  /// \brief Return true if current directive has inner cancel directive.
  bool hasCancel() const { return HasCancel; }

  static bool classof(const Stmt *T) {
    return T->getStmtClass() == OMPSectionDirectiveClass;
  }
};

/// \brief This represents '#pragma omp single' directive.
///
/// \code
/// #pragma omp single private(a,b) copyprivate(c,d)
/// \endcode
/// In this example directive '#pragma omp single' has clauses 'private' with
/// the variables 'a' and 'b' and 'copyprivate' with variables 'c' and 'd'.
///
class OMPSingleDirective : public OMPExecutableDirective {
  friend class ASTStmtReader;
  /// \brief Build directive with the given start and end location.
  ///
  /// \param StartLoc Starting location of the directive kind.
  /// \param EndLoc Ending location of the directive.
  /// \param NumClauses Number of clauses.
  ///
  OMPSingleDirective(SourceLocation StartLoc, SourceLocation EndLoc,
                     unsigned NumClauses)
      : OMPExecutableDirective(this, OMPSingleDirectiveClass, OMPD_single,
                               StartLoc, EndLoc, NumClauses, 1) {}

  /// \brief Build an empty directive.
  ///
  /// \param NumClauses Number of clauses.
  ///
  explicit OMPSingleDirective(unsigned NumClauses)
      : OMPExecutableDirective(this, OMPSingleDirectiveClass, OMPD_single,
                               SourceLocation(), SourceLocation(), NumClauses,
                               1) {}

public:
  /// \brief Creates directive with a list of \a Clauses.
  ///
  /// \param C AST context.
  /// \param StartLoc Starting location of the directive kind.
  /// \param EndLoc Ending Location of the directive.
  /// \param Clauses List of clauses.
  /// \param AssociatedStmt Statement, associated with the directive.
  ///
  static OMPSingleDirective *
  Create(const ASTContext &C, SourceLocation StartLoc, SourceLocation EndLoc,
         ArrayRef<OMPClause *> Clauses, Stmt *AssociatedStmt);

  /// \brief Creates an empty directive with the place for \a NumClauses
  /// clauses.
  ///
  /// \param C AST context.
  /// \param NumClauses Number of clauses.
  ///
  static OMPSingleDirective *CreateEmpty(const ASTContext &C,
                                         unsigned NumClauses, EmptyShell);

  static bool classof(const Stmt *T) {
    return T->getStmtClass() == OMPSingleDirectiveClass;
  }
};

/// \brief This represents '#pragma omp master' directive.
///
/// \code
/// #pragma omp master
/// \endcode
///
class OMPMasterDirective : public OMPExecutableDirective {
  friend class ASTStmtReader;
  /// \brief Build directive with the given start and end location.
  ///
  /// \param StartLoc Starting location of the directive kind.
  /// \param EndLoc Ending location of the directive.
  ///
  OMPMasterDirective(SourceLocation StartLoc, SourceLocation EndLoc)
      : OMPExecutableDirective(this, OMPMasterDirectiveClass, OMPD_master,
                               StartLoc, EndLoc, 0, 1) {}

  /// \brief Build an empty directive.
  ///
  explicit OMPMasterDirective()
      : OMPExecutableDirective(this, OMPMasterDirectiveClass, OMPD_master,
                               SourceLocation(), SourceLocation(), 0, 1) {}

public:
  /// \brief Creates directive.
  ///
  /// \param C AST context.
  /// \param StartLoc Starting location of the directive kind.
  /// \param EndLoc Ending Location of the directive.
  /// \param AssociatedStmt Statement, associated with the directive.
  ///
  static OMPMasterDirective *Create(const ASTContext &C,
                                    SourceLocation StartLoc,
                                    SourceLocation EndLoc,
                                    Stmt *AssociatedStmt);

  /// \brief Creates an empty directive.
  ///
  /// \param C AST context.
  ///
  static OMPMasterDirective *CreateEmpty(const ASTContext &C, EmptyShell);

  static bool classof(const Stmt *T) {
    return T->getStmtClass() == OMPMasterDirectiveClass;
  }
};

/// \brief This represents '#pragma omp critical' directive.
///
/// \code
/// #pragma omp critical
/// \endcode
///
class OMPCriticalDirective : public OMPExecutableDirective {
  friend class ASTStmtReader;
  /// \brief Name of the directive.
  DeclarationNameInfo DirName;
  /// \brief Build directive with the given start and end location.
  ///
  /// \param Name Name of the directive.
  /// \param StartLoc Starting location of the directive kind.
  /// \param EndLoc Ending location of the directive.
  /// \param NumClauses Number of clauses.
  ///
  OMPCriticalDirective(const DeclarationNameInfo &Name, SourceLocation StartLoc,
                       SourceLocation EndLoc, unsigned NumClauses)
      : OMPExecutableDirective(this, OMPCriticalDirectiveClass, OMPD_critical,
                               StartLoc, EndLoc, NumClauses, 1),
        DirName(Name) {}

  /// \brief Build an empty directive.
  ///
  /// \param NumClauses Number of clauses.
  ///
  explicit OMPCriticalDirective(unsigned NumClauses)
      : OMPExecutableDirective(this, OMPCriticalDirectiveClass, OMPD_critical,
                               SourceLocation(), SourceLocation(), NumClauses,
                               1),
        DirName() {}

  /// \brief Set name of the directive.
  ///
  /// \param Name Name of the directive.
  ///
  void setDirectiveName(const DeclarationNameInfo &Name) { DirName = Name; }

public:
  /// \brief Creates directive.
  ///
  /// \param C AST context.
  /// \param Name Name of the directive.
  /// \param StartLoc Starting location of the directive kind.
  /// \param EndLoc Ending Location of the directive.
  /// \param Clauses List of clauses.
  /// \param AssociatedStmt Statement, associated with the directive.
  ///
  static OMPCriticalDirective *
  Create(const ASTContext &C, const DeclarationNameInfo &Name,
         SourceLocation StartLoc, SourceLocation EndLoc,
         ArrayRef<OMPClause *> Clauses, Stmt *AssociatedStmt);

  /// \brief Creates an empty directive.
  ///
  /// \param C AST context.
  /// \param NumClauses Number of clauses.
  ///
  static OMPCriticalDirective *CreateEmpty(const ASTContext &C,
                                           unsigned NumClauses, EmptyShell);

  /// \brief Return name of the directive.
  ///
  DeclarationNameInfo getDirectiveName() const { return DirName; }

  static bool classof(const Stmt *T) {
    return T->getStmtClass() == OMPCriticalDirectiveClass;
  }
};

/// \brief This represents '#pragma omp parallel for' directive.
///
/// \code
/// #pragma omp parallel for private(a,b) reduction(+:c,d)
/// \endcode
/// In this example directive '#pragma omp parallel for' has clauses 'private'
/// with the variables 'a' and 'b' and 'reduction' with operator '+' and
/// variables 'c' and 'd'.
///
class OMPParallelForDirective : public OMPLoopDirective {
  friend class ASTStmtReader;

  /// \brief true if current region has inner cancel directive.
  bool HasCancel;

  /// \brief Build directive with the given start and end location.
  ///
  /// \param StartLoc Starting location of the directive kind.
  /// \param EndLoc Ending location of the directive.
  /// \param CollapsedNum Number of collapsed nested loops.
  /// \param NumClauses Number of clauses.
  ///
  OMPParallelForDirective(SourceLocation StartLoc, SourceLocation EndLoc,
                          unsigned CollapsedNum, unsigned NumClauses)
      : OMPLoopDirective(this, OMPParallelForDirectiveClass, OMPD_parallel_for,
                         StartLoc, EndLoc, CollapsedNum, NumClauses),
        HasCancel(false) {}

  /// \brief Build an empty directive.
  ///
  /// \param CollapsedNum Number of collapsed nested loops.
  /// \param NumClauses Number of clauses.
  ///
  explicit OMPParallelForDirective(unsigned CollapsedNum, unsigned NumClauses)
      : OMPLoopDirective(this, OMPParallelForDirectiveClass, OMPD_parallel_for,
                         SourceLocation(), SourceLocation(), CollapsedNum,
                         NumClauses),
        HasCancel(false) {}

  /// \brief Set cancel state.
  void setHasCancel(bool Has) { HasCancel = Has; }

public:
  /// \brief Creates directive with a list of \a Clauses.
  ///
  /// \param C AST context.
  /// \param StartLoc Starting location of the directive kind.
  /// \param EndLoc Ending Location of the directive.
  /// \param CollapsedNum Number of collapsed loops.
  /// \param Clauses List of clauses.
  /// \param AssociatedStmt Statement, associated with the directive.
  /// \param Exprs Helper expressions for CodeGen.
  /// \param HasCancel true if current directive has inner cancel directive.
  ///
  static OMPParallelForDirective *
  Create(const ASTContext &C, SourceLocation StartLoc, SourceLocation EndLoc,
         unsigned CollapsedNum, ArrayRef<OMPClause *> Clauses,
         Stmt *AssociatedStmt, const HelperExprs &Exprs, bool HasCancel);

  /// \brief Creates an empty directive with the place
  /// for \a NumClauses clauses.
  ///
  /// \param C AST context.
  /// \param CollapsedNum Number of collapsed nested loops.
  /// \param NumClauses Number of clauses.
  ///
  static OMPParallelForDirective *CreateEmpty(const ASTContext &C,
                                              unsigned NumClauses,
                                              unsigned CollapsedNum,
                                              EmptyShell);

  /// \brief Return true if current directive has inner cancel directive.
  bool hasCancel() const { return HasCancel; }

  static bool classof(const Stmt *T) {
    return T->getStmtClass() == OMPParallelForDirectiveClass;
  }
};

/// \brief This represents '#pragma omp parallel for simd' directive.
///
/// \code
/// #pragma omp parallel for simd private(a,b) linear(i,j:s) reduction(+:c,d)
/// \endcode
/// In this example directive '#pragma omp parallel for simd' has clauses
/// 'private' with the variables 'a' and 'b', 'linear' with variables 'i', 'j'
/// and linear step 's', 'reduction' with operator '+' and variables 'c' and
/// 'd'.
///
class OMPParallelForSimdDirective : public OMPLoopDirective {
  friend class ASTStmtReader;
  /// \brief Build directive with the given start and end location.
  ///
  /// \param StartLoc Starting location of the directive kind.
  /// \param EndLoc Ending location of the directive.
  /// \param CollapsedNum Number of collapsed nested loops.
  /// \param NumClauses Number of clauses.
  ///
  OMPParallelForSimdDirective(SourceLocation StartLoc, SourceLocation EndLoc,
                              unsigned CollapsedNum, unsigned NumClauses)
      : OMPLoopDirective(this, OMPParallelForSimdDirectiveClass,
                         OMPD_parallel_for_simd, StartLoc, EndLoc, CollapsedNum,
                         NumClauses) {}

  /// \brief Build an empty directive.
  ///
  /// \param CollapsedNum Number of collapsed nested loops.
  /// \param NumClauses Number of clauses.
  ///
  explicit OMPParallelForSimdDirective(unsigned CollapsedNum,
                                       unsigned NumClauses)
      : OMPLoopDirective(this, OMPParallelForSimdDirectiveClass,
                         OMPD_parallel_for_simd, SourceLocation(),
                         SourceLocation(), CollapsedNum, NumClauses) {}

public:
  /// \brief Creates directive with a list of \a Clauses.
  ///
  /// \param C AST context.
  /// \param StartLoc Starting location of the directive kind.
  /// \param EndLoc Ending Location of the directive.
  /// \param CollapsedNum Number of collapsed loops.
  /// \param Clauses List of clauses.
  /// \param AssociatedStmt Statement, associated with the directive.
  /// \param Exprs Helper expressions for CodeGen.
  ///
  static OMPParallelForSimdDirective *
  Create(const ASTContext &C, SourceLocation StartLoc, SourceLocation EndLoc,
         unsigned CollapsedNum, ArrayRef<OMPClause *> Clauses,
         Stmt *AssociatedStmt, const HelperExprs &Exprs);

  /// \brief Creates an empty directive with the place
  /// for \a NumClauses clauses.
  ///
  /// \param C AST context.
  /// \param CollapsedNum Number of collapsed nested loops.
  /// \param NumClauses Number of clauses.
  ///
  static OMPParallelForSimdDirective *CreateEmpty(const ASTContext &C,
                                                  unsigned NumClauses,
                                                  unsigned CollapsedNum,
                                                  EmptyShell);

  static bool classof(const Stmt *T) {
    return T->getStmtClass() == OMPParallelForSimdDirectiveClass;
  }
};

/// \brief This represents '#pragma omp parallel sections' directive.
///
/// \code
/// #pragma omp parallel sections private(a,b) reduction(+:c,d)
/// \endcode
/// In this example directive '#pragma omp parallel sections' has clauses
/// 'private' with the variables 'a' and 'b' and 'reduction' with operator '+'
/// and variables 'c' and 'd'.
///
class OMPParallelSectionsDirective : public OMPExecutableDirective {
  friend class ASTStmtReader;

  /// \brief true if current directive has inner cancel directive.
  bool HasCancel;

  /// \brief Build directive with the given start and end location.
  ///
  /// \param StartLoc Starting location of the directive kind.
  /// \param EndLoc Ending location of the directive.
  /// \param NumClauses Number of clauses.
  ///
  OMPParallelSectionsDirective(SourceLocation StartLoc, SourceLocation EndLoc,
                               unsigned NumClauses)
      : OMPExecutableDirective(this, OMPParallelSectionsDirectiveClass,
                               OMPD_parallel_sections, StartLoc, EndLoc,
                               NumClauses, 1),
        HasCancel(false) {}

  /// \brief Build an empty directive.
  ///
  /// \param NumClauses Number of clauses.
  ///
  explicit OMPParallelSectionsDirective(unsigned NumClauses)
      : OMPExecutableDirective(this, OMPParallelSectionsDirectiveClass,
                               OMPD_parallel_sections, SourceLocation(),
                               SourceLocation(), NumClauses, 1),
        HasCancel(false) {}

  /// \brief Set cancel state.
  void setHasCancel(bool Has) { HasCancel = Has; }

public:
  /// \brief Creates directive with a list of \a Clauses.
  ///
  /// \param C AST context.
  /// \param StartLoc Starting location of the directive kind.
  /// \param EndLoc Ending Location of the directive.
  /// \param Clauses List of clauses.
  /// \param AssociatedStmt Statement, associated with the directive.
  /// \param HasCancel true if current directive has inner cancel directive.
  ///
  static OMPParallelSectionsDirective *
  Create(const ASTContext &C, SourceLocation StartLoc, SourceLocation EndLoc,
         ArrayRef<OMPClause *> Clauses, Stmt *AssociatedStmt, bool HasCancel);

  /// \brief Creates an empty directive with the place for \a NumClauses
  /// clauses.
  ///
  /// \param C AST context.
  /// \param NumClauses Number of clauses.
  ///
  static OMPParallelSectionsDirective *
  CreateEmpty(const ASTContext &C, unsigned NumClauses, EmptyShell);

  /// \brief Return true if current directive has inner cancel directive.
  bool hasCancel() const { return HasCancel; }

  static bool classof(const Stmt *T) {
    return T->getStmtClass() == OMPParallelSectionsDirectiveClass;
  }
};

/// \brief This represents '#pragma omp task' directive.
///
/// \code
/// #pragma omp task private(a,b) final(d)
/// \endcode
/// In this example directive '#pragma omp task' has clauses 'private' with the
/// variables 'a' and 'b' and 'final' with condition 'd'.
///
class OMPTaskDirective : public OMPExecutableDirective {
  friend class ASTStmtReader;
  /// \brief true if this directive has inner cancel directive.
  bool HasCancel;

  /// \brief Build directive with the given start and end location.
  ///
  /// \param StartLoc Starting location of the directive kind.
  /// \param EndLoc Ending location of the directive.
  /// \param NumClauses Number of clauses.
  ///
  OMPTaskDirective(SourceLocation StartLoc, SourceLocation EndLoc,
                   unsigned NumClauses)
      : OMPExecutableDirective(this, OMPTaskDirectiveClass, OMPD_task, StartLoc,
                               EndLoc, NumClauses, 1),
        HasCancel(false) {}

  /// \brief Build an empty directive.
  ///
  /// \param NumClauses Number of clauses.
  ///
  explicit OMPTaskDirective(unsigned NumClauses)
      : OMPExecutableDirective(this, OMPTaskDirectiveClass, OMPD_task,
                               SourceLocation(), SourceLocation(), NumClauses,
                               1),
        HasCancel(false) {}

  /// \brief Set cancel state.
  void setHasCancel(bool Has) { HasCancel = Has; }

public:
  /// \brief Creates directive with a list of \a Clauses.
  ///
  /// \param C AST context.
  /// \param StartLoc Starting location of the directive kind.
  /// \param EndLoc Ending Location of the directive.
  /// \param Clauses List of clauses.
  /// \param AssociatedStmt Statement, associated with the directive.
  /// \param HasCancel true, if current directive has inner cancel directive.
  ///
  static OMPTaskDirective *Create(const ASTContext &C, SourceLocation StartLoc,
                                  SourceLocation EndLoc,
                                  ArrayRef<OMPClause *> Clauses,
                                  Stmt *AssociatedStmt, bool HasCancel);

  /// \brief Creates an empty directive with the place for \a NumClauses
  /// clauses.
  ///
  /// \param C AST context.
  /// \param NumClauses Number of clauses.
  ///
  static OMPTaskDirective *CreateEmpty(const ASTContext &C, unsigned NumClauses,
                                       EmptyShell);

  /// \brief Return true if current directive has inner cancel directive.
  bool hasCancel() const { return HasCancel; }

  static bool classof(const Stmt *T) {
    return T->getStmtClass() == OMPTaskDirectiveClass;
  }
};

/// \brief This represents '#pragma omp taskyield' directive.
///
/// \code
/// #pragma omp taskyield
/// \endcode
///
class OMPTaskyieldDirective : public OMPExecutableDirective {
  friend class ASTStmtReader;
  /// \brief Build directive with the given start and end location.
  ///
  /// \param StartLoc Starting location of the directive kind.
  /// \param EndLoc Ending location of the directive.
  ///
  OMPTaskyieldDirective(SourceLocation StartLoc, SourceLocation EndLoc)
      : OMPExecutableDirective(this, OMPTaskyieldDirectiveClass, OMPD_taskyield,
                               StartLoc, EndLoc, 0, 0) {}

  /// \brief Build an empty directive.
  ///
  explicit OMPTaskyieldDirective()
      : OMPExecutableDirective(this, OMPTaskyieldDirectiveClass, OMPD_taskyield,
                               SourceLocation(), SourceLocation(), 0, 0) {}

public:
  /// \brief Creates directive.
  ///
  /// \param C AST context.
  /// \param StartLoc Starting location of the directive kind.
  /// \param EndLoc Ending Location of the directive.
  ///
  static OMPTaskyieldDirective *
  Create(const ASTContext &C, SourceLocation StartLoc, SourceLocation EndLoc);

  /// \brief Creates an empty directive.
  ///
  /// \param C AST context.
  ///
  static OMPTaskyieldDirective *CreateEmpty(const ASTContext &C, EmptyShell);

  static bool classof(const Stmt *T) {
    return T->getStmtClass() == OMPTaskyieldDirectiveClass;
  }
};

/// \brief This represents '#pragma omp barrier' directive.
///
/// \code
/// #pragma omp barrier
/// \endcode
///
class OMPBarrierDirective : public OMPExecutableDirective {
  friend class ASTStmtReader;
  /// \brief Build directive with the given start and end location.
  ///
  /// \param StartLoc Starting location of the directive kind.
  /// \param EndLoc Ending location of the directive.
  ///
  OMPBarrierDirective(SourceLocation StartLoc, SourceLocation EndLoc)
      : OMPExecutableDirective(this, OMPBarrierDirectiveClass, OMPD_barrier,
                               StartLoc, EndLoc, 0, 0) {}

  /// \brief Build an empty directive.
  ///
  explicit OMPBarrierDirective()
      : OMPExecutableDirective(this, OMPBarrierDirectiveClass, OMPD_barrier,
                               SourceLocation(), SourceLocation(), 0, 0) {}

public:
  /// \brief Creates directive.
  ///
  /// \param C AST context.
  /// \param StartLoc Starting location of the directive kind.
  /// \param EndLoc Ending Location of the directive.
  ///
  static OMPBarrierDirective *
  Create(const ASTContext &C, SourceLocation StartLoc, SourceLocation EndLoc);

  /// \brief Creates an empty directive.
  ///
  /// \param C AST context.
  ///
  static OMPBarrierDirective *CreateEmpty(const ASTContext &C, EmptyShell);

  static bool classof(const Stmt *T) {
    return T->getStmtClass() == OMPBarrierDirectiveClass;
  }
};

/// \brief This represents '#pragma omp taskwait' directive.
///
/// \code
/// #pragma omp taskwait
/// \endcode
///
class OMPTaskwaitDirective : public OMPExecutableDirective {
  friend class ASTStmtReader;
  /// \brief Build directive with the given start and end location.
  ///
  /// \param StartLoc Starting location of the directive kind.
  /// \param EndLoc Ending location of the directive.
  ///
  OMPTaskwaitDirective(SourceLocation StartLoc, SourceLocation EndLoc)
      : OMPExecutableDirective(this, OMPTaskwaitDirectiveClass, OMPD_taskwait,
                               StartLoc, EndLoc, 0, 0) {}

  /// \brief Build an empty directive.
  ///
  explicit OMPTaskwaitDirective()
      : OMPExecutableDirective(this, OMPTaskwaitDirectiveClass, OMPD_taskwait,
                               SourceLocation(), SourceLocation(), 0, 0) {}

public:
  /// \brief Creates directive.
  ///
  /// \param C AST context.
  /// \param StartLoc Starting location of the directive kind.
  /// \param EndLoc Ending Location of the directive.
  ///
  static OMPTaskwaitDirective *
  Create(const ASTContext &C, SourceLocation StartLoc, SourceLocation EndLoc);

  /// \brief Creates an empty directive.
  ///
  /// \param C AST context.
  ///
  static OMPTaskwaitDirective *CreateEmpty(const ASTContext &C, EmptyShell);

  static bool classof(const Stmt *T) {
    return T->getStmtClass() == OMPTaskwaitDirectiveClass;
  }
};

/// \brief This represents '#pragma omp taskgroup' directive.
///
/// \code
/// #pragma omp taskgroup
/// \endcode
///
class OMPTaskgroupDirective : public OMPExecutableDirective {
  friend class ASTStmtReader;
  /// \brief Build directive with the given start and end location.
  ///
  /// \param StartLoc Starting location of the directive kind.
  /// \param EndLoc Ending location of the directive.
  ///
  OMPTaskgroupDirective(SourceLocation StartLoc, SourceLocation EndLoc)
      : OMPExecutableDirective(this, OMPTaskgroupDirectiveClass, OMPD_taskgroup,
                               StartLoc, EndLoc, 0, 1) {}

  /// \brief Build an empty directive.
  ///
  explicit OMPTaskgroupDirective()
      : OMPExecutableDirective(this, OMPTaskgroupDirectiveClass, OMPD_taskgroup,
                               SourceLocation(), SourceLocation(), 0, 1) {}

public:
  /// \brief Creates directive.
  ///
  /// \param C AST context.
  /// \param StartLoc Starting location of the directive kind.
  /// \param EndLoc Ending Location of the directive.
  /// \param AssociatedStmt Statement, associated with the directive.
  ///
  static OMPTaskgroupDirective *Create(const ASTContext &C,
                                       SourceLocation StartLoc,
                                       SourceLocation EndLoc,
                                       Stmt *AssociatedStmt);

  /// \brief Creates an empty directive.
  ///
  /// \param C AST context.
  ///
  static OMPTaskgroupDirective *CreateEmpty(const ASTContext &C, EmptyShell);

  static bool classof(const Stmt *T) {
    return T->getStmtClass() == OMPTaskgroupDirectiveClass;
  }
};

/// \brief This represents '#pragma omp flush' directive.
///
/// \code
/// #pragma omp flush(a,b)
/// \endcode
/// In this example directive '#pragma omp flush' has 2 arguments- variables 'a'
/// and 'b'.
/// 'omp flush' directive does not have clauses but have an optional list of
/// variables to flush. This list of variables is stored within some fake clause
/// FlushClause.
class OMPFlushDirective : public OMPExecutableDirective {
  friend class ASTStmtReader;
  /// \brief Build directive with the given start and end location.
  ///
  /// \param StartLoc Starting location of the directive kind.
  /// \param EndLoc Ending location of the directive.
  /// \param NumClauses Number of clauses.
  ///
  OMPFlushDirective(SourceLocation StartLoc, SourceLocation EndLoc,
                    unsigned NumClauses)
      : OMPExecutableDirective(this, OMPFlushDirectiveClass, OMPD_flush,
                               StartLoc, EndLoc, NumClauses, 0) {}

  /// \brief Build an empty directive.
  ///
  /// \param NumClauses Number of clauses.
  ///
  explicit OMPFlushDirective(unsigned NumClauses)
      : OMPExecutableDirective(this, OMPFlushDirectiveClass, OMPD_flush,
                               SourceLocation(), SourceLocation(), NumClauses,
                               0) {}

public:
  /// \brief Creates directive with a list of \a Clauses.
  ///
  /// \param C AST context.
  /// \param StartLoc Starting location of the directive kind.
  /// \param EndLoc Ending Location of the directive.
  /// \param Clauses List of clauses (only single OMPFlushClause clause is
  /// allowed).
  ///
  static OMPFlushDirective *Create(const ASTContext &C, SourceLocation StartLoc,
                                   SourceLocation EndLoc,
                                   ArrayRef<OMPClause *> Clauses);

  /// \brief Creates an empty directive with the place for \a NumClauses
  /// clauses.
  ///
  /// \param C AST context.
  /// \param NumClauses Number of clauses.
  ///
  static OMPFlushDirective *CreateEmpty(const ASTContext &C,
                                        unsigned NumClauses, EmptyShell);

  static bool classof(const Stmt *T) {
    return T->getStmtClass() == OMPFlushDirectiveClass;
  }
};

/// \brief This represents '#pragma omp ordered' directive.
///
/// \code
/// #pragma omp ordered
/// \endcode
///
class OMPOrderedDirective : public OMPExecutableDirective {
  friend class ASTStmtReader;
  /// \brief Build directive with the given start and end location.
  ///
  /// \param StartLoc Starting location of the directive kind.
  /// \param EndLoc Ending location of the directive.
  /// \param NumClauses Number of clauses.
  ///
  OMPOrderedDirective(SourceLocation StartLoc, SourceLocation EndLoc,
                      unsigned NumClauses)
      : OMPExecutableDirective(this, OMPOrderedDirectiveClass, OMPD_ordered,
                               StartLoc, EndLoc, NumClauses, 1) {}

  /// \brief Build an empty directive.
  ///
  /// \param NumClauses Number of clauses.
  ///
  explicit OMPOrderedDirective(unsigned NumClauses)
      : OMPExecutableDirective(this, OMPOrderedDirectiveClass, OMPD_ordered,
                               SourceLocation(), SourceLocation(), NumClauses,
                               1) {}

public:
  /// \brief Creates directive.
  ///
  /// \param C AST context.
  /// \param StartLoc Starting location of the directive kind.
  /// \param EndLoc Ending Location of the directive.
  /// \param Clauses List of clauses.
  /// \param AssociatedStmt Statement, associated with the directive.
  ///
  static OMPOrderedDirective *
  Create(const ASTContext &C, SourceLocation StartLoc, SourceLocation EndLoc,
         ArrayRef<OMPClause *> Clauses, Stmt *AssociatedStmt);

  /// \brief Creates an empty directive.
  ///
  /// \param C AST context.
  /// \param NumClauses Number of clauses.
  ///
  static OMPOrderedDirective *CreateEmpty(const ASTContext &C,
                                          unsigned NumClauses, EmptyShell);

  static bool classof(const Stmt *T) {
    return T->getStmtClass() == OMPOrderedDirectiveClass;
  }
};

/// \brief This represents '#pragma omp atomic' directive.
///
/// \code
/// #pragma omp atomic capture
/// \endcode
/// In this example directive '#pragma omp atomic' has clause 'capture'.
///
class OMPAtomicDirective : public OMPExecutableDirective {
  friend class ASTStmtReader;
  /// \brief Used for 'atomic update' or 'atomic capture' constructs. They may
  /// have atomic expressions of forms
  /// \code
  /// x = x binop expr;
  /// x = expr binop x;
  /// \endcode
  /// This field is true for the first form of the expression and false for the
  /// second. Required for correct codegen of non-associative operations (like
  /// << or >>).
  bool IsXLHSInRHSPart;
  /// \brief Used for 'atomic update' or 'atomic capture' constructs. They may
  /// have atomic expressions of forms
  /// \code
  /// v = x; <update x>;
  /// <update x>; v = x;
  /// \endcode
  /// This field is true for the first(postfix) form of the expression and false
  /// otherwise.
  bool IsPostfixUpdate;

  /// \brief Build directive with the given start and end location.
  ///
  /// \param StartLoc Starting location of the directive kind.
  /// \param EndLoc Ending location of the directive.
  /// \param NumClauses Number of clauses.
  ///
  OMPAtomicDirective(SourceLocation StartLoc, SourceLocation EndLoc,
                     unsigned NumClauses)
      : OMPExecutableDirective(this, OMPAtomicDirectiveClass, OMPD_atomic,
                               StartLoc, EndLoc, NumClauses, 5),
        IsXLHSInRHSPart(false), IsPostfixUpdate(false) {}

  /// \brief Build an empty directive.
  ///
  /// \param NumClauses Number of clauses.
  ///
  explicit OMPAtomicDirective(unsigned NumClauses)
      : OMPExecutableDirective(this, OMPAtomicDirectiveClass, OMPD_atomic,
                               SourceLocation(), SourceLocation(), NumClauses,
                               5),
        IsXLHSInRHSPart(false), IsPostfixUpdate(false) {}

  /// \brief Set 'x' part of the associated expression/statement.
  void setX(Expr *X) { *std::next(child_begin()) = X; }
  /// \brief Set helper expression of the form
  /// 'OpaqueValueExpr(x) binop OpaqueValueExpr(expr)' or
  /// 'OpaqueValueExpr(expr) binop OpaqueValueExpr(x)'.
  void setUpdateExpr(Expr *UE) { *std::next(child_begin(), 2) = UE; }
  /// \brief Set 'v' part of the associated expression/statement.
  void setV(Expr *V) { *std::next(child_begin(), 3) = V; }
  /// \brief Set 'expr' part of the associated expression/statement.
  void setExpr(Expr *E) { *std::next(child_begin(), 4) = E; }

public:
  /// \brief Creates directive with a list of \a Clauses and 'x', 'v' and 'expr'
  /// parts of the atomic construct (see Section 2.12.6, atomic Construct, for
  /// detailed description of 'x', 'v' and 'expr').
  ///
  /// \param C AST context.
  /// \param StartLoc Starting location of the directive kind.
  /// \param EndLoc Ending Location of the directive.
  /// \param Clauses List of clauses.
  /// \param AssociatedStmt Statement, associated with the directive.
  /// \param X 'x' part of the associated expression/statement.
  /// \param V 'v' part of the associated expression/statement.
  /// \param E 'expr' part of the associated expression/statement.
  /// \param UE Helper expression of the form
  /// 'OpaqueValueExpr(x) binop OpaqueValueExpr(expr)' or
  /// 'OpaqueValueExpr(expr) binop OpaqueValueExpr(x)'.
  /// \param IsXLHSInRHSPart true if \a UE has the first form and false if the
  /// second.
  /// \param IsPostfixUpdate true if original value of 'x' must be stored in
  /// 'v', not an updated one.
  static OMPAtomicDirective *
  Create(const ASTContext &C, SourceLocation StartLoc, SourceLocation EndLoc,
         ArrayRef<OMPClause *> Clauses, Stmt *AssociatedStmt, Expr *X, Expr *V,
         Expr *E, Expr *UE, bool IsXLHSInRHSPart, bool IsPostfixUpdate);

  /// \brief Creates an empty directive with the place for \a NumClauses
  /// clauses.
  ///
  /// \param C AST context.
  /// \param NumClauses Number of clauses.
  ///
  static OMPAtomicDirective *CreateEmpty(const ASTContext &C,
                                         unsigned NumClauses, EmptyShell);

  /// \brief Get 'x' part of the associated expression/statement.
  Expr *getX() { return cast_or_null<Expr>(*std::next(child_begin())); }
  const Expr *getX() const {
    return cast_or_null<Expr>(*std::next(child_begin()));
  }
  /// \brief Get helper expression of the form
  /// 'OpaqueValueExpr(x) binop OpaqueValueExpr(expr)' or
  /// 'OpaqueValueExpr(expr) binop OpaqueValueExpr(x)'.
  Expr *getUpdateExpr() {
    return cast_or_null<Expr>(*std::next(child_begin(), 2));
  }
  const Expr *getUpdateExpr() const {
    return cast_or_null<Expr>(*std::next(child_begin(), 2));
  }
  /// \brief Return true if helper update expression has form
  /// 'OpaqueValueExpr(x) binop OpaqueValueExpr(expr)' and false if it has form
  /// 'OpaqueValueExpr(expr) binop OpaqueValueExpr(x)'.
  bool isXLHSInRHSPart() const { return IsXLHSInRHSPart; }
  /// \brief Return true if 'v' expression must be updated to original value of
  /// 'x', false if 'v' must be updated to the new value of 'x'.
  bool isPostfixUpdate() const { return IsPostfixUpdate; }
  /// \brief Get 'v' part of the associated expression/statement.
  Expr *getV() { return cast_or_null<Expr>(*std::next(child_begin(), 3)); }
  const Expr *getV() const {
    return cast_or_null<Expr>(*std::next(child_begin(), 3));
  }
  /// \brief Get 'expr' part of the associated expression/statement.
  Expr *getExpr() { return cast_or_null<Expr>(*std::next(child_begin(), 4)); }
  const Expr *getExpr() const {
    return cast_or_null<Expr>(*std::next(child_begin(), 4));
  }

  static bool classof(const Stmt *T) {
    return T->getStmtClass() == OMPAtomicDirectiveClass;
  }
};

/// \brief This represents '#pragma omp target' directive.
///
/// \code
/// #pragma omp target if(a)
/// \endcode
/// In this example directive '#pragma omp target' has clause 'if' with
/// condition 'a'.
///
class OMPTargetDirective : public OMPExecutableDirective {
  friend class ASTStmtReader;
  /// \brief Build directive with the given start and end location.
  ///
  /// \param StartLoc Starting location of the directive kind.
  /// \param EndLoc Ending location of the directive.
  /// \param NumClauses Number of clauses.
  ///
  OMPTargetDirective(SourceLocation StartLoc, SourceLocation EndLoc,
                     unsigned NumClauses)
      : OMPExecutableDirective(this, OMPTargetDirectiveClass, OMPD_target,
                               StartLoc, EndLoc, NumClauses, 1) {}

  /// \brief Build an empty directive.
  ///
  /// \param NumClauses Number of clauses.
  ///
  explicit OMPTargetDirective(unsigned NumClauses)
      : OMPExecutableDirective(this, OMPTargetDirectiveClass, OMPD_target,
                               SourceLocation(), SourceLocation(), NumClauses,
                               1) {}

public:
  /// \brief Creates directive with a list of \a Clauses.
  ///
  /// \param C AST context.
  /// \param StartLoc Starting location of the directive kind.
  /// \param EndLoc Ending Location of the directive.
  /// \param Clauses List of clauses.
  /// \param AssociatedStmt Statement, associated with the directive.
  ///
  static OMPTargetDirective *
  Create(const ASTContext &C, SourceLocation StartLoc, SourceLocation EndLoc,
         ArrayRef<OMPClause *> Clauses, Stmt *AssociatedStmt);

  /// \brief Creates an empty directive with the place for \a NumClauses
  /// clauses.
  ///
  /// \param C AST context.
  /// \param NumClauses Number of clauses.
  ///
  static OMPTargetDirective *CreateEmpty(const ASTContext &C,
                                         unsigned NumClauses, EmptyShell);

  static bool classof(const Stmt *T) {
    return T->getStmtClass() == OMPTargetDirectiveClass;
  }
};

/// \brief This represents '#pragma omp target data' directive.
///
/// \code
/// #pragma omp target data device(0) if(a) map(b[:])
/// \endcode
/// In this example directive '#pragma omp target data' has clauses 'device'
/// with the value '0', 'if' with condition 'a' and 'map' with array
/// section 'b[:]'.
///
class OMPTargetDataDirective : public OMPExecutableDirective {
  friend class ASTStmtReader;
  /// \brief Build directive with the given start and end location.
  ///
  /// \param StartLoc Starting location of the directive kind.
  /// \param EndLoc Ending Location of the directive.
  /// \param NumClauses The number of clauses.
  ///
  OMPTargetDataDirective(SourceLocation StartLoc, SourceLocation EndLoc,
                         unsigned NumClauses)
      : OMPExecutableDirective(this, OMPTargetDataDirectiveClass, 
                               OMPD_target_data, StartLoc, EndLoc, NumClauses,
                               1) {}

  /// \brief Build an empty directive.
  ///
  /// \param NumClauses Number of clauses.
  ///
  explicit OMPTargetDataDirective(unsigned NumClauses)
      : OMPExecutableDirective(this, OMPTargetDataDirectiveClass, 
                               OMPD_target_data, SourceLocation(),
                               SourceLocation(), NumClauses, 1) {}

public:
  /// \brief Creates directive with a list of \a Clauses.
  ///
  /// \param C AST context.
  /// \param StartLoc Starting location of the directive kind.
  /// \param EndLoc Ending Location of the directive.
  /// \param Clauses List of clauses.
  /// \param AssociatedStmt Statement, associated with the directive.
  ///
  static OMPTargetDataDirective *
  Create(const ASTContext &C, SourceLocation StartLoc, SourceLocation EndLoc,
         ArrayRef<OMPClause *> Clauses, Stmt *AssociatedStmt);

  /// \brief Creates an empty directive with the place for \a N clauses.
  ///
  /// \param C AST context.
  /// \param N The number of clauses.
  ///
  static OMPTargetDataDirective *CreateEmpty(const ASTContext &C, unsigned N,
                                             EmptyShell);

  static bool classof(const Stmt *T) {
    return T->getStmtClass() == OMPTargetDataDirectiveClass;
  }
};

/// \brief This represents '#pragma omp target enter data' directive.
///
/// \code
/// #pragma omp target enter data device(0) if(a) map(b[:])
/// \endcode
/// In this example directive '#pragma omp target enter data' has clauses
/// 'device' with the value '0', 'if' with condition 'a' and 'map' with array
/// section 'b[:]'.
///
class OMPTargetEnterDataDirective : public OMPExecutableDirective {
  friend class ASTStmtReader;
  /// \brief Build directive with the given start and end location.
  ///
  /// \param StartLoc Starting location of the directive kind.
  /// \param EndLoc Ending Location of the directive.
  /// \param NumClauses The number of clauses.
  ///
  OMPTargetEnterDataDirective(SourceLocation StartLoc, SourceLocation EndLoc,
                              unsigned NumClauses)
      : OMPExecutableDirective(this, OMPTargetEnterDataDirectiveClass,
                               OMPD_target_enter_data, StartLoc, EndLoc,
                               NumClauses, /*NumChildren=*/0) {}

  /// \brief Build an empty directive.
  ///
  /// \param NumClauses Number of clauses.
  ///
  explicit OMPTargetEnterDataDirective(unsigned NumClauses)
      : OMPExecutableDirective(this, OMPTargetEnterDataDirectiveClass,
                               OMPD_target_enter_data, SourceLocation(),
                               SourceLocation(), NumClauses,
                               /*NumChildren=*/0) {}

public:
  /// \brief Creates directive with a list of \a Clauses.
  ///
  /// \param C AST context.
  /// \param StartLoc Starting location of the directive kind.
  /// \param EndLoc Ending Location of the directive.
  /// \param Clauses List of clauses.
  ///
  static OMPTargetEnterDataDirective *Create(const ASTContext &C,
                                             SourceLocation StartLoc,
                                             SourceLocation EndLoc,
                                             ArrayRef<OMPClause *> Clauses);

  /// \brief Creates an empty directive with the place for \a N clauses.
  ///
  /// \param C AST context.
  /// \param N The number of clauses.
  ///
  static OMPTargetEnterDataDirective *CreateEmpty(const ASTContext &C,
                                                  unsigned N, EmptyShell);

  static bool classof(const Stmt *T) {
    return T->getStmtClass() == OMPTargetEnterDataDirectiveClass;
  }
};

/// \brief This represents '#pragma omp target exit data' directive.
///
/// \code
/// #pragma omp target exit data device(0) if(a) map(b[:])
/// \endcode
/// In this example directive '#pragma omp target exit data' has clauses
/// 'device' with the value '0', 'if' with condition 'a' and 'map' with array
/// section 'b[:]'.
///
class OMPTargetExitDataDirective : public OMPExecutableDirective {
  friend class ASTStmtReader;
  /// \brief Build directive with the given start and end location.
  ///
  /// \param StartLoc Starting location of the directive kind.
  /// \param EndLoc Ending Location of the directive.
  /// \param NumClauses The number of clauses.
  ///
  OMPTargetExitDataDirective(SourceLocation StartLoc, SourceLocation EndLoc,
                             unsigned NumClauses)
      : OMPExecutableDirective(this, OMPTargetExitDataDirectiveClass,
                               OMPD_target_exit_data, StartLoc, EndLoc,
                               NumClauses, /*NumChildren=*/0) {}

  /// \brief Build an empty directive.
  ///
  /// \param NumClauses Number of clauses.
  ///
  explicit OMPTargetExitDataDirective(unsigned NumClauses)
      : OMPExecutableDirective(this, OMPTargetExitDataDirectiveClass,
                               OMPD_target_exit_data, SourceLocation(),
                               SourceLocation(), NumClauses,
                               /*NumChildren=*/0) {}

public:
  /// \brief Creates directive with a list of \a Clauses.
  ///
  /// \param C AST context.
  /// \param StartLoc Starting location of the directive kind.
  /// \param EndLoc Ending Location of the directive.
  /// \param Clauses List of clauses.
  ///
  static OMPTargetExitDataDirective *Create(const ASTContext &C,
                                            SourceLocation StartLoc,
                                            SourceLocation EndLoc,
                                            ArrayRef<OMPClause *> Clauses);

  /// \brief Creates an empty directive with the place for \a N clauses.
  ///
  /// \param C AST context.
  /// \param N The number of clauses.
  ///
  static OMPTargetExitDataDirective *CreateEmpty(const ASTContext &C,
                                                 unsigned N, EmptyShell);

  static bool classof(const Stmt *T) {
    return T->getStmtClass() == OMPTargetExitDataDirectiveClass;
  }
};

/// \brief This represents '#pragma omp target parallel' directive.
///
/// \code
/// #pragma omp target parallel if(a)
/// \endcode
/// In this example directive '#pragma omp target parallel' has clause 'if' with
/// condition 'a'.
///
class OMPTargetParallelDirective : public OMPExecutableDirective {
  friend class ASTStmtReader;
  /// \brief Build directive with the given start and end location.
  ///
  /// \param StartLoc Starting location of the directive kind.
  /// \param EndLoc Ending location of the directive.
  /// \param NumClauses Number of clauses.
  ///
  OMPTargetParallelDirective(SourceLocation StartLoc, SourceLocation EndLoc,
                             unsigned NumClauses)
      : OMPExecutableDirective(this, OMPTargetParallelDirectiveClass,
                               OMPD_target_parallel, StartLoc, EndLoc,
                               NumClauses, /*NumChildren=*/1) {}

  /// \brief Build an empty directive.
  ///
  /// \param NumClauses Number of clauses.
  ///
  explicit OMPTargetParallelDirective(unsigned NumClauses)
      : OMPExecutableDirective(this, OMPTargetParallelDirectiveClass,
                               OMPD_target_parallel, SourceLocation(),
                               SourceLocation(), NumClauses,
                               /*NumChildren=*/1) {}

public:
  /// \brief Creates directive with a list of \a Clauses.
  ///
  /// \param C AST context.
  /// \param StartLoc Starting location of the directive kind.
  /// \param EndLoc Ending Location of the directive.
  /// \param Clauses List of clauses.
  /// \param AssociatedStmt Statement, associated with the directive.
  ///
  static OMPTargetParallelDirective *
  Create(const ASTContext &C, SourceLocation StartLoc, SourceLocation EndLoc,
         ArrayRef<OMPClause *> Clauses, Stmt *AssociatedStmt);

  /// \brief Creates an empty directive with the place for \a NumClauses
  /// clauses.
  ///
  /// \param C AST context.
  /// \param NumClauses Number of clauses.
  ///
  static OMPTargetParallelDirective *
  CreateEmpty(const ASTContext &C, unsigned NumClauses, EmptyShell);

  static bool classof(const Stmt *T) {
    return T->getStmtClass() == OMPTargetParallelDirectiveClass;
  }
};

/// \brief This represents '#pragma omp target parallel for' directive.
///
/// \code
/// #pragma omp target parallel for private(a,b) reduction(+:c,d)
/// \endcode
/// In this example directive '#pragma omp target parallel for' has clauses
/// 'private' with the variables 'a' and 'b' and 'reduction' with operator '+'
/// and variables 'c' and 'd'.
///
class OMPTargetParallelForDirective : public OMPLoopDirective {
  friend class ASTStmtReader;

  /// \brief true if current region has inner cancel directive.
  bool HasCancel;

  /// \brief Build directive with the given start and end location.
  ///
  /// \param StartLoc Starting location of the directive kind.
  /// \param EndLoc Ending location of the directive.
  /// \param CollapsedNum Number of collapsed nested loops.
  /// \param NumClauses Number of clauses.
  ///
  OMPTargetParallelForDirective(SourceLocation StartLoc, SourceLocation EndLoc,
                                unsigned CollapsedNum, unsigned NumClauses)
      : OMPLoopDirective(this, OMPTargetParallelForDirectiveClass,
                         OMPD_target_parallel_for, StartLoc, EndLoc,
                         CollapsedNum, NumClauses),
        HasCancel(false) {}

  /// \brief Build an empty directive.
  ///
  /// \param CollapsedNum Number of collapsed nested loops.
  /// \param NumClauses Number of clauses.
  ///
  explicit OMPTargetParallelForDirective(unsigned CollapsedNum,
                                         unsigned NumClauses)
      : OMPLoopDirective(this, OMPTargetParallelForDirectiveClass,
                         OMPD_target_parallel_for, SourceLocation(),
                         SourceLocation(), CollapsedNum, NumClauses),
        HasCancel(false) {}

  /// \brief Set cancel state.
  void setHasCancel(bool Has) { HasCancel = Has; }

public:
  /// \brief Creates directive with a list of \a Clauses.
  ///
  /// \param C AST context.
  /// \param StartLoc Starting location of the directive kind.
  /// \param EndLoc Ending Location of the directive.
  /// \param CollapsedNum Number of collapsed loops.
  /// \param Clauses List of clauses.
  /// \param AssociatedStmt Statement, associated with the directive.
  /// \param Exprs Helper expressions for CodeGen.
  /// \param HasCancel true if current directive has inner cancel directive.
  ///
  static OMPTargetParallelForDirective *
  Create(const ASTContext &C, SourceLocation StartLoc, SourceLocation EndLoc,
         unsigned CollapsedNum, ArrayRef<OMPClause *> Clauses,
         Stmt *AssociatedStmt, const HelperExprs &Exprs, bool HasCancel);

  /// \brief Creates an empty directive with the place
  /// for \a NumClauses clauses.
  ///
  /// \param C AST context.
  /// \param CollapsedNum Number of collapsed nested loops.
  /// \param NumClauses Number of clauses.
  ///
  static OMPTargetParallelForDirective *CreateEmpty(const ASTContext &C,
                                                    unsigned NumClauses,
                                                    unsigned CollapsedNum,
                                                    EmptyShell);

  /// \brief Return true if current directive has inner cancel directive.
  bool hasCancel() const { return HasCancel; }

  static bool classof(const Stmt *T) {
    return T->getStmtClass() == OMPTargetParallelForDirectiveClass;
  }
};

/// \brief This represents '#pragma omp teams' directive.
///
/// \code
/// #pragma omp teams if(a)
/// \endcode
/// In this example directive '#pragma omp teams' has clause 'if' with
/// condition 'a'.
///
class OMPTeamsDirective : public OMPExecutableDirective {
  friend class ASTStmtReader;
  /// \brief Build directive with the given start and end location.
  ///
  /// \param StartLoc Starting location of the directive kind.
  /// \param EndLoc Ending location of the directive.
  /// \param NumClauses Number of clauses.
  ///
  OMPTeamsDirective(SourceLocation StartLoc, SourceLocation EndLoc,
                    unsigned NumClauses)
      : OMPExecutableDirective(this, OMPTeamsDirectiveClass, OMPD_teams,
                               StartLoc, EndLoc, NumClauses, 1) {}

  /// \brief Build an empty directive.
  ///
  /// \param NumClauses Number of clauses.
  ///
  explicit OMPTeamsDirective(unsigned NumClauses)
      : OMPExecutableDirective(this, OMPTeamsDirectiveClass, OMPD_teams,
                               SourceLocation(), SourceLocation(), NumClauses,
                               1) {}

public:
  /// \brief Creates directive with a list of \a Clauses.
  ///
  /// \param C AST context.
  /// \param StartLoc Starting location of the directive kind.
  /// \param EndLoc Ending Location of the directive.
  /// \param Clauses List of clauses.
  /// \param AssociatedStmt Statement, associated with the directive.
  ///
  static OMPTeamsDirective *Create(const ASTContext &C, SourceLocation StartLoc,
                                   SourceLocation EndLoc,
                                   ArrayRef<OMPClause *> Clauses,
                                   Stmt *AssociatedStmt);

  /// \brief Creates an empty directive with the place for \a NumClauses
  /// clauses.
  ///
  /// \param C AST context.
  /// \param NumClauses Number of clauses.
  ///
  static OMPTeamsDirective *CreateEmpty(const ASTContext &C,
                                        unsigned NumClauses, EmptyShell);

  static bool classof(const Stmt *T) {
    return T->getStmtClass() == OMPTeamsDirectiveClass;
  }
};

/// \brief This represents '#pragma omp cancellation point' directive.
///
/// \code
/// #pragma omp cancellation point for
/// \endcode
///
/// In this example a cancellation point is created for innermost 'for' region.
class OMPCancellationPointDirective : public OMPExecutableDirective {
  friend class ASTStmtReader;
  OpenMPDirectiveKind CancelRegion;
  /// \brief Build directive with the given start and end location.
  ///
  /// \param StartLoc Starting location of the directive kind.
  /// \param EndLoc Ending location of the directive.
  ///
  OMPCancellationPointDirective(SourceLocation StartLoc, SourceLocation EndLoc)
      : OMPExecutableDirective(this, OMPCancellationPointDirectiveClass,
                               OMPD_cancellation_point, StartLoc, EndLoc, 0, 0),
        CancelRegion(OMPD_unknown) {}

  /// \brief Build an empty directive.
  ///
  explicit OMPCancellationPointDirective()
      : OMPExecutableDirective(this, OMPCancellationPointDirectiveClass,
                               OMPD_cancellation_point, SourceLocation(),
                               SourceLocation(), 0, 0),
        CancelRegion(OMPD_unknown) {}

  /// \brief Set cancel region for current cancellation point.
  /// \param CR Cancellation region.
  void setCancelRegion(OpenMPDirectiveKind CR) { CancelRegion = CR; }

public:
  /// \brief Creates directive.
  ///
  /// \param C AST context.
  /// \param StartLoc Starting location of the directive kind.
  /// \param EndLoc Ending Location of the directive.
  ///
  static OMPCancellationPointDirective *
  Create(const ASTContext &C, SourceLocation StartLoc, SourceLocation EndLoc,
         OpenMPDirectiveKind CancelRegion);

  /// \brief Creates an empty directive.
  ///
  /// \param C AST context.
  ///
  static OMPCancellationPointDirective *CreateEmpty(const ASTContext &C,
                                                    EmptyShell);

  /// \brief Get cancellation region for the current cancellation point.
  OpenMPDirectiveKind getCancelRegion() const { return CancelRegion; }

  static bool classof(const Stmt *T) {
    return T->getStmtClass() == OMPCancellationPointDirectiveClass;
  }
};

/// \brief This represents '#pragma omp cancel' directive.
///
/// \code
/// #pragma omp cancel for
/// \endcode
///
/// In this example a cancel is created for innermost 'for' region.
class OMPCancelDirective : public OMPExecutableDirective {
  friend class ASTStmtReader;
  OpenMPDirectiveKind CancelRegion;
  /// \brief Build directive with the given start and end location.
  ///
  /// \param StartLoc Starting location of the directive kind.
  /// \param EndLoc Ending location of the directive.
  /// \param NumClauses Number of clauses.
  ///
  OMPCancelDirective(SourceLocation StartLoc, SourceLocation EndLoc,
                     unsigned NumClauses)
      : OMPExecutableDirective(this, OMPCancelDirectiveClass, OMPD_cancel,
                               StartLoc, EndLoc, NumClauses, 0),
        CancelRegion(OMPD_unknown) {}

  /// \brief Build an empty directive.
  ///
  /// \param NumClauses Number of clauses.
  explicit OMPCancelDirective(unsigned NumClauses)
      : OMPExecutableDirective(this, OMPCancelDirectiveClass, OMPD_cancel,
                               SourceLocation(), SourceLocation(), NumClauses,
                               0),
        CancelRegion(OMPD_unknown) {}

  /// \brief Set cancel region for current cancellation point.
  /// \param CR Cancellation region.
  void setCancelRegion(OpenMPDirectiveKind CR) { CancelRegion = CR; }

public:
  /// \brief Creates directive.
  ///
  /// \param C AST context.
  /// \param StartLoc Starting location of the directive kind.
  /// \param EndLoc Ending Location of the directive.
  /// \param Clauses List of clauses.
  ///
  static OMPCancelDirective *
  Create(const ASTContext &C, SourceLocation StartLoc, SourceLocation EndLoc,
         ArrayRef<OMPClause *> Clauses, OpenMPDirectiveKind CancelRegion);

  /// \brief Creates an empty directive.
  ///
  /// \param C AST context.
  /// \param NumClauses Number of clauses.
  ///
  static OMPCancelDirective *CreateEmpty(const ASTContext &C,
                                         unsigned NumClauses, EmptyShell);

  /// \brief Get cancellation region for the current cancellation point.
  OpenMPDirectiveKind getCancelRegion() const { return CancelRegion; }

  static bool classof(const Stmt *T) {
    return T->getStmtClass() == OMPCancelDirectiveClass;
  }
};

/// \brief This represents '#pragma omp taskloop' directive.
///
/// \code
/// #pragma omp taskloop private(a,b) grainsize(val) num_tasks(num)
/// \endcode
/// In this example directive '#pragma omp taskloop' has clauses 'private'
/// with the variables 'a' and 'b', 'grainsize' with expression 'val' and
/// 'num_tasks' with expression 'num'.
///
class OMPTaskLoopDirective : public OMPLoopDirective {
  friend class ASTStmtReader;
  /// \brief Build directive with the given start and end location.
  ///
  /// \param StartLoc Starting location of the directive kind.
  /// \param EndLoc Ending location of the directive.
  /// \param CollapsedNum Number of collapsed nested loops.
  /// \param NumClauses Number of clauses.
  ///
  OMPTaskLoopDirective(SourceLocation StartLoc, SourceLocation EndLoc,
                       unsigned CollapsedNum, unsigned NumClauses)
      : OMPLoopDirective(this, OMPTaskLoopDirectiveClass, OMPD_taskloop,
                         StartLoc, EndLoc, CollapsedNum, NumClauses) {}

  /// \brief Build an empty directive.
  ///
  /// \param CollapsedNum Number of collapsed nested loops.
  /// \param NumClauses Number of clauses.
  ///
  explicit OMPTaskLoopDirective(unsigned CollapsedNum, unsigned NumClauses)
      : OMPLoopDirective(this, OMPTaskLoopDirectiveClass, OMPD_taskloop,
                         SourceLocation(), SourceLocation(), CollapsedNum,
                         NumClauses) {}

public:
  /// \brief Creates directive with a list of \a Clauses.
  ///
  /// \param C AST context.
  /// \param StartLoc Starting location of the directive kind.
  /// \param EndLoc Ending Location of the directive.
  /// \param CollapsedNum Number of collapsed loops.
  /// \param Clauses List of clauses.
  /// \param AssociatedStmt Statement, associated with the directive.
  /// \param Exprs Helper expressions for CodeGen.
  ///
  static OMPTaskLoopDirective *
  Create(const ASTContext &C, SourceLocation StartLoc, SourceLocation EndLoc,
         unsigned CollapsedNum, ArrayRef<OMPClause *> Clauses,
         Stmt *AssociatedStmt, const HelperExprs &Exprs);

  /// \brief Creates an empty directive with the place
  /// for \a NumClauses clauses.
  ///
  /// \param C AST context.
  /// \param CollapsedNum Number of collapsed nested loops.
  /// \param NumClauses Number of clauses.
  ///
  static OMPTaskLoopDirective *CreateEmpty(const ASTContext &C,
                                           unsigned NumClauses,
                                           unsigned CollapsedNum, EmptyShell);

  static bool classof(const Stmt *T) {
    return T->getStmtClass() == OMPTaskLoopDirectiveClass;
  }
};

/// \brief This represents '#pragma omp taskloop simd' directive.
///
/// \code
/// #pragma omp taskloop simd private(a,b) grainsize(val) num_tasks(num)
/// \endcode
/// In this example directive '#pragma omp taskloop simd' has clauses 'private'
/// with the variables 'a' and 'b', 'grainsize' with expression 'val' and
/// 'num_tasks' with expression 'num'.
///
class OMPTaskLoopSimdDirective : public OMPLoopDirective {
  friend class ASTStmtReader;
  /// \brief Build directive with the given start and end location.
  ///
  /// \param StartLoc Starting location of the directive kind.
  /// \param EndLoc Ending location of the directive.
  /// \param CollapsedNum Number of collapsed nested loops.
  /// \param NumClauses Number of clauses.
  ///
  OMPTaskLoopSimdDirective(SourceLocation StartLoc, SourceLocation EndLoc,
                           unsigned CollapsedNum, unsigned NumClauses)
      : OMPLoopDirective(this, OMPTaskLoopSimdDirectiveClass,
                         OMPD_taskloop_simd, StartLoc, EndLoc, CollapsedNum,
                         NumClauses) {}

  /// \brief Build an empty directive.
  ///
  /// \param CollapsedNum Number of collapsed nested loops.
  /// \param NumClauses Number of clauses.
  ///
  explicit OMPTaskLoopSimdDirective(unsigned CollapsedNum, unsigned NumClauses)
      : OMPLoopDirective(this, OMPTaskLoopSimdDirectiveClass,
                         OMPD_taskloop_simd, SourceLocation(), SourceLocation(),
                         CollapsedNum, NumClauses) {}

public:
  /// \brief Creates directive with a list of \a Clauses.
  ///
  /// \param C AST context.
  /// \param StartLoc Starting location of the directive kind.
  /// \param EndLoc Ending Location of the directive.
  /// \param CollapsedNum Number of collapsed loops.
  /// \param Clauses List of clauses.
  /// \param AssociatedStmt Statement, associated with the directive.
  /// \param Exprs Helper expressions for CodeGen.
  ///
  static OMPTaskLoopSimdDirective *
  Create(const ASTContext &C, SourceLocation StartLoc, SourceLocation EndLoc,
         unsigned CollapsedNum, ArrayRef<OMPClause *> Clauses,
         Stmt *AssociatedStmt, const HelperExprs &Exprs);

  /// \brief Creates an empty directive with the place
  /// for \a NumClauses clauses.
  ///
  /// \param C AST context.
  /// \param CollapsedNum Number of collapsed nested loops.
  /// \param NumClauses Number of clauses.
  ///
  static OMPTaskLoopSimdDirective *CreateEmpty(const ASTContext &C,
                                               unsigned NumClauses,
                                               unsigned CollapsedNum,
                                               EmptyShell);

  static bool classof(const Stmt *T) {
    return T->getStmtClass() == OMPTaskLoopSimdDirectiveClass;
  }
};

/// \brief This represents '#pragma omp distribute' directive.
///
/// \code
/// #pragma omp distribute private(a,b)
/// \endcode
/// In this example directive '#pragma omp distribute' has clauses 'private'
/// with the variables 'a' and 'b'
///
class OMPDistributeDirective : public OMPLoopDirective {
  friend class ASTStmtReader;

  /// \brief Build directive with the given start and end location.
  ///
  /// \param StartLoc Starting location of the directive kind.
  /// \param EndLoc Ending location of the directive.
  /// \param CollapsedNum Number of collapsed nested loops.
  /// \param NumClauses Number of clauses.
  ///
  OMPDistributeDirective(SourceLocation StartLoc, SourceLocation EndLoc,
                         unsigned CollapsedNum, unsigned NumClauses)
      : OMPLoopDirective(this, OMPDistributeDirectiveClass, OMPD_distribute,
                         StartLoc, EndLoc, CollapsedNum, NumClauses)
        {}

  /// \brief Build an empty directive.
  ///
  /// \param CollapsedNum Number of collapsed nested loops.
  /// \param NumClauses Number of clauses.
  ///
  explicit OMPDistributeDirective(unsigned CollapsedNum, unsigned NumClauses)
      : OMPLoopDirective(this, OMPDistributeDirectiveClass, OMPD_distribute,
                         SourceLocation(), SourceLocation(), CollapsedNum,
                         NumClauses)
        {}

public:
  /// \brief Creates directive with a list of \a Clauses.
  ///
  /// \param C AST context.
  /// \param StartLoc Starting location of the directive kind.
  /// \param EndLoc Ending Location of the directive.
  /// \param CollapsedNum Number of collapsed loops.
  /// \param Clauses List of clauses.
  /// \param AssociatedStmt Statement, associated with the directive.
  /// \param Exprs Helper expressions for CodeGen.
  ///
  static OMPDistributeDirective *
  Create(const ASTContext &C, SourceLocation StartLoc, SourceLocation EndLoc,
         unsigned CollapsedNum, ArrayRef<OMPClause *> Clauses,
         Stmt *AssociatedStmt, const HelperExprs &Exprs);

  /// \brief Creates an empty directive with the place
  /// for \a NumClauses clauses.
  ///
  /// \param C AST context.
  /// \param CollapsedNum Number of collapsed nested loops.
  /// \param NumClauses Number of clauses.
  ///
  static OMPDistributeDirective *CreateEmpty(const ASTContext &C,
                                             unsigned NumClauses,
                                             unsigned CollapsedNum, EmptyShell);

  static bool classof(const Stmt *T) {
    return T->getStmtClass() == OMPDistributeDirectiveClass;
  }
};

<<<<<<< HEAD
/// \brief This represents '#pragma omp distribute parallel for' composite
///  directive.
///
/// \code
/// #pragma omp distribute parallel for private(a,b)
/// \endcode
/// In this example directive '#pragma omp distribute parallel for' has clause
/// 'private' with the variables 'a' and 'b'
///
class OMPDistributeParallelForDirective : public OMPLoopDirective {
  friend class ASTStmtReader;

  /// \brief Build directive with the given start and end location.
  ///
  /// \param StartLoc Starting location of the directive kind.
  /// \param EndLoc Ending location of the directive.
  /// \param CollapsedNum Number of collapsed nested loops.
  /// \param NumClauses Number of clauses.
  ///
  OMPDistributeParallelForDirective(SourceLocation StartLoc,
                                    SourceLocation EndLoc,
                                    unsigned CollapsedNum, unsigned NumClauses)
      : OMPLoopDirective(this, OMPDistributeParallelForDirectiveClass,
                         OMPD_distribute_parallel_for, StartLoc, EndLoc,
                         CollapsedNum, NumClauses) {}

  /// \brief Build an empty directive.
  ///
  /// \param CollapsedNum Number of collapsed nested loops.
  /// \param NumClauses Number of clauses.
  ///
  explicit OMPDistributeParallelForDirective(unsigned CollapsedNum,
                                             unsigned NumClauses)
      : OMPLoopDirective(this, OMPDistributeParallelForDirectiveClass,
                         OMPD_distribute_parallel_for, SourceLocation(),
                         SourceLocation(), CollapsedNum, NumClauses) {}

public:
  /// \brief Creates directive with a list of \a Clauses.
  ///
  /// \param C AST context.
  /// \param StartLoc Starting location of the directive kind.
  /// \param EndLoc Ending Location of the directive.
  /// \param CollapsedNum Number of collapsed loops.
  /// \param Clauses List of clauses.
  /// \param AssociatedStmt Statement, associated with the directive.
  /// \param Exprs Helper expressions for CodeGen.
  ///
  static OMPDistributeParallelForDirective *
  Create(const ASTContext &C, SourceLocation StartLoc, SourceLocation EndLoc,
         unsigned CollapsedNum, ArrayRef<OMPClause *> Clauses,
         Stmt *AssociatedStmt, const HelperExprs &Exprs);

  /// \brief Creates an empty directive with the place
  /// for \a NumClauses clauses.
  ///
  /// \param C AST context.
  /// \param CollapsedNum Number of collapsed nested loops.
  /// \param NumClauses Number of clauses.
  ///
  static OMPDistributeParallelForDirective *CreateEmpty(const ASTContext &C,
                                                        unsigned NumClauses,
                                                        unsigned CollapsedNum,
                                                        EmptyShell);

  static bool classof(const Stmt *T) {
    return T->getStmtClass() == OMPDistributeParallelForDirectiveClass;
  }
};

/// \brief This represents '#pragma omp target teams' directive.
///
/// \code
/// #pragma omp target teams if(a)
/// \endcode
/// In this example directive '#pragma omp target teams' has clause 'if' with
/// condition 'a'.
///
class OMPTargetTeamsDirective : public OMPExecutableDirective {
  friend class ASTStmtReader;
  /// \brief Build directive with the given start and end location.
  ///
  /// \param StartLoc Starting location of the directive kind.
  /// \param EndLoc Ending location of the directive.
  /// \param NumClauses Number of clauses.
  ///
  OMPTargetTeamsDirective(SourceLocation StartLoc, SourceLocation EndLoc,
                          unsigned NumClauses)
      : OMPExecutableDirective(this, OMPTargetTeamsDirectiveClass,
                               OMPD_target_teams, StartLoc, EndLoc, NumClauses,
                               1) {}
=======
/// \brief This represents '#pragma omp target update' directive.
///
/// \code
/// #pragma omp target update to(a) from(b) device(1)
/// \endcode
/// In this example directive '#pragma omp target update' has clause 'to' with
/// argument 'a', clause 'from' with argument 'b' and clause 'device' with
/// argument '1'.
///
class OMPTargetUpdateDirective : public OMPExecutableDirective {
  friend class ASTStmtReader;
  /// \brief Build directive with the given start and end location.
  ///
  /// \param StartLoc Starting location of the directive kind.
  /// \param EndLoc Ending Location of the directive.
  /// \param NumClauses The number of clauses.
  ///
  OMPTargetUpdateDirective(SourceLocation StartLoc, SourceLocation EndLoc,
                           unsigned NumClauses)
      : OMPExecutableDirective(this, OMPTargetUpdateDirectiveClass,
                               OMPD_target_update, StartLoc, EndLoc, NumClauses,
                               0) {}
>>>>>>> 35537a7d

  /// \brief Build an empty directive.
  ///
  /// \param NumClauses Number of clauses.
  ///
<<<<<<< HEAD
  explicit OMPTargetTeamsDirective(unsigned NumClauses)
      : OMPExecutableDirective(this, OMPTargetTeamsDirectiveClass,
                               OMPD_target_teams, SourceLocation(),
                               SourceLocation(), NumClauses, 1) {}
=======
  explicit OMPTargetUpdateDirective(unsigned NumClauses)
      : OMPExecutableDirective(this, OMPTargetUpdateDirectiveClass,
                               OMPD_target_update, SourceLocation(),
                               SourceLocation(), NumClauses, 0) {}
>>>>>>> 35537a7d

public:
  /// \brief Creates directive with a list of \a Clauses.
  ///
  /// \param C AST context.
  /// \param StartLoc Starting location of the directive kind.
  /// \param EndLoc Ending Location of the directive.
  /// \param Clauses List of clauses.
<<<<<<< HEAD
  /// \param AssociatedStmt Statement, associated with the directive.
  ///
  static OMPTargetTeamsDirective *
  Create(const ASTContext &C, SourceLocation StartLoc, SourceLocation EndLoc,
         ArrayRef<OMPClause *> Clauses, Stmt *AssociatedStmt);
=======
  ///
  static OMPTargetUpdateDirective *Create(const ASTContext &C,
                                          SourceLocation StartLoc,
                                          SourceLocation EndLoc,
                                          ArrayRef<OMPClause *> Clauses);
>>>>>>> 35537a7d

  /// \brief Creates an empty directive with the place for \a NumClauses
  /// clauses.
  ///
  /// \param C AST context.
<<<<<<< HEAD
  /// \param NumClauses Number of clauses.
  ///
  static OMPTargetTeamsDirective *CreateEmpty(const ASTContext &C,
                                              unsigned NumClauses, EmptyShell);

  static bool classof(const Stmt *T) {
    return T->getStmtClass() == OMPTargetTeamsDirectiveClass;
  }
};

/// \brief This represents '#pragma omp teams distribute parallel for' combined
///  directive.
///
/// \code
/// #pragma omp teams distribute parallel for private(a,b)
/// \endcode
/// In this example directive '#pragma omp teams distribute parallel for' has
/// clause 'private' with the variables 'a' and 'b'
///
class OMPTeamsDistributeParallelForDirective : public OMPLoopDirective {
  friend class ASTStmtReader;

  /// \brief Build directive with the given start and end location.
  ///
  /// \param StartLoc Starting location of the directive kind.
  /// \param EndLoc Ending location of the directive.
  /// \param CollapsedNum Number of collapsed nested loops.
  /// \param NumClauses Number of clauses.
  ///
  OMPTeamsDistributeParallelForDirective(SourceLocation StartLoc,
                                         SourceLocation EndLoc,
                                         unsigned CollapsedNum,
                                         unsigned NumClauses)
      : OMPLoopDirective(this, OMPTeamsDistributeParallelForDirectiveClass,
                         OMPD_teams_distribute_parallel_for, StartLoc, EndLoc,
                         CollapsedNum, NumClauses) {}

  /// \brief Build an empty directive.
  ///
  /// \param CollapsedNum Number of collapsed nested loops.
  /// \param NumClauses Number of clauses.
  ///
  explicit OMPTeamsDistributeParallelForDirective(unsigned CollapsedNum,
                                                  unsigned NumClauses)
      : OMPLoopDirective(this, OMPTeamsDistributeParallelForDirectiveClass,
                         OMPD_teams_distribute_parallel_for, SourceLocation(),
                         SourceLocation(), CollapsedNum, NumClauses) {}

public:
  /// \brief Creates directive with a list of \a Clauses.
  ///
  /// \param C AST context.
  /// \param StartLoc Starting location of the directive kind.
  /// \param EndLoc Ending Location of the directive.
  /// \param CollapsedNum Number of collapsed loops.
  /// \param Clauses List of clauses.
  /// \param AssociatedStmt Statement, associated with the directive.
  /// \param Exprs Helper expressions for CodeGen.
  ///
  static OMPTeamsDistributeParallelForDirective *
  Create(const ASTContext &C, SourceLocation StartLoc, SourceLocation EndLoc,
         unsigned CollapsedNum, ArrayRef<OMPClause *> Clauses,
         Stmt *AssociatedStmt, const HelperExprs &Exprs);

  /// \brief Creates an empty directive with the place
  /// for \a NumClauses clauses.
  ///
  /// \param C AST context.
  /// \param CollapsedNum Number of collapsed nested loops.
  /// \param NumClauses Number of clauses.
  ///
  static OMPTeamsDistributeParallelForDirective *
  CreateEmpty(const ASTContext &C, unsigned NumClauses, unsigned CollapsedNum,
              EmptyShell);

  static bool classof(const Stmt *T) {
    return T->getStmtClass() == OMPTeamsDistributeParallelForDirectiveClass;
  }
};

/// \brief This represents '#pragma omp target teams distribute parallel for'
/// combined directive.
///
/// \code
/// #pragma omp target teams distribute parallel for private(a,b)
/// \endcode
/// In this example directive '#pragma omp target teams distribute parallel for'
/// has clause 'private' with the variables 'a' and 'b'
///
class OMPTargetTeamsDistributeParallelForDirective : public OMPLoopDirective {
  friend class ASTStmtReader;

  /// \brief Build directive with the given start and end location.
  ///
  /// \param StartLoc Starting location of the directive kind.
  /// \param EndLoc Ending location of the directive.
  /// \param CollapsedNum Number of collapsed nested loops.
  /// \param NumClauses Number of clauses.
  ///
  OMPTargetTeamsDistributeParallelForDirective(SourceLocation StartLoc,
                                               SourceLocation EndLoc,
                                               unsigned CollapsedNum,
                                               unsigned NumClauses)
      : OMPLoopDirective(this, OMPTargetTeamsDistributeParallelForDirectiveClass,
                         OMPD_target_teams_distribute_parallel_for, StartLoc,
                         EndLoc, CollapsedNum, NumClauses) {}

  /// \brief Build an empty directive.
  ///
  /// \param CollapsedNum Number of collapsed nested loops.
  /// \param NumClauses Number of clauses.
  ///
  explicit OMPTargetTeamsDistributeParallelForDirective(unsigned CollapsedNum,
                                                        unsigned NumClauses)
      : OMPLoopDirective(this, OMPTargetTeamsDistributeParallelForDirectiveClass,
                         OMPD_target_teams_distribute_parallel_for,
                         SourceLocation(), SourceLocation(), CollapsedNum,
                         NumClauses) {}

public:
  /// \brief Creates directive with a list of \a Clauses.
  ///
  /// \param C AST context.
  /// \param StartLoc Starting location of the directive kind.
  /// \param EndLoc Ending Location of the directive.
  /// \param CollapsedNum Number of collapsed loops.
  /// \param Clauses List of clauses.
  /// \param AssociatedStmt Statement, associated with the directive.
  /// \param Exprs Helper expressions for CodeGen.
  ///
  static OMPTargetTeamsDistributeParallelForDirective *
  Create(const ASTContext &C, SourceLocation StartLoc, SourceLocation EndLoc,
         unsigned CollapsedNum, ArrayRef<OMPClause *> Clauses,
         Stmt *AssociatedStmt, const HelperExprs &Exprs);

  /// \brief Creates an empty directive with the place
  /// for \a NumClauses clauses.
  ///
  /// \param C AST context.
  /// \param CollapsedNum Number of collapsed nested loops.
  /// \param NumClauses Number of clauses.
  ///
  static OMPTargetTeamsDistributeParallelForDirective *
  CreateEmpty(const ASTContext &C, unsigned NumClauses, unsigned CollapsedNum,
              EmptyShell);

  static bool classof(const Stmt *T) {
    return T->getStmtClass() ==
           OMPTargetTeamsDistributeParallelForDirectiveClass;
=======
  /// \param NumClauses The number of clauses.
  ///
  static OMPTargetUpdateDirective *CreateEmpty(const ASTContext &C,
                                               unsigned NumClauses, EmptyShell);

  static bool classof(const Stmt *T) {
    return T->getStmtClass() == OMPTargetUpdateDirectiveClass;
>>>>>>> 35537a7d
  }
};

} // end namespace clang

#endif<|MERGE_RESOLUTION|>--- conflicted
+++ resolved
@@ -2736,7 +2736,65 @@
   }
 };
 
-<<<<<<< HEAD
+/// \brief This represents '#pragma omp target update' directive.
+///
+/// \code
+/// #pragma omp target update to(a) from(b) device(1)
+/// \endcode
+/// In this example directive '#pragma omp target update' has clause 'to' with
+/// argument 'a', clause 'from' with argument 'b' and clause 'device' with
+/// argument '1'.
+///
+class OMPTargetUpdateDirective : public OMPExecutableDirective {
+  friend class ASTStmtReader;
+  /// \brief Build directive with the given start and end location.
+  ///
+  /// \param StartLoc Starting location of the directive kind.
+  /// \param EndLoc Ending Location of the directive.
+  /// \param NumClauses The number of clauses.
+  ///
+  OMPTargetUpdateDirective(SourceLocation StartLoc, SourceLocation EndLoc,
+                           unsigned NumClauses)
+      : OMPExecutableDirective(this, OMPTargetUpdateDirectiveClass,
+                               OMPD_target_update, StartLoc, EndLoc, NumClauses,
+                               0) {}
+
+  /// \brief Build an empty directive.
+  ///
+  /// \param NumClauses Number of clauses.
+  ///
+  explicit OMPTargetUpdateDirective(unsigned NumClauses)
+      : OMPExecutableDirective(this, OMPTargetUpdateDirectiveClass,
+                               OMPD_target_update, SourceLocation(),
+                               SourceLocation(), NumClauses, 0) {}
+
+public:
+  /// \brief Creates directive with a list of \a Clauses.
+  ///
+  /// \param C AST context.
+  /// \param StartLoc Starting location of the directive kind.
+  /// \param EndLoc Ending Location of the directive.
+  /// \param Clauses List of clauses.
+  ///
+  static OMPTargetUpdateDirective *Create(const ASTContext &C,
+                                          SourceLocation StartLoc,
+                                          SourceLocation EndLoc,
+                                          ArrayRef<OMPClause *> Clauses);
+
+  /// \brief Creates an empty directive with the place for \a NumClauses
+  /// clauses.
+  ///
+  /// \param C AST context.
+  /// \param NumClauses The number of clauses.
+  ///
+  static OMPTargetUpdateDirective *CreateEmpty(const ASTContext &C,
+                                               unsigned NumClauses, EmptyShell);
+
+  static bool classof(const Stmt *T) {
+    return T->getStmtClass() == OMPTargetUpdateDirectiveClass;
+  }
+};
+
 /// \brief This represents '#pragma omp distribute parallel for' composite
 ///  directive.
 ///
@@ -2828,46 +2886,15 @@
       : OMPExecutableDirective(this, OMPTargetTeamsDirectiveClass,
                                OMPD_target_teams, StartLoc, EndLoc, NumClauses,
                                1) {}
-=======
-/// \brief This represents '#pragma omp target update' directive.
-///
-/// \code
-/// #pragma omp target update to(a) from(b) device(1)
-/// \endcode
-/// In this example directive '#pragma omp target update' has clause 'to' with
-/// argument 'a', clause 'from' with argument 'b' and clause 'device' with
-/// argument '1'.
-///
-class OMPTargetUpdateDirective : public OMPExecutableDirective {
-  friend class ASTStmtReader;
-  /// \brief Build directive with the given start and end location.
-  ///
-  /// \param StartLoc Starting location of the directive kind.
-  /// \param EndLoc Ending Location of the directive.
-  /// \param NumClauses The number of clauses.
-  ///
-  OMPTargetUpdateDirective(SourceLocation StartLoc, SourceLocation EndLoc,
-                           unsigned NumClauses)
-      : OMPExecutableDirective(this, OMPTargetUpdateDirectiveClass,
-                               OMPD_target_update, StartLoc, EndLoc, NumClauses,
-                               0) {}
->>>>>>> 35537a7d
-
-  /// \brief Build an empty directive.
-  ///
-  /// \param NumClauses Number of clauses.
-  ///
-<<<<<<< HEAD
+
+  /// \brief Build an empty directive.
+  ///
+  /// \param NumClauses Number of clauses.
+  ///
   explicit OMPTargetTeamsDirective(unsigned NumClauses)
       : OMPExecutableDirective(this, OMPTargetTeamsDirectiveClass,
                                OMPD_target_teams, SourceLocation(),
                                SourceLocation(), NumClauses, 1) {}
-=======
-  explicit OMPTargetUpdateDirective(unsigned NumClauses)
-      : OMPExecutableDirective(this, OMPTargetUpdateDirectiveClass,
-                               OMPD_target_update, SourceLocation(),
-                               SourceLocation(), NumClauses, 0) {}
->>>>>>> 35537a7d
 
 public:
   /// \brief Creates directive with a list of \a Clauses.
@@ -2876,25 +2903,16 @@
   /// \param StartLoc Starting location of the directive kind.
   /// \param EndLoc Ending Location of the directive.
   /// \param Clauses List of clauses.
-<<<<<<< HEAD
   /// \param AssociatedStmt Statement, associated with the directive.
   ///
   static OMPTargetTeamsDirective *
   Create(const ASTContext &C, SourceLocation StartLoc, SourceLocation EndLoc,
          ArrayRef<OMPClause *> Clauses, Stmt *AssociatedStmt);
-=======
-  ///
-  static OMPTargetUpdateDirective *Create(const ASTContext &C,
-                                          SourceLocation StartLoc,
-                                          SourceLocation EndLoc,
-                                          ArrayRef<OMPClause *> Clauses);
->>>>>>> 35537a7d
 
   /// \brief Creates an empty directive with the place for \a NumClauses
   /// clauses.
   ///
   /// \param C AST context.
-<<<<<<< HEAD
   /// \param NumClauses Number of clauses.
   ///
   static OMPTargetTeamsDirective *CreateEmpty(const ASTContext &C,
@@ -3044,15 +3062,6 @@
   static bool classof(const Stmt *T) {
     return T->getStmtClass() ==
            OMPTargetTeamsDistributeParallelForDirectiveClass;
-=======
-  /// \param NumClauses The number of clauses.
-  ///
-  static OMPTargetUpdateDirective *CreateEmpty(const ASTContext &C,
-                                               unsigned NumClauses, EmptyShell);
-
-  static bool classof(const Stmt *T) {
-    return T->getStmtClass() == OMPTargetUpdateDirectiveClass;
->>>>>>> 35537a7d
   }
 };
 
