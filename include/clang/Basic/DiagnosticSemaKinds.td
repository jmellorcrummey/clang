--- conflicted
+++ resolved
@@ -8331,13 +8331,9 @@
 def err_omp_at_least_one_motion_clause_required : Error<
   "expected at least one 'to' clause or 'from' clause specified to '#pragma omp target update'">;
 def  err_omp_usedeviceptr_not_a_pointer : Error<
-<<<<<<< HEAD
-  "item used in 'use_device_pointer' clause is not a pointer">;
-=======
   "expected pointer or reference to pointer in 'use_device_ptr' clause">;
 def err_omp_argument_type_isdeviceptr : Error <
   "expected pointer, array, reference to pointer, or reference to array in 'is_device_ptr clause'">;
->>>>>>> d42f2ae1
 def warn_omp_nesting_simd : Warning<
   "OpenMP only allows an ordered construct with the simd clause nested in a simd construct">,
   InGroup<SourceUsesOpenMP>;
