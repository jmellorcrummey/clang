--- conflicted
+++ resolved
@@ -8330,14 +8330,11 @@
   "expected a reference to an integer-typed parameter">;
 def err_omp_at_least_one_motion_clause_required : Error<
   "expected at least one 'to' clause or 'from' clause specified to '#pragma omp target update'">;
-<<<<<<< HEAD
 def  err_omp_usedeviceptr_not_a_pointer : Error<
   "item used in 'use_device_pointer' clause is not a pointer">;
-=======
 def warn_omp_nesting_simd : Warning<
   "OpenMP only allows an ordered construct with the simd clause nested in a simd construct">,
   InGroup<SourceUsesOpenMP>;
->>>>>>> 7142d85f
 } // end of OpenMP category
 
 let CategoryName = "Related Result Type Issue" in {
