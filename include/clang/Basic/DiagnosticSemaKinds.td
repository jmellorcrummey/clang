--- conflicted
+++ resolved
@@ -7657,9 +7657,6 @@
 
 } // end of instrumentation issue category
 
-<<<<<<< HEAD
-} // end of sema component.
-=======
 let CategoryName = "Nullability Issue" in {
 
 def warn_duplicate_nullability : Warning<
@@ -7689,4 +7686,3 @@
 }
 
 } // end of sema component.
->>>>>>> 6099261d
