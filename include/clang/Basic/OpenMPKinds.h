--- conflicted
+++ resolved
@@ -214,14 +214,9 @@
 /// taskloop or taksloop simd.
 bool isOpenMPTaskingDirective(OpenMPDirectiveKind Kind);
 
-<<<<<<< HEAD
-// Checks if the specified directive kind is a combined or composite one that
-/// requires sharing of bounds between different generated loops
-=======
 /// Checks if the specified directive kind is one of the composite or combined
 /// directives that need loop bound sharing across loops outlined in nested
 /// functions
->>>>>>> 5be817d9
 bool isOpenMPLoopBoundSharingDirective(OpenMPDirectiveKind Kind);
 }
 
