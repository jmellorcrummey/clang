//===--- Driver.h - Clang GCC Compatible Driver -----------------*- C++ -*-===//
//
//                     The LLVM Compiler Infrastructure
//
// This file is distributed under the University of Illinois Open Source
// License. See LICENSE.TXT for details.
//
//===----------------------------------------------------------------------===//

#ifndef LLVM_CLANG_DRIVER_DRIVER_H
#define LLVM_CLANG_DRIVER_DRIVER_H

#include "clang/Basic/Diagnostic.h"
#include "clang/Basic/LLVM.h"
#include "clang/Driver/Action.h"
#include "clang/Driver/Phases.h"
#include "clang/Driver/Tool.h"
#include "clang/Driver/ToolChain.h"
#include "clang/Driver/Types.h"
#include "clang/Driver/Util.h"
#include "llvm/ADT/StringMap.h"
#include "llvm/ADT/StringRef.h"

#include <list>
#include <map>
#include <string>

namespace llvm {
class Triple;

namespace opt {
  class Arg;
  class ArgList;
  class DerivedArgList;
  class InputArgList;
  class OptTable;
}
}

namespace clang {

namespace vfs {
class FileSystem;
}

namespace driver {

  class Command;
  class Compilation;
  class InputAction;
  class JobList;
  class JobAction;
  class SanitizerArgs;

/// Describes the kind of LTO mode selected via -f(no-)?lto(=.*)? options.
enum LTOKind {
  LTOK_None,
  LTOK_Full,
  LTOK_Thin,
  LTOK_Unknown
};

/// Driver - Encapsulate logic for constructing compilation processes
/// from a set of gcc-driver-like command line arguments.
class Driver {
  llvm::opt::OptTable *Opts;

  DiagnosticsEngine &Diags;

  IntrusiveRefCntPtr<vfs::FileSystem> VFS;

  enum DriverMode {
    GCCMode,
    GXXMode,
    CPPMode,
    CLMode
  } Mode;

  enum SaveTempsMode {
    SaveTempsNone,
    SaveTempsCwd,
    SaveTempsObj
  } SaveTemps;

  enum BitcodeEmbedMode {
    EmbedNone,
    EmbedMarker,
    EmbedBitcode
  } BitcodeEmbed;

  /// LTO mode selected via -f(no-)?lto(=.*)? options.
  LTOKind LTOMode;

public:
  enum OpenMPRuntimeKind {
    /// An unknown OpenMP runtime. We can't generate effective OpenMP code
    /// without knowing what runtime to target.
    OMPRT_Unknown,

    /// The LLVM OpenMP runtime. When completed and integrated, this will become
    /// the default for Clang.
    OMPRT_OMP,

    /// The GNU OpenMP runtime. Clang doesn't support generating OpenMP code for
    /// this runtime but can swallow the pragmas, and find and link against the
    /// runtime library itself.
    OMPRT_GOMP,

    /// The legacy name for the LLVM OpenMP runtime from when it was the Intel
    /// OpenMP runtime. We support this mode for users with existing
    /// dependencies on this runtime library name.
    OMPRT_IOMP5
  };

  // Diag - Forwarding function for diagnostics.
  DiagnosticBuilder Diag(unsigned DiagID) const {
    return Diags.Report(DiagID);
  }

  // FIXME: Privatize once interface is stable.
public:
  /// The name the driver was invoked as.
  std::string Name;

  /// The path the driver executable was in, as invoked from the
  /// command line.
  std::string Dir;

  /// The original path to the clang executable.
  std::string ClangExecutable;

  /// The path to the installed clang directory, if any.
  std::string InstalledDir;

  /// The path to the compiler resource directory.
  std::string ResourceDir;

  /// A prefix directory used to emulate a limited subset of GCC's '-Bprefix'
  /// functionality.
  /// FIXME: This type of customization should be removed in favor of the
  /// universal driver when it is ready.
  typedef SmallVector<std::string, 4> prefix_list;
  prefix_list PrefixDirs;

  /// sysroot, if present
  std::string SysRoot;

  /// Dynamic loader prefix, if present
  std::string DyldPrefix;

  /// If the standard library is used
  bool UseStdLib;

  /// Driver title to use with help.
  std::string DriverTitle;

  /// Information about the host which can be overridden by the user.
  std::string HostBits, HostMachine, HostSystem, HostRelease;

  /// The file to log CC_PRINT_OPTIONS output to, if enabled.
  const char *CCPrintOptionsFilename;

  /// The file to log CC_PRINT_HEADERS output to, if enabled.
  const char *CCPrintHeadersFilename;

  /// The file to log CC_LOG_DIAGNOSTICS output to, if enabled.
  const char *CCLogDiagnosticsFilename;

  /// A list of inputs and their types for the given arguments.
  typedef SmallVector<std::pair<types::ID, const llvm::opt::Arg *>, 16>
      InputList;

  /// Whether the driver should follow g++ like behavior.
  bool CCCIsCXX() const { return Mode == GXXMode; }

  /// Whether the driver is just the preprocessor.
  bool CCCIsCPP() const { return Mode == CPPMode; }

  /// Whether the driver should follow cl.exe like behavior.
  bool IsCLMode() const { return Mode == CLMode; }

  /// Only print tool bindings, don't build any jobs.
  unsigned CCCPrintBindings : 1;

  /// Set CC_PRINT_OPTIONS mode, which is like -v but logs the commands to
  /// CCPrintOptionsFilename or to stderr.
  unsigned CCPrintOptions : 1;

  /// Set CC_PRINT_HEADERS mode, which causes the frontend to log header include
  /// information to CCPrintHeadersFilename or to stderr.
  unsigned CCPrintHeaders : 1;

  /// Set CC_LOG_DIAGNOSTICS mode, which causes the frontend to log diagnostics
  /// to CCLogDiagnosticsFilename or to stderr, in a stable machine readable
  /// format.
  unsigned CCLogDiagnostics : 1;

  /// Whether the driver is generating diagnostics for debugging purposes.
  unsigned CCGenDiagnostics : 1;

private:
  /// Default target triple.
  std::string DefaultTargetTriple;

  /// Name to use when invoking gcc/g++.
  std::string CCCGenericGCCName;

  /// Whether to check that input files exist when constructing compilation
  /// jobs.
  unsigned CheckInputsExist : 1;

public:
  /// Use lazy precompiled headers for PCH support.
  unsigned CCCUsePCH : 1;

private:
  /// Certain options suppress the 'no input files' warning.
  unsigned SuppressMissingInputWarning : 1;

  std::list<std::string> TempFiles;
  std::list<std::string> ResultFiles;

  /// \brief Cache of all the ToolChains in use by the driver.
  ///
  /// This maps from the string representation of a triple to a ToolChain
  /// created targeting that triple. The driver owns all the ToolChain objects
  /// stored in it, and will clean them up when torn down.
  mutable llvm::StringMap<ToolChain *> ToolChains;

  /// \brief Cache of all the ToolChains in use by the driver.
  ///
  /// This maps from the string representation of a triple that refers to an
  /// offloading target to a ToolChain created targeting that triple. The driver
  /// owns all the ToolChain objects stored in it, and will clean them up when
  /// torn down. We use a different cache for offloading as it is possible to
  /// have offloading toolchains with the same triple the host has, and the
  /// implementation has to differentiate the two in order to adjust the
  /// commands for offloading.
  mutable llvm::StringMap<ToolChain *> OffloadToolChains;

  /// \brief Array of the toolchains of offloading targets in the order they
  /// were requested by the user.
  SmallVector<const ToolChain *, 4> OrderedOffloadingToolchains;

  /// \brief Type for the cache of the results for the offloading host emitted
  /// so far. The host results can be required by the device tools.
  typedef llvm::DenseMap<const Action *, InputInfoList> OffloadingHostResultsTy;

private:
  /// CreateUnbundledOffloadingResult - Create a command to unbundle the input
  /// and use the resulting input info. If there are inputs already cached in
  /// OffloadingHostResults for that action use them instead. If offloading
  /// is not supported, just return the provided input info.
  InputInfo CreateUnbundledOffloadingResult(
      Compilation &C, const Action *CurAction, const ToolChain *TC,
      InputInfo Result, OffloadingHostResultsTy &OffloadingHostResults) const;

  /// CreateBundledOffloadingResult - Create a bundle of all provided results
  /// and return the InputInfo of the bundled file.
  InputInfo CreateBundledOffloadingResult(Compilation &C,
                                          const Action *CurAction,
                                          const ToolChain *TC,
                                          InputInfoList Results) const;

  /// PostProcessOffloadingInputsAndResults - Update the input and output
  /// information to suit the needs of the offloading implementation. This used
  /// to, e.g., to pass extra results from host to device side and vice-versa.
  void PostProcessOffloadingInputsAndResults(
      Compilation &C, const JobAction *JA, const ToolChain *TC,
      InputInfoList &Inputs, InputInfo Result,
      std::map<std::pair<const Action *, std::string>, InputInfo>
          &CachedResults,
      OffloadingHostResultsTy &OffloadingHostResults) const;

  /// TranslateInputArgs - Create a new derived argument list from the input
  /// arguments, after applying the standard argument translations.
  llvm::opt::DerivedArgList *
  TranslateInputArgs(const llvm::opt::InputArgList &Args) const;

  // getFinalPhase - Determine which compilation mode we are in and record 
  // which option we used to determine the final phase.
  phases::ID getFinalPhase(const llvm::opt::DerivedArgList &DAL,
                           llvm::opt::Arg **FinalPhaseArg = nullptr) const;

  // Before executing jobs, sets up response files for commands that need them.
  void setUpResponseFiles(Compilation &C, Command &Cmd);

  void generatePrefixedToolNames(const char *Tool, const ToolChain &TC,
                                 SmallVectorImpl<std::string> &Names) const;

public:
  Driver(StringRef ClangExecutable, StringRef DefaultTargetTriple,
         DiagnosticsEngine &Diags,
         IntrusiveRefCntPtr<vfs::FileSystem> VFS = nullptr);
  ~Driver();

  /// @name Accessors
  /// @{

  /// Name to use when invoking gcc/g++.
  const std::string &getCCCGenericGCCName() const { return CCCGenericGCCName; }

  const llvm::opt::OptTable &getOpts() const { return *Opts; }

  const DiagnosticsEngine &getDiags() const { return Diags; }

  vfs::FileSystem &getVFS() const { return *VFS; }

  bool getCheckInputsExist() const { return CheckInputsExist; }

  void setCheckInputsExist(bool Value) { CheckInputsExist = Value; }

  const std::string &getTitle() { return DriverTitle; }
  void setTitle(std::string Value) { DriverTitle = std::move(Value); }

  /// \brief Get the path to the main clang executable.
  const char *getClangProgramPath() const {
    return ClangExecutable.c_str();
  }

  /// \brief Get the path to where the clang executable was installed.
  const char *getInstalledDir() const {
    if (!InstalledDir.empty())
      return InstalledDir.c_str();
    return Dir.c_str();
  }
  void setInstalledDir(StringRef Value) {
    InstalledDir = Value;
  }

  bool isSaveTempsEnabled() const { return SaveTemps != SaveTempsNone; }
  bool isSaveTempsObj() const { return SaveTemps == SaveTempsObj; }

  bool embedBitcodeEnabled() const { return BitcodeEmbed == EmbedBitcode; }
  bool embedBitcodeMarkerOnly() const { return BitcodeEmbed == EmbedMarker; }

  /// Compute the desired OpenMP runtime from the flags provided.
  OpenMPRuntimeKind getOpenMPRuntime(const llvm::opt::ArgList &Args) const;

  /// @}
  /// @name Primary Functionality
  /// @{

  /// CreateOffloadingDeviceToolChains - create all the toolchains required to
  /// support offloading devices given the programming models specified in the
  /// current compilation. Also, update the host tool chain kind accordingly.
  void CreateOffloadingDeviceToolChains(Compilation &C, InputList &Inputs);

  /// BuildCompilation - Construct a compilation object for a command
  /// line argument vector.
  ///
  /// \return A compilation, or 0 if none was built for the given
  /// argument vector. A null return value does not necessarily
  /// indicate an error condition, the diagnostics should be queried
  /// to determine if an error occurred.
  Compilation *BuildCompilation(ArrayRef<const char *> Args);

  /// @name Driver Steps
  /// @{

  /// ParseDriverMode - Look for and handle the driver mode option in Args.
  void ParseDriverMode(ArrayRef<const char *> Args);

  /// ParseArgStrings - Parse the given list of strings into an
  /// ArgList.
  llvm::opt::InputArgList ParseArgStrings(ArrayRef<const char *> Args);

  /// BuildInputs - Construct the list of inputs and their types from 
  /// the given arguments.
  ///
  /// \param TC - The default host tool chain.
  /// \param Args - The input arguments.
  /// \param Inputs - The list to store the resulting compilation 
  /// inputs onto.
  void BuildInputs(const ToolChain &TC, llvm::opt::DerivedArgList &Args,
                   InputList &Inputs) const;

  /// BuildActions - Construct the list of actions to perform for the
  /// given arguments, which are only done for a single architecture.
  ///
  /// \param C - The compilation that is being built.
  /// \param Args - The input arguments.
  /// \param Actions - The list to store the resulting actions onto.
  void BuildActions(Compilation &C, llvm::opt::DerivedArgList &Args,
                    const InputList &Inputs, ActionList &Actions) const;

  /// BuildUniversalActions - Construct the list of actions to perform
  /// for the given arguments, which may require a universal build.
  ///
  /// \param C - The compilation that is being built.
  /// \param TC - The default host tool chain.
  void BuildUniversalActions(Compilation &C, const ToolChain &TC,
                             const InputList &BAInputs) const;

  /// BuildJobs - Bind actions to concrete tools and translate
  /// arguments to form the list of jobs to run.
  ///
  /// \param C - The compilation that is being built.
  void BuildJobs(Compilation &C) const;

  /// ExecuteCompilation - Execute the compilation according to the command line
  /// arguments and return an appropriate exit code.
  ///
  /// This routine handles additional processing that must be done in addition
  /// to just running the subprocesses, for example reporting errors, setting
  /// up response files, removing temporary files, etc.
  int ExecuteCompilation(Compilation &C,
     SmallVectorImpl< std::pair<int, const Command *> > &FailingCommands);
  
  /// generateCompilationDiagnostics - Generate diagnostics information 
  /// including preprocessed source file(s).
  /// 
  void generateCompilationDiagnostics(Compilation &C,
                                      const Command &FailingCommand);

  /// @}
  /// @name Helper Methods
  /// @{

  /// PrintActions - Print the list of actions.
  void PrintActions(const Compilation &C) const;

  /// PrintHelp - Print the help text.
  ///
  /// \param ShowHidden - Show hidden options.
  void PrintHelp(bool ShowHidden) const;

  /// PrintVersion - Print the driver version.
  void PrintVersion(const Compilation &C, raw_ostream &OS) const;

  /// GetFilePath - Lookup \p Name in the list of file search paths.
  ///
  /// \param TC - The tool chain for additional information on
  /// directories to search.
  //
  // FIXME: This should be in CompilationInfo.
  std::string GetFilePath(const char *Name, const ToolChain &TC) const;

  /// GetProgramPath - Lookup \p Name in the list of program search paths.
  ///
  /// \param TC - The provided tool chain for additional information on
  /// directories to search.
  //
  // FIXME: This should be in CompilationInfo.
  std::string GetProgramPath(const char *Name, const ToolChain &TC) const;

  /// HandleImmediateArgs - Handle any arguments which should be
  /// treated before building actions or binding tools.
  ///
  /// \return Whether any compilation should be built for this
  /// invocation.
  bool HandleImmediateArgs(const Compilation &C);

  /// ConstructAction - Construct the appropriate action to do for
  /// \p Phase on the \p Input, taking in to account arguments
  /// like -fsyntax-only or --analyze.
  Action *ConstructPhaseAction(Compilation &C, const llvm::opt::ArgList &Args,
                               phases::ID Phase, Action *Input) const;

  /// BuildJobsForAction - Construct the jobs to perform for the action \p A and
  /// return an InputInfo for the result of running \p A.  Will only construct
<<<<<<< HEAD
  /// jobs for a given (Action, ToolChain, BoundArch) tuple once.
=======
  /// jobs for a given (Action, ToolChain, BoundArch, DeviceKind) tuple once.
>>>>>>> 0ace2a2a
  InputInfo
  BuildJobsForAction(Compilation &C, const Action *A, const ToolChain *TC,
                     const char *BoundArch, bool AtTopLevel, bool MultipleArchs,
                     const char *LinkingOutput,
                     std::map<std::pair<const Action *, std::string>, InputInfo>
                         &CachedResults,
<<<<<<< HEAD
                     OffloadingHostResultsTy &OffloadingHostResults) const;
=======
                     Action::OffloadKind TargetDeviceOffloadKind) const;
>>>>>>> 0ace2a2a

  /// Returns the default name for linked images (e.g., "a.out").
  const char *getDefaultImageName() const;

  /// GetNamedOutputPath - Return the name to use for the output of
  /// the action \p JA. The result is appended to the compilation's
  /// list of temporary or result files, as appropriate.
  ///
  /// \param C - The compilation.
  /// \param JA - The action of interest.
  /// \param BaseInput - The original input file that this action was
  /// triggered by.
  /// \param BoundArch - The bound architecture. 
  /// \param AtTopLevel - Whether this is a "top-level" action.
  /// \param MultipleArchs - Whether multiple -arch options were supplied.
  /// \param NormalizedTriple - The normalized triple of the relevant target.
  const char *GetNamedOutputPath(Compilation &C, const JobAction &JA,
                                 const char *BaseInput, const char *BoundArch,
                                 bool AtTopLevel, bool MultipleArchs,
                                 StringRef NormalizedTriple) const;

  /// GetTemporaryPath - Return the pathname of a temporary file to use 
  /// as part of compilation; the file will have the given prefix and suffix.
  ///
  /// GCC goes to extra lengths here to be a bit more robust.
  std::string GetTemporaryPath(StringRef Prefix, const char *Suffix) const;

  /// Return the pathname of the pch file in clang-cl mode.
  std::string GetClPchPath(Compilation &C, StringRef BaseName) const;

  /// ShouldUseClangCompiler - Should the clang compiler be used to
  /// handle this action.
  bool ShouldUseClangCompiler(const JobAction &JA) const;

  /// Returns true if we are performing any kind of LTO.
  bool isUsingLTO() const { return LTOMode != LTOK_None; }

  /// Get the specific kind of LTO being performed.
  LTOKind getLTOMode() const { return LTOMode; }

private:
  /// Parse the \p Args list for LTO options and record the type of LTO
  /// compilation based on which -f(no-)?lto(=.*)? option occurs last.
  void setLTOMode(const llvm::opt::ArgList &Args);

  /// \brief Retrieves a ToolChain for a particular \p Target triple.
  ///
  /// Will cache ToolChains for the life of the driver object, and create them
  /// on-demand. \a OffloadingKind specifies if the toolchain being created
  /// refers to any kind of offloading (e.g. OpenMP).
  const ToolChain &getToolChain(
      const llvm::opt::ArgList &Args, const llvm::Triple &Target,
      ToolChain::OffloadingKind OffloadingKind = ToolChain::OK_None) const;

  /// @}

  /// \brief Get bitmasks for which option flags to include and exclude based on
  /// the driver mode.
  std::pair<unsigned, unsigned> getIncludeExcludeOptionFlagMasks() const;

  /// Helper used in BuildJobsForAction.  Doesn't use the cache when building
  /// jobs specifically for the given action, but will use the cache when
  /// building jobs for the Action's inputs.
  InputInfo BuildJobsForActionNoCache(
      Compilation &C, const Action *A, const ToolChain *TC,
      const char *BoundArch, bool AtTopLevel, bool MultipleArchs,
      const char *LinkingOutput,
      std::map<std::pair<const Action *, std::string>, InputInfo>
          &CachedResults,
<<<<<<< HEAD
      OffloadingHostResultsTy &OffloadingHostResults) const;
=======
      Action::OffloadKind TargetDeviceOffloadKind) const;
>>>>>>> 0ace2a2a

public:
  /// GetReleaseVersion - Parse (([0-9]+)(.([0-9]+)(.([0-9]+)?))?)? and
  /// return the grouped values as integers. Numbers which are not
  /// provided are set to 0.
  ///
  /// \return True if the entire string was parsed (9.2), or all
  /// groups were parsed (10.3.5extrastuff). HadExtra is true if all
  /// groups were parsed but extra characters remain at the end.
  static bool GetReleaseVersion(const char *Str, unsigned &Major,
                                unsigned &Minor, unsigned &Micro,
                                bool &HadExtra);

  /// Parse digits from a string \p Str and fulfill \p Digits with
  /// the parsed numbers. This method assumes that the max number of
  /// digits to look for is equal to Digits.size().
  ///
  /// \return True if the entire string was parsed and there are
  /// no extra characters remaining at the end.
  static bool GetReleaseVersion(const char *Str,
                                MutableArrayRef<unsigned> Digits);
};

/// \return True if the last defined optimization level is -Ofast.
/// And False otherwise.
bool isOptimizationLevelFast(const llvm::opt::ArgList &Args);

} // end namespace driver
} // end namespace clang

#endif<|MERGE_RESOLUTION|>--- conflicted
+++ resolved
@@ -14,8 +14,6 @@
 #include "clang/Basic/LLVM.h"
 #include "clang/Driver/Action.h"
 #include "clang/Driver/Phases.h"
-#include "clang/Driver/Tool.h"
-#include "clang/Driver/ToolChain.h"
 #include "clang/Driver/Types.h"
 #include "clang/Driver/Util.h"
 #include "llvm/ADT/StringMap.h"
@@ -47,10 +45,11 @@
 
   class Command;
   class Compilation;
-  class InputAction;
+  class InputInfo;
   class JobList;
   class JobAction;
   class SanitizerArgs;
+  class ToolChain;
 
 /// Describes the kind of LTO mode selected via -f(no-)?lto(=.*)? options.
 enum LTOKind {
@@ -227,51 +226,7 @@
   /// stored in it, and will clean them up when torn down.
   mutable llvm::StringMap<ToolChain *> ToolChains;
 
-  /// \brief Cache of all the ToolChains in use by the driver.
-  ///
-  /// This maps from the string representation of a triple that refers to an
-  /// offloading target to a ToolChain created targeting that triple. The driver
-  /// owns all the ToolChain objects stored in it, and will clean them up when
-  /// torn down. We use a different cache for offloading as it is possible to
-  /// have offloading toolchains with the same triple the host has, and the
-  /// implementation has to differentiate the two in order to adjust the
-  /// commands for offloading.
-  mutable llvm::StringMap<ToolChain *> OffloadToolChains;
-
-  /// \brief Array of the toolchains of offloading targets in the order they
-  /// were requested by the user.
-  SmallVector<const ToolChain *, 4> OrderedOffloadingToolchains;
-
-  /// \brief Type for the cache of the results for the offloading host emitted
-  /// so far. The host results can be required by the device tools.
-  typedef llvm::DenseMap<const Action *, InputInfoList> OffloadingHostResultsTy;
-
 private:
-  /// CreateUnbundledOffloadingResult - Create a command to unbundle the input
-  /// and use the resulting input info. If there are inputs already cached in
-  /// OffloadingHostResults for that action use them instead. If offloading
-  /// is not supported, just return the provided input info.
-  InputInfo CreateUnbundledOffloadingResult(
-      Compilation &C, const Action *CurAction, const ToolChain *TC,
-      InputInfo Result, OffloadingHostResultsTy &OffloadingHostResults) const;
-
-  /// CreateBundledOffloadingResult - Create a bundle of all provided results
-  /// and return the InputInfo of the bundled file.
-  InputInfo CreateBundledOffloadingResult(Compilation &C,
-                                          const Action *CurAction,
-                                          const ToolChain *TC,
-                                          InputInfoList Results) const;
-
-  /// PostProcessOffloadingInputsAndResults - Update the input and output
-  /// information to suit the needs of the offloading implementation. This used
-  /// to, e.g., to pass extra results from host to device side and vice-versa.
-  void PostProcessOffloadingInputsAndResults(
-      Compilation &C, const JobAction *JA, const ToolChain *TC,
-      InputInfoList &Inputs, InputInfo Result,
-      std::map<std::pair<const Action *, std::string>, InputInfo>
-          &CachedResults,
-      OffloadingHostResultsTy &OffloadingHostResults) const;
-
   /// TranslateInputArgs - Create a new derived argument list from the input
   /// arguments, after applying the standard argument translations.
   llvm::opt::DerivedArgList *
@@ -459,22 +414,14 @@
 
   /// BuildJobsForAction - Construct the jobs to perform for the action \p A and
   /// return an InputInfo for the result of running \p A.  Will only construct
-<<<<<<< HEAD
-  /// jobs for a given (Action, ToolChain, BoundArch) tuple once.
-=======
   /// jobs for a given (Action, ToolChain, BoundArch, DeviceKind) tuple once.
->>>>>>> 0ace2a2a
   InputInfo
   BuildJobsForAction(Compilation &C, const Action *A, const ToolChain *TC,
                      const char *BoundArch, bool AtTopLevel, bool MultipleArchs,
                      const char *LinkingOutput,
                      std::map<std::pair<const Action *, std::string>, InputInfo>
                          &CachedResults,
-<<<<<<< HEAD
-                     OffloadingHostResultsTy &OffloadingHostResults) const;
-=======
                      Action::OffloadKind TargetDeviceOffloadKind) const;
->>>>>>> 0ace2a2a
 
   /// Returns the default name for linked images (e.g., "a.out").
   const char *getDefaultImageName() const;
@@ -523,11 +470,9 @@
   /// \brief Retrieves a ToolChain for a particular \p Target triple.
   ///
   /// Will cache ToolChains for the life of the driver object, and create them
-  /// on-demand. \a OffloadingKind specifies if the toolchain being created
-  /// refers to any kind of offloading (e.g. OpenMP).
-  const ToolChain &getToolChain(
-      const llvm::opt::ArgList &Args, const llvm::Triple &Target,
-      ToolChain::OffloadingKind OffloadingKind = ToolChain::OK_None) const;
+  /// on-demand.
+  const ToolChain &getToolChain(const llvm::opt::ArgList &Args,
+                                const llvm::Triple &Target) const;
 
   /// @}
 
@@ -544,11 +489,7 @@
       const char *LinkingOutput,
       std::map<std::pair<const Action *, std::string>, InputInfo>
           &CachedResults,
-<<<<<<< HEAD
-      OffloadingHostResultsTy &OffloadingHostResults) const;
-=======
       Action::OffloadKind TargetDeviceOffloadKind) const;
->>>>>>> 0ace2a2a
 
 public:
   /// GetReleaseVersion - Parse (([0-9]+)(.([0-9]+)(.([0-9]+)?))?)? and
