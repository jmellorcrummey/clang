//===--- Action.h - Abstract compilation steps ------------------*- C++ -*-===//
//
//                     The LLVM Compiler Infrastructure
//
// This file is distributed under the University of Illinois Open Source
// License. See LICENSE.TXT for details.
//
//===----------------------------------------------------------------------===//

#ifndef LLVM_CLANG_DRIVER_ACTION_H
#define LLVM_CLANG_DRIVER_ACTION_H

#include "clang/Driver/Types.h"
#include "clang/Driver/Util.h"
#include "llvm/ADT/STLExtras.h"
#include "llvm/ADT/SmallVector.h"

namespace llvm {

class StringRef;

namespace opt {
  class Arg;
}
}

namespace clang {
namespace driver {

class ToolChain;

/// Action - Represent an abstract compilation step to perform.
///
/// An action represents an edge in the compilation graph; typically
/// it is a job to transform an input using some tool.
///
/// The current driver is hard wired to expect actions which produce a
/// single primary output, at least in terms of controlling the
/// compilation. Actions can produce auxiliary files, but can only
/// produce a single output to feed into subsequent actions.
///
/// Actions are usually owned by a Compilation, which creates new
/// actions via MakeAction().
class Action {
public:
  typedef ActionList::size_type size_type;
  typedef ActionList::iterator input_iterator;
  typedef ActionList::const_iterator input_const_iterator;
  typedef llvm::iterator_range<input_iterator> input_range;
  typedef llvm::iterator_range<input_const_iterator> input_const_range;

  enum ActionClass {
    InputClass = 0,
    BindArchClass,
    OffloadClass,
    PreprocessJobClass,
    PrecompileJobClass,
    AnalyzeJobClass,
    MigrateJobClass,
    CompileJobClass,
    BackendJobClass,
    AssembleJobClass,
    LinkJobClass,
    LipoJobClass,
    DsymutilJobClass,
    VerifyDebugInfoJobClass,
    VerifyPCHJobClass,

    JobClassFirst=PreprocessJobClass,
    JobClassLast=VerifyPCHJobClass
  };

  // The offloading kind determines if this action is binded to a particular
  // programming model. Each entry reserves one bit. We also have a special kind
  // to designate the host offloading tool chain.
  enum OffloadKind {
    OFK_None = 0x00,
    // The host offloading tool chain.
    OFK_Host = 0x01,
    // The device offloading tool chains - one bit for each programming model.
    OFK_Cuda = 0x02,
  };

  static const char *getClassName(ActionClass AC);

private:
  ActionClass Kind;

  /// The output type of this action.
  types::ID Type;

  ActionList Inputs;

  /// \brief Flag that is set to true if this action can be collapsed with
  /// others actions that depend on it. This is true by default and set to false
  ///  when the action is used by two different tool chains, which is enabled by
  /// the offloading support implementation.
  bool CanBeCollapsedWithDependingAction = true;

protected:
  ///
  /// Offload information.
  ///

  /// The host offloading kind - a combination of kinds encoded in a mask.
  /// Multiple programming models may be supported simultaneously by the same
  /// host.
  unsigned ActiveOffloadKindMask = 0u;
  /// Offloading kind of the device.
  OffloadKind OffloadingDeviceKind = OFK_None;
  /// The Offloading architecture associated with this action.
  const char *OffloadingArch = nullptr;

  Action(ActionClass Kind, types::ID Type) : Action(Kind, ActionList(), Type) {}
  Action(ActionClass Kind, Action *Input, types::ID Type)
      : Action(Kind, ActionList({Input}), Type) {}
  Action(ActionClass Kind, Action *Input)
      : Action(Kind, ActionList({Input}), Input->getType()) {}
  Action(ActionClass Kind, const ActionList &Inputs, types::ID Type)
      : Kind(Kind), Type(Type), Inputs(Inputs) {}

public:
  virtual ~Action();

  const char *getClassName() const { return Action::getClassName(getKind()); }

  ActionClass getKind() const { return Kind; }
  types::ID getType() const { return Type; }

  ActionList &getInputs() { return Inputs; }
  const ActionList &getInputs() const { return Inputs; }

  size_type size() const { return Inputs.size(); }

  input_iterator input_begin() { return Inputs.begin(); }
  input_iterator input_end() { return Inputs.end(); }
  input_range inputs() { return input_range(input_begin(), input_end()); }
  input_const_iterator input_begin() const { return Inputs.begin(); }
  input_const_iterator input_end() const { return Inputs.end(); }
  input_const_range inputs() const {
    return input_const_range(input_begin(), input_end());
  }

<<<<<<< HEAD
  /// \brief Mark this action as not legal to collapse.
  void setCannotBeCollapsedWithDependingAction() {
    CanBeCollapsedWithDependingAction = false;
  }
  /// \brief Return true if this function can be collapsed with others.
  bool isCollapsingWithDependingActionLegal() const {
    return CanBeCollapsedWithDependingAction;
  }

  /// \brief Return a string containing the offload kind of the action.
=======
  /// Return a string containing the offload kind of the action.
>>>>>>> 68f6e46d
  std::string getOffloadingKindPrefix() const;
  /// Return a string that can be used as prefix in order to generate unique
  /// files for each offloading kind.
  std::string getOffloadingFileNamePrefix(StringRef NormalizedTriple) const;

  /// Set the device offload info of this action and propagate it to its
  /// dependences.
  void propagateDeviceOffloadInfo(OffloadKind OKind, const char *OArch);
  /// Append the host offload info of this action and propagate it to its
  /// dependences.
  void propagateHostOffloadInfo(unsigned OKinds, const char *OArch);
  /// Set the offload info of this action to be the same as the provided action,
  /// and propagate it to its dependences.
  void propagateOffloadInfo(const Action *A);

  unsigned getOffloadingHostActiveKinds() const {
    return ActiveOffloadKindMask;
  }
  OffloadKind getOffloadingDeviceKind() const { return OffloadingDeviceKind; }
  const char *getOffloadingArch() const { return OffloadingArch; }

  /// Check if this action have any offload kinds. Note that host offload kinds
  /// are only set if the action is a dependence to a host offload action.
  bool isHostOffloading(OffloadKind OKind) const {
    return ActiveOffloadKindMask & OKind;
  }
  bool isDeviceOffloading(OffloadKind OKind) const {
    return OffloadingDeviceKind == OKind;
  }
  bool isOffloading(OffloadKind OKind) const {
    return isHostOffloading(OKind) || isDeviceOffloading(OKind);
  }
};

class InputAction : public Action {
  virtual void anchor();
  const llvm::opt::Arg &Input;

public:
  InputAction(const llvm::opt::Arg &Input, types::ID Type);

  const llvm::opt::Arg &getInputArg() const { return Input; }

  static bool classof(const Action *A) {
    return A->getKind() == InputClass;
  }
};

class BindArchAction : public Action {
  virtual void anchor();
  /// The architecture to bind, or 0 if the default architecture
  /// should be bound.
  const char *ArchName;

public:
  BindArchAction(Action *Input, const char *ArchName);

  const char *getArchName() const { return ArchName; }

  static bool classof(const Action *A) {
    return A->getKind() == BindArchClass;
  }
};

/// An offload action combines host or/and device actions according to the
/// programming model implementation needs and propagates the offloading kind to
/// its dependences.
class OffloadAction final : public Action {
  virtual void anchor();
public:
  /// Type used to communicate device actions. It associates bound architecture,
  /// toolchain, and offload kind to each action.
  class DeviceDependences final {
  public:
    typedef SmallVector<const ToolChain *, 3> ToolChainList;
    typedef SmallVector<const char *, 3> BoundArchList;
    typedef SmallVector<OffloadKind, 3> OffloadKindList;

  private:
    // Lists that keep the information for each dependency. All the lists are
    // meant to be updated in sync. We are adopting separate lists instead of a
    // list of structs, because that simplifies forwarding the actions list to
    // initialize the inputs of the base Action class.

    /// The dependence actions.
    ActionList DeviceActions;
    /// The offloading toolchains that should be used with the action.
    ToolChainList DeviceToolChains;
    /// The architectures that should be used with this action.
    BoundArchList DeviceBoundArchs;
    /// The offload kind of each dependence.
    OffloadKindList DeviceOffloadKinds;

  public:
    /// Add a action along with the associated toolchain, bound arch, and
    /// offload kind.
    void add(Action &A, const ToolChain &TC, const char *BoundArch,
             OffloadKind OKind);

    /// Get each of the individual arrays.
    const ActionList &getActions() const { return DeviceActions; };
    const ToolChainList &getToolChains() const { return DeviceToolChains; };
    const BoundArchList &getBoundArchs() const { return DeviceBoundArchs; };
    const OffloadKindList &getOffloadKinds() const {
      return DeviceOffloadKinds;
    };
  };

  /// Type used to communicate host actions. It associates bound architecture,
  /// toolchain, and offload kinds to the host action.
  class HostDependence final {
    /// The dependence action.
    Action &HostAction;
    /// The offloading toolchain that should be used with the action.
    const ToolChain &HostToolChain;
    /// The architectures that should be used with this action.
    const char *HostBoundArch = nullptr;
    /// The offload kind of each dependence.
    unsigned HostOffloadKinds = 0u;

  public:
    HostDependence(Action &A, const ToolChain &TC, const char *BoundArch,
                   const unsigned OffloadKinds)
        : HostAction(A), HostToolChain(TC), HostBoundArch(BoundArch),
          HostOffloadKinds(OffloadKinds){};
    /// Constructor version that obtains the offload kinds from the device
    /// dependencies.
    HostDependence(Action &A, const ToolChain &TC, const char *BoundArch,
                   const DeviceDependences &DDeps);
    Action *getAction() const { return &HostAction; };
    const ToolChain *getToolChain() const { return &HostToolChain; };
    const char *getBoundArch() const { return HostBoundArch; };
    unsigned getOffloadKinds() const { return HostOffloadKinds; };
  };

  typedef llvm::function_ref<void(Action *, const ToolChain *, const char *)>
      OffloadActionWorkTy;

private:
  /// The host offloading toolchain that should be used with the action.
  const ToolChain *HostTC = nullptr;

  /// The tool chains associated with the list of actions.
  DeviceDependences::ToolChainList DevToolChains;

public:
  OffloadAction(const HostDependence &HDep);
  OffloadAction(const DeviceDependences &DDeps, types::ID Ty);
  OffloadAction(const HostDependence &HDep, const DeviceDependences &DDeps);

  /// Execute the work specified in \a Work on the host dependence.
  void doOnHostDependence(const OffloadActionWorkTy &Work) const;

  /// Execute the work specified in \a Work on each device dependence.
  void doOnEachDeviceDependence(const OffloadActionWorkTy &Work) const;

  /// Execute the work specified in \a Work on each dependence.
  void doOnEachDependence(const OffloadActionWorkTy &Work) const;

  /// Execute the work specified in \a Work on each host or device dependence if
  /// \a IsHostDependenceto is true or false, respectively.
  void doOnEachDependence(bool IsHostDependence,
                          const OffloadActionWorkTy &Work) const;

  /// Return true if the action has a host dependence.
  bool hasHostDependence() const;

  /// Return the host dependence of this action. This function is only expected
  /// to be called if the host dependence exists.
  Action *getHostDependence() const;

  /// Return true if the action has a single device dependence. If \a
  /// DoNotConsiderHostActions is set, ignore the host dependence, if any, while
  /// accounting for the number of dependences.
  bool hasSingleDeviceDependence(bool DoNotConsiderHostActions = false) const;

  /// Return the single device dependence of this action. This function is only
  /// expected to be called if a single device dependence exists. If \a
  /// DoNotConsiderHostActions is set, a host dependence is allowed.
  Action *
  getSingleDeviceDependence(bool DoNotConsiderHostActions = false) const;

  static bool classof(const Action *A) { return A->getKind() == OffloadClass; }
};

class JobAction : public Action {
  virtual void anchor();
protected:
  JobAction(ActionClass Kind, Action *Input, types::ID Type);
  JobAction(ActionClass Kind, const ActionList &Inputs, types::ID Type);

public:
  static bool classof(const Action *A) {
    return (A->getKind() >= JobClassFirst &&
            A->getKind() <= JobClassLast);
  }
};

class PreprocessJobAction : public JobAction {
  void anchor() override;
public:
  PreprocessJobAction(Action *Input, types::ID OutputType);

  static bool classof(const Action *A) {
    return A->getKind() == PreprocessJobClass;
  }
};

class PrecompileJobAction : public JobAction {
  void anchor() override;
public:
  PrecompileJobAction(Action *Input, types::ID OutputType);

  static bool classof(const Action *A) {
    return A->getKind() == PrecompileJobClass;
  }
};

class AnalyzeJobAction : public JobAction {
  void anchor() override;
public:
  AnalyzeJobAction(Action *Input, types::ID OutputType);

  static bool classof(const Action *A) {
    return A->getKind() == AnalyzeJobClass;
  }
};

class MigrateJobAction : public JobAction {
  void anchor() override;
public:
  MigrateJobAction(Action *Input, types::ID OutputType);

  static bool classof(const Action *A) {
    return A->getKind() == MigrateJobClass;
  }
};

class CompileJobAction : public JobAction {
  void anchor() override;
public:
  CompileJobAction(Action *Input, types::ID OutputType);

  static bool classof(const Action *A) {
    return A->getKind() == CompileJobClass;
  }
};

class BackendJobAction : public JobAction {
  void anchor() override;
public:
  BackendJobAction(Action *Input, types::ID OutputType);

  static bool classof(const Action *A) {
    return A->getKind() == BackendJobClass;
  }
};

class AssembleJobAction : public JobAction {
  void anchor() override;
public:
  AssembleJobAction(Action *Input, types::ID OutputType);

  static bool classof(const Action *A) {
    return A->getKind() == AssembleJobClass;
  }
};

class LinkJobAction : public JobAction {
  void anchor() override;
public:
  LinkJobAction(ActionList &Inputs, types::ID Type);

  static bool classof(const Action *A) {
    return A->getKind() == LinkJobClass;
  }
};

class LipoJobAction : public JobAction {
  void anchor() override;
public:
  LipoJobAction(ActionList &Inputs, types::ID Type);

  static bool classof(const Action *A) {
    return A->getKind() == LipoJobClass;
  }
};

class DsymutilJobAction : public JobAction {
  void anchor() override;
public:
  DsymutilJobAction(ActionList &Inputs, types::ID Type);

  static bool classof(const Action *A) {
    return A->getKind() == DsymutilJobClass;
  }
};

class VerifyJobAction : public JobAction {
  void anchor() override;
public:
  VerifyJobAction(ActionClass Kind, Action *Input, types::ID Type);
  static bool classof(const Action *A) {
    return A->getKind() == VerifyDebugInfoJobClass ||
           A->getKind() == VerifyPCHJobClass;
  }
};

class VerifyDebugInfoJobAction : public VerifyJobAction {
  void anchor() override;
public:
  VerifyDebugInfoJobAction(Action *Input, types::ID Type);
  static bool classof(const Action *A) {
    return A->getKind() == VerifyDebugInfoJobClass;
  }
};

class VerifyPCHJobAction : public VerifyJobAction {
  void anchor() override;
public:
  VerifyPCHJobAction(Action *Input, types::ID Type);
  static bool classof(const Action *A) {
    return A->getKind() == VerifyPCHJobClass;
  }
};

} // end namespace driver
} // end namespace clang

#endif<|MERGE_RESOLUTION|>--- conflicted
+++ resolved
@@ -91,10 +91,7 @@
 
   ActionList Inputs;
 
-  /// \brief Flag that is set to true if this action can be collapsed with
-  /// others actions that depend on it. This is true by default and set to false
-  ///  when the action is used by two different tool chains, which is enabled by
-  /// the offloading support implementation.
+  /// Flag that is set to true if this action can be collapsed with others actions that depend on it. This is true by default and set to false when the action is used by two different tool chains, which is enabled by the offloading support implementation.
   bool CanBeCollapsedWithDependingAction = true;
 
 protected:
@@ -141,20 +138,16 @@
     return input_const_range(input_begin(), input_end());
   }
 
-<<<<<<< HEAD
-  /// \brief Mark this action as not legal to collapse.
+  /// Mark this action as not legal to collapse.
   void setCannotBeCollapsedWithDependingAction() {
     CanBeCollapsedWithDependingAction = false;
   }
-  /// \brief Return true if this function can be collapsed with others.
+  /// Return true if this function can be collapsed with others.
   bool isCollapsingWithDependingActionLegal() const {
     return CanBeCollapsedWithDependingAction;
   }
 
-  /// \brief Return a string containing the offload kind of the action.
-=======
   /// Return a string containing the offload kind of the action.
->>>>>>> 68f6e46d
   std::string getOffloadingKindPrefix() const;
   /// Return a string that can be used as prefix in order to generate unique
   /// files for each offloading kind.
