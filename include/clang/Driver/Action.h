//===--- Action.h - Abstract compilation steps ------------------*- C++ -*-===//
//
//                     The LLVM Compiler Infrastructure
//
// This file is distributed under the University of Illinois Open Source
// License. See LICENSE.TXT for details.
//
//===----------------------------------------------------------------------===//

#ifndef LLVM_CLANG_DRIVER_ACTION_H
#define LLVM_CLANG_DRIVER_ACTION_H

#include "clang/Basic/Cuda.h"
#include "clang/Driver/Types.h"
#include "clang/Driver/Util.h"
#include "llvm/ADT/STLExtras.h"
#include "llvm/ADT/SmallVector.h"

namespace llvm {

class StringRef;

namespace opt {
  class Arg;
}
}

namespace clang {
namespace driver {

class ToolChain;

/// Action - Represent an abstract compilation step to perform.
///
/// An action represents an edge in the compilation graph; typically
/// it is a job to transform an input using some tool.
///
/// The current driver is hard wired to expect actions which produce a
/// single primary output, at least in terms of controlling the
/// compilation. Actions can produce auxiliary files, but can only
/// produce a single output to feed into subsequent actions.
///
/// Actions are usually owned by a Compilation, which creates new
/// actions via MakeAction().
class Action {
public:
  typedef ActionList::size_type size_type;
  typedef ActionList::iterator input_iterator;
  typedef ActionList::const_iterator input_const_iterator;
  typedef llvm::iterator_range<input_iterator> input_range;
  typedef llvm::iterator_range<input_const_iterator> input_const_range;

  enum ActionClass {
    InputClass = 0,
    BindArchClass,
    OffloadClass,
    PreprocessJobClass,
    PrecompileJobClass,
    AnalyzeJobClass,
    MigrateJobClass,
    CompileJobClass,
    BackendJobClass,
    AssembleJobClass,
    LinkJobClass,
    LipoJobClass,
    DsymutilJobClass,
    VerifyDebugInfoJobClass,
    VerifyPCHJobClass,
    OffloadBundlingJobClass,
    OffloadUnbundlingJobClass,

    JobClassFirst = PreprocessJobClass,
    JobClassLast = OffloadUnbundlingJobClass
  };

  // The offloading kind determines if this action is binded to a particular
  // programming model. Each entry reserves one bit. We also have a special kind
  // to designate the host offloading tool chain.
  enum OffloadKind {
    OFK_None = 0x00,
    // The host offloading tool chain.
    OFK_Host = 0x01,
    // The device offloading tool chains - one bit for each programming model.
    OFK_Cuda = 0x02,
    OFK_OpenMP = 0x04,
  };

  static const char *getClassName(ActionClass AC);

private:
  ActionClass Kind;

  /// The output type of this action.
  types::ID Type;

  ActionList Inputs;

  /// Flag that is set to true if this action can be collapsed with others
  /// actions that depend on it. This is true by default and set to false when
  /// the action is used by two different tool chains, which is enabled by the
  /// offloading support implementation.
  bool CanBeCollapsedWithDependingAction = true;

protected:
  ///
  /// Offload information.
  ///

  /// The host offloading kind - a combination of kinds encoded in a mask.
  /// Multiple programming models may be supported simultaneously by the same
  /// host.
  unsigned ActiveOffloadKindMask = 0u;
  /// Offloading kind of the device.
  OffloadKind OffloadingDeviceKind = OFK_None;
  /// The Offloading architecture associated with this action.
  const char *OffloadingArch = nullptr;

  Action(ActionClass Kind, types::ID Type) : Action(Kind, ActionList(), Type) {}
  Action(ActionClass Kind, Action *Input, types::ID Type)
      : Action(Kind, ActionList({Input}), Type) {}
  Action(ActionClass Kind, Action *Input)
      : Action(Kind, ActionList({Input}), Input->getType()) {}
  Action(ActionClass Kind, const ActionList &Inputs, types::ID Type)
      : Kind(Kind), Type(Type), Inputs(Inputs) {}

public:
  virtual ~Action();

  const char *getClassName() const { return Action::getClassName(getKind()); }

  ActionClass getKind() const { return Kind; }
  types::ID getType() const { return Type; }

  ActionList &getInputs() { return Inputs; }
  const ActionList &getInputs() const { return Inputs; }

  size_type size() const { return Inputs.size(); }

  input_iterator input_begin() { return Inputs.begin(); }
  input_iterator input_end() { return Inputs.end(); }
  input_range inputs() { return input_range(input_begin(), input_end()); }
  input_const_iterator input_begin() const { return Inputs.begin(); }
  input_const_iterator input_end() const { return Inputs.end(); }
  input_const_range inputs() const {
    return input_const_range(input_begin(), input_end());
  }

  /// Mark this action as not legal to collapse.
  void setCannotBeCollapsedWithDependingAction() {
    CanBeCollapsedWithDependingAction = false;
  }
  /// Return true if this function can be collapsed with others.
  bool isCollapsingWithDependingActionLegal() const {
    return CanBeCollapsedWithDependingAction;
  }

  /// Return a string containing the offload kind of the action.
  std::string getOffloadingKindPrefix() const;
  /// Return a string that can be used as prefix in order to generate unique
  /// files for each offloading kind.
<<<<<<< HEAD
  std::string getOffloadingFileNamePrefix(StringRef NormalizedTriple) const;
  /// Return a string containing a offload kind name.
  static StringRef GetOffloadKindName(OffloadKind Kind);
=======
  std::string
  getOffloadingFileNamePrefix(llvm::StringRef NormalizedTriple) const;
>>>>>>> 46fe1a03

  /// Set the device offload info of this action and propagate it to its
  /// dependences.
  void propagateDeviceOffloadInfo(OffloadKind OKind, const char *OArch);
  /// Append the host offload info of this action and propagate it to its
  /// dependences.
  void propagateHostOffloadInfo(unsigned OKinds, const char *OArch);
  /// Set the offload info of this action to be the same as the provided action,
  /// and propagate it to its dependences.
  void propagateOffloadInfo(const Action *A);

  unsigned getOffloadingHostActiveKinds() const {
    return ActiveOffloadKindMask;
  }
  OffloadKind getOffloadingDeviceKind() const { return OffloadingDeviceKind; }
  const char *getOffloadingArch() const { return OffloadingArch; }

  /// Check if this action have any offload kinds. Note that host offload kinds
  /// are only set if the action is a dependence to a host offload action.
  bool isHostOffloading(OffloadKind OKind) const {
    return ActiveOffloadKindMask & OKind;
  }
  bool isDeviceOffloading(OffloadKind OKind) const {
    return OffloadingDeviceKind == OKind;
  }
  bool isOffloading(OffloadKind OKind) const {
    return isHostOffloading(OKind) || isDeviceOffloading(OKind);
  }
};

class InputAction : public Action {
  virtual void anchor();
  const llvm::opt::Arg &Input;

public:
  InputAction(const llvm::opt::Arg &Input, types::ID Type);

  const llvm::opt::Arg &getInputArg() const { return Input; }

  static bool classof(const Action *A) {
    return A->getKind() == InputClass;
  }
};

class BindArchAction : public Action {
  virtual void anchor();
  /// The architecture to bind, or 0 if the default architecture
  /// should be bound.
  const char *ArchName;

public:
  BindArchAction(Action *Input, const char *ArchName);

  const char *getArchName() const { return ArchName; }

  static bool classof(const Action *A) {
    return A->getKind() == BindArchClass;
  }
};

/// An offload action combines host or/and device actions according to the
/// programming model implementation needs and propagates the offloading kind to
/// its dependences.
class OffloadAction final : public Action {
  virtual void anchor();

public:
  /// Type used to communicate device actions. It associates bound architecture,
  /// toolchain, and offload kind to each action.
  class DeviceDependences final {
  public:
    typedef SmallVector<const ToolChain *, 3> ToolChainList;
    typedef SmallVector<const char *, 3> BoundArchList;
    typedef SmallVector<OffloadKind, 3> OffloadKindList;

  private:
    // Lists that keep the information for each dependency. All the lists are
    // meant to be updated in sync. We are adopting separate lists instead of a
    // list of structs, because that simplifies forwarding the actions list to
    // initialize the inputs of the base Action class.

    /// The dependence actions.
    ActionList DeviceActions;
    /// The offloading toolchains that should be used with the action.
    ToolChainList DeviceToolChains;
    /// The architectures that should be used with this action.
    BoundArchList DeviceBoundArchs;
    /// The offload kind of each dependence.
    OffloadKindList DeviceOffloadKinds;

  public:
    /// Add a action along with the associated toolchain, bound arch, and
    /// offload kind.
    void add(Action &A, const ToolChain &TC, const char *BoundArch,
             OffloadKind OKind);

    /// Get each of the individual arrays.
    const ActionList &getActions() const { return DeviceActions; };
    const ToolChainList &getToolChains() const { return DeviceToolChains; };
    const BoundArchList &getBoundArchs() const { return DeviceBoundArchs; };
    const OffloadKindList &getOffloadKinds() const {
      return DeviceOffloadKinds;
    };
  };

  /// Type used to communicate host actions. It associates bound architecture,
  /// toolchain, and offload kinds to the host action.
  class HostDependence final {
    /// The dependence action.
    Action &HostAction;
    /// The offloading toolchain that should be used with the action.
    const ToolChain &HostToolChain;
    /// The architectures that should be used with this action.
    const char *HostBoundArch = nullptr;
    /// The offload kind of each dependence.
    unsigned HostOffloadKinds = 0u;

  public:
    HostDependence(Action &A, const ToolChain &TC, const char *BoundArch,
                   const unsigned OffloadKinds)
        : HostAction(A), HostToolChain(TC), HostBoundArch(BoundArch),
          HostOffloadKinds(OffloadKinds){};
    /// Constructor version that obtains the offload kinds from the device
    /// dependencies.
    HostDependence(Action &A, const ToolChain &TC, const char *BoundArch,
                   const DeviceDependences &DDeps);
    Action *getAction() const { return &HostAction; };
    const ToolChain *getToolChain() const { return &HostToolChain; };
    const char *getBoundArch() const { return HostBoundArch; };
    unsigned getOffloadKinds() const { return HostOffloadKinds; };
  };

  typedef llvm::function_ref<void(Action *, const ToolChain *, const char *)>
      OffloadActionWorkTy;

private:
  /// The host offloading toolchain that should be used with the action.
  const ToolChain *HostTC = nullptr;

  /// The tool chains associated with the list of actions.
  DeviceDependences::ToolChainList DevToolChains;

public:
  OffloadAction(const HostDependence &HDep);
  OffloadAction(const DeviceDependences &DDeps, types::ID Ty);
  OffloadAction(const HostDependence &HDep, const DeviceDependences &DDeps);

  /// Execute the work specified in \a Work on the host dependence.
  void doOnHostDependence(const OffloadActionWorkTy &Work) const;

  /// Execute the work specified in \a Work on each device dependence.
  void doOnEachDeviceDependence(const OffloadActionWorkTy &Work) const;

  /// Execute the work specified in \a Work on each dependence.
  void doOnEachDependence(const OffloadActionWorkTy &Work) const;

  /// Execute the work specified in \a Work on each host or device dependence if
  /// \a IsHostDependenceto is true or false, respectively.
  void doOnEachDependence(bool IsHostDependence,
                          const OffloadActionWorkTy &Work) const;

  /// Return true if the action has a host dependence.
  bool hasHostDependence() const;

  /// Return the host dependence of this action. This function is only expected
  /// to be called if the host dependence exists.
  Action *getHostDependence() const;

  /// Return true if the action has a single device dependence. If \a
  /// DoNotConsiderHostActions is set, ignore the host dependence, if any, while
  /// accounting for the number of dependences.
  bool hasSingleDeviceDependence(bool DoNotConsiderHostActions = false) const;

  /// Return the single device dependence of this action. This function is only
  /// expected to be called if a single device dependence exists. If \a
  /// DoNotConsiderHostActions is set, a host dependence is allowed.
  Action *
  getSingleDeviceDependence(bool DoNotConsiderHostActions = false) const;

  static bool classof(const Action *A) { return A->getKind() == OffloadClass; }
};

class JobAction : public Action {
  virtual void anchor();
protected:
  JobAction(ActionClass Kind, Action *Input, types::ID Type);
  JobAction(ActionClass Kind, const ActionList &Inputs, types::ID Type);

public:
  static bool classof(const Action *A) {
    return (A->getKind() >= JobClassFirst &&
            A->getKind() <= JobClassLast);
  }
};

class PreprocessJobAction : public JobAction {
  void anchor() override;
public:
  PreprocessJobAction(Action *Input, types::ID OutputType);

  static bool classof(const Action *A) {
    return A->getKind() == PreprocessJobClass;
  }
};

class PrecompileJobAction : public JobAction {
  void anchor() override;
public:
  PrecompileJobAction(Action *Input, types::ID OutputType);

  static bool classof(const Action *A) {
    return A->getKind() == PrecompileJobClass;
  }
};

class AnalyzeJobAction : public JobAction {
  void anchor() override;
public:
  AnalyzeJobAction(Action *Input, types::ID OutputType);

  static bool classof(const Action *A) {
    return A->getKind() == AnalyzeJobClass;
  }
};

class MigrateJobAction : public JobAction {
  void anchor() override;
public:
  MigrateJobAction(Action *Input, types::ID OutputType);

  static bool classof(const Action *A) {
    return A->getKind() == MigrateJobClass;
  }
};

class CompileJobAction : public JobAction {
  void anchor() override;
public:
  CompileJobAction(Action *Input, types::ID OutputType);

  static bool classof(const Action *A) {
    return A->getKind() == CompileJobClass;
  }
};

class BackendJobAction : public JobAction {
  void anchor() override;
public:
  BackendJobAction(Action *Input, types::ID OutputType);

  static bool classof(const Action *A) {
    return A->getKind() == BackendJobClass;
  }
};

class AssembleJobAction : public JobAction {
  void anchor() override;
public:
  AssembleJobAction(Action *Input, types::ID OutputType);

  static bool classof(const Action *A) {
    return A->getKind() == AssembleJobClass;
  }
};

class LinkJobAction : public JobAction {
  void anchor() override;
public:
  LinkJobAction(ActionList &Inputs, types::ID Type);

  static bool classof(const Action *A) {
    return A->getKind() == LinkJobClass;
  }
};

class LipoJobAction : public JobAction {
  void anchor() override;
public:
  LipoJobAction(ActionList &Inputs, types::ID Type);

  static bool classof(const Action *A) {
    return A->getKind() == LipoJobClass;
  }
};

class DsymutilJobAction : public JobAction {
  void anchor() override;
public:
  DsymutilJobAction(ActionList &Inputs, types::ID Type);

  static bool classof(const Action *A) {
    return A->getKind() == DsymutilJobClass;
  }
};

class VerifyJobAction : public JobAction {
  void anchor() override;
public:
  VerifyJobAction(ActionClass Kind, Action *Input, types::ID Type);
  static bool classof(const Action *A) {
    return A->getKind() == VerifyDebugInfoJobClass ||
           A->getKind() == VerifyPCHJobClass;
  }
};

class VerifyDebugInfoJobAction : public VerifyJobAction {
  void anchor() override;
public:
  VerifyDebugInfoJobAction(Action *Input, types::ID Type);
  static bool classof(const Action *A) {
    return A->getKind() == VerifyDebugInfoJobClass;
  }
};

class VerifyPCHJobAction : public VerifyJobAction {
  void anchor() override;
public:
  VerifyPCHJobAction(Action *Input, types::ID Type);
  static bool classof(const Action *A) {
    return A->getKind() == VerifyPCHJobClass;
  }
};

class OffloadBundlingJobAction : public JobAction {
  void anchor() override;

public:
  // Offloading bundling doesn't change the type of output.
  OffloadBundlingJobAction(ActionList &Inputs);

  static bool classof(const Action *A) {
    return A->getKind() == OffloadBundlingJobClass;
  }
};

class OffloadUnbundlingJobAction final : public JobAction {
  void anchor() override;

public:
  /// Type that provides information about the actions that depend on this
  /// unbundling action.
  struct DependingActionInfoTy final {
    /// \brief The tool chain of the depending action.
    const ToolChain *DependingToolChain = nullptr;
    /// \brief The bound architecture of the depending action.
    const char *DependingBoundArch = nullptr;
    /// \brief The offload kind of the depending action.
    const OffloadKind DependingOffloadKind = OFK_None;
    DependingActionInfoTy(const ToolChain *DependingToolChain,
                          const char *DependingBoundArch,
                          const OffloadKind DependingOffloadKind)
        : DependingToolChain(DependingToolChain),
          DependingBoundArch(DependingBoundArch),
          DependingOffloadKind(DependingOffloadKind){};
  };

private:
  /// Constainer that kepps information about each dependence of this unbundling
  /// action.
  SmallVector<DependingActionInfoTy, 6> DependingActionInfo;

public:
  // Offloading unbundling doesn't change the type of output.
  OffloadUnbundlingJobAction(Action *Input);

  /// Register information about a depending action.
  void registerDependingActionInfo(const ToolChain *TC, const char *BoundArch,
                                   OffloadKind Kind) {
    DependingActionInfo.push_back({TC, BoundArch, Kind});
  }

  /// Return the information about all depending actions.
  ArrayRef<DependingActionInfoTy> getDependingActionsInfo() const {
    return DependingActionInfo;
  }

  static bool classof(const Action *A) {
    return A->getKind() == OffloadUnbundlingJobClass;
  }
};

} // end namespace driver
} // end namespace clang

#endif<|MERGE_RESOLUTION|>--- conflicted
+++ resolved
@@ -158,14 +158,10 @@
   std::string getOffloadingKindPrefix() const;
   /// Return a string that can be used as prefix in order to generate unique
   /// files for each offloading kind.
-<<<<<<< HEAD
-  std::string getOffloadingFileNamePrefix(StringRef NormalizedTriple) const;
+  std::string
+  getOffloadingFileNamePrefix(llvm::StringRef NormalizedTriple) const;
   /// Return a string containing a offload kind name.
   static StringRef GetOffloadKindName(OffloadKind Kind);
-=======
-  std::string
-  getOffloadingFileNamePrefix(llvm::StringRef NormalizedTriple) const;
->>>>>>> 46fe1a03
 
   /// Set the device offload info of this action and propagate it to its
   /// dependences.
