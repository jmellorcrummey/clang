--- conflicted
+++ resolved
@@ -492,13 +492,11 @@
   }
 };
 
-<<<<<<< HEAD
 class OffloadUnbundlingJobAction : public JobAction {
   void anchor() override;
 
 public:
-  /// \brief Type that provides information about the actions that depend on
-  /// this unbundling action.
+  /// Type that provides information about the actions that depend on this unbundling action.
   struct DependingActionInfoTy {
     /// \brief The tool chain of the depending action.
     const ToolChain *DependingToolChain;
@@ -509,21 +507,20 @@
   };
 
 private:
-  /// \brief Constainer that kepps information about each dependence of this
-  /// unbundling action.
+  /// Constainer that kepps information about each dependence of this unbundling action.
   SmallVector<DependingActionInfoTy, 6> DependingActionInfo;
 
 public:
   // Offloading unbundling doesn't change the type of output.
   OffloadUnbundlingJobAction(Action *Input);
 
-  /// \brief Register information about a depending action.
+  /// Register information about a depending action.
   void registerDependingActionInfo(const ToolChain *TC, const char *BoundArch,
                                    OffloadKind Kind) {
     DependingActionInfo.push_back({TC, BoundArch, Kind});
   }
 
-  /// \brief Return the information about all depending actions.
+  /// Return the information about all depending actions.
   ArrayRef<DependingActionInfoTy> getDependingActionsInfo() const {
     return DependingActionInfo;
   }
@@ -533,8 +530,6 @@
   }
 };
 
-=======
->>>>>>> 8946407c
 } // end namespace driver
 } // end namespace clang
 
