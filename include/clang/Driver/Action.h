//===--- Action.h - Abstract compilation steps ------------------*- C++ -*-===//
//
//                     The LLVM Compiler Infrastructure
//
// This file is distributed under the University of Illinois Open Source
// License. See LICENSE.TXT for details.
//
//===----------------------------------------------------------------------===//

#ifndef LLVM_CLANG_DRIVER_ACTION_H
#define LLVM_CLANG_DRIVER_ACTION_H

#include "clang/Driver/Types.h"
#include "clang/Driver/Util.h"
#include "llvm/ADT/STLExtras.h"
#include "llvm/ADT/SmallVector.h"

namespace llvm {

class StringRef;

namespace opt {
  class Arg;
}
}

namespace clang {
namespace driver {

class ToolChain;

/// Action - Represent an abstract compilation step to perform.
///
/// An action represents an edge in the compilation graph; typically
/// it is a job to transform an input using some tool.
///
/// The current driver is hard wired to expect actions which produce a
/// single primary output, at least in terms of controlling the
/// compilation. Actions can produce auxiliary files, but can only
/// produce a single output to feed into subsequent actions.
///
/// Actions are usually owned by a Compilation, which creates new
/// actions via MakeAction().
class Action {
public:
  typedef ActionList::size_type size_type;
  typedef ActionList::iterator input_iterator;
  typedef ActionList::const_iterator input_const_iterator;
  typedef llvm::iterator_range<input_iterator> input_range;
  typedef llvm::iterator_range<input_const_iterator> input_const_range;

  enum ActionClass {
    InputClass = 0,
    BindArchClass,
    OffloadClass,
    PreprocessJobClass,
    PrecompileJobClass,
    AnalyzeJobClass,
    MigrateJobClass,
    CompileJobClass,
    BackendJobClass,
    AssembleJobClass,
    LinkJobClass,
    LipoJobClass,
    DsymutilJobClass,
    VerifyDebugInfoJobClass,
    VerifyPCHJobClass,

    JobClassFirst=PreprocessJobClass,
    JobClassLast=VerifyPCHJobClass
  };

  // The offloading kind determines if this action is binded to a particular
<<<<<<< HEAD
  // programming model. Each entry reserves one bit.
=======
  // programming model. Each entry reserves one bit. We also have a special kind
  // to designate the host offloading tool chain.
  //
  // FIXME: This is currently used to indicate that tool chains are used in a
  // given programming, but will be used here as well once a generic offloading
  // action is implemented.
>>>>>>> d59f25d0
  enum OffloadKind {
    // The host offloading tool chain.
    OFK_Host = 0x00,
    // The device offloading tool chains - one bit for each programming model.
    OFK_Cuda = 0x01,
  };

  static const char *getClassName(ActionClass AC);

private:
  ActionClass Kind;

  /// The output type of this action.
  types::ID Type;

  ActionList Inputs;

protected:
  /// Offload information. It has to be mutable as it needs to be adjusted if
  /// actions are integrated.
  /// \brief Multiple programming models may be supported simultaneously by the
  /// same host. Therefore, the host offloading kind is a combination of kinds.
  mutable unsigned OffloadingHostKind;
  /// \brief Offloading kind of the device.
  mutable OffloadKind OffloadingDeviceKind;
  /// \brief The Offloading architecture associated with this action.
  mutable const char *OffloadingArch;

  Action(ActionClass Kind, types::ID Type) : Action(Kind, ActionList(), Type) {}
  Action(ActionClass Kind, Action *Input, types::ID Type)
      : Action(Kind, ActionList({Input}), Type) {}
  Action(ActionClass Kind, Action *Input)
      : Action(Kind, ActionList({Input}), Input->getType()) {}
  Action(ActionClass Kind, const ActionList &Inputs, types::ID Type)
      : Kind(Kind), Type(Type), Inputs(Inputs), OffloadingHostKind(0u),
        OffloadingDeviceKind(OFFLOAD_None), OffloadingArch(nullptr) {}

public:
  virtual ~Action();

  const char *getClassName() const { return Action::getClassName(getKind()); }

  ActionClass getKind() const { return Kind; }
  types::ID getType() const { return Type; }

  ActionList &getInputs() { return Inputs; }
  const ActionList &getInputs() const { return Inputs; }

  size_type size() const { return Inputs.size(); }

  input_iterator input_begin() { return Inputs.begin(); }
  input_iterator input_end() { return Inputs.end(); }
  input_range inputs() { return input_range(input_begin(), input_end()); }
  input_const_iterator input_begin() const { return Inputs.begin(); }
  input_const_iterator input_end() const { return Inputs.end(); }
  input_const_range inputs() const {
    return input_const_range(input_begin(), input_end());
  }

  std::string getOffloadingKindPrefix() const;
  std::string getOffloadingFileNamePrefix(const ToolChain *TC) const;

  /// \brief Set the device offload info of this action and propagate it to its
  /// dependences.
  void propagateDeviceOffloadInfo(OffloadKind OKind, const char *OArch) const;
  /// \brief Append the host offload info of this action and propagate it to its
  /// dependences.
  void propagateHostOffloadInfo(unsigned OKinds, const char *OArch) const;
  /// \brief Set the offload info of this action to be the same as the provided
  /// action, and propagate it to its dependences.
  void propagateOffloadInfo(const Action *A) const;

  unsigned getOffloadingHostKinds() const { return OffloadingHostKind; }
  OffloadKind getOffloadingDeviceKind() const { return OffloadingDeviceKind; }
  const char *getOffloadingArch() const { return OffloadingArch; }

  /// \brief Check if this action have any offload kinds. Note that host offload
  /// kinds are only set if the action is a dependence to an host offload
  /// action.
  bool isHostOffloading(OffloadKind OKind) const {
    return OffloadingHostKind & OKind;
  }
  bool isDeviceOffloading(OffloadKind OKind) const {
    return OffloadingDeviceKind == OKind;
  }
  bool isOffloading(OffloadKind OKind) const {
    return isHostOffloading(OKind) || isDeviceOffloading(OKind);
  }
};

class InputAction : public Action {
  virtual void anchor();
  const llvm::opt::Arg &Input;

public:
  InputAction(const llvm::opt::Arg &Input, types::ID Type);

  const llvm::opt::Arg &getInputArg() const { return Input; }

  static bool classof(const Action *A) {
    return A->getKind() == InputClass;
  }
};

class BindArchAction : public Action {
  virtual void anchor();
  /// The architecture to bind, or 0 if the default architecture
  /// should be bound.
  const char *ArchName;

public:
  BindArchAction(Action *Input, const char *ArchName);

  const char *getArchName() const { return ArchName; }

  static bool classof(const Action *A) {
    return A->getKind() == BindArchClass;
  }
};

/// \brief An offload action combines host or/and device actions according to
/// the programming model implementation needs and propagates the offloading
/// kind to its dependences.
class OffloadAction : public Action {
  virtual void anchor();
public:
  /// \brief Type used to communicate device actions. It associates bound
  /// architecture, toolchain, and offload kind to each action.
  class DeviceDependences {
  public:
    typedef SmallVector<const ToolChain *, 3> ToolChainList;
    typedef SmallVector<const char *, 3> BoundArchList;
    typedef SmallVector<OffloadKind, 3> OffloadKindList;

  private:
    /// \brief The dependence action.
    ActionList AL;
    /// \brief The offloading toolchains that should be used with the action.
    SmallVector<const ToolChain *, 3> TCL;
    /// \brief The architectures that should be used with this action.
    SmallVector<const char *, 3> BAL;
    /// \brief The offload kind of each dependence.
    SmallVector<OffloadKind, 3> KL;

  public:
    /// \brief Add a action along with the associated toolchain, bound arch, and
    /// offload kind.
    void add(Action *A, const ToolChain *TC, const char *BoundArch,
             OffloadKind OKind);

    /// \brief Get each of the individual arrays.
    const ActionList &getActions() const { return AL; };
    const ToolChainList &getToolChains() const { return TCL; };
    const BoundArchList &getBoundArchs() const { return BAL; };
    const OffloadKindList &getOffloadKinds() const { return KL; };
  };

  /// \brief Type used to communicate host actions. It associates bound
  /// architecture, toolchain, and offload kinds to each action.
  class HostDependence {
    /// \brief The dependence action.
    Action *A;
    /// \brief The offloading toolchain that should be used with the action.
    const ToolChain *TC;
    /// \brief The architectures that should be used with this action.
    const char *BoundArch;
    /// \brief The offload kind of each dependence.
    unsigned OffloadKinds;

  public:
    HostDependence(Action *A, const ToolChain *TC, const char *BoundArch,
                   const unsigned OffloadKinds)
        : A(A), TC(TC), BoundArch(BoundArch), OffloadKinds(OffloadKinds){};
    /// \brief Constructor version that obtains the offload kinds from the
    /// device dependencies.
    HostDependence(Action *A, const ToolChain *TC, const char *BoundArch,
                   const DeviceDependences &DDeps);
    Action *getAction() const { return A; };
    const ToolChain *getToolChain() const { return TC; };
    const char *getBoundArch() const { return BoundArch; };
    unsigned getOffloadKinds() const { return OffloadKinds; };
  };

  typedef llvm::function_ref<void(Action *, const ToolChain *, const char *)>
      OffloadActionWorkTy;

private:
  /// \brief The offloading toolchain that should be used with the action.
  const ToolChain *HostTC;

  /// \brief The tool chains associated with the list of actions.
  DeviceDependences::ToolChainList DevToolChains;

public:
  OffloadAction(const HostDependence &HDep);
  OffloadAction(const DeviceDependences &DDeps, types::ID Ty);
  OffloadAction(const HostDependence &HDep, const DeviceDependences &DDeps);

  /// \brief Execute the work specified in \a Work on the host dependence.
  void doOnHostDependence(const OffloadActionWorkTy &Work) const;

  /// \brief Execute the work specified in \a Work on each device dependence.
  void doOnEachDeviceDependence(const OffloadActionWorkTy &Work) const;

  /// \brief Execute the work specified in \a Work on each dependence.
  void doOnEachDependence(const OffloadActionWorkTy &Work) const;

  /// \brief Return the host dependence of this action, or null if we don't have
  /// any.
  Action *getHostDependence() const;

  /// \brief Return the single device dependence of this action, or null if we
  /// don't have one or we have more than one.
  Action *getSingleDeviceDependence() const;

  static bool classof(const Action *A) { return A->getKind() == OffloadClass; }
};

class JobAction : public Action {
  virtual void anchor();
protected:
  JobAction(ActionClass Kind, Action *Input, types::ID Type);
  JobAction(ActionClass Kind, const ActionList &Inputs, types::ID Type);

public:
  static bool classof(const Action *A) {
    return (A->getKind() >= JobClassFirst &&
            A->getKind() <= JobClassLast);
  }
};

class PreprocessJobAction : public JobAction {
  void anchor() override;
public:
  PreprocessJobAction(Action *Input, types::ID OutputType);

  static bool classof(const Action *A) {
    return A->getKind() == PreprocessJobClass;
  }
};

class PrecompileJobAction : public JobAction {
  void anchor() override;
public:
  PrecompileJobAction(Action *Input, types::ID OutputType);

  static bool classof(const Action *A) {
    return A->getKind() == PrecompileJobClass;
  }
};

class AnalyzeJobAction : public JobAction {
  void anchor() override;
public:
  AnalyzeJobAction(Action *Input, types::ID OutputType);

  static bool classof(const Action *A) {
    return A->getKind() == AnalyzeJobClass;
  }
};

class MigrateJobAction : public JobAction {
  void anchor() override;
public:
  MigrateJobAction(Action *Input, types::ID OutputType);

  static bool classof(const Action *A) {
    return A->getKind() == MigrateJobClass;
  }
};

class CompileJobAction : public JobAction {
  void anchor() override;
public:
  CompileJobAction(Action *Input, types::ID OutputType);

  static bool classof(const Action *A) {
    return A->getKind() == CompileJobClass;
  }
};

class BackendJobAction : public JobAction {
  void anchor() override;
public:
  BackendJobAction(Action *Input, types::ID OutputType);

  static bool classof(const Action *A) {
    return A->getKind() == BackendJobClass;
  }
};

class AssembleJobAction : public JobAction {
  void anchor() override;
public:
  AssembleJobAction(Action *Input, types::ID OutputType);

  static bool classof(const Action *A) {
    return A->getKind() == AssembleJobClass;
  }
};

class LinkJobAction : public JobAction {
  void anchor() override;
public:
  LinkJobAction(ActionList &Inputs, types::ID Type);

  static bool classof(const Action *A) {
    return A->getKind() == LinkJobClass;
  }
};

class LipoJobAction : public JobAction {
  void anchor() override;
public:
  LipoJobAction(ActionList &Inputs, types::ID Type);

  static bool classof(const Action *A) {
    return A->getKind() == LipoJobClass;
  }
};

class DsymutilJobAction : public JobAction {
  void anchor() override;
public:
  DsymutilJobAction(ActionList &Inputs, types::ID Type);

  static bool classof(const Action *A) {
    return A->getKind() == DsymutilJobClass;
  }
};

class VerifyJobAction : public JobAction {
  void anchor() override;
public:
  VerifyJobAction(ActionClass Kind, Action *Input, types::ID Type);
  static bool classof(const Action *A) {
    return A->getKind() == VerifyDebugInfoJobClass ||
           A->getKind() == VerifyPCHJobClass;
  }
};

class VerifyDebugInfoJobAction : public VerifyJobAction {
  void anchor() override;
public:
  VerifyDebugInfoJobAction(Action *Input, types::ID Type);
  static bool classof(const Action *A) {
    return A->getKind() == VerifyDebugInfoJobClass;
  }
};

class VerifyPCHJobAction : public VerifyJobAction {
  void anchor() override;
public:
  VerifyPCHJobAction(Action *Input, types::ID Type);
  static bool classof(const Action *A) {
    return A->getKind() == VerifyPCHJobClass;
  }
};

} // end namespace driver
} // end namespace clang

#endif<|MERGE_RESOLUTION|>--- conflicted
+++ resolved
@@ -71,21 +71,14 @@
   };
 
   // The offloading kind determines if this action is binded to a particular
-<<<<<<< HEAD
-  // programming model. Each entry reserves one bit.
-=======
   // programming model. Each entry reserves one bit. We also have a special kind
   // to designate the host offloading tool chain.
-  //
-  // FIXME: This is currently used to indicate that tool chains are used in a
-  // given programming, but will be used here as well once a generic offloading
-  // action is implemented.
->>>>>>> d59f25d0
   enum OffloadKind {
+    OFK_None = 0x00,
     // The host offloading tool chain.
-    OFK_Host = 0x00,
+    OFK_Host = 0x01,
     // The device offloading tool chains - one bit for each programming model.
-    OFK_Cuda = 0x01,
+    OFK_Cuda = 0x02,
   };
 
   static const char *getClassName(ActionClass AC);
@@ -116,7 +109,7 @@
       : Action(Kind, ActionList({Input}), Input->getType()) {}
   Action(ActionClass Kind, const ActionList &Inputs, types::ID Type)
       : Kind(Kind), Type(Type), Inputs(Inputs), OffloadingHostKind(0u),
-        OffloadingDeviceKind(OFFLOAD_None), OffloadingArch(nullptr) {}
+        OffloadingDeviceKind(OFK_None), OffloadingArch(nullptr) {}
 
 public:
   virtual ~Action();
