--- conflicted
+++ resolved
@@ -116,19 +116,14 @@
     return OrderedOffloadingToolchains.equal_range(Kind);
   }
 
-<<<<<<< HEAD
-  /// Return true if an offloading tool chain of a given kind exists.
+  /// \brief Return true if an offloading tool chain of a given kind exists.
   template <Action::OffloadKind Kind> bool hasOffloadToolChain() const {
     return OrderedOffloadingToolchains.find(Kind) !=
            OrderedOffloadingToolchains.end();
   }
 
-  /// Return an offload toolchain of the provided kind. Only one is expected to
-  /// exist.
-=======
   /// \brief Return an offload toolchain of the provided kind. Only one is
   /// expected to exist.
->>>>>>> 7d2cc9e5
   template <Action::OffloadKind Kind>
   const ToolChain *getSingleOffloadToolChain() const {
     auto TCs = getOffloadToolChains<Kind>();
