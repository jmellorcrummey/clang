--- conflicted
+++ resolved
@@ -8491,23 +8491,16 @@
                                    SourceLocation StartLoc,
                                    SourceLocation LParenLoc,
                                    SourceLocation EndLoc);
-<<<<<<< HEAD
-  /// \brief Called on well-formed 'use_device_ptr' clause.
-=======
   /// Called on well-formed 'use_device_ptr' clause.
->>>>>>> d42f2ae1
   OMPClause *ActOnOpenMPUseDevicePtrClause(ArrayRef<Expr *> VarList,
                                            SourceLocation StartLoc,
                                            SourceLocation LParenLoc,
                                            SourceLocation EndLoc);
-<<<<<<< HEAD
-=======
   /// Called on well-formed 'is_device_ptr' clause.
   OMPClause *ActOnOpenMPIsDevicePtrClause(ArrayRef<Expr *> VarList,
                                           SourceLocation StartLoc,
                                           SourceLocation LParenLoc,
                                           SourceLocation EndLoc);
->>>>>>> d42f2ae1
 
   /// \brief The kind of conversion being performed.
   enum CheckedConversionKind {
