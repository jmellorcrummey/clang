--- conflicted
+++ resolved
@@ -7116,7 +7116,6 @@
   void *VarDataSharingAttributesStack;
   void InitDataSharingAttributesStack();
   void DestroyDataSharingAttributesStack();
-<<<<<<< HEAD
   /// \brief Check if \a S ia for-loop in canonical form for OpenMP.
   ///
   /// \param S A statement to check.
@@ -7146,11 +7145,6 @@
   /// \brief A helper to add two simd-specific arguments into captured stmt.
   CapturedStmt *AddSimdArgsIntoCapturedStmt(CapturedStmt *Cap, Expr *NewVar);
 
-=======
-  ExprResult PerformImplicitIntegerConversion(SourceLocation OpLoc, Expr *Op);
-  ExprResult VerifyPositiveIntegerConstantInClause(Expr *Op,
-                                                   OpenMPClauseKind CKind);
->>>>>>> 88c63daa
 public:
 
   /// \brief Called on correct id-expression from the '#pragma omp
@@ -7407,19 +7401,6 @@
   OMPClause *ActOnOpenMPIfClause(Expr *Condition, SourceLocation StartLoc,
                                  SourceLocation LParenLoc,
                                  SourceLocation EndLoc);
-<<<<<<< HEAD
-=======
-  /// \brief Called on well-formed 'num_threads' clause.
-  OMPClause *ActOnOpenMPNumThreadsClause(Expr *NumThreads,
-                                         SourceLocation StartLoc,
-                                         SourceLocation LParenLoc,
-                                         SourceLocation EndLoc);
-  /// \brief Called on well-formed 'safelen' clause.
-  OMPClause *ActOnOpenMPSafelenClause(Expr *Length,
-                                      SourceLocation StartLoc,
-                                      SourceLocation LParenLoc,
-                                      SourceLocation EndLoc);
->>>>>>> 88c63daa
 
   OMPClause *ActOnOpenMPSimpleClause(OpenMPClauseKind Kind,
                                      unsigned Argument,
@@ -7476,7 +7457,6 @@
                                      SourceLocation StartLoc,
                                      SourceLocation LParenLoc,
                                      SourceLocation EndLoc);
-<<<<<<< HEAD
   /// \brief Called on well-formed 'copyprivate' clause.
   OMPClause *ActOnOpenMPCopyPrivateClause(ArrayRef<Expr *> VarList,
                                           SourceLocation StartLoc,
@@ -7595,8 +7575,6 @@
 
   /// \brief Marks all decls as used in associated captured statement.
   void MarkOpenMPClauses(ArrayRef<OMPClause *> Clauses);
-=======
->>>>>>> 88c63daa
 
   /// \brief The kind of conversion being performed.
   enum CheckedConversionKind {
