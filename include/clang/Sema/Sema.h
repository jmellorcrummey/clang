--- conflicted
+++ resolved
@@ -8393,23 +8393,18 @@
       ArrayRef<OMPClause *> Clauses, Stmt *AStmt, SourceLocation StartLoc,
       SourceLocation EndLoc,
       llvm::DenseMap<ValueDecl *, Expr *> &VarsWithImplicitDSA);
-<<<<<<< HEAD
+  /// Called on well-formed '\#pragma omp teams distribute parallel for'
+  /// after parsing of the associated statement.
+  StmtResult ActOnOpenMPTeamsDistributeParallelForDirective(
+      ArrayRef<OMPClause *> Clauses, Stmt *AStmt, SourceLocation StartLoc,
+      SourceLocation EndLoc,
+      llvm::DenseMap<ValueDecl *, Expr *> &VarsWithImplicitDSA);
   /// \brief Called on well-formed '\#pragma omp target teams' after parsing of
   /// the associated statement.
   StmtResult ActOnOpenMPTargetTeamsDirective(ArrayRef<OMPClause *> Clauses,
                                              Stmt *AStmt,
                                              SourceLocation StartLoc,
                                              SourceLocation EndLoc);
-  /// \brief Called on well-formed '\#pragma omp teams distribute parallel for'
-=======
-  /// Called on well-formed '\#pragma omp teams distribute parallel for'
->>>>>>> 6503e97e
-  /// after parsing of the associated statement.
-  StmtResult ActOnOpenMPTeamsDistributeParallelForDirective(
-      ArrayRef<OMPClause *> Clauses, Stmt *AStmt, SourceLocation StartLoc,
-      SourceLocation EndLoc,
-      llvm::DenseMap<ValueDecl *, Expr *> &VarsWithImplicitDSA);
-<<<<<<< HEAD
   /// \brief Called on well-formed '\#pragma omp target teams distribute
   /// parallel for' after parsing of the associated statement.
   StmtResult ActOnOpenMPTargetTeamsDistributeParallelForDirective(
@@ -8435,9 +8430,6 @@
       SourceLocation EndLoc,
       llvm::DenseMap<ValueDecl *, Expr *> &VarsWithImplicitDSA);
   
-=======
-
->>>>>>> 6503e97e
   /// Checks correctness of linear modifiers.
   bool CheckOpenMPLinearModifier(OpenMPLinearClauseKind LinKind,
                                  SourceLocation LinLoc);
