--- conflicted
+++ resolved
@@ -1504,16 +1504,12 @@
       STMT_OMP_TEAMS_DISTRIBUTE_DIRECTIVE,
       STMT_OMP_TEAMS_DISTRIBUTE_SIMD_DIRECTIVE,
       STMT_OMP_TEAMS_DISTRIBUTE_PARALLEL_FOR_SIMD_DIRECTIVE,
-<<<<<<< HEAD
+      STMT_OMP_TEAMS_DISTRIBUTE_PARALLEL_FOR_DIRECTIVE,
       STMT_OMP_TARGET_TEAMS_DIRECTIVE,
-      STMT_OMP_TEAMS_DISTRIBUTE_PARALLEL_FOR_DIRECTIVE,
       STMT_OMP_TARGET_TEAMS_DISTRIBUTE_PARALLEL_FOR_DIRECTIVE,
       STMT_OMP_TARGET_TEAMS_DISTRIBUTE_PARALLEL_FOR_SIMD_DIRECTIVE,
       STMT_OMP_TARGET_TEAMS_DISTRIBUTE_DIRECTIVE,
       STMT_OMP_TARGET_TEAMS_DISTRIBUTE_SIMD_DIRECTIVE,
-=======
-      STMT_OMP_TEAMS_DISTRIBUTE_PARALLEL_FOR_DIRECTIVE,
->>>>>>> 6503e97e
       EXPR_OMP_ARRAY_SECTION,
 
       // ARC
