//===- ASTBitCodes.h - Enum values for the PCH bitcode format ---*- C++ -*-===//
//
//                     The LLVM Compiler Infrastructure
//
// This file is distributed under the University of Illinois Open Source
// License. See LICENSE.TXT for details.
//
//===----------------------------------------------------------------------===//
//
// This header defines Bitcode enum values for Clang serialized AST files.
//
// The enum values defined in this file should be considered permanent.  If
// new features are added, they should have values added at the end of the
// respective lists.
//
//===----------------------------------------------------------------------===//
#ifndef LLVM_CLANG_SERIALIZATION_ASTBITCODES_H
#define LLVM_CLANG_SERIALIZATION_ASTBITCODES_H

#include "clang/AST/DeclarationName.h"
#include "clang/AST/Type.h"
#include "llvm/ADT/DenseMap.h"
#include "llvm/Bitcode/BitCodes.h"
#include "llvm/Support/DataTypes.h"

namespace clang {
  namespace serialization {
    /// \brief AST file major version number supported by this version of
    /// Clang.
    ///
    /// Whenever the AST file format changes in a way that makes it
    /// incompatible with previous versions (such that a reader
    /// designed for the previous version could not support reading
    /// the new version), this number should be increased.
    ///
    /// Version 4 of AST files also requires that the version control branch and
    /// revision match exactly, since there is no backward compatibility of
    /// AST files at this time.
    const unsigned VERSION_MAJOR = 6;

    /// \brief AST file minor version number supported by this version of
    /// Clang.
    ///
    /// Whenever the AST format changes in a way that is still
    /// compatible with previous versions (such that a reader designed
    /// for the previous version could still support reading the new
    /// version by ignoring new kinds of subblocks), this number
    /// should be increased.
    const unsigned VERSION_MINOR = 0;

    /// \brief An ID number that refers to an identifier in an AST file.
    /// 
    /// The ID numbers of identifiers are consecutive (in order of discovery)
    /// and start at 1. 0 is reserved for NULL.
    typedef uint32_t IdentifierID;
    
    /// \brief An ID number that refers to a declaration in an AST file.
    ///
    /// The ID numbers of declarations are consecutive (in order of
    /// discovery), with values below NUM_PREDEF_DECL_IDS being reserved. 
    /// At the start of a chain of precompiled headers, declaration ID 1 is 
    /// used for the translation unit declaration.
    typedef uint32_t DeclID;

    // FIXME: Turn these into classes so we can have some type safety when
    // we go from local ID to global and vice-versa.
    typedef DeclID LocalDeclID;
    typedef DeclID GlobalDeclID;

    /// \brief An ID number that refers to a type in an AST file.
    ///
    /// The ID of a type is partitioned into two parts: the lower
    /// three bits are used to store the const/volatile/restrict
    /// qualifiers (as with QualType) and the upper bits provide a
    /// type index. The type index values are partitioned into two
    /// sets. The values below NUM_PREDEF_TYPE_IDs are predefined type
    /// IDs (based on the PREDEF_TYPE_*_ID constants), with 0 as a
    /// placeholder for "no type". Values from NUM_PREDEF_TYPE_IDs are
    /// other types that have serialized representations.
    typedef uint32_t TypeID;

    /// \brief A type index; the type ID with the qualifier bits removed.
    class TypeIdx {
      uint32_t Idx;
    public:
      TypeIdx() : Idx(0) { }
      explicit TypeIdx(uint32_t index) : Idx(index) { }

      uint32_t getIndex() const { return Idx; }
      TypeID asTypeID(unsigned FastQuals) const {
        if (Idx == uint32_t(-1))
          return TypeID(-1);
        
        return (Idx << Qualifiers::FastWidth) | FastQuals;
      }
      static TypeIdx fromTypeID(TypeID ID) {
        if (ID == TypeID(-1))
          return TypeIdx(-1);
        
        return TypeIdx(ID >> Qualifiers::FastWidth);
      }
    };

    /// A structure for putting "fast"-unqualified QualTypes into a
    /// DenseMap.  This uses the standard pointer hash function.
    struct UnsafeQualTypeDenseMapInfo {
      static inline bool isEqual(QualType A, QualType B) { return A == B; }
      static inline QualType getEmptyKey() {
        return QualType::getFromOpaquePtr((void*) 1);
      }
      static inline QualType getTombstoneKey() {
        return QualType::getFromOpaquePtr((void*) 2);
      }
      static inline unsigned getHashValue(QualType T) {
        assert(!T.getLocalFastQualifiers() && 
               "hash invalid for types with fast quals");
        uintptr_t v = reinterpret_cast<uintptr_t>(T.getAsOpaquePtr());
        return (unsigned(v) >> 4) ^ (unsigned(v) >> 9);
      }
    };

    /// \brief An ID number that refers to an identifier in an AST file.
    typedef uint32_t IdentID;

    /// \brief The number of predefined identifier IDs.
    const unsigned int NUM_PREDEF_IDENT_IDS = 1;

    /// \brief An ID number that refers to a macro in an AST file.
    typedef uint32_t MacroID;

    /// \brief A global ID number that refers to a macro in an AST file.
    typedef uint32_t GlobalMacroID;

    /// \brief A local to a module ID number that refers to a macro in an
    /// AST file.
    typedef uint32_t LocalMacroID;

    /// \brief The number of predefined macro IDs.
    const unsigned int NUM_PREDEF_MACRO_IDS = 1;

    /// \brief An ID number that refers to an ObjC selector in an AST file.
    typedef uint32_t SelectorID;

    /// \brief The number of predefined selector IDs.
    const unsigned int NUM_PREDEF_SELECTOR_IDS = 1;
    
    /// \brief An ID number that refers to a set of CXXBaseSpecifiers in an 
    /// AST file.
    typedef uint32_t CXXBaseSpecifiersID;

    /// \brief An ID number that refers to a list of CXXCtorInitializers in an
    /// AST file.
    typedef uint32_t CXXCtorInitializersID;

    /// \brief An ID number that refers to an entity in the detailed
    /// preprocessing record.
    typedef uint32_t PreprocessedEntityID;

    /// \brief An ID number that refers to a submodule in a module file.
    typedef uint32_t SubmoduleID;
    
    /// \brief The number of predefined submodule IDs.
    const unsigned int NUM_PREDEF_SUBMODULE_IDS = 1;

    /// \brief Source range/offset of a preprocessed entity.
    struct PPEntityOffset {
      /// \brief Raw source location of beginning of range.
      unsigned Begin;
      /// \brief Raw source location of end of range.
      unsigned End;
      /// \brief Offset in the AST file.
      uint32_t BitOffset;

      PPEntityOffset(SourceRange R, uint32_t BitOffset)
        : Begin(R.getBegin().getRawEncoding()),
          End(R.getEnd().getRawEncoding()),
          BitOffset(BitOffset) { }
      SourceLocation getBegin() const {
        return SourceLocation::getFromRawEncoding(Begin);
      }
      SourceLocation getEnd() const {
        return SourceLocation::getFromRawEncoding(End);
      }
    };

    /// \brief Source range/offset of a preprocessed entity.
    struct DeclOffset {
      /// \brief Raw source location.
      unsigned Loc;
      /// \brief Offset in the AST file.
      uint32_t BitOffset;

      DeclOffset() : Loc(0), BitOffset(0) { }
      DeclOffset(SourceLocation Loc, uint32_t BitOffset)
        : Loc(Loc.getRawEncoding()),
          BitOffset(BitOffset) { }
      void setLocation(SourceLocation L) {
        Loc = L.getRawEncoding();
      }
      SourceLocation getLocation() const {
        return SourceLocation::getFromRawEncoding(Loc);
      }
    };

    /// \brief The number of predefined preprocessed entity IDs.
    const unsigned int NUM_PREDEF_PP_ENTITY_IDS = 1;

    /// \brief Describes the various kinds of blocks that occur within
    /// an AST file.
    enum BlockIDs {
      /// \brief The AST block, which acts as a container around the
      /// full AST block.
      AST_BLOCK_ID = llvm::bitc::FIRST_APPLICATION_BLOCKID,

      /// \brief The block containing information about the source
      /// manager.
      SOURCE_MANAGER_BLOCK_ID,

      /// \brief The block containing information about the
      /// preprocessor.
      PREPROCESSOR_BLOCK_ID,

      /// \brief The block containing the definitions of all of the
      /// types and decls used within the AST file.
      DECLTYPES_BLOCK_ID,

      /// \brief The block containing the detailed preprocessing record.
      PREPROCESSOR_DETAIL_BLOCK_ID,
      
      /// \brief The block containing the submodule structure.
      SUBMODULE_BLOCK_ID,

      /// \brief The block containing comments.
      COMMENTS_BLOCK_ID,

      /// \brief The control block, which contains all of the
      /// information that needs to be validated prior to committing
      /// to loading the AST file.
      CONTROL_BLOCK_ID,

      /// \brief The block of input files, which were used as inputs
      /// to create this AST file.
      ///
      /// This block is part of the control block.
      INPUT_FILES_BLOCK_ID,

      /// \brief The block of configuration options, used to check that
      /// a module is being used in a configuration compatible with the
      /// configuration in which it was built.
      ///
      /// This block is part of the control block.
      OPTIONS_BLOCK_ID,

      /// \brief A block containing a module file extension.
      EXTENSION_BLOCK_ID,
    };

    /// \brief Record types that occur within the control block.
    enum ControlRecordTypes {
      /// \brief AST file metadata, including the AST file version number
      /// and information about the compiler used to build this AST file.
      METADATA = 1,

      /// \brief Record code for the list of other AST files imported by
      /// this AST file.
      IMPORTS,

      /// \brief Record code for the original file that was used to
      /// generate the AST file, including both its file ID and its
      /// name.
      ORIGINAL_FILE,
      
      /// \brief The directory that the PCH was originally created in.
      ORIGINAL_PCH_DIR,

      /// \brief Record code for file ID of the file or buffer that was used to
      /// generate the AST file.
      ORIGINAL_FILE_ID,

      /// \brief Offsets into the input-files block where input files
      /// reside.
      INPUT_FILE_OFFSETS,

      /// \brief Record code for the module name.
      MODULE_NAME,

      /// \brief Record code for the module map file that was used to build this
      /// AST file.
      MODULE_MAP_FILE,

      /// \brief Record code for the signature that identifiers this AST file.
      SIGNATURE,

      /// \brief Record code for the module build directory.
      MODULE_DIRECTORY,
    };

    /// \brief Record types that occur within the options block inside
    /// the control block.
    enum OptionsRecordTypes {
      /// \brief Record code for the language options table.
      ///
      /// The record with this code contains the contents of the
      /// LangOptions structure. We serialize the entire contents of
      /// the structure, and let the reader decide which options are
      /// actually important to check.
      LANGUAGE_OPTIONS = 1,

      /// \brief Record code for the target options table.
      TARGET_OPTIONS,

      /// \brief Record code for the diagnostic options table.
      DIAGNOSTIC_OPTIONS,

      /// \brief Record code for the filesystem options table.
      FILE_SYSTEM_OPTIONS,

      /// \brief Record code for the headers search options table.
      HEADER_SEARCH_OPTIONS,

      /// \brief Record code for the preprocessor options table.
      PREPROCESSOR_OPTIONS,
    };

    /// \brief Record code for extension blocks.
    enum ExtensionBlockRecordTypes {
      /// Metadata describing this particular extension.
      EXTENSION_METADATA = 1,

      /// The first record ID allocated to the extensions themselves.
      FIRST_EXTENSION_RECORD_ID = 4
    };

    /// \brief Record types that occur within the input-files block
    /// inside the control block.
    enum InputFileRecordTypes {
      /// \brief An input file.
      INPUT_FILE = 1
    };

    /// \brief Record types that occur within the AST block itself.
    enum ASTRecordTypes {
      /// \brief Record code for the offsets of each type.
      ///
      /// The TYPE_OFFSET constant describes the record that occurs
      /// within the AST block. The record itself is an array of offsets that
      /// point into the declarations and types block (identified by 
      /// DECLTYPES_BLOCK_ID). The index into the array is based on the ID
      /// of a type. For a given type ID @c T, the lower three bits of
      /// @c T are its qualifiers (const, volatile, restrict), as in
      /// the QualType class. The upper bits, after being shifted and
      /// subtracting NUM_PREDEF_TYPE_IDS, are used to index into the
      /// TYPE_OFFSET block to determine the offset of that type's
      /// corresponding record within the DECLTYPES_BLOCK_ID block.
      TYPE_OFFSET = 1,

      /// \brief Record code for the offsets of each decl.
      ///
      /// The DECL_OFFSET constant describes the record that occurs
      /// within the block identified by DECL_OFFSETS_BLOCK_ID within
      /// the AST block. The record itself is an array of offsets that
      /// point into the declarations and types block (identified by
      /// DECLTYPES_BLOCK_ID). The declaration ID is an index into this
      /// record, after subtracting one to account for the use of
      /// declaration ID 0 for a NULL declaration pointer. Index 0 is
      /// reserved for the translation unit declaration.
      DECL_OFFSET = 2,

      /// \brief Record code for the table of offsets of each
      /// identifier ID.
      ///
      /// The offset table contains offsets into the blob stored in
      /// the IDENTIFIER_TABLE record. Each offset points to the
      /// NULL-terminated string that corresponds to that identifier.
      IDENTIFIER_OFFSET = 3,

      /// \brief This is so that older clang versions, before the introduction
      /// of the control block, can read and reject the newer PCH format.
      /// *DON'T CHANGE THIS NUMBER*.
      METADATA_OLD_FORMAT = 4,

      /// \brief Record code for the identifier table.
      ///
      /// The identifier table is a simple blob that contains
      /// NULL-terminated strings for all of the identifiers
      /// referenced by the AST file. The IDENTIFIER_OFFSET table
      /// contains the mapping from identifier IDs to the characters
      /// in this blob. Note that the starting offsets of all of the
      /// identifiers are odd, so that, when the identifier offset
      /// table is loaded in, we can use the low bit to distinguish
      /// between offsets (for unresolved identifier IDs) and
      /// IdentifierInfo pointers (for already-resolved identifier
      /// IDs).
      IDENTIFIER_TABLE = 5,

      /// \brief Record code for the array of eagerly deserialized decls.
      ///
      /// The AST file contains a list of all of the declarations that should be
      /// eagerly deserialized present within the parsed headers, stored as an
      /// array of declaration IDs. These declarations will be
      /// reported to the AST consumer after the AST file has been
      /// read, since their presence can affect the semantics of the
      /// program (e.g., for code generation).
      EAGERLY_DESERIALIZED_DECLS = 6,

      /// \brief Record code for the set of non-builtin, special
      /// types.
      ///
      /// This record contains the type IDs for the various type nodes
      /// that are constructed during semantic analysis (e.g.,
      /// __builtin_va_list). The SPECIAL_TYPE_* constants provide
      /// offsets into this record.
      SPECIAL_TYPES = 7,

      /// \brief Record code for the extra statistics we gather while
      /// generating an AST file.
      STATISTICS = 8,

      /// \brief Record code for the array of tentative definitions.
      TENTATIVE_DEFINITIONS = 9,

      // ID 10 used to be for a list of extern "C" declarations.

      /// \brief Record code for the table of offsets into the
      /// Objective-C method pool.
      SELECTOR_OFFSETS = 11,

      /// \brief Record code for the Objective-C method pool,
      METHOD_POOL = 12,

      /// \brief The value of the next __COUNTER__ to dispense.
      /// [PP_COUNTER_VALUE, Val]
      PP_COUNTER_VALUE = 13,

      /// \brief Record code for the table of offsets into the block
      /// of source-location information.
      SOURCE_LOCATION_OFFSETS = 14,

      /// \brief Record code for the set of source location entries
      /// that need to be preloaded by the AST reader.
      ///
      /// This set contains the source location entry for the
      /// predefines buffer and for any file entries that need to be
      /// preloaded.
      SOURCE_LOCATION_PRELOADS = 15,

      /// \brief Record code for the set of ext_vector type names.
      EXT_VECTOR_DECLS = 16,
      
      /// \brief Record code for the array of unused file scoped decls.
      UNUSED_FILESCOPED_DECLS = 17,
      
      /// \brief Record code for the table of offsets to entries in the
      /// preprocessing record.
      PPD_ENTITIES_OFFSETS = 18,

      /// \brief Record code for the array of VTable uses.
      VTABLE_USES = 19,

      // ID 20 used to be for a list of dynamic classes.

      /// \brief Record code for referenced selector pool.
      REFERENCED_SELECTOR_POOL = 21,

      /// \brief Record code for an update to the TU's lexically contained
      /// declarations.
      TU_UPDATE_LEXICAL = 22,
      
      // ID 23 used to be for a list of local redeclarations.

      /// \brief Record code for declarations that Sema keeps references of.
      SEMA_DECL_REFS = 24,

      /// \brief Record code for weak undeclared identifiers.
      WEAK_UNDECLARED_IDENTIFIERS = 25,

      /// \brief Record code for pending implicit instantiations.
      PENDING_IMPLICIT_INSTANTIATIONS = 26,

      // ID 27 used to be for a list of replacement decls.

      /// \brief Record code for an update to a decl context's lookup table.
      ///
      /// In practice, this should only be used for the TU and namespaces.
      UPDATE_VISIBLE = 28,

      /// \brief Record for offsets of DECL_UPDATES records for declarations
      /// that were modified after being deserialized and need updates.
      DECL_UPDATE_OFFSETS = 29,

      // ID 30 used to be a decl update record. These are now in the DECLTYPES
      // block.
      
      // ID 31 used to be a list of offsets to DECL_CXX_BASE_SPECIFIERS records.

      /// \brief Record code for \#pragma diagnostic mappings.
      DIAG_PRAGMA_MAPPINGS = 32,

      /// \brief Record code for special CUDA declarations.
      CUDA_SPECIAL_DECL_REFS = 33,
      
      /// \brief Record code for header search information.
      HEADER_SEARCH_TABLE = 34,

      /// \brief Record code for floating point \#pragma options.
      FP_PRAGMA_OPTIONS = 35,

      /// \brief Record code for enabled OpenCL extensions.
      OPENCL_EXTENSIONS = 36,

      /// \brief The list of delegating constructor declarations.
      DELEGATING_CTORS = 37,

      /// \brief Record code for the set of known namespaces, which are used
      /// for typo correction.
      KNOWN_NAMESPACES = 38,

      /// \brief Record code for the remapping information used to relate
      /// loaded modules to the various offsets and IDs(e.g., source location 
      /// offests, declaration and type IDs) that are used in that module to
      /// refer to other modules.
      MODULE_OFFSET_MAP = 39,

      /// \brief Record code for the source manager line table information,
      /// which stores information about \#line directives.
      SOURCE_MANAGER_LINE_TABLE = 40,

      /// \brief Record code for map of Objective-C class definition IDs to the 
      /// ObjC categories in a module that are attached to that class.
      OBJC_CATEGORIES_MAP = 41,

      /// \brief Record code for a file sorted array of DeclIDs in a module.
      FILE_SORTED_DECLS = 42,
      
      /// \brief Record code for an array of all of the (sub)modules that were
      /// imported by the AST file.
      IMPORTED_MODULES = 43,
      
      // ID 44 used to be a table of merged canonical declarations.
      // ID 45 used to be a list of declaration IDs of local redeclarations.
      
      /// \brief Record code for the array of Objective-C categories (including
      /// extensions).
      ///
      /// This array can only be interpreted properly using the Objective-C
      /// categories map.
      OBJC_CATEGORIES = 46,

      /// \brief Record code for the table of offsets of each macro ID.
      ///
      /// The offset table contains offsets into the blob stored in
      /// the preprocessor block. Each offset points to the corresponding
      /// macro definition.
      MACRO_OFFSET = 47,

      /// \brief A list of "interesting" identifiers. Only used in C++ (where we
      /// don't normally do lookups into the serialized identifier table). These
      /// are eagerly deserialized.
      INTERESTING_IDENTIFIERS = 48,

      /// \brief Record code for undefined but used functions and variables that
      /// need a definition in this TU.
      UNDEFINED_BUT_USED = 49,

      /// \brief Record code for late parsed template functions.
      LATE_PARSED_TEMPLATE = 50,

      /// \brief Record code for \#pragma optimize options.
      OPTIMIZE_PRAGMA_OPTIONS = 51,

      /// \brief Record code for potentially unused local typedef names.
      UNUSED_LOCAL_TYPEDEF_NAME_CANDIDATES = 52,

      // ID 53 used to be a table of constructor initializer records.

      /// \brief Delete expressions that will be analyzed later.
      DELETE_EXPRS_TO_ANALYZE = 54,

      /// \brief Record code for \#pragma ms_struct options.
      MSSTRUCT_PRAGMA_OPTIONS = 55,

      /// \brief Record code for \#pragma ms_struct options.
      POINTERS_TO_MEMBERS_PRAGMA_OPTIONS = 56
    };

    /// \brief Record types used within a source manager block.
    enum SourceManagerRecordTypes {
      /// \brief Describes a source location entry (SLocEntry) for a
      /// file.
      SM_SLOC_FILE_ENTRY = 1,
      /// \brief Describes a source location entry (SLocEntry) for a
      /// buffer.
      SM_SLOC_BUFFER_ENTRY = 2,
      /// \brief Describes a blob that contains the data for a buffer
      /// entry. This kind of record always directly follows a
      /// SM_SLOC_BUFFER_ENTRY record or a SM_SLOC_FILE_ENTRY with an
      /// overridden buffer.
      SM_SLOC_BUFFER_BLOB = 3,
      /// \brief Describes a zlib-compressed blob that contains the data for
      /// a buffer entry.
      SM_SLOC_BUFFER_BLOB_COMPRESSED = 4,
      /// \brief Describes a source location entry (SLocEntry) for a
      /// macro expansion.
      SM_SLOC_EXPANSION_ENTRY = 5
    };

    /// \brief Record types used within a preprocessor block.
    enum PreprocessorRecordTypes {
      // The macros in the PP section are a PP_MACRO_* instance followed by a
      // list of PP_TOKEN instances for each token in the definition.

      /// \brief An object-like macro definition.
      /// [PP_MACRO_OBJECT_LIKE, IdentInfoID, SLoc, IsUsed]
      PP_MACRO_OBJECT_LIKE = 1,

      /// \brief A function-like macro definition.
      /// [PP_MACRO_FUNCTION_LIKE, \<ObjectLikeStuff>, IsC99Varargs,
      /// IsGNUVarars, NumArgs, ArgIdentInfoID* ]
      PP_MACRO_FUNCTION_LIKE = 2,

      /// \brief Describes one token.
      /// [PP_TOKEN, SLoc, Length, IdentInfoID, Kind, Flags]
      PP_TOKEN = 3,

      /// \brief The macro directives history for a particular identifier.
      PP_MACRO_DIRECTIVE_HISTORY = 4,

      /// \brief A macro directive exported by a module.
      /// [PP_MODULE_MACRO, SubmoduleID, MacroID, (Overridden SubmoduleID)*]
      PP_MODULE_MACRO = 5,
    };

    /// \brief Record types used within a preprocessor detail block.
    enum PreprocessorDetailRecordTypes {
      /// \brief Describes a macro expansion within the preprocessing record.
      PPD_MACRO_EXPANSION = 0,
      
      /// \brief Describes a macro definition within the preprocessing record.
      PPD_MACRO_DEFINITION = 1,
      
      /// \brief Describes an inclusion directive within the preprocessing
      /// record.
      PPD_INCLUSION_DIRECTIVE = 2
    };
    
    /// \brief Record types used within a submodule description block.
    enum SubmoduleRecordTypes {
      /// \brief Metadata for submodules as a whole.
      SUBMODULE_METADATA = 0,
      /// \brief Defines the major attributes of a submodule, including its
      /// name and parent.
      SUBMODULE_DEFINITION = 1,
      /// \brief Specifies the umbrella header used to create this module,
      /// if any.
      SUBMODULE_UMBRELLA_HEADER = 2,
      /// \brief Specifies a header that falls into this (sub)module.
      SUBMODULE_HEADER = 3,
      /// \brief Specifies a top-level header that falls into this (sub)module.
      SUBMODULE_TOPHEADER = 4,
      /// \brief Specifies an umbrella directory.
      SUBMODULE_UMBRELLA_DIR = 5,
      /// \brief Specifies the submodules that are imported by this 
      /// submodule.
      SUBMODULE_IMPORTS = 6,
      /// \brief Specifies the submodules that are re-exported from this 
      /// submodule.
      SUBMODULE_EXPORTS = 7,
      /// \brief Specifies a required feature.
      SUBMODULE_REQUIRES = 8,
      /// \brief Specifies a header that has been explicitly excluded
      /// from this submodule.
      SUBMODULE_EXCLUDED_HEADER = 9,
      /// \brief Specifies a library or framework to link against.
      SUBMODULE_LINK_LIBRARY = 10,
      /// \brief Specifies a configuration macro for this module.
      SUBMODULE_CONFIG_MACRO = 11,
      /// \brief Specifies a conflict with another module.
      SUBMODULE_CONFLICT = 12,
      /// \brief Specifies a header that is private to this submodule.
      SUBMODULE_PRIVATE_HEADER = 13,
      /// \brief Specifies a header that is part of the module but must be
      /// textually included.
      SUBMODULE_TEXTUAL_HEADER = 14,
      /// \brief Specifies a header that is private to this submodule but
      /// must be textually included.
      SUBMODULE_PRIVATE_TEXTUAL_HEADER = 15,
    };

    /// \brief Record types used within a comments block.
    enum CommentRecordTypes {
      COMMENTS_RAW_COMMENT = 0
    };

    /// \defgroup ASTAST AST file AST constants
    ///
    /// The constants in this group describe various components of the
    /// abstract syntax tree within an AST file.
    ///
    /// @{

    /// \brief Predefined type IDs.
    ///
    /// These type IDs correspond to predefined types in the AST
    /// context, such as built-in types (int) and special place-holder
    /// types (the \<overload> and \<dependent> type markers). Such
    /// types are never actually serialized, since they will be built
    /// by the AST context when it is created.
    enum PredefinedTypeIDs {
      /// \brief The NULL type.
      PREDEF_TYPE_NULL_ID       = 0,
      /// \brief The void type.
      PREDEF_TYPE_VOID_ID       = 1,
      /// \brief The 'bool' or '_Bool' type.
      PREDEF_TYPE_BOOL_ID       = 2,
      /// \brief The 'char' type, when it is unsigned.
      PREDEF_TYPE_CHAR_U_ID     = 3,
      /// \brief The 'unsigned char' type.
      PREDEF_TYPE_UCHAR_ID      = 4,
      /// \brief The 'unsigned short' type.
      PREDEF_TYPE_USHORT_ID     = 5,
      /// \brief The 'unsigned int' type.
      PREDEF_TYPE_UINT_ID       = 6,
      /// \brief The 'unsigned long' type.
      PREDEF_TYPE_ULONG_ID      = 7,
      /// \brief The 'unsigned long long' type.
      PREDEF_TYPE_ULONGLONG_ID  = 8,
      /// \brief The 'char' type, when it is signed.
      PREDEF_TYPE_CHAR_S_ID     = 9,
      /// \brief The 'signed char' type.
      PREDEF_TYPE_SCHAR_ID      = 10,
      /// \brief The C++ 'wchar_t' type.
      PREDEF_TYPE_WCHAR_ID      = 11,
      /// \brief The (signed) 'short' type.
      PREDEF_TYPE_SHORT_ID      = 12,
      /// \brief The (signed) 'int' type.
      PREDEF_TYPE_INT_ID        = 13,
      /// \brief The (signed) 'long' type.
      PREDEF_TYPE_LONG_ID       = 14,
      /// \brief The (signed) 'long long' type.
      PREDEF_TYPE_LONGLONG_ID   = 15,
      /// \brief The 'float' type.
      PREDEF_TYPE_FLOAT_ID      = 16,
      /// \brief The 'double' type.
      PREDEF_TYPE_DOUBLE_ID     = 17,
      /// \brief The 'long double' type.
      PREDEF_TYPE_LONGDOUBLE_ID = 18,
      /// \brief The placeholder type for overloaded function sets.
      PREDEF_TYPE_OVERLOAD_ID   = 19,
      /// \brief The placeholder type for dependent types.
      PREDEF_TYPE_DEPENDENT_ID  = 20,
      /// \brief The '__uint128_t' type.
      PREDEF_TYPE_UINT128_ID    = 21,
      /// \brief The '__int128_t' type.
      PREDEF_TYPE_INT128_ID     = 22,
      /// \brief The type of 'nullptr'.
      PREDEF_TYPE_NULLPTR_ID    = 23,
      /// \brief The C++ 'char16_t' type.
      PREDEF_TYPE_CHAR16_ID     = 24,
      /// \brief The C++ 'char32_t' type.
      PREDEF_TYPE_CHAR32_ID     = 25,
      /// \brief The ObjC 'id' type.
      PREDEF_TYPE_OBJC_ID       = 26,
      /// \brief The ObjC 'Class' type.
      PREDEF_TYPE_OBJC_CLASS    = 27,
      /// \brief The ObjC 'SEL' type.
      PREDEF_TYPE_OBJC_SEL      = 28,
      /// \brief The 'unknown any' placeholder type.
      PREDEF_TYPE_UNKNOWN_ANY   = 29,
      /// \brief The placeholder type for bound member functions.
      PREDEF_TYPE_BOUND_MEMBER  = 30,
      /// \brief The "auto" deduction type.
      PREDEF_TYPE_AUTO_DEDUCT   = 31,
      /// \brief The "auto &&" deduction type.
      PREDEF_TYPE_AUTO_RREF_DEDUCT = 32,
      /// \brief The OpenCL 'half' / ARM NEON __fp16 type.
      PREDEF_TYPE_HALF_ID       = 33,
      /// \brief ARC's unbridged-cast placeholder type.
      PREDEF_TYPE_ARC_UNBRIDGED_CAST = 34,
      /// \brief The pseudo-object placeholder type.
      PREDEF_TYPE_PSEUDO_OBJECT = 35,
      /// \brief The placeholder type for builtin functions.
      PREDEF_TYPE_BUILTIN_FN = 36,
      /// \brief OpenCL event type.
      PREDEF_TYPE_EVENT_ID      = 37,
      /// \brief OpenCL clk event type.
      PREDEF_TYPE_CLK_EVENT_ID  = 38,
      /// \brief OpenCL sampler type.
      PREDEF_TYPE_SAMPLER_ID    = 39,
      /// \brief OpenCL queue type.
      PREDEF_TYPE_QUEUE_ID      = 40,
      /// \brief OpenCL ndrange type.
      PREDEF_TYPE_NDRANGE_ID    = 41,
      /// \brief OpenCL reserve_id type.
      PREDEF_TYPE_RESERVE_ID_ID = 42,
      /// \brief The placeholder type for OpenMP array section.
      PREDEF_TYPE_OMP_ARRAY_SECTION = 43,
      /// \brief The '__float128' type
      PREDEF_TYPE_FLOAT128_ID = 44,
      /// \brief OpenCL image types with auto numeration
#define IMAGE_TYPE(ImgType, Id, SingletonId, Access, Suffix) \
      PREDEF_TYPE_##Id##_ID,
#include "clang/Basic/OpenCLImageTypes.def"
    };

    /// \brief The number of predefined type IDs that are reserved for
    /// the PREDEF_TYPE_* constants.
    ///
    /// Type IDs for non-predefined types will start at
    /// NUM_PREDEF_TYPE_IDs.
    const unsigned NUM_PREDEF_TYPE_IDS = 100;

    /// \brief Record codes for each kind of type.
    ///
    /// These constants describe the type records that can occur within a
    /// block identified by DECLTYPES_BLOCK_ID in the AST file. Each
    /// constant describes a record for a specific type class in the
    /// AST. Note that DeclCode values share this code space.
    enum TypeCode {
      /// \brief An ExtQualType record.
      TYPE_EXT_QUAL                 = 1,
      /// \brief A ComplexType record.
      TYPE_COMPLEX                  = 3,
      /// \brief A PointerType record.
      TYPE_POINTER                  = 4,
      /// \brief A BlockPointerType record.
      TYPE_BLOCK_POINTER            = 5,
      /// \brief An LValueReferenceType record.
      TYPE_LVALUE_REFERENCE         = 6,
      /// \brief An RValueReferenceType record.
      TYPE_RVALUE_REFERENCE         = 7,
      /// \brief A MemberPointerType record.
      TYPE_MEMBER_POINTER           = 8,
      /// \brief A ConstantArrayType record.
      TYPE_CONSTANT_ARRAY           = 9,
      /// \brief An IncompleteArrayType record.
      TYPE_INCOMPLETE_ARRAY         = 10,
      /// \brief A VariableArrayType record.
      TYPE_VARIABLE_ARRAY           = 11,
      /// \brief A VectorType record.
      TYPE_VECTOR                   = 12,
      /// \brief An ExtVectorType record.
      TYPE_EXT_VECTOR               = 13,
      /// \brief A FunctionNoProtoType record.
      TYPE_FUNCTION_NO_PROTO        = 14,
      /// \brief A FunctionProtoType record.
      TYPE_FUNCTION_PROTO           = 15,
      /// \brief A TypedefType record.
      TYPE_TYPEDEF                  = 16,
      /// \brief A TypeOfExprType record.
      TYPE_TYPEOF_EXPR              = 17,
      /// \brief A TypeOfType record.
      TYPE_TYPEOF                   = 18,
      /// \brief A RecordType record.
      TYPE_RECORD                   = 19,
      /// \brief An EnumType record.
      TYPE_ENUM                     = 20,
      /// \brief An ObjCInterfaceType record.
      TYPE_OBJC_INTERFACE           = 21,
      /// \brief An ObjCObjectPointerType record.
      TYPE_OBJC_OBJECT_POINTER      = 22,
      /// \brief a DecltypeType record.
      TYPE_DECLTYPE                 = 23,
      /// \brief An ElaboratedType record.
      TYPE_ELABORATED               = 24,
      /// \brief A SubstTemplateTypeParmType record.
      TYPE_SUBST_TEMPLATE_TYPE_PARM = 25,
      /// \brief An UnresolvedUsingType record.
      TYPE_UNRESOLVED_USING         = 26,
      /// \brief An InjectedClassNameType record.
      TYPE_INJECTED_CLASS_NAME      = 27,
      /// \brief An ObjCObjectType record.
      TYPE_OBJC_OBJECT              = 28,
      /// \brief An TemplateTypeParmType record.
      TYPE_TEMPLATE_TYPE_PARM       = 29,
      /// \brief An TemplateSpecializationType record.
      TYPE_TEMPLATE_SPECIALIZATION  = 30,
      /// \brief A DependentNameType record.
      TYPE_DEPENDENT_NAME           = 31,
      /// \brief A DependentTemplateSpecializationType record.
      TYPE_DEPENDENT_TEMPLATE_SPECIALIZATION = 32,
      /// \brief A DependentSizedArrayType record.
      TYPE_DEPENDENT_SIZED_ARRAY    = 33,
      /// \brief A ParenType record.
      TYPE_PAREN                    = 34,
      /// \brief A PackExpansionType record.
      TYPE_PACK_EXPANSION           = 35,
      /// \brief An AttributedType record.
      TYPE_ATTRIBUTED               = 36,
      /// \brief A SubstTemplateTypeParmPackType record.
      TYPE_SUBST_TEMPLATE_TYPE_PARM_PACK = 37,
      /// \brief A AutoType record.
      TYPE_AUTO                  = 38,
      /// \brief A UnaryTransformType record.
      TYPE_UNARY_TRANSFORM       = 39,
      /// \brief An AtomicType record.
      TYPE_ATOMIC                = 40,
      /// \brief A DecayedType record.
      TYPE_DECAYED               = 41,
      /// \brief An AdjustedType record.
      TYPE_ADJUSTED              = 42,
      /// \brief A PipeType record.
      TYPE_PIPE                  = 43
    };

    /// \brief The type IDs for special types constructed by semantic
    /// analysis.
    ///
    /// The constants in this enumeration are indices into the
    /// SPECIAL_TYPES record.
    enum SpecialTypeIDs {
      /// \brief CFConstantString type
      SPECIAL_TYPE_CF_CONSTANT_STRING          = 0,
      /// \brief C FILE typedef type
      SPECIAL_TYPE_FILE                        = 1,
      /// \brief C jmp_buf typedef type
      SPECIAL_TYPE_JMP_BUF                     = 2,
      /// \brief C sigjmp_buf typedef type
      SPECIAL_TYPE_SIGJMP_BUF                  = 3,
      /// \brief Objective-C "id" redefinition type
      SPECIAL_TYPE_OBJC_ID_REDEFINITION        = 4,
      /// \brief Objective-C "Class" redefinition type
      SPECIAL_TYPE_OBJC_CLASS_REDEFINITION     = 5,
      /// \brief Objective-C "SEL" redefinition type
      SPECIAL_TYPE_OBJC_SEL_REDEFINITION       = 6,
      /// \brief C ucontext_t typedef type
      SPECIAL_TYPE_UCONTEXT_T                  = 7
    };
    
    /// \brief The number of special type IDs.
    const unsigned NumSpecialTypeIDs = 8;

    /// \brief Predefined declaration IDs.
    ///
    /// These declaration IDs correspond to predefined declarations in the AST
    /// context, such as the NULL declaration ID. Such declarations are never
    /// actually serialized, since they will be built by the AST context when 
    /// it is created.
    enum PredefinedDeclIDs {
      /// \brief The NULL declaration.
      PREDEF_DECL_NULL_ID = 0,

      /// \brief The translation unit.
      PREDEF_DECL_TRANSLATION_UNIT_ID = 1,

      /// \brief The Objective-C 'id' type.
      PREDEF_DECL_OBJC_ID_ID = 2,

      /// \brief The Objective-C 'SEL' type.
      PREDEF_DECL_OBJC_SEL_ID = 3,

      /// \brief The Objective-C 'Class' type.
      PREDEF_DECL_OBJC_CLASS_ID = 4,

      /// \brief The Objective-C 'Protocol' type.
      PREDEF_DECL_OBJC_PROTOCOL_ID = 5,

      /// \brief The signed 128-bit integer type.
      PREDEF_DECL_INT_128_ID = 6,

      /// \brief The unsigned 128-bit integer type.
      PREDEF_DECL_UNSIGNED_INT_128_ID = 7,

      /// \brief The internal 'instancetype' typedef.
      PREDEF_DECL_OBJC_INSTANCETYPE_ID = 8,

      /// \brief The internal '__builtin_va_list' typedef.
      PREDEF_DECL_BUILTIN_VA_LIST_ID = 9,

      /// \brief The internal '__va_list_tag' struct, if any.
      PREDEF_DECL_VA_LIST_TAG = 10,

      /// \brief The internal '__builtin_ms_va_list' typedef.
      PREDEF_DECL_BUILTIN_MS_VA_LIST_ID = 11,

      /// \brief The extern "C" context.
      PREDEF_DECL_EXTERN_C_CONTEXT_ID = 12,

      /// \brief The internal '__make_integer_seq' template.
      PREDEF_DECL_MAKE_INTEGER_SEQ_ID = 13,

      /// \brief The internal '__NSConstantString' typedef.
      PREDEF_DECL_CF_CONSTANT_STRING_ID = 14,

      /// \brief The internal '__NSConstantString' tag type.
      PREDEF_DECL_CF_CONSTANT_STRING_TAG_ID = 15,

      /// \brief The internal '__type_pack_element' template.
      PREDEF_DECL_TYPE_PACK_ELEMENT_ID = 16,
    };

    /// \brief The number of declaration IDs that are predefined.
    ///
    /// For more information about predefined declarations, see the
    /// \c PredefinedDeclIDs type and the PREDEF_DECL_*_ID constants.
    const unsigned int NUM_PREDEF_DECL_IDS = 17;

    /// \brief Record of updates for a declaration that was modified after
    /// being deserialized. This can occur within DECLTYPES_BLOCK_ID.
    const unsigned int DECL_UPDATES = 49;

    /// \brief Record code for a list of local redeclarations of a declaration.
    /// This can occur within DECLTYPES_BLOCK_ID.
    const unsigned int LOCAL_REDECLARATIONS = 50;
    
    /// \brief Record codes for each kind of declaration.
    ///
    /// These constants describe the declaration records that can occur within
    /// a declarations block (identified by DECLTYPES_BLOCK_ID). Each
    /// constant describes a record for a specific declaration class
    /// in the AST. Note that TypeCode values share this code space.
    enum DeclCode {
      /// \brief A TypedefDecl record.
      DECL_TYPEDEF = 51,
      /// \brief A TypeAliasDecl record.
      DECL_TYPEALIAS,
      /// \brief An EnumDecl record.
      DECL_ENUM,
      /// \brief A RecordDecl record.
      DECL_RECORD,
      /// \brief An EnumConstantDecl record.
      DECL_ENUM_CONSTANT,
      /// \brief A FunctionDecl record.
      DECL_FUNCTION,
      /// \brief A ObjCMethodDecl record.
      DECL_OBJC_METHOD,
      /// \brief A ObjCInterfaceDecl record.
      DECL_OBJC_INTERFACE,
      /// \brief A ObjCProtocolDecl record.
      DECL_OBJC_PROTOCOL,
      /// \brief A ObjCIvarDecl record.
      DECL_OBJC_IVAR,
      /// \brief A ObjCAtDefsFieldDecl record.
      DECL_OBJC_AT_DEFS_FIELD,
      /// \brief A ObjCCategoryDecl record.
      DECL_OBJC_CATEGORY,
      /// \brief A ObjCCategoryImplDecl record.
      DECL_OBJC_CATEGORY_IMPL,
      /// \brief A ObjCImplementationDecl record.
      DECL_OBJC_IMPLEMENTATION,
      /// \brief A ObjCCompatibleAliasDecl record.
      DECL_OBJC_COMPATIBLE_ALIAS,
      /// \brief A ObjCPropertyDecl record.
      DECL_OBJC_PROPERTY,
      /// \brief A ObjCPropertyImplDecl record.
      DECL_OBJC_PROPERTY_IMPL,
      /// \brief A FieldDecl record.
      DECL_FIELD,
      /// \brief A MSPropertyDecl record.
      DECL_MS_PROPERTY,
      /// \brief A VarDecl record.
      DECL_VAR,
      /// \brief An ImplicitParamDecl record.
      DECL_IMPLICIT_PARAM,
      /// \brief A ParmVarDecl record.
      DECL_PARM_VAR,
      /// \brief A FileScopeAsmDecl record.
      DECL_FILE_SCOPE_ASM,
      /// \brief A BlockDecl record.
      DECL_BLOCK,
      /// \brief A CapturedDecl record.
      DECL_CAPTURED,
      /// \brief A record that stores the set of declarations that are
      /// lexically stored within a given DeclContext.
      ///
      /// The record itself is a blob that is an array of declaration IDs,
      /// in the order in which those declarations were added to the
      /// declaration context. This data is used when iterating over
      /// the contents of a DeclContext, e.g., via
      /// DeclContext::decls_begin() and DeclContext::decls_end().
      DECL_CONTEXT_LEXICAL,
      /// \brief A record that stores the set of declarations that are
      /// visible from a given DeclContext.
      ///
      /// The record itself stores a set of mappings, each of which
      /// associates a declaration name with one or more declaration
      /// IDs. This data is used when performing qualified name lookup
      /// into a DeclContext via DeclContext::lookup.
      DECL_CONTEXT_VISIBLE,
      /// \brief A LabelDecl record.
      DECL_LABEL,
      /// \brief A NamespaceDecl record.
      DECL_NAMESPACE,
      /// \brief A NamespaceAliasDecl record.
      DECL_NAMESPACE_ALIAS,
      /// \brief A UsingDecl record.
      DECL_USING,
      /// \brief A UsingShadowDecl record.
      DECL_USING_SHADOW,
      /// \brief A ConstructorUsingShadowDecl record.
      DECL_CONSTRUCTOR_USING_SHADOW,
      /// \brief A UsingDirecitveDecl record.
      DECL_USING_DIRECTIVE,
      /// \brief An UnresolvedUsingValueDecl record.
      DECL_UNRESOLVED_USING_VALUE,
      /// \brief An UnresolvedUsingTypenameDecl record.
      DECL_UNRESOLVED_USING_TYPENAME,
      /// \brief A LinkageSpecDecl record.
      DECL_LINKAGE_SPEC,
      /// \brief A CXXRecordDecl record.
      DECL_CXX_RECORD,
      /// \brief A CXXMethodDecl record.
      DECL_CXX_METHOD,
      /// \brief A CXXConstructorDecl record.
      DECL_CXX_CONSTRUCTOR,
      /// \brief A CXXConstructorDecl record for an inherited constructor.
      DECL_CXX_INHERITED_CONSTRUCTOR,
      /// \brief A CXXDestructorDecl record.
      DECL_CXX_DESTRUCTOR,
      /// \brief A CXXConversionDecl record.
      DECL_CXX_CONVERSION,
      /// \brief An AccessSpecDecl record.
      DECL_ACCESS_SPEC,

      /// \brief A FriendDecl record.
      DECL_FRIEND,
      /// \brief A FriendTemplateDecl record.
      DECL_FRIEND_TEMPLATE,
      /// \brief A ClassTemplateDecl record.
      DECL_CLASS_TEMPLATE,
      /// \brief A ClassTemplateSpecializationDecl record.
      DECL_CLASS_TEMPLATE_SPECIALIZATION,
      /// \brief A ClassTemplatePartialSpecializationDecl record.
      DECL_CLASS_TEMPLATE_PARTIAL_SPECIALIZATION,
      /// \brief A VarTemplateDecl record.
      DECL_VAR_TEMPLATE,
      /// \brief A VarTemplateSpecializationDecl record.
      DECL_VAR_TEMPLATE_SPECIALIZATION,
      /// \brief A VarTemplatePartialSpecializationDecl record.
      DECL_VAR_TEMPLATE_PARTIAL_SPECIALIZATION,
      /// \brief A FunctionTemplateDecl record.
      DECL_FUNCTION_TEMPLATE,
      /// \brief A TemplateTypeParmDecl record.
      DECL_TEMPLATE_TYPE_PARM,
      /// \brief A NonTypeTemplateParmDecl record.
      DECL_NON_TYPE_TEMPLATE_PARM,
      /// \brief A TemplateTemplateParmDecl record.
      DECL_TEMPLATE_TEMPLATE_PARM,
      /// \brief A TypeAliasTemplateDecl record.
      DECL_TYPE_ALIAS_TEMPLATE,
      /// \brief A StaticAssertDecl record.
      DECL_STATIC_ASSERT,
      /// \brief A record containing CXXBaseSpecifiers.
      DECL_CXX_BASE_SPECIFIERS,
      /// \brief A record containing CXXCtorInitializers.
      DECL_CXX_CTOR_INITIALIZERS,
      /// \brief A IndirectFieldDecl record.
      DECL_INDIRECTFIELD,
      /// \brief A NonTypeTemplateParmDecl record that stores an expanded
      /// non-type template parameter pack.
      DECL_EXPANDED_NON_TYPE_TEMPLATE_PARM_PACK,
      /// \brief A TemplateTemplateParmDecl record that stores an expanded
      /// template template parameter pack.
      DECL_EXPANDED_TEMPLATE_TEMPLATE_PARM_PACK,
      /// \brief A ClassScopeFunctionSpecializationDecl record a class scope
      /// function specialization. (Microsoft extension).
      DECL_CLASS_SCOPE_FUNCTION_SPECIALIZATION,
      /// \brief An ImportDecl recording a module import.
      DECL_IMPORT,
      /// \brief An OMPThreadPrivateDecl record.
      DECL_OMP_THREADPRIVATE,
      /// \brief An EmptyDecl record.
      DECL_EMPTY,
      /// \brief An ObjCTypeParamDecl record.
      DECL_OBJC_TYPE_PARAM,
      /// \brief An OMPCapturedExprDecl record.
      DECL_OMP_CAPTUREDEXPR,
      /// \brief A PragmaCommentDecl record.
      DECL_PRAGMA_COMMENT,
      /// \brief A PragmaDetectMismatchDecl record.
      DECL_PRAGMA_DETECT_MISMATCH,
      /// \brief An OMPDeclareReductionDecl record.
      DECL_OMP_DECLARE_REDUCTION,
    };

    /// \brief Record codes for each kind of statement or expression.
    ///
    /// These constants describe the records that describe statements
    /// or expressions. These records  occur within type and declarations
    /// block, so they begin with record values of 128.  Each constant 
    /// describes a record for a specific statement or expression class in the
    /// AST.
    enum StmtCode {
      /// \brief A marker record that indicates that we are at the end
      /// of an expression.
      STMT_STOP = 128,
      /// \brief A NULL expression.
      STMT_NULL_PTR,
      /// \brief A reference to a previously [de]serialized Stmt record.
      STMT_REF_PTR,
      /// \brief A NullStmt record.
      STMT_NULL,
      /// \brief A CompoundStmt record.
      STMT_COMPOUND,
      /// \brief A CaseStmt record.
      STMT_CASE,
      /// \brief A DefaultStmt record.
      STMT_DEFAULT,
      /// \brief A LabelStmt record.
      STMT_LABEL,
      /// \brief An AttributedStmt record.
      STMT_ATTRIBUTED,
      /// \brief An IfStmt record.
      STMT_IF,
      /// \brief A SwitchStmt record.
      STMT_SWITCH,
      /// \brief A WhileStmt record.
      STMT_WHILE,
      /// \brief A DoStmt record.
      STMT_DO,
      /// \brief A ForStmt record.
      STMT_FOR,
      /// \brief A GotoStmt record.
      STMT_GOTO,
      /// \brief An IndirectGotoStmt record.
      STMT_INDIRECT_GOTO,
      /// \brief A ContinueStmt record.
      STMT_CONTINUE,
      /// \brief A BreakStmt record.
      STMT_BREAK,
      /// \brief A ReturnStmt record.
      STMT_RETURN,
      /// \brief A DeclStmt record.
      STMT_DECL,
      /// \brief A CapturedStmt record.
      STMT_CAPTURED,
      /// \brief A GCC-style AsmStmt record.
      STMT_GCCASM,
      /// \brief A MS-style AsmStmt record.
      STMT_MSASM,
      /// \brief A PredefinedExpr record.
      EXPR_PREDEFINED,
      /// \brief A DeclRefExpr record.
      EXPR_DECL_REF,
      /// \brief An IntegerLiteral record.
      EXPR_INTEGER_LITERAL,
      /// \brief A FloatingLiteral record.
      EXPR_FLOATING_LITERAL,
      /// \brief An ImaginaryLiteral record.
      EXPR_IMAGINARY_LITERAL,
      /// \brief A StringLiteral record.
      EXPR_STRING_LITERAL,
      /// \brief A CharacterLiteral record.
      EXPR_CHARACTER_LITERAL,
      /// \brief A ParenExpr record.
      EXPR_PAREN,
      /// \brief A ParenListExpr record.
      EXPR_PAREN_LIST,
      /// \brief A UnaryOperator record.
      EXPR_UNARY_OPERATOR,
      /// \brief An OffsetOfExpr record.
      EXPR_OFFSETOF,
      /// \brief A SizefAlignOfExpr record.
      EXPR_SIZEOF_ALIGN_OF,
      /// \brief An ArraySubscriptExpr record.
      EXPR_ARRAY_SUBSCRIPT,
      /// \brief A CallExpr record.
      EXPR_CALL,
      /// \brief A MemberExpr record.
      EXPR_MEMBER,
      /// \brief A BinaryOperator record.
      EXPR_BINARY_OPERATOR,
      /// \brief A CompoundAssignOperator record.
      EXPR_COMPOUND_ASSIGN_OPERATOR,
      /// \brief A ConditionOperator record.
      EXPR_CONDITIONAL_OPERATOR,
      /// \brief An ImplicitCastExpr record.
      EXPR_IMPLICIT_CAST,
      /// \brief A CStyleCastExpr record.
      EXPR_CSTYLE_CAST,
      /// \brief A CompoundLiteralExpr record.
      EXPR_COMPOUND_LITERAL,
      /// \brief An ExtVectorElementExpr record.
      EXPR_EXT_VECTOR_ELEMENT,
      /// \brief An InitListExpr record.
      EXPR_INIT_LIST,
      /// \brief A DesignatedInitExpr record.
      EXPR_DESIGNATED_INIT,
      /// \brief A DesignatedInitUpdateExpr record.
      EXPR_DESIGNATED_INIT_UPDATE,
      /// \brief An ImplicitValueInitExpr record.
      EXPR_IMPLICIT_VALUE_INIT,
      /// \brief An NoInitExpr record.
      EXPR_NO_INIT,
      /// \brief A VAArgExpr record.
      EXPR_VA_ARG,
      /// \brief An AddrLabelExpr record.
      EXPR_ADDR_LABEL,
      /// \brief A StmtExpr record.
      EXPR_STMT,
      /// \brief A ChooseExpr record.
      EXPR_CHOOSE,
      /// \brief A GNUNullExpr record.
      EXPR_GNU_NULL,
      /// \brief A ShuffleVectorExpr record.
      EXPR_SHUFFLE_VECTOR,
      /// \brief A ConvertVectorExpr record.
      EXPR_CONVERT_VECTOR,
      /// \brief BlockExpr
      EXPR_BLOCK,
      /// \brief A GenericSelectionExpr record.
      EXPR_GENERIC_SELECTION,
      /// \brief A PseudoObjectExpr record.
      EXPR_PSEUDO_OBJECT,
      /// \brief An AtomicExpr record.
      EXPR_ATOMIC,

      // Objective-C

      /// \brief An ObjCStringLiteral record.
      EXPR_OBJC_STRING_LITERAL,

      EXPR_OBJC_BOXED_EXPRESSION,
      EXPR_OBJC_ARRAY_LITERAL,
      EXPR_OBJC_DICTIONARY_LITERAL,

    
      /// \brief An ObjCEncodeExpr record.
      EXPR_OBJC_ENCODE,
      /// \brief An ObjCSelectorExpr record.
      EXPR_OBJC_SELECTOR_EXPR,
      /// \brief An ObjCProtocolExpr record.
      EXPR_OBJC_PROTOCOL_EXPR,
      /// \brief An ObjCIvarRefExpr record.
      EXPR_OBJC_IVAR_REF_EXPR,
      /// \brief An ObjCPropertyRefExpr record.
      EXPR_OBJC_PROPERTY_REF_EXPR,
      /// \brief An ObjCSubscriptRefExpr record.
      EXPR_OBJC_SUBSCRIPT_REF_EXPR,
      /// \brief UNUSED
      EXPR_OBJC_KVC_REF_EXPR,
      /// \brief An ObjCMessageExpr record.
      EXPR_OBJC_MESSAGE_EXPR,
      /// \brief An ObjCIsa Expr record.
      EXPR_OBJC_ISA,
      /// \brief An ObjCIndirectCopyRestoreExpr record.
      EXPR_OBJC_INDIRECT_COPY_RESTORE,

      /// \brief An ObjCForCollectionStmt record.
      STMT_OBJC_FOR_COLLECTION,
      /// \brief An ObjCAtCatchStmt record.
      STMT_OBJC_CATCH,
      /// \brief An ObjCAtFinallyStmt record.
      STMT_OBJC_FINALLY,
      /// \brief An ObjCAtTryStmt record.
      STMT_OBJC_AT_TRY,
      /// \brief An ObjCAtSynchronizedStmt record.
      STMT_OBJC_AT_SYNCHRONIZED,
      /// \brief An ObjCAtThrowStmt record.
      STMT_OBJC_AT_THROW,
      /// \brief An ObjCAutoreleasePoolStmt record.
      STMT_OBJC_AUTORELEASE_POOL,
      /// \brief A ObjCBoolLiteralExpr record.
      EXPR_OBJC_BOOL_LITERAL,

      // C++
      
      /// \brief A CXXCatchStmt record.
      STMT_CXX_CATCH,
      /// \brief A CXXTryStmt record.
      STMT_CXX_TRY,
      /// \brief A CXXForRangeStmt record.
      STMT_CXX_FOR_RANGE,

      /// \brief A CXXOperatorCallExpr record.
      EXPR_CXX_OPERATOR_CALL,
      /// \brief A CXXMemberCallExpr record.
      EXPR_CXX_MEMBER_CALL,
      /// \brief A CXXConstructExpr record.
      EXPR_CXX_CONSTRUCT,
      /// \brief A CXXInheritedCtorInitExpr record.
      EXPR_CXX_INHERITED_CTOR_INIT,
      /// \brief A CXXTemporaryObjectExpr record.
      EXPR_CXX_TEMPORARY_OBJECT,
      /// \brief A CXXStaticCastExpr record.
      EXPR_CXX_STATIC_CAST,
      /// \brief A CXXDynamicCastExpr record.
      EXPR_CXX_DYNAMIC_CAST,
      /// \brief A CXXReinterpretCastExpr record.
      EXPR_CXX_REINTERPRET_CAST,
      /// \brief A CXXConstCastExpr record.
      EXPR_CXX_CONST_CAST,
      /// \brief A CXXFunctionalCastExpr record.
      EXPR_CXX_FUNCTIONAL_CAST,
      /// \brief A UserDefinedLiteral record.
      EXPR_USER_DEFINED_LITERAL,
      /// \brief A CXXStdInitializerListExpr record.
      EXPR_CXX_STD_INITIALIZER_LIST,
      /// \brief A CXXBoolLiteralExpr record.
      EXPR_CXX_BOOL_LITERAL,
      EXPR_CXX_NULL_PTR_LITERAL,  // CXXNullPtrLiteralExpr
      EXPR_CXX_TYPEID_EXPR,       // CXXTypeidExpr (of expr).
      EXPR_CXX_TYPEID_TYPE,       // CXXTypeidExpr (of type).
      EXPR_CXX_THIS,              // CXXThisExpr
      EXPR_CXX_THROW,             // CXXThrowExpr
      EXPR_CXX_DEFAULT_ARG,       // CXXDefaultArgExpr
      EXPR_CXX_DEFAULT_INIT,      // CXXDefaultInitExpr
      EXPR_CXX_BIND_TEMPORARY,    // CXXBindTemporaryExpr

      EXPR_CXX_SCALAR_VALUE_INIT, // CXXScalarValueInitExpr
      EXPR_CXX_NEW,               // CXXNewExpr
      EXPR_CXX_DELETE,            // CXXDeleteExpr
      EXPR_CXX_PSEUDO_DESTRUCTOR, // CXXPseudoDestructorExpr
      
      EXPR_EXPR_WITH_CLEANUPS,    // ExprWithCleanups
      
      EXPR_CXX_DEPENDENT_SCOPE_MEMBER,   // CXXDependentScopeMemberExpr
      EXPR_CXX_DEPENDENT_SCOPE_DECL_REF, // DependentScopeDeclRefExpr
      EXPR_CXX_UNRESOLVED_CONSTRUCT,     // CXXUnresolvedConstructExpr
      EXPR_CXX_UNRESOLVED_MEMBER,        // UnresolvedMemberExpr
      EXPR_CXX_UNRESOLVED_LOOKUP,        // UnresolvedLookupExpr

      EXPR_CXX_EXPRESSION_TRAIT,  // ExpressionTraitExpr
      EXPR_CXX_NOEXCEPT,          // CXXNoexceptExpr

      EXPR_OPAQUE_VALUE,          // OpaqueValueExpr
      EXPR_BINARY_CONDITIONAL_OPERATOR,  // BinaryConditionalOperator
      EXPR_TYPE_TRAIT,            // TypeTraitExpr
      EXPR_ARRAY_TYPE_TRAIT,      // ArrayTypeTraitIntExpr
      
      EXPR_PACK_EXPANSION,        // PackExpansionExpr
      EXPR_SIZEOF_PACK,           // SizeOfPackExpr
      EXPR_SUBST_NON_TYPE_TEMPLATE_PARM, // SubstNonTypeTemplateParmExpr
      EXPR_SUBST_NON_TYPE_TEMPLATE_PARM_PACK,// SubstNonTypeTemplateParmPackExpr
      EXPR_FUNCTION_PARM_PACK,    // FunctionParmPackExpr
      EXPR_MATERIALIZE_TEMPORARY, // MaterializeTemporaryExpr
      EXPR_CXX_FOLD,              // CXXFoldExpr

      // CUDA
      EXPR_CUDA_KERNEL_CALL,       // CUDAKernelCallExpr      

      // OpenCL
      EXPR_ASTYPE,                 // AsTypeExpr

      // Microsoft
      EXPR_CXX_PROPERTY_REF_EXPR, // MSPropertyRefExpr
      EXPR_CXX_PROPERTY_SUBSCRIPT_EXPR, // MSPropertySubscriptExpr
      EXPR_CXX_UUIDOF_EXPR,       // CXXUuidofExpr (of expr).
      EXPR_CXX_UUIDOF_TYPE,       // CXXUuidofExpr (of type).
      STMT_SEH_LEAVE,             // SEHLeaveStmt
      STMT_SEH_EXCEPT,            // SEHExceptStmt
      STMT_SEH_FINALLY,           // SEHFinallyStmt
      STMT_SEH_TRY,               // SEHTryStmt

      // OpenMP directives
      STMT_OMP_PARALLEL_DIRECTIVE,
      STMT_OMP_SIMD_DIRECTIVE,
      STMT_OMP_FOR_DIRECTIVE,
      STMT_OMP_FOR_SIMD_DIRECTIVE,
      STMT_OMP_SECTIONS_DIRECTIVE,
      STMT_OMP_SECTION_DIRECTIVE,
      STMT_OMP_SINGLE_DIRECTIVE,
      STMT_OMP_MASTER_DIRECTIVE,
      STMT_OMP_CRITICAL_DIRECTIVE,
      STMT_OMP_PARALLEL_FOR_DIRECTIVE,
      STMT_OMP_PARALLEL_FOR_SIMD_DIRECTIVE,
      STMT_OMP_PARALLEL_SECTIONS_DIRECTIVE,
      STMT_OMP_TASK_DIRECTIVE,
      STMT_OMP_TASKYIELD_DIRECTIVE,
      STMT_OMP_BARRIER_DIRECTIVE,
      STMT_OMP_TASKWAIT_DIRECTIVE,
      STMT_OMP_FLUSH_DIRECTIVE,
      STMT_OMP_ORDERED_DIRECTIVE,
      STMT_OMP_ATOMIC_DIRECTIVE,
      STMT_OMP_TARGET_DIRECTIVE,
      STMT_OMP_TARGET_DATA_DIRECTIVE,
      STMT_OMP_TARGET_ENTER_DATA_DIRECTIVE,
      STMT_OMP_TARGET_EXIT_DATA_DIRECTIVE,
      STMT_OMP_TARGET_PARALLEL_DIRECTIVE,
      STMT_OMP_TARGET_PARALLEL_FOR_DIRECTIVE,
      STMT_OMP_TEAMS_DIRECTIVE,
      STMT_OMP_TASKGROUP_DIRECTIVE,
      STMT_OMP_CANCELLATION_POINT_DIRECTIVE,
      STMT_OMP_CANCEL_DIRECTIVE,
      STMT_OMP_TASKLOOP_DIRECTIVE,
      STMT_OMP_TASKLOOP_SIMD_DIRECTIVE,
      STMT_OMP_DISTRIBUTE_DIRECTIVE,
      STMT_OMP_TARGET_UPDATE_DIRECTIVE,
      STMT_OMP_DISTRIBUTE_PARALLEL_FOR_DIRECTIVE,
<<<<<<< HEAD
      STMT_OMP_TARGET_TEAMS_DIRECTIVE,
      STMT_OMP_TEAMS_DISTRIBUTE_PARALLEL_FOR_DIRECTIVE,
      STMT_OMP_TARGET_TEAMS_DISTRIBUTE_PARALLEL_FOR_DIRECTIVE,
=======
      STMT_OMP_DISTRIBUTE_PARALLEL_FOR_SIMD_DIRECTIVE,
      STMT_OMP_DISTRIBUTE_SIMD_DIRECTIVE,
>>>>>>> 7142d85f
      EXPR_OMP_ARRAY_SECTION,

      // ARC
      EXPR_OBJC_BRIDGED_CAST,     // ObjCBridgedCastExpr
      
      STMT_MS_DEPENDENT_EXISTS,   // MSDependentExistsStmt
      EXPR_LAMBDA                 // LambdaExpr
    };

    /// \brief The kinds of designators that can occur in a
    /// DesignatedInitExpr.
    enum DesignatorTypes {
      /// \brief Field designator where only the field name is known.
      DESIG_FIELD_NAME  = 0,
      /// \brief Field designator where the field has been resolved to
      /// a declaration.
      DESIG_FIELD_DECL  = 1,
      /// \brief Array designator.
      DESIG_ARRAY       = 2,
      /// \brief GNU array range designator.
      DESIG_ARRAY_RANGE = 3
    };

    /// \brief The different kinds of data that can occur in a
    /// CtorInitializer.
    enum CtorInitializerType {
      CTOR_INITIALIZER_BASE,
      CTOR_INITIALIZER_DELEGATING,
      CTOR_INITIALIZER_MEMBER,
      CTOR_INITIALIZER_INDIRECT_MEMBER
    };

    /// \brief Describes the redeclarations of a declaration.
    struct LocalRedeclarationsInfo {
      DeclID FirstID;      // The ID of the first declaration
      unsigned Offset;     // Offset into the array of redeclaration chains.
      
      friend bool operator<(const LocalRedeclarationsInfo &X,
                            const LocalRedeclarationsInfo &Y) {
        return X.FirstID < Y.FirstID;
      }
      
      friend bool operator>(const LocalRedeclarationsInfo &X,
                            const LocalRedeclarationsInfo &Y) {
        return X.FirstID > Y.FirstID;
      }
      
      friend bool operator<=(const LocalRedeclarationsInfo &X,
                             const LocalRedeclarationsInfo &Y) {
        return X.FirstID <= Y.FirstID;
      }
      
      friend bool operator>=(const LocalRedeclarationsInfo &X,
                             const LocalRedeclarationsInfo &Y) {
        return X.FirstID >= Y.FirstID;
      }
    };

    /// \brief Describes the categories of an Objective-C class.
    struct ObjCCategoriesInfo {
      DeclID DefinitionID; // The ID of the definition
      unsigned Offset;     // Offset into the array of category lists.
      
      friend bool operator<(const ObjCCategoriesInfo &X,
                            const ObjCCategoriesInfo &Y) {
        return X.DefinitionID < Y.DefinitionID;
      }
      
      friend bool operator>(const ObjCCategoriesInfo &X,
                            const ObjCCategoriesInfo &Y) {
        return X.DefinitionID > Y.DefinitionID;
      }
      
      friend bool operator<=(const ObjCCategoriesInfo &X,
                             const ObjCCategoriesInfo &Y) {
        return X.DefinitionID <= Y.DefinitionID;
      }
      
      friend bool operator>=(const ObjCCategoriesInfo &X,
                             const ObjCCategoriesInfo &Y) {
        return X.DefinitionID >= Y.DefinitionID;
      }
    };

    /// \brief A key used when looking up entities by \ref DeclarationName.
    ///
    /// Different \ref DeclarationNames are mapped to different keys, but the
    /// same key can occasionally represent multiple names (for names that
    /// contain types, in particular).
    class DeclarationNameKey {
      typedef unsigned NameKind;

      NameKind Kind;
      uint64_t Data;

    public:
      DeclarationNameKey() : Kind(), Data() {}
      DeclarationNameKey(DeclarationName Name);

      DeclarationNameKey(NameKind Kind, uint64_t Data)
          : Kind(Kind), Data(Data) {}

      NameKind getKind() const { return Kind; }

      IdentifierInfo *getIdentifier() const {
        assert(Kind == DeclarationName::Identifier ||
               Kind == DeclarationName::CXXLiteralOperatorName);
        return (IdentifierInfo *)Data;
      }
      Selector getSelector() const {
        assert(Kind == DeclarationName::ObjCZeroArgSelector ||
               Kind == DeclarationName::ObjCOneArgSelector ||
               Kind == DeclarationName::ObjCMultiArgSelector);
        return Selector(Data);
      }
      OverloadedOperatorKind getOperatorKind() const {
        assert(Kind == DeclarationName::CXXOperatorName);
        return (OverloadedOperatorKind)Data;
      }

      /// Compute a fingerprint of this key for use in on-disk hash table.
      unsigned getHash() const;

      friend bool operator==(const DeclarationNameKey &A,
                             const DeclarationNameKey &B) {
        return A.Kind == B.Kind && A.Data == B.Data;
      }
    };

    /// @}
  }
} // end namespace clang

namespace llvm {
  template <> struct DenseMapInfo<clang::serialization::DeclarationNameKey> {
    static clang::serialization::DeclarationNameKey getEmptyKey() {
      return clang::serialization::DeclarationNameKey(-1, 1);
    }
    static clang::serialization::DeclarationNameKey getTombstoneKey() {
      return clang::serialization::DeclarationNameKey(-1, 2);
    }
    static unsigned
    getHashValue(const clang::serialization::DeclarationNameKey &Key) {
      return Key.getHash();
    }
    static bool isEqual(const clang::serialization::DeclarationNameKey &L,
                        const clang::serialization::DeclarationNameKey &R) {
      return L == R;
    }
  };
}

#endif<|MERGE_RESOLUTION|>--- conflicted
+++ resolved
@@ -1476,14 +1476,11 @@
       STMT_OMP_DISTRIBUTE_DIRECTIVE,
       STMT_OMP_TARGET_UPDATE_DIRECTIVE,
       STMT_OMP_DISTRIBUTE_PARALLEL_FOR_DIRECTIVE,
-<<<<<<< HEAD
+      STMT_OMP_DISTRIBUTE_PARALLEL_FOR_SIMD_DIRECTIVE,
+      STMT_OMP_DISTRIBUTE_SIMD_DIRECTIVE,
       STMT_OMP_TARGET_TEAMS_DIRECTIVE,
       STMT_OMP_TEAMS_DISTRIBUTE_PARALLEL_FOR_DIRECTIVE,
       STMT_OMP_TARGET_TEAMS_DISTRIBUTE_PARALLEL_FOR_DIRECTIVE,
-=======
-      STMT_OMP_DISTRIBUTE_PARALLEL_FOR_SIMD_DIRECTIVE,
-      STMT_OMP_DISTRIBUTE_SIMD_DIRECTIVE,
->>>>>>> 7142d85f
       EXPR_OMP_ARRAY_SECTION,
 
       // ARC
