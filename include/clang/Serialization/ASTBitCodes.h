--- conflicted
+++ resolved
@@ -1499,16 +1499,13 @@
       STMT_OMP_TARGET_SIMD_DIRECTIVE,
       STMT_OMP_TEAMS_DISTRIBUTE_DIRECTIVE,
       STMT_OMP_TEAMS_DISTRIBUTE_SIMD_DIRECTIVE,
-<<<<<<< HEAD
+      STMT_OMP_TEAMS_DISTRIBUTE_PARALLEL_FOR_SIMD_DIRECTIVE,
       STMT_OMP_TARGET_TEAMS_DIRECTIVE,
       STMT_OMP_TEAMS_DISTRIBUTE_PARALLEL_FOR_DIRECTIVE,
       STMT_OMP_TARGET_TEAMS_DISTRIBUTE_PARALLEL_FOR_DIRECTIVE,
       STMT_OMP_TARGET_TEAMS_DISTRIBUTE_PARALLEL_FOR_SIMD_DIRECTIVE,
       STMT_OMP_TARGET_TEAMS_DISTRIBUTE_DIRECTIVE,
       STMT_OMP_TARGET_TEAMS_DISTRIBUTE_SIMD_DIRECTIVE,
-=======
->>>>>>> 0eded94a
-      STMT_OMP_TEAMS_DISTRIBUTE_PARALLEL_FOR_SIMD_DIRECTIVE,
       EXPR_OMP_ARRAY_SECTION,
 
       // ARC
