/*===-- clang-c/Index.h - Indexing Public C Interface -------------*- C -*-===*\
|*                                                                            *|
|*                     The LLVM Compiler Infrastructure                       *|
|*                                                                            *|
|* This file is distributed under the University of Illinois Open Source      *|
|* License. See LICENSE.TXT for details.                                      *|
|*                                                                            *|
|*===----------------------------------------------------------------------===*|
|*                                                                            *|
|* This header provides a public inferface to a Clang library for extracting  *|
|* high-level symbol information from source files without exposing the full  *|
|* Clang C++ API.                                                             *|
|*                                                                            *|
\*===----------------------------------------------------------------------===*/

#ifndef LLVM_CLANG_C_INDEX_H
#define LLVM_CLANG_C_INDEX_H

#include <time.h>

#include "clang-c/Platform.h"
#include "clang-c/CXErrorCode.h"
#include "clang-c/CXString.h"
#include "clang-c/BuildSystem.h"

/**
 * \brief The version constants for the libclang API.
 * CINDEX_VERSION_MINOR should increase when there are API additions.
 * CINDEX_VERSION_MAJOR is intended for "major" source/ABI breaking changes.
 *
 * The policy about the libclang API was always to keep it source and ABI
 * compatible, thus CINDEX_VERSION_MAJOR is expected to remain stable.
 */
#define CINDEX_VERSION_MAJOR 0
#define CINDEX_VERSION_MINOR 35

#define CINDEX_VERSION_ENCODE(major, minor) ( \
      ((major) * 10000)                       \
    + ((minor) *     1))

#define CINDEX_VERSION CINDEX_VERSION_ENCODE( \
    CINDEX_VERSION_MAJOR,                     \
    CINDEX_VERSION_MINOR )

#define CINDEX_VERSION_STRINGIZE_(major, minor)   \
    #major"."#minor
#define CINDEX_VERSION_STRINGIZE(major, minor)    \
    CINDEX_VERSION_STRINGIZE_(major, minor)

#define CINDEX_VERSION_STRING CINDEX_VERSION_STRINGIZE( \
    CINDEX_VERSION_MAJOR,                               \
    CINDEX_VERSION_MINOR)

#ifdef __cplusplus
extern "C" {
#endif

/** \defgroup CINDEX libclang: C Interface to Clang
 *
 * The C Interface to Clang provides a relatively small API that exposes
 * facilities for parsing source code into an abstract syntax tree (AST),
 * loading already-parsed ASTs, traversing the AST, associating
 * physical source locations with elements within the AST, and other
 * facilities that support Clang-based development tools.
 *
 * This C interface to Clang will never provide all of the information
 * representation stored in Clang's C++ AST, nor should it: the intent is to
 * maintain an API that is relatively stable from one release to the next,
 * providing only the basic functionality needed to support development tools.
 *
 * To avoid namespace pollution, data types are prefixed with "CX" and
 * functions are prefixed with "clang_".
 *
 * @{
 */

/**
 * \brief An "index" that consists of a set of translation units that would
 * typically be linked together into an executable or library.
 */
typedef void *CXIndex;

/**
 * \brief A single translation unit, which resides in an index.
 */
typedef struct CXTranslationUnitImpl *CXTranslationUnit;

/**
 * \brief Opaque pointer representing client data that will be passed through
 * to various callbacks and visitors.
 */
typedef void *CXClientData;

/**
 * \brief Provides the contents of a file that has not yet been saved to disk.
 *
 * Each CXUnsavedFile instance provides the name of a file on the
 * system along with the current contents of that file that have not
 * yet been saved to disk.
 */
struct CXUnsavedFile {
  /**
   * \brief The file whose contents have not yet been saved.
   *
   * This file must already exist in the file system.
   */
  const char *Filename;

  /**
   * \brief A buffer containing the unsaved contents of this file.
   */
  const char *Contents;

  /**
   * \brief The length of the unsaved contents of this buffer.
   */
  unsigned long Length;
};

/**
 * \brief Describes the availability of a particular entity, which indicates
 * whether the use of this entity will result in a warning or error due to
 * it being deprecated or unavailable.
 */
enum CXAvailabilityKind {
  /**
   * \brief The entity is available.
   */
  CXAvailability_Available,
  /**
   * \brief The entity is available, but has been deprecated (and its use is
   * not recommended).
   */
  CXAvailability_Deprecated,
  /**
   * \brief The entity is not available; any use of it will be an error.
   */
  CXAvailability_NotAvailable,
  /**
   * \brief The entity is available, but not accessible; any use of it will be
   * an error.
   */
  CXAvailability_NotAccessible
};

/**
 * \brief Describes a version number of the form major.minor.subminor.
 */
typedef struct CXVersion {
  /**
   * \brief The major version number, e.g., the '10' in '10.7.3'. A negative
   * value indicates that there is no version number at all.
   */
  int Major;
  /**
   * \brief The minor version number, e.g., the '7' in '10.7.3'. This value
   * will be negative if no minor version number was provided, e.g., for 
   * version '10'.
   */
  int Minor;
  /**
   * \brief The subminor version number, e.g., the '3' in '10.7.3'. This value
   * will be negative if no minor or subminor version number was provided,
   * e.g., in version '10' or '10.7'.
   */
  int Subminor;
} CXVersion;
  
/**
 * \brief Provides a shared context for creating translation units.
 *
 * It provides two options:
 *
 * - excludeDeclarationsFromPCH: When non-zero, allows enumeration of "local"
 * declarations (when loading any new translation units). A "local" declaration
 * is one that belongs in the translation unit itself and not in a precompiled
 * header that was used by the translation unit. If zero, all declarations
 * will be enumerated.
 *
 * Here is an example:
 *
 * \code
 *   // excludeDeclsFromPCH = 1, displayDiagnostics=1
 *   Idx = clang_createIndex(1, 1);
 *
 *   // IndexTest.pch was produced with the following command:
 *   // "clang -x c IndexTest.h -emit-ast -o IndexTest.pch"
 *   TU = clang_createTranslationUnit(Idx, "IndexTest.pch");
 *
 *   // This will load all the symbols from 'IndexTest.pch'
 *   clang_visitChildren(clang_getTranslationUnitCursor(TU),
 *                       TranslationUnitVisitor, 0);
 *   clang_disposeTranslationUnit(TU);
 *
 *   // This will load all the symbols from 'IndexTest.c', excluding symbols
 *   // from 'IndexTest.pch'.
 *   char *args[] = { "-Xclang", "-include-pch=IndexTest.pch" };
 *   TU = clang_createTranslationUnitFromSourceFile(Idx, "IndexTest.c", 2, args,
 *                                                  0, 0);
 *   clang_visitChildren(clang_getTranslationUnitCursor(TU),
 *                       TranslationUnitVisitor, 0);
 *   clang_disposeTranslationUnit(TU);
 * \endcode
 *
 * This process of creating the 'pch', loading it separately, and using it (via
 * -include-pch) allows 'excludeDeclsFromPCH' to remove redundant callbacks
 * (which gives the indexer the same performance benefit as the compiler).
 */
CINDEX_LINKAGE CXIndex clang_createIndex(int excludeDeclarationsFromPCH,
                                         int displayDiagnostics);

/**
 * \brief Destroy the given index.
 *
 * The index must not be destroyed until all of the translation units created
 * within that index have been destroyed.
 */
CINDEX_LINKAGE void clang_disposeIndex(CXIndex index);

typedef enum {
  /**
   * \brief Used to indicate that no special CXIndex options are needed.
   */
  CXGlobalOpt_None = 0x0,

  /**
   * \brief Used to indicate that threads that libclang creates for indexing
   * purposes should use background priority.
   *
   * Affects #clang_indexSourceFile, #clang_indexTranslationUnit,
   * #clang_parseTranslationUnit, #clang_saveTranslationUnit.
   */
  CXGlobalOpt_ThreadBackgroundPriorityForIndexing = 0x1,

  /**
   * \brief Used to indicate that threads that libclang creates for editing
   * purposes should use background priority.
   *
   * Affects #clang_reparseTranslationUnit, #clang_codeCompleteAt,
   * #clang_annotateTokens
   */
  CXGlobalOpt_ThreadBackgroundPriorityForEditing = 0x2,

  /**
   * \brief Used to indicate that all threads that libclang creates should use
   * background priority.
   */
  CXGlobalOpt_ThreadBackgroundPriorityForAll =
      CXGlobalOpt_ThreadBackgroundPriorityForIndexing |
      CXGlobalOpt_ThreadBackgroundPriorityForEditing

} CXGlobalOptFlags;

/**
 * \brief Sets general options associated with a CXIndex.
 *
 * For example:
 * \code
 * CXIndex idx = ...;
 * clang_CXIndex_setGlobalOptions(idx,
 *     clang_CXIndex_getGlobalOptions(idx) |
 *     CXGlobalOpt_ThreadBackgroundPriorityForIndexing);
 * \endcode
 *
 * \param options A bitmask of options, a bitwise OR of CXGlobalOpt_XXX flags.
 */
CINDEX_LINKAGE void clang_CXIndex_setGlobalOptions(CXIndex, unsigned options);

/**
 * \brief Gets the general options associated with a CXIndex.
 *
 * \returns A bitmask of options, a bitwise OR of CXGlobalOpt_XXX flags that
 * are associated with the given CXIndex object.
 */
CINDEX_LINKAGE unsigned clang_CXIndex_getGlobalOptions(CXIndex);

/**
 * \defgroup CINDEX_FILES File manipulation routines
 *
 * @{
 */

/**
 * \brief A particular source file that is part of a translation unit.
 */
typedef void *CXFile;

/**
 * \brief Retrieve the complete file and path name of the given file.
 */
CINDEX_LINKAGE CXString clang_getFileName(CXFile SFile);

/**
 * \brief Retrieve the last modification time of the given file.
 */
CINDEX_LINKAGE time_t clang_getFileTime(CXFile SFile);

/**
 * \brief Uniquely identifies a CXFile, that refers to the same underlying file,
 * across an indexing session.
 */
typedef struct {
  unsigned long long data[3];
} CXFileUniqueID;

/**
 * \brief Retrieve the unique ID for the given \c file.
 *
 * \param file the file to get the ID for.
 * \param outID stores the returned CXFileUniqueID.
 * \returns If there was a failure getting the unique ID, returns non-zero,
 * otherwise returns 0.
*/
CINDEX_LINKAGE int clang_getFileUniqueID(CXFile file, CXFileUniqueID *outID);

/**
 * \brief Determine whether the given header is guarded against
 * multiple inclusions, either with the conventional
 * \#ifndef/\#define/\#endif macro guards or with \#pragma once.
 */
CINDEX_LINKAGE unsigned 
clang_isFileMultipleIncludeGuarded(CXTranslationUnit tu, CXFile file);

/**
 * \brief Retrieve a file handle within the given translation unit.
 *
 * \param tu the translation unit
 *
 * \param file_name the name of the file.
 *
 * \returns the file handle for the named file in the translation unit \p tu,
 * or a NULL file handle if the file was not a part of this translation unit.
 */
CINDEX_LINKAGE CXFile clang_getFile(CXTranslationUnit tu,
                                    const char *file_name);

/**
 * \brief Returns non-zero if the \c file1 and \c file2 point to the same file,
 * or they are both NULL.
 */
CINDEX_LINKAGE int clang_File_isEqual(CXFile file1, CXFile file2);

/**
 * @}
 */

/**
 * \defgroup CINDEX_LOCATIONS Physical source locations
 *
 * Clang represents physical source locations in its abstract syntax tree in
 * great detail, with file, line, and column information for the majority of
 * the tokens parsed in the source code. These data types and functions are
 * used to represent source location information, either for a particular
 * point in the program or for a range of points in the program, and extract
 * specific location information from those data types.
 *
 * @{
 */

/**
 * \brief Identifies a specific source location within a translation
 * unit.
 *
 * Use clang_getExpansionLocation() or clang_getSpellingLocation()
 * to map a source location to a particular file, line, and column.
 */
typedef struct {
  const void *ptr_data[2];
  unsigned int_data;
} CXSourceLocation;

/**
 * \brief Identifies a half-open character range in the source code.
 *
 * Use clang_getRangeStart() and clang_getRangeEnd() to retrieve the
 * starting and end locations from a source range, respectively.
 */
typedef struct {
  const void *ptr_data[2];
  unsigned begin_int_data;
  unsigned end_int_data;
} CXSourceRange;

/**
 * \brief Retrieve a NULL (invalid) source location.
 */
CINDEX_LINKAGE CXSourceLocation clang_getNullLocation(void);

/**
 * \brief Determine whether two source locations, which must refer into
 * the same translation unit, refer to exactly the same point in the source
 * code.
 *
 * \returns non-zero if the source locations refer to the same location, zero
 * if they refer to different locations.
 */
CINDEX_LINKAGE unsigned clang_equalLocations(CXSourceLocation loc1,
                                             CXSourceLocation loc2);

/**
 * \brief Retrieves the source location associated with a given file/line/column
 * in a particular translation unit.
 */
CINDEX_LINKAGE CXSourceLocation clang_getLocation(CXTranslationUnit tu,
                                                  CXFile file,
                                                  unsigned line,
                                                  unsigned column);
/**
 * \brief Retrieves the source location associated with a given character offset
 * in a particular translation unit.
 */
CINDEX_LINKAGE CXSourceLocation clang_getLocationForOffset(CXTranslationUnit tu,
                                                           CXFile file,
                                                           unsigned offset);

/**
 * \brief Returns non-zero if the given source location is in a system header.
 */
CINDEX_LINKAGE int clang_Location_isInSystemHeader(CXSourceLocation location);

/**
 * \brief Returns non-zero if the given source location is in the main file of
 * the corresponding translation unit.
 */
CINDEX_LINKAGE int clang_Location_isFromMainFile(CXSourceLocation location);

/**
 * \brief Retrieve a NULL (invalid) source range.
 */
CINDEX_LINKAGE CXSourceRange clang_getNullRange(void);

/**
 * \brief Retrieve a source range given the beginning and ending source
 * locations.
 */
CINDEX_LINKAGE CXSourceRange clang_getRange(CXSourceLocation begin,
                                            CXSourceLocation end);

/**
 * \brief Determine whether two ranges are equivalent.
 *
 * \returns non-zero if the ranges are the same, zero if they differ.
 */
CINDEX_LINKAGE unsigned clang_equalRanges(CXSourceRange range1,
                                          CXSourceRange range2);

/**
 * \brief Returns non-zero if \p range is null.
 */
CINDEX_LINKAGE int clang_Range_isNull(CXSourceRange range);

/**
 * \brief Retrieve the file, line, column, and offset represented by
 * the given source location.
 *
 * If the location refers into a macro expansion, retrieves the
 * location of the macro expansion.
 *
 * \param location the location within a source file that will be decomposed
 * into its parts.
 *
 * \param file [out] if non-NULL, will be set to the file to which the given
 * source location points.
 *
 * \param line [out] if non-NULL, will be set to the line to which the given
 * source location points.
 *
 * \param column [out] if non-NULL, will be set to the column to which the given
 * source location points.
 *
 * \param offset [out] if non-NULL, will be set to the offset into the
 * buffer to which the given source location points.
 */
CINDEX_LINKAGE void clang_getExpansionLocation(CXSourceLocation location,
                                               CXFile *file,
                                               unsigned *line,
                                               unsigned *column,
                                               unsigned *offset);

/**
 * \brief Retrieve the file, line, column, and offset represented by
 * the given source location, as specified in a # line directive.
 *
 * Example: given the following source code in a file somefile.c
 *
 * \code
 * #123 "dummy.c" 1
 *
 * static int func(void)
 * {
 *     return 0;
 * }
 * \endcode
 *
 * the location information returned by this function would be
 *
 * File: dummy.c Line: 124 Column: 12
 *
 * whereas clang_getExpansionLocation would have returned
 *
 * File: somefile.c Line: 3 Column: 12
 *
 * \param location the location within a source file that will be decomposed
 * into its parts.
 *
 * \param filename [out] if non-NULL, will be set to the filename of the
 * source location. Note that filenames returned will be for "virtual" files,
 * which don't necessarily exist on the machine running clang - e.g. when
 * parsing preprocessed output obtained from a different environment. If
 * a non-NULL value is passed in, remember to dispose of the returned value
 * using \c clang_disposeString() once you've finished with it. For an invalid
 * source location, an empty string is returned.
 *
 * \param line [out] if non-NULL, will be set to the line number of the
 * source location. For an invalid source location, zero is returned.
 *
 * \param column [out] if non-NULL, will be set to the column number of the
 * source location. For an invalid source location, zero is returned.
 */
CINDEX_LINKAGE void clang_getPresumedLocation(CXSourceLocation location,
                                              CXString *filename,
                                              unsigned *line,
                                              unsigned *column);

/**
 * \brief Legacy API to retrieve the file, line, column, and offset represented
 * by the given source location.
 *
 * This interface has been replaced by the newer interface
 * #clang_getExpansionLocation(). See that interface's documentation for
 * details.
 */
CINDEX_LINKAGE void clang_getInstantiationLocation(CXSourceLocation location,
                                                   CXFile *file,
                                                   unsigned *line,
                                                   unsigned *column,
                                                   unsigned *offset);

/**
 * \brief Retrieve the file, line, column, and offset represented by
 * the given source location.
 *
 * If the location refers into a macro instantiation, return where the
 * location was originally spelled in the source file.
 *
 * \param location the location within a source file that will be decomposed
 * into its parts.
 *
 * \param file [out] if non-NULL, will be set to the file to which the given
 * source location points.
 *
 * \param line [out] if non-NULL, will be set to the line to which the given
 * source location points.
 *
 * \param column [out] if non-NULL, will be set to the column to which the given
 * source location points.
 *
 * \param offset [out] if non-NULL, will be set to the offset into the
 * buffer to which the given source location points.
 */
CINDEX_LINKAGE void clang_getSpellingLocation(CXSourceLocation location,
                                              CXFile *file,
                                              unsigned *line,
                                              unsigned *column,
                                              unsigned *offset);

/**
 * \brief Retrieve the file, line, column, and offset represented by
 * the given source location.
 *
 * If the location refers into a macro expansion, return where the macro was
 * expanded or where the macro argument was written, if the location points at
 * a macro argument.
 *
 * \param location the location within a source file that will be decomposed
 * into its parts.
 *
 * \param file [out] if non-NULL, will be set to the file to which the given
 * source location points.
 *
 * \param line [out] if non-NULL, will be set to the line to which the given
 * source location points.
 *
 * \param column [out] if non-NULL, will be set to the column to which the given
 * source location points.
 *
 * \param offset [out] if non-NULL, will be set to the offset into the
 * buffer to which the given source location points.
 */
CINDEX_LINKAGE void clang_getFileLocation(CXSourceLocation location,
                                          CXFile *file,
                                          unsigned *line,
                                          unsigned *column,
                                          unsigned *offset);

/**
 * \brief Retrieve a source location representing the first character within a
 * source range.
 */
CINDEX_LINKAGE CXSourceLocation clang_getRangeStart(CXSourceRange range);

/**
 * \brief Retrieve a source location representing the last character within a
 * source range.
 */
CINDEX_LINKAGE CXSourceLocation clang_getRangeEnd(CXSourceRange range);

/**
 * \brief Identifies an array of ranges.
 */
typedef struct {
  /** \brief The number of ranges in the \c ranges array. */
  unsigned count;
  /**
   * \brief An array of \c CXSourceRanges.
   */
  CXSourceRange *ranges;
} CXSourceRangeList;

/**
 * \brief Retrieve all ranges that were skipped by the preprocessor.
 *
 * The preprocessor will skip lines when they are surrounded by an
 * if/ifdef/ifndef directive whose condition does not evaluate to true.
 */
CINDEX_LINKAGE CXSourceRangeList *clang_getSkippedRanges(CXTranslationUnit tu,
                                                         CXFile file);

/**
 * \brief Retrieve all ranges from all files that were skipped by the
 * preprocessor.
 *
 * The preprocessor will skip lines when they are surrounded by an
 * if/ifdef/ifndef directive whose condition does not evaluate to true.
 */
CINDEX_LINKAGE CXSourceRangeList *clang_getAllSkippedRanges(CXTranslationUnit tu);

/**
 * \brief Destroy the given \c CXSourceRangeList.
 */
CINDEX_LINKAGE void clang_disposeSourceRangeList(CXSourceRangeList *ranges);

/**
 * @}
 */

/**
 * \defgroup CINDEX_DIAG Diagnostic reporting
 *
 * @{
 */

/**
 * \brief Describes the severity of a particular diagnostic.
 */
enum CXDiagnosticSeverity {
  /**
   * \brief A diagnostic that has been suppressed, e.g., by a command-line
   * option.
   */
  CXDiagnostic_Ignored = 0,

  /**
   * \brief This diagnostic is a note that should be attached to the
   * previous (non-note) diagnostic.
   */
  CXDiagnostic_Note    = 1,

  /**
   * \brief This diagnostic indicates suspicious code that may not be
   * wrong.
   */
  CXDiagnostic_Warning = 2,

  /**
   * \brief This diagnostic indicates that the code is ill-formed.
   */
  CXDiagnostic_Error   = 3,

  /**
   * \brief This diagnostic indicates that the code is ill-formed such
   * that future parser recovery is unlikely to produce useful
   * results.
   */
  CXDiagnostic_Fatal   = 4
};

/**
 * \brief A single diagnostic, containing the diagnostic's severity,
 * location, text, source ranges, and fix-it hints.
 */
typedef void *CXDiagnostic;

/**
 * \brief A group of CXDiagnostics.
 */
typedef void *CXDiagnosticSet;
  
/**
 * \brief Determine the number of diagnostics in a CXDiagnosticSet.
 */
CINDEX_LINKAGE unsigned clang_getNumDiagnosticsInSet(CXDiagnosticSet Diags);

/**
 * \brief Retrieve a diagnostic associated with the given CXDiagnosticSet.
 *
 * \param Diags the CXDiagnosticSet to query.
 * \param Index the zero-based diagnostic number to retrieve.
 *
 * \returns the requested diagnostic. This diagnostic must be freed
 * via a call to \c clang_disposeDiagnostic().
 */
CINDEX_LINKAGE CXDiagnostic clang_getDiagnosticInSet(CXDiagnosticSet Diags,
                                                     unsigned Index);  

/**
 * \brief Describes the kind of error that occurred (if any) in a call to
 * \c clang_loadDiagnostics.
 */
enum CXLoadDiag_Error {
  /**
   * \brief Indicates that no error occurred.
   */
  CXLoadDiag_None = 0,
  
  /**
   * \brief Indicates that an unknown error occurred while attempting to
   * deserialize diagnostics.
   */
  CXLoadDiag_Unknown = 1,
  
  /**
   * \brief Indicates that the file containing the serialized diagnostics
   * could not be opened.
   */
  CXLoadDiag_CannotLoad = 2,
  
  /**
   * \brief Indicates that the serialized diagnostics file is invalid or
   * corrupt.
   */
  CXLoadDiag_InvalidFile = 3
};
  
/**
 * \brief Deserialize a set of diagnostics from a Clang diagnostics bitcode
 * file.
 *
 * \param file The name of the file to deserialize.
 * \param error A pointer to a enum value recording if there was a problem
 *        deserializing the diagnostics.
 * \param errorString A pointer to a CXString for recording the error string
 *        if the file was not successfully loaded.
 *
 * \returns A loaded CXDiagnosticSet if successful, and NULL otherwise.  These
 * diagnostics should be released using clang_disposeDiagnosticSet().
 */
CINDEX_LINKAGE CXDiagnosticSet clang_loadDiagnostics(const char *file,
                                                  enum CXLoadDiag_Error *error,
                                                  CXString *errorString);

/**
 * \brief Release a CXDiagnosticSet and all of its contained diagnostics.
 */
CINDEX_LINKAGE void clang_disposeDiagnosticSet(CXDiagnosticSet Diags);

/**
 * \brief Retrieve the child diagnostics of a CXDiagnostic. 
 *
 * This CXDiagnosticSet does not need to be released by
 * clang_disposeDiagnosticSet.
 */
CINDEX_LINKAGE CXDiagnosticSet clang_getChildDiagnostics(CXDiagnostic D);

/**
 * \brief Determine the number of diagnostics produced for the given
 * translation unit.
 */
CINDEX_LINKAGE unsigned clang_getNumDiagnostics(CXTranslationUnit Unit);

/**
 * \brief Retrieve a diagnostic associated with the given translation unit.
 *
 * \param Unit the translation unit to query.
 * \param Index the zero-based diagnostic number to retrieve.
 *
 * \returns the requested diagnostic. This diagnostic must be freed
 * via a call to \c clang_disposeDiagnostic().
 */
CINDEX_LINKAGE CXDiagnostic clang_getDiagnostic(CXTranslationUnit Unit,
                                                unsigned Index);

/**
 * \brief Retrieve the complete set of diagnostics associated with a
 *        translation unit.
 *
 * \param Unit the translation unit to query.
 */
CINDEX_LINKAGE CXDiagnosticSet
  clang_getDiagnosticSetFromTU(CXTranslationUnit Unit);  

/**
 * \brief Destroy a diagnostic.
 */
CINDEX_LINKAGE void clang_disposeDiagnostic(CXDiagnostic Diagnostic);

/**
 * \brief Options to control the display of diagnostics.
 *
 * The values in this enum are meant to be combined to customize the
 * behavior of \c clang_formatDiagnostic().
 */
enum CXDiagnosticDisplayOptions {
  /**
   * \brief Display the source-location information where the
   * diagnostic was located.
   *
   * When set, diagnostics will be prefixed by the file, line, and
   * (optionally) column to which the diagnostic refers. For example,
   *
   * \code
   * test.c:28: warning: extra tokens at end of #endif directive
   * \endcode
   *
   * This option corresponds to the clang flag \c -fshow-source-location.
   */
  CXDiagnostic_DisplaySourceLocation = 0x01,

  /**
   * \brief If displaying the source-location information of the
   * diagnostic, also include the column number.
   *
   * This option corresponds to the clang flag \c -fshow-column.
   */
  CXDiagnostic_DisplayColumn = 0x02,

  /**
   * \brief If displaying the source-location information of the
   * diagnostic, also include information about source ranges in a
   * machine-parsable format.
   *
   * This option corresponds to the clang flag
   * \c -fdiagnostics-print-source-range-info.
   */
  CXDiagnostic_DisplaySourceRanges = 0x04,
  
  /**
   * \brief Display the option name associated with this diagnostic, if any.
   *
   * The option name displayed (e.g., -Wconversion) will be placed in brackets
   * after the diagnostic text. This option corresponds to the clang flag
   * \c -fdiagnostics-show-option.
   */
  CXDiagnostic_DisplayOption = 0x08,
  
  /**
   * \brief Display the category number associated with this diagnostic, if any.
   *
   * The category number is displayed within brackets after the diagnostic text.
   * This option corresponds to the clang flag 
   * \c -fdiagnostics-show-category=id.
   */
  CXDiagnostic_DisplayCategoryId = 0x10,

  /**
   * \brief Display the category name associated with this diagnostic, if any.
   *
   * The category name is displayed within brackets after the diagnostic text.
   * This option corresponds to the clang flag 
   * \c -fdiagnostics-show-category=name.
   */
  CXDiagnostic_DisplayCategoryName = 0x20
};

/**
 * \brief Format the given diagnostic in a manner that is suitable for display.
 *
 * This routine will format the given diagnostic to a string, rendering
 * the diagnostic according to the various options given. The
 * \c clang_defaultDiagnosticDisplayOptions() function returns the set of
 * options that most closely mimics the behavior of the clang compiler.
 *
 * \param Diagnostic The diagnostic to print.
 *
 * \param Options A set of options that control the diagnostic display,
 * created by combining \c CXDiagnosticDisplayOptions values.
 *
 * \returns A new string containing for formatted diagnostic.
 */
CINDEX_LINKAGE CXString clang_formatDiagnostic(CXDiagnostic Diagnostic,
                                               unsigned Options);

/**
 * \brief Retrieve the set of display options most similar to the
 * default behavior of the clang compiler.
 *
 * \returns A set of display options suitable for use with \c
 * clang_formatDiagnostic().
 */
CINDEX_LINKAGE unsigned clang_defaultDiagnosticDisplayOptions(void);

/**
 * \brief Determine the severity of the given diagnostic.
 */
CINDEX_LINKAGE enum CXDiagnosticSeverity
clang_getDiagnosticSeverity(CXDiagnostic);

/**
 * \brief Retrieve the source location of the given diagnostic.
 *
 * This location is where Clang would print the caret ('^') when
 * displaying the diagnostic on the command line.
 */
CINDEX_LINKAGE CXSourceLocation clang_getDiagnosticLocation(CXDiagnostic);

/**
 * \brief Retrieve the text of the given diagnostic.
 */
CINDEX_LINKAGE CXString clang_getDiagnosticSpelling(CXDiagnostic);

/**
 * \brief Retrieve the name of the command-line option that enabled this
 * diagnostic.
 *
 * \param Diag The diagnostic to be queried.
 *
 * \param Disable If non-NULL, will be set to the option that disables this
 * diagnostic (if any).
 *
 * \returns A string that contains the command-line option used to enable this
 * warning, such as "-Wconversion" or "-pedantic". 
 */
CINDEX_LINKAGE CXString clang_getDiagnosticOption(CXDiagnostic Diag,
                                                  CXString *Disable);

/**
 * \brief Retrieve the category number for this diagnostic.
 *
 * Diagnostics can be categorized into groups along with other, related
 * diagnostics (e.g., diagnostics under the same warning flag). This routine 
 * retrieves the category number for the given diagnostic.
 *
 * \returns The number of the category that contains this diagnostic, or zero
 * if this diagnostic is uncategorized.
 */
CINDEX_LINKAGE unsigned clang_getDiagnosticCategory(CXDiagnostic);

/**
 * \brief Retrieve the name of a particular diagnostic category.  This
 *  is now deprecated.  Use clang_getDiagnosticCategoryText()
 *  instead.
 *
 * \param Category A diagnostic category number, as returned by 
 * \c clang_getDiagnosticCategory().
 *
 * \returns The name of the given diagnostic category.
 */
CINDEX_DEPRECATED CINDEX_LINKAGE
CXString clang_getDiagnosticCategoryName(unsigned Category);

/**
 * \brief Retrieve the diagnostic category text for a given diagnostic.
 *
 * \returns The text of the given diagnostic category.
 */
CINDEX_LINKAGE CXString clang_getDiagnosticCategoryText(CXDiagnostic);
  
/**
 * \brief Determine the number of source ranges associated with the given
 * diagnostic.
 */
CINDEX_LINKAGE unsigned clang_getDiagnosticNumRanges(CXDiagnostic);

/**
 * \brief Retrieve a source range associated with the diagnostic.
 *
 * A diagnostic's source ranges highlight important elements in the source
 * code. On the command line, Clang displays source ranges by
 * underlining them with '~' characters.
 *
 * \param Diagnostic the diagnostic whose range is being extracted.
 *
 * \param Range the zero-based index specifying which range to
 *
 * \returns the requested source range.
 */
CINDEX_LINKAGE CXSourceRange clang_getDiagnosticRange(CXDiagnostic Diagnostic,
                                                      unsigned Range);

/**
 * \brief Determine the number of fix-it hints associated with the
 * given diagnostic.
 */
CINDEX_LINKAGE unsigned clang_getDiagnosticNumFixIts(CXDiagnostic Diagnostic);

/**
 * \brief Retrieve the replacement information for a given fix-it.
 *
 * Fix-its are described in terms of a source range whose contents
 * should be replaced by a string. This approach generalizes over
 * three kinds of operations: removal of source code (the range covers
 * the code to be removed and the replacement string is empty),
 * replacement of source code (the range covers the code to be
 * replaced and the replacement string provides the new code), and
 * insertion (both the start and end of the range point at the
 * insertion location, and the replacement string provides the text to
 * insert).
 *
 * \param Diagnostic The diagnostic whose fix-its are being queried.
 *
 * \param FixIt The zero-based index of the fix-it.
 *
 * \param ReplacementRange The source range whose contents will be
 * replaced with the returned replacement string. Note that source
 * ranges are half-open ranges [a, b), so the source code should be
 * replaced from a and up to (but not including) b.
 *
 * \returns A string containing text that should be replace the source
 * code indicated by the \c ReplacementRange.
 */
CINDEX_LINKAGE CXString clang_getDiagnosticFixIt(CXDiagnostic Diagnostic,
                                                 unsigned FixIt,
                                               CXSourceRange *ReplacementRange);

/**
 * @}
 */

/**
 * \defgroup CINDEX_TRANSLATION_UNIT Translation unit manipulation
 *
 * The routines in this group provide the ability to create and destroy
 * translation units from files, either by parsing the contents of the files or
 * by reading in a serialized representation of a translation unit.
 *
 * @{
 */

/**
 * \brief Get the original translation unit source file name.
 */
CINDEX_LINKAGE CXString
clang_getTranslationUnitSpelling(CXTranslationUnit CTUnit);

/**
 * \brief Return the CXTranslationUnit for a given source file and the provided
 * command line arguments one would pass to the compiler.
 *
 * Note: The 'source_filename' argument is optional.  If the caller provides a
 * NULL pointer, the name of the source file is expected to reside in the
 * specified command line arguments.
 *
 * Note: When encountered in 'clang_command_line_args', the following options
 * are ignored:
 *
 *   '-c'
 *   '-emit-ast'
 *   '-fsyntax-only'
 *   '-o \<output file>'  (both '-o' and '\<output file>' are ignored)
 *
 * \param CIdx The index object with which the translation unit will be
 * associated.
 *
 * \param source_filename The name of the source file to load, or NULL if the
 * source file is included in \p clang_command_line_args.
 *
 * \param num_clang_command_line_args The number of command-line arguments in
 * \p clang_command_line_args.
 *
 * \param clang_command_line_args The command-line arguments that would be
 * passed to the \c clang executable if it were being invoked out-of-process.
 * These command-line options will be parsed and will affect how the translation
 * unit is parsed. Note that the following options are ignored: '-c',
 * '-emit-ast', '-fsyntax-only' (which is the default), and '-o \<output file>'.
 *
 * \param num_unsaved_files the number of unsaved file entries in \p
 * unsaved_files.
 *
 * \param unsaved_files the files that have not yet been saved to disk
 * but may be required for code completion, including the contents of
 * those files.  The contents and name of these files (as specified by
 * CXUnsavedFile) are copied when necessary, so the client only needs to
 * guarantee their validity until the call to this function returns.
 */
CINDEX_LINKAGE CXTranslationUnit clang_createTranslationUnitFromSourceFile(
                                         CXIndex CIdx,
                                         const char *source_filename,
                                         int num_clang_command_line_args,
                                   const char * const *clang_command_line_args,
                                         unsigned num_unsaved_files,
                                         struct CXUnsavedFile *unsaved_files);

/**
 * \brief Same as \c clang_createTranslationUnit2, but returns
 * the \c CXTranslationUnit instead of an error code.  In case of an error this
 * routine returns a \c NULL \c CXTranslationUnit, without further detailed
 * error codes.
 */
CINDEX_LINKAGE CXTranslationUnit clang_createTranslationUnit(
    CXIndex CIdx,
    const char *ast_filename);

/**
 * \brief Create a translation unit from an AST file (\c -emit-ast).
 *
 * \param[out] out_TU A non-NULL pointer to store the created
 * \c CXTranslationUnit.
 *
 * \returns Zero on success, otherwise returns an error code.
 */
CINDEX_LINKAGE enum CXErrorCode clang_createTranslationUnit2(
    CXIndex CIdx,
    const char *ast_filename,
    CXTranslationUnit *out_TU);

/**
 * \brief Flags that control the creation of translation units.
 *
 * The enumerators in this enumeration type are meant to be bitwise
 * ORed together to specify which options should be used when
 * constructing the translation unit.
 */
enum CXTranslationUnit_Flags {
  /**
   * \brief Used to indicate that no special translation-unit options are
   * needed.
   */
  CXTranslationUnit_None = 0x0,

  /**
   * \brief Used to indicate that the parser should construct a "detailed"
   * preprocessing record, including all macro definitions and instantiations.
   *
   * Constructing a detailed preprocessing record requires more memory
   * and time to parse, since the information contained in the record
   * is usually not retained. However, it can be useful for
   * applications that require more detailed information about the
   * behavior of the preprocessor.
   */
  CXTranslationUnit_DetailedPreprocessingRecord = 0x01,

  /**
   * \brief Used to indicate that the translation unit is incomplete.
   *
   * When a translation unit is considered "incomplete", semantic
   * analysis that is typically performed at the end of the
   * translation unit will be suppressed. For example, this suppresses
   * the completion of tentative declarations in C and of
   * instantiation of implicitly-instantiation function templates in
   * C++. This option is typically used when parsing a header with the
   * intent of producing a precompiled header.
   */
  CXTranslationUnit_Incomplete = 0x02,
  
  /**
   * \brief Used to indicate that the translation unit should be built with an 
   * implicit precompiled header for the preamble.
   *
   * An implicit precompiled header is used as an optimization when a
   * particular translation unit is likely to be reparsed many times
   * when the sources aren't changing that often. In this case, an
   * implicit precompiled header will be built containing all of the
   * initial includes at the top of the main file (what we refer to as
   * the "preamble" of the file). In subsequent parses, if the
   * preamble or the files in it have not changed, \c
   * clang_reparseTranslationUnit() will re-use the implicit
   * precompiled header to improve parsing performance.
   */
  CXTranslationUnit_PrecompiledPreamble = 0x04,
  
  /**
   * \brief Used to indicate that the translation unit should cache some
   * code-completion results with each reparse of the source file.
   *
   * Caching of code-completion results is a performance optimization that
   * introduces some overhead to reparsing but improves the performance of
   * code-completion operations.
   */
  CXTranslationUnit_CacheCompletionResults = 0x08,

  /**
   * \brief Used to indicate that the translation unit will be serialized with
   * \c clang_saveTranslationUnit.
   *
   * This option is typically used when parsing a header with the intent of
   * producing a precompiled header.
   */
  CXTranslationUnit_ForSerialization = 0x10,

  /**
   * \brief DEPRECATED: Enabled chained precompiled preambles in C++.
   *
   * Note: this is a *temporary* option that is available only while
   * we are testing C++ precompiled preamble support. It is deprecated.
   */
  CXTranslationUnit_CXXChainedPCH = 0x20,

  /**
   * \brief Used to indicate that function/method bodies should be skipped while
   * parsing.
   *
   * This option can be used to search for declarations/definitions while
   * ignoring the usages.
   */
  CXTranslationUnit_SkipFunctionBodies = 0x40,

  /**
   * \brief Used to indicate that brief documentation comments should be
   * included into the set of code completions returned from this translation
   * unit.
   */
  CXTranslationUnit_IncludeBriefCommentsInCodeCompletion = 0x80,

  /**
   * \brief Used to indicate that the precompiled preamble should be created on
   * the first parse. Otherwise it will be created on the first reparse. This
   * trades runtime on the first parse (serializing the preamble takes time) for
   * reduced runtime on the second parse (can now reuse the preamble).
   */
  CXTranslationUnit_CreatePreambleOnFirstParse = 0x100,

  /**
   * \brief Do not stop processing when fatal errors are encountered.
   *
   * When fatal errors are encountered while parsing a translation unit,
   * semantic analysis is typically stopped early when compiling code. A common
   * source for fatal errors are unresolvable include files. For the
   * purposes of an IDE, this is undesirable behavior and as much information
   * as possible should be reported. Use this flag to enable this behavior.
   */
  CXTranslationUnit_KeepGoing = 0x200
};

/**
 * \brief Returns the set of flags that is suitable for parsing a translation
 * unit that is being edited.
 *
 * The set of flags returned provide options for \c clang_parseTranslationUnit()
 * to indicate that the translation unit is likely to be reparsed many times,
 * either explicitly (via \c clang_reparseTranslationUnit()) or implicitly
 * (e.g., by code completion (\c clang_codeCompletionAt())). The returned flag
 * set contains an unspecified set of optimizations (e.g., the precompiled 
 * preamble) geared toward improving the performance of these routines. The
 * set of optimizations enabled may change from one version to the next.
 */
CINDEX_LINKAGE unsigned clang_defaultEditingTranslationUnitOptions(void);

/**
 * \brief Same as \c clang_parseTranslationUnit2, but returns
 * the \c CXTranslationUnit instead of an error code.  In case of an error this
 * routine returns a \c NULL \c CXTranslationUnit, without further detailed
 * error codes.
 */
CINDEX_LINKAGE CXTranslationUnit
clang_parseTranslationUnit(CXIndex CIdx,
                           const char *source_filename,
                           const char *const *command_line_args,
                           int num_command_line_args,
                           struct CXUnsavedFile *unsaved_files,
                           unsigned num_unsaved_files,
                           unsigned options);

/**
 * \brief Parse the given source file and the translation unit corresponding
 * to that file.
 *
 * This routine is the main entry point for the Clang C API, providing the
 * ability to parse a source file into a translation unit that can then be
 * queried by other functions in the API. This routine accepts a set of
 * command-line arguments so that the compilation can be configured in the same
 * way that the compiler is configured on the command line.
 *
 * \param CIdx The index object with which the translation unit will be 
 * associated.
 *
 * \param source_filename The name of the source file to load, or NULL if the
 * source file is included in \c command_line_args.
 *
 * \param command_line_args The command-line arguments that would be
 * passed to the \c clang executable if it were being invoked out-of-process.
 * These command-line options will be parsed and will affect how the translation
 * unit is parsed. Note that the following options are ignored: '-c', 
 * '-emit-ast', '-fsyntax-only' (which is the default), and '-o \<output file>'.
 *
 * \param num_command_line_args The number of command-line arguments in
 * \c command_line_args.
 *
 * \param unsaved_files the files that have not yet been saved to disk
 * but may be required for parsing, including the contents of
 * those files.  The contents and name of these files (as specified by
 * CXUnsavedFile) are copied when necessary, so the client only needs to
 * guarantee their validity until the call to this function returns.
 *
 * \param num_unsaved_files the number of unsaved file entries in \p
 * unsaved_files.
 *
 * \param options A bitmask of options that affects how the translation unit
 * is managed but not its compilation. This should be a bitwise OR of the
 * CXTranslationUnit_XXX flags.
 *
 * \param[out] out_TU A non-NULL pointer to store the created
 * \c CXTranslationUnit, describing the parsed code and containing any
 * diagnostics produced by the compiler.
 *
 * \returns Zero on success, otherwise returns an error code.
 */
CINDEX_LINKAGE enum CXErrorCode
clang_parseTranslationUnit2(CXIndex CIdx,
                            const char *source_filename,
                            const char *const *command_line_args,
                            int num_command_line_args,
                            struct CXUnsavedFile *unsaved_files,
                            unsigned num_unsaved_files,
                            unsigned options,
                            CXTranslationUnit *out_TU);

/**
 * \brief Same as clang_parseTranslationUnit2 but requires a full command line
 * for \c command_line_args including argv[0]. This is useful if the standard
 * library paths are relative to the binary.
 */
CINDEX_LINKAGE enum CXErrorCode clang_parseTranslationUnit2FullArgv(
    CXIndex CIdx, const char *source_filename,
    const char *const *command_line_args, int num_command_line_args,
    struct CXUnsavedFile *unsaved_files, unsigned num_unsaved_files,
    unsigned options, CXTranslationUnit *out_TU);

/**
 * \brief Flags that control how translation units are saved.
 *
 * The enumerators in this enumeration type are meant to be bitwise
 * ORed together to specify which options should be used when
 * saving the translation unit.
 */
enum CXSaveTranslationUnit_Flags {
  /**
   * \brief Used to indicate that no special saving options are needed.
   */
  CXSaveTranslationUnit_None = 0x0
};

/**
 * \brief Returns the set of flags that is suitable for saving a translation
 * unit.
 *
 * The set of flags returned provide options for
 * \c clang_saveTranslationUnit() by default. The returned flag
 * set contains an unspecified set of options that save translation units with
 * the most commonly-requested data.
 */
CINDEX_LINKAGE unsigned clang_defaultSaveOptions(CXTranslationUnit TU);

/**
 * \brief Describes the kind of error that occurred (if any) in a call to
 * \c clang_saveTranslationUnit().
 */
enum CXSaveError {
  /**
   * \brief Indicates that no error occurred while saving a translation unit.
   */
  CXSaveError_None = 0,
  
  /**
   * \brief Indicates that an unknown error occurred while attempting to save
   * the file.
   *
   * This error typically indicates that file I/O failed when attempting to 
   * write the file.
   */
  CXSaveError_Unknown = 1,
  
  /**
   * \brief Indicates that errors during translation prevented this attempt
   * to save the translation unit.
   * 
   * Errors that prevent the translation unit from being saved can be
   * extracted using \c clang_getNumDiagnostics() and \c clang_getDiagnostic().
   */
  CXSaveError_TranslationErrors = 2,
  
  /**
   * \brief Indicates that the translation unit to be saved was somehow
   * invalid (e.g., NULL).
   */
  CXSaveError_InvalidTU = 3
};
  
/**
 * \brief Saves a translation unit into a serialized representation of
 * that translation unit on disk.
 *
 * Any translation unit that was parsed without error can be saved
 * into a file. The translation unit can then be deserialized into a
 * new \c CXTranslationUnit with \c clang_createTranslationUnit() or,
 * if it is an incomplete translation unit that corresponds to a
 * header, used as a precompiled header when parsing other translation
 * units.
 *
 * \param TU The translation unit to save.
 *
 * \param FileName The file to which the translation unit will be saved.
 *
 * \param options A bitmask of options that affects how the translation unit
 * is saved. This should be a bitwise OR of the
 * CXSaveTranslationUnit_XXX flags.
 *
 * \returns A value that will match one of the enumerators of the CXSaveError
 * enumeration. Zero (CXSaveError_None) indicates that the translation unit was 
 * saved successfully, while a non-zero value indicates that a problem occurred.
 */
CINDEX_LINKAGE int clang_saveTranslationUnit(CXTranslationUnit TU,
                                             const char *FileName,
                                             unsigned options);

/**
 * \brief Destroy the specified CXTranslationUnit object.
 */
CINDEX_LINKAGE void clang_disposeTranslationUnit(CXTranslationUnit);

/**
 * \brief Flags that control the reparsing of translation units.
 *
 * The enumerators in this enumeration type are meant to be bitwise
 * ORed together to specify which options should be used when
 * reparsing the translation unit.
 */
enum CXReparse_Flags {
  /**
   * \brief Used to indicate that no special reparsing options are needed.
   */
  CXReparse_None = 0x0
};
 
/**
 * \brief Returns the set of flags that is suitable for reparsing a translation
 * unit.
 *
 * The set of flags returned provide options for
 * \c clang_reparseTranslationUnit() by default. The returned flag
 * set contains an unspecified set of optimizations geared toward common uses
 * of reparsing. The set of optimizations enabled may change from one version 
 * to the next.
 */
CINDEX_LINKAGE unsigned clang_defaultReparseOptions(CXTranslationUnit TU);

/**
 * \brief Reparse the source files that produced this translation unit.
 *
 * This routine can be used to re-parse the source files that originally
 * created the given translation unit, for example because those source files
 * have changed (either on disk or as passed via \p unsaved_files). The
 * source code will be reparsed with the same command-line options as it
 * was originally parsed. 
 *
 * Reparsing a translation unit invalidates all cursors and source locations
 * that refer into that translation unit. This makes reparsing a translation
 * unit semantically equivalent to destroying the translation unit and then
 * creating a new translation unit with the same command-line arguments.
 * However, it may be more efficient to reparse a translation 
 * unit using this routine.
 *
 * \param TU The translation unit whose contents will be re-parsed. The
 * translation unit must originally have been built with 
 * \c clang_createTranslationUnitFromSourceFile().
 *
 * \param num_unsaved_files The number of unsaved file entries in \p
 * unsaved_files.
 *
 * \param unsaved_files The files that have not yet been saved to disk
 * but may be required for parsing, including the contents of
 * those files.  The contents and name of these files (as specified by
 * CXUnsavedFile) are copied when necessary, so the client only needs to
 * guarantee their validity until the call to this function returns.
 * 
 * \param options A bitset of options composed of the flags in CXReparse_Flags.
 * The function \c clang_defaultReparseOptions() produces a default set of
 * options recommended for most uses, based on the translation unit.
 *
 * \returns 0 if the sources could be reparsed.  A non-zero error code will be
 * returned if reparsing was impossible, such that the translation unit is
 * invalid. In such cases, the only valid call for \c TU is
 * \c clang_disposeTranslationUnit(TU).  The error codes returned by this
 * routine are described by the \c CXErrorCode enum.
 */
CINDEX_LINKAGE int clang_reparseTranslationUnit(CXTranslationUnit TU,
                                                unsigned num_unsaved_files,
                                          struct CXUnsavedFile *unsaved_files,
                                                unsigned options);

/**
  * \brief Categorizes how memory is being used by a translation unit.
  */
enum CXTUResourceUsageKind {
  CXTUResourceUsage_AST = 1,
  CXTUResourceUsage_Identifiers = 2,
  CXTUResourceUsage_Selectors = 3,
  CXTUResourceUsage_GlobalCompletionResults = 4,
  CXTUResourceUsage_SourceManagerContentCache = 5,
  CXTUResourceUsage_AST_SideTables = 6,
  CXTUResourceUsage_SourceManager_Membuffer_Malloc = 7,
  CXTUResourceUsage_SourceManager_Membuffer_MMap = 8,
  CXTUResourceUsage_ExternalASTSource_Membuffer_Malloc = 9, 
  CXTUResourceUsage_ExternalASTSource_Membuffer_MMap = 10, 
  CXTUResourceUsage_Preprocessor = 11,
  CXTUResourceUsage_PreprocessingRecord = 12,
  CXTUResourceUsage_SourceManager_DataStructures = 13,
  CXTUResourceUsage_Preprocessor_HeaderSearch = 14,
  CXTUResourceUsage_MEMORY_IN_BYTES_BEGIN = CXTUResourceUsage_AST,
  CXTUResourceUsage_MEMORY_IN_BYTES_END =
    CXTUResourceUsage_Preprocessor_HeaderSearch,

  CXTUResourceUsage_First = CXTUResourceUsage_AST,
  CXTUResourceUsage_Last = CXTUResourceUsage_Preprocessor_HeaderSearch
};

/**
  * \brief Returns the human-readable null-terminated C string that represents
  *  the name of the memory category.  This string should never be freed.
  */
CINDEX_LINKAGE
const char *clang_getTUResourceUsageName(enum CXTUResourceUsageKind kind);

typedef struct CXTUResourceUsageEntry {
  /* \brief The memory usage category. */
  enum CXTUResourceUsageKind kind;  
  /* \brief Amount of resources used. 
      The units will depend on the resource kind. */
  unsigned long amount;
} CXTUResourceUsageEntry;

/**
  * \brief The memory usage of a CXTranslationUnit, broken into categories.
  */
typedef struct CXTUResourceUsage {
  /* \brief Private data member, used for queries. */
  void *data;

  /* \brief The number of entries in the 'entries' array. */
  unsigned numEntries;

  /* \brief An array of key-value pairs, representing the breakdown of memory
            usage. */
  CXTUResourceUsageEntry *entries;

} CXTUResourceUsage;

/**
  * \brief Return the memory usage of a translation unit.  This object
  *  should be released with clang_disposeCXTUResourceUsage().
  */
CINDEX_LINKAGE CXTUResourceUsage clang_getCXTUResourceUsage(CXTranslationUnit TU);

CINDEX_LINKAGE void clang_disposeCXTUResourceUsage(CXTUResourceUsage usage);

/**
 * @}
 */

/**
 * \brief Describes the kind of entity that a cursor refers to.
 */
enum CXCursorKind {
  /* Declarations */
  /**
   * \brief A declaration whose specific kind is not exposed via this
   * interface.
   *
   * Unexposed declarations have the same operations as any other kind
   * of declaration; one can extract their location information,
   * spelling, find their definitions, etc. However, the specific kind
   * of the declaration is not reported.
   */
  CXCursor_UnexposedDecl                 = 1,
  /** \brief A C or C++ struct. */
  CXCursor_StructDecl                    = 2,
  /** \brief A C or C++ union. */
  CXCursor_UnionDecl                     = 3,
  /** \brief A C++ class. */
  CXCursor_ClassDecl                     = 4,
  /** \brief An enumeration. */
  CXCursor_EnumDecl                      = 5,
  /**
   * \brief A field (in C) or non-static data member (in C++) in a
   * struct, union, or C++ class.
   */
  CXCursor_FieldDecl                     = 6,
  /** \brief An enumerator constant. */
  CXCursor_EnumConstantDecl              = 7,
  /** \brief A function. */
  CXCursor_FunctionDecl                  = 8,
  /** \brief A variable. */
  CXCursor_VarDecl                       = 9,
  /** \brief A function or method parameter. */
  CXCursor_ParmDecl                      = 10,
  /** \brief An Objective-C \@interface. */
  CXCursor_ObjCInterfaceDecl             = 11,
  /** \brief An Objective-C \@interface for a category. */
  CXCursor_ObjCCategoryDecl              = 12,
  /** \brief An Objective-C \@protocol declaration. */
  CXCursor_ObjCProtocolDecl              = 13,
  /** \brief An Objective-C \@property declaration. */
  CXCursor_ObjCPropertyDecl              = 14,
  /** \brief An Objective-C instance variable. */
  CXCursor_ObjCIvarDecl                  = 15,
  /** \brief An Objective-C instance method. */
  CXCursor_ObjCInstanceMethodDecl        = 16,
  /** \brief An Objective-C class method. */
  CXCursor_ObjCClassMethodDecl           = 17,
  /** \brief An Objective-C \@implementation. */
  CXCursor_ObjCImplementationDecl        = 18,
  /** \brief An Objective-C \@implementation for a category. */
  CXCursor_ObjCCategoryImplDecl          = 19,
  /** \brief A typedef. */
  CXCursor_TypedefDecl                   = 20,
  /** \brief A C++ class method. */
  CXCursor_CXXMethod                     = 21,
  /** \brief A C++ namespace. */
  CXCursor_Namespace                     = 22,
  /** \brief A linkage specification, e.g. 'extern "C"'. */
  CXCursor_LinkageSpec                   = 23,
  /** \brief A C++ constructor. */
  CXCursor_Constructor                   = 24,
  /** \brief A C++ destructor. */
  CXCursor_Destructor                    = 25,
  /** \brief A C++ conversion function. */
  CXCursor_ConversionFunction            = 26,
  /** \brief A C++ template type parameter. */
  CXCursor_TemplateTypeParameter         = 27,
  /** \brief A C++ non-type template parameter. */
  CXCursor_NonTypeTemplateParameter      = 28,
  /** \brief A C++ template template parameter. */
  CXCursor_TemplateTemplateParameter     = 29,
  /** \brief A C++ function template. */
  CXCursor_FunctionTemplate              = 30,
  /** \brief A C++ class template. */
  CXCursor_ClassTemplate                 = 31,
  /** \brief A C++ class template partial specialization. */
  CXCursor_ClassTemplatePartialSpecialization = 32,
  /** \brief A C++ namespace alias declaration. */
  CXCursor_NamespaceAlias                = 33,
  /** \brief A C++ using directive. */
  CXCursor_UsingDirective                = 34,
  /** \brief A C++ using declaration. */
  CXCursor_UsingDeclaration              = 35,
  /** \brief A C++ alias declaration */
  CXCursor_TypeAliasDecl                 = 36,
  /** \brief An Objective-C \@synthesize definition. */
  CXCursor_ObjCSynthesizeDecl            = 37,
  /** \brief An Objective-C \@dynamic definition. */
  CXCursor_ObjCDynamicDecl               = 38,
  /** \brief An access specifier. */
  CXCursor_CXXAccessSpecifier            = 39,

  CXCursor_FirstDecl                     = CXCursor_UnexposedDecl,
  CXCursor_LastDecl                      = CXCursor_CXXAccessSpecifier,

  /* References */
  CXCursor_FirstRef                      = 40, /* Decl references */
  CXCursor_ObjCSuperClassRef             = 40,
  CXCursor_ObjCProtocolRef               = 41,
  CXCursor_ObjCClassRef                  = 42,
  /**
   * \brief A reference to a type declaration.
   *
   * A type reference occurs anywhere where a type is named but not
   * declared. For example, given:
   *
   * \code
   * typedef unsigned size_type;
   * size_type size;
   * \endcode
   *
   * The typedef is a declaration of size_type (CXCursor_TypedefDecl),
   * while the type of the variable "size" is referenced. The cursor
   * referenced by the type of size is the typedef for size_type.
   */
  CXCursor_TypeRef                       = 43,
  CXCursor_CXXBaseSpecifier              = 44,
  /** 
   * \brief A reference to a class template, function template, template
   * template parameter, or class template partial specialization.
   */
  CXCursor_TemplateRef                   = 45,
  /**
   * \brief A reference to a namespace or namespace alias.
   */
  CXCursor_NamespaceRef                  = 46,
  /**
   * \brief A reference to a member of a struct, union, or class that occurs in 
   * some non-expression context, e.g., a designated initializer.
   */
  CXCursor_MemberRef                     = 47,
  /**
   * \brief A reference to a labeled statement.
   *
   * This cursor kind is used to describe the jump to "start_over" in the 
   * goto statement in the following example:
   *
   * \code
   *   start_over:
   *     ++counter;
   *
   *     goto start_over;
   * \endcode
   *
   * A label reference cursor refers to a label statement.
   */
  CXCursor_LabelRef                      = 48,
  
  /**
   * \brief A reference to a set of overloaded functions or function templates
   * that has not yet been resolved to a specific function or function template.
   *
   * An overloaded declaration reference cursor occurs in C++ templates where
   * a dependent name refers to a function. For example:
   *
   * \code
   * template<typename T> void swap(T&, T&);
   *
   * struct X { ... };
   * void swap(X&, X&);
   *
   * template<typename T>
   * void reverse(T* first, T* last) {
   *   while (first < last - 1) {
   *     swap(*first, *--last);
   *     ++first;
   *   }
   * }
   *
   * struct Y { };
   * void swap(Y&, Y&);
   * \endcode
   *
   * Here, the identifier "swap" is associated with an overloaded declaration
   * reference. In the template definition, "swap" refers to either of the two
   * "swap" functions declared above, so both results will be available. At
   * instantiation time, "swap" may also refer to other functions found via
   * argument-dependent lookup (e.g., the "swap" function at the end of the
   * example).
   *
   * The functions \c clang_getNumOverloadedDecls() and 
   * \c clang_getOverloadedDecl() can be used to retrieve the definitions
   * referenced by this cursor.
   */
  CXCursor_OverloadedDeclRef             = 49,
  
  /**
   * \brief A reference to a variable that occurs in some non-expression 
   * context, e.g., a C++ lambda capture list.
   */
  CXCursor_VariableRef                   = 50,
  
  CXCursor_LastRef                       = CXCursor_VariableRef,

  /* Error conditions */
  CXCursor_FirstInvalid                  = 70,
  CXCursor_InvalidFile                   = 70,
  CXCursor_NoDeclFound                   = 71,
  CXCursor_NotImplemented                = 72,
  CXCursor_InvalidCode                   = 73,
  CXCursor_LastInvalid                   = CXCursor_InvalidCode,

  /* Expressions */
  CXCursor_FirstExpr                     = 100,

  /**
   * \brief An expression whose specific kind is not exposed via this
   * interface.
   *
   * Unexposed expressions have the same operations as any other kind
   * of expression; one can extract their location information,
   * spelling, children, etc. However, the specific kind of the
   * expression is not reported.
   */
  CXCursor_UnexposedExpr                 = 100,

  /**
   * \brief An expression that refers to some value declaration, such
   * as a function, variable, or enumerator.
   */
  CXCursor_DeclRefExpr                   = 101,

  /**
   * \brief An expression that refers to a member of a struct, union,
   * class, Objective-C class, etc.
   */
  CXCursor_MemberRefExpr                 = 102,

  /** \brief An expression that calls a function. */
  CXCursor_CallExpr                      = 103,

  /** \brief An expression that sends a message to an Objective-C
   object or class. */
  CXCursor_ObjCMessageExpr               = 104,

  /** \brief An expression that represents a block literal. */
  CXCursor_BlockExpr                     = 105,

  /** \brief An integer literal.
   */
  CXCursor_IntegerLiteral                = 106,

  /** \brief A floating point number literal.
   */
  CXCursor_FloatingLiteral               = 107,

  /** \brief An imaginary number literal.
   */
  CXCursor_ImaginaryLiteral              = 108,

  /** \brief A string literal.
   */
  CXCursor_StringLiteral                 = 109,

  /** \brief A character literal.
   */
  CXCursor_CharacterLiteral              = 110,

  /** \brief A parenthesized expression, e.g. "(1)".
   *
   * This AST node is only formed if full location information is requested.
   */
  CXCursor_ParenExpr                     = 111,

  /** \brief This represents the unary-expression's (except sizeof and
   * alignof).
   */
  CXCursor_UnaryOperator                 = 112,

  /** \brief [C99 6.5.2.1] Array Subscripting.
   */
  CXCursor_ArraySubscriptExpr            = 113,

  /** \brief A builtin binary operation expression such as "x + y" or
   * "x <= y".
   */
  CXCursor_BinaryOperator                = 114,

  /** \brief Compound assignment such as "+=".
   */
  CXCursor_CompoundAssignOperator        = 115,

  /** \brief The ?: ternary operator.
   */
  CXCursor_ConditionalOperator           = 116,

  /** \brief An explicit cast in C (C99 6.5.4) or a C-style cast in C++
   * (C++ [expr.cast]), which uses the syntax (Type)expr.
   *
   * For example: (int)f.
   */
  CXCursor_CStyleCastExpr                = 117,

  /** \brief [C99 6.5.2.5]
   */
  CXCursor_CompoundLiteralExpr           = 118,

  /** \brief Describes an C or C++ initializer list.
   */
  CXCursor_InitListExpr                  = 119,

  /** \brief The GNU address of label extension, representing &&label.
   */
  CXCursor_AddrLabelExpr                 = 120,

  /** \brief This is the GNU Statement Expression extension: ({int X=4; X;})
   */
  CXCursor_StmtExpr                      = 121,

  /** \brief Represents a C11 generic selection.
   */
  CXCursor_GenericSelectionExpr          = 122,

  /** \brief Implements the GNU __null extension, which is a name for a null
   * pointer constant that has integral type (e.g., int or long) and is the same
   * size and alignment as a pointer.
   *
   * The __null extension is typically only used by system headers, which define
   * NULL as __null in C++ rather than using 0 (which is an integer that may not
   * match the size of a pointer).
   */
  CXCursor_GNUNullExpr                   = 123,

  /** \brief C++'s static_cast<> expression.
   */
  CXCursor_CXXStaticCastExpr             = 124,

  /** \brief C++'s dynamic_cast<> expression.
   */
  CXCursor_CXXDynamicCastExpr            = 125,

  /** \brief C++'s reinterpret_cast<> expression.
   */
  CXCursor_CXXReinterpretCastExpr        = 126,

  /** \brief C++'s const_cast<> expression.
   */
  CXCursor_CXXConstCastExpr              = 127,

  /** \brief Represents an explicit C++ type conversion that uses "functional"
   * notion (C++ [expr.type.conv]).
   *
   * Example:
   * \code
   *   x = int(0.5);
   * \endcode
   */
  CXCursor_CXXFunctionalCastExpr         = 128,

  /** \brief A C++ typeid expression (C++ [expr.typeid]).
   */
  CXCursor_CXXTypeidExpr                 = 129,

  /** \brief [C++ 2.13.5] C++ Boolean Literal.
   */
  CXCursor_CXXBoolLiteralExpr            = 130,

  /** \brief [C++0x 2.14.7] C++ Pointer Literal.
   */
  CXCursor_CXXNullPtrLiteralExpr         = 131,

  /** \brief Represents the "this" expression in C++
   */
  CXCursor_CXXThisExpr                   = 132,

  /** \brief [C++ 15] C++ Throw Expression.
   *
   * This handles 'throw' and 'throw' assignment-expression. When
   * assignment-expression isn't present, Op will be null.
   */
  CXCursor_CXXThrowExpr                  = 133,

  /** \brief A new expression for memory allocation and constructor calls, e.g:
   * "new CXXNewExpr(foo)".
   */
  CXCursor_CXXNewExpr                    = 134,

  /** \brief A delete expression for memory deallocation and destructor calls,
   * e.g. "delete[] pArray".
   */
  CXCursor_CXXDeleteExpr                 = 135,

  /** \brief A unary expression. (noexcept, sizeof, or other traits)
   */
  CXCursor_UnaryExpr                     = 136,

  /** \brief An Objective-C string literal i.e. @"foo".
   */
  CXCursor_ObjCStringLiteral             = 137,

  /** \brief An Objective-C \@encode expression.
   */
  CXCursor_ObjCEncodeExpr                = 138,

  /** \brief An Objective-C \@selector expression.
   */
  CXCursor_ObjCSelectorExpr              = 139,

  /** \brief An Objective-C \@protocol expression.
   */
  CXCursor_ObjCProtocolExpr              = 140,

  /** \brief An Objective-C "bridged" cast expression, which casts between
   * Objective-C pointers and C pointers, transferring ownership in the process.
   *
   * \code
   *   NSString *str = (__bridge_transfer NSString *)CFCreateString();
   * \endcode
   */
  CXCursor_ObjCBridgedCastExpr           = 141,

  /** \brief Represents a C++0x pack expansion that produces a sequence of
   * expressions.
   *
   * A pack expansion expression contains a pattern (which itself is an
   * expression) followed by an ellipsis. For example:
   *
   * \code
   * template<typename F, typename ...Types>
   * void forward(F f, Types &&...args) {
   *  f(static_cast<Types&&>(args)...);
   * }
   * \endcode
   */
  CXCursor_PackExpansionExpr             = 142,

  /** \brief Represents an expression that computes the length of a parameter
   * pack.
   *
   * \code
   * template<typename ...Types>
   * struct count {
   *   static const unsigned value = sizeof...(Types);
   * };
   * \endcode
   */
  CXCursor_SizeOfPackExpr                = 143,

  /* \brief Represents a C++ lambda expression that produces a local function
   * object.
   *
   * \code
   * void abssort(float *x, unsigned N) {
   *   std::sort(x, x + N,
   *             [](float a, float b) {
   *               return std::abs(a) < std::abs(b);
   *             });
   * }
   * \endcode
   */
  CXCursor_LambdaExpr                    = 144,
  
  /** \brief Objective-c Boolean Literal.
   */
  CXCursor_ObjCBoolLiteralExpr           = 145,

  /** \brief Represents the "self" expression in an Objective-C method.
   */
  CXCursor_ObjCSelfExpr                  = 146,

  /** \brief OpenMP 4.0 [2.4, Array Section].
   */
  CXCursor_OMPArraySectionExpr           = 147,

  /** \brief Represents an @available(...) check.
   */
  CXCursor_ObjCAvailabilityCheckExpr     = 148,

  CXCursor_LastExpr                      = CXCursor_ObjCAvailabilityCheckExpr,

  /* Statements */
  CXCursor_FirstStmt                     = 200,
  /**
   * \brief A statement whose specific kind is not exposed via this
   * interface.
   *
   * Unexposed statements have the same operations as any other kind of
   * statement; one can extract their location information, spelling,
   * children, etc. However, the specific kind of the statement is not
   * reported.
   */
  CXCursor_UnexposedStmt                 = 200,
  
  /** \brief A labelled statement in a function. 
   *
   * This cursor kind is used to describe the "start_over:" label statement in 
   * the following example:
   *
   * \code
   *   start_over:
   *     ++counter;
   * \endcode
   *
   */
  CXCursor_LabelStmt                     = 201,

  /** \brief A group of statements like { stmt stmt }.
   *
   * This cursor kind is used to describe compound statements, e.g. function
   * bodies.
   */
  CXCursor_CompoundStmt                  = 202,

  /** \brief A case statement.
   */
  CXCursor_CaseStmt                      = 203,

  /** \brief A default statement.
   */
  CXCursor_DefaultStmt                   = 204,

  /** \brief An if statement
   */
  CXCursor_IfStmt                        = 205,

  /** \brief A switch statement.
   */
  CXCursor_SwitchStmt                    = 206,

  /** \brief A while statement.
   */
  CXCursor_WhileStmt                     = 207,

  /** \brief A do statement.
   */
  CXCursor_DoStmt                        = 208,

  /** \brief A for statement.
   */
  CXCursor_ForStmt                       = 209,

  /** \brief A goto statement.
   */
  CXCursor_GotoStmt                      = 210,

  /** \brief An indirect goto statement.
   */
  CXCursor_IndirectGotoStmt              = 211,

  /** \brief A continue statement.
   */
  CXCursor_ContinueStmt                  = 212,

  /** \brief A break statement.
   */
  CXCursor_BreakStmt                     = 213,

  /** \brief A return statement.
   */
  CXCursor_ReturnStmt                    = 214,

  /** \brief A GCC inline assembly statement extension.
   */
  CXCursor_GCCAsmStmt                    = 215,
  CXCursor_AsmStmt                       = CXCursor_GCCAsmStmt,

  /** \brief Objective-C's overall \@try-\@catch-\@finally statement.
   */
  CXCursor_ObjCAtTryStmt                 = 216,

  /** \brief Objective-C's \@catch statement.
   */
  CXCursor_ObjCAtCatchStmt               = 217,

  /** \brief Objective-C's \@finally statement.
   */
  CXCursor_ObjCAtFinallyStmt             = 218,

  /** \brief Objective-C's \@throw statement.
   */
  CXCursor_ObjCAtThrowStmt               = 219,

  /** \brief Objective-C's \@synchronized statement.
   */
  CXCursor_ObjCAtSynchronizedStmt        = 220,

  /** \brief Objective-C's autorelease pool statement.
   */
  CXCursor_ObjCAutoreleasePoolStmt       = 221,

  /** \brief Objective-C's collection statement.
   */
  CXCursor_ObjCForCollectionStmt         = 222,

  /** \brief C++'s catch statement.
   */
  CXCursor_CXXCatchStmt                  = 223,

  /** \brief C++'s try statement.
   */
  CXCursor_CXXTryStmt                    = 224,

  /** \brief C++'s for (* : *) statement.
   */
  CXCursor_CXXForRangeStmt               = 225,

  /** \brief Windows Structured Exception Handling's try statement.
   */
  CXCursor_SEHTryStmt                    = 226,

  /** \brief Windows Structured Exception Handling's except statement.
   */
  CXCursor_SEHExceptStmt                 = 227,

  /** \brief Windows Structured Exception Handling's finally statement.
   */
  CXCursor_SEHFinallyStmt                = 228,

  /** \brief A MS inline assembly statement extension.
   */
  CXCursor_MSAsmStmt                     = 229,

  /** \brief The null statement ";": C99 6.8.3p3.
   *
   * This cursor kind is used to describe the null statement.
   */
  CXCursor_NullStmt                      = 230,

  /** \brief Adaptor class for mixing declarations with statements and
   * expressions.
   */
  CXCursor_DeclStmt                      = 231,

  /** \brief OpenMP parallel directive.
   */
  CXCursor_OMPParallelDirective          = 232,

  /** \brief OpenMP SIMD directive.
   */
  CXCursor_OMPSimdDirective              = 233,

  /** \brief OpenMP for directive.
   */
  CXCursor_OMPForDirective               = 234,

  /** \brief OpenMP sections directive.
   */
  CXCursor_OMPSectionsDirective          = 235,

  /** \brief OpenMP section directive.
   */
  CXCursor_OMPSectionDirective           = 236,

  /** \brief OpenMP single directive.
   */
  CXCursor_OMPSingleDirective            = 237,

  /** \brief OpenMP parallel for directive.
   */
  CXCursor_OMPParallelForDirective       = 238,

  /** \brief OpenMP parallel sections directive.
   */
  CXCursor_OMPParallelSectionsDirective  = 239,

  /** \brief OpenMP task directive.
   */
  CXCursor_OMPTaskDirective              = 240,

  /** \brief OpenMP master directive.
   */
  CXCursor_OMPMasterDirective            = 241,

  /** \brief OpenMP critical directive.
   */
  CXCursor_OMPCriticalDirective          = 242,

  /** \brief OpenMP taskyield directive.
   */
  CXCursor_OMPTaskyieldDirective         = 243,

  /** \brief OpenMP barrier directive.
   */
  CXCursor_OMPBarrierDirective           = 244,

  /** \brief OpenMP taskwait directive.
   */
  CXCursor_OMPTaskwaitDirective          = 245,

  /** \brief OpenMP flush directive.
   */
  CXCursor_OMPFlushDirective             = 246,

  /** \brief Windows Structured Exception Handling's leave statement.
   */
  CXCursor_SEHLeaveStmt                  = 247,

  /** \brief OpenMP ordered directive.
   */
  CXCursor_OMPOrderedDirective           = 248,

  /** \brief OpenMP atomic directive.
   */
  CXCursor_OMPAtomicDirective            = 249,

  /** \brief OpenMP for SIMD directive.
   */
  CXCursor_OMPForSimdDirective           = 250,

  /** \brief OpenMP parallel for SIMD directive.
   */
  CXCursor_OMPParallelForSimdDirective   = 251,

  /** \brief OpenMP target directive.
   */
  CXCursor_OMPTargetDirective            = 252,

  /** \brief OpenMP teams directive.
   */
  CXCursor_OMPTeamsDirective             = 253,

  /** \brief OpenMP taskgroup directive.
   */
  CXCursor_OMPTaskgroupDirective         = 254,

  /** \brief OpenMP cancellation point directive.
   */
  CXCursor_OMPCancellationPointDirective = 255,

  /** \brief OpenMP cancel directive.
   */
  CXCursor_OMPCancelDirective            = 256,

  /** \brief OpenMP target data directive.
   */
  CXCursor_OMPTargetDataDirective        = 257,

  /** \brief OpenMP taskloop directive.
   */
  CXCursor_OMPTaskLoopDirective          = 258,

  /** \brief OpenMP taskloop simd directive.
   */
  CXCursor_OMPTaskLoopSimdDirective      = 259,

  /** \brief OpenMP distribute directive.
   */
  CXCursor_OMPDistributeDirective        = 260,

  /** \brief OpenMP target enter data directive.
   */
  CXCursor_OMPTargetEnterDataDirective   = 261,

  /** \brief OpenMP target exit data directive.
   */
  CXCursor_OMPTargetExitDataDirective    = 262,

  /** \brief OpenMP target parallel directive.
   */
  CXCursor_OMPTargetParallelDirective    = 263,

  /** \brief OpenMP target parallel for directive.
   */
  CXCursor_OMPTargetParallelForDirective = 264,

  /** \brief OpenMP target update directive.
   */
  CXCursor_OMPTargetUpdateDirective      = 265,

  /** \brief OpenMP distribute parallel for directive.
   */
  CXCursor_OMPDistributeParallelForDirective = 266,

  /** \brief OpenMP distribute parallel for simd directive.
   */
  CXCursor_OMPDistributeParallelForSimdDirective = 267,

  /** \brief OpenMP distribute simd directive.
   */
  CXCursor_OMPDistributeSimdDirective = 268,

  /** \brief OpenMP target parallel for simd directive.
   */
  CXCursor_OMPTargetParallelForSimdDirective = 269,

  /** \brief OpenMP target simd directive.
   */
  CXCursor_OMPTargetSimdDirective = 270,

  /** \brief OpenMP teams distribute directive.
   */
  CXCursor_OMPTeamsDistributeDirective = 271,

<<<<<<< HEAD
  /** \brief OpenMP teams distribute simd directive.
   */
  CXCursor_OMPTeamsDistributeSimdDirective = 272,

  /** \brief OpenMP target teams directive.
   */
  CXCursor_OMPTargetTeamsDirective = 273,

  /** \brief OpenMP teams distribute parallel for directive.
   */
  CXCursor_OMPTeamsDistributeParallelForDirective = 274,

  /** \brief OpenMP target teams distribute parallel for directive.
   */
  CXCursor_OMPTargetTeamsDistributeParallelForDirective = 275,

  /** \brief OpenMP target teams distribute parallel for simd directive.
   */
  CXCursor_OMPTargetTeamsDistributeParallelForSimdDirective = 276,

  /** \brief OpenMP target teams distribute directive.
   */
  CXCursor_OMPTargetTeamsDistributeDirective = 277,

  /** \brief OpenMP target teams distribute directive.
   */
  CXCursor_OMPTargetTeamsDistributeSimdDirective = 278,

  CXCursor_LastStmt     = CXCursor_OMPTargetTeamsDistributeSimdDirective,
=======
  CXCursor_LastStmt = CXCursor_OMPTeamsDistributeDirective,
>>>>>>> e5589cb7

  /**
   * \brief Cursor that represents the translation unit itself.
   *
   * The translation unit cursor exists primarily to act as the root
   * cursor for traversing the contents of a translation unit.
   */
  CXCursor_TranslationUnit               = 300,

  /* Attributes */
  CXCursor_FirstAttr                     = 400,
  /**
   * \brief An attribute whose specific kind is not exposed via this
   * interface.
   */
  CXCursor_UnexposedAttr                 = 400,

  CXCursor_IBActionAttr                  = 401,
  CXCursor_IBOutletAttr                  = 402,
  CXCursor_IBOutletCollectionAttr        = 403,
  CXCursor_CXXFinalAttr                  = 404,
  CXCursor_CXXOverrideAttr               = 405,
  CXCursor_AnnotateAttr                  = 406,
  CXCursor_AsmLabelAttr                  = 407,
  CXCursor_PackedAttr                    = 408,
  CXCursor_PureAttr                      = 409,
  CXCursor_ConstAttr                     = 410,
  CXCursor_NoDuplicateAttr               = 411,
  CXCursor_CUDAConstantAttr              = 412,
  CXCursor_CUDADeviceAttr                = 413,
  CXCursor_CUDAGlobalAttr                = 414,
  CXCursor_CUDAHostAttr                  = 415,
  CXCursor_CUDASharedAttr                = 416,
  CXCursor_VisibilityAttr                = 417,
  CXCursor_DLLExport                     = 418,
  CXCursor_DLLImport                     = 419,
  CXCursor_LastAttr                      = CXCursor_DLLImport,

  /* Preprocessing */
  CXCursor_PreprocessingDirective        = 500,
  CXCursor_MacroDefinition               = 501,
  CXCursor_MacroExpansion                = 502,
  CXCursor_MacroInstantiation            = CXCursor_MacroExpansion,
  CXCursor_InclusionDirective            = 503,
  CXCursor_FirstPreprocessing            = CXCursor_PreprocessingDirective,
  CXCursor_LastPreprocessing             = CXCursor_InclusionDirective,

  /* Extra Declarations */
  /**
   * \brief A module import declaration.
   */
  CXCursor_ModuleImportDecl              = 600,
  CXCursor_TypeAliasTemplateDecl         = 601,
  /**
   * \brief A static_assert or _Static_assert node
   */
  CXCursor_StaticAssert                  = 602,
  CXCursor_FirstExtraDecl                = CXCursor_ModuleImportDecl,
  CXCursor_LastExtraDecl                 = CXCursor_StaticAssert,

  /**
   * \brief A code completion overload candidate.
   */
  CXCursor_OverloadCandidate             = 700
};

/**
 * \brief A cursor representing some element in the abstract syntax tree for
 * a translation unit.
 *
 * The cursor abstraction unifies the different kinds of entities in a
 * program--declaration, statements, expressions, references to declarations,
 * etc.--under a single "cursor" abstraction with a common set of operations.
 * Common operation for a cursor include: getting the physical location in
 * a source file where the cursor points, getting the name associated with a
 * cursor, and retrieving cursors for any child nodes of a particular cursor.
 *
 * Cursors can be produced in two specific ways.
 * clang_getTranslationUnitCursor() produces a cursor for a translation unit,
 * from which one can use clang_visitChildren() to explore the rest of the
 * translation unit. clang_getCursor() maps from a physical source location
 * to the entity that resides at that location, allowing one to map from the
 * source code into the AST.
 */
typedef struct {
  enum CXCursorKind kind;
  int xdata;
  const void *data[3];
} CXCursor;

/**
 * \defgroup CINDEX_CURSOR_MANIP Cursor manipulations
 *
 * @{
 */

/**
 * \brief Retrieve the NULL cursor, which represents no entity.
 */
CINDEX_LINKAGE CXCursor clang_getNullCursor(void);

/**
 * \brief Retrieve the cursor that represents the given translation unit.
 *
 * The translation unit cursor can be used to start traversing the
 * various declarations within the given translation unit.
 */
CINDEX_LINKAGE CXCursor clang_getTranslationUnitCursor(CXTranslationUnit);

/**
 * \brief Determine whether two cursors are equivalent.
 */
CINDEX_LINKAGE unsigned clang_equalCursors(CXCursor, CXCursor);

/**
 * \brief Returns non-zero if \p cursor is null.
 */
CINDEX_LINKAGE int clang_Cursor_isNull(CXCursor cursor);

/**
 * \brief Compute a hash value for the given cursor.
 */
CINDEX_LINKAGE unsigned clang_hashCursor(CXCursor);
  
/**
 * \brief Retrieve the kind of the given cursor.
 */
CINDEX_LINKAGE enum CXCursorKind clang_getCursorKind(CXCursor);

/**
 * \brief Determine whether the given cursor kind represents a declaration.
 */
CINDEX_LINKAGE unsigned clang_isDeclaration(enum CXCursorKind);

/**
 * \brief Determine whether the given cursor kind represents a simple
 * reference.
 *
 * Note that other kinds of cursors (such as expressions) can also refer to
 * other cursors. Use clang_getCursorReferenced() to determine whether a
 * particular cursor refers to another entity.
 */
CINDEX_LINKAGE unsigned clang_isReference(enum CXCursorKind);

/**
 * \brief Determine whether the given cursor kind represents an expression.
 */
CINDEX_LINKAGE unsigned clang_isExpression(enum CXCursorKind);

/**
 * \brief Determine whether the given cursor kind represents a statement.
 */
CINDEX_LINKAGE unsigned clang_isStatement(enum CXCursorKind);

/**
 * \brief Determine whether the given cursor kind represents an attribute.
 */
CINDEX_LINKAGE unsigned clang_isAttribute(enum CXCursorKind);

/**
 * \brief Determine whether the given cursor has any attributes.
 */
CINDEX_LINKAGE unsigned clang_Cursor_hasAttrs(CXCursor C);

/**
 * \brief Determine whether the given cursor kind represents an invalid
 * cursor.
 */
CINDEX_LINKAGE unsigned clang_isInvalid(enum CXCursorKind);

/**
 * \brief Determine whether the given cursor kind represents a translation
 * unit.
 */
CINDEX_LINKAGE unsigned clang_isTranslationUnit(enum CXCursorKind);

/***
 * \brief Determine whether the given cursor represents a preprocessing
 * element, such as a preprocessor directive or macro instantiation.
 */
CINDEX_LINKAGE unsigned clang_isPreprocessing(enum CXCursorKind);
  
/***
 * \brief Determine whether the given cursor represents a currently
 *  unexposed piece of the AST (e.g., CXCursor_UnexposedStmt).
 */
CINDEX_LINKAGE unsigned clang_isUnexposed(enum CXCursorKind);

/**
 * \brief Describe the linkage of the entity referred to by a cursor.
 */
enum CXLinkageKind {
  /** \brief This value indicates that no linkage information is available
   * for a provided CXCursor. */
  CXLinkage_Invalid,
  /**
   * \brief This is the linkage for variables, parameters, and so on that
   *  have automatic storage.  This covers normal (non-extern) local variables.
   */
  CXLinkage_NoLinkage,
  /** \brief This is the linkage for static variables and static functions. */
  CXLinkage_Internal,
  /** \brief This is the linkage for entities with external linkage that live
   * in C++ anonymous namespaces.*/
  CXLinkage_UniqueExternal,
  /** \brief This is the linkage for entities with true, external linkage. */
  CXLinkage_External
};

/**
 * \brief Determine the linkage of the entity referred to by a given cursor.
 */
CINDEX_LINKAGE enum CXLinkageKind clang_getCursorLinkage(CXCursor cursor);

enum CXVisibilityKind {
  /** \brief This value indicates that no visibility information is available
   * for a provided CXCursor. */
  CXVisibility_Invalid,

  /** \brief Symbol not seen by the linker. */
  CXVisibility_Hidden,
  /** \brief Symbol seen by the linker but resolves to a symbol inside this object. */
  CXVisibility_Protected,
  /** \brief Symbol seen by the linker and acts like a normal symbol. */
  CXVisibility_Default
};

/**
 * \brief Describe the visibility of the entity referred to by a cursor.
 *
 * This returns the default visibility if not explicitly specified by
 * a visibility attribute. The default visibility may be changed by
 * commandline arguments.
 *
 * \param cursor The cursor to query.
 *
 * \returns The visibility of the cursor.
 */
CINDEX_LINKAGE enum CXVisibilityKind clang_getCursorVisibility(CXCursor cursor);

/**
 * \brief Determine the availability of the entity that this cursor refers to,
 * taking the current target platform into account.
 *
 * \param cursor The cursor to query.
 *
 * \returns The availability of the cursor.
 */
CINDEX_LINKAGE enum CXAvailabilityKind 
clang_getCursorAvailability(CXCursor cursor);

/**
 * Describes the availability of a given entity on a particular platform, e.g.,
 * a particular class might only be available on Mac OS 10.7 or newer.
 */
typedef struct CXPlatformAvailability {
  /**
   * \brief A string that describes the platform for which this structure
   * provides availability information.
   *
   * Possible values are "ios" or "macos".
   */
  CXString Platform;
  /**
   * \brief The version number in which this entity was introduced.
   */
  CXVersion Introduced;
  /**
   * \brief The version number in which this entity was deprecated (but is
   * still available).
   */
  CXVersion Deprecated;
  /**
   * \brief The version number in which this entity was obsoleted, and therefore
   * is no longer available.
   */
  CXVersion Obsoleted;
  /**
   * \brief Whether the entity is unconditionally unavailable on this platform.
   */
  int Unavailable;
  /**
   * \brief An optional message to provide to a user of this API, e.g., to
   * suggest replacement APIs.
   */
  CXString Message;
} CXPlatformAvailability;

/**
 * \brief Determine the availability of the entity that this cursor refers to
 * on any platforms for which availability information is known.
 *
 * \param cursor The cursor to query.
 *
 * \param always_deprecated If non-NULL, will be set to indicate whether the 
 * entity is deprecated on all platforms.
 *
 * \param deprecated_message If non-NULL, will be set to the message text 
 * provided along with the unconditional deprecation of this entity. The client
 * is responsible for deallocating this string.
 *
 * \param always_unavailable If non-NULL, will be set to indicate whether the
 * entity is unavailable on all platforms.
 *
 * \param unavailable_message If non-NULL, will be set to the message text
 * provided along with the unconditional unavailability of this entity. The 
 * client is responsible for deallocating this string.
 *
 * \param availability If non-NULL, an array of CXPlatformAvailability instances
 * that will be populated with platform availability information, up to either
 * the number of platforms for which availability information is available (as
 * returned by this function) or \c availability_size, whichever is smaller.
 *
 * \param availability_size The number of elements available in the 
 * \c availability array.
 *
 * \returns The number of platforms (N) for which availability information is
 * available (which is unrelated to \c availability_size).
 *
 * Note that the client is responsible for calling 
 * \c clang_disposeCXPlatformAvailability to free each of the 
 * platform-availability structures returned. There are 
 * \c min(N, availability_size) such structures.
 */
CINDEX_LINKAGE int
clang_getCursorPlatformAvailability(CXCursor cursor,
                                    int *always_deprecated,
                                    CXString *deprecated_message,
                                    int *always_unavailable,
                                    CXString *unavailable_message,
                                    CXPlatformAvailability *availability,
                                    int availability_size);

/**
 * \brief Free the memory associated with a \c CXPlatformAvailability structure.
 */
CINDEX_LINKAGE void
clang_disposeCXPlatformAvailability(CXPlatformAvailability *availability);
  
/**
 * \brief Describe the "language" of the entity referred to by a cursor.
 */
enum CXLanguageKind {
  CXLanguage_Invalid = 0,
  CXLanguage_C,
  CXLanguage_ObjC,
  CXLanguage_CPlusPlus
};

/**
 * \brief Determine the "language" of the entity referred to by a given cursor.
 */
CINDEX_LINKAGE enum CXLanguageKind clang_getCursorLanguage(CXCursor cursor);

/**
 * \brief Returns the translation unit that a cursor originated from.
 */
CINDEX_LINKAGE CXTranslationUnit clang_Cursor_getTranslationUnit(CXCursor);

/**
 * \brief A fast container representing a set of CXCursors.
 */
typedef struct CXCursorSetImpl *CXCursorSet;

/**
 * \brief Creates an empty CXCursorSet.
 */
CINDEX_LINKAGE CXCursorSet clang_createCXCursorSet(void);

/**
 * \brief Disposes a CXCursorSet and releases its associated memory.
 */
CINDEX_LINKAGE void clang_disposeCXCursorSet(CXCursorSet cset);

/**
 * \brief Queries a CXCursorSet to see if it contains a specific CXCursor.
 *
 * \returns non-zero if the set contains the specified cursor.
*/
CINDEX_LINKAGE unsigned clang_CXCursorSet_contains(CXCursorSet cset,
                                                   CXCursor cursor);

/**
 * \brief Inserts a CXCursor into a CXCursorSet.
 *
 * \returns zero if the CXCursor was already in the set, and non-zero otherwise.
*/
CINDEX_LINKAGE unsigned clang_CXCursorSet_insert(CXCursorSet cset,
                                                 CXCursor cursor);

/**
 * \brief Determine the semantic parent of the given cursor.
 *
 * The semantic parent of a cursor is the cursor that semantically contains
 * the given \p cursor. For many declarations, the lexical and semantic parents
 * are equivalent (the lexical parent is returned by 
 * \c clang_getCursorLexicalParent()). They diverge when declarations or
 * definitions are provided out-of-line. For example:
 *
 * \code
 * class C {
 *  void f();
 * };
 *
 * void C::f() { }
 * \endcode
 *
 * In the out-of-line definition of \c C::f, the semantic parent is
 * the class \c C, of which this function is a member. The lexical parent is
 * the place where the declaration actually occurs in the source code; in this
 * case, the definition occurs in the translation unit. In general, the
 * lexical parent for a given entity can change without affecting the semantics
 * of the program, and the lexical parent of different declarations of the
 * same entity may be different. Changing the semantic parent of a declaration,
 * on the other hand, can have a major impact on semantics, and redeclarations
 * of a particular entity should all have the same semantic context.
 *
 * In the example above, both declarations of \c C::f have \c C as their
 * semantic context, while the lexical context of the first \c C::f is \c C
 * and the lexical context of the second \c C::f is the translation unit.
 *
 * For global declarations, the semantic parent is the translation unit.
 */
CINDEX_LINKAGE CXCursor clang_getCursorSemanticParent(CXCursor cursor);

/**
 * \brief Determine the lexical parent of the given cursor.
 *
 * The lexical parent of a cursor is the cursor in which the given \p cursor
 * was actually written. For many declarations, the lexical and semantic parents
 * are equivalent (the semantic parent is returned by 
 * \c clang_getCursorSemanticParent()). They diverge when declarations or
 * definitions are provided out-of-line. For example:
 *
 * \code
 * class C {
 *  void f();
 * };
 *
 * void C::f() { }
 * \endcode
 *
 * In the out-of-line definition of \c C::f, the semantic parent is
 * the class \c C, of which this function is a member. The lexical parent is
 * the place where the declaration actually occurs in the source code; in this
 * case, the definition occurs in the translation unit. In general, the
 * lexical parent for a given entity can change without affecting the semantics
 * of the program, and the lexical parent of different declarations of the
 * same entity may be different. Changing the semantic parent of a declaration,
 * on the other hand, can have a major impact on semantics, and redeclarations
 * of a particular entity should all have the same semantic context.
 *
 * In the example above, both declarations of \c C::f have \c C as their
 * semantic context, while the lexical context of the first \c C::f is \c C
 * and the lexical context of the second \c C::f is the translation unit.
 *
 * For declarations written in the global scope, the lexical parent is
 * the translation unit.
 */
CINDEX_LINKAGE CXCursor clang_getCursorLexicalParent(CXCursor cursor);

/**
 * \brief Determine the set of methods that are overridden by the given
 * method.
 *
 * In both Objective-C and C++, a method (aka virtual member function,
 * in C++) can override a virtual method in a base class. For
 * Objective-C, a method is said to override any method in the class's
 * base class, its protocols, or its categories' protocols, that has the same
 * selector and is of the same kind (class or instance).
 * If no such method exists, the search continues to the class's superclass,
 * its protocols, and its categories, and so on. A method from an Objective-C
 * implementation is considered to override the same methods as its
 * corresponding method in the interface.
 *
 * For C++, a virtual member function overrides any virtual member
 * function with the same signature that occurs in its base
 * classes. With multiple inheritance, a virtual member function can
 * override several virtual member functions coming from different
 * base classes.
 *
 * In all cases, this function determines the immediate overridden
 * method, rather than all of the overridden methods. For example, if
 * a method is originally declared in a class A, then overridden in B
 * (which in inherits from A) and also in C (which inherited from B),
 * then the only overridden method returned from this function when
 * invoked on C's method will be B's method. The client may then
 * invoke this function again, given the previously-found overridden
 * methods, to map out the complete method-override set.
 *
 * \param cursor A cursor representing an Objective-C or C++
 * method. This routine will compute the set of methods that this
 * method overrides.
 * 
 * \param overridden A pointer whose pointee will be replaced with a
 * pointer to an array of cursors, representing the set of overridden
 * methods. If there are no overridden methods, the pointee will be
 * set to NULL. The pointee must be freed via a call to 
 * \c clang_disposeOverriddenCursors().
 *
 * \param num_overridden A pointer to the number of overridden
 * functions, will be set to the number of overridden functions in the
 * array pointed to by \p overridden.
 */
CINDEX_LINKAGE void clang_getOverriddenCursors(CXCursor cursor, 
                                               CXCursor **overridden,
                                               unsigned *num_overridden);

/**
 * \brief Free the set of overridden cursors returned by \c
 * clang_getOverriddenCursors().
 */
CINDEX_LINKAGE void clang_disposeOverriddenCursors(CXCursor *overridden);

/**
 * \brief Retrieve the file that is included by the given inclusion directive
 * cursor.
 */
CINDEX_LINKAGE CXFile clang_getIncludedFile(CXCursor cursor);
  
/**
 * @}
 */

/**
 * \defgroup CINDEX_CURSOR_SOURCE Mapping between cursors and source code
 *
 * Cursors represent a location within the Abstract Syntax Tree (AST). These
 * routines help map between cursors and the physical locations where the
 * described entities occur in the source code. The mapping is provided in
 * both directions, so one can map from source code to the AST and back.
 *
 * @{
 */

/**
 * \brief Map a source location to the cursor that describes the entity at that
 * location in the source code.
 *
 * clang_getCursor() maps an arbitrary source location within a translation
 * unit down to the most specific cursor that describes the entity at that
 * location. For example, given an expression \c x + y, invoking
 * clang_getCursor() with a source location pointing to "x" will return the
 * cursor for "x"; similarly for "y". If the cursor points anywhere between
 * "x" or "y" (e.g., on the + or the whitespace around it), clang_getCursor()
 * will return a cursor referring to the "+" expression.
 *
 * \returns a cursor representing the entity at the given source location, or
 * a NULL cursor if no such entity can be found.
 */
CINDEX_LINKAGE CXCursor clang_getCursor(CXTranslationUnit, CXSourceLocation);

/**
 * \brief Retrieve the physical location of the source constructor referenced
 * by the given cursor.
 *
 * The location of a declaration is typically the location of the name of that
 * declaration, where the name of that declaration would occur if it is
 * unnamed, or some keyword that introduces that particular declaration.
 * The location of a reference is where that reference occurs within the
 * source code.
 */
CINDEX_LINKAGE CXSourceLocation clang_getCursorLocation(CXCursor);

/**
 * \brief Retrieve the physical extent of the source construct referenced by
 * the given cursor.
 *
 * The extent of a cursor starts with the file/line/column pointing at the
 * first character within the source construct that the cursor refers to and
 * ends with the last character within that source construct. For a
 * declaration, the extent covers the declaration itself. For a reference,
 * the extent covers the location of the reference (e.g., where the referenced
 * entity was actually used).
 */
CINDEX_LINKAGE CXSourceRange clang_getCursorExtent(CXCursor);

/**
 * @}
 */
    
/**
 * \defgroup CINDEX_TYPES Type information for CXCursors
 *
 * @{
 */

/**
 * \brief Describes the kind of type
 */
enum CXTypeKind {
  /**
   * \brief Represents an invalid type (e.g., where no type is available).
   */
  CXType_Invalid = 0,

  /**
   * \brief A type whose specific kind is not exposed via this
   * interface.
   */
  CXType_Unexposed = 1,

  /* Builtin types */
  CXType_Void = 2,
  CXType_Bool = 3,
  CXType_Char_U = 4,
  CXType_UChar = 5,
  CXType_Char16 = 6,
  CXType_Char32 = 7,
  CXType_UShort = 8,
  CXType_UInt = 9,
  CXType_ULong = 10,
  CXType_ULongLong = 11,
  CXType_UInt128 = 12,
  CXType_Char_S = 13,
  CXType_SChar = 14,
  CXType_WChar = 15,
  CXType_Short = 16,
  CXType_Int = 17,
  CXType_Long = 18,
  CXType_LongLong = 19,
  CXType_Int128 = 20,
  CXType_Float = 21,
  CXType_Double = 22,
  CXType_LongDouble = 23,
  CXType_NullPtr = 24,
  CXType_Overload = 25,
  CXType_Dependent = 26,
  CXType_ObjCId = 27,
  CXType_ObjCClass = 28,
  CXType_ObjCSel = 29,
  CXType_Float128 = 30,
  CXType_FirstBuiltin = CXType_Void,
  CXType_LastBuiltin  = CXType_ObjCSel,

  CXType_Complex = 100,
  CXType_Pointer = 101,
  CXType_BlockPointer = 102,
  CXType_LValueReference = 103,
  CXType_RValueReference = 104,
  CXType_Record = 105,
  CXType_Enum = 106,
  CXType_Typedef = 107,
  CXType_ObjCInterface = 108,
  CXType_ObjCObjectPointer = 109,
  CXType_FunctionNoProto = 110,
  CXType_FunctionProto = 111,
  CXType_ConstantArray = 112,
  CXType_Vector = 113,
  CXType_IncompleteArray = 114,
  CXType_VariableArray = 115,
  CXType_DependentSizedArray = 116,
  CXType_MemberPointer = 117,
  CXType_Auto = 118,

  /**
   * \brief Represents a type that was referred to using an elaborated type keyword.
   *
   * E.g., struct S, or via a qualified name, e.g., N::M::type, or both.
   */
  CXType_Elaborated = 119
};

/**
 * \brief Describes the calling convention of a function type
 */
enum CXCallingConv {
  CXCallingConv_Default = 0,
  CXCallingConv_C = 1,
  CXCallingConv_X86StdCall = 2,
  CXCallingConv_X86FastCall = 3,
  CXCallingConv_X86ThisCall = 4,
  CXCallingConv_X86Pascal = 5,
  CXCallingConv_AAPCS = 6,
  CXCallingConv_AAPCS_VFP = 7,
  /* Value 8 was PnaclCall, but it was never used, so it could safely be re-used. */
  CXCallingConv_IntelOclBicc = 9,
  CXCallingConv_X86_64Win64 = 10,
  CXCallingConv_X86_64SysV = 11,
  CXCallingConv_X86VectorCall = 12,
  CXCallingConv_Swift = 13,
  CXCallingConv_PreserveMost = 14,
  CXCallingConv_PreserveAll = 15,

  CXCallingConv_Invalid = 100,
  CXCallingConv_Unexposed = 200
};

/**
 * \brief The type of an element in the abstract syntax tree.
 *
 */
typedef struct {
  enum CXTypeKind kind;
  void *data[2];
} CXType;

/**
 * \brief Retrieve the type of a CXCursor (if any).
 */
CINDEX_LINKAGE CXType clang_getCursorType(CXCursor C);

/**
 * \brief Pretty-print the underlying type using the rules of the
 * language of the translation unit from which it came.
 *
 * If the type is invalid, an empty string is returned.
 */
CINDEX_LINKAGE CXString clang_getTypeSpelling(CXType CT);

/**
 * \brief Retrieve the underlying type of a typedef declaration.
 *
 * If the cursor does not reference a typedef declaration, an invalid type is
 * returned.
 */
CINDEX_LINKAGE CXType clang_getTypedefDeclUnderlyingType(CXCursor C);

/**
 * \brief Retrieve the integer type of an enum declaration.
 *
 * If the cursor does not reference an enum declaration, an invalid type is
 * returned.
 */
CINDEX_LINKAGE CXType clang_getEnumDeclIntegerType(CXCursor C);

/**
 * \brief Retrieve the integer value of an enum constant declaration as a signed
 *  long long.
 *
 * If the cursor does not reference an enum constant declaration, LLONG_MIN is returned.
 * Since this is also potentially a valid constant value, the kind of the cursor
 * must be verified before calling this function.
 */
CINDEX_LINKAGE long long clang_getEnumConstantDeclValue(CXCursor C);

/**
 * \brief Retrieve the integer value of an enum constant declaration as an unsigned
 *  long long.
 *
 * If the cursor does not reference an enum constant declaration, ULLONG_MAX is returned.
 * Since this is also potentially a valid constant value, the kind of the cursor
 * must be verified before calling this function.
 */
CINDEX_LINKAGE unsigned long long clang_getEnumConstantDeclUnsignedValue(CXCursor C);

/**
 * \brief Retrieve the bit width of a bit field declaration as an integer.
 *
 * If a cursor that is not a bit field declaration is passed in, -1 is returned.
 */
CINDEX_LINKAGE int clang_getFieldDeclBitWidth(CXCursor C);

/**
 * \brief Retrieve the number of non-variadic arguments associated with a given
 * cursor.
 *
 * The number of arguments can be determined for calls as well as for
 * declarations of functions or methods. For other cursors -1 is returned.
 */
CINDEX_LINKAGE int clang_Cursor_getNumArguments(CXCursor C);

/**
 * \brief Retrieve the argument cursor of a function or method.
 *
 * The argument cursor can be determined for calls as well as for declarations
 * of functions or methods. For other cursors and for invalid indices, an
 * invalid cursor is returned.
 */
CINDEX_LINKAGE CXCursor clang_Cursor_getArgument(CXCursor C, unsigned i);

/**
 * \brief Describes the kind of a template argument.
 *
 * See the definition of llvm::clang::TemplateArgument::ArgKind for full
 * element descriptions.
 */
enum CXTemplateArgumentKind {
  CXTemplateArgumentKind_Null,
  CXTemplateArgumentKind_Type,
  CXTemplateArgumentKind_Declaration,
  CXTemplateArgumentKind_NullPtr,
  CXTemplateArgumentKind_Integral,
  CXTemplateArgumentKind_Template,
  CXTemplateArgumentKind_TemplateExpansion,
  CXTemplateArgumentKind_Expression,
  CXTemplateArgumentKind_Pack,
  /* Indicates an error case, preventing the kind from being deduced. */
  CXTemplateArgumentKind_Invalid
};

/**
 *\brief Returns the number of template args of a function decl representing a
 * template specialization.
 *
 * If the argument cursor cannot be converted into a template function
 * declaration, -1 is returned.
 *
 * For example, for the following declaration and specialization:
 *   template <typename T, int kInt, bool kBool>
 *   void foo() { ... }
 *
 *   template <>
 *   void foo<float, -7, true>();
 *
 * The value 3 would be returned from this call.
 */
CINDEX_LINKAGE int clang_Cursor_getNumTemplateArguments(CXCursor C);

/**
 * \brief Retrieve the kind of the I'th template argument of the CXCursor C.
 *
 * If the argument CXCursor does not represent a FunctionDecl, an invalid
 * template argument kind is returned.
 *
 * For example, for the following declaration and specialization:
 *   template <typename T, int kInt, bool kBool>
 *   void foo() { ... }
 *
 *   template <>
 *   void foo<float, -7, true>();
 *
 * For I = 0, 1, and 2, Type, Integral, and Integral will be returned,
 * respectively.
 */
CINDEX_LINKAGE enum CXTemplateArgumentKind clang_Cursor_getTemplateArgumentKind(
    CXCursor C, unsigned I);

/**
 * \brief Retrieve a CXType representing the type of a TemplateArgument of a
 *  function decl representing a template specialization.
 *
 * If the argument CXCursor does not represent a FunctionDecl whose I'th
 * template argument has a kind of CXTemplateArgKind_Integral, an invalid type
 * is returned.
 *
 * For example, for the following declaration and specialization:
 *   template <typename T, int kInt, bool kBool>
 *   void foo() { ... }
 *
 *   template <>
 *   void foo<float, -7, true>();
 *
 * If called with I = 0, "float", will be returned.
 * Invalid types will be returned for I == 1 or 2.
 */
CINDEX_LINKAGE CXType clang_Cursor_getTemplateArgumentType(CXCursor C,
                                                           unsigned I);

/**
 * \brief Retrieve the value of an Integral TemplateArgument (of a function
 *  decl representing a template specialization) as a signed long long.
 *
 * It is undefined to call this function on a CXCursor that does not represent a
 * FunctionDecl or whose I'th template argument is not an integral value.
 *
 * For example, for the following declaration and specialization:
 *   template <typename T, int kInt, bool kBool>
 *   void foo() { ... }
 *
 *   template <>
 *   void foo<float, -7, true>();
 *
 * If called with I = 1 or 2, -7 or true will be returned, respectively.
 * For I == 0, this function's behavior is undefined.
 */
CINDEX_LINKAGE long long clang_Cursor_getTemplateArgumentValue(CXCursor C,
                                                               unsigned I);

/**
 * \brief Retrieve the value of an Integral TemplateArgument (of a function
 *  decl representing a template specialization) as an unsigned long long.
 *
 * It is undefined to call this function on a CXCursor that does not represent a
 * FunctionDecl or whose I'th template argument is not an integral value.
 *
 * For example, for the following declaration and specialization:
 *   template <typename T, int kInt, bool kBool>
 *   void foo() { ... }
 *
 *   template <>
 *   void foo<float, 2147483649, true>();
 *
 * If called with I = 1 or 2, 2147483649 or true will be returned, respectively.
 * For I == 0, this function's behavior is undefined.
 */
CINDEX_LINKAGE unsigned long long clang_Cursor_getTemplateArgumentUnsignedValue(
    CXCursor C, unsigned I);

/**
 * \brief Determine whether two CXTypes represent the same type.
 *
 * \returns non-zero if the CXTypes represent the same type and
 *          zero otherwise.
 */
CINDEX_LINKAGE unsigned clang_equalTypes(CXType A, CXType B);

/**
 * \brief Return the canonical type for a CXType.
 *
 * Clang's type system explicitly models typedefs and all the ways
 * a specific type can be represented.  The canonical type is the underlying
 * type with all the "sugar" removed.  For example, if 'T' is a typedef
 * for 'int', the canonical type for 'T' would be 'int'.
 */
CINDEX_LINKAGE CXType clang_getCanonicalType(CXType T);

/**
 * \brief Determine whether a CXType has the "const" qualifier set,
 * without looking through typedefs that may have added "const" at a
 * different level.
 */
CINDEX_LINKAGE unsigned clang_isConstQualifiedType(CXType T);

/**
 * \brief Determine whether a  CXCursor that is a macro, is
 * function like.
 */
CINDEX_LINKAGE unsigned clang_Cursor_isMacroFunctionLike(CXCursor C);

/**
 * \brief Determine whether a  CXCursor that is a macro, is a
 * builtin one.
 */
CINDEX_LINKAGE unsigned clang_Cursor_isMacroBuiltin(CXCursor C);

/**
 * \brief Determine whether a  CXCursor that is a function declaration, is an
 * inline declaration.
 */
CINDEX_LINKAGE unsigned clang_Cursor_isFunctionInlined(CXCursor C);

/**
 * \brief Determine whether a CXType has the "volatile" qualifier set,
 * without looking through typedefs that may have added "volatile" at
 * a different level.
 */
CINDEX_LINKAGE unsigned clang_isVolatileQualifiedType(CXType T);

/**
 * \brief Determine whether a CXType has the "restrict" qualifier set,
 * without looking through typedefs that may have added "restrict" at a
 * different level.
 */
CINDEX_LINKAGE unsigned clang_isRestrictQualifiedType(CXType T);

/**
 * \brief For pointer types, returns the type of the pointee.
 */
CINDEX_LINKAGE CXType clang_getPointeeType(CXType T);

/**
 * \brief Return the cursor for the declaration of the given type.
 */
CINDEX_LINKAGE CXCursor clang_getTypeDeclaration(CXType T);

/**
 * Returns the Objective-C type encoding for the specified declaration.
 */
CINDEX_LINKAGE CXString clang_getDeclObjCTypeEncoding(CXCursor C);

/**
 * Returns the Objective-C type encoding for the specified CXType.
 */
CINDEX_LINKAGE CXString clang_Type_getObjCEncoding(CXType type); 

/**
 * \brief Retrieve the spelling of a given CXTypeKind.
 */
CINDEX_LINKAGE CXString clang_getTypeKindSpelling(enum CXTypeKind K);

/**
 * \brief Retrieve the calling convention associated with a function type.
 *
 * If a non-function type is passed in, CXCallingConv_Invalid is returned.
 */
CINDEX_LINKAGE enum CXCallingConv clang_getFunctionTypeCallingConv(CXType T);

/**
 * \brief Retrieve the return type associated with a function type.
 *
 * If a non-function type is passed in, an invalid type is returned.
 */
CINDEX_LINKAGE CXType clang_getResultType(CXType T);

/**
 * \brief Retrieve the number of non-variadic parameters associated with a
 * function type.
 *
 * If a non-function type is passed in, -1 is returned.
 */
CINDEX_LINKAGE int clang_getNumArgTypes(CXType T);

/**
 * \brief Retrieve the type of a parameter of a function type.
 *
 * If a non-function type is passed in or the function does not have enough
 * parameters, an invalid type is returned.
 */
CINDEX_LINKAGE CXType clang_getArgType(CXType T, unsigned i);

/**
 * \brief Return 1 if the CXType is a variadic function type, and 0 otherwise.
 */
CINDEX_LINKAGE unsigned clang_isFunctionTypeVariadic(CXType T);

/**
 * \brief Retrieve the return type associated with a given cursor.
 *
 * This only returns a valid type if the cursor refers to a function or method.
 */
CINDEX_LINKAGE CXType clang_getCursorResultType(CXCursor C);

/**
 * \brief Return 1 if the CXType is a POD (plain old data) type, and 0
 *  otherwise.
 */
CINDEX_LINKAGE unsigned clang_isPODType(CXType T);

/**
 * \brief Return the element type of an array, complex, or vector type.
 *
 * If a type is passed in that is not an array, complex, or vector type,
 * an invalid type is returned.
 */
CINDEX_LINKAGE CXType clang_getElementType(CXType T);

/**
 * \brief Return the number of elements of an array or vector type.
 *
 * If a type is passed in that is not an array or vector type,
 * -1 is returned.
 */
CINDEX_LINKAGE long long clang_getNumElements(CXType T);

/**
 * \brief Return the element type of an array type.
 *
 * If a non-array type is passed in, an invalid type is returned.
 */
CINDEX_LINKAGE CXType clang_getArrayElementType(CXType T);

/**
 * \brief Return the array size of a constant array.
 *
 * If a non-array type is passed in, -1 is returned.
 */
CINDEX_LINKAGE long long clang_getArraySize(CXType T);

/**
 * \brief Retrieve the type named by the qualified-id.
 *
 * If a non-elaborated type is passed in, an invalid type is returned.
 */
CINDEX_LINKAGE CXType clang_Type_getNamedType(CXType T);

/**
 * \brief List the possible error codes for \c clang_Type_getSizeOf,
 *   \c clang_Type_getAlignOf, \c clang_Type_getOffsetOf and
 *   \c clang_Cursor_getOffsetOf.
 *
 * A value of this enumeration type can be returned if the target type is not
 * a valid argument to sizeof, alignof or offsetof.
 */
enum CXTypeLayoutError {
  /**
   * \brief Type is of kind CXType_Invalid.
   */
  CXTypeLayoutError_Invalid = -1,
  /**
   * \brief The type is an incomplete Type.
   */
  CXTypeLayoutError_Incomplete = -2,
  /**
   * \brief The type is a dependent Type.
   */
  CXTypeLayoutError_Dependent = -3,
  /**
   * \brief The type is not a constant size type.
   */
  CXTypeLayoutError_NotConstantSize = -4,
  /**
   * \brief The Field name is not valid for this record.
   */
  CXTypeLayoutError_InvalidFieldName = -5
};

/**
 * \brief Return the alignment of a type in bytes as per C++[expr.alignof]
 *   standard.
 *
 * If the type declaration is invalid, CXTypeLayoutError_Invalid is returned.
 * If the type declaration is an incomplete type, CXTypeLayoutError_Incomplete
 *   is returned.
 * If the type declaration is a dependent type, CXTypeLayoutError_Dependent is
 *   returned.
 * If the type declaration is not a constant size type,
 *   CXTypeLayoutError_NotConstantSize is returned.
 */
CINDEX_LINKAGE long long clang_Type_getAlignOf(CXType T);

/**
 * \brief Return the class type of an member pointer type.
 *
 * If a non-member-pointer type is passed in, an invalid type is returned.
 */
CINDEX_LINKAGE CXType clang_Type_getClassType(CXType T);

/**
 * \brief Return the size of a type in bytes as per C++[expr.sizeof] standard.
 *
 * If the type declaration is invalid, CXTypeLayoutError_Invalid is returned.
 * If the type declaration is an incomplete type, CXTypeLayoutError_Incomplete
 *   is returned.
 * If the type declaration is a dependent type, CXTypeLayoutError_Dependent is
 *   returned.
 */
CINDEX_LINKAGE long long clang_Type_getSizeOf(CXType T);

/**
 * \brief Return the offset of a field named S in a record of type T in bits
 *   as it would be returned by __offsetof__ as per C++11[18.2p4]
 *
 * If the cursor is not a record field declaration, CXTypeLayoutError_Invalid
 *   is returned.
 * If the field's type declaration is an incomplete type,
 *   CXTypeLayoutError_Incomplete is returned.
 * If the field's type declaration is a dependent type,
 *   CXTypeLayoutError_Dependent is returned.
 * If the field's name S is not found,
 *   CXTypeLayoutError_InvalidFieldName is returned.
 */
CINDEX_LINKAGE long long clang_Type_getOffsetOf(CXType T, const char *S);

/**
 * \brief Return the offset of the field represented by the Cursor.
 *
 * If the cursor is not a field declaration, -1 is returned.
 * If the cursor semantic parent is not a record field declaration,
 *   CXTypeLayoutError_Invalid is returned.
 * If the field's type declaration is an incomplete type,
 *   CXTypeLayoutError_Incomplete is returned.
 * If the field's type declaration is a dependent type,
 *   CXTypeLayoutError_Dependent is returned.
 * If the field's name S is not found,
 *   CXTypeLayoutError_InvalidFieldName is returned.
 */
CINDEX_LINKAGE long long clang_Cursor_getOffsetOfField(CXCursor C);

/**
 * \brief Determine whether the given cursor represents an anonymous record
 * declaration.
 */
CINDEX_LINKAGE unsigned clang_Cursor_isAnonymous(CXCursor C);

enum CXRefQualifierKind {
  /** \brief No ref-qualifier was provided. */
  CXRefQualifier_None = 0,
  /** \brief An lvalue ref-qualifier was provided (\c &). */
  CXRefQualifier_LValue,
  /** \brief An rvalue ref-qualifier was provided (\c &&). */
  CXRefQualifier_RValue
};

/**
 * \brief Returns the number of template arguments for given class template
 * specialization, or -1 if type \c T is not a class template specialization.
 *
 * Variadic argument packs count as only one argument, and can not be inspected
 * further.
 */
CINDEX_LINKAGE int clang_Type_getNumTemplateArguments(CXType T);

/**
 * \brief Returns the type template argument of a template class specialization
 * at given index.
 *
 * This function only returns template type arguments and does not handle
 * template template arguments or variadic packs.
 */
CINDEX_LINKAGE CXType clang_Type_getTemplateArgumentAsType(CXType T, unsigned i);

/**
 * \brief Retrieve the ref-qualifier kind of a function or method.
 *
 * The ref-qualifier is returned for C++ functions or methods. For other types
 * or non-C++ declarations, CXRefQualifier_None is returned.
 */
CINDEX_LINKAGE enum CXRefQualifierKind clang_Type_getCXXRefQualifier(CXType T);

/**
 * \brief Returns non-zero if the cursor specifies a Record member that is a
 *   bitfield.
 */
CINDEX_LINKAGE unsigned clang_Cursor_isBitField(CXCursor C);

/**
 * \brief Returns 1 if the base class specified by the cursor with kind
 *   CX_CXXBaseSpecifier is virtual.
 */
CINDEX_LINKAGE unsigned clang_isVirtualBase(CXCursor);
    
/**
 * \brief Represents the C++ access control level to a base class for a
 * cursor with kind CX_CXXBaseSpecifier.
 */
enum CX_CXXAccessSpecifier {
  CX_CXXInvalidAccessSpecifier,
  CX_CXXPublic,
  CX_CXXProtected,
  CX_CXXPrivate
};

/**
 * \brief Returns the access control level for the referenced object.
 *
 * If the cursor refers to a C++ declaration, its access control level within its
 * parent scope is returned. Otherwise, if the cursor refers to a base specifier or
 * access specifier, the specifier itself is returned.
 */
CINDEX_LINKAGE enum CX_CXXAccessSpecifier clang_getCXXAccessSpecifier(CXCursor);

/**
 * \brief Represents the storage classes as declared in the source. CX_SC_Invalid
 * was added for the case that the passed cursor in not a declaration.
 */
enum CX_StorageClass {
  CX_SC_Invalid,
  CX_SC_None,
  CX_SC_Extern,
  CX_SC_Static,
  CX_SC_PrivateExtern,
  CX_SC_OpenCLWorkGroupLocal,
  CX_SC_Auto,
  CX_SC_Register
};

/**
 * \brief Returns the storage class for a function or variable declaration.
 *
 * If the passed in Cursor is not a function or variable declaration,
 * CX_SC_Invalid is returned else the storage class.
 */
CINDEX_LINKAGE enum CX_StorageClass clang_Cursor_getStorageClass(CXCursor);

/**
 * \brief Determine the number of overloaded declarations referenced by a 
 * \c CXCursor_OverloadedDeclRef cursor.
 *
 * \param cursor The cursor whose overloaded declarations are being queried.
 *
 * \returns The number of overloaded declarations referenced by \c cursor. If it
 * is not a \c CXCursor_OverloadedDeclRef cursor, returns 0.
 */
CINDEX_LINKAGE unsigned clang_getNumOverloadedDecls(CXCursor cursor);

/**
 * \brief Retrieve a cursor for one of the overloaded declarations referenced
 * by a \c CXCursor_OverloadedDeclRef cursor.
 *
 * \param cursor The cursor whose overloaded declarations are being queried.
 *
 * \param index The zero-based index into the set of overloaded declarations in
 * the cursor.
 *
 * \returns A cursor representing the declaration referenced by the given 
 * \c cursor at the specified \c index. If the cursor does not have an 
 * associated set of overloaded declarations, or if the index is out of bounds,
 * returns \c clang_getNullCursor();
 */
CINDEX_LINKAGE CXCursor clang_getOverloadedDecl(CXCursor cursor, 
                                                unsigned index);
  
/**
 * @}
 */
  
/**
 * \defgroup CINDEX_ATTRIBUTES Information for attributes
 *
 * @{
 */

/**
 * \brief For cursors representing an iboutletcollection attribute,
 *  this function returns the collection element type.
 *
 */
CINDEX_LINKAGE CXType clang_getIBOutletCollectionType(CXCursor);

/**
 * @}
 */

/**
 * \defgroup CINDEX_CURSOR_TRAVERSAL Traversing the AST with cursors
 *
 * These routines provide the ability to traverse the abstract syntax tree
 * using cursors.
 *
 * @{
 */

/**
 * \brief Describes how the traversal of the children of a particular
 * cursor should proceed after visiting a particular child cursor.
 *
 * A value of this enumeration type should be returned by each
 * \c CXCursorVisitor to indicate how clang_visitChildren() proceed.
 */
enum CXChildVisitResult {
  /**
   * \brief Terminates the cursor traversal.
   */
  CXChildVisit_Break,
  /**
   * \brief Continues the cursor traversal with the next sibling of
   * the cursor just visited, without visiting its children.
   */
  CXChildVisit_Continue,
  /**
   * \brief Recursively traverse the children of this cursor, using
   * the same visitor and client data.
   */
  CXChildVisit_Recurse
};

/**
 * \brief Visitor invoked for each cursor found by a traversal.
 *
 * This visitor function will be invoked for each cursor found by
 * clang_visitCursorChildren(). Its first argument is the cursor being
 * visited, its second argument is the parent visitor for that cursor,
 * and its third argument is the client data provided to
 * clang_visitCursorChildren().
 *
 * The visitor should return one of the \c CXChildVisitResult values
 * to direct clang_visitCursorChildren().
 */
typedef enum CXChildVisitResult (*CXCursorVisitor)(CXCursor cursor,
                                                   CXCursor parent,
                                                   CXClientData client_data);

/**
 * \brief Visit the children of a particular cursor.
 *
 * This function visits all the direct children of the given cursor,
 * invoking the given \p visitor function with the cursors of each
 * visited child. The traversal may be recursive, if the visitor returns
 * \c CXChildVisit_Recurse. The traversal may also be ended prematurely, if
 * the visitor returns \c CXChildVisit_Break.
 *
 * \param parent the cursor whose child may be visited. All kinds of
 * cursors can be visited, including invalid cursors (which, by
 * definition, have no children).
 *
 * \param visitor the visitor function that will be invoked for each
 * child of \p parent.
 *
 * \param client_data pointer data supplied by the client, which will
 * be passed to the visitor each time it is invoked.
 *
 * \returns a non-zero value if the traversal was terminated
 * prematurely by the visitor returning \c CXChildVisit_Break.
 */
CINDEX_LINKAGE unsigned clang_visitChildren(CXCursor parent,
                                            CXCursorVisitor visitor,
                                            CXClientData client_data);
#ifdef __has_feature
#  if __has_feature(blocks)
/**
 * \brief Visitor invoked for each cursor found by a traversal.
 *
 * This visitor block will be invoked for each cursor found by
 * clang_visitChildrenWithBlock(). Its first argument is the cursor being
 * visited, its second argument is the parent visitor for that cursor.
 *
 * The visitor should return one of the \c CXChildVisitResult values
 * to direct clang_visitChildrenWithBlock().
 */
typedef enum CXChildVisitResult 
     (^CXCursorVisitorBlock)(CXCursor cursor, CXCursor parent);

/**
 * Visits the children of a cursor using the specified block.  Behaves
 * identically to clang_visitChildren() in all other respects.
 */
CINDEX_LINKAGE unsigned clang_visitChildrenWithBlock(CXCursor parent,
                                                    CXCursorVisitorBlock block);
#  endif
#endif

/**
 * @}
 */

/**
 * \defgroup CINDEX_CURSOR_XREF Cross-referencing in the AST
 *
 * These routines provide the ability to determine references within and
 * across translation units, by providing the names of the entities referenced
 * by cursors, follow reference cursors to the declarations they reference,
 * and associate declarations with their definitions.
 *
 * @{
 */

/**
 * \brief Retrieve a Unified Symbol Resolution (USR) for the entity referenced
 * by the given cursor.
 *
 * A Unified Symbol Resolution (USR) is a string that identifies a particular
 * entity (function, class, variable, etc.) within a program. USRs can be
 * compared across translation units to determine, e.g., when references in
 * one translation refer to an entity defined in another translation unit.
 */
CINDEX_LINKAGE CXString clang_getCursorUSR(CXCursor);

/**
 * \brief Construct a USR for a specified Objective-C class.
 */
CINDEX_LINKAGE CXString clang_constructUSR_ObjCClass(const char *class_name);

/**
 * \brief Construct a USR for a specified Objective-C category.
 */
CINDEX_LINKAGE CXString
  clang_constructUSR_ObjCCategory(const char *class_name,
                                 const char *category_name);

/**
 * \brief Construct a USR for a specified Objective-C protocol.
 */
CINDEX_LINKAGE CXString
  clang_constructUSR_ObjCProtocol(const char *protocol_name);

/**
 * \brief Construct a USR for a specified Objective-C instance variable and
 *   the USR for its containing class.
 */
CINDEX_LINKAGE CXString clang_constructUSR_ObjCIvar(const char *name,
                                                    CXString classUSR);

/**
 * \brief Construct a USR for a specified Objective-C method and
 *   the USR for its containing class.
 */
CINDEX_LINKAGE CXString clang_constructUSR_ObjCMethod(const char *name,
                                                      unsigned isInstanceMethod,
                                                      CXString classUSR);

/**
 * \brief Construct a USR for a specified Objective-C property and the USR
 *  for its containing class.
 */
CINDEX_LINKAGE CXString clang_constructUSR_ObjCProperty(const char *property,
                                                        CXString classUSR);

/**
 * \brief Retrieve a name for the entity referenced by this cursor.
 */
CINDEX_LINKAGE CXString clang_getCursorSpelling(CXCursor);

/**
 * \brief Retrieve a range for a piece that forms the cursors spelling name.
 * Most of the times there is only one range for the complete spelling but for
 * Objective-C methods and Objective-C message expressions, there are multiple
 * pieces for each selector identifier.
 * 
 * \param pieceIndex the index of the spelling name piece. If this is greater
 * than the actual number of pieces, it will return a NULL (invalid) range.
 *  
 * \param options Reserved.
 */
CINDEX_LINKAGE CXSourceRange clang_Cursor_getSpellingNameRange(CXCursor,
                                                          unsigned pieceIndex,
                                                          unsigned options);

/**
 * \brief Retrieve the display name for the entity referenced by this cursor.
 *
 * The display name contains extra information that helps identify the cursor,
 * such as the parameters of a function or template or the arguments of a 
 * class template specialization.
 */
CINDEX_LINKAGE CXString clang_getCursorDisplayName(CXCursor);
  
/** \brief For a cursor that is a reference, retrieve a cursor representing the
 * entity that it references.
 *
 * Reference cursors refer to other entities in the AST. For example, an
 * Objective-C superclass reference cursor refers to an Objective-C class.
 * This function produces the cursor for the Objective-C class from the
 * cursor for the superclass reference. If the input cursor is a declaration or
 * definition, it returns that declaration or definition unchanged.
 * Otherwise, returns the NULL cursor.
 */
CINDEX_LINKAGE CXCursor clang_getCursorReferenced(CXCursor);

/**
 *  \brief For a cursor that is either a reference to or a declaration
 *  of some entity, retrieve a cursor that describes the definition of
 *  that entity.
 *
 *  Some entities can be declared multiple times within a translation
 *  unit, but only one of those declarations can also be a
 *  definition. For example, given:
 *
 *  \code
 *  int f(int, int);
 *  int g(int x, int y) { return f(x, y); }
 *  int f(int a, int b) { return a + b; }
 *  int f(int, int);
 *  \endcode
 *
 *  there are three declarations of the function "f", but only the
 *  second one is a definition. The clang_getCursorDefinition()
 *  function will take any cursor pointing to a declaration of "f"
 *  (the first or fourth lines of the example) or a cursor referenced
 *  that uses "f" (the call to "f' inside "g") and will return a
 *  declaration cursor pointing to the definition (the second "f"
 *  declaration).
 *
 *  If given a cursor for which there is no corresponding definition,
 *  e.g., because there is no definition of that entity within this
 *  translation unit, returns a NULL cursor.
 */
CINDEX_LINKAGE CXCursor clang_getCursorDefinition(CXCursor);

/**
 * \brief Determine whether the declaration pointed to by this cursor
 * is also a definition of that entity.
 */
CINDEX_LINKAGE unsigned clang_isCursorDefinition(CXCursor);

/**
 * \brief Retrieve the canonical cursor corresponding to the given cursor.
 *
 * In the C family of languages, many kinds of entities can be declared several
 * times within a single translation unit. For example, a structure type can
 * be forward-declared (possibly multiple times) and later defined:
 *
 * \code
 * struct X;
 * struct X;
 * struct X {
 *   int member;
 * };
 * \endcode
 *
 * The declarations and the definition of \c X are represented by three 
 * different cursors, all of which are declarations of the same underlying 
 * entity. One of these cursor is considered the "canonical" cursor, which
 * is effectively the representative for the underlying entity. One can 
 * determine if two cursors are declarations of the same underlying entity by
 * comparing their canonical cursors.
 *
 * \returns The canonical cursor for the entity referred to by the given cursor.
 */
CINDEX_LINKAGE CXCursor clang_getCanonicalCursor(CXCursor);

/**
 * \brief If the cursor points to a selector identifier in an Objective-C
 * method or message expression, this returns the selector index.
 *
 * After getting a cursor with #clang_getCursor, this can be called to
 * determine if the location points to a selector identifier.
 *
 * \returns The selector index if the cursor is an Objective-C method or message
 * expression and the cursor is pointing to a selector identifier, or -1
 * otherwise.
 */
CINDEX_LINKAGE int clang_Cursor_getObjCSelectorIndex(CXCursor);

/**
 * \brief Given a cursor pointing to a C++ method call or an Objective-C
 * message, returns non-zero if the method/message is "dynamic", meaning:
 * 
 * For a C++ method: the call is virtual.
 * For an Objective-C message: the receiver is an object instance, not 'super'
 * or a specific class.
 * 
 * If the method/message is "static" or the cursor does not point to a
 * method/message, it will return zero.
 */
CINDEX_LINKAGE int clang_Cursor_isDynamicCall(CXCursor C);

/**
 * \brief Given a cursor pointing to an Objective-C message, returns the CXType
 * of the receiver.
 */
CINDEX_LINKAGE CXType clang_Cursor_getReceiverType(CXCursor C);

/**
 * \brief Property attributes for a \c CXCursor_ObjCPropertyDecl.
 */
typedef enum {
  CXObjCPropertyAttr_noattr    = 0x00,
  CXObjCPropertyAttr_readonly  = 0x01,
  CXObjCPropertyAttr_getter    = 0x02,
  CXObjCPropertyAttr_assign    = 0x04,
  CXObjCPropertyAttr_readwrite = 0x08,
  CXObjCPropertyAttr_retain    = 0x10,
  CXObjCPropertyAttr_copy      = 0x20,
  CXObjCPropertyAttr_nonatomic = 0x40,
  CXObjCPropertyAttr_setter    = 0x80,
  CXObjCPropertyAttr_atomic    = 0x100,
  CXObjCPropertyAttr_weak      = 0x200,
  CXObjCPropertyAttr_strong    = 0x400,
  CXObjCPropertyAttr_unsafe_unretained = 0x800,
  CXObjCPropertyAttr_class = 0x1000
} CXObjCPropertyAttrKind;

/**
 * \brief Given a cursor that represents a property declaration, return the
 * associated property attributes. The bits are formed from
 * \c CXObjCPropertyAttrKind.
 *
 * \param reserved Reserved for future use, pass 0.
 */
CINDEX_LINKAGE unsigned clang_Cursor_getObjCPropertyAttributes(CXCursor C,
                                                             unsigned reserved);

/**
 * \brief 'Qualifiers' written next to the return and parameter types in
 * Objective-C method declarations.
 */
typedef enum {
  CXObjCDeclQualifier_None = 0x0,
  CXObjCDeclQualifier_In = 0x1,
  CXObjCDeclQualifier_Inout = 0x2,
  CXObjCDeclQualifier_Out = 0x4,
  CXObjCDeclQualifier_Bycopy = 0x8,
  CXObjCDeclQualifier_Byref = 0x10,
  CXObjCDeclQualifier_Oneway = 0x20
} CXObjCDeclQualifierKind;

/**
 * \brief Given a cursor that represents an Objective-C method or parameter
 * declaration, return the associated Objective-C qualifiers for the return
 * type or the parameter respectively. The bits are formed from
 * CXObjCDeclQualifierKind.
 */
CINDEX_LINKAGE unsigned clang_Cursor_getObjCDeclQualifiers(CXCursor C);

/**
 * \brief Given a cursor that represents an Objective-C method or property
 * declaration, return non-zero if the declaration was affected by "@optional".
 * Returns zero if the cursor is not such a declaration or it is "@required".
 */
CINDEX_LINKAGE unsigned clang_Cursor_isObjCOptional(CXCursor C);

/**
 * \brief Returns non-zero if the given cursor is a variadic function or method.
 */
CINDEX_LINKAGE unsigned clang_Cursor_isVariadic(CXCursor C);

/**
 * \brief Given a cursor that represents a declaration, return the associated
 * comment's source range.  The range may include multiple consecutive comments
 * with whitespace in between.
 */
CINDEX_LINKAGE CXSourceRange clang_Cursor_getCommentRange(CXCursor C);

/**
 * \brief Given a cursor that represents a declaration, return the associated
 * comment text, including comment markers.
 */
CINDEX_LINKAGE CXString clang_Cursor_getRawCommentText(CXCursor C);

/**
 * \brief Given a cursor that represents a documentable entity (e.g.,
 * declaration), return the associated \\brief paragraph; otherwise return the
 * first paragraph.
 */
CINDEX_LINKAGE CXString clang_Cursor_getBriefCommentText(CXCursor C);

/**
 * @}
 */

/** \defgroup CINDEX_MANGLE Name Mangling API Functions
 *
 * @{
 */

/**
 * \brief Retrieve the CXString representing the mangled name of the cursor.
 */
CINDEX_LINKAGE CXString clang_Cursor_getMangling(CXCursor);

/**
 * \brief Retrieve the CXStrings representing the mangled symbols of the C++
 * constructor or destructor at the cursor.
 */
CINDEX_LINKAGE CXStringSet *clang_Cursor_getCXXManglings(CXCursor);

/**
 * @}
 */

/**
 * \defgroup CINDEX_MODULE Module introspection
 *
 * The functions in this group provide access to information about modules.
 *
 * @{
 */

typedef void *CXModule;

/**
 * \brief Given a CXCursor_ModuleImportDecl cursor, return the associated module.
 */
CINDEX_LINKAGE CXModule clang_Cursor_getModule(CXCursor C);

/**
 * \brief Given a CXFile header file, return the module that contains it, if one
 * exists.
 */
CINDEX_LINKAGE CXModule clang_getModuleForFile(CXTranslationUnit, CXFile);

/**
 * \param Module a module object.
 *
 * \returns the module file where the provided module object came from.
 */
CINDEX_LINKAGE CXFile clang_Module_getASTFile(CXModule Module);

/**
 * \param Module a module object.
 *
 * \returns the parent of a sub-module or NULL if the given module is top-level,
 * e.g. for 'std.vector' it will return the 'std' module.
 */
CINDEX_LINKAGE CXModule clang_Module_getParent(CXModule Module);

/**
 * \param Module a module object.
 *
 * \returns the name of the module, e.g. for the 'std.vector' sub-module it
 * will return "vector".
 */
CINDEX_LINKAGE CXString clang_Module_getName(CXModule Module);

/**
 * \param Module a module object.
 *
 * \returns the full name of the module, e.g. "std.vector".
 */
CINDEX_LINKAGE CXString clang_Module_getFullName(CXModule Module);

/**
 * \param Module a module object.
 *
 * \returns non-zero if the module is a system one.
 */
CINDEX_LINKAGE int clang_Module_isSystem(CXModule Module);

/**
 * \param Module a module object.
 *
 * \returns the number of top level headers associated with this module.
 */
CINDEX_LINKAGE unsigned clang_Module_getNumTopLevelHeaders(CXTranslationUnit,
                                                           CXModule Module);

/**
 * \param Module a module object.
 *
 * \param Index top level header index (zero-based).
 *
 * \returns the specified top level header associated with the module.
 */
CINDEX_LINKAGE
CXFile clang_Module_getTopLevelHeader(CXTranslationUnit,
                                      CXModule Module, unsigned Index);

/**
 * @}
 */

/**
 * \defgroup CINDEX_CPP C++ AST introspection
 *
 * The routines in this group provide access information in the ASTs specific
 * to C++ language features.
 *
 * @{
 */

/**
 * \brief Determine if a C++ constructor is a converting constructor.
 */
CINDEX_LINKAGE unsigned clang_CXXConstructor_isConvertingConstructor(CXCursor C);

/**
 * \brief Determine if a C++ constructor is a copy constructor.
 */
CINDEX_LINKAGE unsigned clang_CXXConstructor_isCopyConstructor(CXCursor C);

/**
 * \brief Determine if a C++ constructor is the default constructor.
 */
CINDEX_LINKAGE unsigned clang_CXXConstructor_isDefaultConstructor(CXCursor C);

/**
 * \brief Determine if a C++ constructor is a move constructor.
 */
CINDEX_LINKAGE unsigned clang_CXXConstructor_isMoveConstructor(CXCursor C);

/**
 * \brief Determine if a C++ field is declared 'mutable'.
 */
CINDEX_LINKAGE unsigned clang_CXXField_isMutable(CXCursor C);

/**
 * \brief Determine if a C++ method is declared '= default'.
 */
CINDEX_LINKAGE unsigned clang_CXXMethod_isDefaulted(CXCursor C);

/**
 * \brief Determine if a C++ member function or member function template is
 * pure virtual.
 */
CINDEX_LINKAGE unsigned clang_CXXMethod_isPureVirtual(CXCursor C);

/**
 * \brief Determine if a C++ member function or member function template is 
 * declared 'static'.
 */
CINDEX_LINKAGE unsigned clang_CXXMethod_isStatic(CXCursor C);

/**
 * \brief Determine if a C++ member function or member function template is
 * explicitly declared 'virtual' or if it overrides a virtual method from
 * one of the base classes.
 */
CINDEX_LINKAGE unsigned clang_CXXMethod_isVirtual(CXCursor C);

/**
 * \brief Determine if a C++ member function or member function template is
 * declared 'const'.
 */
CINDEX_LINKAGE unsigned clang_CXXMethod_isConst(CXCursor C);

/**
 * \brief Given a cursor that represents a template, determine
 * the cursor kind of the specializations would be generated by instantiating
 * the template.
 *
 * This routine can be used to determine what flavor of function template,
 * class template, or class template partial specialization is stored in the
 * cursor. For example, it can describe whether a class template cursor is
 * declared with "struct", "class" or "union".
 *
 * \param C The cursor to query. This cursor should represent a template
 * declaration.
 *
 * \returns The cursor kind of the specializations that would be generated
 * by instantiating the template \p C. If \p C is not a template, returns
 * \c CXCursor_NoDeclFound.
 */
CINDEX_LINKAGE enum CXCursorKind clang_getTemplateCursorKind(CXCursor C);
  
/**
 * \brief Given a cursor that may represent a specialization or instantiation
 * of a template, retrieve the cursor that represents the template that it
 * specializes or from which it was instantiated.
 *
 * This routine determines the template involved both for explicit 
 * specializations of templates and for implicit instantiations of the template,
 * both of which are referred to as "specializations". For a class template
 * specialization (e.g., \c std::vector<bool>), this routine will return 
 * either the primary template (\c std::vector) or, if the specialization was
 * instantiated from a class template partial specialization, the class template
 * partial specialization. For a class template partial specialization and a
 * function template specialization (including instantiations), this
 * this routine will return the specialized template.
 *
 * For members of a class template (e.g., member functions, member classes, or
 * static data members), returns the specialized or instantiated member. 
 * Although not strictly "templates" in the C++ language, members of class
 * templates have the same notions of specializations and instantiations that
 * templates do, so this routine treats them similarly.
 *
 * \param C A cursor that may be a specialization of a template or a member
 * of a template.
 *
 * \returns If the given cursor is a specialization or instantiation of a 
 * template or a member thereof, the template or member that it specializes or
 * from which it was instantiated. Otherwise, returns a NULL cursor.
 */
CINDEX_LINKAGE CXCursor clang_getSpecializedCursorTemplate(CXCursor C);

/**
 * \brief Given a cursor that references something else, return the source range
 * covering that reference.
 *
 * \param C A cursor pointing to a member reference, a declaration reference, or
 * an operator call.
 * \param NameFlags A bitset with three independent flags: 
 * CXNameRange_WantQualifier, CXNameRange_WantTemplateArgs, and
 * CXNameRange_WantSinglePiece.
 * \param PieceIndex For contiguous names or when passing the flag 
 * CXNameRange_WantSinglePiece, only one piece with index 0 is 
 * available. When the CXNameRange_WantSinglePiece flag is not passed for a
 * non-contiguous names, this index can be used to retrieve the individual
 * pieces of the name. See also CXNameRange_WantSinglePiece.
 *
 * \returns The piece of the name pointed to by the given cursor. If there is no
 * name, or if the PieceIndex is out-of-range, a null-cursor will be returned.
 */
CINDEX_LINKAGE CXSourceRange clang_getCursorReferenceNameRange(CXCursor C,
                                                unsigned NameFlags, 
                                                unsigned PieceIndex);

enum CXNameRefFlags {
  /**
   * \brief Include the nested-name-specifier, e.g. Foo:: in x.Foo::y, in the
   * range.
   */
  CXNameRange_WantQualifier = 0x1,
  
  /**
   * \brief Include the explicit template arguments, e.g. \<int> in x.f<int>,
   * in the range.
   */
  CXNameRange_WantTemplateArgs = 0x2,

  /**
   * \brief If the name is non-contiguous, return the full spanning range.
   *
   * Non-contiguous names occur in Objective-C when a selector with two or more
   * parameters is used, or in C++ when using an operator:
   * \code
   * [object doSomething:here withValue:there]; // Objective-C
   * return some_vector[1]; // C++
   * \endcode
   */
  CXNameRange_WantSinglePiece = 0x4
};
  
/**
 * @}
 */

/**
 * \defgroup CINDEX_LEX Token extraction and manipulation
 *
 * The routines in this group provide access to the tokens within a
 * translation unit, along with a semantic mapping of those tokens to
 * their corresponding cursors.
 *
 * @{
 */

/**
 * \brief Describes a kind of token.
 */
typedef enum CXTokenKind {
  /**
   * \brief A token that contains some kind of punctuation.
   */
  CXToken_Punctuation,

  /**
   * \brief A language keyword.
   */
  CXToken_Keyword,

  /**
   * \brief An identifier (that is not a keyword).
   */
  CXToken_Identifier,

  /**
   * \brief A numeric, string, or character literal.
   */
  CXToken_Literal,

  /**
   * \brief A comment.
   */
  CXToken_Comment
} CXTokenKind;

/**
 * \brief Describes a single preprocessing token.
 */
typedef struct {
  unsigned int_data[4];
  void *ptr_data;
} CXToken;

/**
 * \brief Determine the kind of the given token.
 */
CINDEX_LINKAGE CXTokenKind clang_getTokenKind(CXToken);

/**
 * \brief Determine the spelling of the given token.
 *
 * The spelling of a token is the textual representation of that token, e.g.,
 * the text of an identifier or keyword.
 */
CINDEX_LINKAGE CXString clang_getTokenSpelling(CXTranslationUnit, CXToken);

/**
 * \brief Retrieve the source location of the given token.
 */
CINDEX_LINKAGE CXSourceLocation clang_getTokenLocation(CXTranslationUnit,
                                                       CXToken);

/**
 * \brief Retrieve a source range that covers the given token.
 */
CINDEX_LINKAGE CXSourceRange clang_getTokenExtent(CXTranslationUnit, CXToken);

/**
 * \brief Tokenize the source code described by the given range into raw
 * lexical tokens.
 *
 * \param TU the translation unit whose text is being tokenized.
 *
 * \param Range the source range in which text should be tokenized. All of the
 * tokens produced by tokenization will fall within this source range,
 *
 * \param Tokens this pointer will be set to point to the array of tokens
 * that occur within the given source range. The returned pointer must be
 * freed with clang_disposeTokens() before the translation unit is destroyed.
 *
 * \param NumTokens will be set to the number of tokens in the \c *Tokens
 * array.
 *
 */
CINDEX_LINKAGE void clang_tokenize(CXTranslationUnit TU, CXSourceRange Range,
                                   CXToken **Tokens, unsigned *NumTokens);

/**
 * \brief Annotate the given set of tokens by providing cursors for each token
 * that can be mapped to a specific entity within the abstract syntax tree.
 *
 * This token-annotation routine is equivalent to invoking
 * clang_getCursor() for the source locations of each of the
 * tokens. The cursors provided are filtered, so that only those
 * cursors that have a direct correspondence to the token are
 * accepted. For example, given a function call \c f(x),
 * clang_getCursor() would provide the following cursors:
 *
 *   * when the cursor is over the 'f', a DeclRefExpr cursor referring to 'f'.
 *   * when the cursor is over the '(' or the ')', a CallExpr referring to 'f'.
 *   * when the cursor is over the 'x', a DeclRefExpr cursor referring to 'x'.
 *
 * Only the first and last of these cursors will occur within the
 * annotate, since the tokens "f" and "x' directly refer to a function
 * and a variable, respectively, but the parentheses are just a small
 * part of the full syntax of the function call expression, which is
 * not provided as an annotation.
 *
 * \param TU the translation unit that owns the given tokens.
 *
 * \param Tokens the set of tokens to annotate.
 *
 * \param NumTokens the number of tokens in \p Tokens.
 *
 * \param Cursors an array of \p NumTokens cursors, whose contents will be
 * replaced with the cursors corresponding to each token.
 */
CINDEX_LINKAGE void clang_annotateTokens(CXTranslationUnit TU,
                                         CXToken *Tokens, unsigned NumTokens,
                                         CXCursor *Cursors);

/**
 * \brief Free the given set of tokens.
 */
CINDEX_LINKAGE void clang_disposeTokens(CXTranslationUnit TU,
                                        CXToken *Tokens, unsigned NumTokens);

/**
 * @}
 */

/**
 * \defgroup CINDEX_DEBUG Debugging facilities
 *
 * These routines are used for testing and debugging, only, and should not
 * be relied upon.
 *
 * @{
 */

/* for debug/testing */
CINDEX_LINKAGE CXString clang_getCursorKindSpelling(enum CXCursorKind Kind);
CINDEX_LINKAGE void clang_getDefinitionSpellingAndExtent(CXCursor,
                                          const char **startBuf,
                                          const char **endBuf,
                                          unsigned *startLine,
                                          unsigned *startColumn,
                                          unsigned *endLine,
                                          unsigned *endColumn);
CINDEX_LINKAGE void clang_enableStackTraces(void);
CINDEX_LINKAGE void clang_executeOnThread(void (*fn)(void*), void *user_data,
                                          unsigned stack_size);

/**
 * @}
 */

/**
 * \defgroup CINDEX_CODE_COMPLET Code completion
 *
 * Code completion involves taking an (incomplete) source file, along with
 * knowledge of where the user is actively editing that file, and suggesting
 * syntactically- and semantically-valid constructs that the user might want to
 * use at that particular point in the source code. These data structures and
 * routines provide support for code completion.
 *
 * @{
 */

/**
 * \brief A semantic string that describes a code-completion result.
 *
 * A semantic string that describes the formatting of a code-completion
 * result as a single "template" of text that should be inserted into the
 * source buffer when a particular code-completion result is selected.
 * Each semantic string is made up of some number of "chunks", each of which
 * contains some text along with a description of what that text means, e.g.,
 * the name of the entity being referenced, whether the text chunk is part of
 * the template, or whether it is a "placeholder" that the user should replace
 * with actual code,of a specific kind. See \c CXCompletionChunkKind for a
 * description of the different kinds of chunks.
 */
typedef void *CXCompletionString;

/**
 * \brief A single result of code completion.
 */
typedef struct {
  /**
   * \brief The kind of entity that this completion refers to.
   *
   * The cursor kind will be a macro, keyword, or a declaration (one of the
   * *Decl cursor kinds), describing the entity that the completion is
   * referring to.
   *
   * \todo In the future, we would like to provide a full cursor, to allow
   * the client to extract additional information from declaration.
   */
  enum CXCursorKind CursorKind;

  /**
   * \brief The code-completion string that describes how to insert this
   * code-completion result into the editing buffer.
   */
  CXCompletionString CompletionString;
} CXCompletionResult;

/**
 * \brief Describes a single piece of text within a code-completion string.
 *
 * Each "chunk" within a code-completion string (\c CXCompletionString) is
 * either a piece of text with a specific "kind" that describes how that text
 * should be interpreted by the client or is another completion string.
 */
enum CXCompletionChunkKind {
  /**
   * \brief A code-completion string that describes "optional" text that
   * could be a part of the template (but is not required).
   *
   * The Optional chunk is the only kind of chunk that has a code-completion
   * string for its representation, which is accessible via
   * \c clang_getCompletionChunkCompletionString(). The code-completion string
   * describes an additional part of the template that is completely optional.
   * For example, optional chunks can be used to describe the placeholders for
   * arguments that match up with defaulted function parameters, e.g. given:
   *
   * \code
   * void f(int x, float y = 3.14, double z = 2.71828);
   * \endcode
   *
   * The code-completion string for this function would contain:
   *   - a TypedText chunk for "f".
   *   - a LeftParen chunk for "(".
   *   - a Placeholder chunk for "int x"
   *   - an Optional chunk containing the remaining defaulted arguments, e.g.,
   *       - a Comma chunk for ","
   *       - a Placeholder chunk for "float y"
   *       - an Optional chunk containing the last defaulted argument:
   *           - a Comma chunk for ","
   *           - a Placeholder chunk for "double z"
   *   - a RightParen chunk for ")"
   *
   * There are many ways to handle Optional chunks. Two simple approaches are:
   *   - Completely ignore optional chunks, in which case the template for the
   *     function "f" would only include the first parameter ("int x").
   *   - Fully expand all optional chunks, in which case the template for the
   *     function "f" would have all of the parameters.
   */
  CXCompletionChunk_Optional,
  /**
   * \brief Text that a user would be expected to type to get this
   * code-completion result.
   *
   * There will be exactly one "typed text" chunk in a semantic string, which
   * will typically provide the spelling of a keyword or the name of a
   * declaration that could be used at the current code point. Clients are
   * expected to filter the code-completion results based on the text in this
   * chunk.
   */
  CXCompletionChunk_TypedText,
  /**
   * \brief Text that should be inserted as part of a code-completion result.
   *
   * A "text" chunk represents text that is part of the template to be
   * inserted into user code should this particular code-completion result
   * be selected.
   */
  CXCompletionChunk_Text,
  /**
   * \brief Placeholder text that should be replaced by the user.
   *
   * A "placeholder" chunk marks a place where the user should insert text
   * into the code-completion template. For example, placeholders might mark
   * the function parameters for a function declaration, to indicate that the
   * user should provide arguments for each of those parameters. The actual
   * text in a placeholder is a suggestion for the text to display before
   * the user replaces the placeholder with real code.
   */
  CXCompletionChunk_Placeholder,
  /**
   * \brief Informative text that should be displayed but never inserted as
   * part of the template.
   *
   * An "informative" chunk contains annotations that can be displayed to
   * help the user decide whether a particular code-completion result is the
   * right option, but which is not part of the actual template to be inserted
   * by code completion.
   */
  CXCompletionChunk_Informative,
  /**
   * \brief Text that describes the current parameter when code-completion is
   * referring to function call, message send, or template specialization.
   *
   * A "current parameter" chunk occurs when code-completion is providing
   * information about a parameter corresponding to the argument at the
   * code-completion point. For example, given a function
   *
   * \code
   * int add(int x, int y);
   * \endcode
   *
   * and the source code \c add(, where the code-completion point is after the
   * "(", the code-completion string will contain a "current parameter" chunk
   * for "int x", indicating that the current argument will initialize that
   * parameter. After typing further, to \c add(17, (where the code-completion
   * point is after the ","), the code-completion string will contain a
   * "current paremeter" chunk to "int y".
   */
  CXCompletionChunk_CurrentParameter,
  /**
   * \brief A left parenthesis ('('), used to initiate a function call or
   * signal the beginning of a function parameter list.
   */
  CXCompletionChunk_LeftParen,
  /**
   * \brief A right parenthesis (')'), used to finish a function call or
   * signal the end of a function parameter list.
   */
  CXCompletionChunk_RightParen,
  /**
   * \brief A left bracket ('[').
   */
  CXCompletionChunk_LeftBracket,
  /**
   * \brief A right bracket (']').
   */
  CXCompletionChunk_RightBracket,
  /**
   * \brief A left brace ('{').
   */
  CXCompletionChunk_LeftBrace,
  /**
   * \brief A right brace ('}').
   */
  CXCompletionChunk_RightBrace,
  /**
   * \brief A left angle bracket ('<').
   */
  CXCompletionChunk_LeftAngle,
  /**
   * \brief A right angle bracket ('>').
   */
  CXCompletionChunk_RightAngle,
  /**
   * \brief A comma separator (',').
   */
  CXCompletionChunk_Comma,
  /**
   * \brief Text that specifies the result type of a given result.
   *
   * This special kind of informative chunk is not meant to be inserted into
   * the text buffer. Rather, it is meant to illustrate the type that an
   * expression using the given completion string would have.
   */
  CXCompletionChunk_ResultType,
  /**
   * \brief A colon (':').
   */
  CXCompletionChunk_Colon,
  /**
   * \brief A semicolon (';').
   */
  CXCompletionChunk_SemiColon,
  /**
   * \brief An '=' sign.
   */
  CXCompletionChunk_Equal,
  /**
   * Horizontal space (' ').
   */
  CXCompletionChunk_HorizontalSpace,
  /**
   * Vertical space ('\n'), after which it is generally a good idea to
   * perform indentation.
   */
  CXCompletionChunk_VerticalSpace
};

/**
 * \brief Determine the kind of a particular chunk within a completion string.
 *
 * \param completion_string the completion string to query.
 *
 * \param chunk_number the 0-based index of the chunk in the completion string.
 *
 * \returns the kind of the chunk at the index \c chunk_number.
 */
CINDEX_LINKAGE enum CXCompletionChunkKind
clang_getCompletionChunkKind(CXCompletionString completion_string,
                             unsigned chunk_number);

/**
 * \brief Retrieve the text associated with a particular chunk within a
 * completion string.
 *
 * \param completion_string the completion string to query.
 *
 * \param chunk_number the 0-based index of the chunk in the completion string.
 *
 * \returns the text associated with the chunk at index \c chunk_number.
 */
CINDEX_LINKAGE CXString
clang_getCompletionChunkText(CXCompletionString completion_string,
                             unsigned chunk_number);

/**
 * \brief Retrieve the completion string associated with a particular chunk
 * within a completion string.
 *
 * \param completion_string the completion string to query.
 *
 * \param chunk_number the 0-based index of the chunk in the completion string.
 *
 * \returns the completion string associated with the chunk at index
 * \c chunk_number.
 */
CINDEX_LINKAGE CXCompletionString
clang_getCompletionChunkCompletionString(CXCompletionString completion_string,
                                         unsigned chunk_number);

/**
 * \brief Retrieve the number of chunks in the given code-completion string.
 */
CINDEX_LINKAGE unsigned
clang_getNumCompletionChunks(CXCompletionString completion_string);

/**
 * \brief Determine the priority of this code completion.
 *
 * The priority of a code completion indicates how likely it is that this 
 * particular completion is the completion that the user will select. The
 * priority is selected by various internal heuristics.
 *
 * \param completion_string The completion string to query.
 *
 * \returns The priority of this completion string. Smaller values indicate
 * higher-priority (more likely) completions.
 */
CINDEX_LINKAGE unsigned
clang_getCompletionPriority(CXCompletionString completion_string);
  
/**
 * \brief Determine the availability of the entity that this code-completion
 * string refers to.
 *
 * \param completion_string The completion string to query.
 *
 * \returns The availability of the completion string.
 */
CINDEX_LINKAGE enum CXAvailabilityKind 
clang_getCompletionAvailability(CXCompletionString completion_string);

/**
 * \brief Retrieve the number of annotations associated with the given
 * completion string.
 *
 * \param completion_string the completion string to query.
 *
 * \returns the number of annotations associated with the given completion
 * string.
 */
CINDEX_LINKAGE unsigned
clang_getCompletionNumAnnotations(CXCompletionString completion_string);

/**
 * \brief Retrieve the annotation associated with the given completion string.
 *
 * \param completion_string the completion string to query.
 *
 * \param annotation_number the 0-based index of the annotation of the
 * completion string.
 *
 * \returns annotation string associated with the completion at index
 * \c annotation_number, or a NULL string if that annotation is not available.
 */
CINDEX_LINKAGE CXString
clang_getCompletionAnnotation(CXCompletionString completion_string,
                              unsigned annotation_number);

/**
 * \brief Retrieve the parent context of the given completion string.
 *
 * The parent context of a completion string is the semantic parent of 
 * the declaration (if any) that the code completion represents. For example,
 * a code completion for an Objective-C method would have the method's class
 * or protocol as its context.
 *
 * \param completion_string The code completion string whose parent is
 * being queried.
 *
 * \param kind DEPRECATED: always set to CXCursor_NotImplemented if non-NULL.
 *
 * \returns The name of the completion parent, e.g., "NSObject" if
 * the completion string represents a method in the NSObject class.
 */
CINDEX_LINKAGE CXString
clang_getCompletionParent(CXCompletionString completion_string,
                          enum CXCursorKind *kind);

/**
 * \brief Retrieve the brief documentation comment attached to the declaration
 * that corresponds to the given completion string.
 */
CINDEX_LINKAGE CXString
clang_getCompletionBriefComment(CXCompletionString completion_string);

/**
 * \brief Retrieve a completion string for an arbitrary declaration or macro
 * definition cursor.
 *
 * \param cursor The cursor to query.
 *
 * \returns A non-context-sensitive completion string for declaration and macro
 * definition cursors, or NULL for other kinds of cursors.
 */
CINDEX_LINKAGE CXCompletionString
clang_getCursorCompletionString(CXCursor cursor);
  
/**
 * \brief Contains the results of code-completion.
 *
 * This data structure contains the results of code completion, as
 * produced by \c clang_codeCompleteAt(). Its contents must be freed by
 * \c clang_disposeCodeCompleteResults.
 */
typedef struct {
  /**
   * \brief The code-completion results.
   */
  CXCompletionResult *Results;

  /**
   * \brief The number of code-completion results stored in the
   * \c Results array.
   */
  unsigned NumResults;
} CXCodeCompleteResults;

/**
 * \brief Flags that can be passed to \c clang_codeCompleteAt() to
 * modify its behavior.
 *
 * The enumerators in this enumeration can be bitwise-OR'd together to
 * provide multiple options to \c clang_codeCompleteAt().
 */
enum CXCodeComplete_Flags {
  /**
   * \brief Whether to include macros within the set of code
   * completions returned.
   */
  CXCodeComplete_IncludeMacros = 0x01,

  /**
   * \brief Whether to include code patterns for language constructs
   * within the set of code completions, e.g., for loops.
   */
  CXCodeComplete_IncludeCodePatterns = 0x02,

  /**
   * \brief Whether to include brief documentation within the set of code
   * completions returned.
   */
  CXCodeComplete_IncludeBriefComments = 0x04
};

/**
 * \brief Bits that represent the context under which completion is occurring.
 *
 * The enumerators in this enumeration may be bitwise-OR'd together if multiple
 * contexts are occurring simultaneously.
 */
enum CXCompletionContext {
  /**
   * \brief The context for completions is unexposed, as only Clang results
   * should be included. (This is equivalent to having no context bits set.)
   */
  CXCompletionContext_Unexposed = 0,
  
  /**
   * \brief Completions for any possible type should be included in the results.
   */
  CXCompletionContext_AnyType = 1 << 0,
  
  /**
   * \brief Completions for any possible value (variables, function calls, etc.)
   * should be included in the results.
   */
  CXCompletionContext_AnyValue = 1 << 1,
  /**
   * \brief Completions for values that resolve to an Objective-C object should
   * be included in the results.
   */
  CXCompletionContext_ObjCObjectValue = 1 << 2,
  /**
   * \brief Completions for values that resolve to an Objective-C selector
   * should be included in the results.
   */
  CXCompletionContext_ObjCSelectorValue = 1 << 3,
  /**
   * \brief Completions for values that resolve to a C++ class type should be
   * included in the results.
   */
  CXCompletionContext_CXXClassTypeValue = 1 << 4,
  
  /**
   * \brief Completions for fields of the member being accessed using the dot
   * operator should be included in the results.
   */
  CXCompletionContext_DotMemberAccess = 1 << 5,
  /**
   * \brief Completions for fields of the member being accessed using the arrow
   * operator should be included in the results.
   */
  CXCompletionContext_ArrowMemberAccess = 1 << 6,
  /**
   * \brief Completions for properties of the Objective-C object being accessed
   * using the dot operator should be included in the results.
   */
  CXCompletionContext_ObjCPropertyAccess = 1 << 7,
  
  /**
   * \brief Completions for enum tags should be included in the results.
   */
  CXCompletionContext_EnumTag = 1 << 8,
  /**
   * \brief Completions for union tags should be included in the results.
   */
  CXCompletionContext_UnionTag = 1 << 9,
  /**
   * \brief Completions for struct tags should be included in the results.
   */
  CXCompletionContext_StructTag = 1 << 10,
  
  /**
   * \brief Completions for C++ class names should be included in the results.
   */
  CXCompletionContext_ClassTag = 1 << 11,
  /**
   * \brief Completions for C++ namespaces and namespace aliases should be
   * included in the results.
   */
  CXCompletionContext_Namespace = 1 << 12,
  /**
   * \brief Completions for C++ nested name specifiers should be included in
   * the results.
   */
  CXCompletionContext_NestedNameSpecifier = 1 << 13,
  
  /**
   * \brief Completions for Objective-C interfaces (classes) should be included
   * in the results.
   */
  CXCompletionContext_ObjCInterface = 1 << 14,
  /**
   * \brief Completions for Objective-C protocols should be included in
   * the results.
   */
  CXCompletionContext_ObjCProtocol = 1 << 15,
  /**
   * \brief Completions for Objective-C categories should be included in
   * the results.
   */
  CXCompletionContext_ObjCCategory = 1 << 16,
  /**
   * \brief Completions for Objective-C instance messages should be included
   * in the results.
   */
  CXCompletionContext_ObjCInstanceMessage = 1 << 17,
  /**
   * \brief Completions for Objective-C class messages should be included in
   * the results.
   */
  CXCompletionContext_ObjCClassMessage = 1 << 18,
  /**
   * \brief Completions for Objective-C selector names should be included in
   * the results.
   */
  CXCompletionContext_ObjCSelectorName = 1 << 19,
  
  /**
   * \brief Completions for preprocessor macro names should be included in
   * the results.
   */
  CXCompletionContext_MacroName = 1 << 20,
  
  /**
   * \brief Natural language completions should be included in the results.
   */
  CXCompletionContext_NaturalLanguage = 1 << 21,
  
  /**
   * \brief The current context is unknown, so set all contexts.
   */
  CXCompletionContext_Unknown = ((1 << 22) - 1)
};
  
/**
 * \brief Returns a default set of code-completion options that can be
 * passed to\c clang_codeCompleteAt(). 
 */
CINDEX_LINKAGE unsigned clang_defaultCodeCompleteOptions(void);

/**
 * \brief Perform code completion at a given location in a translation unit.
 *
 * This function performs code completion at a particular file, line, and
 * column within source code, providing results that suggest potential
 * code snippets based on the context of the completion. The basic model
 * for code completion is that Clang will parse a complete source file,
 * performing syntax checking up to the location where code-completion has
 * been requested. At that point, a special code-completion token is passed
 * to the parser, which recognizes this token and determines, based on the
 * current location in the C/Objective-C/C++ grammar and the state of
 * semantic analysis, what completions to provide. These completions are
 * returned via a new \c CXCodeCompleteResults structure.
 *
 * Code completion itself is meant to be triggered by the client when the
 * user types punctuation characters or whitespace, at which point the
 * code-completion location will coincide with the cursor. For example, if \c p
 * is a pointer, code-completion might be triggered after the "-" and then
 * after the ">" in \c p->. When the code-completion location is afer the ">",
 * the completion results will provide, e.g., the members of the struct that
 * "p" points to. The client is responsible for placing the cursor at the
 * beginning of the token currently being typed, then filtering the results
 * based on the contents of the token. For example, when code-completing for
 * the expression \c p->get, the client should provide the location just after
 * the ">" (e.g., pointing at the "g") to this code-completion hook. Then, the
 * client can filter the results based on the current token text ("get"), only
 * showing those results that start with "get". The intent of this interface
 * is to separate the relatively high-latency acquisition of code-completion
 * results from the filtering of results on a per-character basis, which must
 * have a lower latency.
 *
 * \param TU The translation unit in which code-completion should
 * occur. The source files for this translation unit need not be
 * completely up-to-date (and the contents of those source files may
 * be overridden via \p unsaved_files). Cursors referring into the
 * translation unit may be invalidated by this invocation.
 *
 * \param complete_filename The name of the source file where code
 * completion should be performed. This filename may be any file
 * included in the translation unit.
 *
 * \param complete_line The line at which code-completion should occur.
 *
 * \param complete_column The column at which code-completion should occur.
 * Note that the column should point just after the syntactic construct that
 * initiated code completion, and not in the middle of a lexical token.
 *
 * \param unsaved_files the Files that have not yet been saved to disk
 * but may be required for parsing or code completion, including the
 * contents of those files.  The contents and name of these files (as
 * specified by CXUnsavedFile) are copied when necessary, so the
 * client only needs to guarantee their validity until the call to
 * this function returns.
 *
 * \param num_unsaved_files The number of unsaved file entries in \p
 * unsaved_files.
 *
 * \param options Extra options that control the behavior of code
 * completion, expressed as a bitwise OR of the enumerators of the
 * CXCodeComplete_Flags enumeration. The 
 * \c clang_defaultCodeCompleteOptions() function returns a default set
 * of code-completion options.
 *
 * \returns If successful, a new \c CXCodeCompleteResults structure
 * containing code-completion results, which should eventually be
 * freed with \c clang_disposeCodeCompleteResults(). If code
 * completion fails, returns NULL.
 */
CINDEX_LINKAGE
CXCodeCompleteResults *clang_codeCompleteAt(CXTranslationUnit TU,
                                            const char *complete_filename,
                                            unsigned complete_line,
                                            unsigned complete_column,
                                            struct CXUnsavedFile *unsaved_files,
                                            unsigned num_unsaved_files,
                                            unsigned options);

/**
 * \brief Sort the code-completion results in case-insensitive alphabetical 
 * order.
 *
 * \param Results The set of results to sort.
 * \param NumResults The number of results in \p Results.
 */
CINDEX_LINKAGE
void clang_sortCodeCompletionResults(CXCompletionResult *Results,
                                     unsigned NumResults);
  
/**
 * \brief Free the given set of code-completion results.
 */
CINDEX_LINKAGE
void clang_disposeCodeCompleteResults(CXCodeCompleteResults *Results);
  
/**
 * \brief Determine the number of diagnostics produced prior to the
 * location where code completion was performed.
 */
CINDEX_LINKAGE
unsigned clang_codeCompleteGetNumDiagnostics(CXCodeCompleteResults *Results);

/**
 * \brief Retrieve a diagnostic associated with the given code completion.
 *
 * \param Results the code completion results to query.
 * \param Index the zero-based diagnostic number to retrieve.
 *
 * \returns the requested diagnostic. This diagnostic must be freed
 * via a call to \c clang_disposeDiagnostic().
 */
CINDEX_LINKAGE
CXDiagnostic clang_codeCompleteGetDiagnostic(CXCodeCompleteResults *Results,
                                             unsigned Index);

/**
 * \brief Determines what completions are appropriate for the context
 * the given code completion.
 * 
 * \param Results the code completion results to query
 *
 * \returns the kinds of completions that are appropriate for use
 * along with the given code completion results.
 */
CINDEX_LINKAGE
unsigned long long clang_codeCompleteGetContexts(
                                                CXCodeCompleteResults *Results);

/**
 * \brief Returns the cursor kind for the container for the current code
 * completion context. The container is only guaranteed to be set for
 * contexts where a container exists (i.e. member accesses or Objective-C
 * message sends); if there is not a container, this function will return
 * CXCursor_InvalidCode.
 *
 * \param Results the code completion results to query
 *
 * \param IsIncomplete on return, this value will be false if Clang has complete
 * information about the container. If Clang does not have complete
 * information, this value will be true.
 *
 * \returns the container kind, or CXCursor_InvalidCode if there is not a
 * container
 */
CINDEX_LINKAGE
enum CXCursorKind clang_codeCompleteGetContainerKind(
                                                 CXCodeCompleteResults *Results,
                                                     unsigned *IsIncomplete);

/**
 * \brief Returns the USR for the container for the current code completion
 * context. If there is not a container for the current context, this
 * function will return the empty string.
 *
 * \param Results the code completion results to query
 *
 * \returns the USR for the container
 */
CINDEX_LINKAGE
CXString clang_codeCompleteGetContainerUSR(CXCodeCompleteResults *Results);

/**
 * \brief Returns the currently-entered selector for an Objective-C message
 * send, formatted like "initWithFoo:bar:". Only guaranteed to return a
 * non-empty string for CXCompletionContext_ObjCInstanceMessage and
 * CXCompletionContext_ObjCClassMessage.
 *
 * \param Results the code completion results to query
 *
 * \returns the selector (or partial selector) that has been entered thus far
 * for an Objective-C message send.
 */
CINDEX_LINKAGE
CXString clang_codeCompleteGetObjCSelector(CXCodeCompleteResults *Results);
  
/**
 * @}
 */

/**
 * \defgroup CINDEX_MISC Miscellaneous utility functions
 *
 * @{
 */

/**
 * \brief Return a version string, suitable for showing to a user, but not
 *        intended to be parsed (the format is not guaranteed to be stable).
 */
CINDEX_LINKAGE CXString clang_getClangVersion(void);

/**
 * \brief Enable/disable crash recovery.
 *
 * \param isEnabled Flag to indicate if crash recovery is enabled.  A non-zero
 *        value enables crash recovery, while 0 disables it.
 */
CINDEX_LINKAGE void clang_toggleCrashRecovery(unsigned isEnabled);
  
 /**
  * \brief Visitor invoked for each file in a translation unit
  *        (used with clang_getInclusions()).
  *
  * This visitor function will be invoked by clang_getInclusions() for each
  * file included (either at the top-level or by \#include directives) within
  * a translation unit.  The first argument is the file being included, and
  * the second and third arguments provide the inclusion stack.  The
  * array is sorted in order of immediate inclusion.  For example,
  * the first element refers to the location that included 'included_file'.
  */
typedef void (*CXInclusionVisitor)(CXFile included_file,
                                   CXSourceLocation* inclusion_stack,
                                   unsigned include_len,
                                   CXClientData client_data);

/**
 * \brief Visit the set of preprocessor inclusions in a translation unit.
 *   The visitor function is called with the provided data for every included
 *   file.  This does not include headers included by the PCH file (unless one
 *   is inspecting the inclusions in the PCH file itself).
 */
CINDEX_LINKAGE void clang_getInclusions(CXTranslationUnit tu,
                                        CXInclusionVisitor visitor,
                                        CXClientData client_data);

typedef enum {
  CXEval_Int = 1 ,
  CXEval_Float = 2,
  CXEval_ObjCStrLiteral = 3,
  CXEval_StrLiteral = 4,
  CXEval_CFStr = 5,
  CXEval_Other = 6,

  CXEval_UnExposed = 0

} CXEvalResultKind ;

/**
 * \brief Evaluation result of a cursor
 */
typedef void * CXEvalResult;

/**
 * \brief If cursor is a statement declaration tries to evaluate the 
 * statement and if its variable, tries to evaluate its initializer,
 * into its corresponding type.
 */
CINDEX_LINKAGE CXEvalResult clang_Cursor_Evaluate(CXCursor C);

/**
 * \brief Returns the kind of the evaluated result.
 */
CINDEX_LINKAGE CXEvalResultKind clang_EvalResult_getKind(CXEvalResult E);

/**
 * \brief Returns the evaluation result as integer if the
 * kind is Int.
 */
CINDEX_LINKAGE int clang_EvalResult_getAsInt(CXEvalResult E);

/**
 * \brief Returns the evaluation result as double if the
 * kind is double.
 */
CINDEX_LINKAGE double clang_EvalResult_getAsDouble(CXEvalResult E);

/**
 * \brief Returns the evaluation result as a constant string if the
 * kind is other than Int or float. User must not free this pointer,
 * instead call clang_EvalResult_dispose on the CXEvalResult returned
 * by clang_Cursor_Evaluate.
 */
CINDEX_LINKAGE const char* clang_EvalResult_getAsStr(CXEvalResult E);

/**
 * \brief Disposes the created Eval memory.
 */
CINDEX_LINKAGE void clang_EvalResult_dispose(CXEvalResult E);
/**
 * @}
 */

/** \defgroup CINDEX_REMAPPING Remapping functions
 *
 * @{
 */

/**
 * \brief A remapping of original source files and their translated files.
 */
typedef void *CXRemapping;

/**
 * \brief Retrieve a remapping.
 *
 * \param path the path that contains metadata about remappings.
 *
 * \returns the requested remapping. This remapping must be freed
 * via a call to \c clang_remap_dispose(). Can return NULL if an error occurred.
 */
CINDEX_LINKAGE CXRemapping clang_getRemappings(const char *path);

/**
 * \brief Retrieve a remapping.
 *
 * \param filePaths pointer to an array of file paths containing remapping info.
 *
 * \param numFiles number of file paths.
 *
 * \returns the requested remapping. This remapping must be freed
 * via a call to \c clang_remap_dispose(). Can return NULL if an error occurred.
 */
CINDEX_LINKAGE
CXRemapping clang_getRemappingsFromFileList(const char **filePaths,
                                            unsigned numFiles);

/**
 * \brief Determine the number of remappings.
 */
CINDEX_LINKAGE unsigned clang_remap_getNumFiles(CXRemapping);

/**
 * \brief Get the original and the associated filename from the remapping.
 * 
 * \param original If non-NULL, will be set to the original filename.
 *
 * \param transformed If non-NULL, will be set to the filename that the original
 * is associated with.
 */
CINDEX_LINKAGE void clang_remap_getFilenames(CXRemapping, unsigned index,
                                     CXString *original, CXString *transformed);

/**
 * \brief Dispose the remapping.
 */
CINDEX_LINKAGE void clang_remap_dispose(CXRemapping);

/**
 * @}
 */

/** \defgroup CINDEX_HIGH Higher level API functions
 *
 * @{
 */

enum CXVisitorResult {
  CXVisit_Break,
  CXVisit_Continue
};

typedef struct CXCursorAndRangeVisitor {
  void *context;
  enum CXVisitorResult (*visit)(void *context, CXCursor, CXSourceRange);
} CXCursorAndRangeVisitor;

typedef enum {
  /**
   * \brief Function returned successfully.
   */
  CXResult_Success = 0,
  /**
   * \brief One of the parameters was invalid for the function.
   */
  CXResult_Invalid = 1,
  /**
   * \brief The function was terminated by a callback (e.g. it returned
   * CXVisit_Break)
   */
  CXResult_VisitBreak = 2

} CXResult;

/**
 * \brief Find references of a declaration in a specific file.
 * 
 * \param cursor pointing to a declaration or a reference of one.
 *
 * \param file to search for references.
 *
 * \param visitor callback that will receive pairs of CXCursor/CXSourceRange for
 * each reference found.
 * The CXSourceRange will point inside the file; if the reference is inside
 * a macro (and not a macro argument) the CXSourceRange will be invalid.
 *
 * \returns one of the CXResult enumerators.
 */
CINDEX_LINKAGE CXResult clang_findReferencesInFile(CXCursor cursor, CXFile file,
                                               CXCursorAndRangeVisitor visitor);

/**
 * \brief Find #import/#include directives in a specific file.
 *
 * \param TU translation unit containing the file to query.
 *
 * \param file to search for #import/#include directives.
 *
 * \param visitor callback that will receive pairs of CXCursor/CXSourceRange for
 * each directive found.
 *
 * \returns one of the CXResult enumerators.
 */
CINDEX_LINKAGE CXResult clang_findIncludesInFile(CXTranslationUnit TU,
                                                 CXFile file,
                                              CXCursorAndRangeVisitor visitor);

#ifdef __has_feature
#  if __has_feature(blocks)

typedef enum CXVisitorResult
    (^CXCursorAndRangeVisitorBlock)(CXCursor, CXSourceRange);

CINDEX_LINKAGE
CXResult clang_findReferencesInFileWithBlock(CXCursor, CXFile,
                                             CXCursorAndRangeVisitorBlock);

CINDEX_LINKAGE
CXResult clang_findIncludesInFileWithBlock(CXTranslationUnit, CXFile,
                                           CXCursorAndRangeVisitorBlock);

#  endif
#endif

/**
 * \brief The client's data object that is associated with a CXFile.
 */
typedef void *CXIdxClientFile;

/**
 * \brief The client's data object that is associated with a semantic entity.
 */
typedef void *CXIdxClientEntity;

/**
 * \brief The client's data object that is associated with a semantic container
 * of entities.
 */
typedef void *CXIdxClientContainer;

/**
 * \brief The client's data object that is associated with an AST file (PCH
 * or module).
 */
typedef void *CXIdxClientASTFile;

/**
 * \brief Source location passed to index callbacks.
 */
typedef struct {
  void *ptr_data[2];
  unsigned int_data;
} CXIdxLoc;

/**
 * \brief Data for ppIncludedFile callback.
 */
typedef struct {
  /**
   * \brief Location of '#' in the \#include/\#import directive.
   */
  CXIdxLoc hashLoc;
  /**
   * \brief Filename as written in the \#include/\#import directive.
   */
  const char *filename;
  /**
   * \brief The actual file that the \#include/\#import directive resolved to.
   */
  CXFile file;
  int isImport;
  int isAngled;
  /**
   * \brief Non-zero if the directive was automatically turned into a module
   * import.
   */
  int isModuleImport;
} CXIdxIncludedFileInfo;

/**
 * \brief Data for IndexerCallbacks#importedASTFile.
 */
typedef struct {
  /**
   * \brief Top level AST file containing the imported PCH, module or submodule.
   */
  CXFile file;
  /**
   * \brief The imported module or NULL if the AST file is a PCH.
   */
  CXModule module;
  /**
   * \brief Location where the file is imported. Applicable only for modules.
   */
  CXIdxLoc loc;
  /**
   * \brief Non-zero if an inclusion directive was automatically turned into
   * a module import. Applicable only for modules.
   */
  int isImplicit;

} CXIdxImportedASTFileInfo;

typedef enum {
  CXIdxEntity_Unexposed     = 0,
  CXIdxEntity_Typedef       = 1,
  CXIdxEntity_Function      = 2,
  CXIdxEntity_Variable      = 3,
  CXIdxEntity_Field         = 4,
  CXIdxEntity_EnumConstant  = 5,

  CXIdxEntity_ObjCClass     = 6,
  CXIdxEntity_ObjCProtocol  = 7,
  CXIdxEntity_ObjCCategory  = 8,

  CXIdxEntity_ObjCInstanceMethod = 9,
  CXIdxEntity_ObjCClassMethod    = 10,
  CXIdxEntity_ObjCProperty  = 11,
  CXIdxEntity_ObjCIvar      = 12,

  CXIdxEntity_Enum          = 13,
  CXIdxEntity_Struct        = 14,
  CXIdxEntity_Union         = 15,

  CXIdxEntity_CXXClass              = 16,
  CXIdxEntity_CXXNamespace          = 17,
  CXIdxEntity_CXXNamespaceAlias     = 18,
  CXIdxEntity_CXXStaticVariable     = 19,
  CXIdxEntity_CXXStaticMethod       = 20,
  CXIdxEntity_CXXInstanceMethod     = 21,
  CXIdxEntity_CXXConstructor        = 22,
  CXIdxEntity_CXXDestructor         = 23,
  CXIdxEntity_CXXConversionFunction = 24,
  CXIdxEntity_CXXTypeAlias          = 25,
  CXIdxEntity_CXXInterface          = 26

} CXIdxEntityKind;

typedef enum {
  CXIdxEntityLang_None = 0,
  CXIdxEntityLang_C    = 1,
  CXIdxEntityLang_ObjC = 2,
  CXIdxEntityLang_CXX  = 3
} CXIdxEntityLanguage;

/**
 * \brief Extra C++ template information for an entity. This can apply to:
 * CXIdxEntity_Function
 * CXIdxEntity_CXXClass
 * CXIdxEntity_CXXStaticMethod
 * CXIdxEntity_CXXInstanceMethod
 * CXIdxEntity_CXXConstructor
 * CXIdxEntity_CXXConversionFunction
 * CXIdxEntity_CXXTypeAlias
 */
typedef enum {
  CXIdxEntity_NonTemplate   = 0,
  CXIdxEntity_Template      = 1,
  CXIdxEntity_TemplatePartialSpecialization = 2,
  CXIdxEntity_TemplateSpecialization = 3
} CXIdxEntityCXXTemplateKind;

typedef enum {
  CXIdxAttr_Unexposed     = 0,
  CXIdxAttr_IBAction      = 1,
  CXIdxAttr_IBOutlet      = 2,
  CXIdxAttr_IBOutletCollection = 3
} CXIdxAttrKind;

typedef struct {
  CXIdxAttrKind kind;
  CXCursor cursor;
  CXIdxLoc loc;
} CXIdxAttrInfo;

typedef struct {
  CXIdxEntityKind kind;
  CXIdxEntityCXXTemplateKind templateKind;
  CXIdxEntityLanguage lang;
  const char *name;
  const char *USR;
  CXCursor cursor;
  const CXIdxAttrInfo *const *attributes;
  unsigned numAttributes;
} CXIdxEntityInfo;

typedef struct {
  CXCursor cursor;
} CXIdxContainerInfo;

typedef struct {
  const CXIdxAttrInfo *attrInfo;
  const CXIdxEntityInfo *objcClass;
  CXCursor classCursor;
  CXIdxLoc classLoc;
} CXIdxIBOutletCollectionAttrInfo;

typedef enum {
  CXIdxDeclFlag_Skipped = 0x1
} CXIdxDeclInfoFlags;

typedef struct {
  const CXIdxEntityInfo *entityInfo;
  CXCursor cursor;
  CXIdxLoc loc;
  const CXIdxContainerInfo *semanticContainer;
  /**
   * \brief Generally same as #semanticContainer but can be different in
   * cases like out-of-line C++ member functions.
   */
  const CXIdxContainerInfo *lexicalContainer;
  int isRedeclaration;
  int isDefinition;
  int isContainer;
  const CXIdxContainerInfo *declAsContainer;
  /**
   * \brief Whether the declaration exists in code or was created implicitly
   * by the compiler, e.g. implicit Objective-C methods for properties.
   */
  int isImplicit;
  const CXIdxAttrInfo *const *attributes;
  unsigned numAttributes;

  unsigned flags;

} CXIdxDeclInfo;

typedef enum {
  CXIdxObjCContainer_ForwardRef = 0,
  CXIdxObjCContainer_Interface = 1,
  CXIdxObjCContainer_Implementation = 2
} CXIdxObjCContainerKind;

typedef struct {
  const CXIdxDeclInfo *declInfo;
  CXIdxObjCContainerKind kind;
} CXIdxObjCContainerDeclInfo;

typedef struct {
  const CXIdxEntityInfo *base;
  CXCursor cursor;
  CXIdxLoc loc;
} CXIdxBaseClassInfo;

typedef struct {
  const CXIdxEntityInfo *protocol;
  CXCursor cursor;
  CXIdxLoc loc;
} CXIdxObjCProtocolRefInfo;

typedef struct {
  const CXIdxObjCProtocolRefInfo *const *protocols;
  unsigned numProtocols;
} CXIdxObjCProtocolRefListInfo;

typedef struct {
  const CXIdxObjCContainerDeclInfo *containerInfo;
  const CXIdxBaseClassInfo *superInfo;
  const CXIdxObjCProtocolRefListInfo *protocols;
} CXIdxObjCInterfaceDeclInfo;

typedef struct {
  const CXIdxObjCContainerDeclInfo *containerInfo;
  const CXIdxEntityInfo *objcClass;
  CXCursor classCursor;
  CXIdxLoc classLoc;
  const CXIdxObjCProtocolRefListInfo *protocols;
} CXIdxObjCCategoryDeclInfo;

typedef struct {
  const CXIdxDeclInfo *declInfo;
  const CXIdxEntityInfo *getter;
  const CXIdxEntityInfo *setter;
} CXIdxObjCPropertyDeclInfo;

typedef struct {
  const CXIdxDeclInfo *declInfo;
  const CXIdxBaseClassInfo *const *bases;
  unsigned numBases;
} CXIdxCXXClassDeclInfo;

/**
 * \brief Data for IndexerCallbacks#indexEntityReference.
 */
typedef enum {
  /**
   * \brief The entity is referenced directly in user's code.
   */
  CXIdxEntityRef_Direct = 1,
  /**
   * \brief An implicit reference, e.g. a reference of an Objective-C method
   * via the dot syntax.
   */
  CXIdxEntityRef_Implicit = 2
} CXIdxEntityRefKind;

/**
 * \brief Data for IndexerCallbacks#indexEntityReference.
 */
typedef struct {
  CXIdxEntityRefKind kind;
  /**
   * \brief Reference cursor.
   */
  CXCursor cursor;
  CXIdxLoc loc;
  /**
   * \brief The entity that gets referenced.
   */
  const CXIdxEntityInfo *referencedEntity;
  /**
   * \brief Immediate "parent" of the reference. For example:
   * 
   * \code
   * Foo *var;
   * \endcode
   * 
   * The parent of reference of type 'Foo' is the variable 'var'.
   * For references inside statement bodies of functions/methods,
   * the parentEntity will be the function/method.
   */
  const CXIdxEntityInfo *parentEntity;
  /**
   * \brief Lexical container context of the reference.
   */
  const CXIdxContainerInfo *container;
} CXIdxEntityRefInfo;

/**
 * \brief A group of callbacks used by #clang_indexSourceFile and
 * #clang_indexTranslationUnit.
 */
typedef struct {
  /**
   * \brief Called periodically to check whether indexing should be aborted.
   * Should return 0 to continue, and non-zero to abort.
   */
  int (*abortQuery)(CXClientData client_data, void *reserved);

  /**
   * \brief Called at the end of indexing; passes the complete diagnostic set.
   */
  void (*diagnostic)(CXClientData client_data,
                     CXDiagnosticSet, void *reserved);

  CXIdxClientFile (*enteredMainFile)(CXClientData client_data,
                                     CXFile mainFile, void *reserved);
  
  /**
   * \brief Called when a file gets \#included/\#imported.
   */
  CXIdxClientFile (*ppIncludedFile)(CXClientData client_data,
                                    const CXIdxIncludedFileInfo *);
  
  /**
   * \brief Called when a AST file (PCH or module) gets imported.
   * 
   * AST files will not get indexed (there will not be callbacks to index all
   * the entities in an AST file). The recommended action is that, if the AST
   * file is not already indexed, to initiate a new indexing job specific to
   * the AST file.
   */
  CXIdxClientASTFile (*importedASTFile)(CXClientData client_data,
                                        const CXIdxImportedASTFileInfo *);

  /**
   * \brief Called at the beginning of indexing a translation unit.
   */
  CXIdxClientContainer (*startedTranslationUnit)(CXClientData client_data,
                                                 void *reserved);

  void (*indexDeclaration)(CXClientData client_data,
                           const CXIdxDeclInfo *);

  /**
   * \brief Called to index a reference of an entity.
   */
  void (*indexEntityReference)(CXClientData client_data,
                               const CXIdxEntityRefInfo *);

} IndexerCallbacks;

CINDEX_LINKAGE int clang_index_isEntityObjCContainerKind(CXIdxEntityKind);
CINDEX_LINKAGE const CXIdxObjCContainerDeclInfo *
clang_index_getObjCContainerDeclInfo(const CXIdxDeclInfo *);

CINDEX_LINKAGE const CXIdxObjCInterfaceDeclInfo *
clang_index_getObjCInterfaceDeclInfo(const CXIdxDeclInfo *);

CINDEX_LINKAGE
const CXIdxObjCCategoryDeclInfo *
clang_index_getObjCCategoryDeclInfo(const CXIdxDeclInfo *);

CINDEX_LINKAGE const CXIdxObjCProtocolRefListInfo *
clang_index_getObjCProtocolRefListInfo(const CXIdxDeclInfo *);

CINDEX_LINKAGE const CXIdxObjCPropertyDeclInfo *
clang_index_getObjCPropertyDeclInfo(const CXIdxDeclInfo *);

CINDEX_LINKAGE const CXIdxIBOutletCollectionAttrInfo *
clang_index_getIBOutletCollectionAttrInfo(const CXIdxAttrInfo *);

CINDEX_LINKAGE const CXIdxCXXClassDeclInfo *
clang_index_getCXXClassDeclInfo(const CXIdxDeclInfo *);

/**
 * \brief For retrieving a custom CXIdxClientContainer attached to a
 * container.
 */
CINDEX_LINKAGE CXIdxClientContainer
clang_index_getClientContainer(const CXIdxContainerInfo *);

/**
 * \brief For setting a custom CXIdxClientContainer attached to a
 * container.
 */
CINDEX_LINKAGE void
clang_index_setClientContainer(const CXIdxContainerInfo *,CXIdxClientContainer);

/**
 * \brief For retrieving a custom CXIdxClientEntity attached to an entity.
 */
CINDEX_LINKAGE CXIdxClientEntity
clang_index_getClientEntity(const CXIdxEntityInfo *);

/**
 * \brief For setting a custom CXIdxClientEntity attached to an entity.
 */
CINDEX_LINKAGE void
clang_index_setClientEntity(const CXIdxEntityInfo *, CXIdxClientEntity);

/**
 * \brief An indexing action/session, to be applied to one or multiple
 * translation units.
 */
typedef void *CXIndexAction;

/**
 * \brief An indexing action/session, to be applied to one or multiple
 * translation units.
 *
 * \param CIdx The index object with which the index action will be associated.
 */
CINDEX_LINKAGE CXIndexAction clang_IndexAction_create(CXIndex CIdx);

/**
 * \brief Destroy the given index action.
 *
 * The index action must not be destroyed until all of the translation units
 * created within that index action have been destroyed.
 */
CINDEX_LINKAGE void clang_IndexAction_dispose(CXIndexAction);

typedef enum {
  /**
   * \brief Used to indicate that no special indexing options are needed.
   */
  CXIndexOpt_None = 0x0,
  
  /**
   * \brief Used to indicate that IndexerCallbacks#indexEntityReference should
   * be invoked for only one reference of an entity per source file that does
   * not also include a declaration/definition of the entity.
   */
  CXIndexOpt_SuppressRedundantRefs = 0x1,

  /**
   * \brief Function-local symbols should be indexed. If this is not set
   * function-local symbols will be ignored.
   */
  CXIndexOpt_IndexFunctionLocalSymbols = 0x2,

  /**
   * \brief Implicit function/class template instantiations should be indexed.
   * If this is not set, implicit instantiations will be ignored.
   */
  CXIndexOpt_IndexImplicitTemplateInstantiations = 0x4,

  /**
   * \brief Suppress all compiler warnings when parsing for indexing.
   */
  CXIndexOpt_SuppressWarnings = 0x8,

  /**
   * \brief Skip a function/method body that was already parsed during an
   * indexing session associated with a \c CXIndexAction object.
   * Bodies in system headers are always skipped.
   */
  CXIndexOpt_SkipParsedBodiesInSession = 0x10

} CXIndexOptFlags;

/**
 * \brief Index the given source file and the translation unit corresponding
 * to that file via callbacks implemented through #IndexerCallbacks.
 *
 * \param client_data pointer data supplied by the client, which will
 * be passed to the invoked callbacks.
 *
 * \param index_callbacks Pointer to indexing callbacks that the client
 * implements.
 *
 * \param index_callbacks_size Size of #IndexerCallbacks structure that gets
 * passed in index_callbacks.
 *
 * \param index_options A bitmask of options that affects how indexing is
 * performed. This should be a bitwise OR of the CXIndexOpt_XXX flags.
 *
 * \param[out] out_TU pointer to store a \c CXTranslationUnit that can be
 * reused after indexing is finished. Set to \c NULL if you do not require it.
 *
 * \returns 0 on success or if there were errors from which the compiler could
 * recover.  If there is a failure from which there is no recovery, returns
 * a non-zero \c CXErrorCode.
 *
 * The rest of the parameters are the same as #clang_parseTranslationUnit.
 */
CINDEX_LINKAGE int clang_indexSourceFile(CXIndexAction,
                                         CXClientData client_data,
                                         IndexerCallbacks *index_callbacks,
                                         unsigned index_callbacks_size,
                                         unsigned index_options,
                                         const char *source_filename,
                                         const char * const *command_line_args,
                                         int num_command_line_args,
                                         struct CXUnsavedFile *unsaved_files,
                                         unsigned num_unsaved_files,
                                         CXTranslationUnit *out_TU,
                                         unsigned TU_options);

/**
 * \brief Same as clang_indexSourceFile but requires a full command line
 * for \c command_line_args including argv[0]. This is useful if the standard
 * library paths are relative to the binary.
 */
CINDEX_LINKAGE int clang_indexSourceFileFullArgv(
    CXIndexAction, CXClientData client_data, IndexerCallbacks *index_callbacks,
    unsigned index_callbacks_size, unsigned index_options,
    const char *source_filename, const char *const *command_line_args,
    int num_command_line_args, struct CXUnsavedFile *unsaved_files,
    unsigned num_unsaved_files, CXTranslationUnit *out_TU, unsigned TU_options);

/**
 * \brief Index the given translation unit via callbacks implemented through
 * #IndexerCallbacks.
 * 
 * The order of callback invocations is not guaranteed to be the same as
 * when indexing a source file. The high level order will be:
 * 
 *   -Preprocessor callbacks invocations
 *   -Declaration/reference callbacks invocations
 *   -Diagnostic callback invocations
 *
 * The parameters are the same as #clang_indexSourceFile.
 * 
 * \returns If there is a failure from which there is no recovery, returns
 * non-zero, otherwise returns 0.
 */
CINDEX_LINKAGE int clang_indexTranslationUnit(CXIndexAction,
                                              CXClientData client_data,
                                              IndexerCallbacks *index_callbacks,
                                              unsigned index_callbacks_size,
                                              unsigned index_options,
                                              CXTranslationUnit);

/**
 * \brief Retrieve the CXIdxFile, file, line, column, and offset represented by
 * the given CXIdxLoc.
 *
 * If the location refers into a macro expansion, retrieves the
 * location of the macro expansion and if it refers into a macro argument
 * retrieves the location of the argument.
 */
CINDEX_LINKAGE void clang_indexLoc_getFileLocation(CXIdxLoc loc,
                                                   CXIdxClientFile *indexFile,
                                                   CXFile *file,
                                                   unsigned *line,
                                                   unsigned *column,
                                                   unsigned *offset);

/**
 * \brief Retrieve the CXSourceLocation represented by the given CXIdxLoc.
 */
CINDEX_LINKAGE
CXSourceLocation clang_indexLoc_getCXSourceLocation(CXIdxLoc loc);

/**
 * \brief Visitor invoked for each field found by a traversal.
 *
 * This visitor function will be invoked for each field found by
 * \c clang_Type_visitFields. Its first argument is the cursor being
 * visited, its second argument is the client data provided to
 * \c clang_Type_visitFields.
 *
 * The visitor should return one of the \c CXVisitorResult values
 * to direct \c clang_Type_visitFields.
 */
typedef enum CXVisitorResult (*CXFieldVisitor)(CXCursor C,
                                               CXClientData client_data);

/**
 * \brief Visit the fields of a particular type.
 *
 * This function visits all the direct fields of the given cursor,
 * invoking the given \p visitor function with the cursors of each
 * visited field. The traversal may be ended prematurely, if
 * the visitor returns \c CXFieldVisit_Break.
 *
 * \param T the record type whose field may be visited.
 *
 * \param visitor the visitor function that will be invoked for each
 * field of \p T.
 *
 * \param client_data pointer data supplied by the client, which will
 * be passed to the visitor each time it is invoked.
 *
 * \returns a non-zero value if the traversal was terminated
 * prematurely by the visitor returning \c CXFieldVisit_Break.
 */
CINDEX_LINKAGE unsigned clang_Type_visitFields(CXType T,
                                               CXFieldVisitor visitor,
                                               CXClientData client_data);

/**
 * @}
 */

/**
 * @}
 */

#ifdef __cplusplus
}
#endif
#endif<|MERGE_RESOLUTION|>--- conflicted
+++ resolved
@@ -2342,7 +2342,6 @@
    */
   CXCursor_OMPTeamsDistributeDirective = 271,
 
-<<<<<<< HEAD
   /** \brief OpenMP teams distribute simd directive.
    */
   CXCursor_OMPTeamsDistributeSimdDirective = 272,
@@ -2372,9 +2371,6 @@
   CXCursor_OMPTargetTeamsDistributeSimdDirective = 278,
 
   CXCursor_LastStmt     = CXCursor_OMPTargetTeamsDistributeSimdDirective,
-=======
-  CXCursor_LastStmt = CXCursor_OMPTeamsDistributeDirective,
->>>>>>> e5589cb7
 
   /**
    * \brief Cursor that represents the translation unit itself.
