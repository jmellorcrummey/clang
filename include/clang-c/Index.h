/*===-- clang-c/Index.h - Indexing Public C Interface -------------*- C -*-===*\
|*                                                                            *|
|*                     The LLVM Compiler Infrastructure                       *|
|*                                                                            *|
|* This file is distributed under the University of Illinois Open Source      *|
|* License. See LICENSE.TXT for details.                                      *|
|*                                                                            *|
|*===----------------------------------------------------------------------===*|
|*                                                                            *|
|* This header provides a public inferface to a Clang library for extracting  *|
|* high-level symbol information from source files without exposing the full  *|
|* Clang C++ API.                                                             *|
|*                                                                            *|
\*===----------------------------------------------------------------------===*/

#ifndef CLANG_C_INDEX_H
#define CLANG_C_INDEX_H

#include <time.h>

#include "clang-c/Platform.h"
#include "clang-c/CXErrorCode.h"
#include "clang-c/CXString.h"
#include "clang-c/BuildSystem.h"

/**
 * \brief The version constants for the libclang API.
 * CINDEX_VERSION_MINOR should increase when there are API additions.
 * CINDEX_VERSION_MAJOR is intended for "major" source/ABI breaking changes.
 *
 * The policy about the libclang API was always to keep it source and ABI
 * compatible, thus CINDEX_VERSION_MAJOR is expected to remain stable.
 */
#define CINDEX_VERSION_MAJOR 0
#define CINDEX_VERSION_MINOR 24

#define CINDEX_VERSION_ENCODE(major, minor) ( \
      ((major) * 10000)                       \
    + ((minor) *     1))

#define CINDEX_VERSION CINDEX_VERSION_ENCODE( \
    CINDEX_VERSION_MAJOR,                     \
    CINDEX_VERSION_MINOR )

#define CINDEX_VERSION_STRINGIZE_(major, minor)   \
    #major"."#minor
#define CINDEX_VERSION_STRINGIZE(major, minor)    \
    CINDEX_VERSION_STRINGIZE_(major, minor)

#define CINDEX_VERSION_STRING CINDEX_VERSION_STRINGIZE( \
    CINDEX_VERSION_MAJOR,                               \
    CINDEX_VERSION_MINOR)

#ifdef __cplusplus
extern "C" {
#endif

/** \defgroup CINDEX libclang: C Interface to Clang
 *
 * The C Interface to Clang provides a relatively small API that exposes
 * facilities for parsing source code into an abstract syntax tree (AST),
 * loading already-parsed ASTs, traversing the AST, associating
 * physical source locations with elements within the AST, and other
 * facilities that support Clang-based development tools.
 *
 * This C interface to Clang will never provide all of the information
 * representation stored in Clang's C++ AST, nor should it: the intent is to
 * maintain an API that is relatively stable from one release to the next,
 * providing only the basic functionality needed to support development tools.
 *
 * To avoid namespace pollution, data types are prefixed with "CX" and
 * functions are prefixed with "clang_".
 *
 * @{
 */

/**
 * \brief An "index" that consists of a set of translation units that would
 * typically be linked together into an executable or library.
 */
typedef void *CXIndex;

/**
 * \brief A single translation unit, which resides in an index.
 */
typedef struct CXTranslationUnitImpl *CXTranslationUnit;

/**
 * \brief Opaque pointer representing client data that will be passed through
 * to various callbacks and visitors.
 */
typedef void *CXClientData;

/**
 * \brief Provides the contents of a file that has not yet been saved to disk.
 *
 * Each CXUnsavedFile instance provides the name of a file on the
 * system along with the current contents of that file that have not
 * yet been saved to disk.
 */
struct CXUnsavedFile {
  /**
   * \brief The file whose contents have not yet been saved.
   *
   * This file must already exist in the file system.
   */
  const char *Filename;

  /**
   * \brief A buffer containing the unsaved contents of this file.
   */
  const char *Contents;

  /**
   * \brief The length of the unsaved contents of this buffer.
   */
  unsigned long Length;
};

/**
 * \brief Describes the availability of a particular entity, which indicates
 * whether the use of this entity will result in a warning or error due to
 * it being deprecated or unavailable.
 */
enum CXAvailabilityKind {
  /**
   * \brief The entity is available.
   */
  CXAvailability_Available,
  /**
   * \brief The entity is available, but has been deprecated (and its use is
   * not recommended).
   */
  CXAvailability_Deprecated,
  /**
   * \brief The entity is not available; any use of it will be an error.
   */
  CXAvailability_NotAvailable,
  /**
   * \brief The entity is available, but not accessible; any use of it will be
   * an error.
   */
  CXAvailability_NotAccessible
};

/**
 * \brief Describes a version number of the form major.minor.subminor.
 */
typedef struct CXVersion {
  /**
   * \brief The major version number, e.g., the '10' in '10.7.3'. A negative
   * value indicates that there is no version number at all.
   */
  int Major;
  /**
   * \brief The minor version number, e.g., the '7' in '10.7.3'. This value
   * will be negative if no minor version number was provided, e.g., for 
   * version '10'.
   */
  int Minor;
  /**
   * \brief The subminor version number, e.g., the '3' in '10.7.3'. This value
   * will be negative if no minor or subminor version number was provided,
   * e.g., in version '10' or '10.7'.
   */
  int Subminor;
} CXVersion;
  
/**
 * \brief Provides a shared context for creating translation units.
 *
 * It provides two options:
 *
 * - excludeDeclarationsFromPCH: When non-zero, allows enumeration of "local"
 * declarations (when loading any new translation units). A "local" declaration
 * is one that belongs in the translation unit itself and not in a precompiled
 * header that was used by the translation unit. If zero, all declarations
 * will be enumerated.
 *
 * Here is an example:
 *
 * \code
 *   // excludeDeclsFromPCH = 1, displayDiagnostics=1
 *   Idx = clang_createIndex(1, 1);
 *
 *   // IndexTest.pch was produced with the following command:
 *   // "clang -x c IndexTest.h -emit-ast -o IndexTest.pch"
 *   TU = clang_createTranslationUnit(Idx, "IndexTest.pch");
 *
 *   // This will load all the symbols from 'IndexTest.pch'
 *   clang_visitChildren(clang_getTranslationUnitCursor(TU),
 *                       TranslationUnitVisitor, 0);
 *   clang_disposeTranslationUnit(TU);
 *
 *   // This will load all the symbols from 'IndexTest.c', excluding symbols
 *   // from 'IndexTest.pch'.
 *   char *args[] = { "-Xclang", "-include-pch=IndexTest.pch" };
 *   TU = clang_createTranslationUnitFromSourceFile(Idx, "IndexTest.c", 2, args,
 *                                                  0, 0);
 *   clang_visitChildren(clang_getTranslationUnitCursor(TU),
 *                       TranslationUnitVisitor, 0);
 *   clang_disposeTranslationUnit(TU);
 * \endcode
 *
 * This process of creating the 'pch', loading it separately, and using it (via
 * -include-pch) allows 'excludeDeclsFromPCH' to remove redundant callbacks
 * (which gives the indexer the same performance benefit as the compiler).
 */
CINDEX_LINKAGE CXIndex clang_createIndex(int excludeDeclarationsFromPCH,
                                         int displayDiagnostics);

/**
 * \brief Destroy the given index.
 *
 * The index must not be destroyed until all of the translation units created
 * within that index have been destroyed.
 */
CINDEX_LINKAGE void clang_disposeIndex(CXIndex index);

typedef enum {
  /**
   * \brief Used to indicate that no special CXIndex options are needed.
   */
  CXGlobalOpt_None = 0x0,

  /**
   * \brief Used to indicate that threads that libclang creates for indexing
   * purposes should use background priority.
   *
   * Affects #clang_indexSourceFile, #clang_indexTranslationUnit,
   * #clang_parseTranslationUnit, #clang_saveTranslationUnit.
   */
  CXGlobalOpt_ThreadBackgroundPriorityForIndexing = 0x1,

  /**
   * \brief Used to indicate that threads that libclang creates for editing
   * purposes should use background priority.
   *
   * Affects #clang_reparseTranslationUnit, #clang_codeCompleteAt,
   * #clang_annotateTokens
   */
  CXGlobalOpt_ThreadBackgroundPriorityForEditing = 0x2,

  /**
   * \brief Used to indicate that all threads that libclang creates should use
   * background priority.
   */
  CXGlobalOpt_ThreadBackgroundPriorityForAll =
      CXGlobalOpt_ThreadBackgroundPriorityForIndexing |
      CXGlobalOpt_ThreadBackgroundPriorityForEditing

} CXGlobalOptFlags;

/**
 * \brief Sets general options associated with a CXIndex.
 *
 * For example:
 * \code
 * CXIndex idx = ...;
 * clang_CXIndex_setGlobalOptions(idx,
 *     clang_CXIndex_getGlobalOptions(idx) |
 *     CXGlobalOpt_ThreadBackgroundPriorityForIndexing);
 * \endcode
 *
 * \param options A bitmask of options, a bitwise OR of CXGlobalOpt_XXX flags.
 */
CINDEX_LINKAGE void clang_CXIndex_setGlobalOptions(CXIndex, unsigned options);

/**
 * \brief Gets the general options associated with a CXIndex.
 *
 * \returns A bitmask of options, a bitwise OR of CXGlobalOpt_XXX flags that
 * are associated with the given CXIndex object.
 */
CINDEX_LINKAGE unsigned clang_CXIndex_getGlobalOptions(CXIndex);

/**
 * \defgroup CINDEX_FILES File manipulation routines
 *
 * @{
 */

/**
 * \brief A particular source file that is part of a translation unit.
 */
typedef void *CXFile;


/**
 * \brief Retrieve the complete file and path name of the given file.
 */
CINDEX_LINKAGE CXString clang_getFileName(CXFile SFile);

/**
 * \brief Retrieve the last modification time of the given file.
 */
CINDEX_LINKAGE time_t clang_getFileTime(CXFile SFile);

/**
 * \brief Uniquely identifies a CXFile, that refers to the same underlying file,
 * across an indexing session.
 */
typedef struct {
  unsigned long long data[3];
} CXFileUniqueID;

/**
 * \brief Retrieve the unique ID for the given \c file.
 *
 * \param file the file to get the ID for.
 * \param outID stores the returned CXFileUniqueID.
 * \returns If there was a failure getting the unique ID, returns non-zero,
 * otherwise returns 0.
*/
CINDEX_LINKAGE int clang_getFileUniqueID(CXFile file, CXFileUniqueID *outID);

/**
 * \brief Determine whether the given header is guarded against
 * multiple inclusions, either with the conventional
 * \#ifndef/\#define/\#endif macro guards or with \#pragma once.
 */
CINDEX_LINKAGE unsigned 
clang_isFileMultipleIncludeGuarded(CXTranslationUnit tu, CXFile file);

/**
 * \brief Retrieve a file handle within the given translation unit.
 *
 * \param tu the translation unit
 *
 * \param file_name the name of the file.
 *
 * \returns the file handle for the named file in the translation unit \p tu,
 * or a NULL file handle if the file was not a part of this translation unit.
 */
CINDEX_LINKAGE CXFile clang_getFile(CXTranslationUnit tu,
                                    const char *file_name);

/**
 * @}
 */

/**
 * \defgroup CINDEX_LOCATIONS Physical source locations
 *
 * Clang represents physical source locations in its abstract syntax tree in
 * great detail, with file, line, and column information for the majority of
 * the tokens parsed in the source code. These data types and functions are
 * used to represent source location information, either for a particular
 * point in the program or for a range of points in the program, and extract
 * specific location information from those data types.
 *
 * @{
 */

/**
 * \brief Identifies a specific source location within a translation
 * unit.
 *
 * Use clang_getExpansionLocation() or clang_getSpellingLocation()
 * to map a source location to a particular file, line, and column.
 */
typedef struct {
  const void *ptr_data[2];
  unsigned int_data;
} CXSourceLocation;

/**
 * \brief Identifies a half-open character range in the source code.
 *
 * Use clang_getRangeStart() and clang_getRangeEnd() to retrieve the
 * starting and end locations from a source range, respectively.
 */
typedef struct {
  const void *ptr_data[2];
  unsigned begin_int_data;
  unsigned end_int_data;
} CXSourceRange;

/**
 * \brief Retrieve a NULL (invalid) source location.
 */
CINDEX_LINKAGE CXSourceLocation clang_getNullLocation(void);

/**
 * \brief Determine whether two source locations, which must refer into
 * the same translation unit, refer to exactly the same point in the source
 * code.
 *
 * \returns non-zero if the source locations refer to the same location, zero
 * if they refer to different locations.
 */
CINDEX_LINKAGE unsigned clang_equalLocations(CXSourceLocation loc1,
                                             CXSourceLocation loc2);

/**
 * \brief Retrieves the source location associated with a given file/line/column
 * in a particular translation unit.
 */
CINDEX_LINKAGE CXSourceLocation clang_getLocation(CXTranslationUnit tu,
                                                  CXFile file,
                                                  unsigned line,
                                                  unsigned column);
/**
 * \brief Retrieves the source location associated with a given character offset
 * in a particular translation unit.
 */
CINDEX_LINKAGE CXSourceLocation clang_getLocationForOffset(CXTranslationUnit tu,
                                                           CXFile file,
                                                           unsigned offset);

/**
 * \brief Returns non-zero if the given source location is in a system header.
 */
CINDEX_LINKAGE int clang_Location_isInSystemHeader(CXSourceLocation location);

/**
 * \brief Returns non-zero if the given source location is in the main file of
 * the corresponding translation unit.
 */
CINDEX_LINKAGE int clang_Location_isFromMainFile(CXSourceLocation location);

/**
 * \brief Retrieve a NULL (invalid) source range.
 */
CINDEX_LINKAGE CXSourceRange clang_getNullRange(void);

/**
 * \brief Retrieve a source range given the beginning and ending source
 * locations.
 */
CINDEX_LINKAGE CXSourceRange clang_getRange(CXSourceLocation begin,
                                            CXSourceLocation end);

/**
 * \brief Determine whether two ranges are equivalent.
 *
 * \returns non-zero if the ranges are the same, zero if they differ.
 */
CINDEX_LINKAGE unsigned clang_equalRanges(CXSourceRange range1,
                                          CXSourceRange range2);

/**
 * \brief Returns non-zero if \p range is null.
 */
CINDEX_LINKAGE int clang_Range_isNull(CXSourceRange range);

/**
 * \brief Retrieve the file, line, column, and offset represented by
 * the given source location.
 *
 * If the location refers into a macro expansion, retrieves the
 * location of the macro expansion.
 *
 * \param location the location within a source file that will be decomposed
 * into its parts.
 *
 * \param file [out] if non-NULL, will be set to the file to which the given
 * source location points.
 *
 * \param line [out] if non-NULL, will be set to the line to which the given
 * source location points.
 *
 * \param column [out] if non-NULL, will be set to the column to which the given
 * source location points.
 *
 * \param offset [out] if non-NULL, will be set to the offset into the
 * buffer to which the given source location points.
 */
CINDEX_LINKAGE void clang_getExpansionLocation(CXSourceLocation location,
                                               CXFile *file,
                                               unsigned *line,
                                               unsigned *column,
                                               unsigned *offset);

/**
 * \brief Retrieve the file, line, column, and offset represented by
 * the given source location, as specified in a # line directive.
 *
 * Example: given the following source code in a file somefile.c
 *
 * \code
 * #123 "dummy.c" 1
 *
 * static int func(void)
 * {
 *     return 0;
 * }
 * \endcode
 *
 * the location information returned by this function would be
 *
 * File: dummy.c Line: 124 Column: 12
 *
 * whereas clang_getExpansionLocation would have returned
 *
 * File: somefile.c Line: 3 Column: 12
 *
 * \param location the location within a source file that will be decomposed
 * into its parts.
 *
 * \param filename [out] if non-NULL, will be set to the filename of the
 * source location. Note that filenames returned will be for "virtual" files,
 * which don't necessarily exist on the machine running clang - e.g. when
 * parsing preprocessed output obtained from a different environment. If
 * a non-NULL value is passed in, remember to dispose of the returned value
 * using \c clang_disposeString() once you've finished with it. For an invalid
 * source location, an empty string is returned.
 *
 * \param line [out] if non-NULL, will be set to the line number of the
 * source location. For an invalid source location, zero is returned.
 *
 * \param column [out] if non-NULL, will be set to the column number of the
 * source location. For an invalid source location, zero is returned.
 */
CINDEX_LINKAGE void clang_getPresumedLocation(CXSourceLocation location,
                                              CXString *filename,
                                              unsigned *line,
                                              unsigned *column);

/**
 * \brief Legacy API to retrieve the file, line, column, and offset represented
 * by the given source location.
 *
 * This interface has been replaced by the newer interface
 * #clang_getExpansionLocation(). See that interface's documentation for
 * details.
 */
CINDEX_LINKAGE void clang_getInstantiationLocation(CXSourceLocation location,
                                                   CXFile *file,
                                                   unsigned *line,
                                                   unsigned *column,
                                                   unsigned *offset);

/**
 * \brief Retrieve the file, line, column, and offset represented by
 * the given source location.
 *
 * If the location refers into a macro instantiation, return where the
 * location was originally spelled in the source file.
 *
 * \param location the location within a source file that will be decomposed
 * into its parts.
 *
 * \param file [out] if non-NULL, will be set to the file to which the given
 * source location points.
 *
 * \param line [out] if non-NULL, will be set to the line to which the given
 * source location points.
 *
 * \param column [out] if non-NULL, will be set to the column to which the given
 * source location points.
 *
 * \param offset [out] if non-NULL, will be set to the offset into the
 * buffer to which the given source location points.
 */
CINDEX_LINKAGE void clang_getSpellingLocation(CXSourceLocation location,
                                              CXFile *file,
                                              unsigned *line,
                                              unsigned *column,
                                              unsigned *offset);

/**
 * \brief Retrieve the file, line, column, and offset represented by
 * the given source location.
 *
 * If the location refers into a macro expansion, return where the macro was
 * expanded or where the macro argument was written, if the location points at
 * a macro argument.
 *
 * \param location the location within a source file that will be decomposed
 * into its parts.
 *
 * \param file [out] if non-NULL, will be set to the file to which the given
 * source location points.
 *
 * \param line [out] if non-NULL, will be set to the line to which the given
 * source location points.
 *
 * \param column [out] if non-NULL, will be set to the column to which the given
 * source location points.
 *
 * \param offset [out] if non-NULL, will be set to the offset into the
 * buffer to which the given source location points.
 */
CINDEX_LINKAGE void clang_getFileLocation(CXSourceLocation location,
                                          CXFile *file,
                                          unsigned *line,
                                          unsigned *column,
                                          unsigned *offset);

/**
 * \brief Retrieve a source location representing the first character within a
 * source range.
 */
CINDEX_LINKAGE CXSourceLocation clang_getRangeStart(CXSourceRange range);

/**
 * \brief Retrieve a source location representing the last character within a
 * source range.
 */
CINDEX_LINKAGE CXSourceLocation clang_getRangeEnd(CXSourceRange range);

/**
 * \brief Identifies an array of ranges.
 */
typedef struct {
  /** \brief The number of ranges in the \c ranges array. */
  unsigned count;
  /**
   * \brief An array of \c CXSourceRanges.
   */
  CXSourceRange *ranges;
} CXSourceRangeList;

/**
 * \brief Retrieve all ranges that were skipped by the preprocessor.
 *
 * The preprocessor will skip lines when they are surrounded by an
 * if/ifdef/ifndef directive whose condition does not evaluate to true.
 */
CINDEX_LINKAGE CXSourceRangeList *clang_getSkippedRanges(CXTranslationUnit tu,
                                                         CXFile file);

/**
 * \brief Destroy the given \c CXSourceRangeList.
 */
CINDEX_LINKAGE void clang_disposeSourceRangeList(CXSourceRangeList *ranges);

/**
 * @}
 */

/**
 * \defgroup CINDEX_DIAG Diagnostic reporting
 *
 * @{
 */

/**
 * \brief Describes the severity of a particular diagnostic.
 */
enum CXDiagnosticSeverity {
  /**
   * \brief A diagnostic that has been suppressed, e.g., by a command-line
   * option.
   */
  CXDiagnostic_Ignored = 0,

  /**
   * \brief This diagnostic is a note that should be attached to the
   * previous (non-note) diagnostic.
   */
  CXDiagnostic_Note    = 1,

  /**
   * \brief This diagnostic is a remark that provides additional information
   * for the user.
   */
  CXDiagnostic_Remark = 5,

  /**
   * \brief This diagnostic indicates suspicious code that may not be
   * wrong.
   */
  CXDiagnostic_Warning = 2,

  /**
   * \brief This diagnostic indicates that the code is ill-formed.
   */
  CXDiagnostic_Error   = 3,

  /**
   * \brief This diagnostic indicates that the code is ill-formed such
   * that future parser recovery is unlikely to produce useful
   * results.
   */
  CXDiagnostic_Fatal   = 4
};

/**
 * \brief A single diagnostic, containing the diagnostic's severity,
 * location, text, source ranges, and fix-it hints.
 */
typedef void *CXDiagnostic;

/**
 * \brief A group of CXDiagnostics.
 */
typedef void *CXDiagnosticSet;
  
/**
 * \brief Determine the number of diagnostics in a CXDiagnosticSet.
 */
CINDEX_LINKAGE unsigned clang_getNumDiagnosticsInSet(CXDiagnosticSet Diags);

/**
 * \brief Retrieve a diagnostic associated with the given CXDiagnosticSet.
 *
 * \param Diags the CXDiagnosticSet to query.
 * \param Index the zero-based diagnostic number to retrieve.
 *
 * \returns the requested diagnostic. This diagnostic must be freed
 * via a call to \c clang_disposeDiagnostic().
 */
CINDEX_LINKAGE CXDiagnostic clang_getDiagnosticInSet(CXDiagnosticSet Diags,
                                                     unsigned Index);  


/**
 * \brief Describes the kind of error that occurred (if any) in a call to
 * \c clang_loadDiagnostics.
 */
enum CXLoadDiag_Error {
  /**
   * \brief Indicates that no error occurred.
   */
  CXLoadDiag_None = 0,
  
  /**
   * \brief Indicates that an unknown error occurred while attempting to
   * deserialize diagnostics.
   */
  CXLoadDiag_Unknown = 1,
  
  /**
   * \brief Indicates that the file containing the serialized diagnostics
   * could not be opened.
   */
  CXLoadDiag_CannotLoad = 2,
  
  /**
   * \brief Indicates that the serialized diagnostics file is invalid or
   * corrupt.
   */
  CXLoadDiag_InvalidFile = 3
};
  
/**
 * \brief Deserialize a set of diagnostics from a Clang diagnostics bitcode
 * file.
 *
 * \param file The name of the file to deserialize.
 * \param error A pointer to a enum value recording if there was a problem
 *        deserializing the diagnostics.
 * \param errorString A pointer to a CXString for recording the error string
 *        if the file was not successfully loaded.
 *
 * \returns A loaded CXDiagnosticSet if successful, and NULL otherwise.  These
 * diagnostics should be released using clang_disposeDiagnosticSet().
 */
CINDEX_LINKAGE CXDiagnosticSet clang_loadDiagnostics(const char *file,
                                                  enum CXLoadDiag_Error *error,
                                                  CXString *errorString);

/**
 * \brief Release a CXDiagnosticSet and all of its contained diagnostics.
 */
CINDEX_LINKAGE void clang_disposeDiagnosticSet(CXDiagnosticSet Diags);

/**
 * \brief Retrieve the child diagnostics of a CXDiagnostic. 
 *
 * This CXDiagnosticSet does not need to be released by
 * clang_disposeDiagnosticSet.
 */
CINDEX_LINKAGE CXDiagnosticSet clang_getChildDiagnostics(CXDiagnostic D);

/**
 * \brief Determine the number of diagnostics produced for the given
 * translation unit.
 */
CINDEX_LINKAGE unsigned clang_getNumDiagnostics(CXTranslationUnit Unit);

/**
 * \brief Retrieve a diagnostic associated with the given translation unit.
 *
 * \param Unit the translation unit to query.
 * \param Index the zero-based diagnostic number to retrieve.
 *
 * \returns the requested diagnostic. This diagnostic must be freed
 * via a call to \c clang_disposeDiagnostic().
 */
CINDEX_LINKAGE CXDiagnostic clang_getDiagnostic(CXTranslationUnit Unit,
                                                unsigned Index);

/**
 * \brief Retrieve the complete set of diagnostics associated with a
 *        translation unit.
 *
 * \param Unit the translation unit to query.
 */
CINDEX_LINKAGE CXDiagnosticSet
  clang_getDiagnosticSetFromTU(CXTranslationUnit Unit);  

/**
 * \brief Destroy a diagnostic.
 */
CINDEX_LINKAGE void clang_disposeDiagnostic(CXDiagnostic Diagnostic);

/**
 * \brief Options to control the display of diagnostics.
 *
 * The values in this enum are meant to be combined to customize the
 * behavior of \c clang_formatDiagnostic().
 */
enum CXDiagnosticDisplayOptions {
  /**
   * \brief Display the source-location information where the
   * diagnostic was located.
   *
   * When set, diagnostics will be prefixed by the file, line, and
   * (optionally) column to which the diagnostic refers. For example,
   *
   * \code
   * test.c:28: warning: extra tokens at end of #endif directive
   * \endcode
   *
   * This option corresponds to the clang flag \c -fshow-source-location.
   */
  CXDiagnostic_DisplaySourceLocation = 0x01,

  /**
   * \brief If displaying the source-location information of the
   * diagnostic, also include the column number.
   *
   * This option corresponds to the clang flag \c -fshow-column.
   */
  CXDiagnostic_DisplayColumn = 0x02,

  /**
   * \brief If displaying the source-location information of the
   * diagnostic, also include information about source ranges in a
   * machine-parsable format.
   *
   * This option corresponds to the clang flag
   * \c -fdiagnostics-print-source-range-info.
   */
  CXDiagnostic_DisplaySourceRanges = 0x04,
  
  /**
   * \brief Display the option name associated with this diagnostic, if any.
   *
   * The option name displayed (e.g., -Wconversion) will be placed in brackets
   * after the diagnostic text. This option corresponds to the clang flag
   * \c -fdiagnostics-show-option.
   */
  CXDiagnostic_DisplayOption = 0x08,
  
  /**
   * \brief Display the category number associated with this diagnostic, if any.
   *
   * The category number is displayed within brackets after the diagnostic text.
   * This option corresponds to the clang flag 
   * \c -fdiagnostics-show-category=id.
   */
  CXDiagnostic_DisplayCategoryId = 0x10,

  /**
   * \brief Display the category name associated with this diagnostic, if any.
   *
   * The category name is displayed within brackets after the diagnostic text.
   * This option corresponds to the clang flag 
   * \c -fdiagnostics-show-category=name.
   */
  CXDiagnostic_DisplayCategoryName = 0x20
};

/**
 * \brief Format the given diagnostic in a manner that is suitable for display.
 *
 * This routine will format the given diagnostic to a string, rendering
 * the diagnostic according to the various options given. The
 * \c clang_defaultDiagnosticDisplayOptions() function returns the set of
 * options that most closely mimics the behavior of the clang compiler.
 *
 * \param Diagnostic The diagnostic to print.
 *
 * \param Options A set of options that control the diagnostic display,
 * created by combining \c CXDiagnosticDisplayOptions values.
 *
 * \returns A new string containing for formatted diagnostic.
 */
CINDEX_LINKAGE CXString clang_formatDiagnostic(CXDiagnostic Diagnostic,
                                               unsigned Options);

/**
 * \brief Retrieve the set of display options most similar to the
 * default behavior of the clang compiler.
 *
 * \returns A set of display options suitable for use with \c
 * clang_formatDiagnostic().
 */
CINDEX_LINKAGE unsigned clang_defaultDiagnosticDisplayOptions(void);

/**
 * \brief Determine the severity of the given diagnostic.
 */
CINDEX_LINKAGE enum CXDiagnosticSeverity
clang_getDiagnosticSeverity(CXDiagnostic);

/**
 * \brief Retrieve the source location of the given diagnostic.
 *
 * This location is where Clang would print the caret ('^') when
 * displaying the diagnostic on the command line.
 */
CINDEX_LINKAGE CXSourceLocation clang_getDiagnosticLocation(CXDiagnostic);

/**
 * \brief Retrieve the text of the given diagnostic.
 */
CINDEX_LINKAGE CXString clang_getDiagnosticSpelling(CXDiagnostic);

/**
 * \brief Retrieve the name of the command-line option that enabled this
 * diagnostic.
 *
 * \param Diag The diagnostic to be queried.
 *
 * \param Disable If non-NULL, will be set to the option that disables this
 * diagnostic (if any).
 *
 * \returns A string that contains the command-line option used to enable this
 * warning, such as "-Wconversion" or "-pedantic". 
 */
CINDEX_LINKAGE CXString clang_getDiagnosticOption(CXDiagnostic Diag,
                                                  CXString *Disable);

/**
 * \brief Retrieve the category number for this diagnostic.
 *
 * Diagnostics can be categorized into groups along with other, related
 * diagnostics (e.g., diagnostics under the same warning flag). This routine 
 * retrieves the category number for the given diagnostic.
 *
 * \returns The number of the category that contains this diagnostic, or zero
 * if this diagnostic is uncategorized.
 */
CINDEX_LINKAGE unsigned clang_getDiagnosticCategory(CXDiagnostic);

/**
 * \brief Retrieve the name of a particular diagnostic category.  This
 *  is now deprecated.  Use clang_getDiagnosticCategoryText()
 *  instead.
 *
 * \param Category A diagnostic category number, as returned by 
 * \c clang_getDiagnosticCategory().
 *
 * \returns The name of the given diagnostic category.
 */
CINDEX_DEPRECATED CINDEX_LINKAGE
CXString clang_getDiagnosticCategoryName(unsigned Category);

/**
 * \brief Retrieve the diagnostic category text for a given diagnostic.
 *
 * \returns The text of the given diagnostic category.
 */
CINDEX_LINKAGE CXString clang_getDiagnosticCategoryText(CXDiagnostic);
  
/**
 * \brief Determine the number of source ranges associated with the given
 * diagnostic.
 */
CINDEX_LINKAGE unsigned clang_getDiagnosticNumRanges(CXDiagnostic);

/**
 * \brief Retrieve a source range associated with the diagnostic.
 *
 * A diagnostic's source ranges highlight important elements in the source
 * code. On the command line, Clang displays source ranges by
 * underlining them with '~' characters.
 *
 * \param Diagnostic the diagnostic whose range is being extracted.
 *
 * \param Range the zero-based index specifying which range to
 *
 * \returns the requested source range.
 */
CINDEX_LINKAGE CXSourceRange clang_getDiagnosticRange(CXDiagnostic Diagnostic,
                                                      unsigned Range);

/**
 * \brief Determine the number of fix-it hints associated with the
 * given diagnostic.
 */
CINDEX_LINKAGE unsigned clang_getDiagnosticNumFixIts(CXDiagnostic Diagnostic);

/**
 * \brief Retrieve the replacement information for a given fix-it.
 *
 * Fix-its are described in terms of a source range whose contents
 * should be replaced by a string. This approach generalizes over
 * three kinds of operations: removal of source code (the range covers
 * the code to be removed and the replacement string is empty),
 * replacement of source code (the range covers the code to be
 * replaced and the replacement string provides the new code), and
 * insertion (both the start and end of the range point at the
 * insertion location, and the replacement string provides the text to
 * insert).
 *
 * \param Diagnostic The diagnostic whose fix-its are being queried.
 *
 * \param FixIt The zero-based index of the fix-it.
 *
 * \param ReplacementRange The source range whose contents will be
 * replaced with the returned replacement string. Note that source
 * ranges are half-open ranges [a, b), so the source code should be
 * replaced from a and up to (but not including) b.
 *
 * \returns A string containing text that should be replace the source
 * code indicated by the \c ReplacementRange.
 */
CINDEX_LINKAGE CXString clang_getDiagnosticFixIt(CXDiagnostic Diagnostic,
                                                 unsigned FixIt,
                                               CXSourceRange *ReplacementRange);

/**
 * @}
 */

/**
 * \defgroup CINDEX_TRANSLATION_UNIT Translation unit manipulation
 *
 * The routines in this group provide the ability to create and destroy
 * translation units from files, either by parsing the contents of the files or
 * by reading in a serialized representation of a translation unit.
 *
 * @{
 */

/**
 * \brief Get the original translation unit source file name.
 */
CINDEX_LINKAGE CXString
clang_getTranslationUnitSpelling(CXTranslationUnit CTUnit);

/**
 * \brief Return the CXTranslationUnit for a given source file and the provided
 * command line arguments one would pass to the compiler.
 *
 * Note: The 'source_filename' argument is optional.  If the caller provides a
 * NULL pointer, the name of the source file is expected to reside in the
 * specified command line arguments.
 *
 * Note: When encountered in 'clang_command_line_args', the following options
 * are ignored:
 *
 *   '-c'
 *   '-emit-ast'
 *   '-fsyntax-only'
 *   '-o \<output file>'  (both '-o' and '\<output file>' are ignored)
 *
 * \param CIdx The index object with which the translation unit will be
 * associated.
 *
 * \param source_filename The name of the source file to load, or NULL if the
 * source file is included in \p clang_command_line_args.
 *
 * \param num_clang_command_line_args The number of command-line arguments in
 * \p clang_command_line_args.
 *
 * \param clang_command_line_args The command-line arguments that would be
 * passed to the \c clang executable if it were being invoked out-of-process.
 * These command-line options will be parsed and will affect how the translation
 * unit is parsed. Note that the following options are ignored: '-c',
 * '-emit-ast', '-fsyntax-only' (which is the default), and '-o \<output file>'.
 *
 * \param num_unsaved_files the number of unsaved file entries in \p
 * unsaved_files.
 *
 * \param unsaved_files the files that have not yet been saved to disk
 * but may be required for code completion, including the contents of
 * those files.  The contents and name of these files (as specified by
 * CXUnsavedFile) are copied when necessary, so the client only needs to
 * guarantee their validity until the call to this function returns.
 */
CINDEX_LINKAGE CXTranslationUnit clang_createTranslationUnitFromSourceFile(
                                         CXIndex CIdx,
                                         const char *source_filename,
                                         int num_clang_command_line_args,
                                   const char * const *clang_command_line_args,
                                         unsigned num_unsaved_files,
                                         struct CXUnsavedFile *unsaved_files);

/**
 * \brief Same as \c clang_createTranslationUnit2, but returns
 * the \c CXTranslationUnit instead of an error code.  In case of an error this
 * routine returns a \c NULL \c CXTranslationUnit, without further detailed
 * error codes.
 */
CINDEX_LINKAGE CXTranslationUnit clang_createTranslationUnit(
    CXIndex CIdx,
    const char *ast_filename);

/**
 * \brief Create a translation unit from an AST file (\c -emit-ast).
 *
 * \param[out] out_TU A non-NULL pointer to store the created
 * \c CXTranslationUnit.
 *
 * \returns Zero on success, otherwise returns an error code.
 */
CINDEX_LINKAGE enum CXErrorCode clang_createTranslationUnit2(
    CXIndex CIdx,
    const char *ast_filename,
    CXTranslationUnit *out_TU);

/**
 * \brief Flags that control the creation of translation units.
 *
 * The enumerators in this enumeration type are meant to be bitwise
 * ORed together to specify which options should be used when
 * constructing the translation unit.
 */
enum CXTranslationUnit_Flags {
  /**
   * \brief Used to indicate that no special translation-unit options are
   * needed.
   */
  CXTranslationUnit_None = 0x0,

  /**
   * \brief Used to indicate that the parser should construct a "detailed"
   * preprocessing record, including all macro definitions and instantiations.
   *
   * Constructing a detailed preprocessing record requires more memory
   * and time to parse, since the information contained in the record
   * is usually not retained. However, it can be useful for
   * applications that require more detailed information about the
   * behavior of the preprocessor.
   */
  CXTranslationUnit_DetailedPreprocessingRecord = 0x01,

  /**
   * \brief Used to indicate that the translation unit is incomplete.
   *
   * When a translation unit is considered "incomplete", semantic
   * analysis that is typically performed at the end of the
   * translation unit will be suppressed. For example, this suppresses
   * the completion of tentative declarations in C and of
   * instantiation of implicitly-instantiation function templates in
   * C++. This option is typically used when parsing a header with the
   * intent of producing a precompiled header.
   */
  CXTranslationUnit_Incomplete = 0x02,
  
  /**
   * \brief Used to indicate that the translation unit should be built with an 
   * implicit precompiled header for the preamble.
   *
   * An implicit precompiled header is used as an optimization when a
   * particular translation unit is likely to be reparsed many times
   * when the sources aren't changing that often. In this case, an
   * implicit precompiled header will be built containing all of the
   * initial includes at the top of the main file (what we refer to as
   * the "preamble" of the file). In subsequent parses, if the
   * preamble or the files in it have not changed, \c
   * clang_reparseTranslationUnit() will re-use the implicit
   * precompiled header to improve parsing performance.
   */
  CXTranslationUnit_PrecompiledPreamble = 0x04,
  
  /**
   * \brief Used to indicate that the translation unit should cache some
   * code-completion results with each reparse of the source file.
   *
   * Caching of code-completion results is a performance optimization that
   * introduces some overhead to reparsing but improves the performance of
   * code-completion operations.
   */
  CXTranslationUnit_CacheCompletionResults = 0x08,

  /**
   * \brief Used to indicate that the translation unit will be serialized with
   * \c clang_saveTranslationUnit.
   *
   * This option is typically used when parsing a header with the intent of
   * producing a precompiled header.
   */
  CXTranslationUnit_ForSerialization = 0x10,

  /**
   * \brief DEPRECATED: Enabled chained precompiled preambles in C++.
   *
   * Note: this is a *temporary* option that is available only while
   * we are testing C++ precompiled preamble support. It is deprecated.
   */
  CXTranslationUnit_CXXChainedPCH = 0x20,

  /**
   * \brief Used to indicate that function/method bodies should be skipped while
   * parsing.
   *
   * This option can be used to search for declarations/definitions while
   * ignoring the usages.
   */
  CXTranslationUnit_SkipFunctionBodies = 0x40,

  /**
   * \brief Used to indicate that brief documentation comments should be
   * included into the set of code completions returned from this translation
   * unit.
   */
  CXTranslationUnit_IncludeBriefCommentsInCodeCompletion = 0x80
};

/**
 * \brief Returns the set of flags that is suitable for parsing a translation
 * unit that is being edited.
 *
 * The set of flags returned provide options for \c clang_parseTranslationUnit()
 * to indicate that the translation unit is likely to be reparsed many times,
 * either explicitly (via \c clang_reparseTranslationUnit()) or implicitly
 * (e.g., by code completion (\c clang_codeCompletionAt())). The returned flag
 * set contains an unspecified set of optimizations (e.g., the precompiled 
 * preamble) geared toward improving the performance of these routines. The
 * set of optimizations enabled may change from one version to the next.
 */
CINDEX_LINKAGE unsigned clang_defaultEditingTranslationUnitOptions(void);

/**
 * \brief Same as \c clang_parseTranslationUnit2, but returns
 * the \c CXTranslationUnit instead of an error code.  In case of an error this
 * routine returns a \c NULL \c CXTranslationUnit, without further detailed
 * error codes.
 */
CINDEX_LINKAGE CXTranslationUnit
clang_parseTranslationUnit(CXIndex CIdx,
                           const char *source_filename,
                           const char *const *command_line_args,
                           int num_command_line_args,
                           struct CXUnsavedFile *unsaved_files,
                           unsigned num_unsaved_files,
                           unsigned options);

/**
 * \brief Parse the given source file and the translation unit corresponding
 * to that file.
 *
 * This routine is the main entry point for the Clang C API, providing the
 * ability to parse a source file into a translation unit that can then be
 * queried by other functions in the API. This routine accepts a set of
 * command-line arguments so that the compilation can be configured in the same
 * way that the compiler is configured on the command line.
 *
 * \param CIdx The index object with which the translation unit will be 
 * associated.
 *
 * \param source_filename The name of the source file to load, or NULL if the
 * source file is included in \c command_line_args.
 *
 * \param command_line_args The command-line arguments that would be
 * passed to the \c clang executable if it were being invoked out-of-process.
 * These command-line options will be parsed and will affect how the translation
 * unit is parsed. Note that the following options are ignored: '-c', 
 * '-emit-ast', '-fsyntax-only' (which is the default), and '-o \<output file>'.
 *
 * \param num_command_line_args The number of command-line arguments in
 * \c command_line_args.
 *
 * \param unsaved_files the files that have not yet been saved to disk
 * but may be required for parsing, including the contents of
 * those files.  The contents and name of these files (as specified by
 * CXUnsavedFile) are copied when necessary, so the client only needs to
 * guarantee their validity until the call to this function returns.
 *
 * \param num_unsaved_files the number of unsaved file entries in \p
 * unsaved_files.
 *
 * \param options A bitmask of options that affects how the translation unit
 * is managed but not its compilation. This should be a bitwise OR of the
 * CXTranslationUnit_XXX flags.
 *
 * \param[out] out_TU A non-NULL pointer to store the created
 * \c CXTranslationUnit, describing the parsed code and containing any
 * diagnostics produced by the compiler.
 *
 * \returns Zero on success, otherwise returns an error code.
 */
CINDEX_LINKAGE enum CXErrorCode
clang_parseTranslationUnit2(CXIndex CIdx,
                            const char *source_filename,
                            const char *const *command_line_args,
                            int num_command_line_args,
                            struct CXUnsavedFile *unsaved_files,
                            unsigned num_unsaved_files,
                            unsigned options,
                            CXTranslationUnit *out_TU);

/**
 * \brief Flags that control how translation units are saved.
 *
 * The enumerators in this enumeration type are meant to be bitwise
 * ORed together to specify which options should be used when
 * saving the translation unit.
 */
enum CXSaveTranslationUnit_Flags {
  /**
   * \brief Used to indicate that no special saving options are needed.
   */
  CXSaveTranslationUnit_None = 0x0
};

/**
 * \brief Returns the set of flags that is suitable for saving a translation
 * unit.
 *
 * The set of flags returned provide options for
 * \c clang_saveTranslationUnit() by default. The returned flag
 * set contains an unspecified set of options that save translation units with
 * the most commonly-requested data.
 */
CINDEX_LINKAGE unsigned clang_defaultSaveOptions(CXTranslationUnit TU);

/**
 * \brief Describes the kind of error that occurred (if any) in a call to
 * \c clang_saveTranslationUnit().
 */
enum CXSaveError {
  /**
   * \brief Indicates that no error occurred while saving a translation unit.
   */
  CXSaveError_None = 0,
  
  /**
   * \brief Indicates that an unknown error occurred while attempting to save
   * the file.
   *
   * This error typically indicates that file I/O failed when attempting to 
   * write the file.
   */
  CXSaveError_Unknown = 1,
  
  /**
   * \brief Indicates that errors during translation prevented this attempt
   * to save the translation unit.
   * 
   * Errors that prevent the translation unit from being saved can be
   * extracted using \c clang_getNumDiagnostics() and \c clang_getDiagnostic().
   */
  CXSaveError_TranslationErrors = 2,
  
  /**
   * \brief Indicates that the translation unit to be saved was somehow
   * invalid (e.g., NULL).
   */
  CXSaveError_InvalidTU = 3
};
  
/**
 * \brief Saves a translation unit into a serialized representation of
 * that translation unit on disk.
 *
 * Any translation unit that was parsed without error can be saved
 * into a file. The translation unit can then be deserialized into a
 * new \c CXTranslationUnit with \c clang_createTranslationUnit() or,
 * if it is an incomplete translation unit that corresponds to a
 * header, used as a precompiled header when parsing other translation
 * units.
 *
 * \param TU The translation unit to save.
 *
 * \param FileName The file to which the translation unit will be saved.
 *
 * \param options A bitmask of options that affects how the translation unit
 * is saved. This should be a bitwise OR of the
 * CXSaveTranslationUnit_XXX flags.
 *
 * \returns A value that will match one of the enumerators of the CXSaveError
 * enumeration. Zero (CXSaveError_None) indicates that the translation unit was 
 * saved successfully, while a non-zero value indicates that a problem occurred.
 */
CINDEX_LINKAGE int clang_saveTranslationUnit(CXTranslationUnit TU,
                                             const char *FileName,
                                             unsigned options);

/**
 * \brief Destroy the specified CXTranslationUnit object.
 */
CINDEX_LINKAGE void clang_disposeTranslationUnit(CXTranslationUnit);

/**
 * \brief Flags that control the reparsing of translation units.
 *
 * The enumerators in this enumeration type are meant to be bitwise
 * ORed together to specify which options should be used when
 * reparsing the translation unit.
 */
enum CXReparse_Flags {
  /**
   * \brief Used to indicate that no special reparsing options are needed.
   */
  CXReparse_None = 0x0
};
 
/**
 * \brief Returns the set of flags that is suitable for reparsing a translation
 * unit.
 *
 * The set of flags returned provide options for
 * \c clang_reparseTranslationUnit() by default. The returned flag
 * set contains an unspecified set of optimizations geared toward common uses
 * of reparsing. The set of optimizations enabled may change from one version 
 * to the next.
 */
CINDEX_LINKAGE unsigned clang_defaultReparseOptions(CXTranslationUnit TU);

/**
 * \brief Reparse the source files that produced this translation unit.
 *
 * This routine can be used to re-parse the source files that originally
 * created the given translation unit, for example because those source files
 * have changed (either on disk or as passed via \p unsaved_files). The
 * source code will be reparsed with the same command-line options as it
 * was originally parsed. 
 *
 * Reparsing a translation unit invalidates all cursors and source locations
 * that refer into that translation unit. This makes reparsing a translation
 * unit semantically equivalent to destroying the translation unit and then
 * creating a new translation unit with the same command-line arguments.
 * However, it may be more efficient to reparse a translation 
 * unit using this routine.
 *
 * \param TU The translation unit whose contents will be re-parsed. The
 * translation unit must originally have been built with 
 * \c clang_createTranslationUnitFromSourceFile().
 *
 * \param num_unsaved_files The number of unsaved file entries in \p
 * unsaved_files.
 *
 * \param unsaved_files The files that have not yet been saved to disk
 * but may be required for parsing, including the contents of
 * those files.  The contents and name of these files (as specified by
 * CXUnsavedFile) are copied when necessary, so the client only needs to
 * guarantee their validity until the call to this function returns.
 * 
 * \param options A bitset of options composed of the flags in CXReparse_Flags.
 * The function \c clang_defaultReparseOptions() produces a default set of
 * options recommended for most uses, based on the translation unit.
 *
 * \returns 0 if the sources could be reparsed.  A non-zero error code will be
 * returned if reparsing was impossible, such that the translation unit is
 * invalid. In such cases, the only valid call for \c TU is
 * \c clang_disposeTranslationUnit(TU).  The error codes returned by this
 * routine are described by the \c CXErrorCode enum.
 */
CINDEX_LINKAGE int clang_reparseTranslationUnit(CXTranslationUnit TU,
                                                unsigned num_unsaved_files,
                                          struct CXUnsavedFile *unsaved_files,
                                                unsigned options);

/**
  * \brief Categorizes how memory is being used by a translation unit.
  */
enum CXTUResourceUsageKind {
  CXTUResourceUsage_AST = 1,
  CXTUResourceUsage_Identifiers = 2,
  CXTUResourceUsage_Selectors = 3,
  CXTUResourceUsage_GlobalCompletionResults = 4,
  CXTUResourceUsage_SourceManagerContentCache = 5,
  CXTUResourceUsage_AST_SideTables = 6,
  CXTUResourceUsage_SourceManager_Membuffer_Malloc = 7,
  CXTUResourceUsage_SourceManager_Membuffer_MMap = 8,
  CXTUResourceUsage_ExternalASTSource_Membuffer_Malloc = 9, 
  CXTUResourceUsage_ExternalASTSource_Membuffer_MMap = 10, 
  CXTUResourceUsage_Preprocessor = 11,
  CXTUResourceUsage_PreprocessingRecord = 12,
  CXTUResourceUsage_SourceManager_DataStructures = 13,
  CXTUResourceUsage_Preprocessor_HeaderSearch = 14,
  CXTUResourceUsage_MEMORY_IN_BYTES_BEGIN = CXTUResourceUsage_AST,
  CXTUResourceUsage_MEMORY_IN_BYTES_END =
    CXTUResourceUsage_Preprocessor_HeaderSearch,

  CXTUResourceUsage_First = CXTUResourceUsage_AST,
  CXTUResourceUsage_Last = CXTUResourceUsage_Preprocessor_HeaderSearch
};

/**
  * \brief Returns the human-readable null-terminated C string that represents
  *  the name of the memory category.  This string should never be freed.
  */
CINDEX_LINKAGE
const char *clang_getTUResourceUsageName(enum CXTUResourceUsageKind kind);

typedef struct CXTUResourceUsageEntry {
  /* \brief The memory usage category. */
  enum CXTUResourceUsageKind kind;  
  /* \brief Amount of resources used. 
      The units will depend on the resource kind. */
  unsigned long amount;
} CXTUResourceUsageEntry;

/**
  * \brief The memory usage of a CXTranslationUnit, broken into categories.
  */
typedef struct CXTUResourceUsage {
  /* \brief Private data member, used for queries. */
  void *data;

  /* \brief The number of entries in the 'entries' array. */
  unsigned numEntries;

  /* \brief An array of key-value pairs, representing the breakdown of memory
            usage. */
  CXTUResourceUsageEntry *entries;

} CXTUResourceUsage;

/**
  * \brief Return the memory usage of a translation unit.  This object
  *  should be released with clang_disposeCXTUResourceUsage().
  */
CINDEX_LINKAGE CXTUResourceUsage clang_getCXTUResourceUsage(CXTranslationUnit TU);

CINDEX_LINKAGE void clang_disposeCXTUResourceUsage(CXTUResourceUsage usage);

/**
 * @}
 */

/**
 * \brief Describes the kind of entity that a cursor refers to.
 */
enum CXCursorKind {
  /* Declarations */
  /**
   * \brief A declaration whose specific kind is not exposed via this
   * interface.
   *
   * Unexposed declarations have the same operations as any other kind
   * of declaration; one can extract their location information,
   * spelling, find their definitions, etc. However, the specific kind
   * of the declaration is not reported.
   */
  CXCursor_UnexposedDecl                 = 1,
  /** \brief A C or C++ struct. */
  CXCursor_StructDecl                    = 2,
  /** \brief A C or C++ union. */
  CXCursor_UnionDecl                     = 3,
  /** \brief A C++ class. */
  CXCursor_ClassDecl                     = 4,
  /** \brief An enumeration. */
  CXCursor_EnumDecl                      = 5,
  /**
   * \brief A field (in C) or non-static data member (in C++) in a
   * struct, union, or C++ class.
   */
  CXCursor_FieldDecl                     = 6,
  /** \brief An enumerator constant. */
  CXCursor_EnumConstantDecl              = 7,
  /** \brief A function. */
  CXCursor_FunctionDecl                  = 8,
  /** \brief A variable. */
  CXCursor_VarDecl                       = 9,
  /** \brief A function or method parameter. */
  CXCursor_ParmDecl                      = 10,
  /** \brief An Objective-C \@interface. */
  CXCursor_ObjCInterfaceDecl             = 11,
  /** \brief An Objective-C \@interface for a category. */
  CXCursor_ObjCCategoryDecl              = 12,
  /** \brief An Objective-C \@protocol declaration. */
  CXCursor_ObjCProtocolDecl              = 13,
  /** \brief An Objective-C \@property declaration. */
  CXCursor_ObjCPropertyDecl              = 14,
  /** \brief An Objective-C instance variable. */
  CXCursor_ObjCIvarDecl                  = 15,
  /** \brief An Objective-C instance method. */
  CXCursor_ObjCInstanceMethodDecl        = 16,
  /** \brief An Objective-C class method. */
  CXCursor_ObjCClassMethodDecl           = 17,
  /** \brief An Objective-C \@implementation. */
  CXCursor_ObjCImplementationDecl        = 18,
  /** \brief An Objective-C \@implementation for a category. */
  CXCursor_ObjCCategoryImplDecl          = 19,
  /** \brief A typedef */
  CXCursor_TypedefDecl                   = 20,
  /** \brief A C++ class method. */
  CXCursor_CXXMethod                     = 21,
  /** \brief A C++ namespace. */
  CXCursor_Namespace                     = 22,
  /** \brief A linkage specification, e.g. 'extern "C"'. */
  CXCursor_LinkageSpec                   = 23,
  /** \brief A C++ constructor. */
  CXCursor_Constructor                   = 24,
  /** \brief A C++ destructor. */
  CXCursor_Destructor                    = 25,
  /** \brief A C++ conversion function. */
  CXCursor_ConversionFunction            = 26,
  /** \brief A C++ template type parameter. */
  CXCursor_TemplateTypeParameter         = 27,
  /** \brief A C++ non-type template parameter. */
  CXCursor_NonTypeTemplateParameter      = 28,
  /** \brief A C++ template template parameter. */
  CXCursor_TemplateTemplateParameter     = 29,
  /** \brief A C++ function template. */
  CXCursor_FunctionTemplate              = 30,
  /** \brief A C++ class template. */
  CXCursor_ClassTemplate                 = 31,
  /** \brief A C++ class template partial specialization. */
  CXCursor_ClassTemplatePartialSpecialization = 32,
  /** \brief A C++ namespace alias declaration. */
  CXCursor_NamespaceAlias                = 33,
  /** \brief A C++ using directive. */
  CXCursor_UsingDirective                = 34,
  /** \brief A C++ using declaration. */
  CXCursor_UsingDeclaration              = 35,
  /** \brief A C++ alias declaration */
  CXCursor_TypeAliasDecl                 = 36,
  /** \brief An Objective-C \@synthesize definition. */
  CXCursor_ObjCSynthesizeDecl            = 37,
  /** \brief An Objective-C \@dynamic definition. */
  CXCursor_ObjCDynamicDecl               = 38,
  /** \brief An access specifier. */
  CXCursor_CXXAccessSpecifier            = 39,

  CXCursor_FirstDecl                     = CXCursor_UnexposedDecl,
  CXCursor_LastDecl                      = CXCursor_CXXAccessSpecifier,

  /* References */
  CXCursor_FirstRef                      = 40, /* Decl references */
  CXCursor_ObjCSuperClassRef             = 40,
  CXCursor_ObjCProtocolRef               = 41,
  CXCursor_ObjCClassRef                  = 42,
  /**
   * \brief A reference to a type declaration.
   *
   * A type reference occurs anywhere where a type is named but not
   * declared. For example, given:
   *
   * \code
   * typedef unsigned size_type;
   * size_type size;
   * \endcode
   *
   * The typedef is a declaration of size_type (CXCursor_TypedefDecl),
   * while the type of the variable "size" is referenced. The cursor
   * referenced by the type of size is the typedef for size_type.
   */
  CXCursor_TypeRef                       = 43,
  CXCursor_CXXBaseSpecifier              = 44,
  /** 
   * \brief A reference to a class template, function template, template
   * template parameter, or class template partial specialization.
   */
  CXCursor_TemplateRef                   = 45,
  /**
   * \brief A reference to a namespace or namespace alias.
   */
  CXCursor_NamespaceRef                  = 46,
  /**
   * \brief A reference to a member of a struct, union, or class that occurs in 
   * some non-expression context, e.g., a designated initializer.
   */
  CXCursor_MemberRef                     = 47,
  /**
   * \brief A reference to a labeled statement.
   *
   * This cursor kind is used to describe the jump to "start_over" in the 
   * goto statement in the following example:
   *
   * \code
   *   start_over:
   *     ++counter;
   *
   *     goto start_over;
   * \endcode
   *
   * A label reference cursor refers to a label statement.
   */
  CXCursor_LabelRef                      = 48,
  
  /**
   * \brief A reference to a set of overloaded functions or function templates
   * that has not yet been resolved to a specific function or function template.
   *
   * An overloaded declaration reference cursor occurs in C++ templates where
   * a dependent name refers to a function. For example:
   *
   * \code
   * template<typename T> void swap(T&, T&);
   *
   * struct X { ... };
   * void swap(X&, X&);
   *
   * template<typename T>
   * void reverse(T* first, T* last) {
   *   while (first < last - 1) {
   *     swap(*first, *--last);
   *     ++first;
   *   }
   * }
   *
   * struct Y { };
   * void swap(Y&, Y&);
   * \endcode
   *
   * Here, the identifier "swap" is associated with an overloaded declaration
   * reference. In the template definition, "swap" refers to either of the two
   * "swap" functions declared above, so both results will be available. At
   * instantiation time, "swap" may also refer to other functions found via
   * argument-dependent lookup (e.g., the "swap" function at the end of the
   * example).
   *
   * The functions \c clang_getNumOverloadedDecls() and 
   * \c clang_getOverloadedDecl() can be used to retrieve the definitions
   * referenced by this cursor.
   */
  CXCursor_OverloadedDeclRef             = 49,
  
  /**
   * \brief A reference to a variable that occurs in some non-expression 
   * context, e.g., a C++ lambda capture list.
   */
  CXCursor_VariableRef                   = 50,
  
  CXCursor_LastRef                       = CXCursor_VariableRef,

  /* Error conditions */
  CXCursor_FirstInvalid                  = 70,
  CXCursor_InvalidFile                   = 70,
  CXCursor_NoDeclFound                   = 71,
  CXCursor_NotImplemented                = 72,
  CXCursor_InvalidCode                   = 73,
  CXCursor_LastInvalid                   = CXCursor_InvalidCode,

  /* Expressions */
  CXCursor_FirstExpr                     = 100,

  /**
   * \brief An expression whose specific kind is not exposed via this
   * interface.
   *
   * Unexposed expressions have the same operations as any other kind
   * of expression; one can extract their location information,
   * spelling, children, etc. However, the specific kind of the
   * expression is not reported.
   */
  CXCursor_UnexposedExpr                 = 100,

  /**
   * \brief An expression that refers to some value declaration, such
   * as a function, varible, or enumerator.
   */
  CXCursor_DeclRefExpr                   = 101,

  /**
   * \brief An expression that refers to a member of a struct, union,
   * class, Objective-C class, etc.
   */
  CXCursor_MemberRefExpr                 = 102,

  /** \brief An expression that calls a function. */
  CXCursor_CallExpr                      = 103,

  /** \brief An expression that sends a message to an Objective-C
   object or class. */
  CXCursor_ObjCMessageExpr               = 104,

  /** \brief An expression that represents a block literal. */
  CXCursor_BlockExpr                     = 105,

  /** \brief An integer literal.
   */
  CXCursor_IntegerLiteral                = 106,

  /** \brief A floating point number literal.
   */
  CXCursor_FloatingLiteral               = 107,

  /** \brief An imaginary number literal.
   */
  CXCursor_ImaginaryLiteral              = 108,

  /** \brief A string literal.
   */
  CXCursor_StringLiteral                 = 109,

  /** \brief A character literal.
   */
  CXCursor_CharacterLiteral              = 110,

  /** \brief A parenthesized expression, e.g. "(1)".
   *
   * This AST node is only formed if full location information is requested.
   */
  CXCursor_ParenExpr                     = 111,

  /** \brief This represents the unary-expression's (except sizeof and
   * alignof).
   */
  CXCursor_UnaryOperator                 = 112,

  /** \brief [C99 6.5.2.1] Array Subscripting.
   */
  CXCursor_ArraySubscriptExpr            = 113,

  /** \brief A builtin binary operation expression such as "x + y" or
   * "x <= y".
   */
  CXCursor_BinaryOperator                = 114,

  /** \brief Compound assignment such as "+=".
   */
  CXCursor_CompoundAssignOperator        = 115,

  /** \brief The ?: ternary operator.
   */
  CXCursor_ConditionalOperator           = 116,

  /** \brief An explicit cast in C (C99 6.5.4) or a C-style cast in C++
   * (C++ [expr.cast]), which uses the syntax (Type)expr.
   *
   * For example: (int)f.
   */
  CXCursor_CStyleCastExpr                = 117,

  /** \brief [C99 6.5.2.5]
   */
  CXCursor_CompoundLiteralExpr           = 118,

  /** \brief Describes an C or C++ initializer list.
   */
  CXCursor_InitListExpr                  = 119,

  /** \brief The GNU address of label extension, representing &&label.
   */
  CXCursor_AddrLabelExpr                 = 120,

  /** \brief This is the GNU Statement Expression extension: ({int X=4; X;})
   */
  CXCursor_StmtExpr                      = 121,

  /** \brief Represents a C11 generic selection.
   */
  CXCursor_GenericSelectionExpr          = 122,

  /** \brief Implements the GNU __null extension, which is a name for a null
   * pointer constant that has integral type (e.g., int or long) and is the same
   * size and alignment as a pointer.
   *
   * The __null extension is typically only used by system headers, which define
   * NULL as __null in C++ rather than using 0 (which is an integer that may not
   * match the size of a pointer).
   */
  CXCursor_GNUNullExpr                   = 123,

  /** \brief C++'s static_cast<> expression.
   */
  CXCursor_CXXStaticCastExpr             = 124,

  /** \brief C++'s dynamic_cast<> expression.
   */
  CXCursor_CXXDynamicCastExpr            = 125,

  /** \brief C++'s reinterpret_cast<> expression.
   */
  CXCursor_CXXReinterpretCastExpr        = 126,

  /** \brief C++'s const_cast<> expression.
   */
  CXCursor_CXXConstCastExpr              = 127,

  /** \brief Represents an explicit C++ type conversion that uses "functional"
   * notion (C++ [expr.type.conv]).
   *
   * Example:
   * \code
   *   x = int(0.5);
   * \endcode
   */
  CXCursor_CXXFunctionalCastExpr         = 128,

  /** \brief A C++ typeid expression (C++ [expr.typeid]).
   */
  CXCursor_CXXTypeidExpr                 = 129,

  /** \brief [C++ 2.13.5] C++ Boolean Literal.
   */
  CXCursor_CXXBoolLiteralExpr            = 130,

  /** \brief [C++0x 2.14.7] C++ Pointer Literal.
   */
  CXCursor_CXXNullPtrLiteralExpr         = 131,

  /** \brief Represents the "this" expression in C++
   */
  CXCursor_CXXThisExpr                   = 132,

  /** \brief [C++ 15] C++ Throw Expression.
   *
   * This handles 'throw' and 'throw' assignment-expression. When
   * assignment-expression isn't present, Op will be null.
   */
  CXCursor_CXXThrowExpr                  = 133,

  /** \brief A new expression for memory allocation and constructor calls, e.g:
   * "new CXXNewExpr(foo)".
   */
  CXCursor_CXXNewExpr                    = 134,

  /** \brief A delete expression for memory deallocation and destructor calls,
   * e.g. "delete[] pArray".
   */
  CXCursor_CXXDeleteExpr                 = 135,

  /** \brief A unary expression.
   */
  CXCursor_UnaryExpr                     = 136,

  /** \brief An Objective-C string literal i.e. @"foo".
   */
  CXCursor_ObjCStringLiteral             = 137,

  /** \brief An Objective-C \@encode expression.
   */
  CXCursor_ObjCEncodeExpr                = 138,

  /** \brief An Objective-C \@selector expression.
   */
  CXCursor_ObjCSelectorExpr              = 139,

  /** \brief An Objective-C \@protocol expression.
   */
  CXCursor_ObjCProtocolExpr              = 140,

  /** \brief An Objective-C "bridged" cast expression, which casts between
   * Objective-C pointers and C pointers, transferring ownership in the process.
   *
   * \code
   *   NSString *str = (__bridge_transfer NSString *)CFCreateString();
   * \endcode
   */
  CXCursor_ObjCBridgedCastExpr           = 141,

  /** \brief Represents a C++0x pack expansion that produces a sequence of
   * expressions.
   *
   * A pack expansion expression contains a pattern (which itself is an
   * expression) followed by an ellipsis. For example:
   *
   * \code
   * template<typename F, typename ...Types>
   * void forward(F f, Types &&...args) {
   *  f(static_cast<Types&&>(args)...);
   * }
   * \endcode
   */
  CXCursor_PackExpansionExpr             = 142,

  /** \brief Represents an expression that computes the length of a parameter
   * pack.
   *
   * \code
   * template<typename ...Types>
   * struct count {
   *   static const unsigned value = sizeof...(Types);
   * };
   * \endcode
   */
  CXCursor_SizeOfPackExpr                = 143,

  /* \brief Represents a C++ lambda expression that produces a local function
   * object.
   *
   * \code
   * void abssort(float *x, unsigned N) {
   *   std::sort(x, x + N,
   *             [](float a, float b) {
   *               return std::abs(a) < std::abs(b);
   *             });
   * }
   * \endcode
   */
  CXCursor_LambdaExpr                    = 144,
  
  /** \brief Objective-c Boolean Literal.
   */
  CXCursor_ObjCBoolLiteralExpr           = 145,

  /** \brief Represents the "self" expression in a ObjC method.
   */
  CXCursor_ObjCSelfExpr                  = 146,

  CXCursor_LastExpr                      = CXCursor_ObjCSelfExpr,

  /* Statements */
  CXCursor_FirstStmt                     = 200,
  /**
   * \brief A statement whose specific kind is not exposed via this
   * interface.
   *
   * Unexposed statements have the same operations as any other kind of
   * statement; one can extract their location information, spelling,
   * children, etc. However, the specific kind of the statement is not
   * reported.
   */
  CXCursor_UnexposedStmt                 = 200,
  
  /** \brief A labelled statement in a function. 
   *
   * This cursor kind is used to describe the "start_over:" label statement in 
   * the following example:
   *
   * \code
   *   start_over:
   *     ++counter;
   * \endcode
   *
   */
  CXCursor_LabelStmt                     = 201,

  /** \brief A group of statements like { stmt stmt }.
   *
   * This cursor kind is used to describe compound statements, e.g. function
   * bodies.
   */
  CXCursor_CompoundStmt                  = 202,

  /** \brief A case statement.
   */
  CXCursor_CaseStmt                      = 203,

  /** \brief A default statement.
   */
  CXCursor_DefaultStmt                   = 204,

  /** \brief An if statement
   */
  CXCursor_IfStmt                        = 205,

  /** \brief A switch statement.
   */
  CXCursor_SwitchStmt                    = 206,

  /** \brief A while statement.
   */
  CXCursor_WhileStmt                     = 207,

  /** \brief A do statement.
   */
  CXCursor_DoStmt                        = 208,

  /** \brief A for statement.
   */
  CXCursor_ForStmt                       = 209,

  /** \brief A goto statement.
   */
  CXCursor_GotoStmt                      = 210,

  /** \brief An indirect goto statement.
   */
  CXCursor_IndirectGotoStmt              = 211,

  /** \brief A continue statement.
   */
  CXCursor_ContinueStmt                  = 212,

  /** \brief A break statement.
   */
  CXCursor_BreakStmt                     = 213,

  /** \brief A return statement.
   */
  CXCursor_ReturnStmt                    = 214,

  /** \brief A GCC inline assembly statement extension.
   */
  CXCursor_GCCAsmStmt                    = 215,
  CXCursor_AsmStmt                       = CXCursor_GCCAsmStmt,

  /** \brief Objective-C's overall \@try-\@catch-\@finally statement.
   */
  CXCursor_ObjCAtTryStmt                 = 216,

  /** \brief Objective-C's \@catch statement.
   */
  CXCursor_ObjCAtCatchStmt               = 217,

  /** \brief Objective-C's \@finally statement.
   */
  CXCursor_ObjCAtFinallyStmt             = 218,

  /** \brief Objective-C's \@throw statement.
   */
  CXCursor_ObjCAtThrowStmt               = 219,

  /** \brief Objective-C's \@synchronized statement.
   */
  CXCursor_ObjCAtSynchronizedStmt        = 220,

  /** \brief Objective-C's autorelease pool statement.
   */
  CXCursor_ObjCAutoreleasePoolStmt       = 221,

  /** \brief Objective-C's collection statement.
   */
  CXCursor_ObjCForCollectionStmt         = 222,

  /** \brief C++'s catch statement.
   */
  CXCursor_CXXCatchStmt                  = 223,

  /** \brief C++'s try statement.
   */
  CXCursor_CXXTryStmt                    = 224,

  /** \brief C++'s for (* : *) statement.
   */
  CXCursor_CXXForRangeStmt               = 225,

  /** \brief Windows Structured Exception Handling's try statement.
   */
  CXCursor_SEHTryStmt                    = 226,

  /** \brief Windows Structured Exception Handling's except statement.
   */
  CXCursor_SEHExceptStmt                 = 227,

  /** \brief Windows Structured Exception Handling's finally statement.
   */
  CXCursor_SEHFinallyStmt                = 228,

  /** \brief A MS inline assembly statement extension.
   */
  CXCursor_MSAsmStmt                     = 229,

  /** \brief The null satement ";": C99 6.8.3p3.
   *
   * This cursor kind is used to describe the null statement.
   */
  CXCursor_NullStmt                      = 230,

  /** \brief Adaptor class for mixing declarations with statements and
   * expressions.
   */
  CXCursor_DeclStmt                      = 231,

  /** \brief OpenMP directives.
   */
  CXCursor_OMPParallelDirective          = 232,
<<<<<<< HEAD
  CXCursor_OMPForDirective               = 233,
  CXCursor_OMPSectionsDirective          = 234,
  CXCursor_OMPSectionDirective           = 235,
  CXCursor_OMPSingleDirective            = 236,
  CXCursor_OMPTaskDirective              = 237,
  CXCursor_OMPTaskyieldDirective         = 238,
  CXCursor_OMPMasterDirective            = 239,
  CXCursor_OMPCriticalDirective          = 240,
  CXCursor_OMPBarrierDirective           = 241,
  CXCursor_OMPTaskwaitDirective          = 242,
  CXCursor_OMPTaskgroupDirective         = 243,
  CXCursor_OMPAtomicDirective            = 244,
  CXCursor_OMPFlushDirective             = 245,
  CXCursor_OMPOrderedDirective           = 246,
  CXCursor_OMPSimdDirective              = 247,
  CXCursor_OMPForSimdDirective           = 248,


  CXCursor_LastStmt                      = CXCursor_OMPForSimdDirective,
=======

  /** \brief OpenMP simd directive.
   */
  CXCursor_OMPSimdDirective              = 233,

  CXCursor_LastStmt                      = CXCursor_OMPSimdDirective,
>>>>>>> 3175463e

  /**
   * \brief Cursor that represents the translation unit itself.
   *
   * The translation unit cursor exists primarily to act as the root
   * cursor for traversing the contents of a translation unit.
   */
  CXCursor_TranslationUnit               = 300,

  /* Attributes */
  CXCursor_FirstAttr                     = 400,
  /**
   * \brief An attribute whose specific kind is not exposed via this
   * interface.
   */
  CXCursor_UnexposedAttr                 = 400,

  CXCursor_IBActionAttr                  = 401,
  CXCursor_IBOutletAttr                  = 402,
  CXCursor_IBOutletCollectionAttr        = 403,
  CXCursor_CXXFinalAttr                  = 404,
  CXCursor_CXXOverrideAttr               = 405,
  CXCursor_AnnotateAttr                  = 406,
  CXCursor_AsmLabelAttr                  = 407,
  CXCursor_PackedAttr                    = 408,
  CXCursor_LastAttr                      = CXCursor_PackedAttr,
     
  /* Preprocessing */
  CXCursor_PreprocessingDirective        = 500,
  CXCursor_MacroDefinition               = 501,
  CXCursor_MacroExpansion                = 502,
  CXCursor_MacroInstantiation            = CXCursor_MacroExpansion,
  CXCursor_InclusionDirective            = 503,
  CXCursor_FirstPreprocessing            = CXCursor_PreprocessingDirective,
  CXCursor_LastPreprocessing             = CXCursor_InclusionDirective,

  /* Extra Declarations */
  /**
   * \brief A module import declaration.
   */
  CXCursor_ModuleImportDecl              = 600,
  CXCursor_FirstExtraDecl                = CXCursor_ModuleImportDecl,
  CXCursor_LastExtraDecl                 = CXCursor_ModuleImportDecl
};

/**
 * \brief A cursor representing some element in the abstract syntax tree for
 * a translation unit.
 *
 * The cursor abstraction unifies the different kinds of entities in a
 * program--declaration, statements, expressions, references to declarations,
 * etc.--under a single "cursor" abstraction with a common set of operations.
 * Common operation for a cursor include: getting the physical location in
 * a source file where the cursor points, getting the name associated with a
 * cursor, and retrieving cursors for any child nodes of a particular cursor.
 *
 * Cursors can be produced in two specific ways.
 * clang_getTranslationUnitCursor() produces a cursor for a translation unit,
 * from which one can use clang_visitChildren() to explore the rest of the
 * translation unit. clang_getCursor() maps from a physical source location
 * to the entity that resides at that location, allowing one to map from the
 * source code into the AST.
 */
typedef struct {
  enum CXCursorKind kind;
  int xdata;
  const void *data[3];
} CXCursor;

/**
 * \brief A comment AST node.
 */
typedef struct {
  const void *ASTNode;
  CXTranslationUnit TranslationUnit;
} CXComment;

/**
 * \defgroup CINDEX_CURSOR_MANIP Cursor manipulations
 *
 * @{
 */

/**
 * \brief Retrieve the NULL cursor, which represents no entity.
 */
CINDEX_LINKAGE CXCursor clang_getNullCursor(void);

/**
 * \brief Retrieve the cursor that represents the given translation unit.
 *
 * The translation unit cursor can be used to start traversing the
 * various declarations within the given translation unit.
 */
CINDEX_LINKAGE CXCursor clang_getTranslationUnitCursor(CXTranslationUnit);

/**
 * \brief Determine whether two cursors are equivalent.
 */
CINDEX_LINKAGE unsigned clang_equalCursors(CXCursor, CXCursor);

/**
 * \brief Returns non-zero if \p cursor is null.
 */
CINDEX_LINKAGE int clang_Cursor_isNull(CXCursor cursor);

/**
 * \brief Compute a hash value for the given cursor.
 */
CINDEX_LINKAGE unsigned clang_hashCursor(CXCursor);
  
/**
 * \brief Retrieve the kind of the given cursor.
 */
CINDEX_LINKAGE enum CXCursorKind clang_getCursorKind(CXCursor);

/**
 * \brief Determine whether the given cursor kind represents a declaration.
 */
CINDEX_LINKAGE unsigned clang_isDeclaration(enum CXCursorKind);

/**
 * \brief Determine whether the given cursor kind represents a simple
 * reference.
 *
 * Note that other kinds of cursors (such as expressions) can also refer to
 * other cursors. Use clang_getCursorReferenced() to determine whether a
 * particular cursor refers to another entity.
 */
CINDEX_LINKAGE unsigned clang_isReference(enum CXCursorKind);

/**
 * \brief Determine whether the given cursor kind represents an expression.
 */
CINDEX_LINKAGE unsigned clang_isExpression(enum CXCursorKind);

/**
 * \brief Determine whether the given cursor kind represents a statement.
 */
CINDEX_LINKAGE unsigned clang_isStatement(enum CXCursorKind);

/**
 * \brief Determine whether the given cursor kind represents an attribute.
 */
CINDEX_LINKAGE unsigned clang_isAttribute(enum CXCursorKind);

/**
 * \brief Determine whether the given cursor kind represents an invalid
 * cursor.
 */
CINDEX_LINKAGE unsigned clang_isInvalid(enum CXCursorKind);

/**
 * \brief Determine whether the given cursor kind represents a translation
 * unit.
 */
CINDEX_LINKAGE unsigned clang_isTranslationUnit(enum CXCursorKind);

/***
 * \brief Determine whether the given cursor represents a preprocessing
 * element, such as a preprocessor directive or macro instantiation.
 */
CINDEX_LINKAGE unsigned clang_isPreprocessing(enum CXCursorKind);
  
/***
 * \brief Determine whether the given cursor represents a currently
 *  unexposed piece of the AST (e.g., CXCursor_UnexposedStmt).
 */
CINDEX_LINKAGE unsigned clang_isUnexposed(enum CXCursorKind);

/**
 * \brief Describe the linkage of the entity referred to by a cursor.
 */
enum CXLinkageKind {
  /** \brief This value indicates that no linkage information is available
   * for a provided CXCursor. */
  CXLinkage_Invalid,
  /**
   * \brief This is the linkage for variables, parameters, and so on that
   *  have automatic storage.  This covers normal (non-extern) local variables.
   */
  CXLinkage_NoLinkage,
  /** \brief This is the linkage for static variables and static functions. */
  CXLinkage_Internal,
  /** \brief This is the linkage for entities with external linkage that live
   * in C++ anonymous namespaces.*/
  CXLinkage_UniqueExternal,
  /** \brief This is the linkage for entities with true, external linkage. */
  CXLinkage_External
};

/**
 * \brief Determine the linkage of the entity referred to by a given cursor.
 */
CINDEX_LINKAGE enum CXLinkageKind clang_getCursorLinkage(CXCursor cursor);

/**
 * \brief Determine the availability of the entity that this cursor refers to,
 * taking the current target platform into account.
 *
 * \param cursor The cursor to query.
 *
 * \returns The availability of the cursor.
 */
CINDEX_LINKAGE enum CXAvailabilityKind 
clang_getCursorAvailability(CXCursor cursor);

/**
 * Describes the availability of a given entity on a particular platform, e.g.,
 * a particular class might only be available on Mac OS 10.7 or newer.
 */
typedef struct CXPlatformAvailability {
  /**
   * \brief A string that describes the platform for which this structure
   * provides availability information.
   *
   * Possible values are "ios" or "macosx".
   */
  CXString Platform;
  /**
   * \brief The version number in which this entity was introduced.
   */
  CXVersion Introduced;
  /**
   * \brief The version number in which this entity was deprecated (but is
   * still available).
   */
  CXVersion Deprecated;
  /**
   * \brief The version number in which this entity was obsoleted, and therefore
   * is no longer available.
   */
  CXVersion Obsoleted;
  /**
   * \brief Whether the entity is unconditionally unavailable on this platform.
   */
  int Unavailable;
  /**
   * \brief An optional message to provide to a user of this API, e.g., to
   * suggest replacement APIs.
   */
  CXString Message;
} CXPlatformAvailability;

/**
 * \brief Determine the availability of the entity that this cursor refers to
 * on any platforms for which availability information is known.
 *
 * \param cursor The cursor to query.
 *
 * \param always_deprecated If non-NULL, will be set to indicate whether the 
 * entity is deprecated on all platforms.
 *
 * \param deprecated_message If non-NULL, will be set to the message text 
 * provided along with the unconditional deprecation of this entity. The client
 * is responsible for deallocating this string.
 *
 * \param always_unavailable If non-NULL, will be set to indicate whether the
 * entity is unavailable on all platforms.
 *
 * \param unavailable_message If non-NULL, will be set to the message text
 * provided along with the unconditional unavailability of this entity. The 
 * client is responsible for deallocating this string.
 *
 * \param availability If non-NULL, an array of CXPlatformAvailability instances
 * that will be populated with platform availability information, up to either
 * the number of platforms for which availability information is available (as
 * returned by this function) or \c availability_size, whichever is smaller.
 *
 * \param availability_size The number of elements available in the 
 * \c availability array.
 *
 * \returns The number of platforms (N) for which availability information is
 * available (which is unrelated to \c availability_size).
 *
 * Note that the client is responsible for calling 
 * \c clang_disposeCXPlatformAvailability to free each of the 
 * platform-availability structures returned. There are 
 * \c min(N, availability_size) such structures.
 */
CINDEX_LINKAGE int
clang_getCursorPlatformAvailability(CXCursor cursor,
                                    int *always_deprecated,
                                    CXString *deprecated_message,
                                    int *always_unavailable,
                                    CXString *unavailable_message,
                                    CXPlatformAvailability *availability,
                                    int availability_size);

/**
 * \brief Free the memory associated with a \c CXPlatformAvailability structure.
 */
CINDEX_LINKAGE void
clang_disposeCXPlatformAvailability(CXPlatformAvailability *availability);
  
/**
 * \brief Describe the "language" of the entity referred to by a cursor.
 */
enum CXLanguageKind {
  CXLanguage_Invalid = 0,
  CXLanguage_C,
  CXLanguage_ObjC,
  CXLanguage_CPlusPlus
};

/**
 * \brief Determine the "language" of the entity referred to by a given cursor.
 */
CINDEX_LINKAGE enum CXLanguageKind clang_getCursorLanguage(CXCursor cursor);

/**
 * \brief Returns the translation unit that a cursor originated from.
 */
CINDEX_LINKAGE CXTranslationUnit clang_Cursor_getTranslationUnit(CXCursor);


/**
 * \brief A fast container representing a set of CXCursors.
 */
typedef struct CXCursorSetImpl *CXCursorSet;

/**
 * \brief Creates an empty CXCursorSet.
 */
CINDEX_LINKAGE CXCursorSet clang_createCXCursorSet(void);

/**
 * \brief Disposes a CXCursorSet and releases its associated memory.
 */
CINDEX_LINKAGE void clang_disposeCXCursorSet(CXCursorSet cset);

/**
 * \brief Queries a CXCursorSet to see if it contains a specific CXCursor.
 *
 * \returns non-zero if the set contains the specified cursor.
*/
CINDEX_LINKAGE unsigned clang_CXCursorSet_contains(CXCursorSet cset,
                                                   CXCursor cursor);

/**
 * \brief Inserts a CXCursor into a CXCursorSet.
 *
 * \returns zero if the CXCursor was already in the set, and non-zero otherwise.
*/
CINDEX_LINKAGE unsigned clang_CXCursorSet_insert(CXCursorSet cset,
                                                 CXCursor cursor);

/**
 * \brief Determine the semantic parent of the given cursor.
 *
 * The semantic parent of a cursor is the cursor that semantically contains
 * the given \p cursor. For many declarations, the lexical and semantic parents
 * are equivalent (the lexical parent is returned by 
 * \c clang_getCursorLexicalParent()). They diverge when declarations or
 * definitions are provided out-of-line. For example:
 *
 * \code
 * class C {
 *  void f();
 * };
 *
 * void C::f() { }
 * \endcode
 *
 * In the out-of-line definition of \c C::f, the semantic parent is the 
 * the class \c C, of which this function is a member. The lexical parent is
 * the place where the declaration actually occurs in the source code; in this
 * case, the definition occurs in the translation unit. In general, the 
 * lexical parent for a given entity can change without affecting the semantics
 * of the program, and the lexical parent of different declarations of the
 * same entity may be different. Changing the semantic parent of a declaration,
 * on the other hand, can have a major impact on semantics, and redeclarations
 * of a particular entity should all have the same semantic context.
 *
 * In the example above, both declarations of \c C::f have \c C as their
 * semantic context, while the lexical context of the first \c C::f is \c C
 * and the lexical context of the second \c C::f is the translation unit.
 *
 * For global declarations, the semantic parent is the translation unit.
 */
CINDEX_LINKAGE CXCursor clang_getCursorSemanticParent(CXCursor cursor);

/**
 * \brief Determine the lexical parent of the given cursor.
 *
 * The lexical parent of a cursor is the cursor in which the given \p cursor
 * was actually written. For many declarations, the lexical and semantic parents
 * are equivalent (the semantic parent is returned by 
 * \c clang_getCursorSemanticParent()). They diverge when declarations or
 * definitions are provided out-of-line. For example:
 *
 * \code
 * class C {
 *  void f();
 * };
 *
 * void C::f() { }
 * \endcode
 *
 * In the out-of-line definition of \c C::f, the semantic parent is the 
 * the class \c C, of which this function is a member. The lexical parent is
 * the place where the declaration actually occurs in the source code; in this
 * case, the definition occurs in the translation unit. In general, the 
 * lexical parent for a given entity can change without affecting the semantics
 * of the program, and the lexical parent of different declarations of the
 * same entity may be different. Changing the semantic parent of a declaration,
 * on the other hand, can have a major impact on semantics, and redeclarations
 * of a particular entity should all have the same semantic context.
 *
 * In the example above, both declarations of \c C::f have \c C as their
 * semantic context, while the lexical context of the first \c C::f is \c C
 * and the lexical context of the second \c C::f is the translation unit.
 *
 * For declarations written in the global scope, the lexical parent is
 * the translation unit.
 */
CINDEX_LINKAGE CXCursor clang_getCursorLexicalParent(CXCursor cursor);

/**
 * \brief Determine the set of methods that are overridden by the given
 * method.
 *
 * In both Objective-C and C++, a method (aka virtual member function,
 * in C++) can override a virtual method in a base class. For
 * Objective-C, a method is said to override any method in the class's
 * base class, its protocols, or its categories' protocols, that has the same
 * selector and is of the same kind (class or instance).
 * If no such method exists, the search continues to the class's superclass,
 * its protocols, and its categories, and so on. A method from an Objective-C
 * implementation is considered to override the same methods as its
 * corresponding method in the interface.
 *
 * For C++, a virtual member function overrides any virtual member
 * function with the same signature that occurs in its base
 * classes. With multiple inheritance, a virtual member function can
 * override several virtual member functions coming from different
 * base classes.
 *
 * In all cases, this function determines the immediate overridden
 * method, rather than all of the overridden methods. For example, if
 * a method is originally declared in a class A, then overridden in B
 * (which in inherits from A) and also in C (which inherited from B),
 * then the only overridden method returned from this function when
 * invoked on C's method will be B's method. The client may then
 * invoke this function again, given the previously-found overridden
 * methods, to map out the complete method-override set.
 *
 * \param cursor A cursor representing an Objective-C or C++
 * method. This routine will compute the set of methods that this
 * method overrides.
 * 
 * \param overridden A pointer whose pointee will be replaced with a
 * pointer to an array of cursors, representing the set of overridden
 * methods. If there are no overridden methods, the pointee will be
 * set to NULL. The pointee must be freed via a call to 
 * \c clang_disposeOverriddenCursors().
 *
 * \param num_overridden A pointer to the number of overridden
 * functions, will be set to the number of overridden functions in the
 * array pointed to by \p overridden.
 */
CINDEX_LINKAGE void clang_getOverriddenCursors(CXCursor cursor, 
                                               CXCursor **overridden,
                                               unsigned *num_overridden);

/**
 * \brief Free the set of overridden cursors returned by \c
 * clang_getOverriddenCursors().
 */
CINDEX_LINKAGE void clang_disposeOverriddenCursors(CXCursor *overridden);

/**
 * \brief Retrieve the file that is included by the given inclusion directive
 * cursor.
 */
CINDEX_LINKAGE CXFile clang_getIncludedFile(CXCursor cursor);
  
/**
 * @}
 */

/**
 * \defgroup CINDEX_CURSOR_SOURCE Mapping between cursors and source code
 *
 * Cursors represent a location within the Abstract Syntax Tree (AST). These
 * routines help map between cursors and the physical locations where the
 * described entities occur in the source code. The mapping is provided in
 * both directions, so one can map from source code to the AST and back.
 *
 * @{
 */

/**
 * \brief Map a source location to the cursor that describes the entity at that
 * location in the source code.
 *
 * clang_getCursor() maps an arbitrary source location within a translation
 * unit down to the most specific cursor that describes the entity at that
 * location. For example, given an expression \c x + y, invoking
 * clang_getCursor() with a source location pointing to "x" will return the
 * cursor for "x"; similarly for "y". If the cursor points anywhere between
 * "x" or "y" (e.g., on the + or the whitespace around it), clang_getCursor()
 * will return a cursor referring to the "+" expression.
 *
 * \returns a cursor representing the entity at the given source location, or
 * a NULL cursor if no such entity can be found.
 */
CINDEX_LINKAGE CXCursor clang_getCursor(CXTranslationUnit, CXSourceLocation);

/**
 * \brief Retrieve the physical location of the source constructor referenced
 * by the given cursor.
 *
 * The location of a declaration is typically the location of the name of that
 * declaration, where the name of that declaration would occur if it is
 * unnamed, or some keyword that introduces that particular declaration.
 * The location of a reference is where that reference occurs within the
 * source code.
 */
CINDEX_LINKAGE CXSourceLocation clang_getCursorLocation(CXCursor);

/**
 * \brief Retrieve the physical extent of the source construct referenced by
 * the given cursor.
 *
 * The extent of a cursor starts with the file/line/column pointing at the
 * first character within the source construct that the cursor refers to and
 * ends with the last character withinin that source construct. For a
 * declaration, the extent covers the declaration itself. For a reference,
 * the extent covers the location of the reference (e.g., where the referenced
 * entity was actually used).
 */
CINDEX_LINKAGE CXSourceRange clang_getCursorExtent(CXCursor);

/**
 * @}
 */
    
/**
 * \defgroup CINDEX_TYPES Type information for CXCursors
 *
 * @{
 */

/**
 * \brief Describes the kind of type
 */
enum CXTypeKind {
  /**
   * \brief Reprents an invalid type (e.g., where no type is available).
   */
  CXType_Invalid = 0,

  /**
   * \brief A type whose specific kind is not exposed via this
   * interface.
   */
  CXType_Unexposed = 1,

  /* Builtin types */
  CXType_Void = 2,
  CXType_Bool = 3,
  CXType_Char_U = 4,
  CXType_UChar = 5,
  CXType_Char16 = 6,
  CXType_Char32 = 7,
  CXType_UShort = 8,
  CXType_UInt = 9,
  CXType_ULong = 10,
  CXType_ULongLong = 11,
  CXType_UInt128 = 12,
  CXType_Char_S = 13,
  CXType_SChar = 14,
  CXType_WChar = 15,
  CXType_Short = 16,
  CXType_Int = 17,
  CXType_Long = 18,
  CXType_LongLong = 19,
  CXType_Int128 = 20,
  CXType_Float = 21,
  CXType_Double = 22,
  CXType_LongDouble = 23,
  CXType_NullPtr = 24,
  CXType_Overload = 25,
  CXType_Dependent = 26,
  CXType_ObjCId = 27,
  CXType_ObjCClass = 28,
  CXType_ObjCSel = 29,
  CXType_FirstBuiltin = CXType_Void,
  CXType_LastBuiltin  = CXType_ObjCSel,

  CXType_Complex = 100,
  CXType_Pointer = 101,
  CXType_BlockPointer = 102,
  CXType_LValueReference = 103,
  CXType_RValueReference = 104,
  CXType_Record = 105,
  CXType_Enum = 106,
  CXType_Typedef = 107,
  CXType_ObjCInterface = 108,
  CXType_ObjCObjectPointer = 109,
  CXType_FunctionNoProto = 110,
  CXType_FunctionProto = 111,
  CXType_ConstantArray = 112,
  CXType_Vector = 113,
  CXType_IncompleteArray = 114,
  CXType_VariableArray = 115,
  CXType_DependentSizedArray = 116,
  CXType_MemberPointer = 117
};

/**
 * \brief Describes the calling convention of a function type
 */
enum CXCallingConv {
  CXCallingConv_Default = 0,
  CXCallingConv_C = 1,
  CXCallingConv_X86StdCall = 2,
  CXCallingConv_X86FastCall = 3,
  CXCallingConv_X86ThisCall = 4,
  CXCallingConv_X86Pascal = 5,
  CXCallingConv_AAPCS = 6,
  CXCallingConv_AAPCS_VFP = 7,
  CXCallingConv_PnaclCall = 8,
  CXCallingConv_IntelOclBicc = 9,
  CXCallingConv_X86_64Win64 = 10,
  CXCallingConv_X86_64SysV = 11,

  CXCallingConv_Invalid = 100,
  CXCallingConv_Unexposed = 200
};


/**
 * \brief The type of an element in the abstract syntax tree.
 *
 */
typedef struct {
  enum CXTypeKind kind;
  void *data[2];
} CXType;

/**
 * \brief Retrieve the type of a CXCursor (if any).
 */
CINDEX_LINKAGE CXType clang_getCursorType(CXCursor C);

/**
 * \brief Pretty-print the underlying type using the rules of the
 * language of the translation unit from which it came.
 *
 * If the type is invalid, an empty string is returned.
 */
CINDEX_LINKAGE CXString clang_getTypeSpelling(CXType CT);

/**
 * \brief Retrieve the underlying type of a typedef declaration.
 *
 * If the cursor does not reference a typedef declaration, an invalid type is
 * returned.
 */
CINDEX_LINKAGE CXType clang_getTypedefDeclUnderlyingType(CXCursor C);

/**
 * \brief Retrieve the integer type of an enum declaration.
 *
 * If the cursor does not reference an enum declaration, an invalid type is
 * returned.
 */
CINDEX_LINKAGE CXType clang_getEnumDeclIntegerType(CXCursor C);

/**
 * \brief Retrieve the integer value of an enum constant declaration as a signed
 *  long long.
 *
 * If the cursor does not reference an enum constant declaration, LLONG_MIN is returned.
 * Since this is also potentially a valid constant value, the kind of the cursor
 * must be verified before calling this function.
 */
CINDEX_LINKAGE long long clang_getEnumConstantDeclValue(CXCursor C);

/**
 * \brief Retrieve the integer value of an enum constant declaration as an unsigned
 *  long long.
 *
 * If the cursor does not reference an enum constant declaration, ULLONG_MAX is returned.
 * Since this is also potentially a valid constant value, the kind of the cursor
 * must be verified before calling this function.
 */
CINDEX_LINKAGE unsigned long long clang_getEnumConstantDeclUnsignedValue(CXCursor C);

/**
 * \brief Retrieve the bit width of a bit field declaration as an integer.
 *
 * If a cursor that is not a bit field declaration is passed in, -1 is returned.
 */
CINDEX_LINKAGE int clang_getFieldDeclBitWidth(CXCursor C);

/**
 * \brief Retrieve the number of non-variadic arguments associated with a given
 * cursor.
 *
 * The number of arguments can be determined for calls as well as for
 * declarations of functions or methods. For other cursors -1 is returned.
 */
CINDEX_LINKAGE int clang_Cursor_getNumArguments(CXCursor C);

/**
 * \brief Retrieve the argument cursor of a function or method.
 *
 * The argument cursor can be determined for calls as well as for declarations
 * of functions or methods. For other cursors and for invalid indices, an
 * invalid cursor is returned.
 */
CINDEX_LINKAGE CXCursor clang_Cursor_getArgument(CXCursor C, unsigned i);

/**
 * \brief Determine whether two CXTypes represent the same type.
 *
 * \returns non-zero if the CXTypes represent the same type and
 *          zero otherwise.
 */
CINDEX_LINKAGE unsigned clang_equalTypes(CXType A, CXType B);

/**
 * \brief Return the canonical type for a CXType.
 *
 * Clang's type system explicitly models typedefs and all the ways
 * a specific type can be represented.  The canonical type is the underlying
 * type with all the "sugar" removed.  For example, if 'T' is a typedef
 * for 'int', the canonical type for 'T' would be 'int'.
 */
CINDEX_LINKAGE CXType clang_getCanonicalType(CXType T);

/**
 * \brief Determine whether a CXType has the "const" qualifier set,
 * without looking through typedefs that may have added "const" at a
 * different level.
 */
CINDEX_LINKAGE unsigned clang_isConstQualifiedType(CXType T);

/**
 * \brief Determine whether a CXType has the "volatile" qualifier set,
 * without looking through typedefs that may have added "volatile" at
 * a different level.
 */
CINDEX_LINKAGE unsigned clang_isVolatileQualifiedType(CXType T);

/**
 * \brief Determine whether a CXType has the "restrict" qualifier set,
 * without looking through typedefs that may have added "restrict" at a
 * different level.
 */
CINDEX_LINKAGE unsigned clang_isRestrictQualifiedType(CXType T);

/**
 * \brief For pointer types, returns the type of the pointee.
 */
CINDEX_LINKAGE CXType clang_getPointeeType(CXType T);

/**
 * \brief Return the cursor for the declaration of the given type.
 */
CINDEX_LINKAGE CXCursor clang_getTypeDeclaration(CXType T);

/**
 * Returns the Objective-C type encoding for the specified declaration.
 */
CINDEX_LINKAGE CXString clang_getDeclObjCTypeEncoding(CXCursor C);

/**
 * \brief Retrieve the spelling of a given CXTypeKind.
 */
CINDEX_LINKAGE CXString clang_getTypeKindSpelling(enum CXTypeKind K);

/**
 * \brief Retrieve the calling convention associated with a function type.
 *
 * If a non-function type is passed in, CXCallingConv_Invalid is returned.
 */
CINDEX_LINKAGE enum CXCallingConv clang_getFunctionTypeCallingConv(CXType T);

/**
 * \brief Retrieve the return type associated with a function type.
 *
 * If a non-function type is passed in, an invalid type is returned.
 */
CINDEX_LINKAGE CXType clang_getResultType(CXType T);

/**
 * \brief Retrieve the number of non-variadic parameters associated with a
 * function type.
 *
 * If a non-function type is passed in, -1 is returned.
 */
CINDEX_LINKAGE int clang_getNumArgTypes(CXType T);

/**
 * \brief Retrieve the type of a parameter of a function type.
 *
 * If a non-function type is passed in or the function does not have enough
 * parameters, an invalid type is returned.
 */
CINDEX_LINKAGE CXType clang_getArgType(CXType T, unsigned i);

/**
 * \brief Return 1 if the CXType is a variadic function type, and 0 otherwise.
 */
CINDEX_LINKAGE unsigned clang_isFunctionTypeVariadic(CXType T);

/**
 * \brief Retrieve the return type associated with a given cursor.
 *
 * This only returns a valid type if the cursor refers to a function or method.
 */
CINDEX_LINKAGE CXType clang_getCursorResultType(CXCursor C);

/**
 * \brief Return 1 if the CXType is a POD (plain old data) type, and 0
 *  otherwise.
 */
CINDEX_LINKAGE unsigned clang_isPODType(CXType T);

/**
 * \brief Return the element type of an array, complex, or vector type.
 *
 * If a type is passed in that is not an array, complex, or vector type,
 * an invalid type is returned.
 */
CINDEX_LINKAGE CXType clang_getElementType(CXType T);

/**
 * \brief Return the number of elements of an array or vector type.
 *
 * If a type is passed in that is not an array or vector type,
 * -1 is returned.
 */
CINDEX_LINKAGE long long clang_getNumElements(CXType T);

/**
 * \brief Return the element type of an array type.
 *
 * If a non-array type is passed in, an invalid type is returned.
 */
CINDEX_LINKAGE CXType clang_getArrayElementType(CXType T);

/**
 * \brief Return the array size of a constant array.
 *
 * If a non-array type is passed in, -1 is returned.
 */
CINDEX_LINKAGE long long clang_getArraySize(CXType T);

/**
 * \brief List the possible error codes for \c clang_Type_getSizeOf,
 *   \c clang_Type_getAlignOf, \c clang_Type_getOffsetOf and
 *   \c clang_Cursor_getOffsetOf.
 *
 * A value of this enumeration type can be returned if the target type is not
 * a valid argument to sizeof, alignof or offsetof.
 */
enum CXTypeLayoutError {
  /**
   * \brief Type is of kind CXType_Invalid.
   */
  CXTypeLayoutError_Invalid = -1,
  /**
   * \brief The type is an incomplete Type.
   */
  CXTypeLayoutError_Incomplete = -2,
  /**
   * \brief The type is a dependent Type.
   */
  CXTypeLayoutError_Dependent = -3,
  /**
   * \brief The type is not a constant size type.
   */
  CXTypeLayoutError_NotConstantSize = -4,
  /**
   * \brief The Field name is not valid for this record.
   */
  CXTypeLayoutError_InvalidFieldName = -5
};

/**
 * \brief Return the alignment of a type in bytes as per C++[expr.alignof]
 *   standard.
 *
 * If the type declaration is invalid, CXTypeLayoutError_Invalid is returned.
 * If the type declaration is an incomplete type, CXTypeLayoutError_Incomplete
 *   is returned.
 * If the type declaration is a dependent type, CXTypeLayoutError_Dependent is
 *   returned.
 * If the type declaration is not a constant size type,
 *   CXTypeLayoutError_NotConstantSize is returned.
 */
CINDEX_LINKAGE long long clang_Type_getAlignOf(CXType T);

/**
 * \brief Return the class type of an member pointer type.
 *
 * If a non-member-pointer type is passed in, an invalid type is returned.
 */
CINDEX_LINKAGE CXType clang_Type_getClassType(CXType T);

/**
 * \brief Return the size of a type in bytes as per C++[expr.sizeof] standard.
 *
 * If the type declaration is invalid, CXTypeLayoutError_Invalid is returned.
 * If the type declaration is an incomplete type, CXTypeLayoutError_Incomplete
 *   is returned.
 * If the type declaration is a dependent type, CXTypeLayoutError_Dependent is
 *   returned.
 */
CINDEX_LINKAGE long long clang_Type_getSizeOf(CXType T);

/**
 * \brief Return the offset of a field named S in a record of type T in bits
 *   as it would be returned by __offsetof__ as per C++11[18.2p4]
 *
 * If the cursor is not a record field declaration, CXTypeLayoutError_Invalid
 *   is returned.
 * If the field's type declaration is an incomplete type,
 *   CXTypeLayoutError_Incomplete is returned.
 * If the field's type declaration is a dependent type,
 *   CXTypeLayoutError_Dependent is returned.
 * If the field's name S is not found,
 *   CXTypeLayoutError_InvalidFieldName is returned.
 */
CINDEX_LINKAGE long long clang_Type_getOffsetOf(CXType T, const char *S);

enum CXRefQualifierKind {
  /** \brief No ref-qualifier was provided. */
  CXRefQualifier_None = 0,
  /** \brief An lvalue ref-qualifier was provided (\c &). */
  CXRefQualifier_LValue,
  /** \brief An rvalue ref-qualifier was provided (\c &&). */
  CXRefQualifier_RValue
};

/**
 * \brief Returns the number of template arguments for given class template
 * specialization, or -1 if type \c T is not a class template specialization.
 *
 * Variadic argument packs count as only one argument, and can not be inspected
 * further.
 */
CINDEX_LINKAGE int clang_Type_getNumTemplateArguments(CXType T);

/**
 * \brief Returns the type template argument of a template class specialization
 * at given index.
 *
 * This function only returns template type arguments and does not handle
 * template template arguments or variadic packs.
 */
CINDEX_LINKAGE CXType clang_Type_getTemplateArgumentAsType(CXType T, unsigned i);

/**
 * \brief Retrieve the ref-qualifier kind of a function or method.
 *
 * The ref-qualifier is returned for C++ functions or methods. For other types
 * or non-C++ declarations, CXRefQualifier_None is returned.
 */
CINDEX_LINKAGE enum CXRefQualifierKind clang_Type_getCXXRefQualifier(CXType T);

/**
 * \brief Returns non-zero if the cursor specifies a Record member that is a
 *   bitfield.
 */
CINDEX_LINKAGE unsigned clang_Cursor_isBitField(CXCursor C);

/**
 * \brief Returns 1 if the base class specified by the cursor with kind
 *   CX_CXXBaseSpecifier is virtual.
 */
CINDEX_LINKAGE unsigned clang_isVirtualBase(CXCursor);
    
/**
 * \brief Represents the C++ access control level to a base class for a
 * cursor with kind CX_CXXBaseSpecifier.
 */
enum CX_CXXAccessSpecifier {
  CX_CXXInvalidAccessSpecifier,
  CX_CXXPublic,
  CX_CXXProtected,
  CX_CXXPrivate
};

/**
 * \brief Returns the access control level for the referenced object.
 *
 * If the cursor refers to a C++ declaration, its access control level within its
 * parent scope is returned. Otherwise, if the cursor refers to a base specifier or
 * access specifier, the specifier itself is returned.
 */
CINDEX_LINKAGE enum CX_CXXAccessSpecifier clang_getCXXAccessSpecifier(CXCursor);

/**
 * \brief Determine the number of overloaded declarations referenced by a 
 * \c CXCursor_OverloadedDeclRef cursor.
 *
 * \param cursor The cursor whose overloaded declarations are being queried.
 *
 * \returns The number of overloaded declarations referenced by \c cursor. If it
 * is not a \c CXCursor_OverloadedDeclRef cursor, returns 0.
 */
CINDEX_LINKAGE unsigned clang_getNumOverloadedDecls(CXCursor cursor);

/**
 * \brief Retrieve a cursor for one of the overloaded declarations referenced
 * by a \c CXCursor_OverloadedDeclRef cursor.
 *
 * \param cursor The cursor whose overloaded declarations are being queried.
 *
 * \param index The zero-based index into the set of overloaded declarations in
 * the cursor.
 *
 * \returns A cursor representing the declaration referenced by the given 
 * \c cursor at the specified \c index. If the cursor does not have an 
 * associated set of overloaded declarations, or if the index is out of bounds,
 * returns \c clang_getNullCursor();
 */
CINDEX_LINKAGE CXCursor clang_getOverloadedDecl(CXCursor cursor, 
                                                unsigned index);
  
/**
 * @}
 */
  
/**
 * \defgroup CINDEX_ATTRIBUTES Information for attributes
 *
 * @{
 */


/**
 * \brief For cursors representing an iboutletcollection attribute,
 *  this function returns the collection element type.
 *
 */
CINDEX_LINKAGE CXType clang_getIBOutletCollectionType(CXCursor);

/**
 * @}
 */

/**
 * \defgroup CINDEX_CURSOR_TRAVERSAL Traversing the AST with cursors
 *
 * These routines provide the ability to traverse the abstract syntax tree
 * using cursors.
 *
 * @{
 */

/**
 * \brief Describes how the traversal of the children of a particular
 * cursor should proceed after visiting a particular child cursor.
 *
 * A value of this enumeration type should be returned by each
 * \c CXCursorVisitor to indicate how clang_visitChildren() proceed.
 */
enum CXChildVisitResult {
  /**
   * \brief Terminates the cursor traversal.
   */
  CXChildVisit_Break,
  /**
   * \brief Continues the cursor traversal with the next sibling of
   * the cursor just visited, without visiting its children.
   */
  CXChildVisit_Continue,
  /**
   * \brief Recursively traverse the children of this cursor, using
   * the same visitor and client data.
   */
  CXChildVisit_Recurse
};

/**
 * \brief Visitor invoked for each cursor found by a traversal.
 *
 * This visitor function will be invoked for each cursor found by
 * clang_visitCursorChildren(). Its first argument is the cursor being
 * visited, its second argument is the parent visitor for that cursor,
 * and its third argument is the client data provided to
 * clang_visitCursorChildren().
 *
 * The visitor should return one of the \c CXChildVisitResult values
 * to direct clang_visitCursorChildren().
 */
typedef enum CXChildVisitResult (*CXCursorVisitor)(CXCursor cursor,
                                                   CXCursor parent,
                                                   CXClientData client_data);

/**
 * \brief Visit the children of a particular cursor.
 *
 * This function visits all the direct children of the given cursor,
 * invoking the given \p visitor function with the cursors of each
 * visited child. The traversal may be recursive, if the visitor returns
 * \c CXChildVisit_Recurse. The traversal may also be ended prematurely, if
 * the visitor returns \c CXChildVisit_Break.
 *
 * \param parent the cursor whose child may be visited. All kinds of
 * cursors can be visited, including invalid cursors (which, by
 * definition, have no children).
 *
 * \param visitor the visitor function that will be invoked for each
 * child of \p parent.
 *
 * \param client_data pointer data supplied by the client, which will
 * be passed to the visitor each time it is invoked.
 *
 * \returns a non-zero value if the traversal was terminated
 * prematurely by the visitor returning \c CXChildVisit_Break.
 */
CINDEX_LINKAGE unsigned clang_visitChildren(CXCursor parent,
                                            CXCursorVisitor visitor,
                                            CXClientData client_data);
#ifdef __has_feature
#  if __has_feature(blocks)
/**
 * \brief Visitor invoked for each cursor found by a traversal.
 *
 * This visitor block will be invoked for each cursor found by
 * clang_visitChildrenWithBlock(). Its first argument is the cursor being
 * visited, its second argument is the parent visitor for that cursor.
 *
 * The visitor should return one of the \c CXChildVisitResult values
 * to direct clang_visitChildrenWithBlock().
 */
typedef enum CXChildVisitResult 
     (^CXCursorVisitorBlock)(CXCursor cursor, CXCursor parent);

/**
 * Visits the children of a cursor using the specified block.  Behaves
 * identically to clang_visitChildren() in all other respects.
 */
unsigned clang_visitChildrenWithBlock(CXCursor parent,
                                      CXCursorVisitorBlock block);
#  endif
#endif

/**
 * @}
 */

/**
 * \defgroup CINDEX_CURSOR_XREF Cross-referencing in the AST
 *
 * These routines provide the ability to determine references within and
 * across translation units, by providing the names of the entities referenced
 * by cursors, follow reference cursors to the declarations they reference,
 * and associate declarations with their definitions.
 *
 * @{
 */

/**
 * \brief Retrieve a Unified Symbol Resolution (USR) for the entity referenced
 * by the given cursor.
 *
 * A Unified Symbol Resolution (USR) is a string that identifies a particular
 * entity (function, class, variable, etc.) within a program. USRs can be
 * compared across translation units to determine, e.g., when references in
 * one translation refer to an entity defined in another translation unit.
 */
CINDEX_LINKAGE CXString clang_getCursorUSR(CXCursor);

/**
 * \brief Construct a USR for a specified Objective-C class.
 */
CINDEX_LINKAGE CXString clang_constructUSR_ObjCClass(const char *class_name);

/**
 * \brief Construct a USR for a specified Objective-C category.
 */
CINDEX_LINKAGE CXString
  clang_constructUSR_ObjCCategory(const char *class_name,
                                 const char *category_name);

/**
 * \brief Construct a USR for a specified Objective-C protocol.
 */
CINDEX_LINKAGE CXString
  clang_constructUSR_ObjCProtocol(const char *protocol_name);


/**
 * \brief Construct a USR for a specified Objective-C instance variable and
 *   the USR for its containing class.
 */
CINDEX_LINKAGE CXString clang_constructUSR_ObjCIvar(const char *name,
                                                    CXString classUSR);

/**
 * \brief Construct a USR for a specified Objective-C method and
 *   the USR for its containing class.
 */
CINDEX_LINKAGE CXString clang_constructUSR_ObjCMethod(const char *name,
                                                      unsigned isInstanceMethod,
                                                      CXString classUSR);

/**
 * \brief Construct a USR for a specified Objective-C property and the USR
 *  for its containing class.
 */
CINDEX_LINKAGE CXString clang_constructUSR_ObjCProperty(const char *property,
                                                        CXString classUSR);

/**
 * \brief Retrieve a name for the entity referenced by this cursor.
 */
CINDEX_LINKAGE CXString clang_getCursorSpelling(CXCursor);

/**
 * \brief Retrieve a range for a piece that forms the cursors spelling name.
 * Most of the times there is only one range for the complete spelling but for
 * objc methods and objc message expressions, there are multiple pieces for each
 * selector identifier.
 * 
 * \param pieceIndex the index of the spelling name piece. If this is greater
 * than the actual number of pieces, it will return a NULL (invalid) range.
 *  
 * \param options Reserved.
 */
CINDEX_LINKAGE CXSourceRange clang_Cursor_getSpellingNameRange(CXCursor,
                                                          unsigned pieceIndex,
                                                          unsigned options);

/**
 * \brief Retrieve the display name for the entity referenced by this cursor.
 *
 * The display name contains extra information that helps identify the cursor,
 * such as the parameters of a function or template or the arguments of a 
 * class template specialization.
 */
CINDEX_LINKAGE CXString clang_getCursorDisplayName(CXCursor);
  
/** \brief For a cursor that is a reference, retrieve a cursor representing the
 * entity that it references.
 *
 * Reference cursors refer to other entities in the AST. For example, an
 * Objective-C superclass reference cursor refers to an Objective-C class.
 * This function produces the cursor for the Objective-C class from the
 * cursor for the superclass reference. If the input cursor is a declaration or
 * definition, it returns that declaration or definition unchanged.
 * Otherwise, returns the NULL cursor.
 */
CINDEX_LINKAGE CXCursor clang_getCursorReferenced(CXCursor);

/**
 *  \brief For a cursor that is either a reference to or a declaration
 *  of some entity, retrieve a cursor that describes the definition of
 *  that entity.
 *
 *  Some entities can be declared multiple times within a translation
 *  unit, but only one of those declarations can also be a
 *  definition. For example, given:
 *
 *  \code
 *  int f(int, int);
 *  int g(int x, int y) { return f(x, y); }
 *  int f(int a, int b) { return a + b; }
 *  int f(int, int);
 *  \endcode
 *
 *  there are three declarations of the function "f", but only the
 *  second one is a definition. The clang_getCursorDefinition()
 *  function will take any cursor pointing to a declaration of "f"
 *  (the first or fourth lines of the example) or a cursor referenced
 *  that uses "f" (the call to "f' inside "g") and will return a
 *  declaration cursor pointing to the definition (the second "f"
 *  declaration).
 *
 *  If given a cursor for which there is no corresponding definition,
 *  e.g., because there is no definition of that entity within this
 *  translation unit, returns a NULL cursor.
 */
CINDEX_LINKAGE CXCursor clang_getCursorDefinition(CXCursor);

/**
 * \brief Determine whether the declaration pointed to by this cursor
 * is also a definition of that entity.
 */
CINDEX_LINKAGE unsigned clang_isCursorDefinition(CXCursor);

/**
 * \brief Retrieve the canonical cursor corresponding to the given cursor.
 *
 * In the C family of languages, many kinds of entities can be declared several
 * times within a single translation unit. For example, a structure type can
 * be forward-declared (possibly multiple times) and later defined:
 *
 * \code
 * struct X;
 * struct X;
 * struct X {
 *   int member;
 * };
 * \endcode
 *
 * The declarations and the definition of \c X are represented by three 
 * different cursors, all of which are declarations of the same underlying 
 * entity. One of these cursor is considered the "canonical" cursor, which
 * is effectively the representative for the underlying entity. One can 
 * determine if two cursors are declarations of the same underlying entity by
 * comparing their canonical cursors.
 *
 * \returns The canonical cursor for the entity referred to by the given cursor.
 */
CINDEX_LINKAGE CXCursor clang_getCanonicalCursor(CXCursor);


/**
 * \brief If the cursor points to a selector identifier in a objc method or
 * message expression, this returns the selector index.
 *
 * After getting a cursor with #clang_getCursor, this can be called to
 * determine if the location points to a selector identifier.
 *
 * \returns The selector index if the cursor is an objc method or message
 * expression and the cursor is pointing to a selector identifier, or -1
 * otherwise.
 */
CINDEX_LINKAGE int clang_Cursor_getObjCSelectorIndex(CXCursor);

/**
 * \brief Given a cursor pointing to a C++ method call or an ObjC message,
 * returns non-zero if the method/message is "dynamic", meaning:
 * 
 * For a C++ method: the call is virtual.
 * For an ObjC message: the receiver is an object instance, not 'super' or a
 * specific class.
 * 
 * If the method/message is "static" or the cursor does not point to a
 * method/message, it will return zero.
 */
CINDEX_LINKAGE int clang_Cursor_isDynamicCall(CXCursor C);

/**
 * \brief Given a cursor pointing to an ObjC message, returns the CXType of the
 * receiver.
 */
CINDEX_LINKAGE CXType clang_Cursor_getReceiverType(CXCursor C);

/**
 * \brief Property attributes for a \c CXCursor_ObjCPropertyDecl.
 */
typedef enum {
  CXObjCPropertyAttr_noattr    = 0x00,
  CXObjCPropertyAttr_readonly  = 0x01,
  CXObjCPropertyAttr_getter    = 0x02,
  CXObjCPropertyAttr_assign    = 0x04,
  CXObjCPropertyAttr_readwrite = 0x08,
  CXObjCPropertyAttr_retain    = 0x10,
  CXObjCPropertyAttr_copy      = 0x20,
  CXObjCPropertyAttr_nonatomic = 0x40,
  CXObjCPropertyAttr_setter    = 0x80,
  CXObjCPropertyAttr_atomic    = 0x100,
  CXObjCPropertyAttr_weak      = 0x200,
  CXObjCPropertyAttr_strong    = 0x400,
  CXObjCPropertyAttr_unsafe_unretained = 0x800
} CXObjCPropertyAttrKind;

/**
 * \brief Given a cursor that represents a property declaration, return the
 * associated property attributes. The bits are formed from
 * \c CXObjCPropertyAttrKind.
 *
 * \param reserved Reserved for future use, pass 0.
 */
CINDEX_LINKAGE unsigned clang_Cursor_getObjCPropertyAttributes(CXCursor C,
                                                             unsigned reserved);

/**
 * \brief 'Qualifiers' written next to the return and parameter types in
 * ObjC method declarations.
 */
typedef enum {
  CXObjCDeclQualifier_None = 0x0,
  CXObjCDeclQualifier_In = 0x1,
  CXObjCDeclQualifier_Inout = 0x2,
  CXObjCDeclQualifier_Out = 0x4,
  CXObjCDeclQualifier_Bycopy = 0x8,
  CXObjCDeclQualifier_Byref = 0x10,
  CXObjCDeclQualifier_Oneway = 0x20
} CXObjCDeclQualifierKind;

/**
 * \brief Given a cursor that represents an ObjC method or parameter
 * declaration, return the associated ObjC qualifiers for the return type or the
 * parameter respectively. The bits are formed from CXObjCDeclQualifierKind.
 */
CINDEX_LINKAGE unsigned clang_Cursor_getObjCDeclQualifiers(CXCursor C);

/**
 * \brief Given a cursor that represents an ObjC method or property declaration,
 * return non-zero if the declaration was affected by "@optional".
 * Returns zero if the cursor is not such a declaration or it is "@required".
 */
CINDEX_LINKAGE unsigned clang_Cursor_isObjCOptional(CXCursor C);

/**
 * \brief Returns non-zero if the given cursor is a variadic function or method.
 */
CINDEX_LINKAGE unsigned clang_Cursor_isVariadic(CXCursor C);

/**
 * \brief Given a cursor that represents a declaration, return the associated
 * comment's source range.  The range may include multiple consecutive comments
 * with whitespace in between.
 */
CINDEX_LINKAGE CXSourceRange clang_Cursor_getCommentRange(CXCursor C);

/**
 * \brief Given a cursor that represents a declaration, return the associated
 * comment text, including comment markers.
 */
CINDEX_LINKAGE CXString clang_Cursor_getRawCommentText(CXCursor C);

/**
 * \brief Given a cursor that represents a documentable entity (e.g.,
 * declaration), return the associated \\brief paragraph; otherwise return the
 * first paragraph.
 */
CINDEX_LINKAGE CXString clang_Cursor_getBriefCommentText(CXCursor C);

/**
 * \brief Given a cursor that represents a documentable entity (e.g.,
 * declaration), return the associated parsed comment as a
 * \c CXComment_FullComment AST node.
 */
CINDEX_LINKAGE CXComment clang_Cursor_getParsedComment(CXCursor C);

/**
 * @}
 */

/**
 * \defgroup CINDEX_MODULE Module introspection
 *
 * The functions in this group provide access to information about modules.
 *
 * @{
 */

typedef void *CXModule;

/**
 * \brief Given a CXCursor_ModuleImportDecl cursor, return the associated module.
 */
CINDEX_LINKAGE CXModule clang_Cursor_getModule(CXCursor C);

/**
 * \param Module a module object.
 *
 * \returns the module file where the provided module object came from.
 */
CINDEX_LINKAGE CXFile clang_Module_getASTFile(CXModule Module);

/**
 * \param Module a module object.
 *
 * \returns the parent of a sub-module or NULL if the given module is top-level,
 * e.g. for 'std.vector' it will return the 'std' module.
 */
CINDEX_LINKAGE CXModule clang_Module_getParent(CXModule Module);

/**
 * \param Module a module object.
 *
 * \returns the name of the module, e.g. for the 'std.vector' sub-module it
 * will return "vector".
 */
CINDEX_LINKAGE CXString clang_Module_getName(CXModule Module);

/**
 * \param Module a module object.
 *
 * \returns the full name of the module, e.g. "std.vector".
 */
CINDEX_LINKAGE CXString clang_Module_getFullName(CXModule Module);

/**
 * \param Module a module object.
 *
 * \returns the number of top level headers associated with this module.
 */
CINDEX_LINKAGE unsigned clang_Module_getNumTopLevelHeaders(CXTranslationUnit,
                                                           CXModule Module);

/**
 * \param Module a module object.
 *
 * \param Index top level header index (zero-based).
 *
 * \returns the specified top level header associated with the module.
 */
CINDEX_LINKAGE
CXFile clang_Module_getTopLevelHeader(CXTranslationUnit,
                                      CXModule Module, unsigned Index);

/**
 * @}
 */

/**
 * \defgroup CINDEX_COMMENT Comment AST introspection
 *
 * The routines in this group provide access to information in the
 * documentation comment ASTs.
 *
 * @{
 */

/**
 * \brief Describes the type of the comment AST node (\c CXComment).  A comment
 * node can be considered block content (e. g., paragraph), inline content
 * (plain text) or neither (the root AST node).
 */
enum CXCommentKind {
  /**
   * \brief Null comment.  No AST node is constructed at the requested location
   * because there is no text or a syntax error.
   */
  CXComment_Null = 0,

  /**
   * \brief Plain text.  Inline content.
   */
  CXComment_Text = 1,

  /**
   * \brief A command with word-like arguments that is considered inline content.
   *
   * For example: \\c command.
   */
  CXComment_InlineCommand = 2,

  /**
   * \brief HTML start tag with attributes (name-value pairs).  Considered
   * inline content.
   *
   * For example:
   * \verbatim
   * <br> <br /> <a href="http://example.org/">
   * \endverbatim
   */
  CXComment_HTMLStartTag = 3,

  /**
   * \brief HTML end tag.  Considered inline content.
   *
   * For example:
   * \verbatim
   * </a>
   * \endverbatim
   */
  CXComment_HTMLEndTag = 4,

  /**
   * \brief A paragraph, contains inline comment.  The paragraph itself is
   * block content.
   */
  CXComment_Paragraph = 5,

  /**
   * \brief A command that has zero or more word-like arguments (number of
   * word-like arguments depends on command name) and a paragraph as an
   * argument.  Block command is block content.
   *
   * Paragraph argument is also a child of the block command.
   *
   * For example: \\brief has 0 word-like arguments and a paragraph argument.
   *
   * AST nodes of special kinds that parser knows about (e. g., \\param
   * command) have their own node kinds.
   */
  CXComment_BlockCommand = 6,

  /**
   * \brief A \\param or \\arg command that describes the function parameter
   * (name, passing direction, description).
   *
   * For example: \\param [in] ParamName description.
   */
  CXComment_ParamCommand = 7,

  /**
   * \brief A \\tparam command that describes a template parameter (name and
   * description).
   *
   * For example: \\tparam T description.
   */
  CXComment_TParamCommand = 8,

  /**
   * \brief A verbatim block command (e. g., preformatted code).  Verbatim
   * block has an opening and a closing command and contains multiple lines of
   * text (\c CXComment_VerbatimBlockLine child nodes).
   *
   * For example:
   * \\verbatim
   * aaa
   * \\endverbatim
   */
  CXComment_VerbatimBlockCommand = 9,

  /**
   * \brief A line of text that is contained within a
   * CXComment_VerbatimBlockCommand node.
   */
  CXComment_VerbatimBlockLine = 10,

  /**
   * \brief A verbatim line command.  Verbatim line has an opening command,
   * a single line of text (up to the newline after the opening command) and
   * has no closing command.
   */
  CXComment_VerbatimLine = 11,

  /**
   * \brief A full comment attached to a declaration, contains block content.
   */
  CXComment_FullComment = 12
};

/**
 * \brief The most appropriate rendering mode for an inline command, chosen on
 * command semantics in Doxygen.
 */
enum CXCommentInlineCommandRenderKind {
  /**
   * \brief Command argument should be rendered in a normal font.
   */
  CXCommentInlineCommandRenderKind_Normal,

  /**
   * \brief Command argument should be rendered in a bold font.
   */
  CXCommentInlineCommandRenderKind_Bold,

  /**
   * \brief Command argument should be rendered in a monospaced font.
   */
  CXCommentInlineCommandRenderKind_Monospaced,

  /**
   * \brief Command argument should be rendered emphasized (typically italic
   * font).
   */
  CXCommentInlineCommandRenderKind_Emphasized
};

/**
 * \brief Describes parameter passing direction for \\param or \\arg command.
 */
enum CXCommentParamPassDirection {
  /**
   * \brief The parameter is an input parameter.
   */
  CXCommentParamPassDirection_In,

  /**
   * \brief The parameter is an output parameter.
   */
  CXCommentParamPassDirection_Out,

  /**
   * \brief The parameter is an input and output parameter.
   */
  CXCommentParamPassDirection_InOut
};

/**
 * \param Comment AST node of any kind.
 *
 * \returns the type of the AST node.
 */
CINDEX_LINKAGE enum CXCommentKind clang_Comment_getKind(CXComment Comment);

/**
 * \param Comment AST node of any kind.
 *
 * \returns number of children of the AST node.
 */
CINDEX_LINKAGE unsigned clang_Comment_getNumChildren(CXComment Comment);

/**
 * \param Comment AST node of any kind.
 *
 * \param ChildIdx child index (zero-based).
 *
 * \returns the specified child of the AST node.
 */
CINDEX_LINKAGE
CXComment clang_Comment_getChild(CXComment Comment, unsigned ChildIdx);

/**
 * \brief A \c CXComment_Paragraph node is considered whitespace if it contains
 * only \c CXComment_Text nodes that are empty or whitespace.
 *
 * Other AST nodes (except \c CXComment_Paragraph and \c CXComment_Text) are
 * never considered whitespace.
 *
 * \returns non-zero if \c Comment is whitespace.
 */
CINDEX_LINKAGE unsigned clang_Comment_isWhitespace(CXComment Comment);

/**
 * \returns non-zero if \c Comment is inline content and has a newline
 * immediately following it in the comment text.  Newlines between paragraphs
 * do not count.
 */
CINDEX_LINKAGE
unsigned clang_InlineContentComment_hasTrailingNewline(CXComment Comment);

/**
 * \param Comment a \c CXComment_Text AST node.
 *
 * \returns text contained in the AST node.
 */
CINDEX_LINKAGE CXString clang_TextComment_getText(CXComment Comment);

/**
 * \param Comment a \c CXComment_InlineCommand AST node.
 *
 * \returns name of the inline command.
 */
CINDEX_LINKAGE
CXString clang_InlineCommandComment_getCommandName(CXComment Comment);

/**
 * \param Comment a \c CXComment_InlineCommand AST node.
 *
 * \returns the most appropriate rendering mode, chosen on command
 * semantics in Doxygen.
 */
CINDEX_LINKAGE enum CXCommentInlineCommandRenderKind
clang_InlineCommandComment_getRenderKind(CXComment Comment);

/**
 * \param Comment a \c CXComment_InlineCommand AST node.
 *
 * \returns number of command arguments.
 */
CINDEX_LINKAGE
unsigned clang_InlineCommandComment_getNumArgs(CXComment Comment);

/**
 * \param Comment a \c CXComment_InlineCommand AST node.
 *
 * \param ArgIdx argument index (zero-based).
 *
 * \returns text of the specified argument.
 */
CINDEX_LINKAGE
CXString clang_InlineCommandComment_getArgText(CXComment Comment,
                                               unsigned ArgIdx);

/**
 * \param Comment a \c CXComment_HTMLStartTag or \c CXComment_HTMLEndTag AST
 * node.
 *
 * \returns HTML tag name.
 */
CINDEX_LINKAGE CXString clang_HTMLTagComment_getTagName(CXComment Comment);

/**
 * \param Comment a \c CXComment_HTMLStartTag AST node.
 *
 * \returns non-zero if tag is self-closing (for example, &lt;br /&gt;).
 */
CINDEX_LINKAGE
unsigned clang_HTMLStartTagComment_isSelfClosing(CXComment Comment);

/**
 * \param Comment a \c CXComment_HTMLStartTag AST node.
 *
 * \returns number of attributes (name-value pairs) attached to the start tag.
 */
CINDEX_LINKAGE unsigned clang_HTMLStartTag_getNumAttrs(CXComment Comment);

/**
 * \param Comment a \c CXComment_HTMLStartTag AST node.
 *
 * \param AttrIdx attribute index (zero-based).
 *
 * \returns name of the specified attribute.
 */
CINDEX_LINKAGE
CXString clang_HTMLStartTag_getAttrName(CXComment Comment, unsigned AttrIdx);

/**
 * \param Comment a \c CXComment_HTMLStartTag AST node.
 *
 * \param AttrIdx attribute index (zero-based).
 *
 * \returns value of the specified attribute.
 */
CINDEX_LINKAGE
CXString clang_HTMLStartTag_getAttrValue(CXComment Comment, unsigned AttrIdx);

/**
 * \param Comment a \c CXComment_BlockCommand AST node.
 *
 * \returns name of the block command.
 */
CINDEX_LINKAGE
CXString clang_BlockCommandComment_getCommandName(CXComment Comment);

/**
 * \param Comment a \c CXComment_BlockCommand AST node.
 *
 * \returns number of word-like arguments.
 */
CINDEX_LINKAGE
unsigned clang_BlockCommandComment_getNumArgs(CXComment Comment);

/**
 * \param Comment a \c CXComment_BlockCommand AST node.
 *
 * \param ArgIdx argument index (zero-based).
 *
 * \returns text of the specified word-like argument.
 */
CINDEX_LINKAGE
CXString clang_BlockCommandComment_getArgText(CXComment Comment,
                                              unsigned ArgIdx);

/**
 * \param Comment a \c CXComment_BlockCommand or
 * \c CXComment_VerbatimBlockCommand AST node.
 *
 * \returns paragraph argument of the block command.
 */
CINDEX_LINKAGE
CXComment clang_BlockCommandComment_getParagraph(CXComment Comment);

/**
 * \param Comment a \c CXComment_ParamCommand AST node.
 *
 * \returns parameter name.
 */
CINDEX_LINKAGE
CXString clang_ParamCommandComment_getParamName(CXComment Comment);

/**
 * \param Comment a \c CXComment_ParamCommand AST node.
 *
 * \returns non-zero if the parameter that this AST node represents was found
 * in the function prototype and \c clang_ParamCommandComment_getParamIndex
 * function will return a meaningful value.
 */
CINDEX_LINKAGE
unsigned clang_ParamCommandComment_isParamIndexValid(CXComment Comment);

/**
 * \param Comment a \c CXComment_ParamCommand AST node.
 *
 * \returns zero-based parameter index in function prototype.
 */
CINDEX_LINKAGE
unsigned clang_ParamCommandComment_getParamIndex(CXComment Comment);

/**
 * \param Comment a \c CXComment_ParamCommand AST node.
 *
 * \returns non-zero if parameter passing direction was specified explicitly in
 * the comment.
 */
CINDEX_LINKAGE
unsigned clang_ParamCommandComment_isDirectionExplicit(CXComment Comment);

/**
 * \param Comment a \c CXComment_ParamCommand AST node.
 *
 * \returns parameter passing direction.
 */
CINDEX_LINKAGE
enum CXCommentParamPassDirection clang_ParamCommandComment_getDirection(
                                                            CXComment Comment);

/**
 * \param Comment a \c CXComment_TParamCommand AST node.
 *
 * \returns template parameter name.
 */
CINDEX_LINKAGE
CXString clang_TParamCommandComment_getParamName(CXComment Comment);

/**
 * \param Comment a \c CXComment_TParamCommand AST node.
 *
 * \returns non-zero if the parameter that this AST node represents was found
 * in the template parameter list and
 * \c clang_TParamCommandComment_getDepth and
 * \c clang_TParamCommandComment_getIndex functions will return a meaningful
 * value.
 */
CINDEX_LINKAGE
unsigned clang_TParamCommandComment_isParamPositionValid(CXComment Comment);

/**
 * \param Comment a \c CXComment_TParamCommand AST node.
 *
 * \returns zero-based nesting depth of this parameter in the template parameter list.
 *
 * For example,
 * \verbatim
 *     template<typename C, template<typename T> class TT>
 *     void test(TT<int> aaa);
 * \endverbatim
 * for C and TT nesting depth is 0,
 * for T nesting depth is 1.
 */
CINDEX_LINKAGE
unsigned clang_TParamCommandComment_getDepth(CXComment Comment);

/**
 * \param Comment a \c CXComment_TParamCommand AST node.
 *
 * \returns zero-based parameter index in the template parameter list at a
 * given nesting depth.
 *
 * For example,
 * \verbatim
 *     template<typename C, template<typename T> class TT>
 *     void test(TT<int> aaa);
 * \endverbatim
 * for C and TT nesting depth is 0, so we can ask for index at depth 0:
 * at depth 0 C's index is 0, TT's index is 1.
 *
 * For T nesting depth is 1, so we can ask for index at depth 0 and 1:
 * at depth 0 T's index is 1 (same as TT's),
 * at depth 1 T's index is 0.
 */
CINDEX_LINKAGE
unsigned clang_TParamCommandComment_getIndex(CXComment Comment, unsigned Depth);

/**
 * \param Comment a \c CXComment_VerbatimBlockLine AST node.
 *
 * \returns text contained in the AST node.
 */
CINDEX_LINKAGE
CXString clang_VerbatimBlockLineComment_getText(CXComment Comment);

/**
 * \param Comment a \c CXComment_VerbatimLine AST node.
 *
 * \returns text contained in the AST node.
 */
CINDEX_LINKAGE CXString clang_VerbatimLineComment_getText(CXComment Comment);

/**
 * \brief Convert an HTML tag AST node to string.
 *
 * \param Comment a \c CXComment_HTMLStartTag or \c CXComment_HTMLEndTag AST
 * node.
 *
 * \returns string containing an HTML tag.
 */
CINDEX_LINKAGE CXString clang_HTMLTagComment_getAsString(CXComment Comment);

/**
 * \brief Convert a given full parsed comment to an HTML fragment.
 *
 * Specific details of HTML layout are subject to change.  Don't try to parse
 * this HTML back into an AST, use other APIs instead.
 *
 * Currently the following CSS classes are used:
 * \li "para-brief" for \\brief paragraph and equivalent commands;
 * \li "para-returns" for \\returns paragraph and equivalent commands;
 * \li "word-returns" for the "Returns" word in \\returns paragraph.
 *
 * Function argument documentation is rendered as a \<dl\> list with arguments
 * sorted in function prototype order.  CSS classes used:
 * \li "param-name-index-NUMBER" for parameter name (\<dt\>);
 * \li "param-descr-index-NUMBER" for parameter description (\<dd\>);
 * \li "param-name-index-invalid" and "param-descr-index-invalid" are used if
 * parameter index is invalid.
 *
 * Template parameter documentation is rendered as a \<dl\> list with
 * parameters sorted in template parameter list order.  CSS classes used:
 * \li "tparam-name-index-NUMBER" for parameter name (\<dt\>);
 * \li "tparam-descr-index-NUMBER" for parameter description (\<dd\>);
 * \li "tparam-name-index-other" and "tparam-descr-index-other" are used for
 * names inside template template parameters;
 * \li "tparam-name-index-invalid" and "tparam-descr-index-invalid" are used if
 * parameter position is invalid.
 *
 * \param Comment a \c CXComment_FullComment AST node.
 *
 * \returns string containing an HTML fragment.
 */
CINDEX_LINKAGE CXString clang_FullComment_getAsHTML(CXComment Comment);

/**
 * \brief Convert a given full parsed comment to an XML document.
 *
 * A Relax NG schema for the XML can be found in comment-xml-schema.rng file
 * inside clang source tree.
 *
 * \param Comment a \c CXComment_FullComment AST node.
 *
 * \returns string containing an XML document.
 */
CINDEX_LINKAGE CXString clang_FullComment_getAsXML(CXComment Comment);

/**
 * @}
 */

/**
 * \defgroup CINDEX_CPP C++ AST introspection
 *
 * The routines in this group provide access information in the ASTs specific
 * to C++ language features.
 *
 * @{
 */

/**
 * \brief Determine if a C++ member function or member function template is
 * pure virtual.
 */
CINDEX_LINKAGE unsigned clang_CXXMethod_isPureVirtual(CXCursor C);

/**
 * \brief Determine if a C++ member function or member function template is 
 * declared 'static'.
 */
CINDEX_LINKAGE unsigned clang_CXXMethod_isStatic(CXCursor C);

/**
 * \brief Determine if a C++ member function or member function template is
 * explicitly declared 'virtual' or if it overrides a virtual method from
 * one of the base classes.
 */
CINDEX_LINKAGE unsigned clang_CXXMethod_isVirtual(CXCursor C);

/**
 * \brief Given a cursor that represents a template, determine
 * the cursor kind of the specializations would be generated by instantiating
 * the template.
 *
 * This routine can be used to determine what flavor of function template,
 * class template, or class template partial specialization is stored in the
 * cursor. For example, it can describe whether a class template cursor is
 * declared with "struct", "class" or "union".
 *
 * \param C The cursor to query. This cursor should represent a template
 * declaration.
 *
 * \returns The cursor kind of the specializations that would be generated
 * by instantiating the template \p C. If \p C is not a template, returns
 * \c CXCursor_NoDeclFound.
 */
CINDEX_LINKAGE enum CXCursorKind clang_getTemplateCursorKind(CXCursor C);
  
/**
 * \brief Given a cursor that may represent a specialization or instantiation
 * of a template, retrieve the cursor that represents the template that it
 * specializes or from which it was instantiated.
 *
 * This routine determines the template involved both for explicit 
 * specializations of templates and for implicit instantiations of the template,
 * both of which are referred to as "specializations". For a class template
 * specialization (e.g., \c std::vector<bool>), this routine will return 
 * either the primary template (\c std::vector) or, if the specialization was
 * instantiated from a class template partial specialization, the class template
 * partial specialization. For a class template partial specialization and a
 * function template specialization (including instantiations), this
 * this routine will return the specialized template.
 *
 * For members of a class template (e.g., member functions, member classes, or
 * static data members), returns the specialized or instantiated member. 
 * Although not strictly "templates" in the C++ language, members of class
 * templates have the same notions of specializations and instantiations that
 * templates do, so this routine treats them similarly.
 *
 * \param C A cursor that may be a specialization of a template or a member
 * of a template.
 *
 * \returns If the given cursor is a specialization or instantiation of a 
 * template or a member thereof, the template or member that it specializes or
 * from which it was instantiated. Otherwise, returns a NULL cursor.
 */
CINDEX_LINKAGE CXCursor clang_getSpecializedCursorTemplate(CXCursor C);

/**
 * \brief Given a cursor that references something else, return the source range
 * covering that reference.
 *
 * \param C A cursor pointing to a member reference, a declaration reference, or
 * an operator call.
 * \param NameFlags A bitset with three independent flags: 
 * CXNameRange_WantQualifier, CXNameRange_WantTemplateArgs, and
 * CXNameRange_WantSinglePiece.
 * \param PieceIndex For contiguous names or when passing the flag 
 * CXNameRange_WantSinglePiece, only one piece with index 0 is 
 * available. When the CXNameRange_WantSinglePiece flag is not passed for a
 * non-contiguous names, this index can be used to retrieve the individual
 * pieces of the name. See also CXNameRange_WantSinglePiece.
 *
 * \returns The piece of the name pointed to by the given cursor. If there is no
 * name, or if the PieceIndex is out-of-range, a null-cursor will be returned.
 */
CINDEX_LINKAGE CXSourceRange clang_getCursorReferenceNameRange(CXCursor C,
                                                unsigned NameFlags, 
                                                unsigned PieceIndex);

enum CXNameRefFlags {
  /**
   * \brief Include the nested-name-specifier, e.g. Foo:: in x.Foo::y, in the
   * range.
   */
  CXNameRange_WantQualifier = 0x1,
  
  /**
   * \brief Include the explicit template arguments, e.g. \<int> in x.f<int>,
   * in the range.
   */
  CXNameRange_WantTemplateArgs = 0x2,

  /**
   * \brief If the name is non-contiguous, return the full spanning range.
   *
   * Non-contiguous names occur in Objective-C when a selector with two or more
   * parameters is used, or in C++ when using an operator:
   * \code
   * [object doSomething:here withValue:there]; // ObjC
   * return some_vector[1]; // C++
   * \endcode
   */
  CXNameRange_WantSinglePiece = 0x4
};
  
/**
 * @}
 */

/**
 * \defgroup CINDEX_LEX Token extraction and manipulation
 *
 * The routines in this group provide access to the tokens within a
 * translation unit, along with a semantic mapping of those tokens to
 * their corresponding cursors.
 *
 * @{
 */

/**
 * \brief Describes a kind of token.
 */
typedef enum CXTokenKind {
  /**
   * \brief A token that contains some kind of punctuation.
   */
  CXToken_Punctuation,

  /**
   * \brief A language keyword.
   */
  CXToken_Keyword,

  /**
   * \brief An identifier (that is not a keyword).
   */
  CXToken_Identifier,

  /**
   * \brief A numeric, string, or character literal.
   */
  CXToken_Literal,

  /**
   * \brief A comment.
   */
  CXToken_Comment
} CXTokenKind;

/**
 * \brief Describes a single preprocessing token.
 */
typedef struct {
  unsigned int_data[4];
  void *ptr_data;
} CXToken;

/**
 * \brief Determine the kind of the given token.
 */
CINDEX_LINKAGE CXTokenKind clang_getTokenKind(CXToken);

/**
 * \brief Determine the spelling of the given token.
 *
 * The spelling of a token is the textual representation of that token, e.g.,
 * the text of an identifier or keyword.
 */
CINDEX_LINKAGE CXString clang_getTokenSpelling(CXTranslationUnit, CXToken);

/**
 * \brief Retrieve the source location of the given token.
 */
CINDEX_LINKAGE CXSourceLocation clang_getTokenLocation(CXTranslationUnit,
                                                       CXToken);

/**
 * \brief Retrieve a source range that covers the given token.
 */
CINDEX_LINKAGE CXSourceRange clang_getTokenExtent(CXTranslationUnit, CXToken);

/**
 * \brief Tokenize the source code described by the given range into raw
 * lexical tokens.
 *
 * \param TU the translation unit whose text is being tokenized.
 *
 * \param Range the source range in which text should be tokenized. All of the
 * tokens produced by tokenization will fall within this source range,
 *
 * \param Tokens this pointer will be set to point to the array of tokens
 * that occur within the given source range. The returned pointer must be
 * freed with clang_disposeTokens() before the translation unit is destroyed.
 *
 * \param NumTokens will be set to the number of tokens in the \c *Tokens
 * array.
 *
 */
CINDEX_LINKAGE void clang_tokenize(CXTranslationUnit TU, CXSourceRange Range,
                                   CXToken **Tokens, unsigned *NumTokens);

/**
 * \brief Annotate the given set of tokens by providing cursors for each token
 * that can be mapped to a specific entity within the abstract syntax tree.
 *
 * This token-annotation routine is equivalent to invoking
 * clang_getCursor() for the source locations of each of the
 * tokens. The cursors provided are filtered, so that only those
 * cursors that have a direct correspondence to the token are
 * accepted. For example, given a function call \c f(x),
 * clang_getCursor() would provide the following cursors:
 *
 *   * when the cursor is over the 'f', a DeclRefExpr cursor referring to 'f'.
 *   * when the cursor is over the '(' or the ')', a CallExpr referring to 'f'.
 *   * when the cursor is over the 'x', a DeclRefExpr cursor referring to 'x'.
 *
 * Only the first and last of these cursors will occur within the
 * annotate, since the tokens "f" and "x' directly refer to a function
 * and a variable, respectively, but the parentheses are just a small
 * part of the full syntax of the function call expression, which is
 * not provided as an annotation.
 *
 * \param TU the translation unit that owns the given tokens.
 *
 * \param Tokens the set of tokens to annotate.
 *
 * \param NumTokens the number of tokens in \p Tokens.
 *
 * \param Cursors an array of \p NumTokens cursors, whose contents will be
 * replaced with the cursors corresponding to each token.
 */
CINDEX_LINKAGE void clang_annotateTokens(CXTranslationUnit TU,
                                         CXToken *Tokens, unsigned NumTokens,
                                         CXCursor *Cursors);

/**
 * \brief Free the given set of tokens.
 */
CINDEX_LINKAGE void clang_disposeTokens(CXTranslationUnit TU,
                                        CXToken *Tokens, unsigned NumTokens);

/**
 * @}
 */

/**
 * \defgroup CINDEX_DEBUG Debugging facilities
 *
 * These routines are used for testing and debugging, only, and should not
 * be relied upon.
 *
 * @{
 */

/* for debug/testing */
CINDEX_LINKAGE CXString clang_getCursorKindSpelling(enum CXCursorKind Kind);
CINDEX_LINKAGE void clang_getDefinitionSpellingAndExtent(CXCursor,
                                          const char **startBuf,
                                          const char **endBuf,
                                          unsigned *startLine,
                                          unsigned *startColumn,
                                          unsigned *endLine,
                                          unsigned *endColumn);
CINDEX_LINKAGE void clang_enableStackTraces(void);
CINDEX_LINKAGE void clang_executeOnThread(void (*fn)(void*), void *user_data,
                                          unsigned stack_size);

/**
 * @}
 */

/**
 * \defgroup CINDEX_CODE_COMPLET Code completion
 *
 * Code completion involves taking an (incomplete) source file, along with
 * knowledge of where the user is actively editing that file, and suggesting
 * syntactically- and semantically-valid constructs that the user might want to
 * use at that particular point in the source code. These data structures and
 * routines provide support for code completion.
 *
 * @{
 */

/**
 * \brief A semantic string that describes a code-completion result.
 *
 * A semantic string that describes the formatting of a code-completion
 * result as a single "template" of text that should be inserted into the
 * source buffer when a particular code-completion result is selected.
 * Each semantic string is made up of some number of "chunks", each of which
 * contains some text along with a description of what that text means, e.g.,
 * the name of the entity being referenced, whether the text chunk is part of
 * the template, or whether it is a "placeholder" that the user should replace
 * with actual code,of a specific kind. See \c CXCompletionChunkKind for a
 * description of the different kinds of chunks.
 */
typedef void *CXCompletionString;

/**
 * \brief A single result of code completion.
 */
typedef struct {
  /**
   * \brief The kind of entity that this completion refers to.
   *
   * The cursor kind will be a macro, keyword, or a declaration (one of the
   * *Decl cursor kinds), describing the entity that the completion is
   * referring to.
   *
   * \todo In the future, we would like to provide a full cursor, to allow
   * the client to extract additional information from declaration.
   */
  enum CXCursorKind CursorKind;

  /**
   * \brief The code-completion string that describes how to insert this
   * code-completion result into the editing buffer.
   */
  CXCompletionString CompletionString;
} CXCompletionResult;

/**
 * \brief Describes a single piece of text within a code-completion string.
 *
 * Each "chunk" within a code-completion string (\c CXCompletionString) is
 * either a piece of text with a specific "kind" that describes how that text
 * should be interpreted by the client or is another completion string.
 */
enum CXCompletionChunkKind {
  /**
   * \brief A code-completion string that describes "optional" text that
   * could be a part of the template (but is not required).
   *
   * The Optional chunk is the only kind of chunk that has a code-completion
   * string for its representation, which is accessible via
   * \c clang_getCompletionChunkCompletionString(). The code-completion string
   * describes an additional part of the template that is completely optional.
   * For example, optional chunks can be used to describe the placeholders for
   * arguments that match up with defaulted function parameters, e.g. given:
   *
   * \code
   * void f(int x, float y = 3.14, double z = 2.71828);
   * \endcode
   *
   * The code-completion string for this function would contain:
   *   - a TypedText chunk for "f".
   *   - a LeftParen chunk for "(".
   *   - a Placeholder chunk for "int x"
   *   - an Optional chunk containing the remaining defaulted arguments, e.g.,
   *       - a Comma chunk for ","
   *       - a Placeholder chunk for "float y"
   *       - an Optional chunk containing the last defaulted argument:
   *           - a Comma chunk for ","
   *           - a Placeholder chunk for "double z"
   *   - a RightParen chunk for ")"
   *
   * There are many ways to handle Optional chunks. Two simple approaches are:
   *   - Completely ignore optional chunks, in which case the template for the
   *     function "f" would only include the first parameter ("int x").
   *   - Fully expand all optional chunks, in which case the template for the
   *     function "f" would have all of the parameters.
   */
  CXCompletionChunk_Optional,
  /**
   * \brief Text that a user would be expected to type to get this
   * code-completion result.
   *
   * There will be exactly one "typed text" chunk in a semantic string, which
   * will typically provide the spelling of a keyword or the name of a
   * declaration that could be used at the current code point. Clients are
   * expected to filter the code-completion results based on the text in this
   * chunk.
   */
  CXCompletionChunk_TypedText,
  /**
   * \brief Text that should be inserted as part of a code-completion result.
   *
   * A "text" chunk represents text that is part of the template to be
   * inserted into user code should this particular code-completion result
   * be selected.
   */
  CXCompletionChunk_Text,
  /**
   * \brief Placeholder text that should be replaced by the user.
   *
   * A "placeholder" chunk marks a place where the user should insert text
   * into the code-completion template. For example, placeholders might mark
   * the function parameters for a function declaration, to indicate that the
   * user should provide arguments for each of those parameters. The actual
   * text in a placeholder is a suggestion for the text to display before
   * the user replaces the placeholder with real code.
   */
  CXCompletionChunk_Placeholder,
  /**
   * \brief Informative text that should be displayed but never inserted as
   * part of the template.
   *
   * An "informative" chunk contains annotations that can be displayed to
   * help the user decide whether a particular code-completion result is the
   * right option, but which is not part of the actual template to be inserted
   * by code completion.
   */
  CXCompletionChunk_Informative,
  /**
   * \brief Text that describes the current parameter when code-completion is
   * referring to function call, message send, or template specialization.
   *
   * A "current parameter" chunk occurs when code-completion is providing
   * information about a parameter corresponding to the argument at the
   * code-completion point. For example, given a function
   *
   * \code
   * int add(int x, int y);
   * \endcode
   *
   * and the source code \c add(, where the code-completion point is after the
   * "(", the code-completion string will contain a "current parameter" chunk
   * for "int x", indicating that the current argument will initialize that
   * parameter. After typing further, to \c add(17, (where the code-completion
   * point is after the ","), the code-completion string will contain a
   * "current paremeter" chunk to "int y".
   */
  CXCompletionChunk_CurrentParameter,
  /**
   * \brief A left parenthesis ('('), used to initiate a function call or
   * signal the beginning of a function parameter list.
   */
  CXCompletionChunk_LeftParen,
  /**
   * \brief A right parenthesis (')'), used to finish a function call or
   * signal the end of a function parameter list.
   */
  CXCompletionChunk_RightParen,
  /**
   * \brief A left bracket ('[').
   */
  CXCompletionChunk_LeftBracket,
  /**
   * \brief A right bracket (']').
   */
  CXCompletionChunk_RightBracket,
  /**
   * \brief A left brace ('{').
   */
  CXCompletionChunk_LeftBrace,
  /**
   * \brief A right brace ('}').
   */
  CXCompletionChunk_RightBrace,
  /**
   * \brief A left angle bracket ('<').
   */
  CXCompletionChunk_LeftAngle,
  /**
   * \brief A right angle bracket ('>').
   */
  CXCompletionChunk_RightAngle,
  /**
   * \brief A comma separator (',').
   */
  CXCompletionChunk_Comma,
  /**
   * \brief Text that specifies the result type of a given result.
   *
   * This special kind of informative chunk is not meant to be inserted into
   * the text buffer. Rather, it is meant to illustrate the type that an
   * expression using the given completion string would have.
   */
  CXCompletionChunk_ResultType,
  /**
   * \brief A colon (':').
   */
  CXCompletionChunk_Colon,
  /**
   * \brief A semicolon (';').
   */
  CXCompletionChunk_SemiColon,
  /**
   * \brief An '=' sign.
   */
  CXCompletionChunk_Equal,
  /**
   * Horizontal space (' ').
   */
  CXCompletionChunk_HorizontalSpace,
  /**
   * Vertical space ('\n'), after which it is generally a good idea to
   * perform indentation.
   */
  CXCompletionChunk_VerticalSpace
};

/**
 * \brief Determine the kind of a particular chunk within a completion string.
 *
 * \param completion_string the completion string to query.
 *
 * \param chunk_number the 0-based index of the chunk in the completion string.
 *
 * \returns the kind of the chunk at the index \c chunk_number.
 */
CINDEX_LINKAGE enum CXCompletionChunkKind
clang_getCompletionChunkKind(CXCompletionString completion_string,
                             unsigned chunk_number);

/**
 * \brief Retrieve the text associated with a particular chunk within a
 * completion string.
 *
 * \param completion_string the completion string to query.
 *
 * \param chunk_number the 0-based index of the chunk in the completion string.
 *
 * \returns the text associated with the chunk at index \c chunk_number.
 */
CINDEX_LINKAGE CXString
clang_getCompletionChunkText(CXCompletionString completion_string,
                             unsigned chunk_number);

/**
 * \brief Retrieve the completion string associated with a particular chunk
 * within a completion string.
 *
 * \param completion_string the completion string to query.
 *
 * \param chunk_number the 0-based index of the chunk in the completion string.
 *
 * \returns the completion string associated with the chunk at index
 * \c chunk_number.
 */
CINDEX_LINKAGE CXCompletionString
clang_getCompletionChunkCompletionString(CXCompletionString completion_string,
                                         unsigned chunk_number);

/**
 * \brief Retrieve the number of chunks in the given code-completion string.
 */
CINDEX_LINKAGE unsigned
clang_getNumCompletionChunks(CXCompletionString completion_string);

/**
 * \brief Determine the priority of this code completion.
 *
 * The priority of a code completion indicates how likely it is that this 
 * particular completion is the completion that the user will select. The
 * priority is selected by various internal heuristics.
 *
 * \param completion_string The completion string to query.
 *
 * \returns The priority of this completion string. Smaller values indicate
 * higher-priority (more likely) completions.
 */
CINDEX_LINKAGE unsigned
clang_getCompletionPriority(CXCompletionString completion_string);
  
/**
 * \brief Determine the availability of the entity that this code-completion
 * string refers to.
 *
 * \param completion_string The completion string to query.
 *
 * \returns The availability of the completion string.
 */
CINDEX_LINKAGE enum CXAvailabilityKind 
clang_getCompletionAvailability(CXCompletionString completion_string);

/**
 * \brief Retrieve the number of annotations associated with the given
 * completion string.
 *
 * \param completion_string the completion string to query.
 *
 * \returns the number of annotations associated with the given completion
 * string.
 */
CINDEX_LINKAGE unsigned
clang_getCompletionNumAnnotations(CXCompletionString completion_string);

/**
 * \brief Retrieve the annotation associated with the given completion string.
 *
 * \param completion_string the completion string to query.
 *
 * \param annotation_number the 0-based index of the annotation of the
 * completion string.
 *
 * \returns annotation string associated with the completion at index
 * \c annotation_number, or a NULL string if that annotation is not available.
 */
CINDEX_LINKAGE CXString
clang_getCompletionAnnotation(CXCompletionString completion_string,
                              unsigned annotation_number);

/**
 * \brief Retrieve the parent context of the given completion string.
 *
 * The parent context of a completion string is the semantic parent of 
 * the declaration (if any) that the code completion represents. For example,
 * a code completion for an Objective-C method would have the method's class
 * or protocol as its context.
 *
 * \param completion_string The code completion string whose parent is
 * being queried.
 *
 * \param kind DEPRECATED: always set to CXCursor_NotImplemented if non-NULL.
 *
 * \returns The name of the completion parent, e.g., "NSObject" if
 * the completion string represents a method in the NSObject class.
 */
CINDEX_LINKAGE CXString
clang_getCompletionParent(CXCompletionString completion_string,
                          enum CXCursorKind *kind);

/**
 * \brief Retrieve the brief documentation comment attached to the declaration
 * that corresponds to the given completion string.
 */
CINDEX_LINKAGE CXString
clang_getCompletionBriefComment(CXCompletionString completion_string);

/**
 * \brief Retrieve a completion string for an arbitrary declaration or macro
 * definition cursor.
 *
 * \param cursor The cursor to query.
 *
 * \returns A non-context-sensitive completion string for declaration and macro
 * definition cursors, or NULL for other kinds of cursors.
 */
CINDEX_LINKAGE CXCompletionString
clang_getCursorCompletionString(CXCursor cursor);
  
/**
 * \brief Contains the results of code-completion.
 *
 * This data structure contains the results of code completion, as
 * produced by \c clang_codeCompleteAt(). Its contents must be freed by
 * \c clang_disposeCodeCompleteResults.
 */
typedef struct {
  /**
   * \brief The code-completion results.
   */
  CXCompletionResult *Results;

  /**
   * \brief The number of code-completion results stored in the
   * \c Results array.
   */
  unsigned NumResults;
} CXCodeCompleteResults;

/**
 * \brief Flags that can be passed to \c clang_codeCompleteAt() to
 * modify its behavior.
 *
 * The enumerators in this enumeration can be bitwise-OR'd together to
 * provide multiple options to \c clang_codeCompleteAt().
 */
enum CXCodeComplete_Flags {
  /**
   * \brief Whether to include macros within the set of code
   * completions returned.
   */
  CXCodeComplete_IncludeMacros = 0x01,

  /**
   * \brief Whether to include code patterns for language constructs
   * within the set of code completions, e.g., for loops.
   */
  CXCodeComplete_IncludeCodePatterns = 0x02,

  /**
   * \brief Whether to include brief documentation within the set of code
   * completions returned.
   */
  CXCodeComplete_IncludeBriefComments = 0x04
};

/**
 * \brief Bits that represent the context under which completion is occurring.
 *
 * The enumerators in this enumeration may be bitwise-OR'd together if multiple
 * contexts are occurring simultaneously.
 */
enum CXCompletionContext {
  /**
   * \brief The context for completions is unexposed, as only Clang results
   * should be included. (This is equivalent to having no context bits set.)
   */
  CXCompletionContext_Unexposed = 0,
  
  /**
   * \brief Completions for any possible type should be included in the results.
   */
  CXCompletionContext_AnyType = 1 << 0,
  
  /**
   * \brief Completions for any possible value (variables, function calls, etc.)
   * should be included in the results.
   */
  CXCompletionContext_AnyValue = 1 << 1,
  /**
   * \brief Completions for values that resolve to an Objective-C object should
   * be included in the results.
   */
  CXCompletionContext_ObjCObjectValue = 1 << 2,
  /**
   * \brief Completions for values that resolve to an Objective-C selector
   * should be included in the results.
   */
  CXCompletionContext_ObjCSelectorValue = 1 << 3,
  /**
   * \brief Completions for values that resolve to a C++ class type should be
   * included in the results.
   */
  CXCompletionContext_CXXClassTypeValue = 1 << 4,
  
  /**
   * \brief Completions for fields of the member being accessed using the dot
   * operator should be included in the results.
   */
  CXCompletionContext_DotMemberAccess = 1 << 5,
  /**
   * \brief Completions for fields of the member being accessed using the arrow
   * operator should be included in the results.
   */
  CXCompletionContext_ArrowMemberAccess = 1 << 6,
  /**
   * \brief Completions for properties of the Objective-C object being accessed
   * using the dot operator should be included in the results.
   */
  CXCompletionContext_ObjCPropertyAccess = 1 << 7,
  
  /**
   * \brief Completions for enum tags should be included in the results.
   */
  CXCompletionContext_EnumTag = 1 << 8,
  /**
   * \brief Completions for union tags should be included in the results.
   */
  CXCompletionContext_UnionTag = 1 << 9,
  /**
   * \brief Completions for struct tags should be included in the results.
   */
  CXCompletionContext_StructTag = 1 << 10,
  
  /**
   * \brief Completions for C++ class names should be included in the results.
   */
  CXCompletionContext_ClassTag = 1 << 11,
  /**
   * \brief Completions for C++ namespaces and namespace aliases should be
   * included in the results.
   */
  CXCompletionContext_Namespace = 1 << 12,
  /**
   * \brief Completions for C++ nested name specifiers should be included in
   * the results.
   */
  CXCompletionContext_NestedNameSpecifier = 1 << 13,
  
  /**
   * \brief Completions for Objective-C interfaces (classes) should be included
   * in the results.
   */
  CXCompletionContext_ObjCInterface = 1 << 14,
  /**
   * \brief Completions for Objective-C protocols should be included in
   * the results.
   */
  CXCompletionContext_ObjCProtocol = 1 << 15,
  /**
   * \brief Completions for Objective-C categories should be included in
   * the results.
   */
  CXCompletionContext_ObjCCategory = 1 << 16,
  /**
   * \brief Completions for Objective-C instance messages should be included
   * in the results.
   */
  CXCompletionContext_ObjCInstanceMessage = 1 << 17,
  /**
   * \brief Completions for Objective-C class messages should be included in
   * the results.
   */
  CXCompletionContext_ObjCClassMessage = 1 << 18,
  /**
   * \brief Completions for Objective-C selector names should be included in
   * the results.
   */
  CXCompletionContext_ObjCSelectorName = 1 << 19,
  
  /**
   * \brief Completions for preprocessor macro names should be included in
   * the results.
   */
  CXCompletionContext_MacroName = 1 << 20,
  
  /**
   * \brief Natural language completions should be included in the results.
   */
  CXCompletionContext_NaturalLanguage = 1 << 21,
  
  /**
   * \brief The current context is unknown, so set all contexts.
   */
  CXCompletionContext_Unknown = ((1 << 22) - 1)
};
  
/**
 * \brief Returns a default set of code-completion options that can be
 * passed to\c clang_codeCompleteAt(). 
 */
CINDEX_LINKAGE unsigned clang_defaultCodeCompleteOptions(void);

/**
 * \brief Perform code completion at a given location in a translation unit.
 *
 * This function performs code completion at a particular file, line, and
 * column within source code, providing results that suggest potential
 * code snippets based on the context of the completion. The basic model
 * for code completion is that Clang will parse a complete source file,
 * performing syntax checking up to the location where code-completion has
 * been requested. At that point, a special code-completion token is passed
 * to the parser, which recognizes this token and determines, based on the
 * current location in the C/Objective-C/C++ grammar and the state of
 * semantic analysis, what completions to provide. These completions are
 * returned via a new \c CXCodeCompleteResults structure.
 *
 * Code completion itself is meant to be triggered by the client when the
 * user types punctuation characters or whitespace, at which point the
 * code-completion location will coincide with the cursor. For example, if \c p
 * is a pointer, code-completion might be triggered after the "-" and then
 * after the ">" in \c p->. When the code-completion location is afer the ">",
 * the completion results will provide, e.g., the members of the struct that
 * "p" points to. The client is responsible for placing the cursor at the
 * beginning of the token currently being typed, then filtering the results
 * based on the contents of the token. For example, when code-completing for
 * the expression \c p->get, the client should provide the location just after
 * the ">" (e.g., pointing at the "g") to this code-completion hook. Then, the
 * client can filter the results based on the current token text ("get"), only
 * showing those results that start with "get". The intent of this interface
 * is to separate the relatively high-latency acquisition of code-completion
 * results from the filtering of results on a per-character basis, which must
 * have a lower latency.
 *
 * \param TU The translation unit in which code-completion should
 * occur. The source files for this translation unit need not be
 * completely up-to-date (and the contents of those source files may
 * be overridden via \p unsaved_files). Cursors referring into the
 * translation unit may be invalidated by this invocation.
 *
 * \param complete_filename The name of the source file where code
 * completion should be performed. This filename may be any file
 * included in the translation unit.
 *
 * \param complete_line The line at which code-completion should occur.
 *
 * \param complete_column The column at which code-completion should occur.
 * Note that the column should point just after the syntactic construct that
 * initiated code completion, and not in the middle of a lexical token.
 *
 * \param unsaved_files the Tiles that have not yet been saved to disk
 * but may be required for parsing or code completion, including the
 * contents of those files.  The contents and name of these files (as
 * specified by CXUnsavedFile) are copied when necessary, so the
 * client only needs to guarantee their validity until the call to
 * this function returns.
 *
 * \param num_unsaved_files The number of unsaved file entries in \p
 * unsaved_files.
 *
 * \param options Extra options that control the behavior of code
 * completion, expressed as a bitwise OR of the enumerators of the
 * CXCodeComplete_Flags enumeration. The 
 * \c clang_defaultCodeCompleteOptions() function returns a default set
 * of code-completion options.
 *
 * \returns If successful, a new \c CXCodeCompleteResults structure
 * containing code-completion results, which should eventually be
 * freed with \c clang_disposeCodeCompleteResults(). If code
 * completion fails, returns NULL.
 */
CINDEX_LINKAGE
CXCodeCompleteResults *clang_codeCompleteAt(CXTranslationUnit TU,
                                            const char *complete_filename,
                                            unsigned complete_line,
                                            unsigned complete_column,
                                            struct CXUnsavedFile *unsaved_files,
                                            unsigned num_unsaved_files,
                                            unsigned options);

/**
 * \brief Sort the code-completion results in case-insensitive alphabetical 
 * order.
 *
 * \param Results The set of results to sort.
 * \param NumResults The number of results in \p Results.
 */
CINDEX_LINKAGE
void clang_sortCodeCompletionResults(CXCompletionResult *Results,
                                     unsigned NumResults);
  
/**
 * \brief Free the given set of code-completion results.
 */
CINDEX_LINKAGE
void clang_disposeCodeCompleteResults(CXCodeCompleteResults *Results);
  
/**
 * \brief Determine the number of diagnostics produced prior to the
 * location where code completion was performed.
 */
CINDEX_LINKAGE
unsigned clang_codeCompleteGetNumDiagnostics(CXCodeCompleteResults *Results);

/**
 * \brief Retrieve a diagnostic associated with the given code completion.
 *
 * \param Results the code completion results to query.
 * \param Index the zero-based diagnostic number to retrieve.
 *
 * \returns the requested diagnostic. This diagnostic must be freed
 * via a call to \c clang_disposeDiagnostic().
 */
CINDEX_LINKAGE
CXDiagnostic clang_codeCompleteGetDiagnostic(CXCodeCompleteResults *Results,
                                             unsigned Index);

/**
 * \brief Determines what compeltions are appropriate for the context
 * the given code completion.
 * 
 * \param Results the code completion results to query
 *
 * \returns the kinds of completions that are appropriate for use
 * along with the given code completion results.
 */
CINDEX_LINKAGE
unsigned long long clang_codeCompleteGetContexts(
                                                CXCodeCompleteResults *Results);

/**
 * \brief Returns the cursor kind for the container for the current code
 * completion context. The container is only guaranteed to be set for
 * contexts where a container exists (i.e. member accesses or Objective-C
 * message sends); if there is not a container, this function will return
 * CXCursor_InvalidCode.
 *
 * \param Results the code completion results to query
 *
 * \param IsIncomplete on return, this value will be false if Clang has complete
 * information about the container. If Clang does not have complete
 * information, this value will be true.
 *
 * \returns the container kind, or CXCursor_InvalidCode if there is not a
 * container
 */
CINDEX_LINKAGE
enum CXCursorKind clang_codeCompleteGetContainerKind(
                                                 CXCodeCompleteResults *Results,
                                                     unsigned *IsIncomplete);

/**
 * \brief Returns the USR for the container for the current code completion
 * context. If there is not a container for the current context, this
 * function will return the empty string.
 *
 * \param Results the code completion results to query
 *
 * \returns the USR for the container
 */
CINDEX_LINKAGE
CXString clang_codeCompleteGetContainerUSR(CXCodeCompleteResults *Results);
  
  
/**
 * \brief Returns the currently-entered selector for an Objective-C message
 * send, formatted like "initWithFoo:bar:". Only guaranteed to return a
 * non-empty string for CXCompletionContext_ObjCInstanceMessage and
 * CXCompletionContext_ObjCClassMessage.
 *
 * \param Results the code completion results to query
 *
 * \returns the selector (or partial selector) that has been entered thus far
 * for an Objective-C message send.
 */
CINDEX_LINKAGE
CXString clang_codeCompleteGetObjCSelector(CXCodeCompleteResults *Results);
  
/**
 * @}
 */


/**
 * \defgroup CINDEX_MISC Miscellaneous utility functions
 *
 * @{
 */

/**
 * \brief Return a version string, suitable for showing to a user, but not
 *        intended to be parsed (the format is not guaranteed to be stable).
 */
CINDEX_LINKAGE CXString clang_getClangVersion(void);

  
/**
 * \brief Enable/disable crash recovery.
 *
 * \param isEnabled Flag to indicate if crash recovery is enabled.  A non-zero
 *        value enables crash recovery, while 0 disables it.
 */
CINDEX_LINKAGE void clang_toggleCrashRecovery(unsigned isEnabled);
  
 /**
  * \brief Visitor invoked for each file in a translation unit
  *        (used with clang_getInclusions()).
  *
  * This visitor function will be invoked by clang_getInclusions() for each
  * file included (either at the top-level or by \#include directives) within
  * a translation unit.  The first argument is the file being included, and
  * the second and third arguments provide the inclusion stack.  The
  * array is sorted in order of immediate inclusion.  For example,
  * the first element refers to the location that included 'included_file'.
  */
typedef void (*CXInclusionVisitor)(CXFile included_file,
                                   CXSourceLocation* inclusion_stack,
                                   unsigned include_len,
                                   CXClientData client_data);

/**
 * \brief Visit the set of preprocessor inclusions in a translation unit.
 *   The visitor function is called with the provided data for every included
 *   file.  This does not include headers included by the PCH file (unless one
 *   is inspecting the inclusions in the PCH file itself).
 */
CINDEX_LINKAGE void clang_getInclusions(CXTranslationUnit tu,
                                        CXInclusionVisitor visitor,
                                        CXClientData client_data);

/**
 * @}
 */

/** \defgroup CINDEX_REMAPPING Remapping functions
 *
 * @{
 */

/**
 * \brief A remapping of original source files and their translated files.
 */
typedef void *CXRemapping;

/**
 * \brief Retrieve a remapping.
 *
 * \param path the path that contains metadata about remappings.
 *
 * \returns the requested remapping. This remapping must be freed
 * via a call to \c clang_remap_dispose(). Can return NULL if an error occurred.
 */
CINDEX_LINKAGE CXRemapping clang_getRemappings(const char *path);

/**
 * \brief Retrieve a remapping.
 *
 * \param filePaths pointer to an array of file paths containing remapping info.
 *
 * \param numFiles number of file paths.
 *
 * \returns the requested remapping. This remapping must be freed
 * via a call to \c clang_remap_dispose(). Can return NULL if an error occurred.
 */
CINDEX_LINKAGE
CXRemapping clang_getRemappingsFromFileList(const char **filePaths,
                                            unsigned numFiles);

/**
 * \brief Determine the number of remappings.
 */
CINDEX_LINKAGE unsigned clang_remap_getNumFiles(CXRemapping);

/**
 * \brief Get the original and the associated filename from the remapping.
 * 
 * \param original If non-NULL, will be set to the original filename.
 *
 * \param transformed If non-NULL, will be set to the filename that the original
 * is associated with.
 */
CINDEX_LINKAGE void clang_remap_getFilenames(CXRemapping, unsigned index,
                                     CXString *original, CXString *transformed);

/**
 * \brief Dispose the remapping.
 */
CINDEX_LINKAGE void clang_remap_dispose(CXRemapping);

/**
 * @}
 */

/** \defgroup CINDEX_HIGH Higher level API functions
 *
 * @{
 */

enum CXVisitorResult {
  CXVisit_Break,
  CXVisit_Continue
};

typedef struct {
  void *context;
  enum CXVisitorResult (*visit)(void *context, CXCursor, CXSourceRange);
} CXCursorAndRangeVisitor;

typedef enum {
  /**
   * \brief Function returned successfully.
   */
  CXResult_Success = 0,
  /**
   * \brief One of the parameters was invalid for the function.
   */
  CXResult_Invalid = 1,
  /**
   * \brief The function was terminated by a callback (e.g. it returned
   * CXVisit_Break)
   */
  CXResult_VisitBreak = 2

} CXResult;

/**
 * \brief Find references of a declaration in a specific file.
 * 
 * \param cursor pointing to a declaration or a reference of one.
 *
 * \param file to search for references.
 *
 * \param visitor callback that will receive pairs of CXCursor/CXSourceRange for
 * each reference found.
 * The CXSourceRange will point inside the file; if the reference is inside
 * a macro (and not a macro argument) the CXSourceRange will be invalid.
 *
 * \returns one of the CXResult enumerators.
 */
CINDEX_LINKAGE CXResult clang_findReferencesInFile(CXCursor cursor, CXFile file,
                                               CXCursorAndRangeVisitor visitor);

/**
 * \brief Find #import/#include directives in a specific file.
 *
 * \param TU translation unit containing the file to query.
 *
 * \param file to search for #import/#include directives.
 *
 * \param visitor callback that will receive pairs of CXCursor/CXSourceRange for
 * each directive found.
 *
 * \returns one of the CXResult enumerators.
 */
CINDEX_LINKAGE CXResult clang_findIncludesInFile(CXTranslationUnit TU,
                                                 CXFile file,
                                              CXCursorAndRangeVisitor visitor);

#ifdef __has_feature
#  if __has_feature(blocks)

typedef enum CXVisitorResult
    (^CXCursorAndRangeVisitorBlock)(CXCursor, CXSourceRange);

CINDEX_LINKAGE
CXResult clang_findReferencesInFileWithBlock(CXCursor, CXFile,
                                             CXCursorAndRangeVisitorBlock);

CINDEX_LINKAGE
CXResult clang_findIncludesInFileWithBlock(CXTranslationUnit, CXFile,
                                           CXCursorAndRangeVisitorBlock);

#  endif
#endif

/**
 * \brief The client's data object that is associated with a CXFile.
 */
typedef void *CXIdxClientFile;

/**
 * \brief The client's data object that is associated with a semantic entity.
 */
typedef void *CXIdxClientEntity;

/**
 * \brief The client's data object that is associated with a semantic container
 * of entities.
 */
typedef void *CXIdxClientContainer;

/**
 * \brief The client's data object that is associated with an AST file (PCH
 * or module).
 */
typedef void *CXIdxClientASTFile;

/**
 * \brief Source location passed to index callbacks.
 */
typedef struct {
  void *ptr_data[2];
  unsigned int_data;
} CXIdxLoc;

/**
 * \brief Data for ppIncludedFile callback.
 */
typedef struct {
  /**
   * \brief Location of '#' in the \#include/\#import directive.
   */
  CXIdxLoc hashLoc;
  /**
   * \brief Filename as written in the \#include/\#import directive.
   */
  const char *filename;
  /**
   * \brief The actual file that the \#include/\#import directive resolved to.
   */
  CXFile file;
  int isImport;
  int isAngled;
  /**
   * \brief Non-zero if the directive was automatically turned into a module
   * import.
   */
  int isModuleImport;
} CXIdxIncludedFileInfo;

/**
 * \brief Data for IndexerCallbacks#importedASTFile.
 */
typedef struct {
  /**
   * \brief Top level AST file containing the imported PCH, module or submodule.
   */
  CXFile file;
  /**
   * \brief The imported module or NULL if the AST file is a PCH.
   */
  CXModule module;
  /**
   * \brief Location where the file is imported. Applicable only for modules.
   */
  CXIdxLoc loc;
  /**
   * \brief Non-zero if an inclusion directive was automatically turned into
   * a module import. Applicable only for modules.
   */
  int isImplicit;

} CXIdxImportedASTFileInfo;

typedef enum {
  CXIdxEntity_Unexposed     = 0,
  CXIdxEntity_Typedef       = 1,
  CXIdxEntity_Function      = 2,
  CXIdxEntity_Variable      = 3,
  CXIdxEntity_Field         = 4,
  CXIdxEntity_EnumConstant  = 5,

  CXIdxEntity_ObjCClass     = 6,
  CXIdxEntity_ObjCProtocol  = 7,
  CXIdxEntity_ObjCCategory  = 8,

  CXIdxEntity_ObjCInstanceMethod = 9,
  CXIdxEntity_ObjCClassMethod    = 10,
  CXIdxEntity_ObjCProperty  = 11,
  CXIdxEntity_ObjCIvar      = 12,

  CXIdxEntity_Enum          = 13,
  CXIdxEntity_Struct        = 14,
  CXIdxEntity_Union         = 15,

  CXIdxEntity_CXXClass              = 16,
  CXIdxEntity_CXXNamespace          = 17,
  CXIdxEntity_CXXNamespaceAlias     = 18,
  CXIdxEntity_CXXStaticVariable     = 19,
  CXIdxEntity_CXXStaticMethod       = 20,
  CXIdxEntity_CXXInstanceMethod     = 21,
  CXIdxEntity_CXXConstructor        = 22,
  CXIdxEntity_CXXDestructor         = 23,
  CXIdxEntity_CXXConversionFunction = 24,
  CXIdxEntity_CXXTypeAlias          = 25,
  CXIdxEntity_CXXInterface          = 26

} CXIdxEntityKind;

typedef enum {
  CXIdxEntityLang_None = 0,
  CXIdxEntityLang_C    = 1,
  CXIdxEntityLang_ObjC = 2,
  CXIdxEntityLang_CXX  = 3
} CXIdxEntityLanguage;

/**
 * \brief Extra C++ template information for an entity. This can apply to:
 * CXIdxEntity_Function
 * CXIdxEntity_CXXClass
 * CXIdxEntity_CXXStaticMethod
 * CXIdxEntity_CXXInstanceMethod
 * CXIdxEntity_CXXConstructor
 * CXIdxEntity_CXXConversionFunction
 * CXIdxEntity_CXXTypeAlias
 */
typedef enum {
  CXIdxEntity_NonTemplate   = 0,
  CXIdxEntity_Template      = 1,
  CXIdxEntity_TemplatePartialSpecialization = 2,
  CXIdxEntity_TemplateSpecialization = 3
} CXIdxEntityCXXTemplateKind;

typedef enum {
  CXIdxAttr_Unexposed     = 0,
  CXIdxAttr_IBAction      = 1,
  CXIdxAttr_IBOutlet      = 2,
  CXIdxAttr_IBOutletCollection = 3
} CXIdxAttrKind;

typedef struct {
  CXIdxAttrKind kind;
  CXCursor cursor;
  CXIdxLoc loc;
} CXIdxAttrInfo;

typedef struct {
  CXIdxEntityKind kind;
  CXIdxEntityCXXTemplateKind templateKind;
  CXIdxEntityLanguage lang;
  const char *name;
  const char *USR;
  CXCursor cursor;
  const CXIdxAttrInfo *const *attributes;
  unsigned numAttributes;
} CXIdxEntityInfo;

typedef struct {
  CXCursor cursor;
} CXIdxContainerInfo;

typedef struct {
  const CXIdxAttrInfo *attrInfo;
  const CXIdxEntityInfo *objcClass;
  CXCursor classCursor;
  CXIdxLoc classLoc;
} CXIdxIBOutletCollectionAttrInfo;

typedef enum {
  CXIdxDeclFlag_Skipped = 0x1
} CXIdxDeclInfoFlags;

typedef struct {
  const CXIdxEntityInfo *entityInfo;
  CXCursor cursor;
  CXIdxLoc loc;
  const CXIdxContainerInfo *semanticContainer;
  /**
   * \brief Generally same as #semanticContainer but can be different in
   * cases like out-of-line C++ member functions.
   */
  const CXIdxContainerInfo *lexicalContainer;
  int isRedeclaration;
  int isDefinition;
  int isContainer;
  const CXIdxContainerInfo *declAsContainer;
  /**
   * \brief Whether the declaration exists in code or was created implicitly
   * by the compiler, e.g. implicit objc methods for properties.
   */
  int isImplicit;
  const CXIdxAttrInfo *const *attributes;
  unsigned numAttributes;

  unsigned flags;

} CXIdxDeclInfo;

typedef enum {
  CXIdxObjCContainer_ForwardRef = 0,
  CXIdxObjCContainer_Interface = 1,
  CXIdxObjCContainer_Implementation = 2
} CXIdxObjCContainerKind;

typedef struct {
  const CXIdxDeclInfo *declInfo;
  CXIdxObjCContainerKind kind;
} CXIdxObjCContainerDeclInfo;

typedef struct {
  const CXIdxEntityInfo *base;
  CXCursor cursor;
  CXIdxLoc loc;
} CXIdxBaseClassInfo;

typedef struct {
  const CXIdxEntityInfo *protocol;
  CXCursor cursor;
  CXIdxLoc loc;
} CXIdxObjCProtocolRefInfo;

typedef struct {
  const CXIdxObjCProtocolRefInfo *const *protocols;
  unsigned numProtocols;
} CXIdxObjCProtocolRefListInfo;

typedef struct {
  const CXIdxObjCContainerDeclInfo *containerInfo;
  const CXIdxBaseClassInfo *superInfo;
  const CXIdxObjCProtocolRefListInfo *protocols;
} CXIdxObjCInterfaceDeclInfo;

typedef struct {
  const CXIdxObjCContainerDeclInfo *containerInfo;
  const CXIdxEntityInfo *objcClass;
  CXCursor classCursor;
  CXIdxLoc classLoc;
  const CXIdxObjCProtocolRefListInfo *protocols;
} CXIdxObjCCategoryDeclInfo;

typedef struct {
  const CXIdxDeclInfo *declInfo;
  const CXIdxEntityInfo *getter;
  const CXIdxEntityInfo *setter;
} CXIdxObjCPropertyDeclInfo;

typedef struct {
  const CXIdxDeclInfo *declInfo;
  const CXIdxBaseClassInfo *const *bases;
  unsigned numBases;
} CXIdxCXXClassDeclInfo;

/**
 * \brief Data for IndexerCallbacks#indexEntityReference.
 */
typedef enum {
  /**
   * \brief The entity is referenced directly in user's code.
   */
  CXIdxEntityRef_Direct = 1,
  /**
   * \brief An implicit reference, e.g. a reference of an ObjC method via the
   * dot syntax.
   */
  CXIdxEntityRef_Implicit = 2
} CXIdxEntityRefKind;

/**
 * \brief Data for IndexerCallbacks#indexEntityReference.
 */
typedef struct {
  CXIdxEntityRefKind kind;
  /**
   * \brief Reference cursor.
   */
  CXCursor cursor;
  CXIdxLoc loc;
  /**
   * \brief The entity that gets referenced.
   */
  const CXIdxEntityInfo *referencedEntity;
  /**
   * \brief Immediate "parent" of the reference. For example:
   * 
   * \code
   * Foo *var;
   * \endcode
   * 
   * The parent of reference of type 'Foo' is the variable 'var'.
   * For references inside statement bodies of functions/methods,
   * the parentEntity will be the function/method.
   */
  const CXIdxEntityInfo *parentEntity;
  /**
   * \brief Lexical container context of the reference.
   */
  const CXIdxContainerInfo *container;
} CXIdxEntityRefInfo;

/**
 * \brief A group of callbacks used by #clang_indexSourceFile and
 * #clang_indexTranslationUnit.
 */
typedef struct {
  /**
   * \brief Called periodically to check whether indexing should be aborted.
   * Should return 0 to continue, and non-zero to abort.
   */
  int (*abortQuery)(CXClientData client_data, void *reserved);

  /**
   * \brief Called at the end of indexing; passes the complete diagnostic set.
   */
  void (*diagnostic)(CXClientData client_data,
                     CXDiagnosticSet, void *reserved);

  CXIdxClientFile (*enteredMainFile)(CXClientData client_data,
                                     CXFile mainFile, void *reserved);
  
  /**
   * \brief Called when a file gets \#included/\#imported.
   */
  CXIdxClientFile (*ppIncludedFile)(CXClientData client_data,
                                    const CXIdxIncludedFileInfo *);
  
  /**
   * \brief Called when a AST file (PCH or module) gets imported.
   * 
   * AST files will not get indexed (there will not be callbacks to index all
   * the entities in an AST file). The recommended action is that, if the AST
   * file is not already indexed, to initiate a new indexing job specific to
   * the AST file.
   */
  CXIdxClientASTFile (*importedASTFile)(CXClientData client_data,
                                        const CXIdxImportedASTFileInfo *);

  /**
   * \brief Called at the beginning of indexing a translation unit.
   */
  CXIdxClientContainer (*startedTranslationUnit)(CXClientData client_data,
                                                 void *reserved);

  void (*indexDeclaration)(CXClientData client_data,
                           const CXIdxDeclInfo *);

  /**
   * \brief Called to index a reference of an entity.
   */
  void (*indexEntityReference)(CXClientData client_data,
                               const CXIdxEntityRefInfo *);

} IndexerCallbacks;

CINDEX_LINKAGE int clang_index_isEntityObjCContainerKind(CXIdxEntityKind);
CINDEX_LINKAGE const CXIdxObjCContainerDeclInfo *
clang_index_getObjCContainerDeclInfo(const CXIdxDeclInfo *);

CINDEX_LINKAGE const CXIdxObjCInterfaceDeclInfo *
clang_index_getObjCInterfaceDeclInfo(const CXIdxDeclInfo *);

CINDEX_LINKAGE
const CXIdxObjCCategoryDeclInfo *
clang_index_getObjCCategoryDeclInfo(const CXIdxDeclInfo *);

CINDEX_LINKAGE const CXIdxObjCProtocolRefListInfo *
clang_index_getObjCProtocolRefListInfo(const CXIdxDeclInfo *);

CINDEX_LINKAGE const CXIdxObjCPropertyDeclInfo *
clang_index_getObjCPropertyDeclInfo(const CXIdxDeclInfo *);

CINDEX_LINKAGE const CXIdxIBOutletCollectionAttrInfo *
clang_index_getIBOutletCollectionAttrInfo(const CXIdxAttrInfo *);

CINDEX_LINKAGE const CXIdxCXXClassDeclInfo *
clang_index_getCXXClassDeclInfo(const CXIdxDeclInfo *);

/**
 * \brief For retrieving a custom CXIdxClientContainer attached to a
 * container.
 */
CINDEX_LINKAGE CXIdxClientContainer
clang_index_getClientContainer(const CXIdxContainerInfo *);

/**
 * \brief For setting a custom CXIdxClientContainer attached to a
 * container.
 */
CINDEX_LINKAGE void
clang_index_setClientContainer(const CXIdxContainerInfo *,CXIdxClientContainer);

/**
 * \brief For retrieving a custom CXIdxClientEntity attached to an entity.
 */
CINDEX_LINKAGE CXIdxClientEntity
clang_index_getClientEntity(const CXIdxEntityInfo *);

/**
 * \brief For setting a custom CXIdxClientEntity attached to an entity.
 */
CINDEX_LINKAGE void
clang_index_setClientEntity(const CXIdxEntityInfo *, CXIdxClientEntity);

/**
 * \brief An indexing action/session, to be applied to one or multiple
 * translation units.
 */
typedef void *CXIndexAction;

/**
 * \brief An indexing action/session, to be applied to one or multiple
 * translation units.
 *
 * \param CIdx The index object with which the index action will be associated.
 */
CINDEX_LINKAGE CXIndexAction clang_IndexAction_create(CXIndex CIdx);

/**
 * \brief Destroy the given index action.
 *
 * The index action must not be destroyed until all of the translation units
 * created within that index action have been destroyed.
 */
CINDEX_LINKAGE void clang_IndexAction_dispose(CXIndexAction);

typedef enum {
  /**
   * \brief Used to indicate that no special indexing options are needed.
   */
  CXIndexOpt_None = 0x0,
  
  /**
   * \brief Used to indicate that IndexerCallbacks#indexEntityReference should
   * be invoked for only one reference of an entity per source file that does
   * not also include a declaration/definition of the entity.
   */
  CXIndexOpt_SuppressRedundantRefs = 0x1,

  /**
   * \brief Function-local symbols should be indexed. If this is not set
   * function-local symbols will be ignored.
   */
  CXIndexOpt_IndexFunctionLocalSymbols = 0x2,

  /**
   * \brief Implicit function/class template instantiations should be indexed.
   * If this is not set, implicit instantiations will be ignored.
   */
  CXIndexOpt_IndexImplicitTemplateInstantiations = 0x4,

  /**
   * \brief Suppress all compiler warnings when parsing for indexing.
   */
  CXIndexOpt_SuppressWarnings = 0x8,

  /**
   * \brief Skip a function/method body that was already parsed during an
   * indexing session assosiated with a \c CXIndexAction object.
   * Bodies in system headers are always skipped.
   */
  CXIndexOpt_SkipParsedBodiesInSession = 0x10

} CXIndexOptFlags;

/**
 * \brief Index the given source file and the translation unit corresponding
 * to that file via callbacks implemented through #IndexerCallbacks.
 *
 * \param client_data pointer data supplied by the client, which will
 * be passed to the invoked callbacks.
 *
 * \param index_callbacks Pointer to indexing callbacks that the client
 * implements.
 *
 * \param index_callbacks_size Size of #IndexerCallbacks structure that gets
 * passed in index_callbacks.
 *
 * \param index_options A bitmask of options that affects how indexing is
 * performed. This should be a bitwise OR of the CXIndexOpt_XXX flags.
 *
 * \param[out] out_TU pointer to store a \c CXTranslationUnit that can be
 * reused after indexing is finished. Set to \c NULL if you do not require it.
 *
 * \returns 0 on success or if there were errors from which the compiler could
 * recover.  If there is a failure from which the there is no recovery, returns
 * a non-zero \c CXErrorCode.
 *
 * The rest of the parameters are the same as #clang_parseTranslationUnit.
 */
CINDEX_LINKAGE int clang_indexSourceFile(CXIndexAction,
                                         CXClientData client_data,
                                         IndexerCallbacks *index_callbacks,
                                         unsigned index_callbacks_size,
                                         unsigned index_options,
                                         const char *source_filename,
                                         const char * const *command_line_args,
                                         int num_command_line_args,
                                         struct CXUnsavedFile *unsaved_files,
                                         unsigned num_unsaved_files,
                                         CXTranslationUnit *out_TU,
                                         unsigned TU_options);

/**
 * \brief Index the given translation unit via callbacks implemented through
 * #IndexerCallbacks.
 * 
 * The order of callback invocations is not guaranteed to be the same as
 * when indexing a source file. The high level order will be:
 * 
 *   -Preprocessor callbacks invocations
 *   -Declaration/reference callbacks invocations
 *   -Diagnostic callback invocations
 *
 * The parameters are the same as #clang_indexSourceFile.
 * 
 * \returns If there is a failure from which the there is no recovery, returns
 * non-zero, otherwise returns 0.
 */
CINDEX_LINKAGE int clang_indexTranslationUnit(CXIndexAction,
                                              CXClientData client_data,
                                              IndexerCallbacks *index_callbacks,
                                              unsigned index_callbacks_size,
                                              unsigned index_options,
                                              CXTranslationUnit);

/**
 * \brief Retrieve the CXIdxFile, file, line, column, and offset represented by
 * the given CXIdxLoc.
 *
 * If the location refers into a macro expansion, retrieves the
 * location of the macro expansion and if it refers into a macro argument
 * retrieves the location of the argument.
 */
CINDEX_LINKAGE void clang_indexLoc_getFileLocation(CXIdxLoc loc,
                                                   CXIdxClientFile *indexFile,
                                                   CXFile *file,
                                                   unsigned *line,
                                                   unsigned *column,
                                                   unsigned *offset);

/**
 * \brief Retrieve the CXSourceLocation represented by the given CXIdxLoc.
 */
CINDEX_LINKAGE
CXSourceLocation clang_indexLoc_getCXSourceLocation(CXIdxLoc loc);

/**
 * @}
 */

/**
 * @}
 */

#ifdef __cplusplus
}
#endif
#endif
<|MERGE_RESOLUTION|>--- conflicted
+++ resolved
@@ -2140,7 +2140,6 @@
   /** \brief OpenMP directives.
    */
   CXCursor_OMPParallelDirective          = 232,
-<<<<<<< HEAD
   CXCursor_OMPForDirective               = 233,
   CXCursor_OMPSectionsDirective          = 234,
   CXCursor_OMPSectionDirective           = 235,
@@ -2160,14 +2159,6 @@
 
 
   CXCursor_LastStmt                      = CXCursor_OMPForSimdDirective,
-=======
-
-  /** \brief OpenMP simd directive.
-   */
-  CXCursor_OMPSimdDirective              = 233,
-
-  CXCursor_LastStmt                      = CXCursor_OMPSimdDirective,
->>>>>>> 3175463e
 
   /**
    * \brief Cursor that represents the translation unit itself.
