/*===-- clang-c/Index.h - Indexing Public C Interface -------------*- C -*-===*\
|*                                                                            *|
|*                     The LLVM Compiler Infrastructure                       *|
|*                                                                            *|
|* This file is distributed under the University of Illinois Open Source      *|
|* License. See LICENSE.TXT for details.                                      *|
|*                                                                            *|
|*===----------------------------------------------------------------------===*|
|*                                                                            *|
|* This header provides a public inferface to a Clang library for extracting  *|
|* high-level symbol information from source files without exposing the full  *|
|* Clang C++ API.                                                             *|
|*                                                                            *|
\*===----------------------------------------------------------------------===*/

#ifndef LLVM_CLANG_C_INDEX_H
#define LLVM_CLANG_C_INDEX_H

#include <time.h>

#include "clang-c/Platform.h"
#include "clang-c/CXErrorCode.h"
#include "clang-c/CXString.h"
#include "clang-c/BuildSystem.h"

/**
 * \brief The version constants for the libclang API.
 * CINDEX_VERSION_MINOR should increase when there are API additions.
 * CINDEX_VERSION_MAJOR is intended for "major" source/ABI breaking changes.
 *
 * The policy about the libclang API was always to keep it source and ABI
 * compatible, thus CINDEX_VERSION_MAJOR is expected to remain stable.
 */
#define CINDEX_VERSION_MAJOR 0
#define CINDEX_VERSION_MINOR 34

#define CINDEX_VERSION_ENCODE(major, minor) ( \
      ((major) * 10000)                       \
    + ((minor) *     1))

#define CINDEX_VERSION CINDEX_VERSION_ENCODE( \
    CINDEX_VERSION_MAJOR,                     \
    CINDEX_VERSION_MINOR )

#define CINDEX_VERSION_STRINGIZE_(major, minor)   \
    #major"."#minor
#define CINDEX_VERSION_STRINGIZE(major, minor)    \
    CINDEX_VERSION_STRINGIZE_(major, minor)

#define CINDEX_VERSION_STRING CINDEX_VERSION_STRINGIZE( \
    CINDEX_VERSION_MAJOR,                               \
    CINDEX_VERSION_MINOR)

#ifdef __cplusplus
extern "C" {
#endif

/** \defgroup CINDEX libclang: C Interface to Clang
 *
 * The C Interface to Clang provides a relatively small API that exposes
 * facilities for parsing source code into an abstract syntax tree (AST),
 * loading already-parsed ASTs, traversing the AST, associating
 * physical source locations with elements within the AST, and other
 * facilities that support Clang-based development tools.
 *
 * This C interface to Clang will never provide all of the information
 * representation stored in Clang's C++ AST, nor should it: the intent is to
 * maintain an API that is relatively stable from one release to the next,
 * providing only the basic functionality needed to support development tools.
 *
 * To avoid namespace pollution, data types are prefixed with "CX" and
 * functions are prefixed with "clang_".
 *
 * @{
 */

/**
 * \brief An "index" that consists of a set of translation units that would
 * typically be linked together into an executable or library.
 */
typedef void *CXIndex;

/**
 * \brief A single translation unit, which resides in an index.
 */
typedef struct CXTranslationUnitImpl *CXTranslationUnit;

/**
 * \brief Opaque pointer representing client data that will be passed through
 * to various callbacks and visitors.
 */
typedef void *CXClientData;

/**
 * \brief Provides the contents of a file that has not yet been saved to disk.
 *
 * Each CXUnsavedFile instance provides the name of a file on the
 * system along with the current contents of that file that have not
 * yet been saved to disk.
 */
struct CXUnsavedFile {
  /**
   * \brief The file whose contents have not yet been saved.
   *
   * This file must already exist in the file system.
   */
  const char *Filename;

  /**
   * \brief A buffer containing the unsaved contents of this file.
   */
  const char *Contents;

  /**
   * \brief The length of the unsaved contents of this buffer.
   */
  unsigned long Length;
};

/**
 * \brief Describes the availability of a particular entity, which indicates
 * whether the use of this entity will result in a warning or error due to
 * it being deprecated or unavailable.
 */
enum CXAvailabilityKind {
  /**
   * \brief The entity is available.
   */
  CXAvailability_Available,
  /**
   * \brief The entity is available, but has been deprecated (and its use is
   * not recommended).
   */
  CXAvailability_Deprecated,
  /**
   * \brief The entity is not available; any use of it will be an error.
   */
  CXAvailability_NotAvailable,
  /**
   * \brief The entity is available, but not accessible; any use of it will be
   * an error.
   */
  CXAvailability_NotAccessible
};

/**
 * \brief Describes a version number of the form major.minor.subminor.
 */
typedef struct CXVersion {
  /**
   * \brief The major version number, e.g., the '10' in '10.7.3'. A negative
   * value indicates that there is no version number at all.
   */
  int Major;
  /**
   * \brief The minor version number, e.g., the '7' in '10.7.3'. This value
   * will be negative if no minor version number was provided, e.g., for 
   * version '10'.
   */
  int Minor;
  /**
   * \brief The subminor version number, e.g., the '3' in '10.7.3'. This value
   * will be negative if no minor or subminor version number was provided,
   * e.g., in version '10' or '10.7'.
   */
  int Subminor;
} CXVersion;
  
/**
 * \brief Provides a shared context for creating translation units.
 *
 * It provides two options:
 *
 * - excludeDeclarationsFromPCH: When non-zero, allows enumeration of "local"
 * declarations (when loading any new translation units). A "local" declaration
 * is one that belongs in the translation unit itself and not in a precompiled
 * header that was used by the translation unit. If zero, all declarations
 * will be enumerated.
 *
 * Here is an example:
 *
 * \code
 *   // excludeDeclsFromPCH = 1, displayDiagnostics=1
 *   Idx = clang_createIndex(1, 1);
 *
 *   // IndexTest.pch was produced with the following command:
 *   // "clang -x c IndexTest.h -emit-ast -o IndexTest.pch"
 *   TU = clang_createTranslationUnit(Idx, "IndexTest.pch");
 *
 *   // This will load all the symbols from 'IndexTest.pch'
 *   clang_visitChildren(clang_getTranslationUnitCursor(TU),
 *                       TranslationUnitVisitor, 0);
 *   clang_disposeTranslationUnit(TU);
 *
 *   // This will load all the symbols from 'IndexTest.c', excluding symbols
 *   // from 'IndexTest.pch'.
 *   char *args[] = { "-Xclang", "-include-pch=IndexTest.pch" };
 *   TU = clang_createTranslationUnitFromSourceFile(Idx, "IndexTest.c", 2, args,
 *                                                  0, 0);
 *   clang_visitChildren(clang_getTranslationUnitCursor(TU),
 *                       TranslationUnitVisitor, 0);
 *   clang_disposeTranslationUnit(TU);
 * \endcode
 *
 * This process of creating the 'pch', loading it separately, and using it (via
 * -include-pch) allows 'excludeDeclsFromPCH' to remove redundant callbacks
 * (which gives the indexer the same performance benefit as the compiler).
 */
CINDEX_LINKAGE CXIndex clang_createIndex(int excludeDeclarationsFromPCH,
                                         int displayDiagnostics);

/**
 * \brief Destroy the given index.
 *
 * The index must not be destroyed until all of the translation units created
 * within that index have been destroyed.
 */
CINDEX_LINKAGE void clang_disposeIndex(CXIndex index);

typedef enum {
  /**
   * \brief Used to indicate that no special CXIndex options are needed.
   */
  CXGlobalOpt_None = 0x0,

  /**
   * \brief Used to indicate that threads that libclang creates for indexing
   * purposes should use background priority.
   *
   * Affects #clang_indexSourceFile, #clang_indexTranslationUnit,
   * #clang_parseTranslationUnit, #clang_saveTranslationUnit.
   */
  CXGlobalOpt_ThreadBackgroundPriorityForIndexing = 0x1,

  /**
   * \brief Used to indicate that threads that libclang creates for editing
   * purposes should use background priority.
   *
   * Affects #clang_reparseTranslationUnit, #clang_codeCompleteAt,
   * #clang_annotateTokens
   */
  CXGlobalOpt_ThreadBackgroundPriorityForEditing = 0x2,

  /**
   * \brief Used to indicate that all threads that libclang creates should use
   * background priority.
   */
  CXGlobalOpt_ThreadBackgroundPriorityForAll =
      CXGlobalOpt_ThreadBackgroundPriorityForIndexing |
      CXGlobalOpt_ThreadBackgroundPriorityForEditing

} CXGlobalOptFlags;

/**
 * \brief Sets general options associated with a CXIndex.
 *
 * For example:
 * \code
 * CXIndex idx = ...;
 * clang_CXIndex_setGlobalOptions(idx,
 *     clang_CXIndex_getGlobalOptions(idx) |
 *     CXGlobalOpt_ThreadBackgroundPriorityForIndexing);
 * \endcode
 *
 * \param options A bitmask of options, a bitwise OR of CXGlobalOpt_XXX flags.
 */
CINDEX_LINKAGE void clang_CXIndex_setGlobalOptions(CXIndex, unsigned options);

/**
 * \brief Gets the general options associated with a CXIndex.
 *
 * \returns A bitmask of options, a bitwise OR of CXGlobalOpt_XXX flags that
 * are associated with the given CXIndex object.
 */
CINDEX_LINKAGE unsigned clang_CXIndex_getGlobalOptions(CXIndex);

/**
 * \defgroup CINDEX_FILES File manipulation routines
 *
 * @{
 */

/**
 * \brief A particular source file that is part of a translation unit.
 */
typedef void *CXFile;

/**
 * \brief Retrieve the complete file and path name of the given file.
 */
CINDEX_LINKAGE CXString clang_getFileName(CXFile SFile);

/**
 * \brief Retrieve the last modification time of the given file.
 */
CINDEX_LINKAGE time_t clang_getFileTime(CXFile SFile);

/**
 * \brief Uniquely identifies a CXFile, that refers to the same underlying file,
 * across an indexing session.
 */
typedef struct {
  unsigned long long data[3];
} CXFileUniqueID;

/**
 * \brief Retrieve the unique ID for the given \c file.
 *
 * \param file the file to get the ID for.
 * \param outID stores the returned CXFileUniqueID.
 * \returns If there was a failure getting the unique ID, returns non-zero,
 * otherwise returns 0.
*/
CINDEX_LINKAGE int clang_getFileUniqueID(CXFile file, CXFileUniqueID *outID);

/**
 * \brief Determine whether the given header is guarded against
 * multiple inclusions, either with the conventional
 * \#ifndef/\#define/\#endif macro guards or with \#pragma once.
 */
CINDEX_LINKAGE unsigned 
clang_isFileMultipleIncludeGuarded(CXTranslationUnit tu, CXFile file);

/**
 * \brief Retrieve a file handle within the given translation unit.
 *
 * \param tu the translation unit
 *
 * \param file_name the name of the file.
 *
 * \returns the file handle for the named file in the translation unit \p tu,
 * or a NULL file handle if the file was not a part of this translation unit.
 */
CINDEX_LINKAGE CXFile clang_getFile(CXTranslationUnit tu,
                                    const char *file_name);

/**
 * \brief Returns non-zero if the \c file1 and \c file2 point to the same file,
 * or they are both NULL.
 */
CINDEX_LINKAGE int clang_File_isEqual(CXFile file1, CXFile file2);

/**
 * @}
 */

/**
 * \defgroup CINDEX_LOCATIONS Physical source locations
 *
 * Clang represents physical source locations in its abstract syntax tree in
 * great detail, with file, line, and column information for the majority of
 * the tokens parsed in the source code. These data types and functions are
 * used to represent source location information, either for a particular
 * point in the program or for a range of points in the program, and extract
 * specific location information from those data types.
 *
 * @{
 */

/**
 * \brief Identifies a specific source location within a translation
 * unit.
 *
 * Use clang_getExpansionLocation() or clang_getSpellingLocation()
 * to map a source location to a particular file, line, and column.
 */
typedef struct {
  const void *ptr_data[2];
  unsigned int_data;
} CXSourceLocation;

/**
 * \brief Identifies a half-open character range in the source code.
 *
 * Use clang_getRangeStart() and clang_getRangeEnd() to retrieve the
 * starting and end locations from a source range, respectively.
 */
typedef struct {
  const void *ptr_data[2];
  unsigned begin_int_data;
  unsigned end_int_data;
} CXSourceRange;

/**
 * \brief Retrieve a NULL (invalid) source location.
 */
CINDEX_LINKAGE CXSourceLocation clang_getNullLocation(void);

/**
 * \brief Determine whether two source locations, which must refer into
 * the same translation unit, refer to exactly the same point in the source
 * code.
 *
 * \returns non-zero if the source locations refer to the same location, zero
 * if they refer to different locations.
 */
CINDEX_LINKAGE unsigned clang_equalLocations(CXSourceLocation loc1,
                                             CXSourceLocation loc2);

/**
 * \brief Retrieves the source location associated with a given file/line/column
 * in a particular translation unit.
 */
CINDEX_LINKAGE CXSourceLocation clang_getLocation(CXTranslationUnit tu,
                                                  CXFile file,
                                                  unsigned line,
                                                  unsigned column);
/**
 * \brief Retrieves the source location associated with a given character offset
 * in a particular translation unit.
 */
CINDEX_LINKAGE CXSourceLocation clang_getLocationForOffset(CXTranslationUnit tu,
                                                           CXFile file,
                                                           unsigned offset);

/**
 * \brief Returns non-zero if the given source location is in a system header.
 */
CINDEX_LINKAGE int clang_Location_isInSystemHeader(CXSourceLocation location);

/**
 * \brief Returns non-zero if the given source location is in the main file of
 * the corresponding translation unit.
 */
CINDEX_LINKAGE int clang_Location_isFromMainFile(CXSourceLocation location);

/**
 * \brief Retrieve a NULL (invalid) source range.
 */
CINDEX_LINKAGE CXSourceRange clang_getNullRange(void);

/**
 * \brief Retrieve a source range given the beginning and ending source
 * locations.
 */
CINDEX_LINKAGE CXSourceRange clang_getRange(CXSourceLocation begin,
                                            CXSourceLocation end);

/**
 * \brief Determine whether two ranges are equivalent.
 *
 * \returns non-zero if the ranges are the same, zero if they differ.
 */
CINDEX_LINKAGE unsigned clang_equalRanges(CXSourceRange range1,
                                          CXSourceRange range2);

/**
 * \brief Returns non-zero if \p range is null.
 */
CINDEX_LINKAGE int clang_Range_isNull(CXSourceRange range);

/**
 * \brief Retrieve the file, line, column, and offset represented by
 * the given source location.
 *
 * If the location refers into a macro expansion, retrieves the
 * location of the macro expansion.
 *
 * \param location the location within a source file that will be decomposed
 * into its parts.
 *
 * \param file [out] if non-NULL, will be set to the file to which the given
 * source location points.
 *
 * \param line [out] if non-NULL, will be set to the line to which the given
 * source location points.
 *
 * \param column [out] if non-NULL, will be set to the column to which the given
 * source location points.
 *
 * \param offset [out] if non-NULL, will be set to the offset into the
 * buffer to which the given source location points.
 */
CINDEX_LINKAGE void clang_getExpansionLocation(CXSourceLocation location,
                                               CXFile *file,
                                               unsigned *line,
                                               unsigned *column,
                                               unsigned *offset);

/**
 * \brief Retrieve the file, line, column, and offset represented by
 * the given source location, as specified in a # line directive.
 *
 * Example: given the following source code in a file somefile.c
 *
 * \code
 * #123 "dummy.c" 1
 *
 * static int func(void)
 * {
 *     return 0;
 * }
 * \endcode
 *
 * the location information returned by this function would be
 *
 * File: dummy.c Line: 124 Column: 12
 *
 * whereas clang_getExpansionLocation would have returned
 *
 * File: somefile.c Line: 3 Column: 12
 *
 * \param location the location within a source file that will be decomposed
 * into its parts.
 *
 * \param filename [out] if non-NULL, will be set to the filename of the
 * source location. Note that filenames returned will be for "virtual" files,
 * which don't necessarily exist on the machine running clang - e.g. when
 * parsing preprocessed output obtained from a different environment. If
 * a non-NULL value is passed in, remember to dispose of the returned value
 * using \c clang_disposeString() once you've finished with it. For an invalid
 * source location, an empty string is returned.
 *
 * \param line [out] if non-NULL, will be set to the line number of the
 * source location. For an invalid source location, zero is returned.
 *
 * \param column [out] if non-NULL, will be set to the column number of the
 * source location. For an invalid source location, zero is returned.
 */
CINDEX_LINKAGE void clang_getPresumedLocation(CXSourceLocation location,
                                              CXString *filename,
                                              unsigned *line,
                                              unsigned *column);

/**
 * \brief Legacy API to retrieve the file, line, column, and offset represented
 * by the given source location.
 *
 * This interface has been replaced by the newer interface
 * #clang_getExpansionLocation(). See that interface's documentation for
 * details.
 */
CINDEX_LINKAGE void clang_getInstantiationLocation(CXSourceLocation location,
                                                   CXFile *file,
                                                   unsigned *line,
                                                   unsigned *column,
                                                   unsigned *offset);

/**
 * \brief Retrieve the file, line, column, and offset represented by
 * the given source location.
 *
 * If the location refers into a macro instantiation, return where the
 * location was originally spelled in the source file.
 *
 * \param location the location within a source file that will be decomposed
 * into its parts.
 *
 * \param file [out] if non-NULL, will be set to the file to which the given
 * source location points.
 *
 * \param line [out] if non-NULL, will be set to the line to which the given
 * source location points.
 *
 * \param column [out] if non-NULL, will be set to the column to which the given
 * source location points.
 *
 * \param offset [out] if non-NULL, will be set to the offset into the
 * buffer to which the given source location points.
 */
CINDEX_LINKAGE void clang_getSpellingLocation(CXSourceLocation location,
                                              CXFile *file,
                                              unsigned *line,
                                              unsigned *column,
                                              unsigned *offset);

/**
 * \brief Retrieve the file, line, column, and offset represented by
 * the given source location.
 *
 * If the location refers into a macro expansion, return where the macro was
 * expanded or where the macro argument was written, if the location points at
 * a macro argument.
 *
 * \param location the location within a source file that will be decomposed
 * into its parts.
 *
 * \param file [out] if non-NULL, will be set to the file to which the given
 * source location points.
 *
 * \param line [out] if non-NULL, will be set to the line to which the given
 * source location points.
 *
 * \param column [out] if non-NULL, will be set to the column to which the given
 * source location points.
 *
 * \param offset [out] if non-NULL, will be set to the offset into the
 * buffer to which the given source location points.
 */
CINDEX_LINKAGE void clang_getFileLocation(CXSourceLocation location,
                                          CXFile *file,
                                          unsigned *line,
                                          unsigned *column,
                                          unsigned *offset);

/**
 * \brief Retrieve a source location representing the first character within a
 * source range.
 */
CINDEX_LINKAGE CXSourceLocation clang_getRangeStart(CXSourceRange range);

/**
 * \brief Retrieve a source location representing the last character within a
 * source range.
 */
CINDEX_LINKAGE CXSourceLocation clang_getRangeEnd(CXSourceRange range);

/**
 * \brief Identifies an array of ranges.
 */
typedef struct {
  /** \brief The number of ranges in the \c ranges array. */
  unsigned count;
  /**
   * \brief An array of \c CXSourceRanges.
   */
  CXSourceRange *ranges;
} CXSourceRangeList;

/**
 * \brief Retrieve all ranges that were skipped by the preprocessor.
 *
 * The preprocessor will skip lines when they are surrounded by an
 * if/ifdef/ifndef directive whose condition does not evaluate to true.
 */
CINDEX_LINKAGE CXSourceRangeList *clang_getSkippedRanges(CXTranslationUnit tu,
                                                         CXFile file);

/**
 * \brief Destroy the given \c CXSourceRangeList.
 */
CINDEX_LINKAGE void clang_disposeSourceRangeList(CXSourceRangeList *ranges);

/**
 * @}
 */

/**
 * \defgroup CINDEX_DIAG Diagnostic reporting
 *
 * @{
 */

/**
 * \brief Describes the severity of a particular diagnostic.
 */
enum CXDiagnosticSeverity {
  /**
   * \brief A diagnostic that has been suppressed, e.g., by a command-line
   * option.
   */
  CXDiagnostic_Ignored = 0,

  /**
   * \brief This diagnostic is a note that should be attached to the
   * previous (non-note) diagnostic.
   */
  CXDiagnostic_Note    = 1,

  /**
   * \brief This diagnostic indicates suspicious code that may not be
   * wrong.
   */
  CXDiagnostic_Warning = 2,

  /**
   * \brief This diagnostic indicates that the code is ill-formed.
   */
  CXDiagnostic_Error   = 3,

  /**
   * \brief This diagnostic indicates that the code is ill-formed such
   * that future parser recovery is unlikely to produce useful
   * results.
   */
  CXDiagnostic_Fatal   = 4
};

/**
 * \brief A single diagnostic, containing the diagnostic's severity,
 * location, text, source ranges, and fix-it hints.
 */
typedef void *CXDiagnostic;

/**
 * \brief A group of CXDiagnostics.
 */
typedef void *CXDiagnosticSet;
  
/**
 * \brief Determine the number of diagnostics in a CXDiagnosticSet.
 */
CINDEX_LINKAGE unsigned clang_getNumDiagnosticsInSet(CXDiagnosticSet Diags);

/**
 * \brief Retrieve a diagnostic associated with the given CXDiagnosticSet.
 *
 * \param Diags the CXDiagnosticSet to query.
 * \param Index the zero-based diagnostic number to retrieve.
 *
 * \returns the requested diagnostic. This diagnostic must be freed
 * via a call to \c clang_disposeDiagnostic().
 */
CINDEX_LINKAGE CXDiagnostic clang_getDiagnosticInSet(CXDiagnosticSet Diags,
                                                     unsigned Index);  

/**
 * \brief Describes the kind of error that occurred (if any) in a call to
 * \c clang_loadDiagnostics.
 */
enum CXLoadDiag_Error {
  /**
   * \brief Indicates that no error occurred.
   */
  CXLoadDiag_None = 0,
  
  /**
   * \brief Indicates that an unknown error occurred while attempting to
   * deserialize diagnostics.
   */
  CXLoadDiag_Unknown = 1,
  
  /**
   * \brief Indicates that the file containing the serialized diagnostics
   * could not be opened.
   */
  CXLoadDiag_CannotLoad = 2,
  
  /**
   * \brief Indicates that the serialized diagnostics file is invalid or
   * corrupt.
   */
  CXLoadDiag_InvalidFile = 3
};
  
/**
 * \brief Deserialize a set of diagnostics from a Clang diagnostics bitcode
 * file.
 *
 * \param file The name of the file to deserialize.
 * \param error A pointer to a enum value recording if there was a problem
 *        deserializing the diagnostics.
 * \param errorString A pointer to a CXString for recording the error string
 *        if the file was not successfully loaded.
 *
 * \returns A loaded CXDiagnosticSet if successful, and NULL otherwise.  These
 * diagnostics should be released using clang_disposeDiagnosticSet().
 */
CINDEX_LINKAGE CXDiagnosticSet clang_loadDiagnostics(const char *file,
                                                  enum CXLoadDiag_Error *error,
                                                  CXString *errorString);

/**
 * \brief Release a CXDiagnosticSet and all of its contained diagnostics.
 */
CINDEX_LINKAGE void clang_disposeDiagnosticSet(CXDiagnosticSet Diags);

/**
 * \brief Retrieve the child diagnostics of a CXDiagnostic. 
 *
 * This CXDiagnosticSet does not need to be released by
 * clang_disposeDiagnosticSet.
 */
CINDEX_LINKAGE CXDiagnosticSet clang_getChildDiagnostics(CXDiagnostic D);

/**
 * \brief Determine the number of diagnostics produced for the given
 * translation unit.
 */
CINDEX_LINKAGE unsigned clang_getNumDiagnostics(CXTranslationUnit Unit);

/**
 * \brief Retrieve a diagnostic associated with the given translation unit.
 *
 * \param Unit the translation unit to query.
 * \param Index the zero-based diagnostic number to retrieve.
 *
 * \returns the requested diagnostic. This diagnostic must be freed
 * via a call to \c clang_disposeDiagnostic().
 */
CINDEX_LINKAGE CXDiagnostic clang_getDiagnostic(CXTranslationUnit Unit,
                                                unsigned Index);

/**
 * \brief Retrieve the complete set of diagnostics associated with a
 *        translation unit.
 *
 * \param Unit the translation unit to query.
 */
CINDEX_LINKAGE CXDiagnosticSet
  clang_getDiagnosticSetFromTU(CXTranslationUnit Unit);  

/**
 * \brief Destroy a diagnostic.
 */
CINDEX_LINKAGE void clang_disposeDiagnostic(CXDiagnostic Diagnostic);

/**
 * \brief Options to control the display of diagnostics.
 *
 * The values in this enum are meant to be combined to customize the
 * behavior of \c clang_formatDiagnostic().
 */
enum CXDiagnosticDisplayOptions {
  /**
   * \brief Display the source-location information where the
   * diagnostic was located.
   *
   * When set, diagnostics will be prefixed by the file, line, and
   * (optionally) column to which the diagnostic refers. For example,
   *
   * \code
   * test.c:28: warning: extra tokens at end of #endif directive
   * \endcode
   *
   * This option corresponds to the clang flag \c -fshow-source-location.
   */
  CXDiagnostic_DisplaySourceLocation = 0x01,

  /**
   * \brief If displaying the source-location information of the
   * diagnostic, also include the column number.
   *
   * This option corresponds to the clang flag \c -fshow-column.
   */
  CXDiagnostic_DisplayColumn = 0x02,

  /**
   * \brief If displaying the source-location information of the
   * diagnostic, also include information about source ranges in a
   * machine-parsable format.
   *
   * This option corresponds to the clang flag
   * \c -fdiagnostics-print-source-range-info.
   */
  CXDiagnostic_DisplaySourceRanges = 0x04,
  
  /**
   * \brief Display the option name associated with this diagnostic, if any.
   *
   * The option name displayed (e.g., -Wconversion) will be placed in brackets
   * after the diagnostic text. This option corresponds to the clang flag
   * \c -fdiagnostics-show-option.
   */
  CXDiagnostic_DisplayOption = 0x08,
  
  /**
   * \brief Display the category number associated with this diagnostic, if any.
   *
   * The category number is displayed within brackets after the diagnostic text.
   * This option corresponds to the clang flag 
   * \c -fdiagnostics-show-category=id.
   */
  CXDiagnostic_DisplayCategoryId = 0x10,

  /**
   * \brief Display the category name associated with this diagnostic, if any.
   *
   * The category name is displayed within brackets after the diagnostic text.
   * This option corresponds to the clang flag 
   * \c -fdiagnostics-show-category=name.
   */
  CXDiagnostic_DisplayCategoryName = 0x20
};

/**
 * \brief Format the given diagnostic in a manner that is suitable for display.
 *
 * This routine will format the given diagnostic to a string, rendering
 * the diagnostic according to the various options given. The
 * \c clang_defaultDiagnosticDisplayOptions() function returns the set of
 * options that most closely mimics the behavior of the clang compiler.
 *
 * \param Diagnostic The diagnostic to print.
 *
 * \param Options A set of options that control the diagnostic display,
 * created by combining \c CXDiagnosticDisplayOptions values.
 *
 * \returns A new string containing for formatted diagnostic.
 */
CINDEX_LINKAGE CXString clang_formatDiagnostic(CXDiagnostic Diagnostic,
                                               unsigned Options);

/**
 * \brief Retrieve the set of display options most similar to the
 * default behavior of the clang compiler.
 *
 * \returns A set of display options suitable for use with \c
 * clang_formatDiagnostic().
 */
CINDEX_LINKAGE unsigned clang_defaultDiagnosticDisplayOptions(void);

/**
 * \brief Determine the severity of the given diagnostic.
 */
CINDEX_LINKAGE enum CXDiagnosticSeverity
clang_getDiagnosticSeverity(CXDiagnostic);

/**
 * \brief Retrieve the source location of the given diagnostic.
 *
 * This location is where Clang would print the caret ('^') when
 * displaying the diagnostic on the command line.
 */
CINDEX_LINKAGE CXSourceLocation clang_getDiagnosticLocation(CXDiagnostic);

/**
 * \brief Retrieve the text of the given diagnostic.
 */
CINDEX_LINKAGE CXString clang_getDiagnosticSpelling(CXDiagnostic);

/**
 * \brief Retrieve the name of the command-line option that enabled this
 * diagnostic.
 *
 * \param Diag The diagnostic to be queried.
 *
 * \param Disable If non-NULL, will be set to the option that disables this
 * diagnostic (if any).
 *
 * \returns A string that contains the command-line option used to enable this
 * warning, such as "-Wconversion" or "-pedantic". 
 */
CINDEX_LINKAGE CXString clang_getDiagnosticOption(CXDiagnostic Diag,
                                                  CXString *Disable);

/**
 * \brief Retrieve the category number for this diagnostic.
 *
 * Diagnostics can be categorized into groups along with other, related
 * diagnostics (e.g., diagnostics under the same warning flag). This routine 
 * retrieves the category number for the given diagnostic.
 *
 * \returns The number of the category that contains this diagnostic, or zero
 * if this diagnostic is uncategorized.
 */
CINDEX_LINKAGE unsigned clang_getDiagnosticCategory(CXDiagnostic);

/**
 * \brief Retrieve the name of a particular diagnostic category.  This
 *  is now deprecated.  Use clang_getDiagnosticCategoryText()
 *  instead.
 *
 * \param Category A diagnostic category number, as returned by 
 * \c clang_getDiagnosticCategory().
 *
 * \returns The name of the given diagnostic category.
 */
CINDEX_DEPRECATED CINDEX_LINKAGE
CXString clang_getDiagnosticCategoryName(unsigned Category);

/**
 * \brief Retrieve the diagnostic category text for a given diagnostic.
 *
 * \returns The text of the given diagnostic category.
 */
CINDEX_LINKAGE CXString clang_getDiagnosticCategoryText(CXDiagnostic);
  
/**
 * \brief Determine the number of source ranges associated with the given
 * diagnostic.
 */
CINDEX_LINKAGE unsigned clang_getDiagnosticNumRanges(CXDiagnostic);

/**
 * \brief Retrieve a source range associated with the diagnostic.
 *
 * A diagnostic's source ranges highlight important elements in the source
 * code. On the command line, Clang displays source ranges by
 * underlining them with '~' characters.
 *
 * \param Diagnostic the diagnostic whose range is being extracted.
 *
 * \param Range the zero-based index specifying which range to
 *
 * \returns the requested source range.
 */
CINDEX_LINKAGE CXSourceRange clang_getDiagnosticRange(CXDiagnostic Diagnostic,
                                                      unsigned Range);

/**
 * \brief Determine the number of fix-it hints associated with the
 * given diagnostic.
 */
CINDEX_LINKAGE unsigned clang_getDiagnosticNumFixIts(CXDiagnostic Diagnostic);

/**
 * \brief Retrieve the replacement information for a given fix-it.
 *
 * Fix-its are described in terms of a source range whose contents
 * should be replaced by a string. This approach generalizes over
 * three kinds of operations: removal of source code (the range covers
 * the code to be removed and the replacement string is empty),
 * replacement of source code (the range covers the code to be
 * replaced and the replacement string provides the new code), and
 * insertion (both the start and end of the range point at the
 * insertion location, and the replacement string provides the text to
 * insert).
 *
 * \param Diagnostic The diagnostic whose fix-its are being queried.
 *
 * \param FixIt The zero-based index of the fix-it.
 *
 * \param ReplacementRange The source range whose contents will be
 * replaced with the returned replacement string. Note that source
 * ranges are half-open ranges [a, b), so the source code should be
 * replaced from a and up to (but not including) b.
 *
 * \returns A string containing text that should be replace the source
 * code indicated by the \c ReplacementRange.
 */
CINDEX_LINKAGE CXString clang_getDiagnosticFixIt(CXDiagnostic Diagnostic,
                                                 unsigned FixIt,
                                               CXSourceRange *ReplacementRange);

/**
 * @}
 */

/**
 * \defgroup CINDEX_TRANSLATION_UNIT Translation unit manipulation
 *
 * The routines in this group provide the ability to create and destroy
 * translation units from files, either by parsing the contents of the files or
 * by reading in a serialized representation of a translation unit.
 *
 * @{
 */

/**
 * \brief Get the original translation unit source file name.
 */
CINDEX_LINKAGE CXString
clang_getTranslationUnitSpelling(CXTranslationUnit CTUnit);

/**
 * \brief Return the CXTranslationUnit for a given source file and the provided
 * command line arguments one would pass to the compiler.
 *
 * Note: The 'source_filename' argument is optional.  If the caller provides a
 * NULL pointer, the name of the source file is expected to reside in the
 * specified command line arguments.
 *
 * Note: When encountered in 'clang_command_line_args', the following options
 * are ignored:
 *
 *   '-c'
 *   '-emit-ast'
 *   '-fsyntax-only'
 *   '-o \<output file>'  (both '-o' and '\<output file>' are ignored)
 *
 * \param CIdx The index object with which the translation unit will be
 * associated.
 *
 * \param source_filename The name of the source file to load, or NULL if the
 * source file is included in \p clang_command_line_args.
 *
 * \param num_clang_command_line_args The number of command-line arguments in
 * \p clang_command_line_args.
 *
 * \param clang_command_line_args The command-line arguments that would be
 * passed to the \c clang executable if it were being invoked out-of-process.
 * These command-line options will be parsed and will affect how the translation
 * unit is parsed. Note that the following options are ignored: '-c',
 * '-emit-ast', '-fsyntax-only' (which is the default), and '-o \<output file>'.
 *
 * \param num_unsaved_files the number of unsaved file entries in \p
 * unsaved_files.
 *
 * \param unsaved_files the files that have not yet been saved to disk
 * but may be required for code completion, including the contents of
 * those files.  The contents and name of these files (as specified by
 * CXUnsavedFile) are copied when necessary, so the client only needs to
 * guarantee their validity until the call to this function returns.
 */
CINDEX_LINKAGE CXTranslationUnit clang_createTranslationUnitFromSourceFile(
                                         CXIndex CIdx,
                                         const char *source_filename,
                                         int num_clang_command_line_args,
                                   const char * const *clang_command_line_args,
                                         unsigned num_unsaved_files,
                                         struct CXUnsavedFile *unsaved_files);

/**
 * \brief Same as \c clang_createTranslationUnit2, but returns
 * the \c CXTranslationUnit instead of an error code.  In case of an error this
 * routine returns a \c NULL \c CXTranslationUnit, without further detailed
 * error codes.
 */
CINDEX_LINKAGE CXTranslationUnit clang_createTranslationUnit(
    CXIndex CIdx,
    const char *ast_filename);

/**
 * \brief Create a translation unit from an AST file (\c -emit-ast).
 *
 * \param[out] out_TU A non-NULL pointer to store the created
 * \c CXTranslationUnit.
 *
 * \returns Zero on success, otherwise returns an error code.
 */
CINDEX_LINKAGE enum CXErrorCode clang_createTranslationUnit2(
    CXIndex CIdx,
    const char *ast_filename,
    CXTranslationUnit *out_TU);

/**
 * \brief Flags that control the creation of translation units.
 *
 * The enumerators in this enumeration type are meant to be bitwise
 * ORed together to specify which options should be used when
 * constructing the translation unit.
 */
enum CXTranslationUnit_Flags {
  /**
   * \brief Used to indicate that no special translation-unit options are
   * needed.
   */
  CXTranslationUnit_None = 0x0,

  /**
   * \brief Used to indicate that the parser should construct a "detailed"
   * preprocessing record, including all macro definitions and instantiations.
   *
   * Constructing a detailed preprocessing record requires more memory
   * and time to parse, since the information contained in the record
   * is usually not retained. However, it can be useful for
   * applications that require more detailed information about the
   * behavior of the preprocessor.
   */
  CXTranslationUnit_DetailedPreprocessingRecord = 0x01,

  /**
   * \brief Used to indicate that the translation unit is incomplete.
   *
   * When a translation unit is considered "incomplete", semantic
   * analysis that is typically performed at the end of the
   * translation unit will be suppressed. For example, this suppresses
   * the completion of tentative declarations in C and of
   * instantiation of implicitly-instantiation function templates in
   * C++. This option is typically used when parsing a header with the
   * intent of producing a precompiled header.
   */
  CXTranslationUnit_Incomplete = 0x02,
  
  /**
   * \brief Used to indicate that the translation unit should be built with an 
   * implicit precompiled header for the preamble.
   *
   * An implicit precompiled header is used as an optimization when a
   * particular translation unit is likely to be reparsed many times
   * when the sources aren't changing that often. In this case, an
   * implicit precompiled header will be built containing all of the
   * initial includes at the top of the main file (what we refer to as
   * the "preamble" of the file). In subsequent parses, if the
   * preamble or the files in it have not changed, \c
   * clang_reparseTranslationUnit() will re-use the implicit
   * precompiled header to improve parsing performance.
   */
  CXTranslationUnit_PrecompiledPreamble = 0x04,
  
  /**
   * \brief Used to indicate that the translation unit should cache some
   * code-completion results with each reparse of the source file.
   *
   * Caching of code-completion results is a performance optimization that
   * introduces some overhead to reparsing but improves the performance of
   * code-completion operations.
   */
  CXTranslationUnit_CacheCompletionResults = 0x08,

  /**
   * \brief Used to indicate that the translation unit will be serialized with
   * \c clang_saveTranslationUnit.
   *
   * This option is typically used when parsing a header with the intent of
   * producing a precompiled header.
   */
  CXTranslationUnit_ForSerialization = 0x10,

  /**
   * \brief DEPRECATED: Enabled chained precompiled preambles in C++.
   *
   * Note: this is a *temporary* option that is available only while
   * we are testing C++ precompiled preamble support. It is deprecated.
   */
  CXTranslationUnit_CXXChainedPCH = 0x20,

  /**
   * \brief Used to indicate that function/method bodies should be skipped while
   * parsing.
   *
   * This option can be used to search for declarations/definitions while
   * ignoring the usages.
   */
  CXTranslationUnit_SkipFunctionBodies = 0x40,

  /**
   * \brief Used to indicate that brief documentation comments should be
   * included into the set of code completions returned from this translation
   * unit.
   */
  CXTranslationUnit_IncludeBriefCommentsInCodeCompletion = 0x80,

  /**
   * \brief Used to indicate that the precompiled preamble should be created on
   * the first parse. Otherwise it will be created on the first reparse. This
   * trades runtime on the first parse (serializing the preamble takes time) for
   * reduced runtime on the second parse (can now reuse the preamble).
   */
  CXTranslationUnit_CreatePreambleOnFirstParse = 0x100,

  /**
   * \brief Do not stop processing when fatal errors are encountered.
   *
   * When fatal errors are encountered while parsing a translation unit,
   * semantic analysis is typically stopped early when compiling code. A common
   * source for fatal errors are unresolvable include files. For the
   * purposes of an IDE, this is undesirable behavior and as much information
   * as possible should be reported. Use this flag to enable this behavior.
   */
  CXTranslationUnit_KeepGoing = 0x200
};

/**
 * \brief Returns the set of flags that is suitable for parsing a translation
 * unit that is being edited.
 *
 * The set of flags returned provide options for \c clang_parseTranslationUnit()
 * to indicate that the translation unit is likely to be reparsed many times,
 * either explicitly (via \c clang_reparseTranslationUnit()) or implicitly
 * (e.g., by code completion (\c clang_codeCompletionAt())). The returned flag
 * set contains an unspecified set of optimizations (e.g., the precompiled 
 * preamble) geared toward improving the performance of these routines. The
 * set of optimizations enabled may change from one version to the next.
 */
CINDEX_LINKAGE unsigned clang_defaultEditingTranslationUnitOptions(void);

/**
 * \brief Same as \c clang_parseTranslationUnit2, but returns
 * the \c CXTranslationUnit instead of an error code.  In case of an error this
 * routine returns a \c NULL \c CXTranslationUnit, without further detailed
 * error codes.
 */
CINDEX_LINKAGE CXTranslationUnit
clang_parseTranslationUnit(CXIndex CIdx,
                           const char *source_filename,
                           const char *const *command_line_args,
                           int num_command_line_args,
                           struct CXUnsavedFile *unsaved_files,
                           unsigned num_unsaved_files,
                           unsigned options);

/**
 * \brief Parse the given source file and the translation unit corresponding
 * to that file.
 *
 * This routine is the main entry point for the Clang C API, providing the
 * ability to parse a source file into a translation unit that can then be
 * queried by other functions in the API. This routine accepts a set of
 * command-line arguments so that the compilation can be configured in the same
 * way that the compiler is configured on the command line.
 *
 * \param CIdx The index object with which the translation unit will be 
 * associated.
 *
 * \param source_filename The name of the source file to load, or NULL if the
 * source file is included in \c command_line_args.
 *
 * \param command_line_args The command-line arguments that would be
 * passed to the \c clang executable if it were being invoked out-of-process.
 * These command-line options will be parsed and will affect how the translation
 * unit is parsed. Note that the following options are ignored: '-c', 
 * '-emit-ast', '-fsyntax-only' (which is the default), and '-o \<output file>'.
 *
 * \param num_command_line_args The number of command-line arguments in
 * \c command_line_args.
 *
 * \param unsaved_files the files that have not yet been saved to disk
 * but may be required for parsing, including the contents of
 * those files.  The contents and name of these files (as specified by
 * CXUnsavedFile) are copied when necessary, so the client only needs to
 * guarantee their validity until the call to this function returns.
 *
 * \param num_unsaved_files the number of unsaved file entries in \p
 * unsaved_files.
 *
 * \param options A bitmask of options that affects how the translation unit
 * is managed but not its compilation. This should be a bitwise OR of the
 * CXTranslationUnit_XXX flags.
 *
 * \param[out] out_TU A non-NULL pointer to store the created
 * \c CXTranslationUnit, describing the parsed code and containing any
 * diagnostics produced by the compiler.
 *
 * \returns Zero on success, otherwise returns an error code.
 */
CINDEX_LINKAGE enum CXErrorCode
clang_parseTranslationUnit2(CXIndex CIdx,
                            const char *source_filename,
                            const char *const *command_line_args,
                            int num_command_line_args,
                            struct CXUnsavedFile *unsaved_files,
                            unsigned num_unsaved_files,
                            unsigned options,
                            CXTranslationUnit *out_TU);

/**
 * \brief Same as clang_parseTranslationUnit2 but requires a full command line
 * for \c command_line_args including argv[0]. This is useful if the standard
 * library paths are relative to the binary.
 */
CINDEX_LINKAGE enum CXErrorCode clang_parseTranslationUnit2FullArgv(
    CXIndex CIdx, const char *source_filename,
    const char *const *command_line_args, int num_command_line_args,
    struct CXUnsavedFile *unsaved_files, unsigned num_unsaved_files,
    unsigned options, CXTranslationUnit *out_TU);

/**
 * \brief Flags that control how translation units are saved.
 *
 * The enumerators in this enumeration type are meant to be bitwise
 * ORed together to specify which options should be used when
 * saving the translation unit.
 */
enum CXSaveTranslationUnit_Flags {
  /**
   * \brief Used to indicate that no special saving options are needed.
   */
  CXSaveTranslationUnit_None = 0x0
};

/**
 * \brief Returns the set of flags that is suitable for saving a translation
 * unit.
 *
 * The set of flags returned provide options for
 * \c clang_saveTranslationUnit() by default. The returned flag
 * set contains an unspecified set of options that save translation units with
 * the most commonly-requested data.
 */
CINDEX_LINKAGE unsigned clang_defaultSaveOptions(CXTranslationUnit TU);

/**
 * \brief Describes the kind of error that occurred (if any) in a call to
 * \c clang_saveTranslationUnit().
 */
enum CXSaveError {
  /**
   * \brief Indicates that no error occurred while saving a translation unit.
   */
  CXSaveError_None = 0,
  
  /**
   * \brief Indicates that an unknown error occurred while attempting to save
   * the file.
   *
   * This error typically indicates that file I/O failed when attempting to 
   * write the file.
   */
  CXSaveError_Unknown = 1,
  
  /**
   * \brief Indicates that errors during translation prevented this attempt
   * to save the translation unit.
   * 
   * Errors that prevent the translation unit from being saved can be
   * extracted using \c clang_getNumDiagnostics() and \c clang_getDiagnostic().
   */
  CXSaveError_TranslationErrors = 2,
  
  /**
   * \brief Indicates that the translation unit to be saved was somehow
   * invalid (e.g., NULL).
   */
  CXSaveError_InvalidTU = 3
};
  
/**
 * \brief Saves a translation unit into a serialized representation of
 * that translation unit on disk.
 *
 * Any translation unit that was parsed without error can be saved
 * into a file. The translation unit can then be deserialized into a
 * new \c CXTranslationUnit with \c clang_createTranslationUnit() or,
 * if it is an incomplete translation unit that corresponds to a
 * header, used as a precompiled header when parsing other translation
 * units.
 *
 * \param TU The translation unit to save.
 *
 * \param FileName The file to which the translation unit will be saved.
 *
 * \param options A bitmask of options that affects how the translation unit
 * is saved. This should be a bitwise OR of the
 * CXSaveTranslationUnit_XXX flags.
 *
 * \returns A value that will match one of the enumerators of the CXSaveError
 * enumeration. Zero (CXSaveError_None) indicates that the translation unit was 
 * saved successfully, while a non-zero value indicates that a problem occurred.
 */
CINDEX_LINKAGE int clang_saveTranslationUnit(CXTranslationUnit TU,
                                             const char *FileName,
                                             unsigned options);

/**
 * \brief Destroy the specified CXTranslationUnit object.
 */
CINDEX_LINKAGE void clang_disposeTranslationUnit(CXTranslationUnit);

/**
 * \brief Flags that control the reparsing of translation units.
 *
 * The enumerators in this enumeration type are meant to be bitwise
 * ORed together to specify which options should be used when
 * reparsing the translation unit.
 */
enum CXReparse_Flags {
  /**
   * \brief Used to indicate that no special reparsing options are needed.
   */
  CXReparse_None = 0x0
};
 
/**
 * \brief Returns the set of flags that is suitable for reparsing a translation
 * unit.
 *
 * The set of flags returned provide options for
 * \c clang_reparseTranslationUnit() by default. The returned flag
 * set contains an unspecified set of optimizations geared toward common uses
 * of reparsing. The set of optimizations enabled may change from one version 
 * to the next.
 */
CINDEX_LINKAGE unsigned clang_defaultReparseOptions(CXTranslationUnit TU);

/**
 * \brief Reparse the source files that produced this translation unit.
 *
 * This routine can be used to re-parse the source files that originally
 * created the given translation unit, for example because those source files
 * have changed (either on disk or as passed via \p unsaved_files). The
 * source code will be reparsed with the same command-line options as it
 * was originally parsed. 
 *
 * Reparsing a translation unit invalidates all cursors and source locations
 * that refer into that translation unit. This makes reparsing a translation
 * unit semantically equivalent to destroying the translation unit and then
 * creating a new translation unit with the same command-line arguments.
 * However, it may be more efficient to reparse a translation 
 * unit using this routine.
 *
 * \param TU The translation unit whose contents will be re-parsed. The
 * translation unit must originally have been built with 
 * \c clang_createTranslationUnitFromSourceFile().
 *
 * \param num_unsaved_files The number of unsaved file entries in \p
 * unsaved_files.
 *
 * \param unsaved_files The files that have not yet been saved to disk
 * but may be required for parsing, including the contents of
 * those files.  The contents and name of these files (as specified by
 * CXUnsavedFile) are copied when necessary, so the client only needs to
 * guarantee their validity until the call to this function returns.
 * 
 * \param options A bitset of options composed of the flags in CXReparse_Flags.
 * The function \c clang_defaultReparseOptions() produces a default set of
 * options recommended for most uses, based on the translation unit.
 *
 * \returns 0 if the sources could be reparsed.  A non-zero error code will be
 * returned if reparsing was impossible, such that the translation unit is
 * invalid. In such cases, the only valid call for \c TU is
 * \c clang_disposeTranslationUnit(TU).  The error codes returned by this
 * routine are described by the \c CXErrorCode enum.
 */
CINDEX_LINKAGE int clang_reparseTranslationUnit(CXTranslationUnit TU,
                                                unsigned num_unsaved_files,
                                          struct CXUnsavedFile *unsaved_files,
                                                unsigned options);

/**
  * \brief Categorizes how memory is being used by a translation unit.
  */
enum CXTUResourceUsageKind {
  CXTUResourceUsage_AST = 1,
  CXTUResourceUsage_Identifiers = 2,
  CXTUResourceUsage_Selectors = 3,
  CXTUResourceUsage_GlobalCompletionResults = 4,
  CXTUResourceUsage_SourceManagerContentCache = 5,
  CXTUResourceUsage_AST_SideTables = 6,
  CXTUResourceUsage_SourceManager_Membuffer_Malloc = 7,
  CXTUResourceUsage_SourceManager_Membuffer_MMap = 8,
  CXTUResourceUsage_ExternalASTSource_Membuffer_Malloc = 9, 
  CXTUResourceUsage_ExternalASTSource_Membuffer_MMap = 10, 
  CXTUResourceUsage_Preprocessor = 11,
  CXTUResourceUsage_PreprocessingRecord = 12,
  CXTUResourceUsage_SourceManager_DataStructures = 13,
  CXTUResourceUsage_Preprocessor_HeaderSearch = 14,
  CXTUResourceUsage_MEMORY_IN_BYTES_BEGIN = CXTUResourceUsage_AST,
  CXTUResourceUsage_MEMORY_IN_BYTES_END =
    CXTUResourceUsage_Preprocessor_HeaderSearch,

  CXTUResourceUsage_First = CXTUResourceUsage_AST,
  CXTUResourceUsage_Last = CXTUResourceUsage_Preprocessor_HeaderSearch
};

/**
  * \brief Returns the human-readable null-terminated C string that represents
  *  the name of the memory category.  This string should never be freed.
  */
CINDEX_LINKAGE
const char *clang_getTUResourceUsageName(enum CXTUResourceUsageKind kind);

typedef struct CXTUResourceUsageEntry {
  /* \brief The memory usage category. */
  enum CXTUResourceUsageKind kind;  
  /* \brief Amount of resources used. 
      The units will depend on the resource kind. */
  unsigned long amount;
} CXTUResourceUsageEntry;

/**
  * \brief The memory usage of a CXTranslationUnit, broken into categories.
  */
typedef struct CXTUResourceUsage {
  /* \brief Private data member, used for queries. */
  void *data;

  /* \brief The number of entries in the 'entries' array. */
  unsigned numEntries;

  /* \brief An array of key-value pairs, representing the breakdown of memory
            usage. */
  CXTUResourceUsageEntry *entries;

} CXTUResourceUsage;

/**
  * \brief Return the memory usage of a translation unit.  This object
  *  should be released with clang_disposeCXTUResourceUsage().
  */
CINDEX_LINKAGE CXTUResourceUsage clang_getCXTUResourceUsage(CXTranslationUnit TU);

CINDEX_LINKAGE void clang_disposeCXTUResourceUsage(CXTUResourceUsage usage);

/**
 * @}
 */

/**
 * \brief Describes the kind of entity that a cursor refers to.
 */
enum CXCursorKind {
  /* Declarations */
  /**
   * \brief A declaration whose specific kind is not exposed via this
   * interface.
   *
   * Unexposed declarations have the same operations as any other kind
   * of declaration; one can extract their location information,
   * spelling, find their definitions, etc. However, the specific kind
   * of the declaration is not reported.
   */
  CXCursor_UnexposedDecl                 = 1,
  /** \brief A C or C++ struct. */
  CXCursor_StructDecl                    = 2,
  /** \brief A C or C++ union. */
  CXCursor_UnionDecl                     = 3,
  /** \brief A C++ class. */
  CXCursor_ClassDecl                     = 4,
  /** \brief An enumeration. */
  CXCursor_EnumDecl                      = 5,
  /**
   * \brief A field (in C) or non-static data member (in C++) in a
   * struct, union, or C++ class.
   */
  CXCursor_FieldDecl                     = 6,
  /** \brief An enumerator constant. */
  CXCursor_EnumConstantDecl              = 7,
  /** \brief A function. */
  CXCursor_FunctionDecl                  = 8,
  /** \brief A variable. */
  CXCursor_VarDecl                       = 9,
  /** \brief A function or method parameter. */
  CXCursor_ParmDecl                      = 10,
  /** \brief An Objective-C \@interface. */
  CXCursor_ObjCInterfaceDecl             = 11,
  /** \brief An Objective-C \@interface for a category. */
  CXCursor_ObjCCategoryDecl              = 12,
  /** \brief An Objective-C \@protocol declaration. */
  CXCursor_ObjCProtocolDecl              = 13,
  /** \brief An Objective-C \@property declaration. */
  CXCursor_ObjCPropertyDecl              = 14,
  /** \brief An Objective-C instance variable. */
  CXCursor_ObjCIvarDecl                  = 15,
  /** \brief An Objective-C instance method. */
  CXCursor_ObjCInstanceMethodDecl        = 16,
  /** \brief An Objective-C class method. */
  CXCursor_ObjCClassMethodDecl           = 17,
  /** \brief An Objective-C \@implementation. */
  CXCursor_ObjCImplementationDecl        = 18,
  /** \brief An Objective-C \@implementation for a category. */
  CXCursor_ObjCCategoryImplDecl          = 19,
  /** \brief A typedef. */
  CXCursor_TypedefDecl                   = 20,
  /** \brief A C++ class method. */
  CXCursor_CXXMethod                     = 21,
  /** \brief A C++ namespace. */
  CXCursor_Namespace                     = 22,
  /** \brief A linkage specification, e.g. 'extern "C"'. */
  CXCursor_LinkageSpec                   = 23,
  /** \brief A C++ constructor. */
  CXCursor_Constructor                   = 24,
  /** \brief A C++ destructor. */
  CXCursor_Destructor                    = 25,
  /** \brief A C++ conversion function. */
  CXCursor_ConversionFunction            = 26,
  /** \brief A C++ template type parameter. */
  CXCursor_TemplateTypeParameter         = 27,
  /** \brief A C++ non-type template parameter. */
  CXCursor_NonTypeTemplateParameter      = 28,
  /** \brief A C++ template template parameter. */
  CXCursor_TemplateTemplateParameter     = 29,
  /** \brief A C++ function template. */
  CXCursor_FunctionTemplate              = 30,
  /** \brief A C++ class template. */
  CXCursor_ClassTemplate                 = 31,
  /** \brief A C++ class template partial specialization. */
  CXCursor_ClassTemplatePartialSpecialization = 32,
  /** \brief A C++ namespace alias declaration. */
  CXCursor_NamespaceAlias                = 33,
  /** \brief A C++ using directive. */
  CXCursor_UsingDirective                = 34,
  /** \brief A C++ using declaration. */
  CXCursor_UsingDeclaration              = 35,
  /** \brief A C++ alias declaration */
  CXCursor_TypeAliasDecl                 = 36,
  /** \brief An Objective-C \@synthesize definition. */
  CXCursor_ObjCSynthesizeDecl            = 37,
  /** \brief An Objective-C \@dynamic definition. */
  CXCursor_ObjCDynamicDecl               = 38,
  /** \brief An access specifier. */
  CXCursor_CXXAccessSpecifier            = 39,

  CXCursor_FirstDecl                     = CXCursor_UnexposedDecl,
  CXCursor_LastDecl                      = CXCursor_CXXAccessSpecifier,

  /* References */
  CXCursor_FirstRef                      = 40, /* Decl references */
  CXCursor_ObjCSuperClassRef             = 40,
  CXCursor_ObjCProtocolRef               = 41,
  CXCursor_ObjCClassRef                  = 42,
  /**
   * \brief A reference to a type declaration.
   *
   * A type reference occurs anywhere where a type is named but not
   * declared. For example, given:
   *
   * \code
   * typedef unsigned size_type;
   * size_type size;
   * \endcode
   *
   * The typedef is a declaration of size_type (CXCursor_TypedefDecl),
   * while the type of the variable "size" is referenced. The cursor
   * referenced by the type of size is the typedef for size_type.
   */
  CXCursor_TypeRef                       = 43,
  CXCursor_CXXBaseSpecifier              = 44,
  /** 
   * \brief A reference to a class template, function template, template
   * template parameter, or class template partial specialization.
   */
  CXCursor_TemplateRef                   = 45,
  /**
   * \brief A reference to a namespace or namespace alias.
   */
  CXCursor_NamespaceRef                  = 46,
  /**
   * \brief A reference to a member of a struct, union, or class that occurs in 
   * some non-expression context, e.g., a designated initializer.
   */
  CXCursor_MemberRef                     = 47,
  /**
   * \brief A reference to a labeled statement.
   *
   * This cursor kind is used to describe the jump to "start_over" in the 
   * goto statement in the following example:
   *
   * \code
   *   start_over:
   *     ++counter;
   *
   *     goto start_over;
   * \endcode
   *
   * A label reference cursor refers to a label statement.
   */
  CXCursor_LabelRef                      = 48,
  
  /**
   * \brief A reference to a set of overloaded functions or function templates
   * that has not yet been resolved to a specific function or function template.
   *
   * An overloaded declaration reference cursor occurs in C++ templates where
   * a dependent name refers to a function. For example:
   *
   * \code
   * template<typename T> void swap(T&, T&);
   *
   * struct X { ... };
   * void swap(X&, X&);
   *
   * template<typename T>
   * void reverse(T* first, T* last) {
   *   while (first < last - 1) {
   *     swap(*first, *--last);
   *     ++first;
   *   }
   * }
   *
   * struct Y { };
   * void swap(Y&, Y&);
   * \endcode
   *
   * Here, the identifier "swap" is associated with an overloaded declaration
   * reference. In the template definition, "swap" refers to either of the two
   * "swap" functions declared above, so both results will be available. At
   * instantiation time, "swap" may also refer to other functions found via
   * argument-dependent lookup (e.g., the "swap" function at the end of the
   * example).
   *
   * The functions \c clang_getNumOverloadedDecls() and 
   * \c clang_getOverloadedDecl() can be used to retrieve the definitions
   * referenced by this cursor.
   */
  CXCursor_OverloadedDeclRef             = 49,
  
  /**
   * \brief A reference to a variable that occurs in some non-expression 
   * context, e.g., a C++ lambda capture list.
   */
  CXCursor_VariableRef                   = 50,
  
  CXCursor_LastRef                       = CXCursor_VariableRef,

  /* Error conditions */
  CXCursor_FirstInvalid                  = 70,
  CXCursor_InvalidFile                   = 70,
  CXCursor_NoDeclFound                   = 71,
  CXCursor_NotImplemented                = 72,
  CXCursor_InvalidCode                   = 73,
  CXCursor_LastInvalid                   = CXCursor_InvalidCode,

  /* Expressions */
  CXCursor_FirstExpr                     = 100,

  /**
   * \brief An expression whose specific kind is not exposed via this
   * interface.
   *
   * Unexposed expressions have the same operations as any other kind
   * of expression; one can extract their location information,
   * spelling, children, etc. However, the specific kind of the
   * expression is not reported.
   */
  CXCursor_UnexposedExpr                 = 100,

  /**
   * \brief An expression that refers to some value declaration, such
   * as a function, variable, or enumerator.
   */
  CXCursor_DeclRefExpr                   = 101,

  /**
   * \brief An expression that refers to a member of a struct, union,
   * class, Objective-C class, etc.
   */
  CXCursor_MemberRefExpr                 = 102,

  /** \brief An expression that calls a function. */
  CXCursor_CallExpr                      = 103,

  /** \brief An expression that sends a message to an Objective-C
   object or class. */
  CXCursor_ObjCMessageExpr               = 104,

  /** \brief An expression that represents a block literal. */
  CXCursor_BlockExpr                     = 105,

  /** \brief An integer literal.
   */
  CXCursor_IntegerLiteral                = 106,

  /** \brief A floating point number literal.
   */
  CXCursor_FloatingLiteral               = 107,

  /** \brief An imaginary number literal.
   */
  CXCursor_ImaginaryLiteral              = 108,

  /** \brief A string literal.
   */
  CXCursor_StringLiteral                 = 109,

  /** \brief A character literal.
   */
  CXCursor_CharacterLiteral              = 110,

  /** \brief A parenthesized expression, e.g. "(1)".
   *
   * This AST node is only formed if full location information is requested.
   */
  CXCursor_ParenExpr                     = 111,

  /** \brief This represents the unary-expression's (except sizeof and
   * alignof).
   */
  CXCursor_UnaryOperator                 = 112,

  /** \brief [C99 6.5.2.1] Array Subscripting.
   */
  CXCursor_ArraySubscriptExpr            = 113,

  /** \brief A builtin binary operation expression such as "x + y" or
   * "x <= y".
   */
  CXCursor_BinaryOperator                = 114,

  /** \brief Compound assignment such as "+=".
   */
  CXCursor_CompoundAssignOperator        = 115,

  /** \brief The ?: ternary operator.
   */
  CXCursor_ConditionalOperator           = 116,

  /** \brief An explicit cast in C (C99 6.5.4) or a C-style cast in C++
   * (C++ [expr.cast]), which uses the syntax (Type)expr.
   *
   * For example: (int)f.
   */
  CXCursor_CStyleCastExpr                = 117,

  /** \brief [C99 6.5.2.5]
   */
  CXCursor_CompoundLiteralExpr           = 118,

  /** \brief Describes an C or C++ initializer list.
   */
  CXCursor_InitListExpr                  = 119,

  /** \brief The GNU address of label extension, representing &&label.
   */
  CXCursor_AddrLabelExpr                 = 120,

  /** \brief This is the GNU Statement Expression extension: ({int X=4; X;})
   */
  CXCursor_StmtExpr                      = 121,

  /** \brief Represents a C11 generic selection.
   */
  CXCursor_GenericSelectionExpr          = 122,

  /** \brief Implements the GNU __null extension, which is a name for a null
   * pointer constant that has integral type (e.g., int or long) and is the same
   * size and alignment as a pointer.
   *
   * The __null extension is typically only used by system headers, which define
   * NULL as __null in C++ rather than using 0 (which is an integer that may not
   * match the size of a pointer).
   */
  CXCursor_GNUNullExpr                   = 123,

  /** \brief C++'s static_cast<> expression.
   */
  CXCursor_CXXStaticCastExpr             = 124,

  /** \brief C++'s dynamic_cast<> expression.
   */
  CXCursor_CXXDynamicCastExpr            = 125,

  /** \brief C++'s reinterpret_cast<> expression.
   */
  CXCursor_CXXReinterpretCastExpr        = 126,

  /** \brief C++'s const_cast<> expression.
   */
  CXCursor_CXXConstCastExpr              = 127,

  /** \brief Represents an explicit C++ type conversion that uses "functional"
   * notion (C++ [expr.type.conv]).
   *
   * Example:
   * \code
   *   x = int(0.5);
   * \endcode
   */
  CXCursor_CXXFunctionalCastExpr         = 128,

  /** \brief A C++ typeid expression (C++ [expr.typeid]).
   */
  CXCursor_CXXTypeidExpr                 = 129,

  /** \brief [C++ 2.13.5] C++ Boolean Literal.
   */
  CXCursor_CXXBoolLiteralExpr            = 130,

  /** \brief [C++0x 2.14.7] C++ Pointer Literal.
   */
  CXCursor_CXXNullPtrLiteralExpr         = 131,

  /** \brief Represents the "this" expression in C++
   */
  CXCursor_CXXThisExpr                   = 132,

  /** \brief [C++ 15] C++ Throw Expression.
   *
   * This handles 'throw' and 'throw' assignment-expression. When
   * assignment-expression isn't present, Op will be null.
   */
  CXCursor_CXXThrowExpr                  = 133,

  /** \brief A new expression for memory allocation and constructor calls, e.g:
   * "new CXXNewExpr(foo)".
   */
  CXCursor_CXXNewExpr                    = 134,

  /** \brief A delete expression for memory deallocation and destructor calls,
   * e.g. "delete[] pArray".
   */
  CXCursor_CXXDeleteExpr                 = 135,

  /** \brief A unary expression.
   */
  CXCursor_UnaryExpr                     = 136,

  /** \brief An Objective-C string literal i.e. @"foo".
   */
  CXCursor_ObjCStringLiteral             = 137,

  /** \brief An Objective-C \@encode expression.
   */
  CXCursor_ObjCEncodeExpr                = 138,

  /** \brief An Objective-C \@selector expression.
   */
  CXCursor_ObjCSelectorExpr              = 139,

  /** \brief An Objective-C \@protocol expression.
   */
  CXCursor_ObjCProtocolExpr              = 140,

  /** \brief An Objective-C "bridged" cast expression, which casts between
   * Objective-C pointers and C pointers, transferring ownership in the process.
   *
   * \code
   *   NSString *str = (__bridge_transfer NSString *)CFCreateString();
   * \endcode
   */
  CXCursor_ObjCBridgedCastExpr           = 141,

  /** \brief Represents a C++0x pack expansion that produces a sequence of
   * expressions.
   *
   * A pack expansion expression contains a pattern (which itself is an
   * expression) followed by an ellipsis. For example:
   *
   * \code
   * template<typename F, typename ...Types>
   * void forward(F f, Types &&...args) {
   *  f(static_cast<Types&&>(args)...);
   * }
   * \endcode
   */
  CXCursor_PackExpansionExpr             = 142,

  /** \brief Represents an expression that computes the length of a parameter
   * pack.
   *
   * \code
   * template<typename ...Types>
   * struct count {
   *   static const unsigned value = sizeof...(Types);
   * };
   * \endcode
   */
  CXCursor_SizeOfPackExpr                = 143,

  /* \brief Represents a C++ lambda expression that produces a local function
   * object.
   *
   * \code
   * void abssort(float *x, unsigned N) {
   *   std::sort(x, x + N,
   *             [](float a, float b) {
   *               return std::abs(a) < std::abs(b);
   *             });
   * }
   * \endcode
   */
  CXCursor_LambdaExpr                    = 144,
  
  /** \brief Objective-c Boolean Literal.
   */
  CXCursor_ObjCBoolLiteralExpr           = 145,

  /** \brief Represents the "self" expression in an Objective-C method.
   */
  CXCursor_ObjCSelfExpr                  = 146,

  /** \brief OpenMP 4.0 [2.4, Array Section].
   */
  CXCursor_OMPArraySectionExpr           = 147,

  CXCursor_LastExpr                      = CXCursor_OMPArraySectionExpr,

  /* Statements */
  CXCursor_FirstStmt                     = 200,
  /**
   * \brief A statement whose specific kind is not exposed via this
   * interface.
   *
   * Unexposed statements have the same operations as any other kind of
   * statement; one can extract their location information, spelling,
   * children, etc. However, the specific kind of the statement is not
   * reported.
   */
  CXCursor_UnexposedStmt                 = 200,
  
  /** \brief A labelled statement in a function. 
   *
   * This cursor kind is used to describe the "start_over:" label statement in 
   * the following example:
   *
   * \code
   *   start_over:
   *     ++counter;
   * \endcode
   *
   */
  CXCursor_LabelStmt                     = 201,

  /** \brief A group of statements like { stmt stmt }.
   *
   * This cursor kind is used to describe compound statements, e.g. function
   * bodies.
   */
  CXCursor_CompoundStmt                  = 202,

  /** \brief A case statement.
   */
  CXCursor_CaseStmt                      = 203,

  /** \brief A default statement.
   */
  CXCursor_DefaultStmt                   = 204,

  /** \brief An if statement
   */
  CXCursor_IfStmt                        = 205,

  /** \brief A switch statement.
   */
  CXCursor_SwitchStmt                    = 206,

  /** \brief A while statement.
   */
  CXCursor_WhileStmt                     = 207,

  /** \brief A do statement.
   */
  CXCursor_DoStmt                        = 208,

  /** \brief A for statement.
   */
  CXCursor_ForStmt                       = 209,

  /** \brief A goto statement.
   */
  CXCursor_GotoStmt                      = 210,

  /** \brief An indirect goto statement.
   */
  CXCursor_IndirectGotoStmt              = 211,

  /** \brief A continue statement.
   */
  CXCursor_ContinueStmt                  = 212,

  /** \brief A break statement.
   */
  CXCursor_BreakStmt                     = 213,

  /** \brief A return statement.
   */
  CXCursor_ReturnStmt                    = 214,

  /** \brief A GCC inline assembly statement extension.
   */
  CXCursor_GCCAsmStmt                    = 215,
  CXCursor_AsmStmt                       = CXCursor_GCCAsmStmt,

  /** \brief Objective-C's overall \@try-\@catch-\@finally statement.
   */
  CXCursor_ObjCAtTryStmt                 = 216,

  /** \brief Objective-C's \@catch statement.
   */
  CXCursor_ObjCAtCatchStmt               = 217,

  /** \brief Objective-C's \@finally statement.
   */
  CXCursor_ObjCAtFinallyStmt             = 218,

  /** \brief Objective-C's \@throw statement.
   */
  CXCursor_ObjCAtThrowStmt               = 219,

  /** \brief Objective-C's \@synchronized statement.
   */
  CXCursor_ObjCAtSynchronizedStmt        = 220,

  /** \brief Objective-C's autorelease pool statement.
   */
  CXCursor_ObjCAutoreleasePoolStmt       = 221,

  /** \brief Objective-C's collection statement.
   */
  CXCursor_ObjCForCollectionStmt         = 222,

  /** \brief C++'s catch statement.
   */
  CXCursor_CXXCatchStmt                  = 223,

  /** \brief C++'s try statement.
   */
  CXCursor_CXXTryStmt                    = 224,

  /** \brief C++'s for (* : *) statement.
   */
  CXCursor_CXXForRangeStmt               = 225,

  /** \brief Windows Structured Exception Handling's try statement.
   */
  CXCursor_SEHTryStmt                    = 226,

  /** \brief Windows Structured Exception Handling's except statement.
   */
  CXCursor_SEHExceptStmt                 = 227,

  /** \brief Windows Structured Exception Handling's finally statement.
   */
  CXCursor_SEHFinallyStmt                = 228,

  /** \brief A MS inline assembly statement extension.
   */
  CXCursor_MSAsmStmt                     = 229,

  /** \brief The null statement ";": C99 6.8.3p3.
   *
   * This cursor kind is used to describe the null statement.
   */
  CXCursor_NullStmt                      = 230,

  /** \brief Adaptor class for mixing declarations with statements and
   * expressions.
   */
  CXCursor_DeclStmt                      = 231,

  /** \brief OpenMP parallel directive.
   */
  CXCursor_OMPParallelDirective          = 232,

  /** \brief OpenMP SIMD directive.
   */
  CXCursor_OMPSimdDirective              = 233,

  /** \brief OpenMP for directive.
   */
  CXCursor_OMPForDirective               = 234,

  /** \brief OpenMP sections directive.
   */
  CXCursor_OMPSectionsDirective          = 235,

  /** \brief OpenMP section directive.
   */
  CXCursor_OMPSectionDirective           = 236,

  /** \brief OpenMP single directive.
   */
  CXCursor_OMPSingleDirective            = 237,

  /** \brief OpenMP parallel for directive.
   */
  CXCursor_OMPParallelForDirective       = 238,

  /** \brief OpenMP parallel sections directive.
   */
  CXCursor_OMPParallelSectionsDirective  = 239,

  /** \brief OpenMP task directive.
   */
  CXCursor_OMPTaskDirective              = 240,

  /** \brief OpenMP master directive.
   */
  CXCursor_OMPMasterDirective            = 241,

  /** \brief OpenMP critical directive.
   */
  CXCursor_OMPCriticalDirective          = 242,

  /** \brief OpenMP taskyield directive.
   */
  CXCursor_OMPTaskyieldDirective         = 243,

  /** \brief OpenMP barrier directive.
   */
  CXCursor_OMPBarrierDirective           = 244,

  /** \brief OpenMP taskwait directive.
   */
  CXCursor_OMPTaskwaitDirective          = 245,

  /** \brief OpenMP flush directive.
   */
  CXCursor_OMPFlushDirective             = 246,

  /** \brief Windows Structured Exception Handling's leave statement.
   */
  CXCursor_SEHLeaveStmt                  = 247,

  /** \brief OpenMP ordered directive.
   */
  CXCursor_OMPOrderedDirective           = 248,

  /** \brief OpenMP atomic directive.
   */
  CXCursor_OMPAtomicDirective            = 249,

  /** \brief OpenMP for SIMD directive.
   */
  CXCursor_OMPForSimdDirective           = 250,

  /** \brief OpenMP parallel for SIMD directive.
   */
  CXCursor_OMPParallelForSimdDirective   = 251,

  /** \brief OpenMP target directive.
   */
  CXCursor_OMPTargetDirective            = 252,

  /** \brief OpenMP teams directive.
   */
  CXCursor_OMPTeamsDirective             = 253,

  /** \brief OpenMP taskgroup directive.
   */
  CXCursor_OMPTaskgroupDirective         = 254,

  /** \brief OpenMP cancellation point directive.
   */
  CXCursor_OMPCancellationPointDirective = 255,

  /** \brief OpenMP cancel directive.
   */
  CXCursor_OMPCancelDirective            = 256,

  /** \brief OpenMP target data directive.
   */
  CXCursor_OMPTargetDataDirective        = 257,

  /** \brief OpenMP taskloop directive.
   */
  CXCursor_OMPTaskLoopDirective          = 258,

  /** \brief OpenMP taskloop simd directive.
   */
  CXCursor_OMPTaskLoopSimdDirective      = 259,

  /** \brief OpenMP distribute directive.
   */
  CXCursor_OMPDistributeDirective        = 260,

  /** \brief OpenMP target enter data directive.
   */
  CXCursor_OMPTargetEnterDataDirective   = 261,

  /** \brief OpenMP target exit data directive.
   */
  CXCursor_OMPTargetExitDataDirective    = 262,

  /** \brief OpenMP target parallel directive.
   */
  CXCursor_OMPTargetParallelDirective    = 263,

  /** \brief OpenMP target parallel for directive.
   */
  CXCursor_OMPTargetParallelForDirective = 264,

<<<<<<< HEAD
  /** \brief OpenMP distribute parallel for directive.
   */
  CXCursor_OMPDistributeParallelForDirective = 265,

  /** \brief OpenMP target teams directive.
   */
  CXCursor_OMPTargetTeamsDirective = 266,

  /** \brief OpenMP teams distribute parallel for directive.
   */
  CXCursor_OMPTeamsDistributeParallelForDirective = 267,

  /** \brief OpenMP target teams distribute parallel for directive.
   */
  CXCursor_OMPTargetTeamsDistributeParallelForDirective = 268,

  CXCursor_LastStmt     = CXCursor_OMPTargetTeamsDistributeParallelForDirective,
=======
  /** \brief OpenMP target update directive.
   */
  CXCursor_OMPTargetUpdateDirective      = 265,

  CXCursor_LastStmt                      = CXCursor_OMPTargetUpdateDirective,
>>>>>>> 35537a7d

  /**
   * \brief Cursor that represents the translation unit itself.
   *
   * The translation unit cursor exists primarily to act as the root
   * cursor for traversing the contents of a translation unit.
   */
  CXCursor_TranslationUnit               = 300,

  /* Attributes */
  CXCursor_FirstAttr                     = 400,
  /**
   * \brief An attribute whose specific kind is not exposed via this
   * interface.
   */
  CXCursor_UnexposedAttr                 = 400,

  CXCursor_IBActionAttr                  = 401,
  CXCursor_IBOutletAttr                  = 402,
  CXCursor_IBOutletCollectionAttr        = 403,
  CXCursor_CXXFinalAttr                  = 404,
  CXCursor_CXXOverrideAttr               = 405,
  CXCursor_AnnotateAttr                  = 406,
  CXCursor_AsmLabelAttr                  = 407,
  CXCursor_PackedAttr                    = 408,
  CXCursor_PureAttr                      = 409,
  CXCursor_ConstAttr                     = 410,
  CXCursor_NoDuplicateAttr               = 411,
  CXCursor_CUDAConstantAttr              = 412,
  CXCursor_CUDADeviceAttr                = 413,
  CXCursor_CUDAGlobalAttr                = 414,
  CXCursor_CUDAHostAttr                  = 415,
  CXCursor_CUDASharedAttr                = 416,
  CXCursor_VisibilityAttr                = 417,
  CXCursor_DLLExport                     = 418,
  CXCursor_DLLImport                     = 419,
  CXCursor_LastAttr                      = CXCursor_DLLImport,

  /* Preprocessing */
  CXCursor_PreprocessingDirective        = 500,
  CXCursor_MacroDefinition               = 501,
  CXCursor_MacroExpansion                = 502,
  CXCursor_MacroInstantiation            = CXCursor_MacroExpansion,
  CXCursor_InclusionDirective            = 503,
  CXCursor_FirstPreprocessing            = CXCursor_PreprocessingDirective,
  CXCursor_LastPreprocessing             = CXCursor_InclusionDirective,

  /* Extra Declarations */
  /**
   * \brief A module import declaration.
   */
  CXCursor_ModuleImportDecl              = 600,
  CXCursor_TypeAliasTemplateDecl         = 601,
  CXCursor_FirstExtraDecl                = CXCursor_ModuleImportDecl,
  CXCursor_LastExtraDecl                 = CXCursor_TypeAliasTemplateDecl,

  /**
   * \brief A code completion overload candidate.
   */
  CXCursor_OverloadCandidate             = 700
};

/**
 * \brief A cursor representing some element in the abstract syntax tree for
 * a translation unit.
 *
 * The cursor abstraction unifies the different kinds of entities in a
 * program--declaration, statements, expressions, references to declarations,
 * etc.--under a single "cursor" abstraction with a common set of operations.
 * Common operation for a cursor include: getting the physical location in
 * a source file where the cursor points, getting the name associated with a
 * cursor, and retrieving cursors for any child nodes of a particular cursor.
 *
 * Cursors can be produced in two specific ways.
 * clang_getTranslationUnitCursor() produces a cursor for a translation unit,
 * from which one can use clang_visitChildren() to explore the rest of the
 * translation unit. clang_getCursor() maps from a physical source location
 * to the entity that resides at that location, allowing one to map from the
 * source code into the AST.
 */
typedef struct {
  enum CXCursorKind kind;
  int xdata;
  const void *data[3];
} CXCursor;

/**
 * \defgroup CINDEX_CURSOR_MANIP Cursor manipulations
 *
 * @{
 */

/**
 * \brief Retrieve the NULL cursor, which represents no entity.
 */
CINDEX_LINKAGE CXCursor clang_getNullCursor(void);

/**
 * \brief Retrieve the cursor that represents the given translation unit.
 *
 * The translation unit cursor can be used to start traversing the
 * various declarations within the given translation unit.
 */
CINDEX_LINKAGE CXCursor clang_getTranslationUnitCursor(CXTranslationUnit);

/**
 * \brief Determine whether two cursors are equivalent.
 */
CINDEX_LINKAGE unsigned clang_equalCursors(CXCursor, CXCursor);

/**
 * \brief Returns non-zero if \p cursor is null.
 */
CINDEX_LINKAGE int clang_Cursor_isNull(CXCursor cursor);

/**
 * \brief Compute a hash value for the given cursor.
 */
CINDEX_LINKAGE unsigned clang_hashCursor(CXCursor);
  
/**
 * \brief Retrieve the kind of the given cursor.
 */
CINDEX_LINKAGE enum CXCursorKind clang_getCursorKind(CXCursor);

/**
 * \brief Determine whether the given cursor kind represents a declaration.
 */
CINDEX_LINKAGE unsigned clang_isDeclaration(enum CXCursorKind);

/**
 * \brief Determine whether the given cursor kind represents a simple
 * reference.
 *
 * Note that other kinds of cursors (such as expressions) can also refer to
 * other cursors. Use clang_getCursorReferenced() to determine whether a
 * particular cursor refers to another entity.
 */
CINDEX_LINKAGE unsigned clang_isReference(enum CXCursorKind);

/**
 * \brief Determine whether the given cursor kind represents an expression.
 */
CINDEX_LINKAGE unsigned clang_isExpression(enum CXCursorKind);

/**
 * \brief Determine whether the given cursor kind represents a statement.
 */
CINDEX_LINKAGE unsigned clang_isStatement(enum CXCursorKind);

/**
 * \brief Determine whether the given cursor kind represents an attribute.
 */
CINDEX_LINKAGE unsigned clang_isAttribute(enum CXCursorKind);

/**
 * \brief Determine whether the given cursor has any attributes.
 */
CINDEX_LINKAGE unsigned clang_Cursor_hasAttrs(CXCursor C);

/**
 * \brief Determine whether the given cursor kind represents an invalid
 * cursor.
 */
CINDEX_LINKAGE unsigned clang_isInvalid(enum CXCursorKind);

/**
 * \brief Determine whether the given cursor kind represents a translation
 * unit.
 */
CINDEX_LINKAGE unsigned clang_isTranslationUnit(enum CXCursorKind);

/***
 * \brief Determine whether the given cursor represents a preprocessing
 * element, such as a preprocessor directive or macro instantiation.
 */
CINDEX_LINKAGE unsigned clang_isPreprocessing(enum CXCursorKind);
  
/***
 * \brief Determine whether the given cursor represents a currently
 *  unexposed piece of the AST (e.g., CXCursor_UnexposedStmt).
 */
CINDEX_LINKAGE unsigned clang_isUnexposed(enum CXCursorKind);

/**
 * \brief Describe the linkage of the entity referred to by a cursor.
 */
enum CXLinkageKind {
  /** \brief This value indicates that no linkage information is available
   * for a provided CXCursor. */
  CXLinkage_Invalid,
  /**
   * \brief This is the linkage for variables, parameters, and so on that
   *  have automatic storage.  This covers normal (non-extern) local variables.
   */
  CXLinkage_NoLinkage,
  /** \brief This is the linkage for static variables and static functions. */
  CXLinkage_Internal,
  /** \brief This is the linkage for entities with external linkage that live
   * in C++ anonymous namespaces.*/
  CXLinkage_UniqueExternal,
  /** \brief This is the linkage for entities with true, external linkage. */
  CXLinkage_External
};

/**
 * \brief Determine the linkage of the entity referred to by a given cursor.
 */
CINDEX_LINKAGE enum CXLinkageKind clang_getCursorLinkage(CXCursor cursor);

enum CXVisibilityKind {
  /** \brief This value indicates that no visibility information is available
   * for a provided CXCursor. */
  CXVisibility_Invalid,

  /** \brief Symbol not seen by the linker. */
  CXVisibility_Hidden,
  /** \brief Symbol seen by the linker but resolves to a symbol inside this object. */
  CXVisibility_Protected,
  /** \brief Symbol seen by the linker and acts like a normal symbol. */
  CXVisibility_Default
};

/**
 * \brief Describe the visibility of the entity referred to by a cursor.
 *
 * This returns the default visibility if not explicitly specified by
 * a visibility attribute. The default visibility may be changed by
 * commandline arguments.
 *
 * \param cursor The cursor to query.
 *
 * \returns The visibility of the cursor.
 */
CINDEX_LINKAGE enum CXVisibilityKind clang_getCursorVisibility(CXCursor cursor);

/**
 * \brief Determine the availability of the entity that this cursor refers to,
 * taking the current target platform into account.
 *
 * \param cursor The cursor to query.
 *
 * \returns The availability of the cursor.
 */
CINDEX_LINKAGE enum CXAvailabilityKind 
clang_getCursorAvailability(CXCursor cursor);

/**
 * Describes the availability of a given entity on a particular platform, e.g.,
 * a particular class might only be available on Mac OS 10.7 or newer.
 */
typedef struct CXPlatformAvailability {
  /**
   * \brief A string that describes the platform for which this structure
   * provides availability information.
   *
   * Possible values are "ios" or "macosx".
   */
  CXString Platform;
  /**
   * \brief The version number in which this entity was introduced.
   */
  CXVersion Introduced;
  /**
   * \brief The version number in which this entity was deprecated (but is
   * still available).
   */
  CXVersion Deprecated;
  /**
   * \brief The version number in which this entity was obsoleted, and therefore
   * is no longer available.
   */
  CXVersion Obsoleted;
  /**
   * \brief Whether the entity is unconditionally unavailable on this platform.
   */
  int Unavailable;
  /**
   * \brief An optional message to provide to a user of this API, e.g., to
   * suggest replacement APIs.
   */
  CXString Message;
} CXPlatformAvailability;

/**
 * \brief Determine the availability of the entity that this cursor refers to
 * on any platforms for which availability information is known.
 *
 * \param cursor The cursor to query.
 *
 * \param always_deprecated If non-NULL, will be set to indicate whether the 
 * entity is deprecated on all platforms.
 *
 * \param deprecated_message If non-NULL, will be set to the message text 
 * provided along with the unconditional deprecation of this entity. The client
 * is responsible for deallocating this string.
 *
 * \param always_unavailable If non-NULL, will be set to indicate whether the
 * entity is unavailable on all platforms.
 *
 * \param unavailable_message If non-NULL, will be set to the message text
 * provided along with the unconditional unavailability of this entity. The 
 * client is responsible for deallocating this string.
 *
 * \param availability If non-NULL, an array of CXPlatformAvailability instances
 * that will be populated with platform availability information, up to either
 * the number of platforms for which availability information is available (as
 * returned by this function) or \c availability_size, whichever is smaller.
 *
 * \param availability_size The number of elements available in the 
 * \c availability array.
 *
 * \returns The number of platforms (N) for which availability information is
 * available (which is unrelated to \c availability_size).
 *
 * Note that the client is responsible for calling 
 * \c clang_disposeCXPlatformAvailability to free each of the 
 * platform-availability structures returned. There are 
 * \c min(N, availability_size) such structures.
 */
CINDEX_LINKAGE int
clang_getCursorPlatformAvailability(CXCursor cursor,
                                    int *always_deprecated,
                                    CXString *deprecated_message,
                                    int *always_unavailable,
                                    CXString *unavailable_message,
                                    CXPlatformAvailability *availability,
                                    int availability_size);

/**
 * \brief Free the memory associated with a \c CXPlatformAvailability structure.
 */
CINDEX_LINKAGE void
clang_disposeCXPlatformAvailability(CXPlatformAvailability *availability);
  
/**
 * \brief Describe the "language" of the entity referred to by a cursor.
 */
enum CXLanguageKind {
  CXLanguage_Invalid = 0,
  CXLanguage_C,
  CXLanguage_ObjC,
  CXLanguage_CPlusPlus
};

/**
 * \brief Determine the "language" of the entity referred to by a given cursor.
 */
CINDEX_LINKAGE enum CXLanguageKind clang_getCursorLanguage(CXCursor cursor);

/**
 * \brief Returns the translation unit that a cursor originated from.
 */
CINDEX_LINKAGE CXTranslationUnit clang_Cursor_getTranslationUnit(CXCursor);

/**
 * \brief A fast container representing a set of CXCursors.
 */
typedef struct CXCursorSetImpl *CXCursorSet;

/**
 * \brief Creates an empty CXCursorSet.
 */
CINDEX_LINKAGE CXCursorSet clang_createCXCursorSet(void);

/**
 * \brief Disposes a CXCursorSet and releases its associated memory.
 */
CINDEX_LINKAGE void clang_disposeCXCursorSet(CXCursorSet cset);

/**
 * \brief Queries a CXCursorSet to see if it contains a specific CXCursor.
 *
 * \returns non-zero if the set contains the specified cursor.
*/
CINDEX_LINKAGE unsigned clang_CXCursorSet_contains(CXCursorSet cset,
                                                   CXCursor cursor);

/**
 * \brief Inserts a CXCursor into a CXCursorSet.
 *
 * \returns zero if the CXCursor was already in the set, and non-zero otherwise.
*/
CINDEX_LINKAGE unsigned clang_CXCursorSet_insert(CXCursorSet cset,
                                                 CXCursor cursor);

/**
 * \brief Determine the semantic parent of the given cursor.
 *
 * The semantic parent of a cursor is the cursor that semantically contains
 * the given \p cursor. For many declarations, the lexical and semantic parents
 * are equivalent (the lexical parent is returned by 
 * \c clang_getCursorLexicalParent()). They diverge when declarations or
 * definitions are provided out-of-line. For example:
 *
 * \code
 * class C {
 *  void f();
 * };
 *
 * void C::f() { }
 * \endcode
 *
 * In the out-of-line definition of \c C::f, the semantic parent is
 * the class \c C, of which this function is a member. The lexical parent is
 * the place where the declaration actually occurs in the source code; in this
 * case, the definition occurs in the translation unit. In general, the
 * lexical parent for a given entity can change without affecting the semantics
 * of the program, and the lexical parent of different declarations of the
 * same entity may be different. Changing the semantic parent of a declaration,
 * on the other hand, can have a major impact on semantics, and redeclarations
 * of a particular entity should all have the same semantic context.
 *
 * In the example above, both declarations of \c C::f have \c C as their
 * semantic context, while the lexical context of the first \c C::f is \c C
 * and the lexical context of the second \c C::f is the translation unit.
 *
 * For global declarations, the semantic parent is the translation unit.
 */
CINDEX_LINKAGE CXCursor clang_getCursorSemanticParent(CXCursor cursor);

/**
 * \brief Determine the lexical parent of the given cursor.
 *
 * The lexical parent of a cursor is the cursor in which the given \p cursor
 * was actually written. For many declarations, the lexical and semantic parents
 * are equivalent (the semantic parent is returned by 
 * \c clang_getCursorSemanticParent()). They diverge when declarations or
 * definitions are provided out-of-line. For example:
 *
 * \code
 * class C {
 *  void f();
 * };
 *
 * void C::f() { }
 * \endcode
 *
 * In the out-of-line definition of \c C::f, the semantic parent is
 * the class \c C, of which this function is a member. The lexical parent is
 * the place where the declaration actually occurs in the source code; in this
 * case, the definition occurs in the translation unit. In general, the
 * lexical parent for a given entity can change without affecting the semantics
 * of the program, and the lexical parent of different declarations of the
 * same entity may be different. Changing the semantic parent of a declaration,
 * on the other hand, can have a major impact on semantics, and redeclarations
 * of a particular entity should all have the same semantic context.
 *
 * In the example above, both declarations of \c C::f have \c C as their
 * semantic context, while the lexical context of the first \c C::f is \c C
 * and the lexical context of the second \c C::f is the translation unit.
 *
 * For declarations written in the global scope, the lexical parent is
 * the translation unit.
 */
CINDEX_LINKAGE CXCursor clang_getCursorLexicalParent(CXCursor cursor);

/**
 * \brief Determine the set of methods that are overridden by the given
 * method.
 *
 * In both Objective-C and C++, a method (aka virtual member function,
 * in C++) can override a virtual method in a base class. For
 * Objective-C, a method is said to override any method in the class's
 * base class, its protocols, or its categories' protocols, that has the same
 * selector and is of the same kind (class or instance).
 * If no such method exists, the search continues to the class's superclass,
 * its protocols, and its categories, and so on. A method from an Objective-C
 * implementation is considered to override the same methods as its
 * corresponding method in the interface.
 *
 * For C++, a virtual member function overrides any virtual member
 * function with the same signature that occurs in its base
 * classes. With multiple inheritance, a virtual member function can
 * override several virtual member functions coming from different
 * base classes.
 *
 * In all cases, this function determines the immediate overridden
 * method, rather than all of the overridden methods. For example, if
 * a method is originally declared in a class A, then overridden in B
 * (which in inherits from A) and also in C (which inherited from B),
 * then the only overridden method returned from this function when
 * invoked on C's method will be B's method. The client may then
 * invoke this function again, given the previously-found overridden
 * methods, to map out the complete method-override set.
 *
 * \param cursor A cursor representing an Objective-C or C++
 * method. This routine will compute the set of methods that this
 * method overrides.
 * 
 * \param overridden A pointer whose pointee will be replaced with a
 * pointer to an array of cursors, representing the set of overridden
 * methods. If there are no overridden methods, the pointee will be
 * set to NULL. The pointee must be freed via a call to 
 * \c clang_disposeOverriddenCursors().
 *
 * \param num_overridden A pointer to the number of overridden
 * functions, will be set to the number of overridden functions in the
 * array pointed to by \p overridden.
 */
CINDEX_LINKAGE void clang_getOverriddenCursors(CXCursor cursor, 
                                               CXCursor **overridden,
                                               unsigned *num_overridden);

/**
 * \brief Free the set of overridden cursors returned by \c
 * clang_getOverriddenCursors().
 */
CINDEX_LINKAGE void clang_disposeOverriddenCursors(CXCursor *overridden);

/**
 * \brief Retrieve the file that is included by the given inclusion directive
 * cursor.
 */
CINDEX_LINKAGE CXFile clang_getIncludedFile(CXCursor cursor);
  
/**
 * @}
 */

/**
 * \defgroup CINDEX_CURSOR_SOURCE Mapping between cursors and source code
 *
 * Cursors represent a location within the Abstract Syntax Tree (AST). These
 * routines help map between cursors and the physical locations where the
 * described entities occur in the source code. The mapping is provided in
 * both directions, so one can map from source code to the AST and back.
 *
 * @{
 */

/**
 * \brief Map a source location to the cursor that describes the entity at that
 * location in the source code.
 *
 * clang_getCursor() maps an arbitrary source location within a translation
 * unit down to the most specific cursor that describes the entity at that
 * location. For example, given an expression \c x + y, invoking
 * clang_getCursor() with a source location pointing to "x" will return the
 * cursor for "x"; similarly for "y". If the cursor points anywhere between
 * "x" or "y" (e.g., on the + or the whitespace around it), clang_getCursor()
 * will return a cursor referring to the "+" expression.
 *
 * \returns a cursor representing the entity at the given source location, or
 * a NULL cursor if no such entity can be found.
 */
CINDEX_LINKAGE CXCursor clang_getCursor(CXTranslationUnit, CXSourceLocation);

/**
 * \brief Retrieve the physical location of the source constructor referenced
 * by the given cursor.
 *
 * The location of a declaration is typically the location of the name of that
 * declaration, where the name of that declaration would occur if it is
 * unnamed, or some keyword that introduces that particular declaration.
 * The location of a reference is where that reference occurs within the
 * source code.
 */
CINDEX_LINKAGE CXSourceLocation clang_getCursorLocation(CXCursor);

/**
 * \brief Retrieve the physical extent of the source construct referenced by
 * the given cursor.
 *
 * The extent of a cursor starts with the file/line/column pointing at the
 * first character within the source construct that the cursor refers to and
 * ends with the last character within that source construct. For a
 * declaration, the extent covers the declaration itself. For a reference,
 * the extent covers the location of the reference (e.g., where the referenced
 * entity was actually used).
 */
CINDEX_LINKAGE CXSourceRange clang_getCursorExtent(CXCursor);

/**
 * @}
 */
    
/**
 * \defgroup CINDEX_TYPES Type information for CXCursors
 *
 * @{
 */

/**
 * \brief Describes the kind of type
 */
enum CXTypeKind {
  /**
   * \brief Represents an invalid type (e.g., where no type is available).
   */
  CXType_Invalid = 0,

  /**
   * \brief A type whose specific kind is not exposed via this
   * interface.
   */
  CXType_Unexposed = 1,

  /* Builtin types */
  CXType_Void = 2,
  CXType_Bool = 3,
  CXType_Char_U = 4,
  CXType_UChar = 5,
  CXType_Char16 = 6,
  CXType_Char32 = 7,
  CXType_UShort = 8,
  CXType_UInt = 9,
  CXType_ULong = 10,
  CXType_ULongLong = 11,
  CXType_UInt128 = 12,
  CXType_Char_S = 13,
  CXType_SChar = 14,
  CXType_WChar = 15,
  CXType_Short = 16,
  CXType_Int = 17,
  CXType_Long = 18,
  CXType_LongLong = 19,
  CXType_Int128 = 20,
  CXType_Float = 21,
  CXType_Double = 22,
  CXType_LongDouble = 23,
  CXType_NullPtr = 24,
  CXType_Overload = 25,
  CXType_Dependent = 26,
  CXType_ObjCId = 27,
  CXType_ObjCClass = 28,
  CXType_ObjCSel = 29,
  CXType_Float128 = 30,
  CXType_FirstBuiltin = CXType_Void,
  CXType_LastBuiltin  = CXType_ObjCSel,

  CXType_Complex = 100,
  CXType_Pointer = 101,
  CXType_BlockPointer = 102,
  CXType_LValueReference = 103,
  CXType_RValueReference = 104,
  CXType_Record = 105,
  CXType_Enum = 106,
  CXType_Typedef = 107,
  CXType_ObjCInterface = 108,
  CXType_ObjCObjectPointer = 109,
  CXType_FunctionNoProto = 110,
  CXType_FunctionProto = 111,
  CXType_ConstantArray = 112,
  CXType_Vector = 113,
  CXType_IncompleteArray = 114,
  CXType_VariableArray = 115,
  CXType_DependentSizedArray = 116,
  CXType_MemberPointer = 117,
  CXType_Auto = 118,

  /**
   * \brief Represents a type that was referred to using an elaborated type keyword.
   *
   * E.g., struct S, or via a qualified name, e.g., N::M::type, or both.
   */
  CXType_Elaborated = 119
};

/**
 * \brief Describes the calling convention of a function type
 */
enum CXCallingConv {
  CXCallingConv_Default = 0,
  CXCallingConv_C = 1,
  CXCallingConv_X86StdCall = 2,
  CXCallingConv_X86FastCall = 3,
  CXCallingConv_X86ThisCall = 4,
  CXCallingConv_X86Pascal = 5,
  CXCallingConv_AAPCS = 6,
  CXCallingConv_AAPCS_VFP = 7,
  /* Value 8 was PnaclCall, but it was never used, so it could safely be re-used. */
  CXCallingConv_IntelOclBicc = 9,
  CXCallingConv_X86_64Win64 = 10,
  CXCallingConv_X86_64SysV = 11,
  CXCallingConv_X86VectorCall = 12,
  CXCallingConv_Swift = 13,
  CXCallingConv_PreserveMost = 14,
  CXCallingConv_PreserveAll = 15,

  CXCallingConv_Invalid = 100,
  CXCallingConv_Unexposed = 200
};

/**
 * \brief The type of an element in the abstract syntax tree.
 *
 */
typedef struct {
  enum CXTypeKind kind;
  void *data[2];
} CXType;

/**
 * \brief Retrieve the type of a CXCursor (if any).
 */
CINDEX_LINKAGE CXType clang_getCursorType(CXCursor C);

/**
 * \brief Pretty-print the underlying type using the rules of the
 * language of the translation unit from which it came.
 *
 * If the type is invalid, an empty string is returned.
 */
CINDEX_LINKAGE CXString clang_getTypeSpelling(CXType CT);

/**
 * \brief Retrieve the underlying type of a typedef declaration.
 *
 * If the cursor does not reference a typedef declaration, an invalid type is
 * returned.
 */
CINDEX_LINKAGE CXType clang_getTypedefDeclUnderlyingType(CXCursor C);

/**
 * \brief Retrieve the integer type of an enum declaration.
 *
 * If the cursor does not reference an enum declaration, an invalid type is
 * returned.
 */
CINDEX_LINKAGE CXType clang_getEnumDeclIntegerType(CXCursor C);

/**
 * \brief Retrieve the integer value of an enum constant declaration as a signed
 *  long long.
 *
 * If the cursor does not reference an enum constant declaration, LLONG_MIN is returned.
 * Since this is also potentially a valid constant value, the kind of the cursor
 * must be verified before calling this function.
 */
CINDEX_LINKAGE long long clang_getEnumConstantDeclValue(CXCursor C);

/**
 * \brief Retrieve the integer value of an enum constant declaration as an unsigned
 *  long long.
 *
 * If the cursor does not reference an enum constant declaration, ULLONG_MAX is returned.
 * Since this is also potentially a valid constant value, the kind of the cursor
 * must be verified before calling this function.
 */
CINDEX_LINKAGE unsigned long long clang_getEnumConstantDeclUnsignedValue(CXCursor C);

/**
 * \brief Retrieve the bit width of a bit field declaration as an integer.
 *
 * If a cursor that is not a bit field declaration is passed in, -1 is returned.
 */
CINDEX_LINKAGE int clang_getFieldDeclBitWidth(CXCursor C);

/**
 * \brief Retrieve the number of non-variadic arguments associated with a given
 * cursor.
 *
 * The number of arguments can be determined for calls as well as for
 * declarations of functions or methods. For other cursors -1 is returned.
 */
CINDEX_LINKAGE int clang_Cursor_getNumArguments(CXCursor C);

/**
 * \brief Retrieve the argument cursor of a function or method.
 *
 * The argument cursor can be determined for calls as well as for declarations
 * of functions or methods. For other cursors and for invalid indices, an
 * invalid cursor is returned.
 */
CINDEX_LINKAGE CXCursor clang_Cursor_getArgument(CXCursor C, unsigned i);

/**
 * \brief Describes the kind of a template argument.
 *
 * See the definition of llvm::clang::TemplateArgument::ArgKind for full
 * element descriptions.
 */
enum CXTemplateArgumentKind {
  CXTemplateArgumentKind_Null,
  CXTemplateArgumentKind_Type,
  CXTemplateArgumentKind_Declaration,
  CXTemplateArgumentKind_NullPtr,
  CXTemplateArgumentKind_Integral,
  CXTemplateArgumentKind_Template,
  CXTemplateArgumentKind_TemplateExpansion,
  CXTemplateArgumentKind_Expression,
  CXTemplateArgumentKind_Pack,
  /* Indicates an error case, preventing the kind from being deduced. */
  CXTemplateArgumentKind_Invalid
};

/**
 *\brief Returns the number of template args of a function decl representing a
 * template specialization.
 *
 * If the argument cursor cannot be converted into a template function
 * declaration, -1 is returned.
 *
 * For example, for the following declaration and specialization:
 *   template <typename T, int kInt, bool kBool>
 *   void foo() { ... }
 *
 *   template <>
 *   void foo<float, -7, true>();
 *
 * The value 3 would be returned from this call.
 */
CINDEX_LINKAGE int clang_Cursor_getNumTemplateArguments(CXCursor C);

/**
 * \brief Retrieve the kind of the I'th template argument of the CXCursor C.
 *
 * If the argument CXCursor does not represent a FunctionDecl, an invalid
 * template argument kind is returned.
 *
 * For example, for the following declaration and specialization:
 *   template <typename T, int kInt, bool kBool>
 *   void foo() { ... }
 *
 *   template <>
 *   void foo<float, -7, true>();
 *
 * For I = 0, 1, and 2, Type, Integral, and Integral will be returned,
 * respectively.
 */
CINDEX_LINKAGE enum CXTemplateArgumentKind clang_Cursor_getTemplateArgumentKind(
    CXCursor C, unsigned I);

/**
 * \brief Retrieve a CXType representing the type of a TemplateArgument of a
 *  function decl representing a template specialization.
 *
 * If the argument CXCursor does not represent a FunctionDecl whose I'th
 * template argument has a kind of CXTemplateArgKind_Integral, an invalid type
 * is returned.
 *
 * For example, for the following declaration and specialization:
 *   template <typename T, int kInt, bool kBool>
 *   void foo() { ... }
 *
 *   template <>
 *   void foo<float, -7, true>();
 *
 * If called with I = 0, "float", will be returned.
 * Invalid types will be returned for I == 1 or 2.
 */
CINDEX_LINKAGE CXType clang_Cursor_getTemplateArgumentType(CXCursor C,
                                                           unsigned I);

/**
 * \brief Retrieve the value of an Integral TemplateArgument (of a function
 *  decl representing a template specialization) as a signed long long.
 *
 * It is undefined to call this function on a CXCursor that does not represent a
 * FunctionDecl or whose I'th template argument is not an integral value.
 *
 * For example, for the following declaration and specialization:
 *   template <typename T, int kInt, bool kBool>
 *   void foo() { ... }
 *
 *   template <>
 *   void foo<float, -7, true>();
 *
 * If called with I = 1 or 2, -7 or true will be returned, respectively.
 * For I == 0, this function's behavior is undefined.
 */
CINDEX_LINKAGE long long clang_Cursor_getTemplateArgumentValue(CXCursor C,
                                                               unsigned I);

/**
 * \brief Retrieve the value of an Integral TemplateArgument (of a function
 *  decl representing a template specialization) as an unsigned long long.
 *
 * It is undefined to call this function on a CXCursor that does not represent a
 * FunctionDecl or whose I'th template argument is not an integral value.
 *
 * For example, for the following declaration and specialization:
 *   template <typename T, int kInt, bool kBool>
 *   void foo() { ... }
 *
 *   template <>
 *   void foo<float, 2147483649, true>();
 *
 * If called with I = 1 or 2, 2147483649 or true will be returned, respectively.
 * For I == 0, this function's behavior is undefined.
 */
CINDEX_LINKAGE unsigned long long clang_Cursor_getTemplateArgumentUnsignedValue(
    CXCursor C, unsigned I);

/**
 * \brief Determine whether two CXTypes represent the same type.
 *
 * \returns non-zero if the CXTypes represent the same type and
 *          zero otherwise.
 */
CINDEX_LINKAGE unsigned clang_equalTypes(CXType A, CXType B);

/**
 * \brief Return the canonical type for a CXType.
 *
 * Clang's type system explicitly models typedefs and all the ways
 * a specific type can be represented.  The canonical type is the underlying
 * type with all the "sugar" removed.  For example, if 'T' is a typedef
 * for 'int', the canonical type for 'T' would be 'int'.
 */
CINDEX_LINKAGE CXType clang_getCanonicalType(CXType T);

/**
 * \brief Determine whether a CXType has the "const" qualifier set,
 * without looking through typedefs that may have added "const" at a
 * different level.
 */
CINDEX_LINKAGE unsigned clang_isConstQualifiedType(CXType T);

/**
 * \brief Determine whether a  CXCursor that is a macro, is
 * function like.
 */
CINDEX_LINKAGE unsigned clang_Cursor_isMacroFunctionLike(CXCursor C);

/**
 * \brief Determine whether a  CXCursor that is a macro, is a
 * builtin one.
 */
CINDEX_LINKAGE unsigned clang_Cursor_isMacroBuiltin(CXCursor C);

/**
 * \brief Determine whether a  CXCursor that is a function declaration, is an
 * inline declaration.
 */
CINDEX_LINKAGE unsigned clang_Cursor_isFunctionInlined(CXCursor C);

/**
 * \brief Determine whether a CXType has the "volatile" qualifier set,
 * without looking through typedefs that may have added "volatile" at
 * a different level.
 */
CINDEX_LINKAGE unsigned clang_isVolatileQualifiedType(CXType T);

/**
 * \brief Determine whether a CXType has the "restrict" qualifier set,
 * without looking through typedefs that may have added "restrict" at a
 * different level.
 */
CINDEX_LINKAGE unsigned clang_isRestrictQualifiedType(CXType T);

/**
 * \brief For pointer types, returns the type of the pointee.
 */
CINDEX_LINKAGE CXType clang_getPointeeType(CXType T);

/**
 * \brief Return the cursor for the declaration of the given type.
 */
CINDEX_LINKAGE CXCursor clang_getTypeDeclaration(CXType T);

/**
 * Returns the Objective-C type encoding for the specified declaration.
 */
CINDEX_LINKAGE CXString clang_getDeclObjCTypeEncoding(CXCursor C);

/**
 * Returns the Objective-C type encoding for the specified CXType.
 */
CINDEX_LINKAGE CXString clang_Type_getObjCEncoding(CXType type); 

/**
 * \brief Retrieve the spelling of a given CXTypeKind.
 */
CINDEX_LINKAGE CXString clang_getTypeKindSpelling(enum CXTypeKind K);

/**
 * \brief Retrieve the calling convention associated with a function type.
 *
 * If a non-function type is passed in, CXCallingConv_Invalid is returned.
 */
CINDEX_LINKAGE enum CXCallingConv clang_getFunctionTypeCallingConv(CXType T);

/**
 * \brief Retrieve the return type associated with a function type.
 *
 * If a non-function type is passed in, an invalid type is returned.
 */
CINDEX_LINKAGE CXType clang_getResultType(CXType T);

/**
 * \brief Retrieve the number of non-variadic parameters associated with a
 * function type.
 *
 * If a non-function type is passed in, -1 is returned.
 */
CINDEX_LINKAGE int clang_getNumArgTypes(CXType T);

/**
 * \brief Retrieve the type of a parameter of a function type.
 *
 * If a non-function type is passed in or the function does not have enough
 * parameters, an invalid type is returned.
 */
CINDEX_LINKAGE CXType clang_getArgType(CXType T, unsigned i);

/**
 * \brief Return 1 if the CXType is a variadic function type, and 0 otherwise.
 */
CINDEX_LINKAGE unsigned clang_isFunctionTypeVariadic(CXType T);

/**
 * \brief Retrieve the return type associated with a given cursor.
 *
 * This only returns a valid type if the cursor refers to a function or method.
 */
CINDEX_LINKAGE CXType clang_getCursorResultType(CXCursor C);

/**
 * \brief Return 1 if the CXType is a POD (plain old data) type, and 0
 *  otherwise.
 */
CINDEX_LINKAGE unsigned clang_isPODType(CXType T);

/**
 * \brief Return the element type of an array, complex, or vector type.
 *
 * If a type is passed in that is not an array, complex, or vector type,
 * an invalid type is returned.
 */
CINDEX_LINKAGE CXType clang_getElementType(CXType T);

/**
 * \brief Return the number of elements of an array or vector type.
 *
 * If a type is passed in that is not an array or vector type,
 * -1 is returned.
 */
CINDEX_LINKAGE long long clang_getNumElements(CXType T);

/**
 * \brief Return the element type of an array type.
 *
 * If a non-array type is passed in, an invalid type is returned.
 */
CINDEX_LINKAGE CXType clang_getArrayElementType(CXType T);

/**
 * \brief Return the array size of a constant array.
 *
 * If a non-array type is passed in, -1 is returned.
 */
CINDEX_LINKAGE long long clang_getArraySize(CXType T);

/**
 * \brief Retrieve the type named by the qualified-id.
 *
 * If a non-elaborated type is passed in, an invalid type is returned.
 */
CINDEX_LINKAGE CXType clang_Type_getNamedType(CXType T);

/**
 * \brief List the possible error codes for \c clang_Type_getSizeOf,
 *   \c clang_Type_getAlignOf, \c clang_Type_getOffsetOf and
 *   \c clang_Cursor_getOffsetOf.
 *
 * A value of this enumeration type can be returned if the target type is not
 * a valid argument to sizeof, alignof or offsetof.
 */
enum CXTypeLayoutError {
  /**
   * \brief Type is of kind CXType_Invalid.
   */
  CXTypeLayoutError_Invalid = -1,
  /**
   * \brief The type is an incomplete Type.
   */
  CXTypeLayoutError_Incomplete = -2,
  /**
   * \brief The type is a dependent Type.
   */
  CXTypeLayoutError_Dependent = -3,
  /**
   * \brief The type is not a constant size type.
   */
  CXTypeLayoutError_NotConstantSize = -4,
  /**
   * \brief The Field name is not valid for this record.
   */
  CXTypeLayoutError_InvalidFieldName = -5
};

/**
 * \brief Return the alignment of a type in bytes as per C++[expr.alignof]
 *   standard.
 *
 * If the type declaration is invalid, CXTypeLayoutError_Invalid is returned.
 * If the type declaration is an incomplete type, CXTypeLayoutError_Incomplete
 *   is returned.
 * If the type declaration is a dependent type, CXTypeLayoutError_Dependent is
 *   returned.
 * If the type declaration is not a constant size type,
 *   CXTypeLayoutError_NotConstantSize is returned.
 */
CINDEX_LINKAGE long long clang_Type_getAlignOf(CXType T);

/**
 * \brief Return the class type of an member pointer type.
 *
 * If a non-member-pointer type is passed in, an invalid type is returned.
 */
CINDEX_LINKAGE CXType clang_Type_getClassType(CXType T);

/**
 * \brief Return the size of a type in bytes as per C++[expr.sizeof] standard.
 *
 * If the type declaration is invalid, CXTypeLayoutError_Invalid is returned.
 * If the type declaration is an incomplete type, CXTypeLayoutError_Incomplete
 *   is returned.
 * If the type declaration is a dependent type, CXTypeLayoutError_Dependent is
 *   returned.
 */
CINDEX_LINKAGE long long clang_Type_getSizeOf(CXType T);

/**
 * \brief Return the offset of a field named S in a record of type T in bits
 *   as it would be returned by __offsetof__ as per C++11[18.2p4]
 *
 * If the cursor is not a record field declaration, CXTypeLayoutError_Invalid
 *   is returned.
 * If the field's type declaration is an incomplete type,
 *   CXTypeLayoutError_Incomplete is returned.
 * If the field's type declaration is a dependent type,
 *   CXTypeLayoutError_Dependent is returned.
 * If the field's name S is not found,
 *   CXTypeLayoutError_InvalidFieldName is returned.
 */
CINDEX_LINKAGE long long clang_Type_getOffsetOf(CXType T, const char *S);

/**
 * \brief Return the offset of the field represented by the Cursor.
 *
 * If the cursor is not a field declaration, -1 is returned.
 * If the cursor semantic parent is not a record field declaration,
 *   CXTypeLayoutError_Invalid is returned.
 * If the field's type declaration is an incomplete type,
 *   CXTypeLayoutError_Incomplete is returned.
 * If the field's type declaration is a dependent type,
 *   CXTypeLayoutError_Dependent is returned.
 * If the field's name S is not found,
 *   CXTypeLayoutError_InvalidFieldName is returned.
 */
CINDEX_LINKAGE long long clang_Cursor_getOffsetOfField(CXCursor C);

/**
 * \brief Determine whether the given cursor represents an anonymous record
 * declaration.
 */
CINDEX_LINKAGE unsigned clang_Cursor_isAnonymous(CXCursor C);

enum CXRefQualifierKind {
  /** \brief No ref-qualifier was provided. */
  CXRefQualifier_None = 0,
  /** \brief An lvalue ref-qualifier was provided (\c &). */
  CXRefQualifier_LValue,
  /** \brief An rvalue ref-qualifier was provided (\c &&). */
  CXRefQualifier_RValue
};

/**
 * \brief Returns the number of template arguments for given class template
 * specialization, or -1 if type \c T is not a class template specialization.
 *
 * Variadic argument packs count as only one argument, and can not be inspected
 * further.
 */
CINDEX_LINKAGE int clang_Type_getNumTemplateArguments(CXType T);

/**
 * \brief Returns the type template argument of a template class specialization
 * at given index.
 *
 * This function only returns template type arguments and does not handle
 * template template arguments or variadic packs.
 */
CINDEX_LINKAGE CXType clang_Type_getTemplateArgumentAsType(CXType T, unsigned i);

/**
 * \brief Retrieve the ref-qualifier kind of a function or method.
 *
 * The ref-qualifier is returned for C++ functions or methods. For other types
 * or non-C++ declarations, CXRefQualifier_None is returned.
 */
CINDEX_LINKAGE enum CXRefQualifierKind clang_Type_getCXXRefQualifier(CXType T);

/**
 * \brief Returns non-zero if the cursor specifies a Record member that is a
 *   bitfield.
 */
CINDEX_LINKAGE unsigned clang_Cursor_isBitField(CXCursor C);

/**
 * \brief Returns 1 if the base class specified by the cursor with kind
 *   CX_CXXBaseSpecifier is virtual.
 */
CINDEX_LINKAGE unsigned clang_isVirtualBase(CXCursor);
    
/**
 * \brief Represents the C++ access control level to a base class for a
 * cursor with kind CX_CXXBaseSpecifier.
 */
enum CX_CXXAccessSpecifier {
  CX_CXXInvalidAccessSpecifier,
  CX_CXXPublic,
  CX_CXXProtected,
  CX_CXXPrivate
};

/**
 * \brief Returns the access control level for the referenced object.
 *
 * If the cursor refers to a C++ declaration, its access control level within its
 * parent scope is returned. Otherwise, if the cursor refers to a base specifier or
 * access specifier, the specifier itself is returned.
 */
CINDEX_LINKAGE enum CX_CXXAccessSpecifier clang_getCXXAccessSpecifier(CXCursor);

/**
 * \brief Represents the storage classes as declared in the source. CX_SC_Invalid
 * was added for the case that the passed cursor in not a declaration.
 */
enum CX_StorageClass {
  CX_SC_Invalid,
  CX_SC_None,
  CX_SC_Extern,
  CX_SC_Static,
  CX_SC_PrivateExtern,
  CX_SC_OpenCLWorkGroupLocal,
  CX_SC_Auto,
  CX_SC_Register
};

/**
 * \brief Returns the storage class for a function or variable declaration.
 *
 * If the passed in Cursor is not a function or variable declaration,
 * CX_SC_Invalid is returned else the storage class.
 */
CINDEX_LINKAGE enum CX_StorageClass clang_Cursor_getStorageClass(CXCursor);

/**
 * \brief Determine the number of overloaded declarations referenced by a 
 * \c CXCursor_OverloadedDeclRef cursor.
 *
 * \param cursor The cursor whose overloaded declarations are being queried.
 *
 * \returns The number of overloaded declarations referenced by \c cursor. If it
 * is not a \c CXCursor_OverloadedDeclRef cursor, returns 0.
 */
CINDEX_LINKAGE unsigned clang_getNumOverloadedDecls(CXCursor cursor);

/**
 * \brief Retrieve a cursor for one of the overloaded declarations referenced
 * by a \c CXCursor_OverloadedDeclRef cursor.
 *
 * \param cursor The cursor whose overloaded declarations are being queried.
 *
 * \param index The zero-based index into the set of overloaded declarations in
 * the cursor.
 *
 * \returns A cursor representing the declaration referenced by the given 
 * \c cursor at the specified \c index. If the cursor does not have an 
 * associated set of overloaded declarations, or if the index is out of bounds,
 * returns \c clang_getNullCursor();
 */
CINDEX_LINKAGE CXCursor clang_getOverloadedDecl(CXCursor cursor, 
                                                unsigned index);
  
/**
 * @}
 */
  
/**
 * \defgroup CINDEX_ATTRIBUTES Information for attributes
 *
 * @{
 */

/**
 * \brief For cursors representing an iboutletcollection attribute,
 *  this function returns the collection element type.
 *
 */
CINDEX_LINKAGE CXType clang_getIBOutletCollectionType(CXCursor);

/**
 * @}
 */

/**
 * \defgroup CINDEX_CURSOR_TRAVERSAL Traversing the AST with cursors
 *
 * These routines provide the ability to traverse the abstract syntax tree
 * using cursors.
 *
 * @{
 */

/**
 * \brief Describes how the traversal of the children of a particular
 * cursor should proceed after visiting a particular child cursor.
 *
 * A value of this enumeration type should be returned by each
 * \c CXCursorVisitor to indicate how clang_visitChildren() proceed.
 */
enum CXChildVisitResult {
  /**
   * \brief Terminates the cursor traversal.
   */
  CXChildVisit_Break,
  /**
   * \brief Continues the cursor traversal with the next sibling of
   * the cursor just visited, without visiting its children.
   */
  CXChildVisit_Continue,
  /**
   * \brief Recursively traverse the children of this cursor, using
   * the same visitor and client data.
   */
  CXChildVisit_Recurse
};

/**
 * \brief Visitor invoked for each cursor found by a traversal.
 *
 * This visitor function will be invoked for each cursor found by
 * clang_visitCursorChildren(). Its first argument is the cursor being
 * visited, its second argument is the parent visitor for that cursor,
 * and its third argument is the client data provided to
 * clang_visitCursorChildren().
 *
 * The visitor should return one of the \c CXChildVisitResult values
 * to direct clang_visitCursorChildren().
 */
typedef enum CXChildVisitResult (*CXCursorVisitor)(CXCursor cursor,
                                                   CXCursor parent,
                                                   CXClientData client_data);

/**
 * \brief Visit the children of a particular cursor.
 *
 * This function visits all the direct children of the given cursor,
 * invoking the given \p visitor function with the cursors of each
 * visited child. The traversal may be recursive, if the visitor returns
 * \c CXChildVisit_Recurse. The traversal may also be ended prematurely, if
 * the visitor returns \c CXChildVisit_Break.
 *
 * \param parent the cursor whose child may be visited. All kinds of
 * cursors can be visited, including invalid cursors (which, by
 * definition, have no children).
 *
 * \param visitor the visitor function that will be invoked for each
 * child of \p parent.
 *
 * \param client_data pointer data supplied by the client, which will
 * be passed to the visitor each time it is invoked.
 *
 * \returns a non-zero value if the traversal was terminated
 * prematurely by the visitor returning \c CXChildVisit_Break.
 */
CINDEX_LINKAGE unsigned clang_visitChildren(CXCursor parent,
                                            CXCursorVisitor visitor,
                                            CXClientData client_data);
#ifdef __has_feature
#  if __has_feature(blocks)
/**
 * \brief Visitor invoked for each cursor found by a traversal.
 *
 * This visitor block will be invoked for each cursor found by
 * clang_visitChildrenWithBlock(). Its first argument is the cursor being
 * visited, its second argument is the parent visitor for that cursor.
 *
 * The visitor should return one of the \c CXChildVisitResult values
 * to direct clang_visitChildrenWithBlock().
 */
typedef enum CXChildVisitResult 
     (^CXCursorVisitorBlock)(CXCursor cursor, CXCursor parent);

/**
 * Visits the children of a cursor using the specified block.  Behaves
 * identically to clang_visitChildren() in all other respects.
 */
CINDEX_LINKAGE unsigned clang_visitChildrenWithBlock(CXCursor parent,
                                                    CXCursorVisitorBlock block);
#  endif
#endif

/**
 * @}
 */

/**
 * \defgroup CINDEX_CURSOR_XREF Cross-referencing in the AST
 *
 * These routines provide the ability to determine references within and
 * across translation units, by providing the names of the entities referenced
 * by cursors, follow reference cursors to the declarations they reference,
 * and associate declarations with their definitions.
 *
 * @{
 */

/**
 * \brief Retrieve a Unified Symbol Resolution (USR) for the entity referenced
 * by the given cursor.
 *
 * A Unified Symbol Resolution (USR) is a string that identifies a particular
 * entity (function, class, variable, etc.) within a program. USRs can be
 * compared across translation units to determine, e.g., when references in
 * one translation refer to an entity defined in another translation unit.
 */
CINDEX_LINKAGE CXString clang_getCursorUSR(CXCursor);

/**
 * \brief Construct a USR for a specified Objective-C class.
 */
CINDEX_LINKAGE CXString clang_constructUSR_ObjCClass(const char *class_name);

/**
 * \brief Construct a USR for a specified Objective-C category.
 */
CINDEX_LINKAGE CXString
  clang_constructUSR_ObjCCategory(const char *class_name,
                                 const char *category_name);

/**
 * \brief Construct a USR for a specified Objective-C protocol.
 */
CINDEX_LINKAGE CXString
  clang_constructUSR_ObjCProtocol(const char *protocol_name);

/**
 * \brief Construct a USR for a specified Objective-C instance variable and
 *   the USR for its containing class.
 */
CINDEX_LINKAGE CXString clang_constructUSR_ObjCIvar(const char *name,
                                                    CXString classUSR);

/**
 * \brief Construct a USR for a specified Objective-C method and
 *   the USR for its containing class.
 */
CINDEX_LINKAGE CXString clang_constructUSR_ObjCMethod(const char *name,
                                                      unsigned isInstanceMethod,
                                                      CXString classUSR);

/**
 * \brief Construct a USR for a specified Objective-C property and the USR
 *  for its containing class.
 */
CINDEX_LINKAGE CXString clang_constructUSR_ObjCProperty(const char *property,
                                                        CXString classUSR);

/**
 * \brief Retrieve a name for the entity referenced by this cursor.
 */
CINDEX_LINKAGE CXString clang_getCursorSpelling(CXCursor);

/**
 * \brief Retrieve a range for a piece that forms the cursors spelling name.
 * Most of the times there is only one range for the complete spelling but for
 * Objective-C methods and Objective-C message expressions, there are multiple
 * pieces for each selector identifier.
 * 
 * \param pieceIndex the index of the spelling name piece. If this is greater
 * than the actual number of pieces, it will return a NULL (invalid) range.
 *  
 * \param options Reserved.
 */
CINDEX_LINKAGE CXSourceRange clang_Cursor_getSpellingNameRange(CXCursor,
                                                          unsigned pieceIndex,
                                                          unsigned options);

/**
 * \brief Retrieve the display name for the entity referenced by this cursor.
 *
 * The display name contains extra information that helps identify the cursor,
 * such as the parameters of a function or template or the arguments of a 
 * class template specialization.
 */
CINDEX_LINKAGE CXString clang_getCursorDisplayName(CXCursor);
  
/** \brief For a cursor that is a reference, retrieve a cursor representing the
 * entity that it references.
 *
 * Reference cursors refer to other entities in the AST. For example, an
 * Objective-C superclass reference cursor refers to an Objective-C class.
 * This function produces the cursor for the Objective-C class from the
 * cursor for the superclass reference. If the input cursor is a declaration or
 * definition, it returns that declaration or definition unchanged.
 * Otherwise, returns the NULL cursor.
 */
CINDEX_LINKAGE CXCursor clang_getCursorReferenced(CXCursor);

/**
 *  \brief For a cursor that is either a reference to or a declaration
 *  of some entity, retrieve a cursor that describes the definition of
 *  that entity.
 *
 *  Some entities can be declared multiple times within a translation
 *  unit, but only one of those declarations can also be a
 *  definition. For example, given:
 *
 *  \code
 *  int f(int, int);
 *  int g(int x, int y) { return f(x, y); }
 *  int f(int a, int b) { return a + b; }
 *  int f(int, int);
 *  \endcode
 *
 *  there are three declarations of the function "f", but only the
 *  second one is a definition. The clang_getCursorDefinition()
 *  function will take any cursor pointing to a declaration of "f"
 *  (the first or fourth lines of the example) or a cursor referenced
 *  that uses "f" (the call to "f' inside "g") and will return a
 *  declaration cursor pointing to the definition (the second "f"
 *  declaration).
 *
 *  If given a cursor for which there is no corresponding definition,
 *  e.g., because there is no definition of that entity within this
 *  translation unit, returns a NULL cursor.
 */
CINDEX_LINKAGE CXCursor clang_getCursorDefinition(CXCursor);

/**
 * \brief Determine whether the declaration pointed to by this cursor
 * is also a definition of that entity.
 */
CINDEX_LINKAGE unsigned clang_isCursorDefinition(CXCursor);

/**
 * \brief Retrieve the canonical cursor corresponding to the given cursor.
 *
 * In the C family of languages, many kinds of entities can be declared several
 * times within a single translation unit. For example, a structure type can
 * be forward-declared (possibly multiple times) and later defined:
 *
 * \code
 * struct X;
 * struct X;
 * struct X {
 *   int member;
 * };
 * \endcode
 *
 * The declarations and the definition of \c X are represented by three 
 * different cursors, all of which are declarations of the same underlying 
 * entity. One of these cursor is considered the "canonical" cursor, which
 * is effectively the representative for the underlying entity. One can 
 * determine if two cursors are declarations of the same underlying entity by
 * comparing their canonical cursors.
 *
 * \returns The canonical cursor for the entity referred to by the given cursor.
 */
CINDEX_LINKAGE CXCursor clang_getCanonicalCursor(CXCursor);

/**
 * \brief If the cursor points to a selector identifier in an Objective-C
 * method or message expression, this returns the selector index.
 *
 * After getting a cursor with #clang_getCursor, this can be called to
 * determine if the location points to a selector identifier.
 *
 * \returns The selector index if the cursor is an Objective-C method or message
 * expression and the cursor is pointing to a selector identifier, or -1
 * otherwise.
 */
CINDEX_LINKAGE int clang_Cursor_getObjCSelectorIndex(CXCursor);

/**
 * \brief Given a cursor pointing to a C++ method call or an Objective-C
 * message, returns non-zero if the method/message is "dynamic", meaning:
 * 
 * For a C++ method: the call is virtual.
 * For an Objective-C message: the receiver is an object instance, not 'super'
 * or a specific class.
 * 
 * If the method/message is "static" or the cursor does not point to a
 * method/message, it will return zero.
 */
CINDEX_LINKAGE int clang_Cursor_isDynamicCall(CXCursor C);

/**
 * \brief Given a cursor pointing to an Objective-C message, returns the CXType
 * of the receiver.
 */
CINDEX_LINKAGE CXType clang_Cursor_getReceiverType(CXCursor C);

/**
 * \brief Property attributes for a \c CXCursor_ObjCPropertyDecl.
 */
typedef enum {
  CXObjCPropertyAttr_noattr    = 0x00,
  CXObjCPropertyAttr_readonly  = 0x01,
  CXObjCPropertyAttr_getter    = 0x02,
  CXObjCPropertyAttr_assign    = 0x04,
  CXObjCPropertyAttr_readwrite = 0x08,
  CXObjCPropertyAttr_retain    = 0x10,
  CXObjCPropertyAttr_copy      = 0x20,
  CXObjCPropertyAttr_nonatomic = 0x40,
  CXObjCPropertyAttr_setter    = 0x80,
  CXObjCPropertyAttr_atomic    = 0x100,
  CXObjCPropertyAttr_weak      = 0x200,
  CXObjCPropertyAttr_strong    = 0x400,
  CXObjCPropertyAttr_unsafe_unretained = 0x800
} CXObjCPropertyAttrKind;

/**
 * \brief Given a cursor that represents a property declaration, return the
 * associated property attributes. The bits are formed from
 * \c CXObjCPropertyAttrKind.
 *
 * \param reserved Reserved for future use, pass 0.
 */
CINDEX_LINKAGE unsigned clang_Cursor_getObjCPropertyAttributes(CXCursor C,
                                                             unsigned reserved);

/**
 * \brief 'Qualifiers' written next to the return and parameter types in
 * Objective-C method declarations.
 */
typedef enum {
  CXObjCDeclQualifier_None = 0x0,
  CXObjCDeclQualifier_In = 0x1,
  CXObjCDeclQualifier_Inout = 0x2,
  CXObjCDeclQualifier_Out = 0x4,
  CXObjCDeclQualifier_Bycopy = 0x8,
  CXObjCDeclQualifier_Byref = 0x10,
  CXObjCDeclQualifier_Oneway = 0x20
} CXObjCDeclQualifierKind;

/**
 * \brief Given a cursor that represents an Objective-C method or parameter
 * declaration, return the associated Objective-C qualifiers for the return
 * type or the parameter respectively. The bits are formed from
 * CXObjCDeclQualifierKind.
 */
CINDEX_LINKAGE unsigned clang_Cursor_getObjCDeclQualifiers(CXCursor C);

/**
 * \brief Given a cursor that represents an Objective-C method or property
 * declaration, return non-zero if the declaration was affected by "@optional".
 * Returns zero if the cursor is not such a declaration or it is "@required".
 */
CINDEX_LINKAGE unsigned clang_Cursor_isObjCOptional(CXCursor C);

/**
 * \brief Returns non-zero if the given cursor is a variadic function or method.
 */
CINDEX_LINKAGE unsigned clang_Cursor_isVariadic(CXCursor C);

/**
 * \brief Given a cursor that represents a declaration, return the associated
 * comment's source range.  The range may include multiple consecutive comments
 * with whitespace in between.
 */
CINDEX_LINKAGE CXSourceRange clang_Cursor_getCommentRange(CXCursor C);

/**
 * \brief Given a cursor that represents a declaration, return the associated
 * comment text, including comment markers.
 */
CINDEX_LINKAGE CXString clang_Cursor_getRawCommentText(CXCursor C);

/**
 * \brief Given a cursor that represents a documentable entity (e.g.,
 * declaration), return the associated \\brief paragraph; otherwise return the
 * first paragraph.
 */
CINDEX_LINKAGE CXString clang_Cursor_getBriefCommentText(CXCursor C);

/**
 * @}
 */

/** \defgroup CINDEX_MANGLE Name Mangling API Functions
 *
 * @{
 */

/**
 * \brief Retrieve the CXString representing the mangled name of the cursor.
 */
CINDEX_LINKAGE CXString clang_Cursor_getMangling(CXCursor);

/**
 * \brief Retrieve the CXStrings representing the mangled symbols of the C++
 * constructor or destructor at the cursor.
 */
CINDEX_LINKAGE CXStringSet *clang_Cursor_getCXXManglings(CXCursor);

/**
 * @}
 */

/**
 * \defgroup CINDEX_MODULE Module introspection
 *
 * The functions in this group provide access to information about modules.
 *
 * @{
 */

typedef void *CXModule;

/**
 * \brief Given a CXCursor_ModuleImportDecl cursor, return the associated module.
 */
CINDEX_LINKAGE CXModule clang_Cursor_getModule(CXCursor C);

/**
 * \brief Given a CXFile header file, return the module that contains it, if one
 * exists.
 */
CINDEX_LINKAGE CXModule clang_getModuleForFile(CXTranslationUnit, CXFile);

/**
 * \param Module a module object.
 *
 * \returns the module file where the provided module object came from.
 */
CINDEX_LINKAGE CXFile clang_Module_getASTFile(CXModule Module);

/**
 * \param Module a module object.
 *
 * \returns the parent of a sub-module or NULL if the given module is top-level,
 * e.g. for 'std.vector' it will return the 'std' module.
 */
CINDEX_LINKAGE CXModule clang_Module_getParent(CXModule Module);

/**
 * \param Module a module object.
 *
 * \returns the name of the module, e.g. for the 'std.vector' sub-module it
 * will return "vector".
 */
CINDEX_LINKAGE CXString clang_Module_getName(CXModule Module);

/**
 * \param Module a module object.
 *
 * \returns the full name of the module, e.g. "std.vector".
 */
CINDEX_LINKAGE CXString clang_Module_getFullName(CXModule Module);

/**
 * \param Module a module object.
 *
 * \returns non-zero if the module is a system one.
 */
CINDEX_LINKAGE int clang_Module_isSystem(CXModule Module);

/**
 * \param Module a module object.
 *
 * \returns the number of top level headers associated with this module.
 */
CINDEX_LINKAGE unsigned clang_Module_getNumTopLevelHeaders(CXTranslationUnit,
                                                           CXModule Module);

/**
 * \param Module a module object.
 *
 * \param Index top level header index (zero-based).
 *
 * \returns the specified top level header associated with the module.
 */
CINDEX_LINKAGE
CXFile clang_Module_getTopLevelHeader(CXTranslationUnit,
                                      CXModule Module, unsigned Index);

/**
 * @}
 */

/**
 * \defgroup CINDEX_CPP C++ AST introspection
 *
 * The routines in this group provide access information in the ASTs specific
 * to C++ language features.
 *
 * @{
 */

/**
 * \brief Determine if a C++ constructor is a converting constructor.
 */
CINDEX_LINKAGE unsigned clang_CXXConstructor_isConvertingConstructor(CXCursor C);

/**
 * \brief Determine if a C++ constructor is a copy constructor.
 */
CINDEX_LINKAGE unsigned clang_CXXConstructor_isCopyConstructor(CXCursor C);

/**
 * \brief Determine if a C++ constructor is the default constructor.
 */
CINDEX_LINKAGE unsigned clang_CXXConstructor_isDefaultConstructor(CXCursor C);

/**
 * \brief Determine if a C++ constructor is a move constructor.
 */
CINDEX_LINKAGE unsigned clang_CXXConstructor_isMoveConstructor(CXCursor C);

/**
 * \brief Determine if a C++ field is declared 'mutable'.
 */
CINDEX_LINKAGE unsigned clang_CXXField_isMutable(CXCursor C);

/**
 * \brief Determine if a C++ method is declared '= default'.
 */
CINDEX_LINKAGE unsigned clang_CXXMethod_isDefaulted(CXCursor C);

/**
 * \brief Determine if a C++ member function or member function template is
 * pure virtual.
 */
CINDEX_LINKAGE unsigned clang_CXXMethod_isPureVirtual(CXCursor C);

/**
 * \brief Determine if a C++ member function or member function template is 
 * declared 'static'.
 */
CINDEX_LINKAGE unsigned clang_CXXMethod_isStatic(CXCursor C);

/**
 * \brief Determine if a C++ member function or member function template is
 * explicitly declared 'virtual' or if it overrides a virtual method from
 * one of the base classes.
 */
CINDEX_LINKAGE unsigned clang_CXXMethod_isVirtual(CXCursor C);

/**
 * \brief Determine if a C++ member function or member function template is
 * declared 'const'.
 */
CINDEX_LINKAGE unsigned clang_CXXMethod_isConst(CXCursor C);

/**
 * \brief Given a cursor that represents a template, determine
 * the cursor kind of the specializations would be generated by instantiating
 * the template.
 *
 * This routine can be used to determine what flavor of function template,
 * class template, or class template partial specialization is stored in the
 * cursor. For example, it can describe whether a class template cursor is
 * declared with "struct", "class" or "union".
 *
 * \param C The cursor to query. This cursor should represent a template
 * declaration.
 *
 * \returns The cursor kind of the specializations that would be generated
 * by instantiating the template \p C. If \p C is not a template, returns
 * \c CXCursor_NoDeclFound.
 */
CINDEX_LINKAGE enum CXCursorKind clang_getTemplateCursorKind(CXCursor C);
  
/**
 * \brief Given a cursor that may represent a specialization or instantiation
 * of a template, retrieve the cursor that represents the template that it
 * specializes or from which it was instantiated.
 *
 * This routine determines the template involved both for explicit 
 * specializations of templates and for implicit instantiations of the template,
 * both of which are referred to as "specializations". For a class template
 * specialization (e.g., \c std::vector<bool>), this routine will return 
 * either the primary template (\c std::vector) or, if the specialization was
 * instantiated from a class template partial specialization, the class template
 * partial specialization. For a class template partial specialization and a
 * function template specialization (including instantiations), this
 * this routine will return the specialized template.
 *
 * For members of a class template (e.g., member functions, member classes, or
 * static data members), returns the specialized or instantiated member. 
 * Although not strictly "templates" in the C++ language, members of class
 * templates have the same notions of specializations and instantiations that
 * templates do, so this routine treats them similarly.
 *
 * \param C A cursor that may be a specialization of a template or a member
 * of a template.
 *
 * \returns If the given cursor is a specialization or instantiation of a 
 * template or a member thereof, the template or member that it specializes or
 * from which it was instantiated. Otherwise, returns a NULL cursor.
 */
CINDEX_LINKAGE CXCursor clang_getSpecializedCursorTemplate(CXCursor C);

/**
 * \brief Given a cursor that references something else, return the source range
 * covering that reference.
 *
 * \param C A cursor pointing to a member reference, a declaration reference, or
 * an operator call.
 * \param NameFlags A bitset with three independent flags: 
 * CXNameRange_WantQualifier, CXNameRange_WantTemplateArgs, and
 * CXNameRange_WantSinglePiece.
 * \param PieceIndex For contiguous names or when passing the flag 
 * CXNameRange_WantSinglePiece, only one piece with index 0 is 
 * available. When the CXNameRange_WantSinglePiece flag is not passed for a
 * non-contiguous names, this index can be used to retrieve the individual
 * pieces of the name. See also CXNameRange_WantSinglePiece.
 *
 * \returns The piece of the name pointed to by the given cursor. If there is no
 * name, or if the PieceIndex is out-of-range, a null-cursor will be returned.
 */
CINDEX_LINKAGE CXSourceRange clang_getCursorReferenceNameRange(CXCursor C,
                                                unsigned NameFlags, 
                                                unsigned PieceIndex);

enum CXNameRefFlags {
  /**
   * \brief Include the nested-name-specifier, e.g. Foo:: in x.Foo::y, in the
   * range.
   */
  CXNameRange_WantQualifier = 0x1,
  
  /**
   * \brief Include the explicit template arguments, e.g. \<int> in x.f<int>,
   * in the range.
   */
  CXNameRange_WantTemplateArgs = 0x2,

  /**
   * \brief If the name is non-contiguous, return the full spanning range.
   *
   * Non-contiguous names occur in Objective-C when a selector with two or more
   * parameters is used, or in C++ when using an operator:
   * \code
   * [object doSomething:here withValue:there]; // Objective-C
   * return some_vector[1]; // C++
   * \endcode
   */
  CXNameRange_WantSinglePiece = 0x4
};
  
/**
 * @}
 */

/**
 * \defgroup CINDEX_LEX Token extraction and manipulation
 *
 * The routines in this group provide access to the tokens within a
 * translation unit, along with a semantic mapping of those tokens to
 * their corresponding cursors.
 *
 * @{
 */

/**
 * \brief Describes a kind of token.
 */
typedef enum CXTokenKind {
  /**
   * \brief A token that contains some kind of punctuation.
   */
  CXToken_Punctuation,

  /**
   * \brief A language keyword.
   */
  CXToken_Keyword,

  /**
   * \brief An identifier (that is not a keyword).
   */
  CXToken_Identifier,

  /**
   * \brief A numeric, string, or character literal.
   */
  CXToken_Literal,

  /**
   * \brief A comment.
   */
  CXToken_Comment
} CXTokenKind;

/**
 * \brief Describes a single preprocessing token.
 */
typedef struct {
  unsigned int_data[4];
  void *ptr_data;
} CXToken;

/**
 * \brief Determine the kind of the given token.
 */
CINDEX_LINKAGE CXTokenKind clang_getTokenKind(CXToken);

/**
 * \brief Determine the spelling of the given token.
 *
 * The spelling of a token is the textual representation of that token, e.g.,
 * the text of an identifier or keyword.
 */
CINDEX_LINKAGE CXString clang_getTokenSpelling(CXTranslationUnit, CXToken);

/**
 * \brief Retrieve the source location of the given token.
 */
CINDEX_LINKAGE CXSourceLocation clang_getTokenLocation(CXTranslationUnit,
                                                       CXToken);

/**
 * \brief Retrieve a source range that covers the given token.
 */
CINDEX_LINKAGE CXSourceRange clang_getTokenExtent(CXTranslationUnit, CXToken);

/**
 * \brief Tokenize the source code described by the given range into raw
 * lexical tokens.
 *
 * \param TU the translation unit whose text is being tokenized.
 *
 * \param Range the source range in which text should be tokenized. All of the
 * tokens produced by tokenization will fall within this source range,
 *
 * \param Tokens this pointer will be set to point to the array of tokens
 * that occur within the given source range. The returned pointer must be
 * freed with clang_disposeTokens() before the translation unit is destroyed.
 *
 * \param NumTokens will be set to the number of tokens in the \c *Tokens
 * array.
 *
 */
CINDEX_LINKAGE void clang_tokenize(CXTranslationUnit TU, CXSourceRange Range,
                                   CXToken **Tokens, unsigned *NumTokens);

/**
 * \brief Annotate the given set of tokens by providing cursors for each token
 * that can be mapped to a specific entity within the abstract syntax tree.
 *
 * This token-annotation routine is equivalent to invoking
 * clang_getCursor() for the source locations of each of the
 * tokens. The cursors provided are filtered, so that only those
 * cursors that have a direct correspondence to the token are
 * accepted. For example, given a function call \c f(x),
 * clang_getCursor() would provide the following cursors:
 *
 *   * when the cursor is over the 'f', a DeclRefExpr cursor referring to 'f'.
 *   * when the cursor is over the '(' or the ')', a CallExpr referring to 'f'.
 *   * when the cursor is over the 'x', a DeclRefExpr cursor referring to 'x'.
 *
 * Only the first and last of these cursors will occur within the
 * annotate, since the tokens "f" and "x' directly refer to a function
 * and a variable, respectively, but the parentheses are just a small
 * part of the full syntax of the function call expression, which is
 * not provided as an annotation.
 *
 * \param TU the translation unit that owns the given tokens.
 *
 * \param Tokens the set of tokens to annotate.
 *
 * \param NumTokens the number of tokens in \p Tokens.
 *
 * \param Cursors an array of \p NumTokens cursors, whose contents will be
 * replaced with the cursors corresponding to each token.
 */
CINDEX_LINKAGE void clang_annotateTokens(CXTranslationUnit TU,
                                         CXToken *Tokens, unsigned NumTokens,
                                         CXCursor *Cursors);

/**
 * \brief Free the given set of tokens.
 */
CINDEX_LINKAGE void clang_disposeTokens(CXTranslationUnit TU,
                                        CXToken *Tokens, unsigned NumTokens);

/**
 * @}
 */

/**
 * \defgroup CINDEX_DEBUG Debugging facilities
 *
 * These routines are used for testing and debugging, only, and should not
 * be relied upon.
 *
 * @{
 */

/* for debug/testing */
CINDEX_LINKAGE CXString clang_getCursorKindSpelling(enum CXCursorKind Kind);
CINDEX_LINKAGE void clang_getDefinitionSpellingAndExtent(CXCursor,
                                          const char **startBuf,
                                          const char **endBuf,
                                          unsigned *startLine,
                                          unsigned *startColumn,
                                          unsigned *endLine,
                                          unsigned *endColumn);
CINDEX_LINKAGE void clang_enableStackTraces(void);
CINDEX_LINKAGE void clang_executeOnThread(void (*fn)(void*), void *user_data,
                                          unsigned stack_size);

/**
 * @}
 */

/**
 * \defgroup CINDEX_CODE_COMPLET Code completion
 *
 * Code completion involves taking an (incomplete) source file, along with
 * knowledge of where the user is actively editing that file, and suggesting
 * syntactically- and semantically-valid constructs that the user might want to
 * use at that particular point in the source code. These data structures and
 * routines provide support for code completion.
 *
 * @{
 */

/**
 * \brief A semantic string that describes a code-completion result.
 *
 * A semantic string that describes the formatting of a code-completion
 * result as a single "template" of text that should be inserted into the
 * source buffer when a particular code-completion result is selected.
 * Each semantic string is made up of some number of "chunks", each of which
 * contains some text along with a description of what that text means, e.g.,
 * the name of the entity being referenced, whether the text chunk is part of
 * the template, or whether it is a "placeholder" that the user should replace
 * with actual code,of a specific kind. See \c CXCompletionChunkKind for a
 * description of the different kinds of chunks.
 */
typedef void *CXCompletionString;

/**
 * \brief A single result of code completion.
 */
typedef struct {
  /**
   * \brief The kind of entity that this completion refers to.
   *
   * The cursor kind will be a macro, keyword, or a declaration (one of the
   * *Decl cursor kinds), describing the entity that the completion is
   * referring to.
   *
   * \todo In the future, we would like to provide a full cursor, to allow
   * the client to extract additional information from declaration.
   */
  enum CXCursorKind CursorKind;

  /**
   * \brief The code-completion string that describes how to insert this
   * code-completion result into the editing buffer.
   */
  CXCompletionString CompletionString;
} CXCompletionResult;

/**
 * \brief Describes a single piece of text within a code-completion string.
 *
 * Each "chunk" within a code-completion string (\c CXCompletionString) is
 * either a piece of text with a specific "kind" that describes how that text
 * should be interpreted by the client or is another completion string.
 */
enum CXCompletionChunkKind {
  /**
   * \brief A code-completion string that describes "optional" text that
   * could be a part of the template (but is not required).
   *
   * The Optional chunk is the only kind of chunk that has a code-completion
   * string for its representation, which is accessible via
   * \c clang_getCompletionChunkCompletionString(). The code-completion string
   * describes an additional part of the template that is completely optional.
   * For example, optional chunks can be used to describe the placeholders for
   * arguments that match up with defaulted function parameters, e.g. given:
   *
   * \code
   * void f(int x, float y = 3.14, double z = 2.71828);
   * \endcode
   *
   * The code-completion string for this function would contain:
   *   - a TypedText chunk for "f".
   *   - a LeftParen chunk for "(".
   *   - a Placeholder chunk for "int x"
   *   - an Optional chunk containing the remaining defaulted arguments, e.g.,
   *       - a Comma chunk for ","
   *       - a Placeholder chunk for "float y"
   *       - an Optional chunk containing the last defaulted argument:
   *           - a Comma chunk for ","
   *           - a Placeholder chunk for "double z"
   *   - a RightParen chunk for ")"
   *
   * There are many ways to handle Optional chunks. Two simple approaches are:
   *   - Completely ignore optional chunks, in which case the template for the
   *     function "f" would only include the first parameter ("int x").
   *   - Fully expand all optional chunks, in which case the template for the
   *     function "f" would have all of the parameters.
   */
  CXCompletionChunk_Optional,
  /**
   * \brief Text that a user would be expected to type to get this
   * code-completion result.
   *
   * There will be exactly one "typed text" chunk in a semantic string, which
   * will typically provide the spelling of a keyword or the name of a
   * declaration that could be used at the current code point. Clients are
   * expected to filter the code-completion results based on the text in this
   * chunk.
   */
  CXCompletionChunk_TypedText,
  /**
   * \brief Text that should be inserted as part of a code-completion result.
   *
   * A "text" chunk represents text that is part of the template to be
   * inserted into user code should this particular code-completion result
   * be selected.
   */
  CXCompletionChunk_Text,
  /**
   * \brief Placeholder text that should be replaced by the user.
   *
   * A "placeholder" chunk marks a place where the user should insert text
   * into the code-completion template. For example, placeholders might mark
   * the function parameters for a function declaration, to indicate that the
   * user should provide arguments for each of those parameters. The actual
   * text in a placeholder is a suggestion for the text to display before
   * the user replaces the placeholder with real code.
   */
  CXCompletionChunk_Placeholder,
  /**
   * \brief Informative text that should be displayed but never inserted as
   * part of the template.
   *
   * An "informative" chunk contains annotations that can be displayed to
   * help the user decide whether a particular code-completion result is the
   * right option, but which is not part of the actual template to be inserted
   * by code completion.
   */
  CXCompletionChunk_Informative,
  /**
   * \brief Text that describes the current parameter when code-completion is
   * referring to function call, message send, or template specialization.
   *
   * A "current parameter" chunk occurs when code-completion is providing
   * information about a parameter corresponding to the argument at the
   * code-completion point. For example, given a function
   *
   * \code
   * int add(int x, int y);
   * \endcode
   *
   * and the source code \c add(, where the code-completion point is after the
   * "(", the code-completion string will contain a "current parameter" chunk
   * for "int x", indicating that the current argument will initialize that
   * parameter. After typing further, to \c add(17, (where the code-completion
   * point is after the ","), the code-completion string will contain a
   * "current paremeter" chunk to "int y".
   */
  CXCompletionChunk_CurrentParameter,
  /**
   * \brief A left parenthesis ('('), used to initiate a function call or
   * signal the beginning of a function parameter list.
   */
  CXCompletionChunk_LeftParen,
  /**
   * \brief A right parenthesis (')'), used to finish a function call or
   * signal the end of a function parameter list.
   */
  CXCompletionChunk_RightParen,
  /**
   * \brief A left bracket ('[').
   */
  CXCompletionChunk_LeftBracket,
  /**
   * \brief A right bracket (']').
   */
  CXCompletionChunk_RightBracket,
  /**
   * \brief A left brace ('{').
   */
  CXCompletionChunk_LeftBrace,
  /**
   * \brief A right brace ('}').
   */
  CXCompletionChunk_RightBrace,
  /**
   * \brief A left angle bracket ('<').
   */
  CXCompletionChunk_LeftAngle,
  /**
   * \brief A right angle bracket ('>').
   */
  CXCompletionChunk_RightAngle,
  /**
   * \brief A comma separator (',').
   */
  CXCompletionChunk_Comma,
  /**
   * \brief Text that specifies the result type of a given result.
   *
   * This special kind of informative chunk is not meant to be inserted into
   * the text buffer. Rather, it is meant to illustrate the type that an
   * expression using the given completion string would have.
   */
  CXCompletionChunk_ResultType,
  /**
   * \brief A colon (':').
   */
  CXCompletionChunk_Colon,
  /**
   * \brief A semicolon (';').
   */
  CXCompletionChunk_SemiColon,
  /**
   * \brief An '=' sign.
   */
  CXCompletionChunk_Equal,
  /**
   * Horizontal space (' ').
   */
  CXCompletionChunk_HorizontalSpace,
  /**
   * Vertical space ('\n'), after which it is generally a good idea to
   * perform indentation.
   */
  CXCompletionChunk_VerticalSpace
};

/**
 * \brief Determine the kind of a particular chunk within a completion string.
 *
 * \param completion_string the completion string to query.
 *
 * \param chunk_number the 0-based index of the chunk in the completion string.
 *
 * \returns the kind of the chunk at the index \c chunk_number.
 */
CINDEX_LINKAGE enum CXCompletionChunkKind
clang_getCompletionChunkKind(CXCompletionString completion_string,
                             unsigned chunk_number);

/**
 * \brief Retrieve the text associated with a particular chunk within a
 * completion string.
 *
 * \param completion_string the completion string to query.
 *
 * \param chunk_number the 0-based index of the chunk in the completion string.
 *
 * \returns the text associated with the chunk at index \c chunk_number.
 */
CINDEX_LINKAGE CXString
clang_getCompletionChunkText(CXCompletionString completion_string,
                             unsigned chunk_number);

/**
 * \brief Retrieve the completion string associated with a particular chunk
 * within a completion string.
 *
 * \param completion_string the completion string to query.
 *
 * \param chunk_number the 0-based index of the chunk in the completion string.
 *
 * \returns the completion string associated with the chunk at index
 * \c chunk_number.
 */
CINDEX_LINKAGE CXCompletionString
clang_getCompletionChunkCompletionString(CXCompletionString completion_string,
                                         unsigned chunk_number);

/**
 * \brief Retrieve the number of chunks in the given code-completion string.
 */
CINDEX_LINKAGE unsigned
clang_getNumCompletionChunks(CXCompletionString completion_string);

/**
 * \brief Determine the priority of this code completion.
 *
 * The priority of a code completion indicates how likely it is that this 
 * particular completion is the completion that the user will select. The
 * priority is selected by various internal heuristics.
 *
 * \param completion_string The completion string to query.
 *
 * \returns The priority of this completion string. Smaller values indicate
 * higher-priority (more likely) completions.
 */
CINDEX_LINKAGE unsigned
clang_getCompletionPriority(CXCompletionString completion_string);
  
/**
 * \brief Determine the availability of the entity that this code-completion
 * string refers to.
 *
 * \param completion_string The completion string to query.
 *
 * \returns The availability of the completion string.
 */
CINDEX_LINKAGE enum CXAvailabilityKind 
clang_getCompletionAvailability(CXCompletionString completion_string);

/**
 * \brief Retrieve the number of annotations associated with the given
 * completion string.
 *
 * \param completion_string the completion string to query.
 *
 * \returns the number of annotations associated with the given completion
 * string.
 */
CINDEX_LINKAGE unsigned
clang_getCompletionNumAnnotations(CXCompletionString completion_string);

/**
 * \brief Retrieve the annotation associated with the given completion string.
 *
 * \param completion_string the completion string to query.
 *
 * \param annotation_number the 0-based index of the annotation of the
 * completion string.
 *
 * \returns annotation string associated with the completion at index
 * \c annotation_number, or a NULL string if that annotation is not available.
 */
CINDEX_LINKAGE CXString
clang_getCompletionAnnotation(CXCompletionString completion_string,
                              unsigned annotation_number);

/**
 * \brief Retrieve the parent context of the given completion string.
 *
 * The parent context of a completion string is the semantic parent of 
 * the declaration (if any) that the code completion represents. For example,
 * a code completion for an Objective-C method would have the method's class
 * or protocol as its context.
 *
 * \param completion_string The code completion string whose parent is
 * being queried.
 *
 * \param kind DEPRECATED: always set to CXCursor_NotImplemented if non-NULL.
 *
 * \returns The name of the completion parent, e.g., "NSObject" if
 * the completion string represents a method in the NSObject class.
 */
CINDEX_LINKAGE CXString
clang_getCompletionParent(CXCompletionString completion_string,
                          enum CXCursorKind *kind);

/**
 * \brief Retrieve the brief documentation comment attached to the declaration
 * that corresponds to the given completion string.
 */
CINDEX_LINKAGE CXString
clang_getCompletionBriefComment(CXCompletionString completion_string);

/**
 * \brief Retrieve a completion string for an arbitrary declaration or macro
 * definition cursor.
 *
 * \param cursor The cursor to query.
 *
 * \returns A non-context-sensitive completion string for declaration and macro
 * definition cursors, or NULL for other kinds of cursors.
 */
CINDEX_LINKAGE CXCompletionString
clang_getCursorCompletionString(CXCursor cursor);
  
/**
 * \brief Contains the results of code-completion.
 *
 * This data structure contains the results of code completion, as
 * produced by \c clang_codeCompleteAt(). Its contents must be freed by
 * \c clang_disposeCodeCompleteResults.
 */
typedef struct {
  /**
   * \brief The code-completion results.
   */
  CXCompletionResult *Results;

  /**
   * \brief The number of code-completion results stored in the
   * \c Results array.
   */
  unsigned NumResults;
} CXCodeCompleteResults;

/**
 * \brief Flags that can be passed to \c clang_codeCompleteAt() to
 * modify its behavior.
 *
 * The enumerators in this enumeration can be bitwise-OR'd together to
 * provide multiple options to \c clang_codeCompleteAt().
 */
enum CXCodeComplete_Flags {
  /**
   * \brief Whether to include macros within the set of code
   * completions returned.
   */
  CXCodeComplete_IncludeMacros = 0x01,

  /**
   * \brief Whether to include code patterns for language constructs
   * within the set of code completions, e.g., for loops.
   */
  CXCodeComplete_IncludeCodePatterns = 0x02,

  /**
   * \brief Whether to include brief documentation within the set of code
   * completions returned.
   */
  CXCodeComplete_IncludeBriefComments = 0x04
};

/**
 * \brief Bits that represent the context under which completion is occurring.
 *
 * The enumerators in this enumeration may be bitwise-OR'd together if multiple
 * contexts are occurring simultaneously.
 */
enum CXCompletionContext {
  /**
   * \brief The context for completions is unexposed, as only Clang results
   * should be included. (This is equivalent to having no context bits set.)
   */
  CXCompletionContext_Unexposed = 0,
  
  /**
   * \brief Completions for any possible type should be included in the results.
   */
  CXCompletionContext_AnyType = 1 << 0,
  
  /**
   * \brief Completions for any possible value (variables, function calls, etc.)
   * should be included in the results.
   */
  CXCompletionContext_AnyValue = 1 << 1,
  /**
   * \brief Completions for values that resolve to an Objective-C object should
   * be included in the results.
   */
  CXCompletionContext_ObjCObjectValue = 1 << 2,
  /**
   * \brief Completions for values that resolve to an Objective-C selector
   * should be included in the results.
   */
  CXCompletionContext_ObjCSelectorValue = 1 << 3,
  /**
   * \brief Completions for values that resolve to a C++ class type should be
   * included in the results.
   */
  CXCompletionContext_CXXClassTypeValue = 1 << 4,
  
  /**
   * \brief Completions for fields of the member being accessed using the dot
   * operator should be included in the results.
   */
  CXCompletionContext_DotMemberAccess = 1 << 5,
  /**
   * \brief Completions for fields of the member being accessed using the arrow
   * operator should be included in the results.
   */
  CXCompletionContext_ArrowMemberAccess = 1 << 6,
  /**
   * \brief Completions for properties of the Objective-C object being accessed
   * using the dot operator should be included in the results.
   */
  CXCompletionContext_ObjCPropertyAccess = 1 << 7,
  
  /**
   * \brief Completions for enum tags should be included in the results.
   */
  CXCompletionContext_EnumTag = 1 << 8,
  /**
   * \brief Completions for union tags should be included in the results.
   */
  CXCompletionContext_UnionTag = 1 << 9,
  /**
   * \brief Completions for struct tags should be included in the results.
   */
  CXCompletionContext_StructTag = 1 << 10,
  
  /**
   * \brief Completions for C++ class names should be included in the results.
   */
  CXCompletionContext_ClassTag = 1 << 11,
  /**
   * \brief Completions for C++ namespaces and namespace aliases should be
   * included in the results.
   */
  CXCompletionContext_Namespace = 1 << 12,
  /**
   * \brief Completions for C++ nested name specifiers should be included in
   * the results.
   */
  CXCompletionContext_NestedNameSpecifier = 1 << 13,
  
  /**
   * \brief Completions for Objective-C interfaces (classes) should be included
   * in the results.
   */
  CXCompletionContext_ObjCInterface = 1 << 14,
  /**
   * \brief Completions for Objective-C protocols should be included in
   * the results.
   */
  CXCompletionContext_ObjCProtocol = 1 << 15,
  /**
   * \brief Completions for Objective-C categories should be included in
   * the results.
   */
  CXCompletionContext_ObjCCategory = 1 << 16,
  /**
   * \brief Completions for Objective-C instance messages should be included
   * in the results.
   */
  CXCompletionContext_ObjCInstanceMessage = 1 << 17,
  /**
   * \brief Completions for Objective-C class messages should be included in
   * the results.
   */
  CXCompletionContext_ObjCClassMessage = 1 << 18,
  /**
   * \brief Completions for Objective-C selector names should be included in
   * the results.
   */
  CXCompletionContext_ObjCSelectorName = 1 << 19,
  
  /**
   * \brief Completions for preprocessor macro names should be included in
   * the results.
   */
  CXCompletionContext_MacroName = 1 << 20,
  
  /**
   * \brief Natural language completions should be included in the results.
   */
  CXCompletionContext_NaturalLanguage = 1 << 21,
  
  /**
   * \brief The current context is unknown, so set all contexts.
   */
  CXCompletionContext_Unknown = ((1 << 22) - 1)
};
  
/**
 * \brief Returns a default set of code-completion options that can be
 * passed to\c clang_codeCompleteAt(). 
 */
CINDEX_LINKAGE unsigned clang_defaultCodeCompleteOptions(void);

/**
 * \brief Perform code completion at a given location in a translation unit.
 *
 * This function performs code completion at a particular file, line, and
 * column within source code, providing results that suggest potential
 * code snippets based on the context of the completion. The basic model
 * for code completion is that Clang will parse a complete source file,
 * performing syntax checking up to the location where code-completion has
 * been requested. At that point, a special code-completion token is passed
 * to the parser, which recognizes this token and determines, based on the
 * current location in the C/Objective-C/C++ grammar and the state of
 * semantic analysis, what completions to provide. These completions are
 * returned via a new \c CXCodeCompleteResults structure.
 *
 * Code completion itself is meant to be triggered by the client when the
 * user types punctuation characters or whitespace, at which point the
 * code-completion location will coincide with the cursor. For example, if \c p
 * is a pointer, code-completion might be triggered after the "-" and then
 * after the ">" in \c p->. When the code-completion location is afer the ">",
 * the completion results will provide, e.g., the members of the struct that
 * "p" points to. The client is responsible for placing the cursor at the
 * beginning of the token currently being typed, then filtering the results
 * based on the contents of the token. For example, when code-completing for
 * the expression \c p->get, the client should provide the location just after
 * the ">" (e.g., pointing at the "g") to this code-completion hook. Then, the
 * client can filter the results based on the current token text ("get"), only
 * showing those results that start with "get". The intent of this interface
 * is to separate the relatively high-latency acquisition of code-completion
 * results from the filtering of results on a per-character basis, which must
 * have a lower latency.
 *
 * \param TU The translation unit in which code-completion should
 * occur. The source files for this translation unit need not be
 * completely up-to-date (and the contents of those source files may
 * be overridden via \p unsaved_files). Cursors referring into the
 * translation unit may be invalidated by this invocation.
 *
 * \param complete_filename The name of the source file where code
 * completion should be performed. This filename may be any file
 * included in the translation unit.
 *
 * \param complete_line The line at which code-completion should occur.
 *
 * \param complete_column The column at which code-completion should occur.
 * Note that the column should point just after the syntactic construct that
 * initiated code completion, and not in the middle of a lexical token.
 *
 * \param unsaved_files the Files that have not yet been saved to disk
 * but may be required for parsing or code completion, including the
 * contents of those files.  The contents and name of these files (as
 * specified by CXUnsavedFile) are copied when necessary, so the
 * client only needs to guarantee their validity until the call to
 * this function returns.
 *
 * \param num_unsaved_files The number of unsaved file entries in \p
 * unsaved_files.
 *
 * \param options Extra options that control the behavior of code
 * completion, expressed as a bitwise OR of the enumerators of the
 * CXCodeComplete_Flags enumeration. The 
 * \c clang_defaultCodeCompleteOptions() function returns a default set
 * of code-completion options.
 *
 * \returns If successful, a new \c CXCodeCompleteResults structure
 * containing code-completion results, which should eventually be
 * freed with \c clang_disposeCodeCompleteResults(). If code
 * completion fails, returns NULL.
 */
CINDEX_LINKAGE
CXCodeCompleteResults *clang_codeCompleteAt(CXTranslationUnit TU,
                                            const char *complete_filename,
                                            unsigned complete_line,
                                            unsigned complete_column,
                                            struct CXUnsavedFile *unsaved_files,
                                            unsigned num_unsaved_files,
                                            unsigned options);

/**
 * \brief Sort the code-completion results in case-insensitive alphabetical 
 * order.
 *
 * \param Results The set of results to sort.
 * \param NumResults The number of results in \p Results.
 */
CINDEX_LINKAGE
void clang_sortCodeCompletionResults(CXCompletionResult *Results,
                                     unsigned NumResults);
  
/**
 * \brief Free the given set of code-completion results.
 */
CINDEX_LINKAGE
void clang_disposeCodeCompleteResults(CXCodeCompleteResults *Results);
  
/**
 * \brief Determine the number of diagnostics produced prior to the
 * location where code completion was performed.
 */
CINDEX_LINKAGE
unsigned clang_codeCompleteGetNumDiagnostics(CXCodeCompleteResults *Results);

/**
 * \brief Retrieve a diagnostic associated with the given code completion.
 *
 * \param Results the code completion results to query.
 * \param Index the zero-based diagnostic number to retrieve.
 *
 * \returns the requested diagnostic. This diagnostic must be freed
 * via a call to \c clang_disposeDiagnostic().
 */
CINDEX_LINKAGE
CXDiagnostic clang_codeCompleteGetDiagnostic(CXCodeCompleteResults *Results,
                                             unsigned Index);

/**
 * \brief Determines what completions are appropriate for the context
 * the given code completion.
 * 
 * \param Results the code completion results to query
 *
 * \returns the kinds of completions that are appropriate for use
 * along with the given code completion results.
 */
CINDEX_LINKAGE
unsigned long long clang_codeCompleteGetContexts(
                                                CXCodeCompleteResults *Results);

/**
 * \brief Returns the cursor kind for the container for the current code
 * completion context. The container is only guaranteed to be set for
 * contexts where a container exists (i.e. member accesses or Objective-C
 * message sends); if there is not a container, this function will return
 * CXCursor_InvalidCode.
 *
 * \param Results the code completion results to query
 *
 * \param IsIncomplete on return, this value will be false if Clang has complete
 * information about the container. If Clang does not have complete
 * information, this value will be true.
 *
 * \returns the container kind, or CXCursor_InvalidCode if there is not a
 * container
 */
CINDEX_LINKAGE
enum CXCursorKind clang_codeCompleteGetContainerKind(
                                                 CXCodeCompleteResults *Results,
                                                     unsigned *IsIncomplete);

/**
 * \brief Returns the USR for the container for the current code completion
 * context. If there is not a container for the current context, this
 * function will return the empty string.
 *
 * \param Results the code completion results to query
 *
 * \returns the USR for the container
 */
CINDEX_LINKAGE
CXString clang_codeCompleteGetContainerUSR(CXCodeCompleteResults *Results);

/**
 * \brief Returns the currently-entered selector for an Objective-C message
 * send, formatted like "initWithFoo:bar:". Only guaranteed to return a
 * non-empty string for CXCompletionContext_ObjCInstanceMessage and
 * CXCompletionContext_ObjCClassMessage.
 *
 * \param Results the code completion results to query
 *
 * \returns the selector (or partial selector) that has been entered thus far
 * for an Objective-C message send.
 */
CINDEX_LINKAGE
CXString clang_codeCompleteGetObjCSelector(CXCodeCompleteResults *Results);
  
/**
 * @}
 */

/**
 * \defgroup CINDEX_MISC Miscellaneous utility functions
 *
 * @{
 */

/**
 * \brief Return a version string, suitable for showing to a user, but not
 *        intended to be parsed (the format is not guaranteed to be stable).
 */
CINDEX_LINKAGE CXString clang_getClangVersion(void);

/**
 * \brief Enable/disable crash recovery.
 *
 * \param isEnabled Flag to indicate if crash recovery is enabled.  A non-zero
 *        value enables crash recovery, while 0 disables it.
 */
CINDEX_LINKAGE void clang_toggleCrashRecovery(unsigned isEnabled);
  
 /**
  * \brief Visitor invoked for each file in a translation unit
  *        (used with clang_getInclusions()).
  *
  * This visitor function will be invoked by clang_getInclusions() for each
  * file included (either at the top-level or by \#include directives) within
  * a translation unit.  The first argument is the file being included, and
  * the second and third arguments provide the inclusion stack.  The
  * array is sorted in order of immediate inclusion.  For example,
  * the first element refers to the location that included 'included_file'.
  */
typedef void (*CXInclusionVisitor)(CXFile included_file,
                                   CXSourceLocation* inclusion_stack,
                                   unsigned include_len,
                                   CXClientData client_data);

/**
 * \brief Visit the set of preprocessor inclusions in a translation unit.
 *   The visitor function is called with the provided data for every included
 *   file.  This does not include headers included by the PCH file (unless one
 *   is inspecting the inclusions in the PCH file itself).
 */
CINDEX_LINKAGE void clang_getInclusions(CXTranslationUnit tu,
                                        CXInclusionVisitor visitor,
                                        CXClientData client_data);

typedef enum {
  CXEval_Int = 1 ,
  CXEval_Float = 2,
  CXEval_ObjCStrLiteral = 3,
  CXEval_StrLiteral = 4,
  CXEval_CFStr = 5,
  CXEval_Other = 6,

  CXEval_UnExposed = 0

} CXEvalResultKind ;

/**
 * \brief Evaluation result of a cursor
 */
typedef void * CXEvalResult;

/**
 * \brief If cursor is a statement declaration tries to evaluate the 
 * statement and if its variable, tries to evaluate its initializer,
 * into its corresponding type.
 */
CINDEX_LINKAGE CXEvalResult clang_Cursor_Evaluate(CXCursor C);

/**
 * \brief Returns the kind of the evaluated result.
 */
CINDEX_LINKAGE CXEvalResultKind clang_EvalResult_getKind(CXEvalResult E);

/**
 * \brief Returns the evaluation result as integer if the
 * kind is Int.
 */
CINDEX_LINKAGE int clang_EvalResult_getAsInt(CXEvalResult E);

/**
 * \brief Returns the evaluation result as double if the
 * kind is double.
 */
CINDEX_LINKAGE double clang_EvalResult_getAsDouble(CXEvalResult E);

/**
 * \brief Returns the evaluation result as a constant string if the
 * kind is other than Int or float. User must not free this pointer,
 * instead call clang_EvalResult_dispose on the CXEvalResult returned
 * by clang_Cursor_Evaluate.
 */
CINDEX_LINKAGE const char* clang_EvalResult_getAsStr(CXEvalResult E);

/**
 * \brief Disposes the created Eval memory.
 */
CINDEX_LINKAGE void clang_EvalResult_dispose(CXEvalResult E);
/**
 * @}
 */

/** \defgroup CINDEX_REMAPPING Remapping functions
 *
 * @{
 */

/**
 * \brief A remapping of original source files and their translated files.
 */
typedef void *CXRemapping;

/**
 * \brief Retrieve a remapping.
 *
 * \param path the path that contains metadata about remappings.
 *
 * \returns the requested remapping. This remapping must be freed
 * via a call to \c clang_remap_dispose(). Can return NULL if an error occurred.
 */
CINDEX_LINKAGE CXRemapping clang_getRemappings(const char *path);

/**
 * \brief Retrieve a remapping.
 *
 * \param filePaths pointer to an array of file paths containing remapping info.
 *
 * \param numFiles number of file paths.
 *
 * \returns the requested remapping. This remapping must be freed
 * via a call to \c clang_remap_dispose(). Can return NULL if an error occurred.
 */
CINDEX_LINKAGE
CXRemapping clang_getRemappingsFromFileList(const char **filePaths,
                                            unsigned numFiles);

/**
 * \brief Determine the number of remappings.
 */
CINDEX_LINKAGE unsigned clang_remap_getNumFiles(CXRemapping);

/**
 * \brief Get the original and the associated filename from the remapping.
 * 
 * \param original If non-NULL, will be set to the original filename.
 *
 * \param transformed If non-NULL, will be set to the filename that the original
 * is associated with.
 */
CINDEX_LINKAGE void clang_remap_getFilenames(CXRemapping, unsigned index,
                                     CXString *original, CXString *transformed);

/**
 * \brief Dispose the remapping.
 */
CINDEX_LINKAGE void clang_remap_dispose(CXRemapping);

/**
 * @}
 */

/** \defgroup CINDEX_HIGH Higher level API functions
 *
 * @{
 */

enum CXVisitorResult {
  CXVisit_Break,
  CXVisit_Continue
};

typedef struct CXCursorAndRangeVisitor {
  void *context;
  enum CXVisitorResult (*visit)(void *context, CXCursor, CXSourceRange);
} CXCursorAndRangeVisitor;

typedef enum {
  /**
   * \brief Function returned successfully.
   */
  CXResult_Success = 0,
  /**
   * \brief One of the parameters was invalid for the function.
   */
  CXResult_Invalid = 1,
  /**
   * \brief The function was terminated by a callback (e.g. it returned
   * CXVisit_Break)
   */
  CXResult_VisitBreak = 2

} CXResult;

/**
 * \brief Find references of a declaration in a specific file.
 * 
 * \param cursor pointing to a declaration or a reference of one.
 *
 * \param file to search for references.
 *
 * \param visitor callback that will receive pairs of CXCursor/CXSourceRange for
 * each reference found.
 * The CXSourceRange will point inside the file; if the reference is inside
 * a macro (and not a macro argument) the CXSourceRange will be invalid.
 *
 * \returns one of the CXResult enumerators.
 */
CINDEX_LINKAGE CXResult clang_findReferencesInFile(CXCursor cursor, CXFile file,
                                               CXCursorAndRangeVisitor visitor);

/**
 * \brief Find #import/#include directives in a specific file.
 *
 * \param TU translation unit containing the file to query.
 *
 * \param file to search for #import/#include directives.
 *
 * \param visitor callback that will receive pairs of CXCursor/CXSourceRange for
 * each directive found.
 *
 * \returns one of the CXResult enumerators.
 */
CINDEX_LINKAGE CXResult clang_findIncludesInFile(CXTranslationUnit TU,
                                                 CXFile file,
                                              CXCursorAndRangeVisitor visitor);

#ifdef __has_feature
#  if __has_feature(blocks)

typedef enum CXVisitorResult
    (^CXCursorAndRangeVisitorBlock)(CXCursor, CXSourceRange);

CINDEX_LINKAGE
CXResult clang_findReferencesInFileWithBlock(CXCursor, CXFile,
                                             CXCursorAndRangeVisitorBlock);

CINDEX_LINKAGE
CXResult clang_findIncludesInFileWithBlock(CXTranslationUnit, CXFile,
                                           CXCursorAndRangeVisitorBlock);

#  endif
#endif

/**
 * \brief The client's data object that is associated with a CXFile.
 */
typedef void *CXIdxClientFile;

/**
 * \brief The client's data object that is associated with a semantic entity.
 */
typedef void *CXIdxClientEntity;

/**
 * \brief The client's data object that is associated with a semantic container
 * of entities.
 */
typedef void *CXIdxClientContainer;

/**
 * \brief The client's data object that is associated with an AST file (PCH
 * or module).
 */
typedef void *CXIdxClientASTFile;

/**
 * \brief Source location passed to index callbacks.
 */
typedef struct {
  void *ptr_data[2];
  unsigned int_data;
} CXIdxLoc;

/**
 * \brief Data for ppIncludedFile callback.
 */
typedef struct {
  /**
   * \brief Location of '#' in the \#include/\#import directive.
   */
  CXIdxLoc hashLoc;
  /**
   * \brief Filename as written in the \#include/\#import directive.
   */
  const char *filename;
  /**
   * \brief The actual file that the \#include/\#import directive resolved to.
   */
  CXFile file;
  int isImport;
  int isAngled;
  /**
   * \brief Non-zero if the directive was automatically turned into a module
   * import.
   */
  int isModuleImport;
} CXIdxIncludedFileInfo;

/**
 * \brief Data for IndexerCallbacks#importedASTFile.
 */
typedef struct {
  /**
   * \brief Top level AST file containing the imported PCH, module or submodule.
   */
  CXFile file;
  /**
   * \brief The imported module or NULL if the AST file is a PCH.
   */
  CXModule module;
  /**
   * \brief Location where the file is imported. Applicable only for modules.
   */
  CXIdxLoc loc;
  /**
   * \brief Non-zero if an inclusion directive was automatically turned into
   * a module import. Applicable only for modules.
   */
  int isImplicit;

} CXIdxImportedASTFileInfo;

typedef enum {
  CXIdxEntity_Unexposed     = 0,
  CXIdxEntity_Typedef       = 1,
  CXIdxEntity_Function      = 2,
  CXIdxEntity_Variable      = 3,
  CXIdxEntity_Field         = 4,
  CXIdxEntity_EnumConstant  = 5,

  CXIdxEntity_ObjCClass     = 6,
  CXIdxEntity_ObjCProtocol  = 7,
  CXIdxEntity_ObjCCategory  = 8,

  CXIdxEntity_ObjCInstanceMethod = 9,
  CXIdxEntity_ObjCClassMethod    = 10,
  CXIdxEntity_ObjCProperty  = 11,
  CXIdxEntity_ObjCIvar      = 12,

  CXIdxEntity_Enum          = 13,
  CXIdxEntity_Struct        = 14,
  CXIdxEntity_Union         = 15,

  CXIdxEntity_CXXClass              = 16,
  CXIdxEntity_CXXNamespace          = 17,
  CXIdxEntity_CXXNamespaceAlias     = 18,
  CXIdxEntity_CXXStaticVariable     = 19,
  CXIdxEntity_CXXStaticMethod       = 20,
  CXIdxEntity_CXXInstanceMethod     = 21,
  CXIdxEntity_CXXConstructor        = 22,
  CXIdxEntity_CXXDestructor         = 23,
  CXIdxEntity_CXXConversionFunction = 24,
  CXIdxEntity_CXXTypeAlias          = 25,
  CXIdxEntity_CXXInterface          = 26

} CXIdxEntityKind;

typedef enum {
  CXIdxEntityLang_None = 0,
  CXIdxEntityLang_C    = 1,
  CXIdxEntityLang_ObjC = 2,
  CXIdxEntityLang_CXX  = 3
} CXIdxEntityLanguage;

/**
 * \brief Extra C++ template information for an entity. This can apply to:
 * CXIdxEntity_Function
 * CXIdxEntity_CXXClass
 * CXIdxEntity_CXXStaticMethod
 * CXIdxEntity_CXXInstanceMethod
 * CXIdxEntity_CXXConstructor
 * CXIdxEntity_CXXConversionFunction
 * CXIdxEntity_CXXTypeAlias
 */
typedef enum {
  CXIdxEntity_NonTemplate   = 0,
  CXIdxEntity_Template      = 1,
  CXIdxEntity_TemplatePartialSpecialization = 2,
  CXIdxEntity_TemplateSpecialization = 3
} CXIdxEntityCXXTemplateKind;

typedef enum {
  CXIdxAttr_Unexposed     = 0,
  CXIdxAttr_IBAction      = 1,
  CXIdxAttr_IBOutlet      = 2,
  CXIdxAttr_IBOutletCollection = 3
} CXIdxAttrKind;

typedef struct {
  CXIdxAttrKind kind;
  CXCursor cursor;
  CXIdxLoc loc;
} CXIdxAttrInfo;

typedef struct {
  CXIdxEntityKind kind;
  CXIdxEntityCXXTemplateKind templateKind;
  CXIdxEntityLanguage lang;
  const char *name;
  const char *USR;
  CXCursor cursor;
  const CXIdxAttrInfo *const *attributes;
  unsigned numAttributes;
} CXIdxEntityInfo;

typedef struct {
  CXCursor cursor;
} CXIdxContainerInfo;

typedef struct {
  const CXIdxAttrInfo *attrInfo;
  const CXIdxEntityInfo *objcClass;
  CXCursor classCursor;
  CXIdxLoc classLoc;
} CXIdxIBOutletCollectionAttrInfo;

typedef enum {
  CXIdxDeclFlag_Skipped = 0x1
} CXIdxDeclInfoFlags;

typedef struct {
  const CXIdxEntityInfo *entityInfo;
  CXCursor cursor;
  CXIdxLoc loc;
  const CXIdxContainerInfo *semanticContainer;
  /**
   * \brief Generally same as #semanticContainer but can be different in
   * cases like out-of-line C++ member functions.
   */
  const CXIdxContainerInfo *lexicalContainer;
  int isRedeclaration;
  int isDefinition;
  int isContainer;
  const CXIdxContainerInfo *declAsContainer;
  /**
   * \brief Whether the declaration exists in code or was created implicitly
   * by the compiler, e.g. implicit Objective-C methods for properties.
   */
  int isImplicit;
  const CXIdxAttrInfo *const *attributes;
  unsigned numAttributes;

  unsigned flags;

} CXIdxDeclInfo;

typedef enum {
  CXIdxObjCContainer_ForwardRef = 0,
  CXIdxObjCContainer_Interface = 1,
  CXIdxObjCContainer_Implementation = 2
} CXIdxObjCContainerKind;

typedef struct {
  const CXIdxDeclInfo *declInfo;
  CXIdxObjCContainerKind kind;
} CXIdxObjCContainerDeclInfo;

typedef struct {
  const CXIdxEntityInfo *base;
  CXCursor cursor;
  CXIdxLoc loc;
} CXIdxBaseClassInfo;

typedef struct {
  const CXIdxEntityInfo *protocol;
  CXCursor cursor;
  CXIdxLoc loc;
} CXIdxObjCProtocolRefInfo;

typedef struct {
  const CXIdxObjCProtocolRefInfo *const *protocols;
  unsigned numProtocols;
} CXIdxObjCProtocolRefListInfo;

typedef struct {
  const CXIdxObjCContainerDeclInfo *containerInfo;
  const CXIdxBaseClassInfo *superInfo;
  const CXIdxObjCProtocolRefListInfo *protocols;
} CXIdxObjCInterfaceDeclInfo;

typedef struct {
  const CXIdxObjCContainerDeclInfo *containerInfo;
  const CXIdxEntityInfo *objcClass;
  CXCursor classCursor;
  CXIdxLoc classLoc;
  const CXIdxObjCProtocolRefListInfo *protocols;
} CXIdxObjCCategoryDeclInfo;

typedef struct {
  const CXIdxDeclInfo *declInfo;
  const CXIdxEntityInfo *getter;
  const CXIdxEntityInfo *setter;
} CXIdxObjCPropertyDeclInfo;

typedef struct {
  const CXIdxDeclInfo *declInfo;
  const CXIdxBaseClassInfo *const *bases;
  unsigned numBases;
} CXIdxCXXClassDeclInfo;

/**
 * \brief Data for IndexerCallbacks#indexEntityReference.
 */
typedef enum {
  /**
   * \brief The entity is referenced directly in user's code.
   */
  CXIdxEntityRef_Direct = 1,
  /**
   * \brief An implicit reference, e.g. a reference of an Objective-C method
   * via the dot syntax.
   */
  CXIdxEntityRef_Implicit = 2
} CXIdxEntityRefKind;

/**
 * \brief Data for IndexerCallbacks#indexEntityReference.
 */
typedef struct {
  CXIdxEntityRefKind kind;
  /**
   * \brief Reference cursor.
   */
  CXCursor cursor;
  CXIdxLoc loc;
  /**
   * \brief The entity that gets referenced.
   */
  const CXIdxEntityInfo *referencedEntity;
  /**
   * \brief Immediate "parent" of the reference. For example:
   * 
   * \code
   * Foo *var;
   * \endcode
   * 
   * The parent of reference of type 'Foo' is the variable 'var'.
   * For references inside statement bodies of functions/methods,
   * the parentEntity will be the function/method.
   */
  const CXIdxEntityInfo *parentEntity;
  /**
   * \brief Lexical container context of the reference.
   */
  const CXIdxContainerInfo *container;
} CXIdxEntityRefInfo;

/**
 * \brief A group of callbacks used by #clang_indexSourceFile and
 * #clang_indexTranslationUnit.
 */
typedef struct {
  /**
   * \brief Called periodically to check whether indexing should be aborted.
   * Should return 0 to continue, and non-zero to abort.
   */
  int (*abortQuery)(CXClientData client_data, void *reserved);

  /**
   * \brief Called at the end of indexing; passes the complete diagnostic set.
   */
  void (*diagnostic)(CXClientData client_data,
                     CXDiagnosticSet, void *reserved);

  CXIdxClientFile (*enteredMainFile)(CXClientData client_data,
                                     CXFile mainFile, void *reserved);
  
  /**
   * \brief Called when a file gets \#included/\#imported.
   */
  CXIdxClientFile (*ppIncludedFile)(CXClientData client_data,
                                    const CXIdxIncludedFileInfo *);
  
  /**
   * \brief Called when a AST file (PCH or module) gets imported.
   * 
   * AST files will not get indexed (there will not be callbacks to index all
   * the entities in an AST file). The recommended action is that, if the AST
   * file is not already indexed, to initiate a new indexing job specific to
   * the AST file.
   */
  CXIdxClientASTFile (*importedASTFile)(CXClientData client_data,
                                        const CXIdxImportedASTFileInfo *);

  /**
   * \brief Called at the beginning of indexing a translation unit.
   */
  CXIdxClientContainer (*startedTranslationUnit)(CXClientData client_data,
                                                 void *reserved);

  void (*indexDeclaration)(CXClientData client_data,
                           const CXIdxDeclInfo *);

  /**
   * \brief Called to index a reference of an entity.
   */
  void (*indexEntityReference)(CXClientData client_data,
                               const CXIdxEntityRefInfo *);

} IndexerCallbacks;

CINDEX_LINKAGE int clang_index_isEntityObjCContainerKind(CXIdxEntityKind);
CINDEX_LINKAGE const CXIdxObjCContainerDeclInfo *
clang_index_getObjCContainerDeclInfo(const CXIdxDeclInfo *);

CINDEX_LINKAGE const CXIdxObjCInterfaceDeclInfo *
clang_index_getObjCInterfaceDeclInfo(const CXIdxDeclInfo *);

CINDEX_LINKAGE
const CXIdxObjCCategoryDeclInfo *
clang_index_getObjCCategoryDeclInfo(const CXIdxDeclInfo *);

CINDEX_LINKAGE const CXIdxObjCProtocolRefListInfo *
clang_index_getObjCProtocolRefListInfo(const CXIdxDeclInfo *);

CINDEX_LINKAGE const CXIdxObjCPropertyDeclInfo *
clang_index_getObjCPropertyDeclInfo(const CXIdxDeclInfo *);

CINDEX_LINKAGE const CXIdxIBOutletCollectionAttrInfo *
clang_index_getIBOutletCollectionAttrInfo(const CXIdxAttrInfo *);

CINDEX_LINKAGE const CXIdxCXXClassDeclInfo *
clang_index_getCXXClassDeclInfo(const CXIdxDeclInfo *);

/**
 * \brief For retrieving a custom CXIdxClientContainer attached to a
 * container.
 */
CINDEX_LINKAGE CXIdxClientContainer
clang_index_getClientContainer(const CXIdxContainerInfo *);

/**
 * \brief For setting a custom CXIdxClientContainer attached to a
 * container.
 */
CINDEX_LINKAGE void
clang_index_setClientContainer(const CXIdxContainerInfo *,CXIdxClientContainer);

/**
 * \brief For retrieving a custom CXIdxClientEntity attached to an entity.
 */
CINDEX_LINKAGE CXIdxClientEntity
clang_index_getClientEntity(const CXIdxEntityInfo *);

/**
 * \brief For setting a custom CXIdxClientEntity attached to an entity.
 */
CINDEX_LINKAGE void
clang_index_setClientEntity(const CXIdxEntityInfo *, CXIdxClientEntity);

/**
 * \brief An indexing action/session, to be applied to one or multiple
 * translation units.
 */
typedef void *CXIndexAction;

/**
 * \brief An indexing action/session, to be applied to one or multiple
 * translation units.
 *
 * \param CIdx The index object with which the index action will be associated.
 */
CINDEX_LINKAGE CXIndexAction clang_IndexAction_create(CXIndex CIdx);

/**
 * \brief Destroy the given index action.
 *
 * The index action must not be destroyed until all of the translation units
 * created within that index action have been destroyed.
 */
CINDEX_LINKAGE void clang_IndexAction_dispose(CXIndexAction);

typedef enum {
  /**
   * \brief Used to indicate that no special indexing options are needed.
   */
  CXIndexOpt_None = 0x0,
  
  /**
   * \brief Used to indicate that IndexerCallbacks#indexEntityReference should
   * be invoked for only one reference of an entity per source file that does
   * not also include a declaration/definition of the entity.
   */
  CXIndexOpt_SuppressRedundantRefs = 0x1,

  /**
   * \brief Function-local symbols should be indexed. If this is not set
   * function-local symbols will be ignored.
   */
  CXIndexOpt_IndexFunctionLocalSymbols = 0x2,

  /**
   * \brief Implicit function/class template instantiations should be indexed.
   * If this is not set, implicit instantiations will be ignored.
   */
  CXIndexOpt_IndexImplicitTemplateInstantiations = 0x4,

  /**
   * \brief Suppress all compiler warnings when parsing for indexing.
   */
  CXIndexOpt_SuppressWarnings = 0x8,

  /**
   * \brief Skip a function/method body that was already parsed during an
   * indexing session associated with a \c CXIndexAction object.
   * Bodies in system headers are always skipped.
   */
  CXIndexOpt_SkipParsedBodiesInSession = 0x10

} CXIndexOptFlags;

/**
 * \brief Index the given source file and the translation unit corresponding
 * to that file via callbacks implemented through #IndexerCallbacks.
 *
 * \param client_data pointer data supplied by the client, which will
 * be passed to the invoked callbacks.
 *
 * \param index_callbacks Pointer to indexing callbacks that the client
 * implements.
 *
 * \param index_callbacks_size Size of #IndexerCallbacks structure that gets
 * passed in index_callbacks.
 *
 * \param index_options A bitmask of options that affects how indexing is
 * performed. This should be a bitwise OR of the CXIndexOpt_XXX flags.
 *
 * \param[out] out_TU pointer to store a \c CXTranslationUnit that can be
 * reused after indexing is finished. Set to \c NULL if you do not require it.
 *
 * \returns 0 on success or if there were errors from which the compiler could
 * recover.  If there is a failure from which there is no recovery, returns
 * a non-zero \c CXErrorCode.
 *
 * The rest of the parameters are the same as #clang_parseTranslationUnit.
 */
CINDEX_LINKAGE int clang_indexSourceFile(CXIndexAction,
                                         CXClientData client_data,
                                         IndexerCallbacks *index_callbacks,
                                         unsigned index_callbacks_size,
                                         unsigned index_options,
                                         const char *source_filename,
                                         const char * const *command_line_args,
                                         int num_command_line_args,
                                         struct CXUnsavedFile *unsaved_files,
                                         unsigned num_unsaved_files,
                                         CXTranslationUnit *out_TU,
                                         unsigned TU_options);

/**
 * \brief Same as clang_indexSourceFile but requires a full command line
 * for \c command_line_args including argv[0]. This is useful if the standard
 * library paths are relative to the binary.
 */
CINDEX_LINKAGE int clang_indexSourceFileFullArgv(
    CXIndexAction, CXClientData client_data, IndexerCallbacks *index_callbacks,
    unsigned index_callbacks_size, unsigned index_options,
    const char *source_filename, const char *const *command_line_args,
    int num_command_line_args, struct CXUnsavedFile *unsaved_files,
    unsigned num_unsaved_files, CXTranslationUnit *out_TU, unsigned TU_options);

/**
 * \brief Index the given translation unit via callbacks implemented through
 * #IndexerCallbacks.
 * 
 * The order of callback invocations is not guaranteed to be the same as
 * when indexing a source file. The high level order will be:
 * 
 *   -Preprocessor callbacks invocations
 *   -Declaration/reference callbacks invocations
 *   -Diagnostic callback invocations
 *
 * The parameters are the same as #clang_indexSourceFile.
 * 
 * \returns If there is a failure from which there is no recovery, returns
 * non-zero, otherwise returns 0.
 */
CINDEX_LINKAGE int clang_indexTranslationUnit(CXIndexAction,
                                              CXClientData client_data,
                                              IndexerCallbacks *index_callbacks,
                                              unsigned index_callbacks_size,
                                              unsigned index_options,
                                              CXTranslationUnit);

/**
 * \brief Retrieve the CXIdxFile, file, line, column, and offset represented by
 * the given CXIdxLoc.
 *
 * If the location refers into a macro expansion, retrieves the
 * location of the macro expansion and if it refers into a macro argument
 * retrieves the location of the argument.
 */
CINDEX_LINKAGE void clang_indexLoc_getFileLocation(CXIdxLoc loc,
                                                   CXIdxClientFile *indexFile,
                                                   CXFile *file,
                                                   unsigned *line,
                                                   unsigned *column,
                                                   unsigned *offset);

/**
 * \brief Retrieve the CXSourceLocation represented by the given CXIdxLoc.
 */
CINDEX_LINKAGE
CXSourceLocation clang_indexLoc_getCXSourceLocation(CXIdxLoc loc);

/**
 * \brief Visitor invoked for each field found by a traversal.
 *
 * This visitor function will be invoked for each field found by
 * \c clang_Type_visitFields. Its first argument is the cursor being
 * visited, its second argument is the client data provided to
 * \c clang_Type_visitFields.
 *
 * The visitor should return one of the \c CXVisitorResult values
 * to direct \c clang_Type_visitFields.
 */
typedef enum CXVisitorResult (*CXFieldVisitor)(CXCursor C,
                                               CXClientData client_data);

/**
 * \brief Visit the fields of a particular type.
 *
 * This function visits all the direct fields of the given cursor,
 * invoking the given \p visitor function with the cursors of each
 * visited field. The traversal may be ended prematurely, if
 * the visitor returns \c CXFieldVisit_Break.
 *
 * \param T the record type whose field may be visited.
 *
 * \param visitor the visitor function that will be invoked for each
 * field of \p T.
 *
 * \param client_data pointer data supplied by the client, which will
 * be passed to the visitor each time it is invoked.
 *
 * \returns a non-zero value if the traversal was terminated
 * prematurely by the visitor returning \c CXFieldVisit_Break.
 */
CINDEX_LINKAGE unsigned clang_Type_visitFields(CXType T,
                                               CXFieldVisitor visitor,
                                               CXClientData client_data);

/**
 * @}
 */

/**
 * @}
 */

#ifdef __cplusplus
}
#endif
#endif<|MERGE_RESOLUTION|>--- conflicted
+++ resolved
@@ -2301,31 +2301,27 @@
    */
   CXCursor_OMPTargetParallelForDirective = 264,
 
-<<<<<<< HEAD
+  /** \brief OpenMP target update directive.
+   */
+  CXCursor_OMPTargetUpdateDirective      = 265,
+
   /** \brief OpenMP distribute parallel for directive.
    */
-  CXCursor_OMPDistributeParallelForDirective = 265,
+  CXCursor_OMPDistributeParallelForDirective = 266,
 
   /** \brief OpenMP target teams directive.
    */
-  CXCursor_OMPTargetTeamsDirective = 266,
+  CXCursor_OMPTargetTeamsDirective = 267,
 
   /** \brief OpenMP teams distribute parallel for directive.
    */
-  CXCursor_OMPTeamsDistributeParallelForDirective = 267,
+  CXCursor_OMPTeamsDistributeParallelForDirective = 268,
 
   /** \brief OpenMP target teams distribute parallel for directive.
    */
-  CXCursor_OMPTargetTeamsDistributeParallelForDirective = 268,
+  CXCursor_OMPTargetTeamsDistributeParallelForDirective = 269,
 
   CXCursor_LastStmt     = CXCursor_OMPTargetTeamsDistributeParallelForDirective,
-=======
-  /** \brief OpenMP target update directive.
-   */
-  CXCursor_OMPTargetUpdateDirective      = 265,
-
-  CXCursor_LastStmt                      = CXCursor_OMPTargetUpdateDirective,
->>>>>>> 35537a7d
 
   /**
    * \brief Cursor that represents the translation unit itself.
