/*===-- clang-c/Index.h - Indexing Public C Interface -------------*- C -*-===*\
|*                                                                            *|
|*                     The LLVM Compiler Infrastructure                       *|
|*                                                                            *|
|* This file is distributed under the University of Illinois Open Source      *|
|* License. See LICENSE.TXT for details.                                      *|
|*                                                                            *|
|*===----------------------------------------------------------------------===*|
|*                                                                            *|
|* This header provides a public inferface to a Clang library for extracting  *|
|* high-level symbol information from source files without exposing the full  *|
|* Clang C++ API.                                                             *|
|*                                                                            *|
\*===----------------------------------------------------------------------===*/

#ifndef LLVM_CLANG_C_INDEX_H
#define LLVM_CLANG_C_INDEX_H

#include <time.h>

#include "clang-c/Platform.h"
#include "clang-c/CXErrorCode.h"
#include "clang-c/CXString.h"
#include "clang-c/BuildSystem.h"

/**
 * \brief The version constants for the libclang API.
 * CINDEX_VERSION_MINOR should increase when there are API additions.
 * CINDEX_VERSION_MAJOR is intended for "major" source/ABI breaking changes.
 *
 * The policy about the libclang API was always to keep it source and ABI
 * compatible, thus CINDEX_VERSION_MAJOR is expected to remain stable.
 */
#define CINDEX_VERSION_MAJOR 0
#define CINDEX_VERSION_MINOR 36

#define CINDEX_VERSION_ENCODE(major, minor) ( \
      ((major) * 10000)                       \
    + ((minor) *     1))

#define CINDEX_VERSION CINDEX_VERSION_ENCODE( \
    CINDEX_VERSION_MAJOR,                     \
    CINDEX_VERSION_MINOR )

#define CINDEX_VERSION_STRINGIZE_(major, minor)   \
    #major"."#minor
#define CINDEX_VERSION_STRINGIZE(major, minor)    \
    CINDEX_VERSION_STRINGIZE_(major, minor)

#define CINDEX_VERSION_STRING CINDEX_VERSION_STRINGIZE( \
    CINDEX_VERSION_MAJOR,                               \
    CINDEX_VERSION_MINOR)

#ifdef __cplusplus
extern "C" {
#endif

/** \defgroup CINDEX libclang: C Interface to Clang
 *
 * The C Interface to Clang provides a relatively small API that exposes
 * facilities for parsing source code into an abstract syntax tree (AST),
 * loading already-parsed ASTs, traversing the AST, associating
 * physical source locations with elements within the AST, and other
 * facilities that support Clang-based development tools.
 *
 * This C interface to Clang will never provide all of the information
 * representation stored in Clang's C++ AST, nor should it: the intent is to
 * maintain an API that is relatively stable from one release to the next,
 * providing only the basic functionality needed to support development tools.
 *
 * To avoid namespace pollution, data types are prefixed with "CX" and
 * functions are prefixed with "clang_".
 *
 * @{
 */

/**
 * \brief An "index" that consists of a set of translation units that would
 * typically be linked together into an executable or library.
 */
typedef void *CXIndex;

/**
 * \brief A single translation unit, which resides in an index.
 */
typedef struct CXTranslationUnitImpl *CXTranslationUnit;

/**
 * \brief Opaque pointer representing client data that will be passed through
 * to various callbacks and visitors.
 */
typedef void *CXClientData;

/**
 * \brief Provides the contents of a file that has not yet been saved to disk.
 *
 * Each CXUnsavedFile instance provides the name of a file on the
 * system along with the current contents of that file that have not
 * yet been saved to disk.
 */
struct CXUnsavedFile {
  /**
   * \brief The file whose contents have not yet been saved.
   *
   * This file must already exist in the file system.
   */
  const char *Filename;

  /**
   * \brief A buffer containing the unsaved contents of this file.
   */
  const char *Contents;

  /**
   * \brief The length of the unsaved contents of this buffer.
   */
  unsigned long Length;
};

/**
 * \brief Describes the availability of a particular entity, which indicates
 * whether the use of this entity will result in a warning or error due to
 * it being deprecated or unavailable.
 */
enum CXAvailabilityKind {
  /**
   * \brief The entity is available.
   */
  CXAvailability_Available,
  /**
   * \brief The entity is available, but has been deprecated (and its use is
   * not recommended).
   */
  CXAvailability_Deprecated,
  /**
   * \brief The entity is not available; any use of it will be an error.
   */
  CXAvailability_NotAvailable,
  /**
   * \brief The entity is available, but not accessible; any use of it will be
   * an error.
   */
  CXAvailability_NotAccessible
};

/**
 * \brief Describes a version number of the form major.minor.subminor.
 */
typedef struct CXVersion {
  /**
   * \brief The major version number, e.g., the '10' in '10.7.3'. A negative
   * value indicates that there is no version number at all.
   */
  int Major;
  /**
   * \brief The minor version number, e.g., the '7' in '10.7.3'. This value
   * will be negative if no minor version number was provided, e.g., for 
   * version '10'.
   */
  int Minor;
  /**
   * \brief The subminor version number, e.g., the '3' in '10.7.3'. This value
   * will be negative if no minor or subminor version number was provided,
   * e.g., in version '10' or '10.7'.
   */
  int Subminor;
} CXVersion;
  
/**
 * \brief Provides a shared context for creating translation units.
 *
 * It provides two options:
 *
 * - excludeDeclarationsFromPCH: When non-zero, allows enumeration of "local"
 * declarations (when loading any new translation units). A "local" declaration
 * is one that belongs in the translation unit itself and not in a precompiled
 * header that was used by the translation unit. If zero, all declarations
 * will be enumerated.
 *
 * Here is an example:
 *
 * \code
 *   // excludeDeclsFromPCH = 1, displayDiagnostics=1
 *   Idx = clang_createIndex(1, 1);
 *
 *   // IndexTest.pch was produced with the following command:
 *   // "clang -x c IndexTest.h -emit-ast -o IndexTest.pch"
 *   TU = clang_createTranslationUnit(Idx, "IndexTest.pch");
 *
 *   // This will load all the symbols from 'IndexTest.pch'
 *   clang_visitChildren(clang_getTranslationUnitCursor(TU),
 *                       TranslationUnitVisitor, 0);
 *   clang_disposeTranslationUnit(TU);
 *
 *   // This will load all the symbols from 'IndexTest.c', excluding symbols
 *   // from 'IndexTest.pch'.
 *   char *args[] = { "-Xclang", "-include-pch=IndexTest.pch" };
 *   TU = clang_createTranslationUnitFromSourceFile(Idx, "IndexTest.c", 2, args,
 *                                                  0, 0);
 *   clang_visitChildren(clang_getTranslationUnitCursor(TU),
 *                       TranslationUnitVisitor, 0);
 *   clang_disposeTranslationUnit(TU);
 * \endcode
 *
 * This process of creating the 'pch', loading it separately, and using it (via
 * -include-pch) allows 'excludeDeclsFromPCH' to remove redundant callbacks
 * (which gives the indexer the same performance benefit as the compiler).
 */
CINDEX_LINKAGE CXIndex clang_createIndex(int excludeDeclarationsFromPCH,
                                         int displayDiagnostics);

/**
 * \brief Destroy the given index.
 *
 * The index must not be destroyed until all of the translation units created
 * within that index have been destroyed.
 */
CINDEX_LINKAGE void clang_disposeIndex(CXIndex index);

typedef enum {
  /**
   * \brief Used to indicate that no special CXIndex options are needed.
   */
  CXGlobalOpt_None = 0x0,

  /**
   * \brief Used to indicate that threads that libclang creates for indexing
   * purposes should use background priority.
   *
   * Affects #clang_indexSourceFile, #clang_indexTranslationUnit,
   * #clang_parseTranslationUnit, #clang_saveTranslationUnit.
   */
  CXGlobalOpt_ThreadBackgroundPriorityForIndexing = 0x1,

  /**
   * \brief Used to indicate that threads that libclang creates for editing
   * purposes should use background priority.
   *
   * Affects #clang_reparseTranslationUnit, #clang_codeCompleteAt,
   * #clang_annotateTokens
   */
  CXGlobalOpt_ThreadBackgroundPriorityForEditing = 0x2,

  /**
   * \brief Used to indicate that all threads that libclang creates should use
   * background priority.
   */
  CXGlobalOpt_ThreadBackgroundPriorityForAll =
      CXGlobalOpt_ThreadBackgroundPriorityForIndexing |
      CXGlobalOpt_ThreadBackgroundPriorityForEditing

} CXGlobalOptFlags;

/**
 * \brief Sets general options associated with a CXIndex.
 *
 * For example:
 * \code
 * CXIndex idx = ...;
 * clang_CXIndex_setGlobalOptions(idx,
 *     clang_CXIndex_getGlobalOptions(idx) |
 *     CXGlobalOpt_ThreadBackgroundPriorityForIndexing);
 * \endcode
 *
 * \param options A bitmask of options, a bitwise OR of CXGlobalOpt_XXX flags.
 */
CINDEX_LINKAGE void clang_CXIndex_setGlobalOptions(CXIndex, unsigned options);

/**
 * \brief Gets the general options associated with a CXIndex.
 *
 * \returns A bitmask of options, a bitwise OR of CXGlobalOpt_XXX flags that
 * are associated with the given CXIndex object.
 */
CINDEX_LINKAGE unsigned clang_CXIndex_getGlobalOptions(CXIndex);

/**
 * \defgroup CINDEX_FILES File manipulation routines
 *
 * @{
 */

/**
 * \brief A particular source file that is part of a translation unit.
 */
typedef void *CXFile;

/**
 * \brief Retrieve the complete file and path name of the given file.
 */
CINDEX_LINKAGE CXString clang_getFileName(CXFile SFile);

/**
 * \brief Retrieve the last modification time of the given file.
 */
CINDEX_LINKAGE time_t clang_getFileTime(CXFile SFile);

/**
 * \brief Uniquely identifies a CXFile, that refers to the same underlying file,
 * across an indexing session.
 */
typedef struct {
  unsigned long long data[3];
} CXFileUniqueID;

/**
 * \brief Retrieve the unique ID for the given \c file.
 *
 * \param file the file to get the ID for.
 * \param outID stores the returned CXFileUniqueID.
 * \returns If there was a failure getting the unique ID, returns non-zero,
 * otherwise returns 0.
*/
CINDEX_LINKAGE int clang_getFileUniqueID(CXFile file, CXFileUniqueID *outID);

/**
 * \brief Determine whether the given header is guarded against
 * multiple inclusions, either with the conventional
 * \#ifndef/\#define/\#endif macro guards or with \#pragma once.
 */
CINDEX_LINKAGE unsigned 
clang_isFileMultipleIncludeGuarded(CXTranslationUnit tu, CXFile file);

/**
 * \brief Retrieve a file handle within the given translation unit.
 *
 * \param tu the translation unit
 *
 * \param file_name the name of the file.
 *
 * \returns the file handle for the named file in the translation unit \p tu,
 * or a NULL file handle if the file was not a part of this translation unit.
 */
CINDEX_LINKAGE CXFile clang_getFile(CXTranslationUnit tu,
                                    const char *file_name);

/**
 * \brief Returns non-zero if the \c file1 and \c file2 point to the same file,
 * or they are both NULL.
 */
CINDEX_LINKAGE int clang_File_isEqual(CXFile file1, CXFile file2);

/**
 * @}
 */

/**
 * \defgroup CINDEX_LOCATIONS Physical source locations
 *
 * Clang represents physical source locations in its abstract syntax tree in
 * great detail, with file, line, and column information for the majority of
 * the tokens parsed in the source code. These data types and functions are
 * used to represent source location information, either for a particular
 * point in the program or for a range of points in the program, and extract
 * specific location information from those data types.
 *
 * @{
 */

/**
 * \brief Identifies a specific source location within a translation
 * unit.
 *
 * Use clang_getExpansionLocation() or clang_getSpellingLocation()
 * to map a source location to a particular file, line, and column.
 */
typedef struct {
  const void *ptr_data[2];
  unsigned int_data;
} CXSourceLocation;

/**
 * \brief Identifies a half-open character range in the source code.
 *
 * Use clang_getRangeStart() and clang_getRangeEnd() to retrieve the
 * starting and end locations from a source range, respectively.
 */
typedef struct {
  const void *ptr_data[2];
  unsigned begin_int_data;
  unsigned end_int_data;
} CXSourceRange;

/**
 * \brief Retrieve a NULL (invalid) source location.
 */
CINDEX_LINKAGE CXSourceLocation clang_getNullLocation(void);

/**
 * \brief Determine whether two source locations, which must refer into
 * the same translation unit, refer to exactly the same point in the source
 * code.
 *
 * \returns non-zero if the source locations refer to the same location, zero
 * if they refer to different locations.
 */
CINDEX_LINKAGE unsigned clang_equalLocations(CXSourceLocation loc1,
                                             CXSourceLocation loc2);

/**
 * \brief Retrieves the source location associated with a given file/line/column
 * in a particular translation unit.
 */
CINDEX_LINKAGE CXSourceLocation clang_getLocation(CXTranslationUnit tu,
                                                  CXFile file,
                                                  unsigned line,
                                                  unsigned column);
/**
 * \brief Retrieves the source location associated with a given character offset
 * in a particular translation unit.
 */
CINDEX_LINKAGE CXSourceLocation clang_getLocationForOffset(CXTranslationUnit tu,
                                                           CXFile file,
                                                           unsigned offset);

/**
 * \brief Returns non-zero if the given source location is in a system header.
 */
CINDEX_LINKAGE int clang_Location_isInSystemHeader(CXSourceLocation location);

/**
 * \brief Returns non-zero if the given source location is in the main file of
 * the corresponding translation unit.
 */
CINDEX_LINKAGE int clang_Location_isFromMainFile(CXSourceLocation location);

/**
 * \brief Retrieve a NULL (invalid) source range.
 */
CINDEX_LINKAGE CXSourceRange clang_getNullRange(void);

/**
 * \brief Retrieve a source range given the beginning and ending source
 * locations.
 */
CINDEX_LINKAGE CXSourceRange clang_getRange(CXSourceLocation begin,
                                            CXSourceLocation end);

/**
 * \brief Determine whether two ranges are equivalent.
 *
 * \returns non-zero if the ranges are the same, zero if they differ.
 */
CINDEX_LINKAGE unsigned clang_equalRanges(CXSourceRange range1,
                                          CXSourceRange range2);

/**
 * \brief Returns non-zero if \p range is null.
 */
CINDEX_LINKAGE int clang_Range_isNull(CXSourceRange range);

/**
 * \brief Retrieve the file, line, column, and offset represented by
 * the given source location.
 *
 * If the location refers into a macro expansion, retrieves the
 * location of the macro expansion.
 *
 * \param location the location within a source file that will be decomposed
 * into its parts.
 *
 * \param file [out] if non-NULL, will be set to the file to which the given
 * source location points.
 *
 * \param line [out] if non-NULL, will be set to the line to which the given
 * source location points.
 *
 * \param column [out] if non-NULL, will be set to the column to which the given
 * source location points.
 *
 * \param offset [out] if non-NULL, will be set to the offset into the
 * buffer to which the given source location points.
 */
CINDEX_LINKAGE void clang_getExpansionLocation(CXSourceLocation location,
                                               CXFile *file,
                                               unsigned *line,
                                               unsigned *column,
                                               unsigned *offset);

/**
 * \brief Retrieve the file, line, column, and offset represented by
 * the given source location, as specified in a # line directive.
 *
 * Example: given the following source code in a file somefile.c
 *
 * \code
 * #123 "dummy.c" 1
 *
 * static int func(void)
 * {
 *     return 0;
 * }
 * \endcode
 *
 * the location information returned by this function would be
 *
 * File: dummy.c Line: 124 Column: 12
 *
 * whereas clang_getExpansionLocation would have returned
 *
 * File: somefile.c Line: 3 Column: 12
 *
 * \param location the location within a source file that will be decomposed
 * into its parts.
 *
 * \param filename [out] if non-NULL, will be set to the filename of the
 * source location. Note that filenames returned will be for "virtual" files,
 * which don't necessarily exist on the machine running clang - e.g. when
 * parsing preprocessed output obtained from a different environment. If
 * a non-NULL value is passed in, remember to dispose of the returned value
 * using \c clang_disposeString() once you've finished with it. For an invalid
 * source location, an empty string is returned.
 *
 * \param line [out] if non-NULL, will be set to the line number of the
 * source location. For an invalid source location, zero is returned.
 *
 * \param column [out] if non-NULL, will be set to the column number of the
 * source location. For an invalid source location, zero is returned.
 */
CINDEX_LINKAGE void clang_getPresumedLocation(CXSourceLocation location,
                                              CXString *filename,
                                              unsigned *line,
                                              unsigned *column);

/**
 * \brief Legacy API to retrieve the file, line, column, and offset represented
 * by the given source location.
 *
 * This interface has been replaced by the newer interface
 * #clang_getExpansionLocation(). See that interface's documentation for
 * details.
 */
CINDEX_LINKAGE void clang_getInstantiationLocation(CXSourceLocation location,
                                                   CXFile *file,
                                                   unsigned *line,
                                                   unsigned *column,
                                                   unsigned *offset);

/**
 * \brief Retrieve the file, line, column, and offset represented by
 * the given source location.
 *
 * If the location refers into a macro instantiation, return where the
 * location was originally spelled in the source file.
 *
 * \param location the location within a source file that will be decomposed
 * into its parts.
 *
 * \param file [out] if non-NULL, will be set to the file to which the given
 * source location points.
 *
 * \param line [out] if non-NULL, will be set to the line to which the given
 * source location points.
 *
 * \param column [out] if non-NULL, will be set to the column to which the given
 * source location points.
 *
 * \param offset [out] if non-NULL, will be set to the offset into the
 * buffer to which the given source location points.
 */
CINDEX_LINKAGE void clang_getSpellingLocation(CXSourceLocation location,
                                              CXFile *file,
                                              unsigned *line,
                                              unsigned *column,
                                              unsigned *offset);

/**
 * \brief Retrieve the file, line, column, and offset represented by
 * the given source location.
 *
 * If the location refers into a macro expansion, return where the macro was
 * expanded or where the macro argument was written, if the location points at
 * a macro argument.
 *
 * \param location the location within a source file that will be decomposed
 * into its parts.
 *
 * \param file [out] if non-NULL, will be set to the file to which the given
 * source location points.
 *
 * \param line [out] if non-NULL, will be set to the line to which the given
 * source location points.
 *
 * \param column [out] if non-NULL, will be set to the column to which the given
 * source location points.
 *
 * \param offset [out] if non-NULL, will be set to the offset into the
 * buffer to which the given source location points.
 */
CINDEX_LINKAGE void clang_getFileLocation(CXSourceLocation location,
                                          CXFile *file,
                                          unsigned *line,
                                          unsigned *column,
                                          unsigned *offset);

/**
 * \brief Retrieve a source location representing the first character within a
 * source range.
 */
CINDEX_LINKAGE CXSourceLocation clang_getRangeStart(CXSourceRange range);

/**
 * \brief Retrieve a source location representing the last character within a
 * source range.
 */
CINDEX_LINKAGE CXSourceLocation clang_getRangeEnd(CXSourceRange range);

/**
 * \brief Identifies an array of ranges.
 */
typedef struct {
  /** \brief The number of ranges in the \c ranges array. */
  unsigned count;
  /**
   * \brief An array of \c CXSourceRanges.
   */
  CXSourceRange *ranges;
} CXSourceRangeList;

/**
 * \brief Retrieve all ranges that were skipped by the preprocessor.
 *
 * The preprocessor will skip lines when they are surrounded by an
 * if/ifdef/ifndef directive whose condition does not evaluate to true.
 */
CINDEX_LINKAGE CXSourceRangeList *clang_getSkippedRanges(CXTranslationUnit tu,
                                                         CXFile file);

/**
 * \brief Retrieve all ranges from all files that were skipped by the
 * preprocessor.
 *
 * The preprocessor will skip lines when they are surrounded by an
 * if/ifdef/ifndef directive whose condition does not evaluate to true.
 */
CINDEX_LINKAGE CXSourceRangeList *clang_getAllSkippedRanges(CXTranslationUnit tu);

/**
 * \brief Destroy the given \c CXSourceRangeList.
 */
CINDEX_LINKAGE void clang_disposeSourceRangeList(CXSourceRangeList *ranges);

/**
 * @}
 */

/**
 * \defgroup CINDEX_DIAG Diagnostic reporting
 *
 * @{
 */

/**
 * \brief Describes the severity of a particular diagnostic.
 */
enum CXDiagnosticSeverity {
  /**
   * \brief A diagnostic that has been suppressed, e.g., by a command-line
   * option.
   */
  CXDiagnostic_Ignored = 0,

  /**
   * \brief This diagnostic is a note that should be attached to the
   * previous (non-note) diagnostic.
   */
  CXDiagnostic_Note    = 1,

  /**
   * \brief This diagnostic indicates suspicious code that may not be
   * wrong.
   */
  CXDiagnostic_Warning = 2,

  /**
   * \brief This diagnostic indicates that the code is ill-formed.
   */
  CXDiagnostic_Error   = 3,

  /**
   * \brief This diagnostic indicates that the code is ill-formed such
   * that future parser recovery is unlikely to produce useful
   * results.
   */
  CXDiagnostic_Fatal   = 4
};

/**
 * \brief A single diagnostic, containing the diagnostic's severity,
 * location, text, source ranges, and fix-it hints.
 */
typedef void *CXDiagnostic;

/**
 * \brief A group of CXDiagnostics.
 */
typedef void *CXDiagnosticSet;
  
/**
 * \brief Determine the number of diagnostics in a CXDiagnosticSet.
 */
CINDEX_LINKAGE unsigned clang_getNumDiagnosticsInSet(CXDiagnosticSet Diags);

/**
 * \brief Retrieve a diagnostic associated with the given CXDiagnosticSet.
 *
 * \param Diags the CXDiagnosticSet to query.
 * \param Index the zero-based diagnostic number to retrieve.
 *
 * \returns the requested diagnostic. This diagnostic must be freed
 * via a call to \c clang_disposeDiagnostic().
 */
CINDEX_LINKAGE CXDiagnostic clang_getDiagnosticInSet(CXDiagnosticSet Diags,
                                                     unsigned Index);  

/**
 * \brief Describes the kind of error that occurred (if any) in a call to
 * \c clang_loadDiagnostics.
 */
enum CXLoadDiag_Error {
  /**
   * \brief Indicates that no error occurred.
   */
  CXLoadDiag_None = 0,
  
  /**
   * \brief Indicates that an unknown error occurred while attempting to
   * deserialize diagnostics.
   */
  CXLoadDiag_Unknown = 1,
  
  /**
   * \brief Indicates that the file containing the serialized diagnostics
   * could not be opened.
   */
  CXLoadDiag_CannotLoad = 2,
  
  /**
   * \brief Indicates that the serialized diagnostics file is invalid or
   * corrupt.
   */
  CXLoadDiag_InvalidFile = 3
};
  
/**
 * \brief Deserialize a set of diagnostics from a Clang diagnostics bitcode
 * file.
 *
 * \param file The name of the file to deserialize.
 * \param error A pointer to a enum value recording if there was a problem
 *        deserializing the diagnostics.
 * \param errorString A pointer to a CXString for recording the error string
 *        if the file was not successfully loaded.
 *
 * \returns A loaded CXDiagnosticSet if successful, and NULL otherwise.  These
 * diagnostics should be released using clang_disposeDiagnosticSet().
 */
CINDEX_LINKAGE CXDiagnosticSet clang_loadDiagnostics(const char *file,
                                                  enum CXLoadDiag_Error *error,
                                                  CXString *errorString);

/**
 * \brief Release a CXDiagnosticSet and all of its contained diagnostics.
 */
CINDEX_LINKAGE void clang_disposeDiagnosticSet(CXDiagnosticSet Diags);

/**
 * \brief Retrieve the child diagnostics of a CXDiagnostic. 
 *
 * This CXDiagnosticSet does not need to be released by
 * clang_disposeDiagnosticSet.
 */
CINDEX_LINKAGE CXDiagnosticSet clang_getChildDiagnostics(CXDiagnostic D);

/**
 * \brief Determine the number of diagnostics produced for the given
 * translation unit.
 */
CINDEX_LINKAGE unsigned clang_getNumDiagnostics(CXTranslationUnit Unit);

/**
 * \brief Retrieve a diagnostic associated with the given translation unit.
 *
 * \param Unit the translation unit to query.
 * \param Index the zero-based diagnostic number to retrieve.
 *
 * \returns the requested diagnostic. This diagnostic must be freed
 * via a call to \c clang_disposeDiagnostic().
 */
CINDEX_LINKAGE CXDiagnostic clang_getDiagnostic(CXTranslationUnit Unit,
                                                unsigned Index);

/**
 * \brief Retrieve the complete set of diagnostics associated with a
 *        translation unit.
 *
 * \param Unit the translation unit to query.
 */
CINDEX_LINKAGE CXDiagnosticSet
  clang_getDiagnosticSetFromTU(CXTranslationUnit Unit);  

/**
 * \brief Destroy a diagnostic.
 */
CINDEX_LINKAGE void clang_disposeDiagnostic(CXDiagnostic Diagnostic);

/**
 * \brief Options to control the display of diagnostics.
 *
 * The values in this enum are meant to be combined to customize the
 * behavior of \c clang_formatDiagnostic().
 */
enum CXDiagnosticDisplayOptions {
  /**
   * \brief Display the source-location information where the
   * diagnostic was located.
   *
   * When set, diagnostics will be prefixed by the file, line, and
   * (optionally) column to which the diagnostic refers. For example,
   *
   * \code
   * test.c:28: warning: extra tokens at end of #endif directive
   * \endcode
   *
   * This option corresponds to the clang flag \c -fshow-source-location.
   */
  CXDiagnostic_DisplaySourceLocation = 0x01,

  /**
   * \brief If displaying the source-location information of the
   * diagnostic, also include the column number.
   *
   * This option corresponds to the clang flag \c -fshow-column.
   */
  CXDiagnostic_DisplayColumn = 0x02,

  /**
   * \brief If displaying the source-location information of the
   * diagnostic, also include information about source ranges in a
   * machine-parsable format.
   *
   * This option corresponds to the clang flag
   * \c -fdiagnostics-print-source-range-info.
   */
  CXDiagnostic_DisplaySourceRanges = 0x04,
  
  /**
   * \brief Display the option name associated with this diagnostic, if any.
   *
   * The option name displayed (e.g., -Wconversion) will be placed in brackets
   * after the diagnostic text. This option corresponds to the clang flag
   * \c -fdiagnostics-show-option.
   */
  CXDiagnostic_DisplayOption = 0x08,
  
  /**
   * \brief Display the category number associated with this diagnostic, if any.
   *
   * The category number is displayed within brackets after the diagnostic text.
   * This option corresponds to the clang flag 
   * \c -fdiagnostics-show-category=id.
   */
  CXDiagnostic_DisplayCategoryId = 0x10,

  /**
   * \brief Display the category name associated with this diagnostic, if any.
   *
   * The category name is displayed within brackets after the diagnostic text.
   * This option corresponds to the clang flag 
   * \c -fdiagnostics-show-category=name.
   */
  CXDiagnostic_DisplayCategoryName = 0x20
};

/**
 * \brief Format the given diagnostic in a manner that is suitable for display.
 *
 * This routine will format the given diagnostic to a string, rendering
 * the diagnostic according to the various options given. The
 * \c clang_defaultDiagnosticDisplayOptions() function returns the set of
 * options that most closely mimics the behavior of the clang compiler.
 *
 * \param Diagnostic The diagnostic to print.
 *
 * \param Options A set of options that control the diagnostic display,
 * created by combining \c CXDiagnosticDisplayOptions values.
 *
 * \returns A new string containing for formatted diagnostic.
 */
CINDEX_LINKAGE CXString clang_formatDiagnostic(CXDiagnostic Diagnostic,
                                               unsigned Options);

/**
 * \brief Retrieve the set of display options most similar to the
 * default behavior of the clang compiler.
 *
 * \returns A set of display options suitable for use with \c
 * clang_formatDiagnostic().
 */
CINDEX_LINKAGE unsigned clang_defaultDiagnosticDisplayOptions(void);

/**
 * \brief Determine the severity of the given diagnostic.
 */
CINDEX_LINKAGE enum CXDiagnosticSeverity
clang_getDiagnosticSeverity(CXDiagnostic);

/**
 * \brief Retrieve the source location of the given diagnostic.
 *
 * This location is where Clang would print the caret ('^') when
 * displaying the diagnostic on the command line.
 */
CINDEX_LINKAGE CXSourceLocation clang_getDiagnosticLocation(CXDiagnostic);

/**
 * \brief Retrieve the text of the given diagnostic.
 */
CINDEX_LINKAGE CXString clang_getDiagnosticSpelling(CXDiagnostic);

/**
 * \brief Retrieve the name of the command-line option that enabled this
 * diagnostic.
 *
 * \param Diag The diagnostic to be queried.
 *
 * \param Disable If non-NULL, will be set to the option that disables this
 * diagnostic (if any).
 *
 * \returns A string that contains the command-line option used to enable this
 * warning, such as "-Wconversion" or "-pedantic". 
 */
CINDEX_LINKAGE CXString clang_getDiagnosticOption(CXDiagnostic Diag,
                                                  CXString *Disable);

/**
 * \brief Retrieve the category number for this diagnostic.
 *
 * Diagnostics can be categorized into groups along with other, related
 * diagnostics (e.g., diagnostics under the same warning flag). This routine 
 * retrieves the category number for the given diagnostic.
 *
 * \returns The number of the category that contains this diagnostic, or zero
 * if this diagnostic is uncategorized.
 */
CINDEX_LINKAGE unsigned clang_getDiagnosticCategory(CXDiagnostic);

/**
 * \brief Retrieve the name of a particular diagnostic category.  This
 *  is now deprecated.  Use clang_getDiagnosticCategoryText()
 *  instead.
 *
 * \param Category A diagnostic category number, as returned by 
 * \c clang_getDiagnosticCategory().
 *
 * \returns The name of the given diagnostic category.
 */
CINDEX_DEPRECATED CINDEX_LINKAGE
CXString clang_getDiagnosticCategoryName(unsigned Category);

/**
 * \brief Retrieve the diagnostic category text for a given diagnostic.
 *
 * \returns The text of the given diagnostic category.
 */
CINDEX_LINKAGE CXString clang_getDiagnosticCategoryText(CXDiagnostic);
  
/**
 * \brief Determine the number of source ranges associated with the given
 * diagnostic.
 */
CINDEX_LINKAGE unsigned clang_getDiagnosticNumRanges(CXDiagnostic);

/**
 * \brief Retrieve a source range associated with the diagnostic.
 *
 * A diagnostic's source ranges highlight important elements in the source
 * code. On the command line, Clang displays source ranges by
 * underlining them with '~' characters.
 *
 * \param Diagnostic the diagnostic whose range is being extracted.
 *
 * \param Range the zero-based index specifying which range to
 *
 * \returns the requested source range.
 */
CINDEX_LINKAGE CXSourceRange clang_getDiagnosticRange(CXDiagnostic Diagnostic,
                                                      unsigned Range);

/**
 * \brief Determine the number of fix-it hints associated with the
 * given diagnostic.
 */
CINDEX_LINKAGE unsigned clang_getDiagnosticNumFixIts(CXDiagnostic Diagnostic);

/**
 * \brief Retrieve the replacement information for a given fix-it.
 *
 * Fix-its are described in terms of a source range whose contents
 * should be replaced by a string. This approach generalizes over
 * three kinds of operations: removal of source code (the range covers
 * the code to be removed and the replacement string is empty),
 * replacement of source code (the range covers the code to be
 * replaced and the replacement string provides the new code), and
 * insertion (both the start and end of the range point at the
 * insertion location, and the replacement string provides the text to
 * insert).
 *
 * \param Diagnostic The diagnostic whose fix-its are being queried.
 *
 * \param FixIt The zero-based index of the fix-it.
 *
 * \param ReplacementRange The source range whose contents will be
 * replaced with the returned replacement string. Note that source
 * ranges are half-open ranges [a, b), so the source code should be
 * replaced from a and up to (but not including) b.
 *
 * \returns A string containing text that should be replace the source
 * code indicated by the \c ReplacementRange.
 */
CINDEX_LINKAGE CXString clang_getDiagnosticFixIt(CXDiagnostic Diagnostic,
                                                 unsigned FixIt,
                                               CXSourceRange *ReplacementRange);

/**
 * @}
 */

/**
 * \defgroup CINDEX_TRANSLATION_UNIT Translation unit manipulation
 *
 * The routines in this group provide the ability to create and destroy
 * translation units from files, either by parsing the contents of the files or
 * by reading in a serialized representation of a translation unit.
 *
 * @{
 */

/**
 * \brief Get the original translation unit source file name.
 */
CINDEX_LINKAGE CXString
clang_getTranslationUnitSpelling(CXTranslationUnit CTUnit);

/**
 * \brief Return the CXTranslationUnit for a given source file and the provided
 * command line arguments one would pass to the compiler.
 *
 * Note: The 'source_filename' argument is optional.  If the caller provides a
 * NULL pointer, the name of the source file is expected to reside in the
 * specified command line arguments.
 *
 * Note: When encountered in 'clang_command_line_args', the following options
 * are ignored:
 *
 *   '-c'
 *   '-emit-ast'
 *   '-fsyntax-only'
 *   '-o \<output file>'  (both '-o' and '\<output file>' are ignored)
 *
 * \param CIdx The index object with which the translation unit will be
 * associated.
 *
 * \param source_filename The name of the source file to load, or NULL if the
 * source file is included in \p clang_command_line_args.
 *
 * \param num_clang_command_line_args The number of command-line arguments in
 * \p clang_command_line_args.
 *
 * \param clang_command_line_args The command-line arguments that would be
 * passed to the \c clang executable if it were being invoked out-of-process.
 * These command-line options will be parsed and will affect how the translation
 * unit is parsed. Note that the following options are ignored: '-c',
 * '-emit-ast', '-fsyntax-only' (which is the default), and '-o \<output file>'.
 *
 * \param num_unsaved_files the number of unsaved file entries in \p
 * unsaved_files.
 *
 * \param unsaved_files the files that have not yet been saved to disk
 * but may be required for code completion, including the contents of
 * those files.  The contents and name of these files (as specified by
 * CXUnsavedFile) are copied when necessary, so the client only needs to
 * guarantee their validity until the call to this function returns.
 */
CINDEX_LINKAGE CXTranslationUnit clang_createTranslationUnitFromSourceFile(
                                         CXIndex CIdx,
                                         const char *source_filename,
                                         int num_clang_command_line_args,
                                   const char * const *clang_command_line_args,
                                         unsigned num_unsaved_files,
                                         struct CXUnsavedFile *unsaved_files);

/**
 * \brief Same as \c clang_createTranslationUnit2, but returns
 * the \c CXTranslationUnit instead of an error code.  In case of an error this
 * routine returns a \c NULL \c CXTranslationUnit, without further detailed
 * error codes.
 */
CINDEX_LINKAGE CXTranslationUnit clang_createTranslationUnit(
    CXIndex CIdx,
    const char *ast_filename);

/**
 * \brief Create a translation unit from an AST file (\c -emit-ast).
 *
 * \param[out] out_TU A non-NULL pointer to store the created
 * \c CXTranslationUnit.
 *
 * \returns Zero on success, otherwise returns an error code.
 */
CINDEX_LINKAGE enum CXErrorCode clang_createTranslationUnit2(
    CXIndex CIdx,
    const char *ast_filename,
    CXTranslationUnit *out_TU);

/**
 * \brief Flags that control the creation of translation units.
 *
 * The enumerators in this enumeration type are meant to be bitwise
 * ORed together to specify which options should be used when
 * constructing the translation unit.
 */
enum CXTranslationUnit_Flags {
  /**
   * \brief Used to indicate that no special translation-unit options are
   * needed.
   */
  CXTranslationUnit_None = 0x0,

  /**
   * \brief Used to indicate that the parser should construct a "detailed"
   * preprocessing record, including all macro definitions and instantiations.
   *
   * Constructing a detailed preprocessing record requires more memory
   * and time to parse, since the information contained in the record
   * is usually not retained. However, it can be useful for
   * applications that require more detailed information about the
   * behavior of the preprocessor.
   */
  CXTranslationUnit_DetailedPreprocessingRecord = 0x01,

  /**
   * \brief Used to indicate that the translation unit is incomplete.
   *
   * When a translation unit is considered "incomplete", semantic
   * analysis that is typically performed at the end of the
   * translation unit will be suppressed. For example, this suppresses
   * the completion of tentative declarations in C and of
   * instantiation of implicitly-instantiation function templates in
   * C++. This option is typically used when parsing a header with the
   * intent of producing a precompiled header.
   */
  CXTranslationUnit_Incomplete = 0x02,
  
  /**
   * \brief Used to indicate that the translation unit should be built with an 
   * implicit precompiled header for the preamble.
   *
   * An implicit precompiled header is used as an optimization when a
   * particular translation unit is likely to be reparsed many times
   * when the sources aren't changing that often. In this case, an
   * implicit precompiled header will be built containing all of the
   * initial includes at the top of the main file (what we refer to as
   * the "preamble" of the file). In subsequent parses, if the
   * preamble or the files in it have not changed, \c
   * clang_reparseTranslationUnit() will re-use the implicit
   * precompiled header to improve parsing performance.
   */
  CXTranslationUnit_PrecompiledPreamble = 0x04,
  
  /**
   * \brief Used to indicate that the translation unit should cache some
   * code-completion results with each reparse of the source file.
   *
   * Caching of code-completion results is a performance optimization that
   * introduces some overhead to reparsing but improves the performance of
   * code-completion operations.
   */
  CXTranslationUnit_CacheCompletionResults = 0x08,

  /**
   * \brief Used to indicate that the translation unit will be serialized with
   * \c clang_saveTranslationUnit.
   *
   * This option is typically used when parsing a header with the intent of
   * producing a precompiled header.
   */
  CXTranslationUnit_ForSerialization = 0x10,

  /**
   * \brief DEPRECATED: Enabled chained precompiled preambles in C++.
   *
   * Note: this is a *temporary* option that is available only while
   * we are testing C++ precompiled preamble support. It is deprecated.
   */
  CXTranslationUnit_CXXChainedPCH = 0x20,

  /**
   * \brief Used to indicate that function/method bodies should be skipped while
   * parsing.
   *
   * This option can be used to search for declarations/definitions while
   * ignoring the usages.
   */
  CXTranslationUnit_SkipFunctionBodies = 0x40,

  /**
   * \brief Used to indicate that brief documentation comments should be
   * included into the set of code completions returned from this translation
   * unit.
   */
  CXTranslationUnit_IncludeBriefCommentsInCodeCompletion = 0x80,

  /**
   * \brief Used to indicate that the precompiled preamble should be created on
   * the first parse. Otherwise it will be created on the first reparse. This
   * trades runtime on the first parse (serializing the preamble takes time) for
   * reduced runtime on the second parse (can now reuse the preamble).
   */
  CXTranslationUnit_CreatePreambleOnFirstParse = 0x100,

  /**
   * \brief Do not stop processing when fatal errors are encountered.
   *
   * When fatal errors are encountered while parsing a translation unit,
   * semantic analysis is typically stopped early when compiling code. A common
   * source for fatal errors are unresolvable include files. For the
   * purposes of an IDE, this is undesirable behavior and as much information
   * as possible should be reported. Use this flag to enable this behavior.
   */
  CXTranslationUnit_KeepGoing = 0x200
};

/**
 * \brief Returns the set of flags that is suitable for parsing a translation
 * unit that is being edited.
 *
 * The set of flags returned provide options for \c clang_parseTranslationUnit()
 * to indicate that the translation unit is likely to be reparsed many times,
 * either explicitly (via \c clang_reparseTranslationUnit()) or implicitly
 * (e.g., by code completion (\c clang_codeCompletionAt())). The returned flag
 * set contains an unspecified set of optimizations (e.g., the precompiled 
 * preamble) geared toward improving the performance of these routines. The
 * set of optimizations enabled may change from one version to the next.
 */
CINDEX_LINKAGE unsigned clang_defaultEditingTranslationUnitOptions(void);

/**
 * \brief Same as \c clang_parseTranslationUnit2, but returns
 * the \c CXTranslationUnit instead of an error code.  In case of an error this
 * routine returns a \c NULL \c CXTranslationUnit, without further detailed
 * error codes.
 */
CINDEX_LINKAGE CXTranslationUnit
clang_parseTranslationUnit(CXIndex CIdx,
                           const char *source_filename,
                           const char *const *command_line_args,
                           int num_command_line_args,
                           struct CXUnsavedFile *unsaved_files,
                           unsigned num_unsaved_files,
                           unsigned options);

/**
 * \brief Parse the given source file and the translation unit corresponding
 * to that file.
 *
 * This routine is the main entry point for the Clang C API, providing the
 * ability to parse a source file into a translation unit that can then be
 * queried by other functions in the API. This routine accepts a set of
 * command-line arguments so that the compilation can be configured in the same
 * way that the compiler is configured on the command line.
 *
 * \param CIdx The index object with which the translation unit will be 
 * associated.
 *
 * \param source_filename The name of the source file to load, or NULL if the
 * source file is included in \c command_line_args.
 *
 * \param command_line_args The command-line arguments that would be
 * passed to the \c clang executable if it were being invoked out-of-process.
 * These command-line options will be parsed and will affect how the translation
 * unit is parsed. Note that the following options are ignored: '-c', 
 * '-emit-ast', '-fsyntax-only' (which is the default), and '-o \<output file>'.
 *
 * \param num_command_line_args The number of command-line arguments in
 * \c command_line_args.
 *
 * \param unsaved_files the files that have not yet been saved to disk
 * but may be required for parsing, including the contents of
 * those files.  The contents and name of these files (as specified by
 * CXUnsavedFile) are copied when necessary, so the client only needs to
 * guarantee their validity until the call to this function returns.
 *
 * \param num_unsaved_files the number of unsaved file entries in \p
 * unsaved_files.
 *
 * \param options A bitmask of options that affects how the translation unit
 * is managed but not its compilation. This should be a bitwise OR of the
 * CXTranslationUnit_XXX flags.
 *
 * \param[out] out_TU A non-NULL pointer to store the created
 * \c CXTranslationUnit, describing the parsed code and containing any
 * diagnostics produced by the compiler.
 *
 * \returns Zero on success, otherwise returns an error code.
 */
CINDEX_LINKAGE enum CXErrorCode
clang_parseTranslationUnit2(CXIndex CIdx,
                            const char *source_filename,
                            const char *const *command_line_args,
                            int num_command_line_args,
                            struct CXUnsavedFile *unsaved_files,
                            unsigned num_unsaved_files,
                            unsigned options,
                            CXTranslationUnit *out_TU);

/**
 * \brief Same as clang_parseTranslationUnit2 but requires a full command line
 * for \c command_line_args including argv[0]. This is useful if the standard
 * library paths are relative to the binary.
 */
CINDEX_LINKAGE enum CXErrorCode clang_parseTranslationUnit2FullArgv(
    CXIndex CIdx, const char *source_filename,
    const char *const *command_line_args, int num_command_line_args,
    struct CXUnsavedFile *unsaved_files, unsigned num_unsaved_files,
    unsigned options, CXTranslationUnit *out_TU);

/**
 * \brief Flags that control how translation units are saved.
 *
 * The enumerators in this enumeration type are meant to be bitwise
 * ORed together to specify which options should be used when
 * saving the translation unit.
 */
enum CXSaveTranslationUnit_Flags {
  /**
   * \brief Used to indicate that no special saving options are needed.
   */
  CXSaveTranslationUnit_None = 0x0
};

/**
 * \brief Returns the set of flags that is suitable for saving a translation
 * unit.
 *
 * The set of flags returned provide options for
 * \c clang_saveTranslationUnit() by default. The returned flag
 * set contains an unspecified set of options that save translation units with
 * the most commonly-requested data.
 */
CINDEX_LINKAGE unsigned clang_defaultSaveOptions(CXTranslationUnit TU);

/**
 * \brief Describes the kind of error that occurred (if any) in a call to
 * \c clang_saveTranslationUnit().
 */
enum CXSaveError {
  /**
   * \brief Indicates that no error occurred while saving a translation unit.
   */
  CXSaveError_None = 0,
  
  /**
   * \brief Indicates that an unknown error occurred while attempting to save
   * the file.
   *
   * This error typically indicates that file I/O failed when attempting to 
   * write the file.
   */
  CXSaveError_Unknown = 1,
  
  /**
   * \brief Indicates that errors during translation prevented this attempt
   * to save the translation unit.
   * 
   * Errors that prevent the translation unit from being saved can be
   * extracted using \c clang_getNumDiagnostics() and \c clang_getDiagnostic().
   */
  CXSaveError_TranslationErrors = 2,
  
  /**
   * \brief Indicates that the translation unit to be saved was somehow
   * invalid (e.g., NULL).
   */
  CXSaveError_InvalidTU = 3
};
  
/**
 * \brief Saves a translation unit into a serialized representation of
 * that translation unit on disk.
 *
 * Any translation unit that was parsed without error can be saved
 * into a file. The translation unit can then be deserialized into a
 * new \c CXTranslationUnit with \c clang_createTranslationUnit() or,
 * if it is an incomplete translation unit that corresponds to a
 * header, used as a precompiled header when parsing other translation
 * units.
 *
 * \param TU The translation unit to save.
 *
 * \param FileName The file to which the translation unit will be saved.
 *
 * \param options A bitmask of options that affects how the translation unit
 * is saved. This should be a bitwise OR of the
 * CXSaveTranslationUnit_XXX flags.
 *
 * \returns A value that will match one of the enumerators of the CXSaveError
 * enumeration. Zero (CXSaveError_None) indicates that the translation unit was 
 * saved successfully, while a non-zero value indicates that a problem occurred.
 */
CINDEX_LINKAGE int clang_saveTranslationUnit(CXTranslationUnit TU,
                                             const char *FileName,
                                             unsigned options);

/**
 * \brief Destroy the specified CXTranslationUnit object.
 */
CINDEX_LINKAGE void clang_disposeTranslationUnit(CXTranslationUnit);

/**
 * \brief Flags that control the reparsing of translation units.
 *
 * The enumerators in this enumeration type are meant to be bitwise
 * ORed together to specify which options should be used when
 * reparsing the translation unit.
 */
enum CXReparse_Flags {
  /**
   * \brief Used to indicate that no special reparsing options are needed.
   */
  CXReparse_None = 0x0
};
 
/**
 * \brief Returns the set of flags that is suitable for reparsing a translation
 * unit.
 *
 * The set of flags returned provide options for
 * \c clang_reparseTranslationUnit() by default. The returned flag
 * set contains an unspecified set of optimizations geared toward common uses
 * of reparsing. The set of optimizations enabled may change from one version 
 * to the next.
 */
CINDEX_LINKAGE unsigned clang_defaultReparseOptions(CXTranslationUnit TU);

/**
 * \brief Reparse the source files that produced this translation unit.
 *
 * This routine can be used to re-parse the source files that originally
 * created the given translation unit, for example because those source files
 * have changed (either on disk or as passed via \p unsaved_files). The
 * source code will be reparsed with the same command-line options as it
 * was originally parsed. 
 *
 * Reparsing a translation unit invalidates all cursors and source locations
 * that refer into that translation unit. This makes reparsing a translation
 * unit semantically equivalent to destroying the translation unit and then
 * creating a new translation unit with the same command-line arguments.
 * However, it may be more efficient to reparse a translation 
 * unit using this routine.
 *
 * \param TU The translation unit whose contents will be re-parsed. The
 * translation unit must originally have been built with 
 * \c clang_createTranslationUnitFromSourceFile().
 *
 * \param num_unsaved_files The number of unsaved file entries in \p
 * unsaved_files.
 *
 * \param unsaved_files The files that have not yet been saved to disk
 * but may be required for parsing, including the contents of
 * those files.  The contents and name of these files (as specified by
 * CXUnsavedFile) are copied when necessary, so the client only needs to
 * guarantee their validity until the call to this function returns.
 * 
 * \param options A bitset of options composed of the flags in CXReparse_Flags.
 * The function \c clang_defaultReparseOptions() produces a default set of
 * options recommended for most uses, based on the translation unit.
 *
 * \returns 0 if the sources could be reparsed.  A non-zero error code will be
 * returned if reparsing was impossible, such that the translation unit is
 * invalid. In such cases, the only valid call for \c TU is
 * \c clang_disposeTranslationUnit(TU).  The error codes returned by this
 * routine are described by the \c CXErrorCode enum.
 */
CINDEX_LINKAGE int clang_reparseTranslationUnit(CXTranslationUnit TU,
                                                unsigned num_unsaved_files,
                                          struct CXUnsavedFile *unsaved_files,
                                                unsigned options);

/**
  * \brief Categorizes how memory is being used by a translation unit.
  */
enum CXTUResourceUsageKind {
  CXTUResourceUsage_AST = 1,
  CXTUResourceUsage_Identifiers = 2,
  CXTUResourceUsage_Selectors = 3,
  CXTUResourceUsage_GlobalCompletionResults = 4,
  CXTUResourceUsage_SourceManagerContentCache = 5,
  CXTUResourceUsage_AST_SideTables = 6,
  CXTUResourceUsage_SourceManager_Membuffer_Malloc = 7,
  CXTUResourceUsage_SourceManager_Membuffer_MMap = 8,
  CXTUResourceUsage_ExternalASTSource_Membuffer_Malloc = 9, 
  CXTUResourceUsage_ExternalASTSource_Membuffer_MMap = 10, 
  CXTUResourceUsage_Preprocessor = 11,
  CXTUResourceUsage_PreprocessingRecord = 12,
  CXTUResourceUsage_SourceManager_DataStructures = 13,
  CXTUResourceUsage_Preprocessor_HeaderSearch = 14,
  CXTUResourceUsage_MEMORY_IN_BYTES_BEGIN = CXTUResourceUsage_AST,
  CXTUResourceUsage_MEMORY_IN_BYTES_END =
    CXTUResourceUsage_Preprocessor_HeaderSearch,

  CXTUResourceUsage_First = CXTUResourceUsage_AST,
  CXTUResourceUsage_Last = CXTUResourceUsage_Preprocessor_HeaderSearch
};

/**
  * \brief Returns the human-readable null-terminated C string that represents
  *  the name of the memory category.  This string should never be freed.
  */
CINDEX_LINKAGE
const char *clang_getTUResourceUsageName(enum CXTUResourceUsageKind kind);

typedef struct CXTUResourceUsageEntry {
  /* \brief The memory usage category. */
  enum CXTUResourceUsageKind kind;  
  /* \brief Amount of resources used. 
      The units will depend on the resource kind. */
  unsigned long amount;
} CXTUResourceUsageEntry;

/**
  * \brief The memory usage of a CXTranslationUnit, broken into categories.
  */
typedef struct CXTUResourceUsage {
  /* \brief Private data member, used for queries. */
  void *data;

  /* \brief The number of entries in the 'entries' array. */
  unsigned numEntries;

  /* \brief An array of key-value pairs, representing the breakdown of memory
            usage. */
  CXTUResourceUsageEntry *entries;

} CXTUResourceUsage;

/**
  * \brief Return the memory usage of a translation unit.  This object
  *  should be released with clang_disposeCXTUResourceUsage().
  */
CINDEX_LINKAGE CXTUResourceUsage clang_getCXTUResourceUsage(CXTranslationUnit TU);

CINDEX_LINKAGE void clang_disposeCXTUResourceUsage(CXTUResourceUsage usage);

/**
 * @}
 */

/**
 * \brief Describes the kind of entity that a cursor refers to.
 */
enum CXCursorKind {
  /* Declarations */
  /**
   * \brief A declaration whose specific kind is not exposed via this
   * interface.
   *
   * Unexposed declarations have the same operations as any other kind
   * of declaration; one can extract their location information,
   * spelling, find their definitions, etc. However, the specific kind
   * of the declaration is not reported.
   */
  CXCursor_UnexposedDecl                 = 1,
  /** \brief A C or C++ struct. */
  CXCursor_StructDecl                    = 2,
  /** \brief A C or C++ union. */
  CXCursor_UnionDecl                     = 3,
  /** \brief A C++ class. */
  CXCursor_ClassDecl                     = 4,
  /** \brief An enumeration. */
  CXCursor_EnumDecl                      = 5,
  /**
   * \brief A field (in C) or non-static data member (in C++) in a
   * struct, union, or C++ class.
   */
  CXCursor_FieldDecl                     = 6,
  /** \brief An enumerator constant. */
  CXCursor_EnumConstantDecl              = 7,
  /** \brief A function. */
  CXCursor_FunctionDecl                  = 8,
  /** \brief A variable. */
  CXCursor_VarDecl                       = 9,
  /** \brief A function or method parameter. */
  CXCursor_ParmDecl                      = 10,
  /** \brief An Objective-C \@interface. */
  CXCursor_ObjCInterfaceDecl             = 11,
  /** \brief An Objective-C \@interface for a category. */
  CXCursor_ObjCCategoryDecl              = 12,
  /** \brief An Objective-C \@protocol declaration. */
  CXCursor_ObjCProtocolDecl              = 13,
  /** \brief An Objective-C \@property declaration. */
  CXCursor_ObjCPropertyDecl              = 14,
  /** \brief An Objective-C instance variable. */
  CXCursor_ObjCIvarDecl                  = 15,
  /** \brief An Objective-C instance method. */
  CXCursor_ObjCInstanceMethodDecl        = 16,
  /** \brief An Objective-C class method. */
  CXCursor_ObjCClassMethodDecl           = 17,
  /** \brief An Objective-C \@implementation. */
  CXCursor_ObjCImplementationDecl        = 18,
  /** \brief An Objective-C \@implementation for a category. */
  CXCursor_ObjCCategoryImplDecl          = 19,
  /** \brief A typedef. */
  CXCursor_TypedefDecl                   = 20,
  /** \brief A C++ class method. */
  CXCursor_CXXMethod                     = 21,
  /** \brief A C++ namespace. */
  CXCursor_Namespace                     = 22,
  /** \brief A linkage specification, e.g. 'extern "C"'. */
  CXCursor_LinkageSpec                   = 23,
  /** \brief A C++ constructor. */
  CXCursor_Constructor                   = 24,
  /** \brief A C++ destructor. */
  CXCursor_Destructor                    = 25,
  /** \brief A C++ conversion function. */
  CXCursor_ConversionFunction            = 26,
  /** \brief A C++ template type parameter. */
  CXCursor_TemplateTypeParameter         = 27,
  /** \brief A C++ non-type template parameter. */
  CXCursor_NonTypeTemplateParameter      = 28,
  /** \brief A C++ template template parameter. */
  CXCursor_TemplateTemplateParameter     = 29,
  /** \brief A C++ function template. */
  CXCursor_FunctionTemplate              = 30,
  /** \brief A C++ class template. */
  CXCursor_ClassTemplate                 = 31,
  /** \brief A C++ class template partial specialization. */
  CXCursor_ClassTemplatePartialSpecialization = 32,
  /** \brief A C++ namespace alias declaration. */
  CXCursor_NamespaceAlias                = 33,
  /** \brief A C++ using directive. */
  CXCursor_UsingDirective                = 34,
  /** \brief A C++ using declaration. */
  CXCursor_UsingDeclaration              = 35,
  /** \brief A C++ alias declaration */
  CXCursor_TypeAliasDecl                 = 36,
  /** \brief An Objective-C \@synthesize definition. */
  CXCursor_ObjCSynthesizeDecl            = 37,
  /** \brief An Objective-C \@dynamic definition. */
  CXCursor_ObjCDynamicDecl               = 38,
  /** \brief An access specifier. */
  CXCursor_CXXAccessSpecifier            = 39,

  CXCursor_FirstDecl                     = CXCursor_UnexposedDecl,
  CXCursor_LastDecl                      = CXCursor_CXXAccessSpecifier,

  /* References */
  CXCursor_FirstRef                      = 40, /* Decl references */
  CXCursor_ObjCSuperClassRef             = 40,
  CXCursor_ObjCProtocolRef               = 41,
  CXCursor_ObjCClassRef                  = 42,
  /**
   * \brief A reference to a type declaration.
   *
   * A type reference occurs anywhere where a type is named but not
   * declared. For example, given:
   *
   * \code
   * typedef unsigned size_type;
   * size_type size;
   * \endcode
   *
   * The typedef is a declaration of size_type (CXCursor_TypedefDecl),
   * while the type of the variable "size" is referenced. The cursor
   * referenced by the type of size is the typedef for size_type.
   */
  CXCursor_TypeRef                       = 43,
  CXCursor_CXXBaseSpecifier              = 44,
  /** 
   * \brief A reference to a class template, function template, template
   * template parameter, or class template partial specialization.
   */
  CXCursor_TemplateRef                   = 45,
  /**
   * \brief A reference to a namespace or namespace alias.
   */
  CXCursor_NamespaceRef                  = 46,
  /**
   * \brief A reference to a member of a struct, union, or class that occurs in 
   * some non-expression context, e.g., a designated initializer.
   */
  CXCursor_MemberRef                     = 47,
  /**
   * \brief A reference to a labeled statement.
   *
   * This cursor kind is used to describe the jump to "start_over" in the 
   * goto statement in the following example:
   *
   * \code
   *   start_over:
   *     ++counter;
   *
   *     goto start_over;
   * \endcode
   *
   * A label reference cursor refers to a label statement.
   */
  CXCursor_LabelRef                      = 48,
  
  /**
   * \brief A reference to a set of overloaded functions or function templates
   * that has not yet been resolved to a specific function or function template.
   *
   * An overloaded declaration reference cursor occurs in C++ templates where
   * a dependent name refers to a function. For example:
   *
   * \code
   * template<typename T> void swap(T&, T&);
   *
   * struct X { ... };
   * void swap(X&, X&);
   *
   * template<typename T>
   * void reverse(T* first, T* last) {
   *   while (first < last - 1) {
   *     swap(*first, *--last);
   *     ++first;
   *   }
   * }
   *
   * struct Y { };
   * void swap(Y&, Y&);
   * \endcode
   *
   * Here, the identifier "swap" is associated with an overloaded declaration
   * reference. In the template definition, "swap" refers to either of the two
   * "swap" functions declared above, so both results will be available. At
   * instantiation time, "swap" may also refer to other functions found via
   * argument-dependent lookup (e.g., the "swap" function at the end of the
   * example).
   *
   * The functions \c clang_getNumOverloadedDecls() and 
   * \c clang_getOverloadedDecl() can be used to retrieve the definitions
   * referenced by this cursor.
   */
  CXCursor_OverloadedDeclRef             = 49,
  
  /**
   * \brief A reference to a variable that occurs in some non-expression 
   * context, e.g., a C++ lambda capture list.
   */
  CXCursor_VariableRef                   = 50,
  
  CXCursor_LastRef                       = CXCursor_VariableRef,

  /* Error conditions */
  CXCursor_FirstInvalid                  = 70,
  CXCursor_InvalidFile                   = 70,
  CXCursor_NoDeclFound                   = 71,
  CXCursor_NotImplemented                = 72,
  CXCursor_InvalidCode                   = 73,
  CXCursor_LastInvalid                   = CXCursor_InvalidCode,

  /* Expressions */
  CXCursor_FirstExpr                     = 100,

  /**
   * \brief An expression whose specific kind is not exposed via this
   * interface.
   *
   * Unexposed expressions have the same operations as any other kind
   * of expression; one can extract their location information,
   * spelling, children, etc. However, the specific kind of the
   * expression is not reported.
   */
  CXCursor_UnexposedExpr                 = 100,

  /**
   * \brief An expression that refers to some value declaration, such
   * as a function, variable, or enumerator.
   */
  CXCursor_DeclRefExpr                   = 101,

  /**
   * \brief An expression that refers to a member of a struct, union,
   * class, Objective-C class, etc.
   */
  CXCursor_MemberRefExpr                 = 102,

  /** \brief An expression that calls a function. */
  CXCursor_CallExpr                      = 103,

  /** \brief An expression that sends a message to an Objective-C
   object or class. */
  CXCursor_ObjCMessageExpr               = 104,

  /** \brief An expression that represents a block literal. */
  CXCursor_BlockExpr                     = 105,

  /** \brief An integer literal.
   */
  CXCursor_IntegerLiteral                = 106,

  /** \brief A floating point number literal.
   */
  CXCursor_FloatingLiteral               = 107,

  /** \brief An imaginary number literal.
   */
  CXCursor_ImaginaryLiteral              = 108,

  /** \brief A string literal.
   */
  CXCursor_StringLiteral                 = 109,

  /** \brief A character literal.
   */
  CXCursor_CharacterLiteral              = 110,

  /** \brief A parenthesized expression, e.g. "(1)".
   *
   * This AST node is only formed if full location information is requested.
   */
  CXCursor_ParenExpr                     = 111,

  /** \brief This represents the unary-expression's (except sizeof and
   * alignof).
   */
  CXCursor_UnaryOperator                 = 112,

  /** \brief [C99 6.5.2.1] Array Subscripting.
   */
  CXCursor_ArraySubscriptExpr            = 113,

  /** \brief A builtin binary operation expression such as "x + y" or
   * "x <= y".
   */
  CXCursor_BinaryOperator                = 114,

  /** \brief Compound assignment such as "+=".
   */
  CXCursor_CompoundAssignOperator        = 115,

  /** \brief The ?: ternary operator.
   */
  CXCursor_ConditionalOperator           = 116,

  /** \brief An explicit cast in C (C99 6.5.4) or a C-style cast in C++
   * (C++ [expr.cast]), which uses the syntax (Type)expr.
   *
   * For example: (int)f.
   */
  CXCursor_CStyleCastExpr                = 117,

  /** \brief [C99 6.5.2.5]
   */
  CXCursor_CompoundLiteralExpr           = 118,

  /** \brief Describes an C or C++ initializer list.
   */
  CXCursor_InitListExpr                  = 119,

  /** \brief The GNU address of label extension, representing &&label.
   */
  CXCursor_AddrLabelExpr                 = 120,

  /** \brief This is the GNU Statement Expression extension: ({int X=4; X;})
   */
  CXCursor_StmtExpr                      = 121,

  /** \brief Represents a C11 generic selection.
   */
  CXCursor_GenericSelectionExpr          = 122,

  /** \brief Implements the GNU __null extension, which is a name for a null
   * pointer constant that has integral type (e.g., int or long) and is the same
   * size and alignment as a pointer.
   *
   * The __null extension is typically only used by system headers, which define
   * NULL as __null in C++ rather than using 0 (which is an integer that may not
   * match the size of a pointer).
   */
  CXCursor_GNUNullExpr                   = 123,

  /** \brief C++'s static_cast<> expression.
   */
  CXCursor_CXXStaticCastExpr             = 124,

  /** \brief C++'s dynamic_cast<> expression.
   */
  CXCursor_CXXDynamicCastExpr            = 125,

  /** \brief C++'s reinterpret_cast<> expression.
   */
  CXCursor_CXXReinterpretCastExpr        = 126,

  /** \brief C++'s const_cast<> expression.
   */
  CXCursor_CXXConstCastExpr              = 127,

  /** \brief Represents an explicit C++ type conversion that uses "functional"
   * notion (C++ [expr.type.conv]).
   *
   * Example:
   * \code
   *   x = int(0.5);
   * \endcode
   */
  CXCursor_CXXFunctionalCastExpr         = 128,

  /** \brief A C++ typeid expression (C++ [expr.typeid]).
   */
  CXCursor_CXXTypeidExpr                 = 129,

  /** \brief [C++ 2.13.5] C++ Boolean Literal.
   */
  CXCursor_CXXBoolLiteralExpr            = 130,

  /** \brief [C++0x 2.14.7] C++ Pointer Literal.
   */
  CXCursor_CXXNullPtrLiteralExpr         = 131,

  /** \brief Represents the "this" expression in C++
   */
  CXCursor_CXXThisExpr                   = 132,

  /** \brief [C++ 15] C++ Throw Expression.
   *
   * This handles 'throw' and 'throw' assignment-expression. When
   * assignment-expression isn't present, Op will be null.
   */
  CXCursor_CXXThrowExpr                  = 133,

  /** \brief A new expression for memory allocation and constructor calls, e.g:
   * "new CXXNewExpr(foo)".
   */
  CXCursor_CXXNewExpr                    = 134,

  /** \brief A delete expression for memory deallocation and destructor calls,
   * e.g. "delete[] pArray".
   */
  CXCursor_CXXDeleteExpr                 = 135,

  /** \brief A unary expression. (noexcept, sizeof, or other traits)
   */
  CXCursor_UnaryExpr                     = 136,

  /** \brief An Objective-C string literal i.e. @"foo".
   */
  CXCursor_ObjCStringLiteral             = 137,

  /** \brief An Objective-C \@encode expression.
   */
  CXCursor_ObjCEncodeExpr                = 138,

  /** \brief An Objective-C \@selector expression.
   */
  CXCursor_ObjCSelectorExpr              = 139,

  /** \brief An Objective-C \@protocol expression.
   */
  CXCursor_ObjCProtocolExpr              = 140,

  /** \brief An Objective-C "bridged" cast expression, which casts between
   * Objective-C pointers and C pointers, transferring ownership in the process.
   *
   * \code
   *   NSString *str = (__bridge_transfer NSString *)CFCreateString();
   * \endcode
   */
  CXCursor_ObjCBridgedCastExpr           = 141,

  /** \brief Represents a C++0x pack expansion that produces a sequence of
   * expressions.
   *
   * A pack expansion expression contains a pattern (which itself is an
   * expression) followed by an ellipsis. For example:
   *
   * \code
   * template<typename F, typename ...Types>
   * void forward(F f, Types &&...args) {
   *  f(static_cast<Types&&>(args)...);
   * }
   * \endcode
   */
  CXCursor_PackExpansionExpr             = 142,

  /** \brief Represents an expression that computes the length of a parameter
   * pack.
   *
   * \code
   * template<typename ...Types>
   * struct count {
   *   static const unsigned value = sizeof...(Types);
   * };
   * \endcode
   */
  CXCursor_SizeOfPackExpr                = 143,

  /* \brief Represents a C++ lambda expression that produces a local function
   * object.
   *
   * \code
   * void abssort(float *x, unsigned N) {
   *   std::sort(x, x + N,
   *             [](float a, float b) {
   *               return std::abs(a) < std::abs(b);
   *             });
   * }
   * \endcode
   */
  CXCursor_LambdaExpr                    = 144,
  
  /** \brief Objective-c Boolean Literal.
   */
  CXCursor_ObjCBoolLiteralExpr           = 145,

  /** \brief Represents the "self" expression in an Objective-C method.
   */
  CXCursor_ObjCSelfExpr                  = 146,

  /** \brief OpenMP 4.0 [2.4, Array Section].
   */
  CXCursor_OMPArraySectionExpr           = 147,

  /** \brief Represents an @available(...) check.
   */
  CXCursor_ObjCAvailabilityCheckExpr     = 148,

  CXCursor_LastExpr                      = CXCursor_ObjCAvailabilityCheckExpr,

  /* Statements */
  CXCursor_FirstStmt                     = 200,
  /**
   * \brief A statement whose specific kind is not exposed via this
   * interface.
   *
   * Unexposed statements have the same operations as any other kind of
   * statement; one can extract their location information, spelling,
   * children, etc. However, the specific kind of the statement is not
   * reported.
   */
  CXCursor_UnexposedStmt                 = 200,
  
  /** \brief A labelled statement in a function. 
   *
   * This cursor kind is used to describe the "start_over:" label statement in 
   * the following example:
   *
   * \code
   *   start_over:
   *     ++counter;
   * \endcode
   *
   */
  CXCursor_LabelStmt                     = 201,

  /** \brief A group of statements like { stmt stmt }.
   *
   * This cursor kind is used to describe compound statements, e.g. function
   * bodies.
   */
  CXCursor_CompoundStmt                  = 202,

  /** \brief A case statement.
   */
  CXCursor_CaseStmt                      = 203,

  /** \brief A default statement.
   */
  CXCursor_DefaultStmt                   = 204,

  /** \brief An if statement
   */
  CXCursor_IfStmt                        = 205,

  /** \brief A switch statement.
   */
  CXCursor_SwitchStmt                    = 206,

  /** \brief A while statement.
   */
  CXCursor_WhileStmt                     = 207,

  /** \brief A do statement.
   */
  CXCursor_DoStmt                        = 208,

  /** \brief A for statement.
   */
  CXCursor_ForStmt                       = 209,

  /** \brief A goto statement.
   */
  CXCursor_GotoStmt                      = 210,

  /** \brief An indirect goto statement.
   */
  CXCursor_IndirectGotoStmt              = 211,

  /** \brief A continue statement.
   */
  CXCursor_ContinueStmt                  = 212,

  /** \brief A break statement.
   */
  CXCursor_BreakStmt                     = 213,

  /** \brief A return statement.
   */
  CXCursor_ReturnStmt                    = 214,

  /** \brief A GCC inline assembly statement extension.
   */
  CXCursor_GCCAsmStmt                    = 215,
  CXCursor_AsmStmt                       = CXCursor_GCCAsmStmt,

  /** \brief Objective-C's overall \@try-\@catch-\@finally statement.
   */
  CXCursor_ObjCAtTryStmt                 = 216,

  /** \brief Objective-C's \@catch statement.
   */
  CXCursor_ObjCAtCatchStmt               = 217,

  /** \brief Objective-C's \@finally statement.
   */
  CXCursor_ObjCAtFinallyStmt             = 218,

  /** \brief Objective-C's \@throw statement.
   */
  CXCursor_ObjCAtThrowStmt               = 219,

  /** \brief Objective-C's \@synchronized statement.
   */
  CXCursor_ObjCAtSynchronizedStmt        = 220,

  /** \brief Objective-C's autorelease pool statement.
   */
  CXCursor_ObjCAutoreleasePoolStmt       = 221,

  /** \brief Objective-C's collection statement.
   */
  CXCursor_ObjCForCollectionStmt         = 222,

  /** \brief C++'s catch statement.
   */
  CXCursor_CXXCatchStmt                  = 223,

  /** \brief C++'s try statement.
   */
  CXCursor_CXXTryStmt                    = 224,

  /** \brief C++'s for (* : *) statement.
   */
  CXCursor_CXXForRangeStmt               = 225,

  /** \brief Windows Structured Exception Handling's try statement.
   */
  CXCursor_SEHTryStmt                    = 226,

  /** \brief Windows Structured Exception Handling's except statement.
   */
  CXCursor_SEHExceptStmt                 = 227,

  /** \brief Windows Structured Exception Handling's finally statement.
   */
  CXCursor_SEHFinallyStmt                = 228,

  /** \brief A MS inline assembly statement extension.
   */
  CXCursor_MSAsmStmt                     = 229,

  /** \brief The null statement ";": C99 6.8.3p3.
   *
   * This cursor kind is used to describe the null statement.
   */
  CXCursor_NullStmt                      = 230,

  /** \brief Adaptor class for mixing declarations with statements and
   * expressions.
   */
  CXCursor_DeclStmt                      = 231,

  /** \brief OpenMP parallel directive.
   */
  CXCursor_OMPParallelDirective          = 232,

  /** \brief OpenMP SIMD directive.
   */
  CXCursor_OMPSimdDirective              = 233,

  /** \brief OpenMP for directive.
   */
  CXCursor_OMPForDirective               = 234,

  /** \brief OpenMP sections directive.
   */
  CXCursor_OMPSectionsDirective          = 235,

  /** \brief OpenMP section directive.
   */
  CXCursor_OMPSectionDirective           = 236,

  /** \brief OpenMP single directive.
   */
  CXCursor_OMPSingleDirective            = 237,

  /** \brief OpenMP parallel for directive.
   */
  CXCursor_OMPParallelForDirective       = 238,

  /** \brief OpenMP parallel sections directive.
   */
  CXCursor_OMPParallelSectionsDirective  = 239,

  /** \brief OpenMP task directive.
   */
  CXCursor_OMPTaskDirective              = 240,

  /** \brief OpenMP master directive.
   */
  CXCursor_OMPMasterDirective            = 241,

  /** \brief OpenMP critical directive.
   */
  CXCursor_OMPCriticalDirective          = 242,

  /** \brief OpenMP taskyield directive.
   */
  CXCursor_OMPTaskyieldDirective         = 243,

  /** \brief OpenMP barrier directive.
   */
  CXCursor_OMPBarrierDirective           = 244,

  /** \brief OpenMP taskwait directive.
   */
  CXCursor_OMPTaskwaitDirective          = 245,

  /** \brief OpenMP flush directive.
   */
  CXCursor_OMPFlushDirective             = 246,

  /** \brief Windows Structured Exception Handling's leave statement.
   */
  CXCursor_SEHLeaveStmt                  = 247,

  /** \brief OpenMP ordered directive.
   */
  CXCursor_OMPOrderedDirective           = 248,

  /** \brief OpenMP atomic directive.
   */
  CXCursor_OMPAtomicDirective            = 249,

  /** \brief OpenMP for SIMD directive.
   */
  CXCursor_OMPForSimdDirective           = 250,

  /** \brief OpenMP parallel for SIMD directive.
   */
  CXCursor_OMPParallelForSimdDirective   = 251,

  /** \brief OpenMP target directive.
   */
  CXCursor_OMPTargetDirective            = 252,

  /** \brief OpenMP teams directive.
   */
  CXCursor_OMPTeamsDirective             = 253,

  /** \brief OpenMP taskgroup directive.
   */
  CXCursor_OMPTaskgroupDirective         = 254,

  /** \brief OpenMP cancellation point directive.
   */
  CXCursor_OMPCancellationPointDirective = 255,

  /** \brief OpenMP cancel directive.
   */
  CXCursor_OMPCancelDirective            = 256,

  /** \brief OpenMP target data directive.
   */
  CXCursor_OMPTargetDataDirective        = 257,

  /** \brief OpenMP taskloop directive.
   */
  CXCursor_OMPTaskLoopDirective          = 258,

  /** \brief OpenMP taskloop simd directive.
   */
  CXCursor_OMPTaskLoopSimdDirective      = 259,

  /** \brief OpenMP distribute directive.
   */
  CXCursor_OMPDistributeDirective        = 260,

  /** \brief OpenMP target enter data directive.
   */
  CXCursor_OMPTargetEnterDataDirective   = 261,

  /** \brief OpenMP target exit data directive.
   */
  CXCursor_OMPTargetExitDataDirective    = 262,

  /** \brief OpenMP target parallel directive.
   */
  CXCursor_OMPTargetParallelDirective    = 263,

  /** \brief OpenMP target parallel for directive.
   */
  CXCursor_OMPTargetParallelForDirective = 264,

  /** \brief OpenMP target update directive.
   */
  CXCursor_OMPTargetUpdateDirective      = 265,

  /** \brief OpenMP distribute parallel for directive.
   */
  CXCursor_OMPDistributeParallelForDirective = 266,

  /** \brief OpenMP distribute parallel for simd directive.
   */
  CXCursor_OMPDistributeParallelForSimdDirective = 267,

  /** \brief OpenMP distribute simd directive.
   */
  CXCursor_OMPDistributeSimdDirective = 268,

  /** \brief OpenMP target parallel for simd directive.
   */
  CXCursor_OMPTargetParallelForSimdDirective = 269,

  /** \brief OpenMP target simd directive.
   */
  CXCursor_OMPTargetSimdDirective = 270,

  /** \brief OpenMP teams distribute directive.
   */
  CXCursor_OMPTeamsDistributeDirective = 271,

  /** \brief OpenMP teams distribute simd directive.
   */
  CXCursor_OMPTeamsDistributeSimdDirective = 272,

<<<<<<< HEAD
  /** \brief OpenMP target teams directive.
   */
  CXCursor_OMPTargetTeamsDirective = 273,

  /** \brief OpenMP teams distribute parallel for directive.
   */
  CXCursor_OMPTeamsDistributeParallelForDirective = 274,

  /** \brief OpenMP target teams distribute parallel for directive.
   */
  CXCursor_OMPTargetTeamsDistributeParallelForDirective = 275,

  /** \brief OpenMP target teams distribute parallel for simd directive.
   */
  CXCursor_OMPTargetTeamsDistributeParallelForSimdDirective = 276,

  /** \brief OpenMP target teams distribute directive.
   */
  CXCursor_OMPTargetTeamsDistributeDirective = 277,

  /** \brief OpenMP target teams distribute directive.
   */
  CXCursor_OMPTargetTeamsDistributeSimdDirective = 278,

  /** \brief OpenMP teams distribute parallel for simd
   */
  CXCursor_OMPTeamsDistributeParallelForSimdDirective = 279,

  CXCursor_LastStmt     = CXCursor_OMPTeamsDistributeParallelForSimdDirective,
=======
  /** \brief OpenMP teams distribute parallel for simd directive.
   */
  CXCursor_OMPTeamsDistributeParallelForSimdDirective = 273,

  CXCursor_LastStmt = CXCursor_OMPTeamsDistributeParallelForSimdDirective,
>>>>>>> 0eded94a

  /**
   * \brief Cursor that represents the translation unit itself.
   *
   * The translation unit cursor exists primarily to act as the root
   * cursor for traversing the contents of a translation unit.
   */
  CXCursor_TranslationUnit               = 300,

  /* Attributes */
  CXCursor_FirstAttr                     = 400,
  /**
   * \brief An attribute whose specific kind is not exposed via this
   * interface.
   */
  CXCursor_UnexposedAttr                 = 400,

  CXCursor_IBActionAttr                  = 401,
  CXCursor_IBOutletAttr                  = 402,
  CXCursor_IBOutletCollectionAttr        = 403,
  CXCursor_CXXFinalAttr                  = 404,
  CXCursor_CXXOverrideAttr               = 405,
  CXCursor_AnnotateAttr                  = 406,
  CXCursor_AsmLabelAttr                  = 407,
  CXCursor_PackedAttr                    = 408,
  CXCursor_PureAttr                      = 409,
  CXCursor_ConstAttr                     = 410,
  CXCursor_NoDuplicateAttr               = 411,
  CXCursor_CUDAConstantAttr              = 412,
  CXCursor_CUDADeviceAttr                = 413,
  CXCursor_CUDAGlobalAttr                = 414,
  CXCursor_CUDAHostAttr                  = 415,
  CXCursor_CUDASharedAttr                = 416,
  CXCursor_VisibilityAttr                = 417,
  CXCursor_DLLExport                     = 418,
  CXCursor_DLLImport                     = 419,
  CXCursor_LastAttr                      = CXCursor_DLLImport,

  /* Preprocessing */
  CXCursor_PreprocessingDirective        = 500,
  CXCursor_MacroDefinition               = 501,
  CXCursor_MacroExpansion                = 502,
  CXCursor_MacroInstantiation            = CXCursor_MacroExpansion,
  CXCursor_InclusionDirective            = 503,
  CXCursor_FirstPreprocessing            = CXCursor_PreprocessingDirective,
  CXCursor_LastPreprocessing             = CXCursor_InclusionDirective,

  /* Extra Declarations */
  /**
   * \brief A module import declaration.
   */
  CXCursor_ModuleImportDecl              = 600,
  CXCursor_TypeAliasTemplateDecl         = 601,
  /**
   * \brief A static_assert or _Static_assert node
   */
  CXCursor_StaticAssert                  = 602,
  /**
   * \brief a friend declaration.
   */
  CXCursor_FriendDecl                    = 603,
  CXCursor_FirstExtraDecl                = CXCursor_ModuleImportDecl,
  CXCursor_LastExtraDecl                 = CXCursor_FriendDecl,

  /**
   * \brief A code completion overload candidate.
   */
  CXCursor_OverloadCandidate             = 700
};

/**
 * \brief A cursor representing some element in the abstract syntax tree for
 * a translation unit.
 *
 * The cursor abstraction unifies the different kinds of entities in a
 * program--declaration, statements, expressions, references to declarations,
 * etc.--under a single "cursor" abstraction with a common set of operations.
 * Common operation for a cursor include: getting the physical location in
 * a source file where the cursor points, getting the name associated with a
 * cursor, and retrieving cursors for any child nodes of a particular cursor.
 *
 * Cursors can be produced in two specific ways.
 * clang_getTranslationUnitCursor() produces a cursor for a translation unit,
 * from which one can use clang_visitChildren() to explore the rest of the
 * translation unit. clang_getCursor() maps from a physical source location
 * to the entity that resides at that location, allowing one to map from the
 * source code into the AST.
 */
typedef struct {
  enum CXCursorKind kind;
  int xdata;
  const void *data[3];
} CXCursor;

/**
 * \defgroup CINDEX_CURSOR_MANIP Cursor manipulations
 *
 * @{
 */

/**
 * \brief Retrieve the NULL cursor, which represents no entity.
 */
CINDEX_LINKAGE CXCursor clang_getNullCursor(void);

/**
 * \brief Retrieve the cursor that represents the given translation unit.
 *
 * The translation unit cursor can be used to start traversing the
 * various declarations within the given translation unit.
 */
CINDEX_LINKAGE CXCursor clang_getTranslationUnitCursor(CXTranslationUnit);

/**
 * \brief Determine whether two cursors are equivalent.
 */
CINDEX_LINKAGE unsigned clang_equalCursors(CXCursor, CXCursor);

/**
 * \brief Returns non-zero if \p cursor is null.
 */
CINDEX_LINKAGE int clang_Cursor_isNull(CXCursor cursor);

/**
 * \brief Compute a hash value for the given cursor.
 */
CINDEX_LINKAGE unsigned clang_hashCursor(CXCursor);
  
/**
 * \brief Retrieve the kind of the given cursor.
 */
CINDEX_LINKAGE enum CXCursorKind clang_getCursorKind(CXCursor);

/**
 * \brief Determine whether the given cursor kind represents a declaration.
 */
CINDEX_LINKAGE unsigned clang_isDeclaration(enum CXCursorKind);

/**
 * \brief Determine whether the given cursor kind represents a simple
 * reference.
 *
 * Note that other kinds of cursors (such as expressions) can also refer to
 * other cursors. Use clang_getCursorReferenced() to determine whether a
 * particular cursor refers to another entity.
 */
CINDEX_LINKAGE unsigned clang_isReference(enum CXCursorKind);

/**
 * \brief Determine whether the given cursor kind represents an expression.
 */
CINDEX_LINKAGE unsigned clang_isExpression(enum CXCursorKind);

/**
 * \brief Determine whether the given cursor kind represents a statement.
 */
CINDEX_LINKAGE unsigned clang_isStatement(enum CXCursorKind);

/**
 * \brief Determine whether the given cursor kind represents an attribute.
 */
CINDEX_LINKAGE unsigned clang_isAttribute(enum CXCursorKind);

/**
 * \brief Determine whether the given cursor has any attributes.
 */
CINDEX_LINKAGE unsigned clang_Cursor_hasAttrs(CXCursor C);

/**
 * \brief Determine whether the given cursor kind represents an invalid
 * cursor.
 */
CINDEX_LINKAGE unsigned clang_isInvalid(enum CXCursorKind);

/**
 * \brief Determine whether the given cursor kind represents a translation
 * unit.
 */
CINDEX_LINKAGE unsigned clang_isTranslationUnit(enum CXCursorKind);

/***
 * \brief Determine whether the given cursor represents a preprocessing
 * element, such as a preprocessor directive or macro instantiation.
 */
CINDEX_LINKAGE unsigned clang_isPreprocessing(enum CXCursorKind);
  
/***
 * \brief Determine whether the given cursor represents a currently
 *  unexposed piece of the AST (e.g., CXCursor_UnexposedStmt).
 */
CINDEX_LINKAGE unsigned clang_isUnexposed(enum CXCursorKind);

/**
 * \brief Describe the linkage of the entity referred to by a cursor.
 */
enum CXLinkageKind {
  /** \brief This value indicates that no linkage information is available
   * for a provided CXCursor. */
  CXLinkage_Invalid,
  /**
   * \brief This is the linkage for variables, parameters, and so on that
   *  have automatic storage.  This covers normal (non-extern) local variables.
   */
  CXLinkage_NoLinkage,
  /** \brief This is the linkage for static variables and static functions. */
  CXLinkage_Internal,
  /** \brief This is the linkage for entities with external linkage that live
   * in C++ anonymous namespaces.*/
  CXLinkage_UniqueExternal,
  /** \brief This is the linkage for entities with true, external linkage. */
  CXLinkage_External
};

/**
 * \brief Determine the linkage of the entity referred to by a given cursor.
 */
CINDEX_LINKAGE enum CXLinkageKind clang_getCursorLinkage(CXCursor cursor);

enum CXVisibilityKind {
  /** \brief This value indicates that no visibility information is available
   * for a provided CXCursor. */
  CXVisibility_Invalid,

  /** \brief Symbol not seen by the linker. */
  CXVisibility_Hidden,
  /** \brief Symbol seen by the linker but resolves to a symbol inside this object. */
  CXVisibility_Protected,
  /** \brief Symbol seen by the linker and acts like a normal symbol. */
  CXVisibility_Default
};

/**
 * \brief Describe the visibility of the entity referred to by a cursor.
 *
 * This returns the default visibility if not explicitly specified by
 * a visibility attribute. The default visibility may be changed by
 * commandline arguments.
 *
 * \param cursor The cursor to query.
 *
 * \returns The visibility of the cursor.
 */
CINDEX_LINKAGE enum CXVisibilityKind clang_getCursorVisibility(CXCursor cursor);

/**
 * \brief Determine the availability of the entity that this cursor refers to,
 * taking the current target platform into account.
 *
 * \param cursor The cursor to query.
 *
 * \returns The availability of the cursor.
 */
CINDEX_LINKAGE enum CXAvailabilityKind 
clang_getCursorAvailability(CXCursor cursor);

/**
 * Describes the availability of a given entity on a particular platform, e.g.,
 * a particular class might only be available on Mac OS 10.7 or newer.
 */
typedef struct CXPlatformAvailability {
  /**
   * \brief A string that describes the platform for which this structure
   * provides availability information.
   *
   * Possible values are "ios" or "macos".
   */
  CXString Platform;
  /**
   * \brief The version number in which this entity was introduced.
   */
  CXVersion Introduced;
  /**
   * \brief The version number in which this entity was deprecated (but is
   * still available).
   */
  CXVersion Deprecated;
  /**
   * \brief The version number in which this entity was obsoleted, and therefore
   * is no longer available.
   */
  CXVersion Obsoleted;
  /**
   * \brief Whether the entity is unconditionally unavailable on this platform.
   */
  int Unavailable;
  /**
   * \brief An optional message to provide to a user of this API, e.g., to
   * suggest replacement APIs.
   */
  CXString Message;
} CXPlatformAvailability;

/**
 * \brief Determine the availability of the entity that this cursor refers to
 * on any platforms for which availability information is known.
 *
 * \param cursor The cursor to query.
 *
 * \param always_deprecated If non-NULL, will be set to indicate whether the 
 * entity is deprecated on all platforms.
 *
 * \param deprecated_message If non-NULL, will be set to the message text 
 * provided along with the unconditional deprecation of this entity. The client
 * is responsible for deallocating this string.
 *
 * \param always_unavailable If non-NULL, will be set to indicate whether the
 * entity is unavailable on all platforms.
 *
 * \param unavailable_message If non-NULL, will be set to the message text
 * provided along with the unconditional unavailability of this entity. The 
 * client is responsible for deallocating this string.
 *
 * \param availability If non-NULL, an array of CXPlatformAvailability instances
 * that will be populated with platform availability information, up to either
 * the number of platforms for which availability information is available (as
 * returned by this function) or \c availability_size, whichever is smaller.
 *
 * \param availability_size The number of elements available in the 
 * \c availability array.
 *
 * \returns The number of platforms (N) for which availability information is
 * available (which is unrelated to \c availability_size).
 *
 * Note that the client is responsible for calling 
 * \c clang_disposeCXPlatformAvailability to free each of the 
 * platform-availability structures returned. There are 
 * \c min(N, availability_size) such structures.
 */
CINDEX_LINKAGE int
clang_getCursorPlatformAvailability(CXCursor cursor,
                                    int *always_deprecated,
                                    CXString *deprecated_message,
                                    int *always_unavailable,
                                    CXString *unavailable_message,
                                    CXPlatformAvailability *availability,
                                    int availability_size);

/**
 * \brief Free the memory associated with a \c CXPlatformAvailability structure.
 */
CINDEX_LINKAGE void
clang_disposeCXPlatformAvailability(CXPlatformAvailability *availability);
  
/**
 * \brief Describe the "language" of the entity referred to by a cursor.
 */
enum CXLanguageKind {
  CXLanguage_Invalid = 0,
  CXLanguage_C,
  CXLanguage_ObjC,
  CXLanguage_CPlusPlus
};

/**
 * \brief Determine the "language" of the entity referred to by a given cursor.
 */
CINDEX_LINKAGE enum CXLanguageKind clang_getCursorLanguage(CXCursor cursor);

/**
 * \brief Returns the translation unit that a cursor originated from.
 */
CINDEX_LINKAGE CXTranslationUnit clang_Cursor_getTranslationUnit(CXCursor);

/**
 * \brief A fast container representing a set of CXCursors.
 */
typedef struct CXCursorSetImpl *CXCursorSet;

/**
 * \brief Creates an empty CXCursorSet.
 */
CINDEX_LINKAGE CXCursorSet clang_createCXCursorSet(void);

/**
 * \brief Disposes a CXCursorSet and releases its associated memory.
 */
CINDEX_LINKAGE void clang_disposeCXCursorSet(CXCursorSet cset);

/**
 * \brief Queries a CXCursorSet to see if it contains a specific CXCursor.
 *
 * \returns non-zero if the set contains the specified cursor.
*/
CINDEX_LINKAGE unsigned clang_CXCursorSet_contains(CXCursorSet cset,
                                                   CXCursor cursor);

/**
 * \brief Inserts a CXCursor into a CXCursorSet.
 *
 * \returns zero if the CXCursor was already in the set, and non-zero otherwise.
*/
CINDEX_LINKAGE unsigned clang_CXCursorSet_insert(CXCursorSet cset,
                                                 CXCursor cursor);

/**
 * \brief Determine the semantic parent of the given cursor.
 *
 * The semantic parent of a cursor is the cursor that semantically contains
 * the given \p cursor. For many declarations, the lexical and semantic parents
 * are equivalent (the lexical parent is returned by 
 * \c clang_getCursorLexicalParent()). They diverge when declarations or
 * definitions are provided out-of-line. For example:
 *
 * \code
 * class C {
 *  void f();
 * };
 *
 * void C::f() { }
 * \endcode
 *
 * In the out-of-line definition of \c C::f, the semantic parent is
 * the class \c C, of which this function is a member. The lexical parent is
 * the place where the declaration actually occurs in the source code; in this
 * case, the definition occurs in the translation unit. In general, the
 * lexical parent for a given entity can change without affecting the semantics
 * of the program, and the lexical parent of different declarations of the
 * same entity may be different. Changing the semantic parent of a declaration,
 * on the other hand, can have a major impact on semantics, and redeclarations
 * of a particular entity should all have the same semantic context.
 *
 * In the example above, both declarations of \c C::f have \c C as their
 * semantic context, while the lexical context of the first \c C::f is \c C
 * and the lexical context of the second \c C::f is the translation unit.
 *
 * For global declarations, the semantic parent is the translation unit.
 */
CINDEX_LINKAGE CXCursor clang_getCursorSemanticParent(CXCursor cursor);

/**
 * \brief Determine the lexical parent of the given cursor.
 *
 * The lexical parent of a cursor is the cursor in which the given \p cursor
 * was actually written. For many declarations, the lexical and semantic parents
 * are equivalent (the semantic parent is returned by 
 * \c clang_getCursorSemanticParent()). They diverge when declarations or
 * definitions are provided out-of-line. For example:
 *
 * \code
 * class C {
 *  void f();
 * };
 *
 * void C::f() { }
 * \endcode
 *
 * In the out-of-line definition of \c C::f, the semantic parent is
 * the class \c C, of which this function is a member. The lexical parent is
 * the place where the declaration actually occurs in the source code; in this
 * case, the definition occurs in the translation unit. In general, the
 * lexical parent for a given entity can change without affecting the semantics
 * of the program, and the lexical parent of different declarations of the
 * same entity may be different. Changing the semantic parent of a declaration,
 * on the other hand, can have a major impact on semantics, and redeclarations
 * of a particular entity should all have the same semantic context.
 *
 * In the example above, both declarations of \c C::f have \c C as their
 * semantic context, while the lexical context of the first \c C::f is \c C
 * and the lexical context of the second \c C::f is the translation unit.
 *
 * For declarations written in the global scope, the lexical parent is
 * the translation unit.
 */
CINDEX_LINKAGE CXCursor clang_getCursorLexicalParent(CXCursor cursor);

/**
 * \brief Determine the set of methods that are overridden by the given
 * method.
 *
 * In both Objective-C and C++, a method (aka virtual member function,
 * in C++) can override a virtual method in a base class. For
 * Objective-C, a method is said to override any method in the class's
 * base class, its protocols, or its categories' protocols, that has the same
 * selector and is of the same kind (class or instance).
 * If no such method exists, the search continues to the class's superclass,
 * its protocols, and its categories, and so on. A method from an Objective-C
 * implementation is considered to override the same methods as its
 * corresponding method in the interface.
 *
 * For C++, a virtual member function overrides any virtual member
 * function with the same signature that occurs in its base
 * classes. With multiple inheritance, a virtual member function can
 * override several virtual member functions coming from different
 * base classes.
 *
 * In all cases, this function determines the immediate overridden
 * method, rather than all of the overridden methods. For example, if
 * a method is originally declared in a class A, then overridden in B
 * (which in inherits from A) and also in C (which inherited from B),
 * then the only overridden method returned from this function when
 * invoked on C's method will be B's method. The client may then
 * invoke this function again, given the previously-found overridden
 * methods, to map out the complete method-override set.
 *
 * \param cursor A cursor representing an Objective-C or C++
 * method. This routine will compute the set of methods that this
 * method overrides.
 * 
 * \param overridden A pointer whose pointee will be replaced with a
 * pointer to an array of cursors, representing the set of overridden
 * methods. If there are no overridden methods, the pointee will be
 * set to NULL. The pointee must be freed via a call to 
 * \c clang_disposeOverriddenCursors().
 *
 * \param num_overridden A pointer to the number of overridden
 * functions, will be set to the number of overridden functions in the
 * array pointed to by \p overridden.
 */
CINDEX_LINKAGE void clang_getOverriddenCursors(CXCursor cursor, 
                                               CXCursor **overridden,
                                               unsigned *num_overridden);

/**
 * \brief Free the set of overridden cursors returned by \c
 * clang_getOverriddenCursors().
 */
CINDEX_LINKAGE void clang_disposeOverriddenCursors(CXCursor *overridden);

/**
 * \brief Retrieve the file that is included by the given inclusion directive
 * cursor.
 */
CINDEX_LINKAGE CXFile clang_getIncludedFile(CXCursor cursor);
  
/**
 * @}
 */

/**
 * \defgroup CINDEX_CURSOR_SOURCE Mapping between cursors and source code
 *
 * Cursors represent a location within the Abstract Syntax Tree (AST). These
 * routines help map between cursors and the physical locations where the
 * described entities occur in the source code. The mapping is provided in
 * both directions, so one can map from source code to the AST and back.
 *
 * @{
 */

/**
 * \brief Map a source location to the cursor that describes the entity at that
 * location in the source code.
 *
 * clang_getCursor() maps an arbitrary source location within a translation
 * unit down to the most specific cursor that describes the entity at that
 * location. For example, given an expression \c x + y, invoking
 * clang_getCursor() with a source location pointing to "x" will return the
 * cursor for "x"; similarly for "y". If the cursor points anywhere between
 * "x" or "y" (e.g., on the + or the whitespace around it), clang_getCursor()
 * will return a cursor referring to the "+" expression.
 *
 * \returns a cursor representing the entity at the given source location, or
 * a NULL cursor if no such entity can be found.
 */
CINDEX_LINKAGE CXCursor clang_getCursor(CXTranslationUnit, CXSourceLocation);

/**
 * \brief Retrieve the physical location of the source constructor referenced
 * by the given cursor.
 *
 * The location of a declaration is typically the location of the name of that
 * declaration, where the name of that declaration would occur if it is
 * unnamed, or some keyword that introduces that particular declaration.
 * The location of a reference is where that reference occurs within the
 * source code.
 */
CINDEX_LINKAGE CXSourceLocation clang_getCursorLocation(CXCursor);

/**
 * \brief Retrieve the physical extent of the source construct referenced by
 * the given cursor.
 *
 * The extent of a cursor starts with the file/line/column pointing at the
 * first character within the source construct that the cursor refers to and
 * ends with the last character within that source construct. For a
 * declaration, the extent covers the declaration itself. For a reference,
 * the extent covers the location of the reference (e.g., where the referenced
 * entity was actually used).
 */
CINDEX_LINKAGE CXSourceRange clang_getCursorExtent(CXCursor);

/**
 * @}
 */
    
/**
 * \defgroup CINDEX_TYPES Type information for CXCursors
 *
 * @{
 */

/**
 * \brief Describes the kind of type
 */
enum CXTypeKind {
  /**
   * \brief Represents an invalid type (e.g., where no type is available).
   */
  CXType_Invalid = 0,

  /**
   * \brief A type whose specific kind is not exposed via this
   * interface.
   */
  CXType_Unexposed = 1,

  /* Builtin types */
  CXType_Void = 2,
  CXType_Bool = 3,
  CXType_Char_U = 4,
  CXType_UChar = 5,
  CXType_Char16 = 6,
  CXType_Char32 = 7,
  CXType_UShort = 8,
  CXType_UInt = 9,
  CXType_ULong = 10,
  CXType_ULongLong = 11,
  CXType_UInt128 = 12,
  CXType_Char_S = 13,
  CXType_SChar = 14,
  CXType_WChar = 15,
  CXType_Short = 16,
  CXType_Int = 17,
  CXType_Long = 18,
  CXType_LongLong = 19,
  CXType_Int128 = 20,
  CXType_Float = 21,
  CXType_Double = 22,
  CXType_LongDouble = 23,
  CXType_NullPtr = 24,
  CXType_Overload = 25,
  CXType_Dependent = 26,
  CXType_ObjCId = 27,
  CXType_ObjCClass = 28,
  CXType_ObjCSel = 29,
  CXType_Float128 = 30,
  CXType_FirstBuiltin = CXType_Void,
  CXType_LastBuiltin  = CXType_ObjCSel,

  CXType_Complex = 100,
  CXType_Pointer = 101,
  CXType_BlockPointer = 102,
  CXType_LValueReference = 103,
  CXType_RValueReference = 104,
  CXType_Record = 105,
  CXType_Enum = 106,
  CXType_Typedef = 107,
  CXType_ObjCInterface = 108,
  CXType_ObjCObjectPointer = 109,
  CXType_FunctionNoProto = 110,
  CXType_FunctionProto = 111,
  CXType_ConstantArray = 112,
  CXType_Vector = 113,
  CXType_IncompleteArray = 114,
  CXType_VariableArray = 115,
  CXType_DependentSizedArray = 116,
  CXType_MemberPointer = 117,
  CXType_Auto = 118,

  /**
   * \brief Represents a type that was referred to using an elaborated type keyword.
   *
   * E.g., struct S, or via a qualified name, e.g., N::M::type, or both.
   */
  CXType_Elaborated = 119
};

/**
 * \brief Describes the calling convention of a function type
 */
enum CXCallingConv {
  CXCallingConv_Default = 0,
  CXCallingConv_C = 1,
  CXCallingConv_X86StdCall = 2,
  CXCallingConv_X86FastCall = 3,
  CXCallingConv_X86ThisCall = 4,
  CXCallingConv_X86Pascal = 5,
  CXCallingConv_AAPCS = 6,
  CXCallingConv_AAPCS_VFP = 7,
  CXCallingConv_X86RegCall = 8,
  CXCallingConv_IntelOclBicc = 9,
  CXCallingConv_X86_64Win64 = 10,
  CXCallingConv_X86_64SysV = 11,
  CXCallingConv_X86VectorCall = 12,
  CXCallingConv_Swift = 13,
  CXCallingConv_PreserveMost = 14,
  CXCallingConv_PreserveAll = 15,

  CXCallingConv_Invalid = 100,
  CXCallingConv_Unexposed = 200
};

/**
 * \brief The type of an element in the abstract syntax tree.
 *
 */
typedef struct {
  enum CXTypeKind kind;
  void *data[2];
} CXType;

/**
 * \brief Retrieve the type of a CXCursor (if any).
 */
CINDEX_LINKAGE CXType clang_getCursorType(CXCursor C);

/**
 * \brief Pretty-print the underlying type using the rules of the
 * language of the translation unit from which it came.
 *
 * If the type is invalid, an empty string is returned.
 */
CINDEX_LINKAGE CXString clang_getTypeSpelling(CXType CT);

/**
 * \brief Retrieve the underlying type of a typedef declaration.
 *
 * If the cursor does not reference a typedef declaration, an invalid type is
 * returned.
 */
CINDEX_LINKAGE CXType clang_getTypedefDeclUnderlyingType(CXCursor C);

/**
 * \brief Retrieve the integer type of an enum declaration.
 *
 * If the cursor does not reference an enum declaration, an invalid type is
 * returned.
 */
CINDEX_LINKAGE CXType clang_getEnumDeclIntegerType(CXCursor C);

/**
 * \brief Retrieve the integer value of an enum constant declaration as a signed
 *  long long.
 *
 * If the cursor does not reference an enum constant declaration, LLONG_MIN is returned.
 * Since this is also potentially a valid constant value, the kind of the cursor
 * must be verified before calling this function.
 */
CINDEX_LINKAGE long long clang_getEnumConstantDeclValue(CXCursor C);

/**
 * \brief Retrieve the integer value of an enum constant declaration as an unsigned
 *  long long.
 *
 * If the cursor does not reference an enum constant declaration, ULLONG_MAX is returned.
 * Since this is also potentially a valid constant value, the kind of the cursor
 * must be verified before calling this function.
 */
CINDEX_LINKAGE unsigned long long clang_getEnumConstantDeclUnsignedValue(CXCursor C);

/**
 * \brief Retrieve the bit width of a bit field declaration as an integer.
 *
 * If a cursor that is not a bit field declaration is passed in, -1 is returned.
 */
CINDEX_LINKAGE int clang_getFieldDeclBitWidth(CXCursor C);

/**
 * \brief Retrieve the number of non-variadic arguments associated with a given
 * cursor.
 *
 * The number of arguments can be determined for calls as well as for
 * declarations of functions or methods. For other cursors -1 is returned.
 */
CINDEX_LINKAGE int clang_Cursor_getNumArguments(CXCursor C);

/**
 * \brief Retrieve the argument cursor of a function or method.
 *
 * The argument cursor can be determined for calls as well as for declarations
 * of functions or methods. For other cursors and for invalid indices, an
 * invalid cursor is returned.
 */
CINDEX_LINKAGE CXCursor clang_Cursor_getArgument(CXCursor C, unsigned i);

/**
 * \brief Describes the kind of a template argument.
 *
 * See the definition of llvm::clang::TemplateArgument::ArgKind for full
 * element descriptions.
 */
enum CXTemplateArgumentKind {
  CXTemplateArgumentKind_Null,
  CXTemplateArgumentKind_Type,
  CXTemplateArgumentKind_Declaration,
  CXTemplateArgumentKind_NullPtr,
  CXTemplateArgumentKind_Integral,
  CXTemplateArgumentKind_Template,
  CXTemplateArgumentKind_TemplateExpansion,
  CXTemplateArgumentKind_Expression,
  CXTemplateArgumentKind_Pack,
  /* Indicates an error case, preventing the kind from being deduced. */
  CXTemplateArgumentKind_Invalid
};

/**
 *\brief Returns the number of template args of a function decl representing a
 * template specialization.
 *
 * If the argument cursor cannot be converted into a template function
 * declaration, -1 is returned.
 *
 * For example, for the following declaration and specialization:
 *   template <typename T, int kInt, bool kBool>
 *   void foo() { ... }
 *
 *   template <>
 *   void foo<float, -7, true>();
 *
 * The value 3 would be returned from this call.
 */
CINDEX_LINKAGE int clang_Cursor_getNumTemplateArguments(CXCursor C);

/**
 * \brief Retrieve the kind of the I'th template argument of the CXCursor C.
 *
 * If the argument CXCursor does not represent a FunctionDecl, an invalid
 * template argument kind is returned.
 *
 * For example, for the following declaration and specialization:
 *   template <typename T, int kInt, bool kBool>
 *   void foo() { ... }
 *
 *   template <>
 *   void foo<float, -7, true>();
 *
 * For I = 0, 1, and 2, Type, Integral, and Integral will be returned,
 * respectively.
 */
CINDEX_LINKAGE enum CXTemplateArgumentKind clang_Cursor_getTemplateArgumentKind(
    CXCursor C, unsigned I);

/**
 * \brief Retrieve a CXType representing the type of a TemplateArgument of a
 *  function decl representing a template specialization.
 *
 * If the argument CXCursor does not represent a FunctionDecl whose I'th
 * template argument has a kind of CXTemplateArgKind_Integral, an invalid type
 * is returned.
 *
 * For example, for the following declaration and specialization:
 *   template <typename T, int kInt, bool kBool>
 *   void foo() { ... }
 *
 *   template <>
 *   void foo<float, -7, true>();
 *
 * If called with I = 0, "float", will be returned.
 * Invalid types will be returned for I == 1 or 2.
 */
CINDEX_LINKAGE CXType clang_Cursor_getTemplateArgumentType(CXCursor C,
                                                           unsigned I);

/**
 * \brief Retrieve the value of an Integral TemplateArgument (of a function
 *  decl representing a template specialization) as a signed long long.
 *
 * It is undefined to call this function on a CXCursor that does not represent a
 * FunctionDecl or whose I'th template argument is not an integral value.
 *
 * For example, for the following declaration and specialization:
 *   template <typename T, int kInt, bool kBool>
 *   void foo() { ... }
 *
 *   template <>
 *   void foo<float, -7, true>();
 *
 * If called with I = 1 or 2, -7 or true will be returned, respectively.
 * For I == 0, this function's behavior is undefined.
 */
CINDEX_LINKAGE long long clang_Cursor_getTemplateArgumentValue(CXCursor C,
                                                               unsigned I);

/**
 * \brief Retrieve the value of an Integral TemplateArgument (of a function
 *  decl representing a template specialization) as an unsigned long long.
 *
 * It is undefined to call this function on a CXCursor that does not represent a
 * FunctionDecl or whose I'th template argument is not an integral value.
 *
 * For example, for the following declaration and specialization:
 *   template <typename T, int kInt, bool kBool>
 *   void foo() { ... }
 *
 *   template <>
 *   void foo<float, 2147483649, true>();
 *
 * If called with I = 1 or 2, 2147483649 or true will be returned, respectively.
 * For I == 0, this function's behavior is undefined.
 */
CINDEX_LINKAGE unsigned long long clang_Cursor_getTemplateArgumentUnsignedValue(
    CXCursor C, unsigned I);

/**
 * \brief Determine whether two CXTypes represent the same type.
 *
 * \returns non-zero if the CXTypes represent the same type and
 *          zero otherwise.
 */
CINDEX_LINKAGE unsigned clang_equalTypes(CXType A, CXType B);

/**
 * \brief Return the canonical type for a CXType.
 *
 * Clang's type system explicitly models typedefs and all the ways
 * a specific type can be represented.  The canonical type is the underlying
 * type with all the "sugar" removed.  For example, if 'T' is a typedef
 * for 'int', the canonical type for 'T' would be 'int'.
 */
CINDEX_LINKAGE CXType clang_getCanonicalType(CXType T);

/**
 * \brief Determine whether a CXType has the "const" qualifier set,
 * without looking through typedefs that may have added "const" at a
 * different level.
 */
CINDEX_LINKAGE unsigned clang_isConstQualifiedType(CXType T);

/**
 * \brief Determine whether a  CXCursor that is a macro, is
 * function like.
 */
CINDEX_LINKAGE unsigned clang_Cursor_isMacroFunctionLike(CXCursor C);

/**
 * \brief Determine whether a  CXCursor that is a macro, is a
 * builtin one.
 */
CINDEX_LINKAGE unsigned clang_Cursor_isMacroBuiltin(CXCursor C);

/**
 * \brief Determine whether a  CXCursor that is a function declaration, is an
 * inline declaration.
 */
CINDEX_LINKAGE unsigned clang_Cursor_isFunctionInlined(CXCursor C);

/**
 * \brief Determine whether a CXType has the "volatile" qualifier set,
 * without looking through typedefs that may have added "volatile" at
 * a different level.
 */
CINDEX_LINKAGE unsigned clang_isVolatileQualifiedType(CXType T);

/**
 * \brief Determine whether a CXType has the "restrict" qualifier set,
 * without looking through typedefs that may have added "restrict" at a
 * different level.
 */
CINDEX_LINKAGE unsigned clang_isRestrictQualifiedType(CXType T);

/**
 * \brief For pointer types, returns the type of the pointee.
 */
CINDEX_LINKAGE CXType clang_getPointeeType(CXType T);

/**
 * \brief Return the cursor for the declaration of the given type.
 */
CINDEX_LINKAGE CXCursor clang_getTypeDeclaration(CXType T);

/**
 * Returns the Objective-C type encoding for the specified declaration.
 */
CINDEX_LINKAGE CXString clang_getDeclObjCTypeEncoding(CXCursor C);

/**
 * Returns the Objective-C type encoding for the specified CXType.
 */
CINDEX_LINKAGE CXString clang_Type_getObjCEncoding(CXType type); 

/**
 * \brief Retrieve the spelling of a given CXTypeKind.
 */
CINDEX_LINKAGE CXString clang_getTypeKindSpelling(enum CXTypeKind K);

/**
 * \brief Retrieve the calling convention associated with a function type.
 *
 * If a non-function type is passed in, CXCallingConv_Invalid is returned.
 */
CINDEX_LINKAGE enum CXCallingConv clang_getFunctionTypeCallingConv(CXType T);

/**
 * \brief Retrieve the return type associated with a function type.
 *
 * If a non-function type is passed in, an invalid type is returned.
 */
CINDEX_LINKAGE CXType clang_getResultType(CXType T);

/**
 * \brief Retrieve the number of non-variadic parameters associated with a
 * function type.
 *
 * If a non-function type is passed in, -1 is returned.
 */
CINDEX_LINKAGE int clang_getNumArgTypes(CXType T);

/**
 * \brief Retrieve the type of a parameter of a function type.
 *
 * If a non-function type is passed in or the function does not have enough
 * parameters, an invalid type is returned.
 */
CINDEX_LINKAGE CXType clang_getArgType(CXType T, unsigned i);

/**
 * \brief Return 1 if the CXType is a variadic function type, and 0 otherwise.
 */
CINDEX_LINKAGE unsigned clang_isFunctionTypeVariadic(CXType T);

/**
 * \brief Retrieve the return type associated with a given cursor.
 *
 * This only returns a valid type if the cursor refers to a function or method.
 */
CINDEX_LINKAGE CXType clang_getCursorResultType(CXCursor C);

/**
 * \brief Return 1 if the CXType is a POD (plain old data) type, and 0
 *  otherwise.
 */
CINDEX_LINKAGE unsigned clang_isPODType(CXType T);

/**
 * \brief Return the element type of an array, complex, or vector type.
 *
 * If a type is passed in that is not an array, complex, or vector type,
 * an invalid type is returned.
 */
CINDEX_LINKAGE CXType clang_getElementType(CXType T);

/**
 * \brief Return the number of elements of an array or vector type.
 *
 * If a type is passed in that is not an array or vector type,
 * -1 is returned.
 */
CINDEX_LINKAGE long long clang_getNumElements(CXType T);

/**
 * \brief Return the element type of an array type.
 *
 * If a non-array type is passed in, an invalid type is returned.
 */
CINDEX_LINKAGE CXType clang_getArrayElementType(CXType T);

/**
 * \brief Return the array size of a constant array.
 *
 * If a non-array type is passed in, -1 is returned.
 */
CINDEX_LINKAGE long long clang_getArraySize(CXType T);

/**
 * \brief Retrieve the type named by the qualified-id.
 *
 * If a non-elaborated type is passed in, an invalid type is returned.
 */
CINDEX_LINKAGE CXType clang_Type_getNamedType(CXType T);

/**
 * \brief List the possible error codes for \c clang_Type_getSizeOf,
 *   \c clang_Type_getAlignOf, \c clang_Type_getOffsetOf and
 *   \c clang_Cursor_getOffsetOf.
 *
 * A value of this enumeration type can be returned if the target type is not
 * a valid argument to sizeof, alignof or offsetof.
 */
enum CXTypeLayoutError {
  /**
   * \brief Type is of kind CXType_Invalid.
   */
  CXTypeLayoutError_Invalid = -1,
  /**
   * \brief The type is an incomplete Type.
   */
  CXTypeLayoutError_Incomplete = -2,
  /**
   * \brief The type is a dependent Type.
   */
  CXTypeLayoutError_Dependent = -3,
  /**
   * \brief The type is not a constant size type.
   */
  CXTypeLayoutError_NotConstantSize = -4,
  /**
   * \brief The Field name is not valid for this record.
   */
  CXTypeLayoutError_InvalidFieldName = -5
};

/**
 * \brief Return the alignment of a type in bytes as per C++[expr.alignof]
 *   standard.
 *
 * If the type declaration is invalid, CXTypeLayoutError_Invalid is returned.
 * If the type declaration is an incomplete type, CXTypeLayoutError_Incomplete
 *   is returned.
 * If the type declaration is a dependent type, CXTypeLayoutError_Dependent is
 *   returned.
 * If the type declaration is not a constant size type,
 *   CXTypeLayoutError_NotConstantSize is returned.
 */
CINDEX_LINKAGE long long clang_Type_getAlignOf(CXType T);

/**
 * \brief Return the class type of an member pointer type.
 *
 * If a non-member-pointer type is passed in, an invalid type is returned.
 */
CINDEX_LINKAGE CXType clang_Type_getClassType(CXType T);

/**
 * \brief Return the size of a type in bytes as per C++[expr.sizeof] standard.
 *
 * If the type declaration is invalid, CXTypeLayoutError_Invalid is returned.
 * If the type declaration is an incomplete type, CXTypeLayoutError_Incomplete
 *   is returned.
 * If the type declaration is a dependent type, CXTypeLayoutError_Dependent is
 *   returned.
 */
CINDEX_LINKAGE long long clang_Type_getSizeOf(CXType T);

/**
 * \brief Return the offset of a field named S in a record of type T in bits
 *   as it would be returned by __offsetof__ as per C++11[18.2p4]
 *
 * If the cursor is not a record field declaration, CXTypeLayoutError_Invalid
 *   is returned.
 * If the field's type declaration is an incomplete type,
 *   CXTypeLayoutError_Incomplete is returned.
 * If the field's type declaration is a dependent type,
 *   CXTypeLayoutError_Dependent is returned.
 * If the field's name S is not found,
 *   CXTypeLayoutError_InvalidFieldName is returned.
 */
CINDEX_LINKAGE long long clang_Type_getOffsetOf(CXType T, const char *S);

/**
 * \brief Return the offset of the field represented by the Cursor.
 *
 * If the cursor is not a field declaration, -1 is returned.
 * If the cursor semantic parent is not a record field declaration,
 *   CXTypeLayoutError_Invalid is returned.
 * If the field's type declaration is an incomplete type,
 *   CXTypeLayoutError_Incomplete is returned.
 * If the field's type declaration is a dependent type,
 *   CXTypeLayoutError_Dependent is returned.
 * If the field's name S is not found,
 *   CXTypeLayoutError_InvalidFieldName is returned.
 */
CINDEX_LINKAGE long long clang_Cursor_getOffsetOfField(CXCursor C);

/**
 * \brief Determine whether the given cursor represents an anonymous record
 * declaration.
 */
CINDEX_LINKAGE unsigned clang_Cursor_isAnonymous(CXCursor C);

enum CXRefQualifierKind {
  /** \brief No ref-qualifier was provided. */
  CXRefQualifier_None = 0,
  /** \brief An lvalue ref-qualifier was provided (\c &). */
  CXRefQualifier_LValue,
  /** \brief An rvalue ref-qualifier was provided (\c &&). */
  CXRefQualifier_RValue
};

/**
 * \brief Returns the number of template arguments for given template
 * specialization, or -1 if type \c T is not a template specialization.
 */
CINDEX_LINKAGE int clang_Type_getNumTemplateArguments(CXType T);

/**
 * \brief Returns the type template argument of a template class specialization
 * at given index.
 *
 * This function only returns template type arguments and does not handle
 * template template arguments or variadic packs.
 */
CINDEX_LINKAGE CXType clang_Type_getTemplateArgumentAsType(CXType T, unsigned i);

/**
 * \brief Retrieve the ref-qualifier kind of a function or method.
 *
 * The ref-qualifier is returned for C++ functions or methods. For other types
 * or non-C++ declarations, CXRefQualifier_None is returned.
 */
CINDEX_LINKAGE enum CXRefQualifierKind clang_Type_getCXXRefQualifier(CXType T);

/**
 * \brief Returns non-zero if the cursor specifies a Record member that is a
 *   bitfield.
 */
CINDEX_LINKAGE unsigned clang_Cursor_isBitField(CXCursor C);

/**
 * \brief Returns 1 if the base class specified by the cursor with kind
 *   CX_CXXBaseSpecifier is virtual.
 */
CINDEX_LINKAGE unsigned clang_isVirtualBase(CXCursor);
    
/**
 * \brief Represents the C++ access control level to a base class for a
 * cursor with kind CX_CXXBaseSpecifier.
 */
enum CX_CXXAccessSpecifier {
  CX_CXXInvalidAccessSpecifier,
  CX_CXXPublic,
  CX_CXXProtected,
  CX_CXXPrivate
};

/**
 * \brief Returns the access control level for the referenced object.
 *
 * If the cursor refers to a C++ declaration, its access control level within its
 * parent scope is returned. Otherwise, if the cursor refers to a base specifier or
 * access specifier, the specifier itself is returned.
 */
CINDEX_LINKAGE enum CX_CXXAccessSpecifier clang_getCXXAccessSpecifier(CXCursor);

/**
 * \brief Represents the storage classes as declared in the source. CX_SC_Invalid
 * was added for the case that the passed cursor in not a declaration.
 */
enum CX_StorageClass {
  CX_SC_Invalid,
  CX_SC_None,
  CX_SC_Extern,
  CX_SC_Static,
  CX_SC_PrivateExtern,
  CX_SC_OpenCLWorkGroupLocal,
  CX_SC_Auto,
  CX_SC_Register
};

/**
 * \brief Returns the storage class for a function or variable declaration.
 *
 * If the passed in Cursor is not a function or variable declaration,
 * CX_SC_Invalid is returned else the storage class.
 */
CINDEX_LINKAGE enum CX_StorageClass clang_Cursor_getStorageClass(CXCursor);

/**
 * \brief Determine the number of overloaded declarations referenced by a 
 * \c CXCursor_OverloadedDeclRef cursor.
 *
 * \param cursor The cursor whose overloaded declarations are being queried.
 *
 * \returns The number of overloaded declarations referenced by \c cursor. If it
 * is not a \c CXCursor_OverloadedDeclRef cursor, returns 0.
 */
CINDEX_LINKAGE unsigned clang_getNumOverloadedDecls(CXCursor cursor);

/**
 * \brief Retrieve a cursor for one of the overloaded declarations referenced
 * by a \c CXCursor_OverloadedDeclRef cursor.
 *
 * \param cursor The cursor whose overloaded declarations are being queried.
 *
 * \param index The zero-based index into the set of overloaded declarations in
 * the cursor.
 *
 * \returns A cursor representing the declaration referenced by the given 
 * \c cursor at the specified \c index. If the cursor does not have an 
 * associated set of overloaded declarations, or if the index is out of bounds,
 * returns \c clang_getNullCursor();
 */
CINDEX_LINKAGE CXCursor clang_getOverloadedDecl(CXCursor cursor, 
                                                unsigned index);
  
/**
 * @}
 */
  
/**
 * \defgroup CINDEX_ATTRIBUTES Information for attributes
 *
 * @{
 */

/**
 * \brief For cursors representing an iboutletcollection attribute,
 *  this function returns the collection element type.
 *
 */
CINDEX_LINKAGE CXType clang_getIBOutletCollectionType(CXCursor);

/**
 * @}
 */

/**
 * \defgroup CINDEX_CURSOR_TRAVERSAL Traversing the AST with cursors
 *
 * These routines provide the ability to traverse the abstract syntax tree
 * using cursors.
 *
 * @{
 */

/**
 * \brief Describes how the traversal of the children of a particular
 * cursor should proceed after visiting a particular child cursor.
 *
 * A value of this enumeration type should be returned by each
 * \c CXCursorVisitor to indicate how clang_visitChildren() proceed.
 */
enum CXChildVisitResult {
  /**
   * \brief Terminates the cursor traversal.
   */
  CXChildVisit_Break,
  /**
   * \brief Continues the cursor traversal with the next sibling of
   * the cursor just visited, without visiting its children.
   */
  CXChildVisit_Continue,
  /**
   * \brief Recursively traverse the children of this cursor, using
   * the same visitor and client data.
   */
  CXChildVisit_Recurse
};

/**
 * \brief Visitor invoked for each cursor found by a traversal.
 *
 * This visitor function will be invoked for each cursor found by
 * clang_visitCursorChildren(). Its first argument is the cursor being
 * visited, its second argument is the parent visitor for that cursor,
 * and its third argument is the client data provided to
 * clang_visitCursorChildren().
 *
 * The visitor should return one of the \c CXChildVisitResult values
 * to direct clang_visitCursorChildren().
 */
typedef enum CXChildVisitResult (*CXCursorVisitor)(CXCursor cursor,
                                                   CXCursor parent,
                                                   CXClientData client_data);

/**
 * \brief Visit the children of a particular cursor.
 *
 * This function visits all the direct children of the given cursor,
 * invoking the given \p visitor function with the cursors of each
 * visited child. The traversal may be recursive, if the visitor returns
 * \c CXChildVisit_Recurse. The traversal may also be ended prematurely, if
 * the visitor returns \c CXChildVisit_Break.
 *
 * \param parent the cursor whose child may be visited. All kinds of
 * cursors can be visited, including invalid cursors (which, by
 * definition, have no children).
 *
 * \param visitor the visitor function that will be invoked for each
 * child of \p parent.
 *
 * \param client_data pointer data supplied by the client, which will
 * be passed to the visitor each time it is invoked.
 *
 * \returns a non-zero value if the traversal was terminated
 * prematurely by the visitor returning \c CXChildVisit_Break.
 */
CINDEX_LINKAGE unsigned clang_visitChildren(CXCursor parent,
                                            CXCursorVisitor visitor,
                                            CXClientData client_data);
#ifdef __has_feature
#  if __has_feature(blocks)
/**
 * \brief Visitor invoked for each cursor found by a traversal.
 *
 * This visitor block will be invoked for each cursor found by
 * clang_visitChildrenWithBlock(). Its first argument is the cursor being
 * visited, its second argument is the parent visitor for that cursor.
 *
 * The visitor should return one of the \c CXChildVisitResult values
 * to direct clang_visitChildrenWithBlock().
 */
typedef enum CXChildVisitResult 
     (^CXCursorVisitorBlock)(CXCursor cursor, CXCursor parent);

/**
 * Visits the children of a cursor using the specified block.  Behaves
 * identically to clang_visitChildren() in all other respects.
 */
CINDEX_LINKAGE unsigned clang_visitChildrenWithBlock(CXCursor parent,
                                                    CXCursorVisitorBlock block);
#  endif
#endif

/**
 * @}
 */

/**
 * \defgroup CINDEX_CURSOR_XREF Cross-referencing in the AST
 *
 * These routines provide the ability to determine references within and
 * across translation units, by providing the names of the entities referenced
 * by cursors, follow reference cursors to the declarations they reference,
 * and associate declarations with their definitions.
 *
 * @{
 */

/**
 * \brief Retrieve a Unified Symbol Resolution (USR) for the entity referenced
 * by the given cursor.
 *
 * A Unified Symbol Resolution (USR) is a string that identifies a particular
 * entity (function, class, variable, etc.) within a program. USRs can be
 * compared across translation units to determine, e.g., when references in
 * one translation refer to an entity defined in another translation unit.
 */
CINDEX_LINKAGE CXString clang_getCursorUSR(CXCursor);

/**
 * \brief Construct a USR for a specified Objective-C class.
 */
CINDEX_LINKAGE CXString clang_constructUSR_ObjCClass(const char *class_name);

/**
 * \brief Construct a USR for a specified Objective-C category.
 */
CINDEX_LINKAGE CXString
  clang_constructUSR_ObjCCategory(const char *class_name,
                                 const char *category_name);

/**
 * \brief Construct a USR for a specified Objective-C protocol.
 */
CINDEX_LINKAGE CXString
  clang_constructUSR_ObjCProtocol(const char *protocol_name);

/**
 * \brief Construct a USR for a specified Objective-C instance variable and
 *   the USR for its containing class.
 */
CINDEX_LINKAGE CXString clang_constructUSR_ObjCIvar(const char *name,
                                                    CXString classUSR);

/**
 * \brief Construct a USR for a specified Objective-C method and
 *   the USR for its containing class.
 */
CINDEX_LINKAGE CXString clang_constructUSR_ObjCMethod(const char *name,
                                                      unsigned isInstanceMethod,
                                                      CXString classUSR);

/**
 * \brief Construct a USR for a specified Objective-C property and the USR
 *  for its containing class.
 */
CINDEX_LINKAGE CXString clang_constructUSR_ObjCProperty(const char *property,
                                                        CXString classUSR);

/**
 * \brief Retrieve a name for the entity referenced by this cursor.
 */
CINDEX_LINKAGE CXString clang_getCursorSpelling(CXCursor);

/**
 * \brief Retrieve a range for a piece that forms the cursors spelling name.
 * Most of the times there is only one range for the complete spelling but for
 * Objective-C methods and Objective-C message expressions, there are multiple
 * pieces for each selector identifier.
 * 
 * \param pieceIndex the index of the spelling name piece. If this is greater
 * than the actual number of pieces, it will return a NULL (invalid) range.
 *  
 * \param options Reserved.
 */
CINDEX_LINKAGE CXSourceRange clang_Cursor_getSpellingNameRange(CXCursor,
                                                          unsigned pieceIndex,
                                                          unsigned options);

/**
 * \brief Retrieve the display name for the entity referenced by this cursor.
 *
 * The display name contains extra information that helps identify the cursor,
 * such as the parameters of a function or template or the arguments of a 
 * class template specialization.
 */
CINDEX_LINKAGE CXString clang_getCursorDisplayName(CXCursor);
  
/** \brief For a cursor that is a reference, retrieve a cursor representing the
 * entity that it references.
 *
 * Reference cursors refer to other entities in the AST. For example, an
 * Objective-C superclass reference cursor refers to an Objective-C class.
 * This function produces the cursor for the Objective-C class from the
 * cursor for the superclass reference. If the input cursor is a declaration or
 * definition, it returns that declaration or definition unchanged.
 * Otherwise, returns the NULL cursor.
 */
CINDEX_LINKAGE CXCursor clang_getCursorReferenced(CXCursor);

/**
 *  \brief For a cursor that is either a reference to or a declaration
 *  of some entity, retrieve a cursor that describes the definition of
 *  that entity.
 *
 *  Some entities can be declared multiple times within a translation
 *  unit, but only one of those declarations can also be a
 *  definition. For example, given:
 *
 *  \code
 *  int f(int, int);
 *  int g(int x, int y) { return f(x, y); }
 *  int f(int a, int b) { return a + b; }
 *  int f(int, int);
 *  \endcode
 *
 *  there are three declarations of the function "f", but only the
 *  second one is a definition. The clang_getCursorDefinition()
 *  function will take any cursor pointing to a declaration of "f"
 *  (the first or fourth lines of the example) or a cursor referenced
 *  that uses "f" (the call to "f' inside "g") and will return a
 *  declaration cursor pointing to the definition (the second "f"
 *  declaration).
 *
 *  If given a cursor for which there is no corresponding definition,
 *  e.g., because there is no definition of that entity within this
 *  translation unit, returns a NULL cursor.
 */
CINDEX_LINKAGE CXCursor clang_getCursorDefinition(CXCursor);

/**
 * \brief Determine whether the declaration pointed to by this cursor
 * is also a definition of that entity.
 */
CINDEX_LINKAGE unsigned clang_isCursorDefinition(CXCursor);

/**
 * \brief Retrieve the canonical cursor corresponding to the given cursor.
 *
 * In the C family of languages, many kinds of entities can be declared several
 * times within a single translation unit. For example, a structure type can
 * be forward-declared (possibly multiple times) and later defined:
 *
 * \code
 * struct X;
 * struct X;
 * struct X {
 *   int member;
 * };
 * \endcode
 *
 * The declarations and the definition of \c X are represented by three 
 * different cursors, all of which are declarations of the same underlying 
 * entity. One of these cursor is considered the "canonical" cursor, which
 * is effectively the representative for the underlying entity. One can 
 * determine if two cursors are declarations of the same underlying entity by
 * comparing their canonical cursors.
 *
 * \returns The canonical cursor for the entity referred to by the given cursor.
 */
CINDEX_LINKAGE CXCursor clang_getCanonicalCursor(CXCursor);

/**
 * \brief If the cursor points to a selector identifier in an Objective-C
 * method or message expression, this returns the selector index.
 *
 * After getting a cursor with #clang_getCursor, this can be called to
 * determine if the location points to a selector identifier.
 *
 * \returns The selector index if the cursor is an Objective-C method or message
 * expression and the cursor is pointing to a selector identifier, or -1
 * otherwise.
 */
CINDEX_LINKAGE int clang_Cursor_getObjCSelectorIndex(CXCursor);

/**
 * \brief Given a cursor pointing to a C++ method call or an Objective-C
 * message, returns non-zero if the method/message is "dynamic", meaning:
 * 
 * For a C++ method: the call is virtual.
 * For an Objective-C message: the receiver is an object instance, not 'super'
 * or a specific class.
 * 
 * If the method/message is "static" or the cursor does not point to a
 * method/message, it will return zero.
 */
CINDEX_LINKAGE int clang_Cursor_isDynamicCall(CXCursor C);

/**
 * \brief Given a cursor pointing to an Objective-C message, returns the CXType
 * of the receiver.
 */
CINDEX_LINKAGE CXType clang_Cursor_getReceiverType(CXCursor C);

/**
 * \brief Property attributes for a \c CXCursor_ObjCPropertyDecl.
 */
typedef enum {
  CXObjCPropertyAttr_noattr    = 0x00,
  CXObjCPropertyAttr_readonly  = 0x01,
  CXObjCPropertyAttr_getter    = 0x02,
  CXObjCPropertyAttr_assign    = 0x04,
  CXObjCPropertyAttr_readwrite = 0x08,
  CXObjCPropertyAttr_retain    = 0x10,
  CXObjCPropertyAttr_copy      = 0x20,
  CXObjCPropertyAttr_nonatomic = 0x40,
  CXObjCPropertyAttr_setter    = 0x80,
  CXObjCPropertyAttr_atomic    = 0x100,
  CXObjCPropertyAttr_weak      = 0x200,
  CXObjCPropertyAttr_strong    = 0x400,
  CXObjCPropertyAttr_unsafe_unretained = 0x800,
  CXObjCPropertyAttr_class = 0x1000
} CXObjCPropertyAttrKind;

/**
 * \brief Given a cursor that represents a property declaration, return the
 * associated property attributes. The bits are formed from
 * \c CXObjCPropertyAttrKind.
 *
 * \param reserved Reserved for future use, pass 0.
 */
CINDEX_LINKAGE unsigned clang_Cursor_getObjCPropertyAttributes(CXCursor C,
                                                             unsigned reserved);

/**
 * \brief 'Qualifiers' written next to the return and parameter types in
 * Objective-C method declarations.
 */
typedef enum {
  CXObjCDeclQualifier_None = 0x0,
  CXObjCDeclQualifier_In = 0x1,
  CXObjCDeclQualifier_Inout = 0x2,
  CXObjCDeclQualifier_Out = 0x4,
  CXObjCDeclQualifier_Bycopy = 0x8,
  CXObjCDeclQualifier_Byref = 0x10,
  CXObjCDeclQualifier_Oneway = 0x20
} CXObjCDeclQualifierKind;

/**
 * \brief Given a cursor that represents an Objective-C method or parameter
 * declaration, return the associated Objective-C qualifiers for the return
 * type or the parameter respectively. The bits are formed from
 * CXObjCDeclQualifierKind.
 */
CINDEX_LINKAGE unsigned clang_Cursor_getObjCDeclQualifiers(CXCursor C);

/**
 * \brief Given a cursor that represents an Objective-C method or property
 * declaration, return non-zero if the declaration was affected by "@optional".
 * Returns zero if the cursor is not such a declaration or it is "@required".
 */
CINDEX_LINKAGE unsigned clang_Cursor_isObjCOptional(CXCursor C);

/**
 * \brief Returns non-zero if the given cursor is a variadic function or method.
 */
CINDEX_LINKAGE unsigned clang_Cursor_isVariadic(CXCursor C);

/**
 * \brief Given a cursor that represents a declaration, return the associated
 * comment's source range.  The range may include multiple consecutive comments
 * with whitespace in between.
 */
CINDEX_LINKAGE CXSourceRange clang_Cursor_getCommentRange(CXCursor C);

/**
 * \brief Given a cursor that represents a declaration, return the associated
 * comment text, including comment markers.
 */
CINDEX_LINKAGE CXString clang_Cursor_getRawCommentText(CXCursor C);

/**
 * \brief Given a cursor that represents a documentable entity (e.g.,
 * declaration), return the associated \\brief paragraph; otherwise return the
 * first paragraph.
 */
CINDEX_LINKAGE CXString clang_Cursor_getBriefCommentText(CXCursor C);

/**
 * @}
 */

/** \defgroup CINDEX_MANGLE Name Mangling API Functions
 *
 * @{
 */

/**
 * \brief Retrieve the CXString representing the mangled name of the cursor.
 */
CINDEX_LINKAGE CXString clang_Cursor_getMangling(CXCursor);

/**
 * \brief Retrieve the CXStrings representing the mangled symbols of the C++
 * constructor or destructor at the cursor.
 */
CINDEX_LINKAGE CXStringSet *clang_Cursor_getCXXManglings(CXCursor);

/**
 * @}
 */

/**
 * \defgroup CINDEX_MODULE Module introspection
 *
 * The functions in this group provide access to information about modules.
 *
 * @{
 */

typedef void *CXModule;

/**
 * \brief Given a CXCursor_ModuleImportDecl cursor, return the associated module.
 */
CINDEX_LINKAGE CXModule clang_Cursor_getModule(CXCursor C);

/**
 * \brief Given a CXFile header file, return the module that contains it, if one
 * exists.
 */
CINDEX_LINKAGE CXModule clang_getModuleForFile(CXTranslationUnit, CXFile);

/**
 * \param Module a module object.
 *
 * \returns the module file where the provided module object came from.
 */
CINDEX_LINKAGE CXFile clang_Module_getASTFile(CXModule Module);

/**
 * \param Module a module object.
 *
 * \returns the parent of a sub-module or NULL if the given module is top-level,
 * e.g. for 'std.vector' it will return the 'std' module.
 */
CINDEX_LINKAGE CXModule clang_Module_getParent(CXModule Module);

/**
 * \param Module a module object.
 *
 * \returns the name of the module, e.g. for the 'std.vector' sub-module it
 * will return "vector".
 */
CINDEX_LINKAGE CXString clang_Module_getName(CXModule Module);

/**
 * \param Module a module object.
 *
 * \returns the full name of the module, e.g. "std.vector".
 */
CINDEX_LINKAGE CXString clang_Module_getFullName(CXModule Module);

/**
 * \param Module a module object.
 *
 * \returns non-zero if the module is a system one.
 */
CINDEX_LINKAGE int clang_Module_isSystem(CXModule Module);

/**
 * \param Module a module object.
 *
 * \returns the number of top level headers associated with this module.
 */
CINDEX_LINKAGE unsigned clang_Module_getNumTopLevelHeaders(CXTranslationUnit,
                                                           CXModule Module);

/**
 * \param Module a module object.
 *
 * \param Index top level header index (zero-based).
 *
 * \returns the specified top level header associated with the module.
 */
CINDEX_LINKAGE
CXFile clang_Module_getTopLevelHeader(CXTranslationUnit,
                                      CXModule Module, unsigned Index);

/**
 * @}
 */

/**
 * \defgroup CINDEX_CPP C++ AST introspection
 *
 * The routines in this group provide access information in the ASTs specific
 * to C++ language features.
 *
 * @{
 */

/**
 * \brief Determine if a C++ constructor is a converting constructor.
 */
CINDEX_LINKAGE unsigned clang_CXXConstructor_isConvertingConstructor(CXCursor C);

/**
 * \brief Determine if a C++ constructor is a copy constructor.
 */
CINDEX_LINKAGE unsigned clang_CXXConstructor_isCopyConstructor(CXCursor C);

/**
 * \brief Determine if a C++ constructor is the default constructor.
 */
CINDEX_LINKAGE unsigned clang_CXXConstructor_isDefaultConstructor(CXCursor C);

/**
 * \brief Determine if a C++ constructor is a move constructor.
 */
CINDEX_LINKAGE unsigned clang_CXXConstructor_isMoveConstructor(CXCursor C);

/**
 * \brief Determine if a C++ field is declared 'mutable'.
 */
CINDEX_LINKAGE unsigned clang_CXXField_isMutable(CXCursor C);

/**
 * \brief Determine if a C++ method is declared '= default'.
 */
CINDEX_LINKAGE unsigned clang_CXXMethod_isDefaulted(CXCursor C);

/**
 * \brief Determine if a C++ member function or member function template is
 * pure virtual.
 */
CINDEX_LINKAGE unsigned clang_CXXMethod_isPureVirtual(CXCursor C);

/**
 * \brief Determine if a C++ member function or member function template is 
 * declared 'static'.
 */
CINDEX_LINKAGE unsigned clang_CXXMethod_isStatic(CXCursor C);

/**
 * \brief Determine if a C++ member function or member function template is
 * explicitly declared 'virtual' or if it overrides a virtual method from
 * one of the base classes.
 */
CINDEX_LINKAGE unsigned clang_CXXMethod_isVirtual(CXCursor C);

/**
 * \brief Determine if a C++ member function or member function template is
 * declared 'const'.
 */
CINDEX_LINKAGE unsigned clang_CXXMethod_isConst(CXCursor C);

/**
 * \brief Given a cursor that represents a template, determine
 * the cursor kind of the specializations would be generated by instantiating
 * the template.
 *
 * This routine can be used to determine what flavor of function template,
 * class template, or class template partial specialization is stored in the
 * cursor. For example, it can describe whether a class template cursor is
 * declared with "struct", "class" or "union".
 *
 * \param C The cursor to query. This cursor should represent a template
 * declaration.
 *
 * \returns The cursor kind of the specializations that would be generated
 * by instantiating the template \p C. If \p C is not a template, returns
 * \c CXCursor_NoDeclFound.
 */
CINDEX_LINKAGE enum CXCursorKind clang_getTemplateCursorKind(CXCursor C);
  
/**
 * \brief Given a cursor that may represent a specialization or instantiation
 * of a template, retrieve the cursor that represents the template that it
 * specializes or from which it was instantiated.
 *
 * This routine determines the template involved both for explicit 
 * specializations of templates and for implicit instantiations of the template,
 * both of which are referred to as "specializations". For a class template
 * specialization (e.g., \c std::vector<bool>), this routine will return 
 * either the primary template (\c std::vector) or, if the specialization was
 * instantiated from a class template partial specialization, the class template
 * partial specialization. For a class template partial specialization and a
 * function template specialization (including instantiations), this
 * this routine will return the specialized template.
 *
 * For members of a class template (e.g., member functions, member classes, or
 * static data members), returns the specialized or instantiated member. 
 * Although not strictly "templates" in the C++ language, members of class
 * templates have the same notions of specializations and instantiations that
 * templates do, so this routine treats them similarly.
 *
 * \param C A cursor that may be a specialization of a template or a member
 * of a template.
 *
 * \returns If the given cursor is a specialization or instantiation of a 
 * template or a member thereof, the template or member that it specializes or
 * from which it was instantiated. Otherwise, returns a NULL cursor.
 */
CINDEX_LINKAGE CXCursor clang_getSpecializedCursorTemplate(CXCursor C);

/**
 * \brief Given a cursor that references something else, return the source range
 * covering that reference.
 *
 * \param C A cursor pointing to a member reference, a declaration reference, or
 * an operator call.
 * \param NameFlags A bitset with three independent flags: 
 * CXNameRange_WantQualifier, CXNameRange_WantTemplateArgs, and
 * CXNameRange_WantSinglePiece.
 * \param PieceIndex For contiguous names or when passing the flag 
 * CXNameRange_WantSinglePiece, only one piece with index 0 is 
 * available. When the CXNameRange_WantSinglePiece flag is not passed for a
 * non-contiguous names, this index can be used to retrieve the individual
 * pieces of the name. See also CXNameRange_WantSinglePiece.
 *
 * \returns The piece of the name pointed to by the given cursor. If there is no
 * name, or if the PieceIndex is out-of-range, a null-cursor will be returned.
 */
CINDEX_LINKAGE CXSourceRange clang_getCursorReferenceNameRange(CXCursor C,
                                                unsigned NameFlags, 
                                                unsigned PieceIndex);

enum CXNameRefFlags {
  /**
   * \brief Include the nested-name-specifier, e.g. Foo:: in x.Foo::y, in the
   * range.
   */
  CXNameRange_WantQualifier = 0x1,
  
  /**
   * \brief Include the explicit template arguments, e.g. \<int> in x.f<int>,
   * in the range.
   */
  CXNameRange_WantTemplateArgs = 0x2,

  /**
   * \brief If the name is non-contiguous, return the full spanning range.
   *
   * Non-contiguous names occur in Objective-C when a selector with two or more
   * parameters is used, or in C++ when using an operator:
   * \code
   * [object doSomething:here withValue:there]; // Objective-C
   * return some_vector[1]; // C++
   * \endcode
   */
  CXNameRange_WantSinglePiece = 0x4
};
  
/**
 * @}
 */

/**
 * \defgroup CINDEX_LEX Token extraction and manipulation
 *
 * The routines in this group provide access to the tokens within a
 * translation unit, along with a semantic mapping of those tokens to
 * their corresponding cursors.
 *
 * @{
 */

/**
 * \brief Describes a kind of token.
 */
typedef enum CXTokenKind {
  /**
   * \brief A token that contains some kind of punctuation.
   */
  CXToken_Punctuation,

  /**
   * \brief A language keyword.
   */
  CXToken_Keyword,

  /**
   * \brief An identifier (that is not a keyword).
   */
  CXToken_Identifier,

  /**
   * \brief A numeric, string, or character literal.
   */
  CXToken_Literal,

  /**
   * \brief A comment.
   */
  CXToken_Comment
} CXTokenKind;

/**
 * \brief Describes a single preprocessing token.
 */
typedef struct {
  unsigned int_data[4];
  void *ptr_data;
} CXToken;

/**
 * \brief Determine the kind of the given token.
 */
CINDEX_LINKAGE CXTokenKind clang_getTokenKind(CXToken);

/**
 * \brief Determine the spelling of the given token.
 *
 * The spelling of a token is the textual representation of that token, e.g.,
 * the text of an identifier or keyword.
 */
CINDEX_LINKAGE CXString clang_getTokenSpelling(CXTranslationUnit, CXToken);

/**
 * \brief Retrieve the source location of the given token.
 */
CINDEX_LINKAGE CXSourceLocation clang_getTokenLocation(CXTranslationUnit,
                                                       CXToken);

/**
 * \brief Retrieve a source range that covers the given token.
 */
CINDEX_LINKAGE CXSourceRange clang_getTokenExtent(CXTranslationUnit, CXToken);

/**
 * \brief Tokenize the source code described by the given range into raw
 * lexical tokens.
 *
 * \param TU the translation unit whose text is being tokenized.
 *
 * \param Range the source range in which text should be tokenized. All of the
 * tokens produced by tokenization will fall within this source range,
 *
 * \param Tokens this pointer will be set to point to the array of tokens
 * that occur within the given source range. The returned pointer must be
 * freed with clang_disposeTokens() before the translation unit is destroyed.
 *
 * \param NumTokens will be set to the number of tokens in the \c *Tokens
 * array.
 *
 */
CINDEX_LINKAGE void clang_tokenize(CXTranslationUnit TU, CXSourceRange Range,
                                   CXToken **Tokens, unsigned *NumTokens);

/**
 * \brief Annotate the given set of tokens by providing cursors for each token
 * that can be mapped to a specific entity within the abstract syntax tree.
 *
 * This token-annotation routine is equivalent to invoking
 * clang_getCursor() for the source locations of each of the
 * tokens. The cursors provided are filtered, so that only those
 * cursors that have a direct correspondence to the token are
 * accepted. For example, given a function call \c f(x),
 * clang_getCursor() would provide the following cursors:
 *
 *   * when the cursor is over the 'f', a DeclRefExpr cursor referring to 'f'.
 *   * when the cursor is over the '(' or the ')', a CallExpr referring to 'f'.
 *   * when the cursor is over the 'x', a DeclRefExpr cursor referring to 'x'.
 *
 * Only the first and last of these cursors will occur within the
 * annotate, since the tokens "f" and "x' directly refer to a function
 * and a variable, respectively, but the parentheses are just a small
 * part of the full syntax of the function call expression, which is
 * not provided as an annotation.
 *
 * \param TU the translation unit that owns the given tokens.
 *
 * \param Tokens the set of tokens to annotate.
 *
 * \param NumTokens the number of tokens in \p Tokens.
 *
 * \param Cursors an array of \p NumTokens cursors, whose contents will be
 * replaced with the cursors corresponding to each token.
 */
CINDEX_LINKAGE void clang_annotateTokens(CXTranslationUnit TU,
                                         CXToken *Tokens, unsigned NumTokens,
                                         CXCursor *Cursors);

/**
 * \brief Free the given set of tokens.
 */
CINDEX_LINKAGE void clang_disposeTokens(CXTranslationUnit TU,
                                        CXToken *Tokens, unsigned NumTokens);

/**
 * @}
 */

/**
 * \defgroup CINDEX_DEBUG Debugging facilities
 *
 * These routines are used for testing and debugging, only, and should not
 * be relied upon.
 *
 * @{
 */

/* for debug/testing */
CINDEX_LINKAGE CXString clang_getCursorKindSpelling(enum CXCursorKind Kind);
CINDEX_LINKAGE void clang_getDefinitionSpellingAndExtent(CXCursor,
                                          const char **startBuf,
                                          const char **endBuf,
                                          unsigned *startLine,
                                          unsigned *startColumn,
                                          unsigned *endLine,
                                          unsigned *endColumn);
CINDEX_LINKAGE void clang_enableStackTraces(void);
CINDEX_LINKAGE void clang_executeOnThread(void (*fn)(void*), void *user_data,
                                          unsigned stack_size);

/**
 * @}
 */

/**
 * \defgroup CINDEX_CODE_COMPLET Code completion
 *
 * Code completion involves taking an (incomplete) source file, along with
 * knowledge of where the user is actively editing that file, and suggesting
 * syntactically- and semantically-valid constructs that the user might want to
 * use at that particular point in the source code. These data structures and
 * routines provide support for code completion.
 *
 * @{
 */

/**
 * \brief A semantic string that describes a code-completion result.
 *
 * A semantic string that describes the formatting of a code-completion
 * result as a single "template" of text that should be inserted into the
 * source buffer when a particular code-completion result is selected.
 * Each semantic string is made up of some number of "chunks", each of which
 * contains some text along with a description of what that text means, e.g.,
 * the name of the entity being referenced, whether the text chunk is part of
 * the template, or whether it is a "placeholder" that the user should replace
 * with actual code,of a specific kind. See \c CXCompletionChunkKind for a
 * description of the different kinds of chunks.
 */
typedef void *CXCompletionString;

/**
 * \brief A single result of code completion.
 */
typedef struct {
  /**
   * \brief The kind of entity that this completion refers to.
   *
   * The cursor kind will be a macro, keyword, or a declaration (one of the
   * *Decl cursor kinds), describing the entity that the completion is
   * referring to.
   *
   * \todo In the future, we would like to provide a full cursor, to allow
   * the client to extract additional information from declaration.
   */
  enum CXCursorKind CursorKind;

  /**
   * \brief The code-completion string that describes how to insert this
   * code-completion result into the editing buffer.
   */
  CXCompletionString CompletionString;
} CXCompletionResult;

/**
 * \brief Describes a single piece of text within a code-completion string.
 *
 * Each "chunk" within a code-completion string (\c CXCompletionString) is
 * either a piece of text with a specific "kind" that describes how that text
 * should be interpreted by the client or is another completion string.
 */
enum CXCompletionChunkKind {
  /**
   * \brief A code-completion string that describes "optional" text that
   * could be a part of the template (but is not required).
   *
   * The Optional chunk is the only kind of chunk that has a code-completion
   * string for its representation, which is accessible via
   * \c clang_getCompletionChunkCompletionString(). The code-completion string
   * describes an additional part of the template that is completely optional.
   * For example, optional chunks can be used to describe the placeholders for
   * arguments that match up with defaulted function parameters, e.g. given:
   *
   * \code
   * void f(int x, float y = 3.14, double z = 2.71828);
   * \endcode
   *
   * The code-completion string for this function would contain:
   *   - a TypedText chunk for "f".
   *   - a LeftParen chunk for "(".
   *   - a Placeholder chunk for "int x"
   *   - an Optional chunk containing the remaining defaulted arguments, e.g.,
   *       - a Comma chunk for ","
   *       - a Placeholder chunk for "float y"
   *       - an Optional chunk containing the last defaulted argument:
   *           - a Comma chunk for ","
   *           - a Placeholder chunk for "double z"
   *   - a RightParen chunk for ")"
   *
   * There are many ways to handle Optional chunks. Two simple approaches are:
   *   - Completely ignore optional chunks, in which case the template for the
   *     function "f" would only include the first parameter ("int x").
   *   - Fully expand all optional chunks, in which case the template for the
   *     function "f" would have all of the parameters.
   */
  CXCompletionChunk_Optional,
  /**
   * \brief Text that a user would be expected to type to get this
   * code-completion result.
   *
   * There will be exactly one "typed text" chunk in a semantic string, which
   * will typically provide the spelling of a keyword or the name of a
   * declaration that could be used at the current code point. Clients are
   * expected to filter the code-completion results based on the text in this
   * chunk.
   */
  CXCompletionChunk_TypedText,
  /**
   * \brief Text that should be inserted as part of a code-completion result.
   *
   * A "text" chunk represents text that is part of the template to be
   * inserted into user code should this particular code-completion result
   * be selected.
   */
  CXCompletionChunk_Text,
  /**
   * \brief Placeholder text that should be replaced by the user.
   *
   * A "placeholder" chunk marks a place where the user should insert text
   * into the code-completion template. For example, placeholders might mark
   * the function parameters for a function declaration, to indicate that the
   * user should provide arguments for each of those parameters. The actual
   * text in a placeholder is a suggestion for the text to display before
   * the user replaces the placeholder with real code.
   */
  CXCompletionChunk_Placeholder,
  /**
   * \brief Informative text that should be displayed but never inserted as
   * part of the template.
   *
   * An "informative" chunk contains annotations that can be displayed to
   * help the user decide whether a particular code-completion result is the
   * right option, but which is not part of the actual template to be inserted
   * by code completion.
   */
  CXCompletionChunk_Informative,
  /**
   * \brief Text that describes the current parameter when code-completion is
   * referring to function call, message send, or template specialization.
   *
   * A "current parameter" chunk occurs when code-completion is providing
   * information about a parameter corresponding to the argument at the
   * code-completion point. For example, given a function
   *
   * \code
   * int add(int x, int y);
   * \endcode
   *
   * and the source code \c add(, where the code-completion point is after the
   * "(", the code-completion string will contain a "current parameter" chunk
   * for "int x", indicating that the current argument will initialize that
   * parameter. After typing further, to \c add(17, (where the code-completion
   * point is after the ","), the code-completion string will contain a
   * "current paremeter" chunk to "int y".
   */
  CXCompletionChunk_CurrentParameter,
  /**
   * \brief A left parenthesis ('('), used to initiate a function call or
   * signal the beginning of a function parameter list.
   */
  CXCompletionChunk_LeftParen,
  /**
   * \brief A right parenthesis (')'), used to finish a function call or
   * signal the end of a function parameter list.
   */
  CXCompletionChunk_RightParen,
  /**
   * \brief A left bracket ('[').
   */
  CXCompletionChunk_LeftBracket,
  /**
   * \brief A right bracket (']').
   */
  CXCompletionChunk_RightBracket,
  /**
   * \brief A left brace ('{').
   */
  CXCompletionChunk_LeftBrace,
  /**
   * \brief A right brace ('}').
   */
  CXCompletionChunk_RightBrace,
  /**
   * \brief A left angle bracket ('<').
   */
  CXCompletionChunk_LeftAngle,
  /**
   * \brief A right angle bracket ('>').
   */
  CXCompletionChunk_RightAngle,
  /**
   * \brief A comma separator (',').
   */
  CXCompletionChunk_Comma,
  /**
   * \brief Text that specifies the result type of a given result.
   *
   * This special kind of informative chunk is not meant to be inserted into
   * the text buffer. Rather, it is meant to illustrate the type that an
   * expression using the given completion string would have.
   */
  CXCompletionChunk_ResultType,
  /**
   * \brief A colon (':').
   */
  CXCompletionChunk_Colon,
  /**
   * \brief A semicolon (';').
   */
  CXCompletionChunk_SemiColon,
  /**
   * \brief An '=' sign.
   */
  CXCompletionChunk_Equal,
  /**
   * Horizontal space (' ').
   */
  CXCompletionChunk_HorizontalSpace,
  /**
   * Vertical space ('\n'), after which it is generally a good idea to
   * perform indentation.
   */
  CXCompletionChunk_VerticalSpace
};

/**
 * \brief Determine the kind of a particular chunk within a completion string.
 *
 * \param completion_string the completion string to query.
 *
 * \param chunk_number the 0-based index of the chunk in the completion string.
 *
 * \returns the kind of the chunk at the index \c chunk_number.
 */
CINDEX_LINKAGE enum CXCompletionChunkKind
clang_getCompletionChunkKind(CXCompletionString completion_string,
                             unsigned chunk_number);

/**
 * \brief Retrieve the text associated with a particular chunk within a
 * completion string.
 *
 * \param completion_string the completion string to query.
 *
 * \param chunk_number the 0-based index of the chunk in the completion string.
 *
 * \returns the text associated with the chunk at index \c chunk_number.
 */
CINDEX_LINKAGE CXString
clang_getCompletionChunkText(CXCompletionString completion_string,
                             unsigned chunk_number);

/**
 * \brief Retrieve the completion string associated with a particular chunk
 * within a completion string.
 *
 * \param completion_string the completion string to query.
 *
 * \param chunk_number the 0-based index of the chunk in the completion string.
 *
 * \returns the completion string associated with the chunk at index
 * \c chunk_number.
 */
CINDEX_LINKAGE CXCompletionString
clang_getCompletionChunkCompletionString(CXCompletionString completion_string,
                                         unsigned chunk_number);

/**
 * \brief Retrieve the number of chunks in the given code-completion string.
 */
CINDEX_LINKAGE unsigned
clang_getNumCompletionChunks(CXCompletionString completion_string);

/**
 * \brief Determine the priority of this code completion.
 *
 * The priority of a code completion indicates how likely it is that this 
 * particular completion is the completion that the user will select. The
 * priority is selected by various internal heuristics.
 *
 * \param completion_string The completion string to query.
 *
 * \returns The priority of this completion string. Smaller values indicate
 * higher-priority (more likely) completions.
 */
CINDEX_LINKAGE unsigned
clang_getCompletionPriority(CXCompletionString completion_string);
  
/**
 * \brief Determine the availability of the entity that this code-completion
 * string refers to.
 *
 * \param completion_string The completion string to query.
 *
 * \returns The availability of the completion string.
 */
CINDEX_LINKAGE enum CXAvailabilityKind 
clang_getCompletionAvailability(CXCompletionString completion_string);

/**
 * \brief Retrieve the number of annotations associated with the given
 * completion string.
 *
 * \param completion_string the completion string to query.
 *
 * \returns the number of annotations associated with the given completion
 * string.
 */
CINDEX_LINKAGE unsigned
clang_getCompletionNumAnnotations(CXCompletionString completion_string);

/**
 * \brief Retrieve the annotation associated with the given completion string.
 *
 * \param completion_string the completion string to query.
 *
 * \param annotation_number the 0-based index of the annotation of the
 * completion string.
 *
 * \returns annotation string associated with the completion at index
 * \c annotation_number, or a NULL string if that annotation is not available.
 */
CINDEX_LINKAGE CXString
clang_getCompletionAnnotation(CXCompletionString completion_string,
                              unsigned annotation_number);

/**
 * \brief Retrieve the parent context of the given completion string.
 *
 * The parent context of a completion string is the semantic parent of 
 * the declaration (if any) that the code completion represents. For example,
 * a code completion for an Objective-C method would have the method's class
 * or protocol as its context.
 *
 * \param completion_string The code completion string whose parent is
 * being queried.
 *
 * \param kind DEPRECATED: always set to CXCursor_NotImplemented if non-NULL.
 *
 * \returns The name of the completion parent, e.g., "NSObject" if
 * the completion string represents a method in the NSObject class.
 */
CINDEX_LINKAGE CXString
clang_getCompletionParent(CXCompletionString completion_string,
                          enum CXCursorKind *kind);

/**
 * \brief Retrieve the brief documentation comment attached to the declaration
 * that corresponds to the given completion string.
 */
CINDEX_LINKAGE CXString
clang_getCompletionBriefComment(CXCompletionString completion_string);

/**
 * \brief Retrieve a completion string for an arbitrary declaration or macro
 * definition cursor.
 *
 * \param cursor The cursor to query.
 *
 * \returns A non-context-sensitive completion string for declaration and macro
 * definition cursors, or NULL for other kinds of cursors.
 */
CINDEX_LINKAGE CXCompletionString
clang_getCursorCompletionString(CXCursor cursor);
  
/**
 * \brief Contains the results of code-completion.
 *
 * This data structure contains the results of code completion, as
 * produced by \c clang_codeCompleteAt(). Its contents must be freed by
 * \c clang_disposeCodeCompleteResults.
 */
typedef struct {
  /**
   * \brief The code-completion results.
   */
  CXCompletionResult *Results;

  /**
   * \brief The number of code-completion results stored in the
   * \c Results array.
   */
  unsigned NumResults;
} CXCodeCompleteResults;

/**
 * \brief Flags that can be passed to \c clang_codeCompleteAt() to
 * modify its behavior.
 *
 * The enumerators in this enumeration can be bitwise-OR'd together to
 * provide multiple options to \c clang_codeCompleteAt().
 */
enum CXCodeComplete_Flags {
  /**
   * \brief Whether to include macros within the set of code
   * completions returned.
   */
  CXCodeComplete_IncludeMacros = 0x01,

  /**
   * \brief Whether to include code patterns for language constructs
   * within the set of code completions, e.g., for loops.
   */
  CXCodeComplete_IncludeCodePatterns = 0x02,

  /**
   * \brief Whether to include brief documentation within the set of code
   * completions returned.
   */
  CXCodeComplete_IncludeBriefComments = 0x04
};

/**
 * \brief Bits that represent the context under which completion is occurring.
 *
 * The enumerators in this enumeration may be bitwise-OR'd together if multiple
 * contexts are occurring simultaneously.
 */
enum CXCompletionContext {
  /**
   * \brief The context for completions is unexposed, as only Clang results
   * should be included. (This is equivalent to having no context bits set.)
   */
  CXCompletionContext_Unexposed = 0,
  
  /**
   * \brief Completions for any possible type should be included in the results.
   */
  CXCompletionContext_AnyType = 1 << 0,
  
  /**
   * \brief Completions for any possible value (variables, function calls, etc.)
   * should be included in the results.
   */
  CXCompletionContext_AnyValue = 1 << 1,
  /**
   * \brief Completions for values that resolve to an Objective-C object should
   * be included in the results.
   */
  CXCompletionContext_ObjCObjectValue = 1 << 2,
  /**
   * \brief Completions for values that resolve to an Objective-C selector
   * should be included in the results.
   */
  CXCompletionContext_ObjCSelectorValue = 1 << 3,
  /**
   * \brief Completions for values that resolve to a C++ class type should be
   * included in the results.
   */
  CXCompletionContext_CXXClassTypeValue = 1 << 4,
  
  /**
   * \brief Completions for fields of the member being accessed using the dot
   * operator should be included in the results.
   */
  CXCompletionContext_DotMemberAccess = 1 << 5,
  /**
   * \brief Completions for fields of the member being accessed using the arrow
   * operator should be included in the results.
   */
  CXCompletionContext_ArrowMemberAccess = 1 << 6,
  /**
   * \brief Completions for properties of the Objective-C object being accessed
   * using the dot operator should be included in the results.
   */
  CXCompletionContext_ObjCPropertyAccess = 1 << 7,
  
  /**
   * \brief Completions for enum tags should be included in the results.
   */
  CXCompletionContext_EnumTag = 1 << 8,
  /**
   * \brief Completions for union tags should be included in the results.
   */
  CXCompletionContext_UnionTag = 1 << 9,
  /**
   * \brief Completions for struct tags should be included in the results.
   */
  CXCompletionContext_StructTag = 1 << 10,
  
  /**
   * \brief Completions for C++ class names should be included in the results.
   */
  CXCompletionContext_ClassTag = 1 << 11,
  /**
   * \brief Completions for C++ namespaces and namespace aliases should be
   * included in the results.
   */
  CXCompletionContext_Namespace = 1 << 12,
  /**
   * \brief Completions for C++ nested name specifiers should be included in
   * the results.
   */
  CXCompletionContext_NestedNameSpecifier = 1 << 13,
  
  /**
   * \brief Completions for Objective-C interfaces (classes) should be included
   * in the results.
   */
  CXCompletionContext_ObjCInterface = 1 << 14,
  /**
   * \brief Completions for Objective-C protocols should be included in
   * the results.
   */
  CXCompletionContext_ObjCProtocol = 1 << 15,
  /**
   * \brief Completions for Objective-C categories should be included in
   * the results.
   */
  CXCompletionContext_ObjCCategory = 1 << 16,
  /**
   * \brief Completions for Objective-C instance messages should be included
   * in the results.
   */
  CXCompletionContext_ObjCInstanceMessage = 1 << 17,
  /**
   * \brief Completions for Objective-C class messages should be included in
   * the results.
   */
  CXCompletionContext_ObjCClassMessage = 1 << 18,
  /**
   * \brief Completions for Objective-C selector names should be included in
   * the results.
   */
  CXCompletionContext_ObjCSelectorName = 1 << 19,
  
  /**
   * \brief Completions for preprocessor macro names should be included in
   * the results.
   */
  CXCompletionContext_MacroName = 1 << 20,
  
  /**
   * \brief Natural language completions should be included in the results.
   */
  CXCompletionContext_NaturalLanguage = 1 << 21,
  
  /**
   * \brief The current context is unknown, so set all contexts.
   */
  CXCompletionContext_Unknown = ((1 << 22) - 1)
};
  
/**
 * \brief Returns a default set of code-completion options that can be
 * passed to\c clang_codeCompleteAt(). 
 */
CINDEX_LINKAGE unsigned clang_defaultCodeCompleteOptions(void);

/**
 * \brief Perform code completion at a given location in a translation unit.
 *
 * This function performs code completion at a particular file, line, and
 * column within source code, providing results that suggest potential
 * code snippets based on the context of the completion. The basic model
 * for code completion is that Clang will parse a complete source file,
 * performing syntax checking up to the location where code-completion has
 * been requested. At that point, a special code-completion token is passed
 * to the parser, which recognizes this token and determines, based on the
 * current location in the C/Objective-C/C++ grammar and the state of
 * semantic analysis, what completions to provide. These completions are
 * returned via a new \c CXCodeCompleteResults structure.
 *
 * Code completion itself is meant to be triggered by the client when the
 * user types punctuation characters or whitespace, at which point the
 * code-completion location will coincide with the cursor. For example, if \c p
 * is a pointer, code-completion might be triggered after the "-" and then
 * after the ">" in \c p->. When the code-completion location is afer the ">",
 * the completion results will provide, e.g., the members of the struct that
 * "p" points to. The client is responsible for placing the cursor at the
 * beginning of the token currently being typed, then filtering the results
 * based on the contents of the token. For example, when code-completing for
 * the expression \c p->get, the client should provide the location just after
 * the ">" (e.g., pointing at the "g") to this code-completion hook. Then, the
 * client can filter the results based on the current token text ("get"), only
 * showing those results that start with "get". The intent of this interface
 * is to separate the relatively high-latency acquisition of code-completion
 * results from the filtering of results on a per-character basis, which must
 * have a lower latency.
 *
 * \param TU The translation unit in which code-completion should
 * occur. The source files for this translation unit need not be
 * completely up-to-date (and the contents of those source files may
 * be overridden via \p unsaved_files). Cursors referring into the
 * translation unit may be invalidated by this invocation.
 *
 * \param complete_filename The name of the source file where code
 * completion should be performed. This filename may be any file
 * included in the translation unit.
 *
 * \param complete_line The line at which code-completion should occur.
 *
 * \param complete_column The column at which code-completion should occur.
 * Note that the column should point just after the syntactic construct that
 * initiated code completion, and not in the middle of a lexical token.
 *
 * \param unsaved_files the Files that have not yet been saved to disk
 * but may be required for parsing or code completion, including the
 * contents of those files.  The contents and name of these files (as
 * specified by CXUnsavedFile) are copied when necessary, so the
 * client only needs to guarantee their validity until the call to
 * this function returns.
 *
 * \param num_unsaved_files The number of unsaved file entries in \p
 * unsaved_files.
 *
 * \param options Extra options that control the behavior of code
 * completion, expressed as a bitwise OR of the enumerators of the
 * CXCodeComplete_Flags enumeration. The 
 * \c clang_defaultCodeCompleteOptions() function returns a default set
 * of code-completion options.
 *
 * \returns If successful, a new \c CXCodeCompleteResults structure
 * containing code-completion results, which should eventually be
 * freed with \c clang_disposeCodeCompleteResults(). If code
 * completion fails, returns NULL.
 */
CINDEX_LINKAGE
CXCodeCompleteResults *clang_codeCompleteAt(CXTranslationUnit TU,
                                            const char *complete_filename,
                                            unsigned complete_line,
                                            unsigned complete_column,
                                            struct CXUnsavedFile *unsaved_files,
                                            unsigned num_unsaved_files,
                                            unsigned options);

/**
 * \brief Sort the code-completion results in case-insensitive alphabetical 
 * order.
 *
 * \param Results The set of results to sort.
 * \param NumResults The number of results in \p Results.
 */
CINDEX_LINKAGE
void clang_sortCodeCompletionResults(CXCompletionResult *Results,
                                     unsigned NumResults);
  
/**
 * \brief Free the given set of code-completion results.
 */
CINDEX_LINKAGE
void clang_disposeCodeCompleteResults(CXCodeCompleteResults *Results);
  
/**
 * \brief Determine the number of diagnostics produced prior to the
 * location where code completion was performed.
 */
CINDEX_LINKAGE
unsigned clang_codeCompleteGetNumDiagnostics(CXCodeCompleteResults *Results);

/**
 * \brief Retrieve a diagnostic associated with the given code completion.
 *
 * \param Results the code completion results to query.
 * \param Index the zero-based diagnostic number to retrieve.
 *
 * \returns the requested diagnostic. This diagnostic must be freed
 * via a call to \c clang_disposeDiagnostic().
 */
CINDEX_LINKAGE
CXDiagnostic clang_codeCompleteGetDiagnostic(CXCodeCompleteResults *Results,
                                             unsigned Index);

/**
 * \brief Determines what completions are appropriate for the context
 * the given code completion.
 * 
 * \param Results the code completion results to query
 *
 * \returns the kinds of completions that are appropriate for use
 * along with the given code completion results.
 */
CINDEX_LINKAGE
unsigned long long clang_codeCompleteGetContexts(
                                                CXCodeCompleteResults *Results);

/**
 * \brief Returns the cursor kind for the container for the current code
 * completion context. The container is only guaranteed to be set for
 * contexts where a container exists (i.e. member accesses or Objective-C
 * message sends); if there is not a container, this function will return
 * CXCursor_InvalidCode.
 *
 * \param Results the code completion results to query
 *
 * \param IsIncomplete on return, this value will be false if Clang has complete
 * information about the container. If Clang does not have complete
 * information, this value will be true.
 *
 * \returns the container kind, or CXCursor_InvalidCode if there is not a
 * container
 */
CINDEX_LINKAGE
enum CXCursorKind clang_codeCompleteGetContainerKind(
                                                 CXCodeCompleteResults *Results,
                                                     unsigned *IsIncomplete);

/**
 * \brief Returns the USR for the container for the current code completion
 * context. If there is not a container for the current context, this
 * function will return the empty string.
 *
 * \param Results the code completion results to query
 *
 * \returns the USR for the container
 */
CINDEX_LINKAGE
CXString clang_codeCompleteGetContainerUSR(CXCodeCompleteResults *Results);

/**
 * \brief Returns the currently-entered selector for an Objective-C message
 * send, formatted like "initWithFoo:bar:". Only guaranteed to return a
 * non-empty string for CXCompletionContext_ObjCInstanceMessage and
 * CXCompletionContext_ObjCClassMessage.
 *
 * \param Results the code completion results to query
 *
 * \returns the selector (or partial selector) that has been entered thus far
 * for an Objective-C message send.
 */
CINDEX_LINKAGE
CXString clang_codeCompleteGetObjCSelector(CXCodeCompleteResults *Results);
  
/**
 * @}
 */

/**
 * \defgroup CINDEX_MISC Miscellaneous utility functions
 *
 * @{
 */

/**
 * \brief Return a version string, suitable for showing to a user, but not
 *        intended to be parsed (the format is not guaranteed to be stable).
 */
CINDEX_LINKAGE CXString clang_getClangVersion(void);

/**
 * \brief Enable/disable crash recovery.
 *
 * \param isEnabled Flag to indicate if crash recovery is enabled.  A non-zero
 *        value enables crash recovery, while 0 disables it.
 */
CINDEX_LINKAGE void clang_toggleCrashRecovery(unsigned isEnabled);
  
 /**
  * \brief Visitor invoked for each file in a translation unit
  *        (used with clang_getInclusions()).
  *
  * This visitor function will be invoked by clang_getInclusions() for each
  * file included (either at the top-level or by \#include directives) within
  * a translation unit.  The first argument is the file being included, and
  * the second and third arguments provide the inclusion stack.  The
  * array is sorted in order of immediate inclusion.  For example,
  * the first element refers to the location that included 'included_file'.
  */
typedef void (*CXInclusionVisitor)(CXFile included_file,
                                   CXSourceLocation* inclusion_stack,
                                   unsigned include_len,
                                   CXClientData client_data);

/**
 * \brief Visit the set of preprocessor inclusions in a translation unit.
 *   The visitor function is called with the provided data for every included
 *   file.  This does not include headers included by the PCH file (unless one
 *   is inspecting the inclusions in the PCH file itself).
 */
CINDEX_LINKAGE void clang_getInclusions(CXTranslationUnit tu,
                                        CXInclusionVisitor visitor,
                                        CXClientData client_data);

typedef enum {
  CXEval_Int = 1 ,
  CXEval_Float = 2,
  CXEval_ObjCStrLiteral = 3,
  CXEval_StrLiteral = 4,
  CXEval_CFStr = 5,
  CXEval_Other = 6,

  CXEval_UnExposed = 0

} CXEvalResultKind ;

/**
 * \brief Evaluation result of a cursor
 */
typedef void * CXEvalResult;

/**
 * \brief If cursor is a statement declaration tries to evaluate the 
 * statement and if its variable, tries to evaluate its initializer,
 * into its corresponding type.
 */
CINDEX_LINKAGE CXEvalResult clang_Cursor_Evaluate(CXCursor C);

/**
 * \brief Returns the kind of the evaluated result.
 */
CINDEX_LINKAGE CXEvalResultKind clang_EvalResult_getKind(CXEvalResult E);

/**
 * \brief Returns the evaluation result as integer if the
 * kind is Int.
 */
CINDEX_LINKAGE int clang_EvalResult_getAsInt(CXEvalResult E);

/**
 * \brief Returns the evaluation result as double if the
 * kind is double.
 */
CINDEX_LINKAGE double clang_EvalResult_getAsDouble(CXEvalResult E);

/**
 * \brief Returns the evaluation result as a constant string if the
 * kind is other than Int or float. User must not free this pointer,
 * instead call clang_EvalResult_dispose on the CXEvalResult returned
 * by clang_Cursor_Evaluate.
 */
CINDEX_LINKAGE const char* clang_EvalResult_getAsStr(CXEvalResult E);

/**
 * \brief Disposes the created Eval memory.
 */
CINDEX_LINKAGE void clang_EvalResult_dispose(CXEvalResult E);
/**
 * @}
 */

/** \defgroup CINDEX_REMAPPING Remapping functions
 *
 * @{
 */

/**
 * \brief A remapping of original source files and their translated files.
 */
typedef void *CXRemapping;

/**
 * \brief Retrieve a remapping.
 *
 * \param path the path that contains metadata about remappings.
 *
 * \returns the requested remapping. This remapping must be freed
 * via a call to \c clang_remap_dispose(). Can return NULL if an error occurred.
 */
CINDEX_LINKAGE CXRemapping clang_getRemappings(const char *path);

/**
 * \brief Retrieve a remapping.
 *
 * \param filePaths pointer to an array of file paths containing remapping info.
 *
 * \param numFiles number of file paths.
 *
 * \returns the requested remapping. This remapping must be freed
 * via a call to \c clang_remap_dispose(). Can return NULL if an error occurred.
 */
CINDEX_LINKAGE
CXRemapping clang_getRemappingsFromFileList(const char **filePaths,
                                            unsigned numFiles);

/**
 * \brief Determine the number of remappings.
 */
CINDEX_LINKAGE unsigned clang_remap_getNumFiles(CXRemapping);

/**
 * \brief Get the original and the associated filename from the remapping.
 * 
 * \param original If non-NULL, will be set to the original filename.
 *
 * \param transformed If non-NULL, will be set to the filename that the original
 * is associated with.
 */
CINDEX_LINKAGE void clang_remap_getFilenames(CXRemapping, unsigned index,
                                     CXString *original, CXString *transformed);

/**
 * \brief Dispose the remapping.
 */
CINDEX_LINKAGE void clang_remap_dispose(CXRemapping);

/**
 * @}
 */

/** \defgroup CINDEX_HIGH Higher level API functions
 *
 * @{
 */

enum CXVisitorResult {
  CXVisit_Break,
  CXVisit_Continue
};

typedef struct CXCursorAndRangeVisitor {
  void *context;
  enum CXVisitorResult (*visit)(void *context, CXCursor, CXSourceRange);
} CXCursorAndRangeVisitor;

typedef enum {
  /**
   * \brief Function returned successfully.
   */
  CXResult_Success = 0,
  /**
   * \brief One of the parameters was invalid for the function.
   */
  CXResult_Invalid = 1,
  /**
   * \brief The function was terminated by a callback (e.g. it returned
   * CXVisit_Break)
   */
  CXResult_VisitBreak = 2

} CXResult;

/**
 * \brief Find references of a declaration in a specific file.
 * 
 * \param cursor pointing to a declaration or a reference of one.
 *
 * \param file to search for references.
 *
 * \param visitor callback that will receive pairs of CXCursor/CXSourceRange for
 * each reference found.
 * The CXSourceRange will point inside the file; if the reference is inside
 * a macro (and not a macro argument) the CXSourceRange will be invalid.
 *
 * \returns one of the CXResult enumerators.
 */
CINDEX_LINKAGE CXResult clang_findReferencesInFile(CXCursor cursor, CXFile file,
                                               CXCursorAndRangeVisitor visitor);

/**
 * \brief Find #import/#include directives in a specific file.
 *
 * \param TU translation unit containing the file to query.
 *
 * \param file to search for #import/#include directives.
 *
 * \param visitor callback that will receive pairs of CXCursor/CXSourceRange for
 * each directive found.
 *
 * \returns one of the CXResult enumerators.
 */
CINDEX_LINKAGE CXResult clang_findIncludesInFile(CXTranslationUnit TU,
                                                 CXFile file,
                                              CXCursorAndRangeVisitor visitor);

#ifdef __has_feature
#  if __has_feature(blocks)

typedef enum CXVisitorResult
    (^CXCursorAndRangeVisitorBlock)(CXCursor, CXSourceRange);

CINDEX_LINKAGE
CXResult clang_findReferencesInFileWithBlock(CXCursor, CXFile,
                                             CXCursorAndRangeVisitorBlock);

CINDEX_LINKAGE
CXResult clang_findIncludesInFileWithBlock(CXTranslationUnit, CXFile,
                                           CXCursorAndRangeVisitorBlock);

#  endif
#endif

/**
 * \brief The client's data object that is associated with a CXFile.
 */
typedef void *CXIdxClientFile;

/**
 * \brief The client's data object that is associated with a semantic entity.
 */
typedef void *CXIdxClientEntity;

/**
 * \brief The client's data object that is associated with a semantic container
 * of entities.
 */
typedef void *CXIdxClientContainer;

/**
 * \brief The client's data object that is associated with an AST file (PCH
 * or module).
 */
typedef void *CXIdxClientASTFile;

/**
 * \brief Source location passed to index callbacks.
 */
typedef struct {
  void *ptr_data[2];
  unsigned int_data;
} CXIdxLoc;

/**
 * \brief Data for ppIncludedFile callback.
 */
typedef struct {
  /**
   * \brief Location of '#' in the \#include/\#import directive.
   */
  CXIdxLoc hashLoc;
  /**
   * \brief Filename as written in the \#include/\#import directive.
   */
  const char *filename;
  /**
   * \brief The actual file that the \#include/\#import directive resolved to.
   */
  CXFile file;
  int isImport;
  int isAngled;
  /**
   * \brief Non-zero if the directive was automatically turned into a module
   * import.
   */
  int isModuleImport;
} CXIdxIncludedFileInfo;

/**
 * \brief Data for IndexerCallbacks#importedASTFile.
 */
typedef struct {
  /**
   * \brief Top level AST file containing the imported PCH, module or submodule.
   */
  CXFile file;
  /**
   * \brief The imported module or NULL if the AST file is a PCH.
   */
  CXModule module;
  /**
   * \brief Location where the file is imported. Applicable only for modules.
   */
  CXIdxLoc loc;
  /**
   * \brief Non-zero if an inclusion directive was automatically turned into
   * a module import. Applicable only for modules.
   */
  int isImplicit;

} CXIdxImportedASTFileInfo;

typedef enum {
  CXIdxEntity_Unexposed     = 0,
  CXIdxEntity_Typedef       = 1,
  CXIdxEntity_Function      = 2,
  CXIdxEntity_Variable      = 3,
  CXIdxEntity_Field         = 4,
  CXIdxEntity_EnumConstant  = 5,

  CXIdxEntity_ObjCClass     = 6,
  CXIdxEntity_ObjCProtocol  = 7,
  CXIdxEntity_ObjCCategory  = 8,

  CXIdxEntity_ObjCInstanceMethod = 9,
  CXIdxEntity_ObjCClassMethod    = 10,
  CXIdxEntity_ObjCProperty  = 11,
  CXIdxEntity_ObjCIvar      = 12,

  CXIdxEntity_Enum          = 13,
  CXIdxEntity_Struct        = 14,
  CXIdxEntity_Union         = 15,

  CXIdxEntity_CXXClass              = 16,
  CXIdxEntity_CXXNamespace          = 17,
  CXIdxEntity_CXXNamespaceAlias     = 18,
  CXIdxEntity_CXXStaticVariable     = 19,
  CXIdxEntity_CXXStaticMethod       = 20,
  CXIdxEntity_CXXInstanceMethod     = 21,
  CXIdxEntity_CXXConstructor        = 22,
  CXIdxEntity_CXXDestructor         = 23,
  CXIdxEntity_CXXConversionFunction = 24,
  CXIdxEntity_CXXTypeAlias          = 25,
  CXIdxEntity_CXXInterface          = 26

} CXIdxEntityKind;

typedef enum {
  CXIdxEntityLang_None = 0,
  CXIdxEntityLang_C    = 1,
  CXIdxEntityLang_ObjC = 2,
  CXIdxEntityLang_CXX  = 3
} CXIdxEntityLanguage;

/**
 * \brief Extra C++ template information for an entity. This can apply to:
 * CXIdxEntity_Function
 * CXIdxEntity_CXXClass
 * CXIdxEntity_CXXStaticMethod
 * CXIdxEntity_CXXInstanceMethod
 * CXIdxEntity_CXXConstructor
 * CXIdxEntity_CXXConversionFunction
 * CXIdxEntity_CXXTypeAlias
 */
typedef enum {
  CXIdxEntity_NonTemplate   = 0,
  CXIdxEntity_Template      = 1,
  CXIdxEntity_TemplatePartialSpecialization = 2,
  CXIdxEntity_TemplateSpecialization = 3
} CXIdxEntityCXXTemplateKind;

typedef enum {
  CXIdxAttr_Unexposed     = 0,
  CXIdxAttr_IBAction      = 1,
  CXIdxAttr_IBOutlet      = 2,
  CXIdxAttr_IBOutletCollection = 3
} CXIdxAttrKind;

typedef struct {
  CXIdxAttrKind kind;
  CXCursor cursor;
  CXIdxLoc loc;
} CXIdxAttrInfo;

typedef struct {
  CXIdxEntityKind kind;
  CXIdxEntityCXXTemplateKind templateKind;
  CXIdxEntityLanguage lang;
  const char *name;
  const char *USR;
  CXCursor cursor;
  const CXIdxAttrInfo *const *attributes;
  unsigned numAttributes;
} CXIdxEntityInfo;

typedef struct {
  CXCursor cursor;
} CXIdxContainerInfo;

typedef struct {
  const CXIdxAttrInfo *attrInfo;
  const CXIdxEntityInfo *objcClass;
  CXCursor classCursor;
  CXIdxLoc classLoc;
} CXIdxIBOutletCollectionAttrInfo;

typedef enum {
  CXIdxDeclFlag_Skipped = 0x1
} CXIdxDeclInfoFlags;

typedef struct {
  const CXIdxEntityInfo *entityInfo;
  CXCursor cursor;
  CXIdxLoc loc;
  const CXIdxContainerInfo *semanticContainer;
  /**
   * \brief Generally same as #semanticContainer but can be different in
   * cases like out-of-line C++ member functions.
   */
  const CXIdxContainerInfo *lexicalContainer;
  int isRedeclaration;
  int isDefinition;
  int isContainer;
  const CXIdxContainerInfo *declAsContainer;
  /**
   * \brief Whether the declaration exists in code or was created implicitly
   * by the compiler, e.g. implicit Objective-C methods for properties.
   */
  int isImplicit;
  const CXIdxAttrInfo *const *attributes;
  unsigned numAttributes;

  unsigned flags;

} CXIdxDeclInfo;

typedef enum {
  CXIdxObjCContainer_ForwardRef = 0,
  CXIdxObjCContainer_Interface = 1,
  CXIdxObjCContainer_Implementation = 2
} CXIdxObjCContainerKind;

typedef struct {
  const CXIdxDeclInfo *declInfo;
  CXIdxObjCContainerKind kind;
} CXIdxObjCContainerDeclInfo;

typedef struct {
  const CXIdxEntityInfo *base;
  CXCursor cursor;
  CXIdxLoc loc;
} CXIdxBaseClassInfo;

typedef struct {
  const CXIdxEntityInfo *protocol;
  CXCursor cursor;
  CXIdxLoc loc;
} CXIdxObjCProtocolRefInfo;

typedef struct {
  const CXIdxObjCProtocolRefInfo *const *protocols;
  unsigned numProtocols;
} CXIdxObjCProtocolRefListInfo;

typedef struct {
  const CXIdxObjCContainerDeclInfo *containerInfo;
  const CXIdxBaseClassInfo *superInfo;
  const CXIdxObjCProtocolRefListInfo *protocols;
} CXIdxObjCInterfaceDeclInfo;

typedef struct {
  const CXIdxObjCContainerDeclInfo *containerInfo;
  const CXIdxEntityInfo *objcClass;
  CXCursor classCursor;
  CXIdxLoc classLoc;
  const CXIdxObjCProtocolRefListInfo *protocols;
} CXIdxObjCCategoryDeclInfo;

typedef struct {
  const CXIdxDeclInfo *declInfo;
  const CXIdxEntityInfo *getter;
  const CXIdxEntityInfo *setter;
} CXIdxObjCPropertyDeclInfo;

typedef struct {
  const CXIdxDeclInfo *declInfo;
  const CXIdxBaseClassInfo *const *bases;
  unsigned numBases;
} CXIdxCXXClassDeclInfo;

/**
 * \brief Data for IndexerCallbacks#indexEntityReference.
 */
typedef enum {
  /**
   * \brief The entity is referenced directly in user's code.
   */
  CXIdxEntityRef_Direct = 1,
  /**
   * \brief An implicit reference, e.g. a reference of an Objective-C method
   * via the dot syntax.
   */
  CXIdxEntityRef_Implicit = 2
} CXIdxEntityRefKind;

/**
 * \brief Data for IndexerCallbacks#indexEntityReference.
 */
typedef struct {
  CXIdxEntityRefKind kind;
  /**
   * \brief Reference cursor.
   */
  CXCursor cursor;
  CXIdxLoc loc;
  /**
   * \brief The entity that gets referenced.
   */
  const CXIdxEntityInfo *referencedEntity;
  /**
   * \brief Immediate "parent" of the reference. For example:
   * 
   * \code
   * Foo *var;
   * \endcode
   * 
   * The parent of reference of type 'Foo' is the variable 'var'.
   * For references inside statement bodies of functions/methods,
   * the parentEntity will be the function/method.
   */
  const CXIdxEntityInfo *parentEntity;
  /**
   * \brief Lexical container context of the reference.
   */
  const CXIdxContainerInfo *container;
} CXIdxEntityRefInfo;

/**
 * \brief A group of callbacks used by #clang_indexSourceFile and
 * #clang_indexTranslationUnit.
 */
typedef struct {
  /**
   * \brief Called periodically to check whether indexing should be aborted.
   * Should return 0 to continue, and non-zero to abort.
   */
  int (*abortQuery)(CXClientData client_data, void *reserved);

  /**
   * \brief Called at the end of indexing; passes the complete diagnostic set.
   */
  void (*diagnostic)(CXClientData client_data,
                     CXDiagnosticSet, void *reserved);

  CXIdxClientFile (*enteredMainFile)(CXClientData client_data,
                                     CXFile mainFile, void *reserved);
  
  /**
   * \brief Called when a file gets \#included/\#imported.
   */
  CXIdxClientFile (*ppIncludedFile)(CXClientData client_data,
                                    const CXIdxIncludedFileInfo *);
  
  /**
   * \brief Called when a AST file (PCH or module) gets imported.
   * 
   * AST files will not get indexed (there will not be callbacks to index all
   * the entities in an AST file). The recommended action is that, if the AST
   * file is not already indexed, to initiate a new indexing job specific to
   * the AST file.
   */
  CXIdxClientASTFile (*importedASTFile)(CXClientData client_data,
                                        const CXIdxImportedASTFileInfo *);

  /**
   * \brief Called at the beginning of indexing a translation unit.
   */
  CXIdxClientContainer (*startedTranslationUnit)(CXClientData client_data,
                                                 void *reserved);

  void (*indexDeclaration)(CXClientData client_data,
                           const CXIdxDeclInfo *);

  /**
   * \brief Called to index a reference of an entity.
   */
  void (*indexEntityReference)(CXClientData client_data,
                               const CXIdxEntityRefInfo *);

} IndexerCallbacks;

CINDEX_LINKAGE int clang_index_isEntityObjCContainerKind(CXIdxEntityKind);
CINDEX_LINKAGE const CXIdxObjCContainerDeclInfo *
clang_index_getObjCContainerDeclInfo(const CXIdxDeclInfo *);

CINDEX_LINKAGE const CXIdxObjCInterfaceDeclInfo *
clang_index_getObjCInterfaceDeclInfo(const CXIdxDeclInfo *);

CINDEX_LINKAGE
const CXIdxObjCCategoryDeclInfo *
clang_index_getObjCCategoryDeclInfo(const CXIdxDeclInfo *);

CINDEX_LINKAGE const CXIdxObjCProtocolRefListInfo *
clang_index_getObjCProtocolRefListInfo(const CXIdxDeclInfo *);

CINDEX_LINKAGE const CXIdxObjCPropertyDeclInfo *
clang_index_getObjCPropertyDeclInfo(const CXIdxDeclInfo *);

CINDEX_LINKAGE const CXIdxIBOutletCollectionAttrInfo *
clang_index_getIBOutletCollectionAttrInfo(const CXIdxAttrInfo *);

CINDEX_LINKAGE const CXIdxCXXClassDeclInfo *
clang_index_getCXXClassDeclInfo(const CXIdxDeclInfo *);

/**
 * \brief For retrieving a custom CXIdxClientContainer attached to a
 * container.
 */
CINDEX_LINKAGE CXIdxClientContainer
clang_index_getClientContainer(const CXIdxContainerInfo *);

/**
 * \brief For setting a custom CXIdxClientContainer attached to a
 * container.
 */
CINDEX_LINKAGE void
clang_index_setClientContainer(const CXIdxContainerInfo *,CXIdxClientContainer);

/**
 * \brief For retrieving a custom CXIdxClientEntity attached to an entity.
 */
CINDEX_LINKAGE CXIdxClientEntity
clang_index_getClientEntity(const CXIdxEntityInfo *);

/**
 * \brief For setting a custom CXIdxClientEntity attached to an entity.
 */
CINDEX_LINKAGE void
clang_index_setClientEntity(const CXIdxEntityInfo *, CXIdxClientEntity);

/**
 * \brief An indexing action/session, to be applied to one or multiple
 * translation units.
 */
typedef void *CXIndexAction;

/**
 * \brief An indexing action/session, to be applied to one or multiple
 * translation units.
 *
 * \param CIdx The index object with which the index action will be associated.
 */
CINDEX_LINKAGE CXIndexAction clang_IndexAction_create(CXIndex CIdx);

/**
 * \brief Destroy the given index action.
 *
 * The index action must not be destroyed until all of the translation units
 * created within that index action have been destroyed.
 */
CINDEX_LINKAGE void clang_IndexAction_dispose(CXIndexAction);

typedef enum {
  /**
   * \brief Used to indicate that no special indexing options are needed.
   */
  CXIndexOpt_None = 0x0,
  
  /**
   * \brief Used to indicate that IndexerCallbacks#indexEntityReference should
   * be invoked for only one reference of an entity per source file that does
   * not also include a declaration/definition of the entity.
   */
  CXIndexOpt_SuppressRedundantRefs = 0x1,

  /**
   * \brief Function-local symbols should be indexed. If this is not set
   * function-local symbols will be ignored.
   */
  CXIndexOpt_IndexFunctionLocalSymbols = 0x2,

  /**
   * \brief Implicit function/class template instantiations should be indexed.
   * If this is not set, implicit instantiations will be ignored.
   */
  CXIndexOpt_IndexImplicitTemplateInstantiations = 0x4,

  /**
   * \brief Suppress all compiler warnings when parsing for indexing.
   */
  CXIndexOpt_SuppressWarnings = 0x8,

  /**
   * \brief Skip a function/method body that was already parsed during an
   * indexing session associated with a \c CXIndexAction object.
   * Bodies in system headers are always skipped.
   */
  CXIndexOpt_SkipParsedBodiesInSession = 0x10

} CXIndexOptFlags;

/**
 * \brief Index the given source file and the translation unit corresponding
 * to that file via callbacks implemented through #IndexerCallbacks.
 *
 * \param client_data pointer data supplied by the client, which will
 * be passed to the invoked callbacks.
 *
 * \param index_callbacks Pointer to indexing callbacks that the client
 * implements.
 *
 * \param index_callbacks_size Size of #IndexerCallbacks structure that gets
 * passed in index_callbacks.
 *
 * \param index_options A bitmask of options that affects how indexing is
 * performed. This should be a bitwise OR of the CXIndexOpt_XXX flags.
 *
 * \param[out] out_TU pointer to store a \c CXTranslationUnit that can be
 * reused after indexing is finished. Set to \c NULL if you do not require it.
 *
 * \returns 0 on success or if there were errors from which the compiler could
 * recover.  If there is a failure from which there is no recovery, returns
 * a non-zero \c CXErrorCode.
 *
 * The rest of the parameters are the same as #clang_parseTranslationUnit.
 */
CINDEX_LINKAGE int clang_indexSourceFile(CXIndexAction,
                                         CXClientData client_data,
                                         IndexerCallbacks *index_callbacks,
                                         unsigned index_callbacks_size,
                                         unsigned index_options,
                                         const char *source_filename,
                                         const char * const *command_line_args,
                                         int num_command_line_args,
                                         struct CXUnsavedFile *unsaved_files,
                                         unsigned num_unsaved_files,
                                         CXTranslationUnit *out_TU,
                                         unsigned TU_options);

/**
 * \brief Same as clang_indexSourceFile but requires a full command line
 * for \c command_line_args including argv[0]. This is useful if the standard
 * library paths are relative to the binary.
 */
CINDEX_LINKAGE int clang_indexSourceFileFullArgv(
    CXIndexAction, CXClientData client_data, IndexerCallbacks *index_callbacks,
    unsigned index_callbacks_size, unsigned index_options,
    const char *source_filename, const char *const *command_line_args,
    int num_command_line_args, struct CXUnsavedFile *unsaved_files,
    unsigned num_unsaved_files, CXTranslationUnit *out_TU, unsigned TU_options);

/**
 * \brief Index the given translation unit via callbacks implemented through
 * #IndexerCallbacks.
 * 
 * The order of callback invocations is not guaranteed to be the same as
 * when indexing a source file. The high level order will be:
 * 
 *   -Preprocessor callbacks invocations
 *   -Declaration/reference callbacks invocations
 *   -Diagnostic callback invocations
 *
 * The parameters are the same as #clang_indexSourceFile.
 * 
 * \returns If there is a failure from which there is no recovery, returns
 * non-zero, otherwise returns 0.
 */
CINDEX_LINKAGE int clang_indexTranslationUnit(CXIndexAction,
                                              CXClientData client_data,
                                              IndexerCallbacks *index_callbacks,
                                              unsigned index_callbacks_size,
                                              unsigned index_options,
                                              CXTranslationUnit);

/**
 * \brief Retrieve the CXIdxFile, file, line, column, and offset represented by
 * the given CXIdxLoc.
 *
 * If the location refers into a macro expansion, retrieves the
 * location of the macro expansion and if it refers into a macro argument
 * retrieves the location of the argument.
 */
CINDEX_LINKAGE void clang_indexLoc_getFileLocation(CXIdxLoc loc,
                                                   CXIdxClientFile *indexFile,
                                                   CXFile *file,
                                                   unsigned *line,
                                                   unsigned *column,
                                                   unsigned *offset);

/**
 * \brief Retrieve the CXSourceLocation represented by the given CXIdxLoc.
 */
CINDEX_LINKAGE
CXSourceLocation clang_indexLoc_getCXSourceLocation(CXIdxLoc loc);

/**
 * \brief Visitor invoked for each field found by a traversal.
 *
 * This visitor function will be invoked for each field found by
 * \c clang_Type_visitFields. Its first argument is the cursor being
 * visited, its second argument is the client data provided to
 * \c clang_Type_visitFields.
 *
 * The visitor should return one of the \c CXVisitorResult values
 * to direct \c clang_Type_visitFields.
 */
typedef enum CXVisitorResult (*CXFieldVisitor)(CXCursor C,
                                               CXClientData client_data);

/**
 * \brief Visit the fields of a particular type.
 *
 * This function visits all the direct fields of the given cursor,
 * invoking the given \p visitor function with the cursors of each
 * visited field. The traversal may be ended prematurely, if
 * the visitor returns \c CXFieldVisit_Break.
 *
 * \param T the record type whose field may be visited.
 *
 * \param visitor the visitor function that will be invoked for each
 * field of \p T.
 *
 * \param client_data pointer data supplied by the client, which will
 * be passed to the visitor each time it is invoked.
 *
 * \returns a non-zero value if the traversal was terminated
 * prematurely by the visitor returning \c CXFieldVisit_Break.
 */
CINDEX_LINKAGE unsigned clang_Type_visitFields(CXType T,
                                               CXFieldVisitor visitor,
                                               CXClientData client_data);

/**
 * @}
 */

/**
 * @}
 */

#ifdef __cplusplus
}
#endif
#endif<|MERGE_RESOLUTION|>--- conflicted
+++ resolved
@@ -2346,43 +2346,35 @@
    */
   CXCursor_OMPTeamsDistributeSimdDirective = 272,
 
-<<<<<<< HEAD
+  /** \brief OpenMP teams distribute parallel for simd directive.
+   */
+  CXCursor_OMPTeamsDistributeParallelForSimdDirective = 273,
+
   /** \brief OpenMP target teams directive.
    */
-  CXCursor_OMPTargetTeamsDirective = 273,
+  CXCursor_OMPTargetTeamsDirective = 274,
 
   /** \brief OpenMP teams distribute parallel for directive.
    */
-  CXCursor_OMPTeamsDistributeParallelForDirective = 274,
+  CXCursor_OMPTeamsDistributeParallelForDirective = 275,
 
   /** \brief OpenMP target teams distribute parallel for directive.
    */
-  CXCursor_OMPTargetTeamsDistributeParallelForDirective = 275,
+  CXCursor_OMPTargetTeamsDistributeParallelForDirective = 276,
 
   /** \brief OpenMP target teams distribute parallel for simd directive.
    */
-  CXCursor_OMPTargetTeamsDistributeParallelForSimdDirective = 276,
+  CXCursor_OMPTargetTeamsDistributeParallelForSimdDirective = 277,
 
   /** \brief OpenMP target teams distribute directive.
    */
-  CXCursor_OMPTargetTeamsDistributeDirective = 277,
+  CXCursor_OMPTargetTeamsDistributeDirective = 278,
 
   /** \brief OpenMP target teams distribute directive.
    */
-  CXCursor_OMPTargetTeamsDistributeSimdDirective = 278,
-
-  /** \brief OpenMP teams distribute parallel for simd
-   */
-  CXCursor_OMPTeamsDistributeParallelForSimdDirective = 279,
-
-  CXCursor_LastStmt     = CXCursor_OMPTeamsDistributeParallelForSimdDirective,
-=======
-  /** \brief OpenMP teams distribute parallel for simd directive.
-   */
-  CXCursor_OMPTeamsDistributeParallelForSimdDirective = 273,
-
-  CXCursor_LastStmt = CXCursor_OMPTeamsDistributeParallelForSimdDirective,
->>>>>>> 0eded94a
+  CXCursor_OMPTargetTeamsDistributeSimdDirective = 279,
+
+  CXCursor_LastStmt = CXCursor_OMPTargetTeamsDistributeSimdDirective,
 
   /**
    * \brief Cursor that represents the translation unit itself.
